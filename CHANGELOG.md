# Changelog

All notable changes to this project will be documented in this file.

The format is based on [Keep a Changelog](http://keepachangelog.com/en/1.0.0/).

## Unreleased

<<<<<<< HEAD
### Added

- **CUMULUS-2775**
  - Added a configurable parameter group for the RDS serverless database cluster deployed by `tf-modules/rds-cluster-tf`. The allowed parameters for the parameter group can be found in the AWS documentation of [allowed parameters for an Aurora PostgreSQL cluster](https://docs.aws.amazon.com/AmazonRDS/latest/AuroraUserGuide/AuroraPostgreSQL.Reference.ParameterGroups.html). By default, the following parameters are specified:
    - `shared_preload_libraries`: `pg_stat_statements,auto_explain`
    - `log_min_duration_statement`: `250`
    - `auto_explain.log_min_duration`: `250`

### Changed

- **CUMULUS-2775**
  - Changed the `timeout_action` to `ForceApplyCapacityChange` by default for the RDS serverless database cluster `tf-modules/rds-cluster-tf`
=======
### Changed

- **CUMULUS-2837**
  - Update process-s3-dead-letter-archive to unpack SQS events in addition to
    Cumulus Messages
  - Update process-s3-dead-letter-archive to look up execution status using
    getCumulusMessageFromExecutionEvent (common method with sfEventSqsToDbRecords)
  - Move methods in api/lib/cwSfExecutionEventUtils to
    @cumulus/message/StepFunctions

### Fixed

- Added Cloudwatch permissions to `<prefix>-steprole` in `tf-modules/ingest/iam.tf` to address the
`Error: error creating Step Function State Machine (xxx): AccessDeniedException: 'arn:aws:iam::XXX:role/xxx-steprole' is not authorized to create managed-rule`
error in non-NGAP accounts:
  - `events:PutTargets`
  - `events:PutRule`
  - `events:DescribeRule`

## [v10.0.1] 2022-02-03

**Please note** changes in 10.0.1 may not yet be released in future versions, as
this is a backport and patch release on the 10.0.x series of releases. Updates that
are included in the future will have a corresponding CHANGELOG entry in future
releases.

### Fixed

- Fixed IAM permissions issue with `<prefix>-postgres-migration-async-operation` Lambda
which prevented it from running a Fargate task for data migration.
>>>>>>> 27e31c06

## [v10.0.0] 2022-02-01

### Migration steps

- Please read the [documentation on the updates to the granule files schema for our Cumulus workflow tasks and how to upgrade your deployment for compatibility](https://nasa.github.io/cumulus/docs/upgrade-notes/update-task-file-schemas).
- (Optional) Update the `task-config` for all workflows that use the `sync-granule` task to include `workflowStartTime` set to
`{$.cumulus_meta.workflow_start_time}`. See [here](https://github.com/nasa/cumulus/blob/master/example/cumulus-tf/sync_granule_workflow.asl.json#L9) for an example.

### BREAKING CHANGES

- **NDCUM-624**:
  - Functions in @cumulus/cmrjs renamed for consistency with `isCMRFilename` and `isCMRFile`
    - `isECHO10File` -> `isECHO10Filename`
    - `isUMMGFile` -> `isUMMGFilename`
    - `isISOFile` -> `isCMRISOFilename`
- **CUMULUS-2388**:
  - In order to standardize task messaging formats, please note the updated input, output and config schemas for the following Cumulus workflow tasks:
    - add-missing-file-checksums
    - files-to-granules
    - hyrax-metadata-updates
    - lzards-backup
    - move-granules
    - post-to-cmr
    - sync-granule
    - update-cmr-access-constraints
    - update-granules-cmr-metadata-file-links
  The primary focus of the schema updates was to standardize the format of granules, and
  particularly their files data. The granule `files` object now matches the file schema in the
  Cumulus database and thus also matches the `files` object produced by the API with use cases like
  `applyWorkflow`. This includes removal of `name` and `filename` in favor of `bucket` and `key`,
  removal of certain properties such as `etag` and `duplicate_found` and outputting them as
  separate objects stored in `meta`.
  - Checksum values calculated by `@cumulus/checksum` are now converted to string to standardize
  checksum formatting across the Cumulus library.

### Notable changes

- **CUMULUS-2718**
  - The `sync-granule` task has been updated to support an optional configuration parameter `workflowStartTime`. The output payload of `sync-granule` now includes a `createdAt` time for each granule which is set to the
  provided `workflowStartTime` or falls back to `Date.now()` if not provided. Workflows using
  `sync-granule` may be updated to include this parameter with the value of `{$.cumulus_meta.workflow_start_time}` in the `task_config`.
- Updated version of `@cumulus/cumulus-message-adapter-js` from `2.0.3` to `2.0.4` for
all Cumulus workflow tasks
- **CUMULUS-2783**
  - A bug in the ECS cluster autoscaling configuration has been
resolved. ECS clusters should now correctly autoscale by adding new cluster
instances according to the [policy configuration](https://github.com/nasa/cumulus/blob/master/tf-modules/cumulus/ecs_cluster.tf).
  - Async operations that are started by these endpoints will be run as ECS tasks
  with a launch type of Fargate, not EC2:
    - `POST /deadLetterArchive/recoverCumulusMessages`
    - `POST /elasticsearch/index-from-database`
    - `POST /granules/bulk`
    - `POST /granules/bulkDelete`
    - `POST /granules/bulkReingest`
    - `POST /migrationCounts`
    - `POST /reconciliationReports`
    - `POST /replays`
    - `POST /replays/sqs`

### Added

- Upgraded version of dependencies on `knex` package from `0.95.11` to `0.95.15`
- Added Terraform data sources to `example/cumulus-tf` module to retrieve default VPC and subnets in NGAP accounts
  - Added `vpc_tag_name` variable which defines the tags used to look up a VPC. Defaults to VPC tag name used in NGAP accounts
  - Added `subnets_tag_name` variable which defines the tags used to look up VPC subnets. Defaults to a subnet tag name used in NGAP accounts
- Added Terraform data sources to `example/data-persistence-tf` module to retrieve default VPC and subnets in NGAP accounts
  - Added `vpc_tag_name` variable which defines the tags used to look up a VPC. Defaults to VPC tag name used in NGAP accounts
  - Added `subnets_tag_name` variable which defines the tags used to look up VPC subnets. Defaults to a subnet tag name used in NGAP accounts
- Added Terraform data sources to `example/rds-cluster-tf` module to retrieve default VPC and subnets in NGAP accounts
  - Added `vpc_tag_name` variable which defines the tags used to look up a VPC. Defaults to VPC tag name used in NGAP accounts
  - Added `subnets_tag_name` variable which defines the tags used to look up VPC subnets. Defaults to tag names used in subnets in for NGAP accounts
- **CUMULUS-2299**
  - Added support for SHA checksum types with hyphens (e.g. `SHA-256` vs `SHA256`) to tasks that calculate checksums.
- **CUMULUS-2439**
  - Added CMR search client setting to the CreateReconciliationReport lambda function.
  - Added `cmr_search_client_config` tfvars to the archive and cumulus terraform modules.
  - Updated CreateReconciliationReport lambda to search CMR collections with CMRSearchConceptQueue.
- **CUMULUS-2441**
  - Added support for 'PROD' CMR environment.
- **CUMULUS-2456**
  - Updated api lambdas to query ORCA Private API
  - Updated example/cumulus-tf/orca.tf to the ORCA release v4.0.0-Beta3
- **CUMULUS-2638**
  - Adds documentation to clarify bucket config object use.
- **CUMULUS-2684**
  - Added optional collection level parameter `s3MultipartChunksizeMb` to collection's `meta` field
  - Updated `move-granules` task to take in an optional config parameter s3MultipartChunksizeMb
- **CUMULUS-2747**
  - Updated data management type doc to include additional fields for provider configurations
- **CUMULUS-2773**
  - Added a document to the workflow-tasks docs describing deployment, configuration and usage of the LZARDS backup task.

### Changed

- Made `vpc_id` variable optional for `example/cumulus-tf` module
- Made `vpc_id` and `subnet_ids` variables optional for `example/data-persistence-tf` module
- Made `vpc_id` and `subnets` variables optional for `example/rds-cluster-tf` module
- Changes audit script to handle integration test failure when `USE\_CACHED\_BOOTSTRAP` is disabled.
- Increases wait time for CMR to return online resources in integration tests
- **CUMULUS-1823**
  - Updates to Cumulus rule/provider schemas to improve field titles and descriptions.
- **CUMULUS-2638**
  - Transparent to users, remove typescript type `BucketType`.
- **CUMULUS-2718**
  - Updated config for SyncGranules to support optional `workflowStartTime`
  - Updated SyncGranules to provide `createdAt` on output based on `workflowStartTime` if provided,
  falling back to `Date.now()` if not provided.
  - Updated `task_config` of SyncGranule in example workflows
- **CUMULUS-2735**
  - Updated reconciliation reports to write formatted JSON to S3 to improve readability for
    large reports
  - Updated TEA version from 102 to 121 to address TEA deployment issue with the max size of
    a policy role being exceeded
- **CUMULUS-2743**
  - Updated bamboo Dockerfile to upgrade pip as part of the image creation process
- **CUMULUS-2744**
  - GET executions/status returns associated granules for executions retrieved from the Step Function API
- **CUMULUS-2751**
  - Upgraded all Cumulus (node.js) workflow tasks to use
    `@cumulus/cumulus-message-adapter-js` version `2.0.3`, which includes an
    update cma-js to better expose CMA stderr stream output on lambda timeouts
    as well as minor logging enhancements.
- **CUMULUS-2752**
  - Add new mappings for execution records to prevent dynamic field expansion from exceeding
  Elasticsearch field limits
    - Nested objects under `finalPayload.*` will not dynamically add new fields to mapping
    - Nested objects under `originalPayload.*` will not dynamically add new fields to mapping
    - Nested keys under `tasks` will not dynamically add new fields to mapping
- **CUMULUS-2753**
  - Updated example/cumulus-tf/orca.tf to the latest ORCA release v4.0.0-Beta2 which is compatible with granule.files file schema
  - Updated /orca/recovery to call new lambdas request_status_for_granule and request_status_for_job.
  - Updated orca integration test
- [**PR #2569**](https://github.com/nasa/cumulus/pull/2569)
  - Fixed `TypeError` thrown by `@cumulus/cmrjs/cmr-utils.getGranuleTemporalInfo` when
    a granule's associated UMM-G JSON metadata file does not contain a `ProviderDates`
    element that has a `Type` of either `"Update"` or `"Insert"`.  If neither are
    present, the granule's last update date falls back to the `"Create"` type
    provider date, or `undefined`, if none is present.
- **CUMULUS-2775**
  - Changed `@cumulus/api-client/invokeApi()` to accept a single accepted status code or an array
  of accepted status codes via `expectedStatusCodes`
- [**PR #2611**](https://github.com/nasa/cumulus/pull/2611)
  - Changed `@cumulus/launchpad-auth/LaunchpadToken.requestToken` and `validateToken`
    to use the HTTPS request option `https.pfx` instead of the deprecated `pfx` option
    for providing the certificate.
- **CUMULUS-2836**
  - Updates `cmr-utils/getGranuleTemporalInfo` to search for a SingleDateTime
    element, when beginningDateTime value is not
    found in the metadata file.  The granule's temporal information is
    returned so that both beginningDateTime and endingDateTime are set to the
    discovered singleDateTimeValue.
- **CUMULUS-2756**
  - Updated `_writeGranule()` in `write-granules.js` to catch failed granule writes due to schema validation, log the failure and then attempt to set the status of the granule to `failed` if it already exists to prevent a failure from allowing the granule to get "stuck" in a non-failed status.

### Fixed

- **CUMULUS-2775**
  - Updated `@cumulus/api-client` to not log an error for 201 response from `updateGranule`
- **CUMULUS-2783**
  - Added missing lower bound on scale out policy for ECS cluster to ensure that
  the cluster will autoscale correctly.
- **CUMULUS-2835**
  - Updated `hyrax-metadata-updates` task to support reading the DatasetId from ECHO10 XML, and the EntryTitle from UMM-G JSON; these are both valid alternatives to the shortname and version ID.

## [v9.9.0] 2021-11-03

### Added

- **NDCUM-624**: Add support for ISO metadata files for the `MoveGranules` step
  - Add function `isISOFile` to check if a given file object is an ISO file
  - `granuleToCmrFileObject` and `granulesToCmrFileObjects` now take a
    `filterFunc` argument
    - `filterFunc`'s default value is `isCMRFile`, so the previous behavior is
      maintained if no value is given for this argument
    - `MoveGranules` passes a custom filter function to
      `granulesToCmrFileObjects` to check for `isISOFile` in addition to
      `isCMRFile`, so that metadata from `.iso.xml` files can be used in the
      `urlPathTemplate`
- [**PR #2535**](https://github.com/nasa/cumulus/pull/2535)
  - NSIDC and other cumulus users had desire for returning formatted dates for
    the 'url_path' date extraction utilities. Added 'dateFormat' function as
    an option for extracting and formating the entire date. See
    docs/workflow/workflow-configuration-how-to.md for more information.
- [**PR #2548**](https://github.com/nasa/cumulus/pull/2548)
  - Updated webpack configuration for html-loader v2
- **CUMULUS-2640**
  - Added Elasticsearch client scroll setting to the CreateReconciliationReport lambda function.
  - Added `elasticsearch_client_config` tfvars to the archive and cumulus terraform modules.
- **CUMULUS-2683**
  - Added `default_s3_multipart_chunksize_mb` setting to the `move-granules` lambda function.
  - Added `default_s3_multipart_chunksize_mb` tfvars to the cumulus and ingest terraform modules.
  - Added optional parameter `chunkSize` to `@cumulus/aws-client/S3.moveObject` and
    `@cumulus/aws-client/S3.multipartCopyObject` to set the chunk size of the S3 multipart uploads.
  - Renamed optional parameter `maxChunkSize` to `chunkSize` in
    `@cumulus/aws-client/lib/S3MultipartUploads.createMultipartChunks`.

### Changed

- Upgraded all Cumulus workflow tasks to use `@cumulus/cumulus-message-adapter-js` version `2.0.1`
- **CUMULUS-2725**
  - Updated providers endpoint to return encrypted password
  - Updated providers model to try decrypting credentials before encryption to allow for better handling of updating providers
- **CUMULUS-2734**
  - Updated `@cumulus/api/launchpadSaml.launchpadPublicCertificate` to correctly retrieve
    certificate from launchpad IdP metadata with and without namespace prefix.

## [v9.8.0] 2021-10-19

### Notable changes

- Published new tag [`36` of `cumuluss/async-operation` to Docker Hub](https://hub.docker.com/layers/cumuluss/async-operation/35/images/sha256-cf777a6ef5081cd90a0f9302d45243b6c0a568e6d977c0ee2ccc5a90b12d45d0?context=explore) for compatibility with
upgrades to `knex` package and to address security vulnerabilities.

### Added

- Added `@cumulus/db/createRejectableTransaction()` to handle creating a Knex transaction that **will throw an error** if the transaction rolls back. [As of Knex 0.95+, promise rejection on transaction rollback is no longer the default behavior](https://github.com/knex/knex/blob/master/UPGRADING.md#upgrading-to-version-0950).

- **CUMULUS-2639**
  - Increases logging on reconciliation reports.

- **CUMULUS-2670**
  - Updated `lambda_timeouts` string map variable for `cumulus` module to accept a
  `update_granules_cmr_metadata_file_links_task_timeout` property
- **CUMULUS-2598**
  - Add unit and integration tests to describe queued granules as ignored when
    duplicate handling is 'skip'

### Changed

- Updated `knex` version from 0.23.11 to 0.95.11 to address security vulnerabilities
- Updated default version of async operations Docker image to `cumuluss/async-operation:36`
- **CUMULUS-2590**
  - Granule applyWorkflow, Reingest actions and Bulk operation now update granule status to `queued` when scheduling the granule.

- **CUMULUS-2643**
  - relocates system file `buckets.json` out of the
    `s3://internal-bucket/workflows` directory into
    `s3://internal-bucket/buckets`.

## [v9.7.0] 2021-10-01

### Notable Changes

- **CUMULUS-2583**
  - The `queue-granules` task now updates granule status to `queued` when a granule is queued. In order to prevent issues with the private API endpoint and Lambda API request and concurrency limits, this functionality runs with limited concurrency, which may increase the task's overall runtime when large numbers of granules are being queued. If you are facing Lambda timeout errors with this task, we recommend converting your `queue-granules` task to an ECS activity. This concurrency is configurable via the task config's `concurrency` value.
- **CUMULUS-2676**
  - The `discover-granules` task has been updated to limit concurrency on checks to identify and skip already ingested granules in order to prevent issues with the private API endpoint and Lambda API request and concurrency limits. This may increase the task's overall runtime when large numbers of granules are discovered. If you are facing Lambda timeout errors with this task, we recommend converting your `discover-granules` task to an ECS activity. This concurrency is configurable via the task config's `concurrency` value.
- Updated memory of `<prefix>-sfEventSqsToDbRecords` Lambda to 1024MB

### Added

- **CUMULUS-2000**
  - Updated `@cumulus/queue-granules` to respect a new config parameter: `preferredQueueBatchSize`. Queue-granules will respect this batchsize as best as it can to batch granules into workflow payloads. As workflows generally rely on information such as collection and provider expected to be shared across all granules in a workflow, queue-granules will break batches up by collection, as well as provider if there is a `provider` field on the granule. This may result in batches that are smaller than the preferred size, but never larger ones. The default value is 1, which preserves current behavior of queueing 1 granule per workflow.
- **CUMULUS-2630**
  - Adds a new workflow `DiscoverGranulesToThrottledQueue` that discovers and writes
    granules to a throttled background queue.  This allows discovery and ingest
    of larger numbers of granules without running into limits with lambda
    concurrency.

### Changed

- **CUMULUS-2720**
  - Updated Core CI scripts to validate CHANGELOG diffs as part of the lint process
- **CUMULUS-2695**
  - Updates the example/cumulus-tf deployment to change
    `archive_api_reserved_concurrency` from 8 to 5 to use fewer reserved lambda
    functions. If you see throttling errors on the `<stack>-apiEndpoints` you
    should increase this value.
  - Updates cumulus-tf/cumulus/variables.tf to change
    `archive_api_reserved_concurrency` from 8 to 15 to prevent throttling on
    the dashboard for default deployments.
- **CUMULUS-2584**
  - Updates `api/endpoints/execution-status.js` `get` method to include associated granules, as
    an array, for the provided execution.
  - Added `getExecutionArnsByGranuleCumulusId` returning a list of executionArns sorted by most recent first,
    for an input Granule Cumulus ID in support of the move of `translatePostgresGranuleToApiGranule` from RDS-Phase2
    feature branch
  - Added `getApiExecutionCumulusIds` returning cumulus IDs for a given list of executions
- **CUMULUS-NONE**
  - Downgrades elasticsearch version in testing container to 5.3 to match AWS version.
  - Update serve.js -> `eraseDynamoTables()`. Changed the call `Promise.all()` to `Promise.allSettled()` to ensure all dynamo records (provider records in particular) are deleted prior to reseeding.

### Fixed

- **CUMULUS-2583**
  - Fixed a race condition where granules set as “queued” were not able to be set as “running” or “completed”

## [v9.6.0] 2021-09-20

### Added

- **CUMULUS-2576**
  - Adds `PUT /granules` API endpoint to update a granule
  - Adds helper `updateGranule` to `@cumulus/api-client/granules`
- **CUMULUS-2606**
  - Adds `POST /granules/{granuleId}/executions` API endpoint to associate an execution with a granule
  - Adds helper `associateExecutionWithGranule` to `@cumulus/api-client/granules`
- **CUMULUS-2583**
  - Adds `queued` as option for granule's `status` field

### Changed

- Moved `ssh2` package from `@cumulus/common` to `@cumulus/sftp-client` and
  upgraded package from `^0.8.7` to `^1.0.0` to address security vulnerability
  issue in previous version.
- **CUMULUS-2583**
  - `QueueGranules` task now updates granule status to `queued` once it is added to the queue.

- **CUMULUS-2617**
  - Use the `Authorization` header for CMR Launchpad authentication instead of the deprecated `Echo-Token` header.

### Fixed

- Added missing permission for `<prefix>_ecs_cluster_instance_role` IAM role (used when running ECS services/tasks)
to allow `kms:Decrypt` on the KMS key used to encrypt provider credentials. Adding this permission fixes the `sync-granule` task when run as an ECS activity in a Step Function, which previously failed trying to decrypt credentials for providers.

- **CUMULUS-2576**
  - Adds default value to granule's timestamp when updating a granule via API.

## [v9.5.0] 2021-09-07

### BREAKING CHANGES

- Removed `logs` record type from mappings from Elasticsearch. This change **should not have**
any adverse impact on existing deployments, even those which still contain `logs` records,
but technically it is a breaking change to the Elasticsearch mappings.
- Changed `@cumulus/api-client/asyncOperations.getAsyncOperation` to return parsed JSON body
of response and not the raw API endpoint response

### Added

- **CUMULUS-2670**
  - Updated core `cumulus` module to take lambda_timeouts string map variable that allows timeouts of ingest tasks to be configurable. Allowed properties for the mapping include:
  - discover_granules_task_timeout
  - discover_pdrs_task_timeout
  - hyrax_metadata_update_tasks_timeout
  - lzards_backup_task_timeout
  - move_granules_task_timeout
  - parse_pdr_task_timeout
  - pdr_status_check_task_timeout
  - post_to_cmr_task_timeout
  - queue_granules_task_timeout
  - queue_pdrs_task_timeout
  - queue_workflow_task_timeout
  - sync_granule_task_timeout
- **CUMULUS-2575**
  - Adds `POST /granules` API endpoint to create a granule
  - Adds helper `createGranule` to `@cumulus/api-client`
- **CUMULUS-2577**
  - Adds `POST /executions` endpoint to create an execution
- **CUMULUS-2578**
  - Adds `PUT /executions` endpoint to update an execution
- **CUMULUS-2592**
  - Adds logging when messages fail to be added to queue
- **CUMULUS-2644**
  - Pulled `delete` method for `granules-executions.ts` implemented as part of CUMULUS-2306
  from the RDS-Phase-2 feature branch in support of CUMULUS-2644.
  - Pulled `erasePostgresTables` method in `serve.js` implemented as part of CUMULUS-2644,
  and CUMULUS-2306 from the RDS-Phase-2 feature branch in support of CUMULUS-2644
  - Added `resetPostgresDb` method to support resetting between integration test suite runs

### Changed

- Updated `processDeadLetterArchive` Lambda to return an object where
`processingSucceededKeys` is an array of the S3 keys for successfully
processed objects and `processingFailedKeys` is an array of S3 keys
for objects that could not be processed
- Updated async operations to handle writing records to the databases
when output of the operation is `undefined`

- **CUMULUS-2644**
  - Moved `migration` directory from the `db-migration-lambda` to the `db` package and
  updated unit test references to migrationDir to be pulled from `@cumulus/db`
  - Updated `@cumulus/api/bin/serveUtils` to write records to PostgreSQL tables

- **CUMULUS-2575**
  - Updates model/granule to allow a granule created from API to not require an
    execution to be associated with it. This is a backwards compatible change
    that will not affect granules created in the normal way.
  - Updates `@cumulus/db/src/model/granules` functions `get` and `exists` to
    enforce parameter checking so that requests include either (granule\_id
    and collection\_cumulus\_id) or (cumulus\_id) to prevent incorrect results.
  - `@cumulus/message/src/Collections.deconstructCollectionId` has been
    modified to throw a descriptive error if the input `collectionId` is
    undefined rather than `TypeError: Cannot read property 'split' of
    undefined`. This function has also been updated to throw descriptive errors
    if an incorrectly formatted collectionId is input.

## [v9.4.0] 2021-08-16

### Notable changes

- `@cumulus/sync-granule` task should now properly handle
syncing files from HTTP/HTTPS providers where basic auth is
required and involves a redirect to a different host (e.g.
downloading files protected by Earthdata Login)

### Added

- **CUMULUS-2591**
  - Adds `failedExecutionStepName` to failed execution's jsonb error records.
    This is the name of the Step Function step for the last failed event in the
    execution's event history.
- **CUMULUS-2548**
  - Added `allowed_redirects` field to PostgreSQL `providers` table
  - Added `allowedRedirects` field to DynamoDB `<prefix>-providers` table
  - Added `@cumulus/aws-client/S3.streamS3Upload` to handle uploading the contents
  of a readable stream to S3 and returning a promise
- **CUMULUS-2373**
  - Added `replaySqsMessages` lambda to replay archived incoming SQS
    messages from S3.
  - Added `/replays/sqs` endpoint to trigger an async operation for
    the `replaySqsMessages` lambda.
  - Added unit tests and integration tests for new endpoint and lambda.
  - Added `getS3PrefixForArchivedMessage` to `ingest/sqs` package to get prefix
    for an archived message.
  - Added new `async_operation` type `SQS Replay`.
- **CUMULUS-2460**
  - Adds `POST` /executions/workflows-by-granules for retrieving workflow names common to a set of granules
  - Adds `workflowsByGranules` to `@cumulus/api-client/executions`
- **CUMULUS-2635**
  - Added helper functions:
    - `@cumulus/db/translate/file/translateApiPdrToPostgresPdr`

### Fixed

- **CUMULUS-2548**
  - Fixed `@cumulus/ingest/HttpProviderClient.sync` to
properly handle basic auth when redirecting to a different
host and/or host with a different port
- **CUMULUS-2626**
  - Update [PDR migration](https://github.com/nasa/cumulus/blob/master/lambdas/data-migration2/src/pdrs.ts) to correctly find Executions by a Dynamo PDR's `execution` field
- **CUMULUS-2635**
  - Update `data-migration2` to migrate PDRs before migrating granules.
  - Update `data-migration2` unit tests testing granules migration to reference
    PDR records to better model the DB schema.
  - Update `migratePdrRecord` to use `translateApiPdrToPostgresPdr` function.

### Changed

- **CUMULUS-2373**
  - Updated `getS3KeyForArchivedMessage` in `ingest/sqs` to store SQS messages
    by `queueName`.
- **CUMULUS-2630**
  - Updates the example/cumulus-tf deployment to change
    `archive_api_reserved_concurrency` from 2 to 8 to prevent throttling with
    the dashboard.

## [v9.3.0] 2021-07-26

### BREAKING CHANGES

- All API requests made by `@cumulus/api-client` will now throw an error if the status code
does not match the expected response (200 for most requests and 202 for a few requests that
trigger async operations). Previously the helpers in this package would return the response
regardless of the status code, so you may need to update any code using helpers from this
package to catch or to otherwise handle errors that you may encounter.
- The Cumulus API Lambda function has now been configured with reserved concurrency to ensure
availability in a high-concurrency environment. However, this also caps max concurrency which
may result in throttling errors if trying to reach the Cumulus API multiple times in a short
period. Reserved concurrency can be configured with the `archive_api_reserved_concurrency`
terraform variable on the Cumulus module and increased if you are seeing throttling errors.
The default reserved concurrency value is 8.

### Notable changes

- `cmr_custom_host` variable for `cumulus` module can now be used to configure Cumulus to
  integrate with a custom CMR host name and protocol (e.g.
  `http://custom-cmr-host.com`). Note that you **must** include a protocol
  (`http://` or `https://)  if specifying a value for this variable.
- The cumulus module configuration value`rds_connetion_heartbeat` and it's
  behavior has been replaced by a more robust database connection 'retry'
  solution.   Users can remove this value from their configuration, regardless
  of value.  See the `Changed` section notes on CUMULUS-2528 for more details.

### Added

- Added user doc describing new features related to the Cumulus dead letter archive.
- **CUMULUS-2327**
  - Added reserved concurrency setting to the Cumulus API lambda function.
  - Added relevant tfvars to the archive and cumulus terraform modules.
- **CUMULUS-2460**
  - Adds `POST` /executions/search-by-granules for retrieving executions from a list of granules or granule query
  - Adds `searchExecutionsByGranules` to `@cumulus/api-client/executions`
- **CUMULUS-2475**
  - Adds `GET` endpoint to distribution API
- **CUMULUS-2463**
  - `PUT /granules` reingest action allows a user to override the default execution
    to use by providing an optional `workflowName` or `executionArn` parameter on
    the request body.
  - `PUT /granules/bulkReingest` action allows a user to override the default
    execution/workflow combination to reingest with by providing an optional
    `workflowName` on the request body.
- Adds `workflowName` and `executionArn` params to @cumulus/api-client/reingestGranules
- **CUMULUS-2476**
  - Adds handler for authenticated `HEAD` Distribution requests replicating current behavior of TEA
- **CUMULUS-2478**
  - Implemented [bucket map](https://github.com/asfadmin/thin-egress-app#bucket-mapping).
  - Implemented /locate endpoint
  - Cumulus distribution API checks the file request against bucket map:
    - retrieves the bucket and key from file path
    - determines if the file request is public based on the bucket map rather than the bucket type
    - (EDL only) restricts download from PRIVATE_BUCKETS to users who belong to certain EDL User Groups
    - bucket prefix and object prefix are supported
  - Add 'Bearer token' support as an authorization method
- **CUMULUS-2486**
  - Implemented support for custom headers
  - Added 'Bearer token' support as an authorization method
- **CUMULUS-2487**
  - Added integration test for cumulus distribution API
- **CUMULUS-2569**
  - Created bucket map cache for cumulus distribution API
- **CUMULUS-2568**
  - Add `deletePdr`/PDR deletion functionality to `@cumulus/api-client/pdrs`
  - Add `removeCollectionAndAllDependencies` to integration test helpers
  - Added `example/spec/apiUtils.waitForApiStatus` to wait for a
  record to be returned by the API with a specific value for
  `status`
  - Added `example/spec/discoverUtils.uploadS3GranuleDataForDiscovery` to upload granule data fixtures
  to S3 with a randomized granule ID for `discover-granules` based
  integration tests
  - Added `example/spec/Collections.removeCollectionAndAllDependencies` to remove a collection and
  all dependent objects (e.g. PDRs, granules, executions) from the
  database via the API
  - Added helpers to `@cumulus/api-client`:
    - `pdrs.deletePdr` - Delete a PDR via the API
    - `replays.postKinesisReplays` - Submit a POST request to the `/replays` endpoint for replaying Kinesis messages

### Changed

- Moved functions from `@cumulus/integration-tests` to `example/spec/helpers/workflowUtils`:
  - `startWorkflowExecution`
  - `startWorkflow`
  - `executeWorkflow`
  - `buildWorkflow`
  - `testWorkflow`
  - `buildAndExecuteWorkflow`
  - `buildAndStartWorkflow`
- `example/spec/helpers/workflowUtils.executeWorkflow` now uses
`waitForApiStatus` to ensure that the execution is `completed` or
`failed` before resolving
- `example/spec/helpers/testUtils.updateAndUploadTestFileToBucket`
now accepts an object of parameters rather than positional
arguments
- Removed PDR from the `payload` in the input payload test fixture for reconciliation report integration tests
- The following integration tests for PDR-based workflows were
updated to use randomized granule IDs:
  - `example/spec/parallel/ingest/ingestFromPdrSpec.js`
  - `example/spec/parallel/ingest/ingestFromPdrWithChildWorkflowMetaSpec.js`
  - `example/spec/parallel/ingest/ingestFromPdrWithExecutionNamePrefixSpec.js`
  - `example/spec/parallel/ingest/ingestPdrWithNodeNameSpec.js`
- Updated the `@cumulus/api-client/CumulusApiClientError` error class to include new properties that can be accessed directly on
the error object:
  - `statusCode` - The HTTP status code of the API response
  - `apiMessage` - The message from the API response
- Added `params.pRetryOptions` parameter to
`@cumulus/api-client/granules.deleteGranule` to control the retry
behavior
- Updated `cmr_custom_host` variable to accept a full protocol and host name
(e.g. `http://cmr-custom-host.com`), whereas it previously only accepted a host name
- **CUMULUS-2482**
  - Switches the default distribution app in the `example/cumulus-tf` deployment to the new Cumulus Distribution
  - TEA is still available by following instructions in `example/README.md`
- **CUMULUS-2463**
  - Increases the duration of allowed backoff times for a successful test from
    0.5 sec to 1 sec.
- **CUMULUS-2528**
  - Removed `rds_connection_heartbeat` as a configuration option from all
    Cumulus terraform modules
  - Removed `dbHeartBeat` as an environmental switch from
    `@cumulus/db.getKnexClient` in favor of more comprehensive general db
    connect retry solution
  - Added new `rds_connection_timing_configuration` string map to allow for
    configuration and tuning of Core's internal database retry/connection
    timeout behaviors.  These values map to connection pool configuration
    values for tarn (https://github.com/vincit/tarn.js/) which Core's database
    module / knex(https://www.npmjs.com/package/knex) use for this purpose:
    - acquireTimeoutMillis
    - createRetryIntervalMillis
    - createTimeoutMillis
    - idleTimeoutMillis
    - reapIntervalMillis
      Connection errors will result in a log line prepended with 'knex failed on
      attempted connection error' and sent from '@cumulus/db/connection'
  - Updated `@cumulus/db` and all terraform mdules to set default retry
    configuration values for the database module to cover existing database
    heartbeat connection failures as well as all other knex/tarn connection
    creation failures.

### Fixed

- Fixed bug where `cmr_custom_host` variable was not properly forwarded into `archive`, `ingest`, and `sqs-message-remover` modules from `cumulus` module
- Fixed bug where `parse-pdr` set a granule's provider to the entire provider record when a `NODE_NAME`
  is present. Expected behavior consistent with other tasks is to set the provider name in that field.
- **CUMULUS-2568**
  - Update reconciliation report integration test to have better cleanup/failure behavior
  - Fixed `@cumulus/api-client/pdrs.getPdr` to request correct endpoint for returning a PDR from the API
- **CUMULUS-2620**
  - Fixed a bug where a granule could be removed from CMR but still be set as
  `published: true` and with a CMR link in the Dynamo/PostgreSQL databases. Now,
  the CMR deletion and the Dynamo/PostgreSQL record updates will all succeed or fail
  together, preventing the database records from being out of sync with CMR.
  - Fixed `@cumulus/api-client/pdrs.getPdr` to request correct
  endpoint for returning a PDR from the API

## [v9.2.2] 2021-08-06 - [BACKPORT]

**Please note** changes in 9.2.2 may not yet be released in future versions, as
this is a backport and patch release on the 9.2.x series of releases. Updates that
are included in the future will have a corresponding CHANGELOG entry in future
releases.

### Added

- **CUMULUS-2635**
  - Added helper functions:
    - `@cumulus/db/translate/file/translateApiPdrToPostgresPdr`

### Fixed

- **CUMULUS-2635**
  - Update `data-migration2` to migrate PDRs before migrating granules.
  - Update `data-migration2` unit tests testing granules migration to reference
    PDR records to better model the DB schema.
  - Update `migratePdrRecord` to use `translateApiPdrToPostgresPdr` function.

## [v9.2.1] 2021-07-29 - [BACKPORT]

### Fixed

- **CUMULUS-2626**
  - Update [PDR migration](https://github.com/nasa/cumulus/blob/master/lambdas/data-migration2/src/pdrs.ts) to correctly find Executions by a Dynamo PDR's `execution` field

## [v9.2.0] 2021-06-22

### Added

- **CUMULUS-2475**
  - Adds `GET` endpoint to distribution API
- **CUMULUS-2476**
  - Adds handler for authenticated `HEAD` Distribution requests replicating current behavior of TEA

### Changed

- **CUMULUS-2482**
  - Switches the default distribution app in the `example/cumulus-tf` deployment to the new Cumulus Distribution
  - TEA is still available by following instructions in `example/README.md`

### Fixed

- **CUMULUS-2520**
  - Fixed error that prevented `/elasticsearch/index-from-database` from starting.
- **CUMULUS-2532**
  - Fixed integration tests to have granule deletion occur before provider and
    collection deletion in test cleanup.
- **CUMULUS-2558**
  - Fixed issue where executions original_payload would not be retained on successful execution

## [v9.1.0] 2021-06-03

### BREAKING CHANGES

- `@cumulus/api-client/granules.getGranule` now returns the granule record from the GET `/granules/<granuleId>` endpoint, not the raw endpoint response
- **CUMULUS-2434**
  - To use the updated `update-granules-cmr-metadata-file-links` task, the
    granule  UMM-G metadata should have version 1.6.2 or later, since CMR s3
    link type 'GET DATA VIA DIRECT ACCESS' is not valid until UMM-G version
    [1.6.2](https://cdn.earthdata.nasa.gov/umm/granule/v1.6.2/umm-g-json-schema.json)
- **CUMULUS-2488**
  - Removed all EMS reporting including lambdas, endpoints, params, etc as all
    reporting is now handled through Cloud Metrics
- **CUMULUS-2472**
  - Moved existing `EarthdataLoginClient` to
    `@cumulus/oauth-client/EarthdataLoginClient` and updated all references in
    Cumulus Core.
  - Rename `EarthdataLoginClient` property from `earthdataLoginUrl` to
    `loginUrl for consistency with new OAuth clients. See example in
    [oauth-client
    README](https://github.com/nasa/cumulus/blob/master/packages/oauth-client/README.md)

### Added

- `@cumulus/api-client/granules.getGranuleResponse` to return the raw endpoint response from the GET `/granules/<granuleId>` endpoint
- **HYRAX-439** - Corrected README.md according to a new Hyrax URL format.
- **CUMULUS-2354**
  - Adds configuration options to allow `/s3credentials` endpoint to distribute
    same-region read-only tokens based on a user's CMR ACLs.
  - Configures the example deployment to enable this feature.
- **CUMULUS-2442**
  - Adds option to generate cloudfront URL to lzards-backup task. This will require a few new task config options that have been documented in the [task README](https://github.com/nasa/cumulus/blob/master/tasks/lzards-backup/README.md).
- **CUMULUS-2470**
  - Added `/s3credentials` endpoint for distribution API
- **CUMULUS-2471**
  - Add `/s3credentialsREADME` endpoint to distribution API
- **CUMULUS-2473**
  - Updated `tf-modules/cumulus_distribution` module to take earthdata or cognito credentials
  - Configured `example/cumulus-tf/cumulus_distribution.tf` to use CSDAP credentials
- **CUMULUS-2474**
  - Add `S3ObjectStore` to `aws-client`. This class allows for interaction with the S3 object store.
  - Add `object-store` package which contains abstracted object store functions for working with various cloud providers
- **CUMULUS-2477**
  - Added `/`, `/login` and `/logout` endpoints to cumulus distribution api
- **CUMULUS-2479**
  - Adds /version endpoint to distribution API
- **CUMULUS-2497**
  - Created `isISOFile()` to check if a CMR file is a CMR ISO file.
- **CUMULUS-2371**
  - Added helpers to `@cumulus/ingest/sqs`:
    - `archiveSqsMessageToS3` - archives an incoming SQS message to S3
    - `deleteArchivedMessageFromS3` - deletes a processed SQS message from S3
  - Added call to `archiveSqsMessageToS3` to `sqs-message-consumer` which
    archives all incoming SQS messages to S3.
  - Added call to `deleteArchivedMessageFrom` to `sqs-message-remover` which
    deletes archived SQS message from S3 once it has been processed.

### Changed

- **[PR2224](https://github.com/nasa/cumulus/pull/2244)**
  - Changed timeout on `sfEventSqsToDbRecords` Lambda to 60 seconds to match
    timeout for Knex library to acquire database connections
- **CUMULUS-2208**
  - Moved all `@cumulus/api/es/*` code to new `@cumulus/es-client` package
- Changed timeout on `sfEventSqsToDbRecords` Lambda to 60 seconds to match
  timeout for Knex library to acquire database connections
- **CUMULUS-2517**
  - Updated postgres-migration-count-tool default concurrency to '1'

- **CUMULUS-2489**
  - Updated docs for Terraform references in FAQs, glossary, and in Deployment sections

- **CUMULUS-2434**
  - Updated `@cumulus/cmrjs` `updateCMRMetadata` and related functions to add
    both HTTPS URLS and S3 URIs to CMR metadata.
  - Updated `update-granules-cmr-metadata-file-links` task to add both HTTPS
    URLs and S3 URIs to the OnlineAccessURLs field of CMR metadata. The task
    configuration parameter `cmrGranuleUrlType` now has default value `both`.
  - To use the updated `update-granules-cmr-metadata-file-links` task, the
    granule UMM-G metadata should have version 1.6.2 or later, since CMR s3 link
    type 'GET DATA VIA DIRECT ACCESS' is not valid until UMM-G version
    [1.6.2](https://cdn.earthdata.nasa.gov/umm/granule/v1.6.2/umm-g-json-schema.json)
- **CUMULUS-2472**
  - Renamed `@cumulus/earthdata-login-client` to more generic
    `@cumulus/oauth-client` as a parent  class for new OAuth clients.
  - Added `@cumulus/oauth-client/CognitoClient` to interface with AWS cognito login service.
- **CUMULUS-2497**
  - Changed the `@cumulus/cmrjs` package:
    - Updated `@cumulus/cmrjs/cmr-utils.getGranuleTemporalInfo()` so it now
      returns temporal info for CMR ISO 19115 SMAP XML files.
    - Updated `@cumulus/cmrjs/cmr-utils.isCmrFilename()` to include
      `isISOFile()`.
- **CUMULUS-2532**
  - Changed integration tests to use `api-client/granules` functions as opposed
    to `granulesApi` from `@cumulus/integration-tests`.

### Fixed

- **CUMULUS-2519**
  - Update @cumulus/integration-tests.buildWorkflow to fail if provider/collection API response is not successful
- **CUMULUS-2518**
  - Update sf-event-sqs-to-db-records to not throw if a collection is not
    defined on a payload that has no granules/an empty granule payload object
- **CUMULUS-2512**
  - Updated ingest package S3 provider client to take additional parameter
    `remoteAltBucket` on `download` method to allow for per-file override of
    provider bucket for checksum
  - Updated @cumulus/ingest.fetchTextFile's signature to be parameterized and
    added `remoteAltBucket`to allow for an override of the passed in provider
    bucket for the source file
  - Update "eslint-plugin-import" to be pinned to 2.22.1
- **CUMULUS-2520**
  - Fixed error that prevented `/elasticsearch/index-from-database` from starting.
- **[2231](https://github.com/nasa/cumulus/issues/2231)**
  - Fixes broken relative path links in `docs/README.md`

### Removed

- **CUMULUS-2502**
  - Removed outdated documentation regarding Kibana index patterns for metrics.

## [v9.0.1] 2021-05-07

### Migration Steps

Please review the migration steps for 9.0.0 as this release is only a patch to
correct a failure in our build script and push out corrected release artifacts. The previous migration steps still apply.

### Changed

- Corrected `@cumulus/db` configuration to correctly build package.

## [v9.0.0] 2021-05-03

### Migration steps

- This release of Cumulus enables integration with a PostgreSQL database for archiving Cumulus data. There are several upgrade steps involved, **some of which need to be done before redeploying Cumulus**. See the [documentation on upgrading to the RDS release](https://nasa.github.io/cumulus/docs/upgrade-notes/upgrade-rds).

### BREAKING CHANGES

- **CUMULUS-2185** - RDS Migration Epic
  - **CUMULUS-2191**
    - Removed the following from the `@cumulus/api/models.asyncOperation` class in
      favor of the added `@cumulus/async-operations` module:
      - `start`
      - `startAsyncOperations`
  - **CUMULUS-2187**
    - The `async-operations` endpoint will now omit `output` instead of
      returning `none` when the operation did not return output.
  - **CUMULUS-2309**
    - Removed `@cumulus/api/models/granule.unpublishAndDeleteGranule` in favor
      of `@cumulus/api/lib/granule-remove-from-cmr.unpublishGranule` and
      `@cumulus/api/lib/granule-delete.deleteGranuleAndFiles`.
  - **CUMULUS-2385**
    - Updated `sf-event-sqs-to-db-records` to write a granule's files to
      PostgreSQL only after the workflow has exited the `Running` status.
      Please note that any workflow that uses `sf_sqs_report_task` for
      mid-workflow updates will be impacted.
    - Changed PostgreSQL `file` schema and TypeScript type definition to require
      `bucket` and `key` fields.
    - Updated granule/file write logic to mark a granule's status as "failed"
  - **CUMULUS-2455**
    - API `move granule` endpoint now moves granule files on a per-file basis
    - API `move granule` endpoint on granule file move failure will retain the
      file at it's original location, but continue to move any other granule
      files.
    - Removed the `move` method from the `@cumulus/api/models.granule` class.
      logic is now handled in `@cumulus/api/endpoints/granules` and is
      accessible via the Core API.

### Added

- **CUMULUS-2185** - RDS Migration Epic
  - **CUMULUS-2130**
    - Added postgres-migration-count-tool lambda/ECS task to allow for
      evaluation of database state
    - Added /migrationCounts api endpoint that allows running of the
      postgres-migration-count-tool as an asyncOperation
  - **CUMULUS-2394**
    - Updated PDR and Granule writes to check the step function
      workflow_start_time against the createdAt field for each record to ensure
      old records do not overwrite newer ones for legacy Dynamo and PostgreSQL
      writes
  - **CUMULUS-2188**
    - Added `data-migration2` Lambda to be run after `data-migration1`
    - Added logic to `data-migration2` Lambda for migrating execution records
      from DynamoDB to PostgreSQL
  - **CUMULUS-2191**
    - Added `@cumulus/async-operations` to core packages, exposing
      `startAsyncOperation` which will handle starting an async operation and
      adding an entry to both PostgreSQL and DynamoDb
  - **CUMULUS-2127**
    - Add schema migration for `collections` table
  - **CUMULUS-2129**
    - Added logic to `data-migration1` Lambda for migrating collection records
      from Dynamo to PostgreSQL
  - **CUMULUS-2157**
    - Add schema migration for `providers` table
    - Added logic to `data-migration1` Lambda for migrating provider records
      from Dynamo to PostgreSQL
  - **CUMULUS-2187**
    - Added logic to `data-migration1` Lambda for migrating async operation
      records from Dynamo to PostgreSQL
  - **CUMULUS-2198**
    - Added logic to `data-migration1` Lambda for migrating rule records from
      DynamoDB to PostgreSQL
  - **CUMULUS-2182**
    - Add schema migration for PDRs table
  - **CUMULUS-2230**
    - Add schema migration for `rules` table
  - **CUMULUS-2183**
    - Add schema migration for `asyncOperations` table
  - **CUMULUS-2184**
    - Add schema migration for `executions` table
  - **CUMULUS-2257**
    - Updated PostgreSQL table and column names to snake_case
    - Added `translateApiAsyncOperationToPostgresAsyncOperation` function to `@cumulus/db`
  - **CUMULUS-2186**
    - Added logic to `data-migration2` Lambda for migrating PDR records from
      DynamoDB to PostgreSQL
  - **CUMULUS-2235**
    - Added initial ingest load spec test/utility
  - **CUMULUS-2167**
    - Added logic to `data-migration2` Lambda for migrating Granule records from
      DynamoDB to PostgreSQL and parse Granule records to store File records in
      RDS.
  - **CUMULUS-2367**
    - Added `granules_executions` table to PostgreSQL schema to allow for a
      many-to-many relationship between granules and executions
      - The table refers to granule and execution records using foreign keys
        defined with ON CASCADE DELETE, which means that any time a granule or
        execution record is deleted, all of the records in the
        `granules_executions` table referring to that record will also be
        deleted.
    - Added `upsertGranuleWithExecutionJoinRecord` helper to `@cumulus/db` to
      allow for upserting a granule record and its corresponding
      `granules_execution` record
  - **CUMULUS-2128**
    - Added helper functions:
      - `@cumulus/db/translate/file/translateApiFiletoPostgresFile`
      - `@cumulus/db/translate/file/translateApiGranuletoPostgresGranule`
      - `@cumulus/message/Providers/getMessageProvider`
  - **CUMULUS-2190**
    - Added helper functions:
      - `@cumulus/message/Executions/getMessageExecutionOriginalPayload`
      - `@cumulus/message/Executions/getMessageExecutionFinalPayload`
      - `@cumulus/message/workflows/getMessageWorkflowTasks`
      - `@cumulus/message/workflows/getMessageWorkflowStartTime`
      - `@cumulus/message/workflows/getMessageWorkflowStopTime`
      - `@cumulus/message/workflows/getMessageWorkflowName`
  - **CUMULUS-2192**
    - Added helper functions:
      - `@cumulus/message/PDRs/getMessagePdrRunningExecutions`
      - `@cumulus/message/PDRs/getMessagePdrCompletedExecutions`
      - `@cumulus/message/PDRs/getMessagePdrFailedExecutions`
      - `@cumulus/message/PDRs/getMessagePdrStats`
      - `@cumulus/message/PDRs/getPdrPercentCompletion`
      - `@cumulus/message/workflows/getWorkflowDuration`
  - **CUMULUS-2199**
    - Added `translateApiRuleToPostgresRule` to `@cumulus/db` to translate API
      Rule to conform to Postgres Rule definition.
  - **CUMUlUS-2128**
    - Added "upsert" logic to the `sfEventSqsToDbRecords` Lambda for granule and
      file writes to the core PostgreSQL database
  - **CUMULUS-2199**
    - Updated Rules endpoint to write rules to core PostgreSQL database in
      addition to DynamoDB and to delete rules from the PostgreSQL database in
      addition to DynamoDB.
    - Updated `create` in Rules Model to take in optional `createdAt` parameter
      which sets the value of createdAt if not specified during function call.
  - **CUMULUS-2189**
    - Updated Provider endpoint logic to write providers in parallel to Core
      PostgreSQL database
    - Update integration tests to utilize API calls instead of direct
      api/model/Provider calls
  - **CUMULUS-2191**
    - Updated cumuluss/async-operation task to write async-operations to the
      PostgreSQL database.
  - **CUMULUS-2228**
    - Added logic to the `sfEventSqsToDbRecords` Lambda to write execution, PDR,
      and granule records to the core PostgreSQL database in parallel with
      writes to DynamoDB
  - **CUMUlUS-2190**
    - Added "upsert" logic to the `sfEventSqsToDbRecords` Lambda for PDR writes
      to the core PostgreSQL database
  - **CUMUlUS-2192**
    - Added "upsert" logic to the `sfEventSqsToDbRecords` Lambda for execution
      writes to the core PostgreSQL database
  - **CUMULUS-2187**
    - The `async-operations` endpoint will now omit `output` instead of
      returning `none` when the operation did not return output.
  - **CUMULUS-2167**
    - Change PostgreSQL schema definition for `files` to remove `filename` and
      `name` and only support `file_name`.
    - Change PostgreSQL schema definition for `files` to remove `size` to only
      support `file_size`.
    - Change `PostgresFile` to remove duplicate fields `filename` and `name` and
      rename `size` to `file_size`.
  - **CUMULUS-2266**
    - Change `sf-event-sqs-to-db-records` behavior to discard and not throw an
      error on an out-of-order/delayed message so as not to have it be sent to
      the DLQ.
  - **CUMULUS-2305**
    - Changed `DELETE /pdrs/{pdrname}` API behavior to also delete record from
      PostgreSQL database.
  - **CUMULUS-2309**
    - Changed `DELETE /granules/{granuleName}` API behavior to also delete
      record from PostgreSQL database.
    - Changed `Bulk operation BULK_GRANULE_DELETE` API behavior to also delete
      records from PostgreSQL database.
  - **CUMULUS-2367**
    - Updated `granule_cumulus_id` foreign key to granule in PostgreSQL `files`
      table to use a CASCADE delete, so records in the files table are
      automatically deleted by the database when the corresponding granule is
      deleted.
  - **CUMULUS-2407**
    - Updated data-migration1 and data-migration2 Lambdas to use UPSERT instead
      of UPDATE when migrating dynamoDB records to PostgreSQL.
    - Changed data-migration1 and data-migration2 logic to only update already
      migrated records if the incoming record update has a newer timestamp
  - **CUMULUS-2329**
    - Add `write-db-dlq-records-to-s3` lambda.
    - Add terraform config to automatically write db records DLQ messages to an
      s3 archive on the system bucket.
    - Add unit tests and a component spec test for the above.
  - **CUMULUS-2380**
    - Add `process-dead-letter-archive` lambda to pick up and process dead letters in the S3 system bucket dead letter archive.
    - Add `/deadLetterArchive/recoverCumulusMessages` endpoint to trigger an async operation to leverage this capability on demand.
    - Add unit tests and integration test for all of the above.
  - **CUMULUS-2406**
    - Updated parallel write logic to ensure that updatedAt/updated_at
      timestamps are the same in Dynamo/PG on record write for the following
      data types:
      - async operations
      - granules
      - executions
      - PDRs
  - **CUMULUS-2446**
    - Remove schema validation check against DynamoDB table for collections when
      migrating records from DynamoDB to core PostgreSQL database.
  - **CUMULUS-2447**
    - Changed `translateApiAsyncOperationToPostgresAsyncOperation` to call
      `JSON.stringify` and then `JSON.parse` on output.
  - **CUMULUS-2313**
    - Added `postgres-migration-async-operation` lambda to start an ECS task to
      run a the `data-migration2` lambda.
    - Updated `async_operations` table to include `Data Migration 2` as a new
      `operation_type`.
    - Updated `cumulus-tf/variables.tf` to include `optional_dynamo_tables` that
      will be merged with `dynamo_tables`.
  - **CUMULUS-2451**
    - Added summary type file `packages/db/src/types/summary.ts` with
      `MigrationSummary` and `DataMigration1` and `DataMigration2` types.
    - Updated `data-migration1` and `data-migration2` lambdas to return
      `MigrationSummary` objects.
    - Added logging for every batch of 100 records processed for executions,
      granules and files, and PDRs.
    - Removed `RecordAlreadyMigrated` logs in `data-migration1` and
      `data-migration2`
  - **CUMULUS-2452**
    - Added support for only migrating certain granules by specifying the
      `granuleSearchParams.granuleId` or `granuleSearchParams.collectionId`
      properties in the payload for the
      `<prefix>-postgres-migration-async-operation` Lambda
    - Added support for only running certain migrations for data-migration2 by
      specifying the `migrationsList` property in the payload for the
      `<prefix>-postgres-migration-async-operation` Lambda
  - **CUMULUS-2453**
    - Created `storeErrors` function which stores errors in system bucket.
    - Updated `executions` and `granulesAndFiles` data migrations to call `storeErrors` to store migration errors.
    - Added `system_bucket` variable to `data-migration2`.
  - **CUMULUS-2455**
    - Move granules API endpoint records move updates for migrated granule files
      if writing any of the granule files fails.
  - **CUMULUS-2468**
    - Added support for doing [DynamoDB parallel scanning](https://docs.aws.amazon.com/amazondynamodb/latest/developerguide/Scan.html#Scan.ParallelScan) for `executions` and `granules` migrations to improve performance. The behavior of the parallel scanning and writes can be controlled via the following properties on the event input to the `<prefix>-postgres-migration-async-operation` Lambda:
      - `granuleMigrationParams.parallelScanSegments`: How many segments to divide your granules DynamoDB table into for parallel scanning
      - `granuleMigrationParams.parallelScanLimit`: The maximum number of granule records to evaluate for each parallel scanning segment of the DynamoDB table
      - `granuleMigrationParams.writeConcurrency`: The maximum number of concurrent granule/file writes to perform to the PostgreSQL database across all DynamoDB segments
      - `executionMigrationParams.parallelScanSegments`: How many segments to divide your executions DynamoDB table into for parallel scanning
      - `executionMigrationParams.parallelScanLimit`: The maximum number of execution records to evaluate for each parallel scanning segment of the DynamoDB table
      - `executionMigrationParams.writeConcurrency`: The maximum number of concurrent execution writes to perform to the PostgreSQL database across all DynamoDB segments
  - **CUMULUS-2468** - Added `@cumulus/aws-client/DynamoDb.parallelScan` helper to perform [parallel scanning on DynamoDb tables](https://docs.aws.amazon.com/amazondynamodb/latest/developerguide/Scan.html#Scan.ParallelScan)
  - **CUMULUS-2507**
    - Updated granule record write logic to set granule status to `failed` in both Postgres and DynamoDB if any/all of its files fail to write to the database.

### Deprecated

- **CUMULUS-2185** - RDS Migration Epic
  - **CUMULUS-2455**
    - `@cumulus/ingest/moveGranuleFiles`

## [v8.1.2] 2021-07-29

**Please note** changes in 8.1.2 may not yet be released in future versions, as this
is a backport/patch release on the 8.x series of releases.  Updates that are
included in the future will have a corresponding CHANGELOG entry in future releases.

### Notable changes

- `cmr_custom_host` variable for `cumulus` module can now be used to configure Cumulus to
integrate with a custom CMR host name and protocol (e.g. `http://custom-cmr-host.com`). Note
that you **must** include a protocol (`http://` or `https://`) if specifying a value for this
variable.
- `@cumulus/sync-granule` task should now properly handle
syncing files from HTTP/HTTPS providers where basic auth is
required and involves a redirect to a different host (e.g.
downloading files protected by Earthdata Login)

### Added

- **CUMULUS-2548**
  - Added `allowed_redirects` field to PostgreSQL `providers` table
  - Added `allowedRedirects` field to DynamoDB `<prefix>-providers` table
  - Added `@cumulus/aws-client/S3.streamS3Upload` to handle uploading the contents
  of a readable stream to S3 and returning a promise

### Changed

- Updated `cmr_custom_host` variable to accept a full protocol and host name
(e.g. `http://cmr-custom-host.com`), whereas it previously only accepted a host name

### Fixed

- Fixed bug where `cmr_custom_host` variable was not properly forwarded into `archive`, `ingest`, and `sqs-message-remover` modules from `cumulus` module
- **CUMULUS-2548**
  - Fixed `@cumulus/ingest/HttpProviderClient.sync` to
properly handle basic auth when redirecting to a different
host and/or host with a different port

## [v8.1.1] 2021-04-30 -- Patch Release

**Please note** changes in 8.1.1 may not yet be released in future versions, as this
is a backport/patch release on the 8.x series of releases.  Updates that are
included in the future will have a corresponding CHANGELOG entry in future releases.

### Added

- **CUMULUS-2497**
  - Created `isISOFile()` to check if a CMR file is a CMR ISO file.

### Fixed

- **CUMULUS-2512**
  - Updated ingest package S3 provider client to take additional parameter
    `remoteAltBucket` on `download` method to allow for per-file override of
    provider bucket for checksum
  - Updated @cumulus/ingest.fetchTextFile's signature to be parameterized and
    added `remoteAltBucket`to allow for an override of the passed in provider
    bucket for the source file
  - Update "eslint-plugin-import" to be pinned to 2.22.1

### Changed

- **CUMULUS-2497**
  - Changed the `@cumulus/cmrjs` package:
    - Updated `@cumulus/cmrjs/cmr-utils.getGranuleTemporalInfo()` so it now
      returns temporal info for CMR ISO 19115 SMAP XML files.
    - Updated `@cumulus/cmrjs/cmr-utils.isCmrFilename()` to include
      `isISOFile()`.

- **[2216](https://github.com/nasa/cumulus/issues/2216)**
  - Removed "node-forge", "xml-crypto" from audit whitelist, added "underscore"

## [v8.1.0] 2021-04-29

### Added

- **CUMULUS-2348**
  - The `@cumulus/api` `/granules` and `/granules/{granuleId}` endpoints now take `getRecoveryStatus` parameter
  to include recoveryStatus in result granule(s)
  - The `@cumulus/api-client.granules.getGranule` function takes a `query` parameter which can be used to
  request additional granule information.
  - Published `@cumulus/api@7.2.1-alpha.0` for dashboard testing
- **CUMULUS-2469**
  - Added `tf-modules/cumulus_distribution` module to standup a skeleton
    distribution api

## [v8.0.0] 2021-04-08

### BREAKING CHANGES

- **CUMULUS-2428**
  - Changed `/granules/bulk` to use `queueUrl` property instead of a `queueName` property for setting the queue to use for scheduling bulk granule workflows

### Notable changes

- Bulk granule operations endpoint now supports setting a custom queue for scheduling workflows via the `queueUrl` property in the request body. If provided, this value should be the full URL for an SQS queue.

### Added

- **CUMULUS-2374**
  - Add cookbok entry for queueing PostToCmr step
  - Add example workflow to go with cookbook
- **CUMULUS-2421**
  - Added **experimental** `ecs_include_docker_cleanup_cronjob` boolean variable to the Cumulus module to enable cron job to clean up docker root storage blocks in ECS cluster template for non-`device-mapper` storage drivers. Default value is `false`. This fulfills a specific user support request. This feature is otherwise untested and will remain so until we can iterate with a better, more general-purpose solution. Use of this feature is **NOT** recommended unless you are certain you need it.

- **CUMULUS-1808**
  - Add additional error messaging in `deleteSnsTrigger` to give users more context about where to look to resolve ResourceNotFound error when disabling or deleting a rule.

### Fixed

- **CUMULUS-2281**
  - Changed discover-granules task to write discovered granules directly to
    logger, instead of via environment variable. This fixes a problem where a
    large number of found granules prevents this lambda from running as an
    activity with an E2BIG error.

## [v7.2.0] 2021-03-23

### Added

- **CUMULUS-2346**
  - Added orca API endpoint to `@cumulus/api` to get recovery status
  - Add `CopyToGlacier` step to [example IngestAndPublishGranuleWithOrca workflow](https://github.com/nasa/cumulus/blob/master/example/cumulus-tf/ingest_and_publish_granule_with_orca_workflow.tf)

### Changed

- **HYRAX-357**
  - Format of NGAP OPeNDAP URL changed and by default now is referring to concept id and optionally can include short name and version of collection.
  - `addShortnameAndVersionIdToConceptId` field has been added to the config inputs of the `hyrax-metadata-updates` task

## [v7.1.0] 2021-03-12

### Notable changes

- `sync-granule` task will now properly handle syncing 0 byte files to S3
- SQS/Kinesis rules now support scheduling workflows to a custom queue via the `rule.queueUrl` property. If provided, this value should be the full URL for an SQS queue.

### Added

- `tf-modules/cumulus` module now supports a `cmr_custom_host` variable that can
  be used to set to an arbitrary  host for making CMR requests (e.g.
  `https://custom-cmr-host.com`).
- Added `buckets` variable to `tf-modules/archive`
- **CUMULUS-2345**
  - Deploy ORCA with Cumulus, see `example/cumulus-tf/orca.tf` and `example/cumulus-tf/terraform.tfvars.example`
  - Add `CopyToGlacier` step to [example IngestAndPublishGranule workflow](https://github.com/nasa/cumulus/blob/master/example/cumulus-tf/ingest_and_publish_granule_workflow.asl.json)
- **CUMULUS-2424**
  - Added `childWorkflowMeta` to `queue-pdrs` config. An object passed to this config value will be merged into a child workflow message's `meta` object. For an example of how this can be used, see `example/cumulus-tf/discover_and_queue_pdrs_with_child_workflow_meta_workflow.asl.json`.
- **CUMULUS-2427**
  - Added support for using a custom queue with SQS and Kinesis rules. Whatever queue URL is set on the `rule.queueUrl` property will be used to schedule workflows for that rule. This change allows SQS/Kinesis rules to use [any throttled queues defined for a deployment](https://nasa.github.io/cumulus/docs/data-cookbooks/throttling-queued-executions).

### Fixed

- **CUMULUS-2394**
  - Updated PDR and Granule writes to check the step function `workflow_start_time` against
      the `createdAt` field  for each record to ensure old records do not
      overwrite newer ones

### Changed

- `<prefix>-lambda-api-gateway` IAM role used by API Gateway Lambda now
  supports accessing all buckets defined in your `buckets` variable except
  "internal" buckets
- Updated the default scroll duration used in ESScrollSearch and part of the
  reconciliation report functions as a result of testing and seeing timeouts
  at its current value of 2min.
- **CUMULUS-2355**
  - Added logic to disable `/s3Credentials` endpoint based upon value for
    environment variable `DISABLE_S3_CREDENTIALS`. If set to "true", the
    endpoint will not dispense S3 credentials and instead return a message
    indicating that the endpoint has been disabled.
- **CUMULUS-2397**
  - Updated `/elasticsearch` endpoint's `reindex` function to prevent
    reindexing when source and destination indices are the same.
- **CUMULUS-2420**
  - Updated test function `waitForAsyncOperationStatus` to take a retryObject
    and use exponential backoff.  Increased the total test duration for both
    AsycOperation specs and the ReconciliationReports tests.
  - Updated the default scroll duration used in ESScrollSearch and part of the
    reconciliation report functions as a result of testing and seeing timeouts
    at its current value of 2min.
- **CUMULUS-2427**
  - Removed `queueUrl` from the parameters object for `@cumulus/message/Build.buildQueueMessageFromTemplate`
  - Removed `queueUrl` from the parameters object for `@cumulus/message/Build.buildCumulusMeta`

### Fixed

- Fixed issue in `@cumulus/ingest/S3ProviderClient.sync()` preventing 0 byte files from being synced to S3.

### Removed

- Removed variables from `tf-modules/archive`:
  - `private_buckets`
  - `protected_buckets`
  - `public_buckets`

## [v7.0.0] 2021-02-22

### BREAKING CHANGES

- **CUMULUS-2362** - Endpoints for the logs (/logs) will now throw an error unless Metrics is set up

### Added

- **CUMULUS-2345**
  - Deploy ORCA with Cumulus, see `example/cumulus-tf/orca.tf` and `example/cumulus-tf/terraform.tfvars.example`
  - Add `CopyToGlacier` step to [example IngestAndPublishGranule workflow](https://github.com/nasa/cumulus/blob/master/example/cumulus-tf/ingest_and_publish_granule_workflow.asl.json)
- **CUMULUS-2376**
  - Added `cmrRevisionId` as an optional parameter to `post-to-cmr` that will be used when publishing metadata to CMR.
- **CUMULUS-2412**
  - Adds function `getCollectionsByShortNameAndVersion` to @cumulus/cmrjs that performs a compound query to CMR to retrieve collection information on a list of collections. This replaces a series of calls to the CMR for each collection with a single call on the `/collections` endpoint and should improve performance when CMR return times are increased.

### Changed

- **CUMULUS-2362**
  - Logs endpoints only work with Metrics set up
- **CUMULUS-2376**
  - Updated `publishUMMGJSON2CMR` to take in an optional `revisionId` parameter.
  - Updated `publishUMMGJSON2CMR` to throw an error if optional `revisionId` does not match resulting revision ID.
  - Updated `publishECHO10XML2CMR` to take in an optional `revisionId` parameter.
  - Updated `publishECHO10XML2CMR` to throw an error if optional `revisionId` does not match resulting revision ID.
  - Updated `publish2CMR` to take in optional `cmrRevisionId`.
  - Updated `getWriteHeaders` to take in an optional CMR Revision ID.
  - Updated `ingestGranule` to take in an optional CMR Revision ID to pass to `getWriteHeaders`.
  - Updated `ingestUMMGranule` to take in an optional CMR Revision ID to pass to `getWriteHeaders`.
- **CUMULUS-2350**
  - Updates the examples on the `/s3credentialsREADME`, to include Python and
    JavaScript code demonstrating how to refrsh  the s3credential for
    programatic access.
- **CUMULUS-2383**
  - PostToCMR task will return CMRInternalError when a `500` status is returned from CMR

## [v6.0.0] 2021-02-16

### MIGRATION NOTES

- **CUMULUS-2255** - Cumulus has upgraded its supported version of Terraform
  from **0.12.12** to **0.13.6**. Please see the [instructions to upgrade your
  deployments](https://github.com/nasa/cumulus/blob/master/docs/upgrade-notes/upgrading-tf-version-0.13.6.md).

- **CUMULUS-2350**
  - If the  `/s3credentialsREADME`, does not appear to be working after
    deployment, [manual redeployment](https://docs.aws.amazon.com/apigateway/latest/developerguide/how-to-deploy-api-with-console.html)
    of the API-gateway stage may be necessary to finish the deployment.

### BREAKING CHANGES

- **CUMULUS-2255** - Cumulus has upgraded its supported version of Terraform from **0.12.12** to **0.13.6**.

### Added

- **CUMULUS-2291**
  - Add provider filter to Granule Inventory Report
- **CUMULUS-2300**
  - Added `childWorkflowMeta` to `queue-granules` config. Object passed to this
    value will be merged into a child workflow message's  `meta` object. For an
    example of how this can be used, see
    `example/cumulus-tf/discover_granules_workflow.asl.json`.
- **CUMULUS-2350**
  - Adds an unprotected endpoint, `/s3credentialsREADME`, to the
    s3-credentials-endpoint that displays  information on how to use the
    `/s3credentials` endpoint
- **CUMULUS-2368**
  - Add QueueWorkflow task
- **CUMULUS-2391**
  - Add reportToEms to collections.files file schema
- **CUMULUS-2395**
  - Add Core module parameter `ecs_custom_sg_ids` to Cumulus module to allow for
    custom security group mappings
- **CUMULUS-2402**
  - Officially expose `sftp()` for use in `@cumulus/sftp-client`

### Changed

- **CUMULUS-2323**
  - The sync granules task when used with the s3 provider now uses the
    `source_bucket` key in `granule.files` objects.  If incoming payloads using
    this task have a `source_bucket` value for a file using the s3 provider, the
    task will attempt to sync from the bucket defined in the file's
    `source_bucket` key instead of the `provider`.
    - Updated `S3ProviderClient.sync` to allow for an optional bucket parameter
      in support of the changed behavior.
  - Removed `addBucketToFile` and related code from sync-granules task

- **CUMULUS-2255**
  - Updated Terraform deployment code syntax for compatibility with version 0.13.6
- **CUMULUS-2321**
  - Updated API endpoint GET `/reconciliationReports/{name}` to return the
    pre-signe s3 URL in addition to report data

### Fixed

- Updated `hyrax-metadata-updates` task so the opendap url has Type 'USE SERVICE API'

- **CUMULUS-2310**
  - Use valid filename for reconciliation report
- **CUMULUS-2351**
  - Inventory report no longer includes the File/Granule relation object in the
    okCountByGranules key of a report.  The information is only included when a
    'Granule Not Found' report is run.

### Removed

- **CUMULUS-2364**
  - Remove the internal Cumulus logging lambda (log2elasticsearch)

## [v5.0.1] 2021-01-27

### Changed

- **CUMULUS-2344**
  - Elasticsearch API now allows you to reindex to an index that already exists
  - If using the Change Index operation and the new index doesn't exist, it will be created
  - Regarding instructions for CUMULUS-2020, you can now do a change index
    operation before a reindex operation. This will
    ensure that new data will end up in the new index while Elasticsearch is reindexing.

- **CUMULUS-2351**
  - Inventory report no longer includes the File/Granule relation object in the okCountByGranules key of a report. The information is only included when a 'Granule Not Found' report is run.

### Removed

- **CUMULUS-2367**
  - Removed `execution_cumulus_id` column from granules RDS schema and data type

## [v5.0.0] 2021-01-12

### BREAKING CHANGES

- **CUMULUS-2020**
  - Elasticsearch data mappings have been updated to improve search and the API
    has been update to reflect those changes. See Migration notes on how to
    update the Elasticsearch mappings.

### Migration notes

- **CUMULUS-2020**
  - Elasticsearch data mappings have been updated to improve search. For
    example, case insensitive searching will now work (e.g. 'MOD' and 'mod' will
    return the same granule results). To use the improved Elasticsearch queries,
    [reindex](https://nasa.github.io/cumulus-api/#reindex) to create a new index
    with the correct types. Then perform a [change
    index](https://nasa.github.io/cumulus-api/#change-index) operation to use
    the new index.
- **CUMULUS-2258**
  - Because the `egress_lambda_log_group` and
    `egress_lambda_log_subscription_filter` resource were removed from the
    `cumulus` module, new definitions for these resources must be added to
    `cumulus-tf/main.tf`. For reference on how to define these resources, see
    [`example/cumulus-tf/thin_egress_app.tf`](https://github.com/nasa/cumulus/blob/master/example/cumulus-tf/thin_egress_app.tf).
  - The `tea_stack_name` variable being passed into the `cumulus` module should be removed
- **CUMULUS-2344**
  - Regarding instructions for CUMULUS-2020, you can now do a change index operation before a reindex operation. This will
    ensure that new data will end up in the new index while Elasticsearch is reindexing.

### BREAKING CHANGES

- **CUMULUS-2020**
  - Elasticsearch data mappings have been updated to improve search and the API has been updated to reflect those changes. See Migration notes on how to update the Elasticsearch mappings.

### Added

- **CUMULUS-2318**
  - Added`async_operation_image` as `cumulus` module variable to allow for override of the async_operation container image.  Users can optionally specify a non-default docker image for use with Core async operations.
- **CUMULUS-2219**
  - Added `lzards-backup` Core task to facilitate making LZARDS backup requests in Cumulus ingest workflows
- **CUMULUS-2092**
  - Add documentation for Granule Not Found Reports
- **HYRAX-320**
  - `@cumulus/hyrax-metadata-updates`Add component URI encoding for entry title id and granule ur to allow for values with special characters in them. For example, EntryTitleId 'Sentinel-6A MF/Jason-CS L2 Advanced Microwave Radiometer (AMR-C) NRT Geophysical Parameters' Now, URLs generated from such values will be encoded correctly and parsable by HyraxInTheCloud
- **CUMULUS-1370**
  - Add documentation for Getting Started section including FAQs
- **CUMULUS-2092**
  - Add documentation for Granule Not Found Reports
- **CUMULUS-2219**
  - Added `lzards-backup` Core task to facilitate making LZARDS backup requests in Cumulus ingest workflows
- **CUMULUS-2280**
  - In local api, retry to create tables if they fail to ensure localstack has had time to start fully.
- **CUMULUS-2290**
  - Add `queryFields` to granule schema, and this allows workflow tasks to add queryable data to granule record. For reference on how to add data to `queryFields` field, see [`example/cumulus-tf/kinesis_trigger_test_workflow.tf`](https://github.com/nasa/cumulus/blob/master/example/cumulus-tf/kinesis_trigger_test_workflow.tf).
- **CUMULUS-2318**
  - Added`async_operation_image` as `cumulus` module variable to allow for override of the async_operation container image.  Users can optionally specify a non-default docker image for use with Core async operations.

### Changed

- **CUMULUS-2020**
  - Updated Elasticsearch mappings to support case-insensitive search
- **CUMULUS-2124**
  - cumulus-rds-tf terraform module now takes engine_version as an input variable.
- **CUMULUS-2279**
  - Changed the formatting of granule CMR links: instead of a link to the `/search/granules.json` endpoint, now it is a direct link to `/search/concepts/conceptid.format`
- **CUMULUS-2296**
  - Improved PDR spec compliance of `parse-pdr` by updating `@cumulus/pvl` to parse fields in a manner more consistent with the PDR ICD, with respect to numbers and dates. Anything not matching the ICD expectations, or incompatible with Javascript parsing, will be parsed as a string instead.
- **CUMULUS-2344**
  - Elasticsearch API now allows you to reindex to an index that already exists
  - If using the Change Index operation and the new index doesn't exist, it will be created

### Removed

- **CUMULUS-2258**
  - Removed `tea_stack_name` variable from `tf-modules/distribution/variables.tf` and `tf-modules/cumulus/variables.tf`
  - Removed `egress_lambda_log_group` and `egress_lambda_log_subscription_filter` resources from `tf-modules/distribution/main.tf`

## [v4.0.0] 2020-11-20

### Migration notes

- Update the name of your `cumulus_message_adapter_lambda_layer_arn` variable for the `cumulus` module to `cumulus_message_adapter_lambda_layer_version_arn`. The value of the variable should remain the same (a layer version ARN of a Lambda layer for the [`cumulus-message-adapter`](https://github.com/nasa/cumulus-message-adapter/).
- **CUMULUS-2138** - Update all workflows using the `MoveGranules` step to add `UpdateGranulesCmrMetadataFileLinksStep`that runs after it. See the example [`IngestAndPublishWorkflow`](https://github.com/nasa/cumulus/blob/master/example/cumulus-tf/ingest_and_publish_granule_workflow.asl.json) for reference.
- **CUMULUS-2251**
  - Because it has been removed from the `cumulus` module, a new resource definition for `egress_api_gateway_log_subscription_filter` must be added to `cumulus-tf/main.tf`. For reference on how to define this resource, see [`example/cumulus-tf/main.tf`](https://github.com/nasa/cumulus/blob/master/example/cumulus-tf/main.tf).

### Added

- **CUMULUS-2248**
  - Updates Integration Tests README to point to new fake provider template.
- **CUMULUS-2239**
  - Add resource declaration to create a VPC endpoint in tea-map-cache module if `deploy_to_ngap` is false.
- **CUMULUS-2063**
  - Adds a new, optional query parameter to the `/collections[&getMMT=true]` and `/collections/active[&getMMT=true]` endpoints. When a user provides a value of `true` for `getMMT` in the query parameters, the endpoint will search CMR and update each collection's results with new key `MMTLink` containing a link to the MMT (Metadata Management Tool) if a CMR collection id is found.
- **CUMULUS-2170**
  - Adds ability to filter granule inventory reports
- **CUMULUS-2211**
  - Adds `granules/bulkReingest` endpoint to `@cumulus/api`
- **CUMULUS-2251**
  - Adds `log_api_gateway_to_cloudwatch` variable to `example/cumulus-tf/variables.tf`.
  - Adds `log_api_gateway_to_cloudwatch` variable to `thin_egress_app` module definition.

### Changed

- **CUMULUS-2216**
  - `/collection` and `/collection/active` endpoints now return collections without granule aggregate statistics by default. The original behavior is preserved and can be found by including a query param of `includeStats=true` on the request to the endpoint.
  - The `es/collections` Collection class takes a new parameter includeStats. It no longer appends granule aggregate statistics to the returned results by default. One must set the new parameter to any non-false value.
- **CUMULUS-2201**
  - Update `dbIndexer` lambda to process requests in serial
  - Fixes ingestPdrWithNodeNameSpec parsePdr provider error
- **CUMULUS-2251**
  - Moves Egress Api Gateway Log Group Filter from `tf-modules/distribution/main.tf` to `example/cumulus-tf/main.tf`

### Fixed

- **CUMULUS-2251**
  - This fixes a deployment error caused by depending on the `thin_egress_app` module output for a resource count.

### Removed

- **CUMULUS-2251**
  - Removes `tea_api_egress_log_group` variable from `tf-modules/distribution/variables.tf` and `tf-modules/cumulus/variables.tf`.

### BREAKING CHANGES

- **CUMULUS-2138** - CMR metadata update behavior has been removed from the `move-granules` task into a
new `update-granules-cmr-metadata-file-links` task.
- **CUMULUS-2216**
  - `/collection` and `/collection/active` endpoints now return collections without granule aggregate statistics by default. The original behavior is preserved and can be found by including a query param of `includeStats=true` on the request to the endpoint.  This is likely to affect the dashboard only but included here for the change of behavior.
- **[1956](https://github.com/nasa/cumulus/issues/1956)**
  - Update the name of the `cumulus_message_adapter_lambda_layer_arn` output from the `cumulus-message-adapter` module to `cumulus_message_adapter_lambda_layer_version_arn`. The output value has changed from being the ARN of the Lambda layer **without a version** to the ARN of the Lambda layer **with a version**.
  - Update the variable name in the `cumulus` and `ingest` modules from `cumulus_message_adapter_lambda_layer_arn` to `cumulus_message_adapter_lambda_layer_version_arn`

## [v3.0.1] 2020-10-21

- **CUMULUS-2203**
  - Update Core tasks to use
    [cumulus-message-adapter-js](https://github.com/nasa/cumulus-message-adapter-js)
    v2.0.0 to resolve memory leak/lambda ENOMEM constant failure issue.   This
    issue caused lambdas to slowly use all memory in the run environment and
    prevented AWS from halting/restarting warmed instances when task code was
    throwing consistent errors under load.

- **CUMULUS-2232**
  - Updated versions for `ajv`, `lodash`, `googleapis`, `archiver`, and
    `@cumulus/aws-client` to remediate vulnerabilities found in SNYK scan.

### Fixed

- **CUMULUS-2233**
  - Fixes /s3credentials bug where the expiration time on the cookie was set to a time that is always expired, so authentication was never being recognized as complete by the API. Consequently, the user would end up in a redirect loop and requests to /s3credentials would never complete successfully. The bug was caused by the fact that the code setting the expiration time for the cookie was expecting a time value in milliseconds, but was receiving the expirationTime from the EarthdataLoginClient in seconds. This bug has been fixed by converting seconds into milliseconds. Unit tests were added to test that the expiration time has been converted to milliseconds and checking that the cookie's expiration time is greater than the current time.

## [v3.0.0] 2020-10-7

### MIGRATION STEPS

- **CUMULUS-2099**
  - All references to `meta.queues` in workflow configuration must be replaced with references to queue URLs from Terraform resources. See the updated [data cookbooks](https://nasa.github.io/cumulus/docs/data-cookbooks/about-cookbooks) or example [Discover Granules workflow configuration](https://github.com/nasa/cumulus/blob/master/example/cumulus-tf/discover_granules_workflow.asl.json).
  - The steps for configuring queued execution throttling have changed. See the [updated documentation](https://nasa.github.io/cumulus/docs/data-cookbooks/throttling-queued-executions).
  - In addition to the configuration for execution throttling, the internal mechanism for tracking executions by queue has changed. As a result, you should **disable any rules or workflows scheduling executions via a throttled queue** before upgrading. Otherwise, you may be at risk of having **twice as many executions** as are configured for the queue while the updated tracking is deployed. You can re-enable these rules/workflows once the upgrade is complete.

- **CUMULUS-2111**
  - **Before you re-deploy your `cumulus-tf` module**, note that the [`thin-egress-app`][thin-egress-app] is no longer deployed by default as part of the `cumulus` module, so you must add the TEA module to your deployment and manually modify your Terraform state **to avoid losing your API gateway and impacting any Cloudfront endpoints pointing to those gateways**. If you don't care about losing your API gateway and impacting Cloudfront endpoints, you can ignore the instructions for manually modifying state.

    1. Add the [`thin-egress-app`][thin-egress-app] module to your `cumulus-tf` deployment as shown in the [Cumulus example deployment](https://github.com/nasa/cumulus/tree/master/example/cumulus-tf/main.tf).

         - Note that the values for `tea_stack_name` variable to the `cumulus` module and the `stack_name` variable to the `thin_egress_app` module **must match**
         - Also, if you are specifying the `stage_name` variable to the `thin_egress_app` module, **the value of the `tea_api_gateway_stage` variable to the `cumulus` module must match it**

    2. **If you want to preserve your existing `thin-egress-app` API gateway and avoid having to update your Cloudfront endpoint for distribution, then you must follow these instructions**: <https://nasa.github.io/cumulus/docs/upgrade-notes/migrate_tea_standalone>. Otherwise, you can re-deploy as usual.

  - If you provide your own custom bucket map to TEA as a standalone module, **you must ensure that your custom bucket map includes mappings for the `protected` and `public` buckets specified in your `cumulus-tf/terraform.tfvars`, otherwise Cumulus may not be able to determine the correct distribution URL for ingested files and you may encounter errors**

- **CUMULUS-2197**
  - EMS resources are now optional, and `ems_deploy` is set to `false` by default, which will delete your EMS resources.
  - If you would like to keep any deployed EMS resources, add the `ems_deploy` variable set to `true` in your `cumulus-tf/terraform.tfvars`

### BREAKING CHANGES

- **CUMULUS-2200**
  - Changes return from 303 redirect to 200 success for `Granule Inventory`'s
    `/reconciliationReport` returns.  The user (dashboard) must read the value
    of `url` from the return to get the s3SignedURL and then download the report.
- **CUMULUS-2099**
  - `meta.queues` has been removed from Cumulus core workflow messages.
  - `@cumulus/sf-sqs-report` workflow task no longer reads the reporting queue URL from `input.meta.queues.reporting` on the incoming event. Instead, it requires that the queue URL be set as the `reporting_queue_url` environment variable on the deployed Lambda.
- **CUMULUS-2111**
  - The deployment of the `thin-egress-app` module has be removed from `tf-modules/distribution`, which is a part of the `tf-modules/cumulus` module. Thus, the `thin-egress-app` module is no longer deployed for you by default. See the migration steps for details about how to add deployment for the `thin-egress-app`.
- **CUMULUS-2141**
  - The `parse-pdr` task has been updated to respect the `NODE_NAME` property in
    a PDR's `FILE_GROUP`. If a `NODE_NAME` is present, the task will query the
    Cumulus API for a provider with that host. If a provider is found, the
    output granule from the task will contain a `provider` property containing
    that provider. If `NODE_NAME` is set but a provider with that host cannot be
    found in the API, or if multiple providers are found with that same host,
    the task will fail.
  - The `queue-granules` task has been updated to expect an optional
    `granule.provider` property on each granule. If present, the granule will be
    enqueued using that provider. If not present, the task's `config.provider`
    will be used instead.
- **CUMULUS-2197**
  - EMS resources are now optional and will not be deployed by default. See migration steps for information
    about how to deploy EMS resources.

#### CODE CHANGES

- The `@cumulus/api-client.providers.getProviders` function now takes a
  `queryStringParameters` parameter which can be used to filter the providers
  which are returned
- The `@cumulus/aws-client/S3.getS3ObjectReadStreamAsync` function has been
  removed. It read the entire S3 object into memory before returning a read
  stream, which could cause Lambdas to run out of memory. Use
  `@cumulus/aws-client/S3.getObjectReadStream` instead.
- The `@cumulus/ingest/util.lookupMimeType` function now returns `undefined`
  rather than `null` if the mime type could not be found.
- The `@cumulus/ingest/lock.removeLock` function now returns `undefined`
- The `@cumulus/ingest/granule.generateMoveFileParams` function now returns
  `source: undefined` and `target :undefined` on the response object if either could not be
  determined. Previously, `null` had been returned.
- The `@cumulus/ingest/recursion.recursion` function must now be imported using
  `const { recursion } = require('@cumulus/ingest/recursion');`
- The `@cumulus/ingest/granule.getRenamedS3File` function has been renamed to
  `listVersionedObjects`
- `@cumulus/common.http` has been removed
- `@cumulus/common/http.download` has been removed

### Added

- **CUMULUS-1855**
  - Fixed SyncGranule task to return an empty granules list when given an empty
    (or absent) granules list on input, rather than throwing an exception
- **CUMULUS-1955**
  - Added `@cumulus/aws-client/S3.getObject` to get an AWS S3 object
  - Added `@cumulus/aws-client/S3.waitForObject` to get an AWS S3 object,
    retrying, if necessary
- **CUMULUS-1961**
  - Adds `startTimestamp` and `endTimestamp` parameters to endpoint
    `reconcilationReports`.  Setting these values will filter the returned
    report to cumulus data that falls within the timestamps. It also causes the
    report to be one directional, meaning cumulus is only reconciled with CMR,
    but not the other direction. The Granules will be filtered by their
    `updatedAt` values. Collections are filtered by the updatedAt time of their
    granules, i.e. Collections with granules that are updatedAt a time between
    the time parameters will be returned in the reconciliation reports.
  - Adds `startTimestamp` and `endTimestamp` parameters to create-reconciliation-reports
    lambda function. If either of these params is passed in with a value that can be
    converted to a date object, the inter-platform comparison between Cumulus and CMR will
    be one way.  That is, collections, granules, and files will be filtered by time for
    those found in Cumulus and only those compared to the CMR holdings. For the moment
    there is not enough information to change the internal consistency check, and S3 vs
    Cumulus comparisons are unchanged by the timestamps.
- **CUMULUS-1962**
  - Adds `location` as parameter to `/reconciliationReports` endpoint. Options are `S3`
    resulting in a S3 vs. Cumulus database search or `CMR` resulting in CMR vs. Cumulus database search.
- **CUMULUS-1963**
  - Adds `granuleId` as input parameter to `/reconcilationReports`
    endpoint. Limits inputs parameters to either `collectionId` or `granuleId`
    and will fail to create the report if both are provided.  Adding granuleId
    will find collections in Cumulus by granuleId and compare those one way
    with those in CMR.
  - `/reconciliationReports` now validates any input json before starting the
    async operation and the lambda handler no longer validates input
    parameters.
- **CUMULUS-1964**
  - Reports can now be filtered on provider
- **CUMULUS-1965**
  - Adds `collectionId` parameter to the `/reconcilationReports`
    endpoint. Setting this value will limit the scope of the reconcilation
    report to only the input collectionId when comparing Cumulus and
    CMR. `collectionId` is provided an array of strings e.g. `[shortname___version, shortname2___version2]`
- **CUMULUS-2107**
  - Added a new task, `update-cmr-access-constraints`, that will set access constraints in CMR Metadata.
    Currently supports UMMG-JSON and Echo10XML, where it will configure `AccessConstraints` and
    `RestrictionFlag/RestrictionComment`, respectively.
  - Added an operator doc on how to configure and run the access constraint update workflow, which will update the metadata using the new task, and then publish the updated metadata to CMR.
  - Added an operator doc on bulk operations.
- **CUMULUS-2111**
  - Added variables to `cumulus` module:
    - `tea_api_egress_log_group`
    - `tea_external_api_endpoint`
    - `tea_internal_api_endpoint`
    - `tea_rest_api_id`
    - `tea_rest_api_root_resource_id`
    - `tea_stack_name`
  - Added variables to `distribution` module:
    - `tea_api_egress_log_group`
    - `tea_external_api_endpoint`
    - `tea_internal_api_endpoint`
    - `tea_rest_api_id`
    - `tea_rest_api_root_resource_id`
    - `tea_stack_name`
- **CUMULUS-2112**
  - Added `@cumulus/api/lambdas/internal-reconciliation-report`, so create-reconciliation-report
    lambda can create `Internal` reconciliation report
- **CUMULUS-2116**
  - Added `@cumulus/api/models/granule.unpublishAndDeleteGranule` which
  unpublishes a granule from CMR and deletes it from Cumulus, but does not
  update the record to `published: false` before deletion
- **CUMULUS-2113**
  - Added Granule not found report to reports endpoint
  - Update reports to return breakdown by Granule of files both in DynamoDB and S3
- **CUMULUS-2123**
  - Added `cumulus-rds-tf` DB cluster module to `tf-modules` that adds a
    serverless RDS Aurora/PostgreSQL database cluster to meet the PostgreSQL
    requirements for future releases.
  - Updated the default Cumulus module to take the following new required variables:
    - rds_user_access_secret_arn:
      AWS Secrets Manager secret ARN containing a JSON string of DB credentials
      (containing at least host, password, port as keys)
    - rds_security_group:
      RDS Security Group that provides connection access to the RDS cluster
  - Updated API lambdas and default ECS cluster to add them to the
    `rds_security_group` for database access
- **CUMULUS-2126**
  - The collections endpoint now writes to the RDS database
- **CUMULUS-2127**
  - Added migration to create collections relation for RDS database
- **CUMULUS-2129**
  - Added `data-migration1` Terraform module and Lambda to migrate data from Dynamo to RDS
    - Added support to Lambda for migrating collections data from Dynamo to RDS
- **CUMULUS-2155**
  - Added `rds_connection_heartbeat` to `cumulus` and `data-migration` tf
    modules.  If set to true, this diagnostic variable instructs Core's database
    code to fire off a connection 'heartbeat' query and log the timing/results
    for diagnostic purposes, and retry certain connection timeouts once.
    This option is disabled by default
- **CUMULUS-2156**
  - Support array inputs parameters for `Internal` reconciliation report
- **CUMULUS-2157**
  - Added support to `data-migration1` Lambda for migrating providers data from Dynamo to RDS
    - The migration process for providers will convert any credentials that are stored unencrypted or encrypted with an S3 keypair provider to be encrypted with a KMS key instead
- **CUMULUS-2161**
  - Rules now support an `executionNamePrefix` property. If set, any executions
    triggered as a result of that rule will use that prefix in the name of the
    execution.
  - The `QueueGranules` task now supports an `executionNamePrefix` property. Any
    executions queued by that task will use that prefix in the name of the
    execution. See the
    [example workflow](./example/cumulus-tf/discover_granules_with_execution_name_prefix_workflow.asl.json)
    for usage.
  - The `QueuePdrs` task now supports an `executionNamePrefix` config property.
    Any executions queued by that task will use that prefix in the name of the
    execution. See the
    [example workflow](./example/cumulus-tf/discover_and_queue_pdrs_with_execution_name_prefix_workflow.asl.json)
    for usage.
- **CUMULUS-2162**
  - Adds new report type to `/reconciliationReport` endpoint.  The new report
    is `Granule Inventory`. This report is a CSV file of all the granules in
    the Cumulus DB. This report will eventually replace the existing
    `granules-csv` endpoint which has been deprecated.
- **CUMULUS-2197**
  - Added `ems_deploy` variable to the `cumulus` module. This is set to false by default, except
    for our example deployment, where it is needed for integration tests.

### Changed

- Upgraded version of [TEA](https://github.com/asfadmin/thin-egress-app/) deployed with Cumulus to build 88.
- **CUMULUS-2107**
  - Updated the `applyWorkflow` functionality on the granules endpoint to take a `meta` property to pass into the workflow message.
  - Updated the `BULK_GRANULE` functionality on the granules endpoint to support the above `applyWorkflow` change.
- **CUMULUS-2111**
  - Changed `distribution_api_gateway_stage` variable for `cumulus` module to `tea_api_gateway_stage`
  - Changed `api_gateway_stage` variable for `distribution` module to `tea_api_gateway_stage`
- **CUMULUS-2224**
  - Updated `/reconciliationReport`'s file reconciliation to include `"EXTENDED METADATA"` as a valid CMR relatedUrls Type.

### Fixed

- **CUMULUS-2168**
  - Fixed issue where large number of documents (generally logs) in the
    `cumulus` elasticsearch index results in the collection granule stats
    queries failing for the collections list api endpoint
- **CUMULUS-1955**
  - Due to AWS's eventual consistency model, it was possible for PostToCMR to
    publish an earlier version of a CMR metadata file, rather than the latest
    version created in a workflow.  This fix guarantees that the latest version
    is published, as expected.
- **CUMULUS-1961**
  - Fixed `activeCollections` query only returning 10 results
- **CUMULUS-2201**
  - Fix Reconciliation Report integration test failures by waiting for collections appear
    in es list and ingesting a fake granule xml file to CMR
- **CUMULUS-2015**
  - Reduced concurrency of `QueueGranules` task. That task now has a
    `config.concurrency` option that defaults to `3`.
- **CUMULUS-2116**
  - Fixed a race condition with bulk granule delete causing deleted granules to still appear in Elasticsearch. Granules removed via bulk delete should now be removed from Elasticsearch.
- **CUMULUS-2163**
  - Remove the `public-read` ACL from the `move-granules` task
- **CUMULUS-2164**
  - Fix issue where `cumulus` index is recreated and attached to an alias if it has been previously deleted
- **CUMULUS-2195**
  - Fixed issue with redirect from `/token` not working when using a Cloudfront endpoint to access the Cumulus API with Launchpad authentication enabled. The redirect should now work properly whether you are using a plain API gateway URL or a Cloudfront endpoint pointing at an API gateway URL.
- **CUMULUS-2200**
  - Fixed issue where __in and __not queries were stripping spaces from values

### Deprecated

- **CUMULUS-1955**
  - `@cumulus/aws-client/S3.getS3Object()`
  - `@cumulus/message/Queue.getQueueNameByUrl()`
  - `@cumulus/message/Queue.getQueueName()`
- **CUMULUS-2162**
  - `@cumulus/api/endpoints/granules-csv/list()`

### Removed

- **CUMULUS-2111**
  - Removed `distribution_url` and `distribution_redirect_uri` outputs from the `cumulus` module
  - Removed variables from the `cumulus` module:
    - `distribution_url`
    - `log_api_gateway_to_cloudwatch`
    - `thin_egress_cookie_domain`
    - `thin_egress_domain_cert_arn`
    - `thin_egress_download_role_in_region_arn`
    - `thin_egress_jwt_algo`
    - `thin_egress_jwt_secret_name`
    - `thin_egress_lambda_code_dependency_archive_key`
    - `thin_egress_stack_name`
  - Removed outputs from the `distribution` module:
    - `distribution_url`
    - `internal_tea_api`
    - `rest_api_id`
    - `thin_egress_app_redirect_uri`
  - Removed variables from the `distribution` module:
    - `bucket_map_key`
    - `distribution_url`
    - `log_api_gateway_to_cloudwatch`
    - `thin_egress_cookie_domain`
    - `thin_egress_domain_cert_arn`
    - `thin_egress_download_role_in_region_arn`
    - `thin_egress_jwt_algo`
    - `thin_egress_jwt_secret_name`
    - `thin_egress_lambda_code_dependency_archive_key`
- **CUMULUS-2157**
  - Removed `providerSecretsMigration` and `verifyProviderSecretsMigration` lambdas
- Removed deprecated `@cumulus/sf-sns-report` task
- Removed code:
  - `@cumulus/aws-client/S3.calculateS3ObjectChecksum`
  - `@cumulus/aws-client/S3.getS3ObjectReadStream`
  - `@cumulus/cmrjs.getFullMetadata`
  - `@cumulus/cmrjs.getMetadata`
  - `@cumulus/common/util.isNil`
  - `@cumulus/common/util.isNull`
  - `@cumulus/common/util.isUndefined`
  - `@cumulus/common/util.lookupMimeType`
  - `@cumulus/common/util.mkdtempSync`
  - `@cumulus/common/util.negate`
  - `@cumulus/common/util.noop`
  - `@cumulus/common/util.omit`
  - `@cumulus/common/util.renameProperty`
  - `@cumulus/common/util.sleep`
  - `@cumulus/common/util.thread`
  - `@cumulus/ingest/granule.copyGranuleFile`
  - `@cumulus/ingest/granule.moveGranuleFile`
  - `@cumulus/integration-tests/api/rules.deleteRule`
  - `@cumulus/integration-tests/api/rules.getRule`
  - `@cumulus/integration-tests/api/rules.listRules`
  - `@cumulus/integration-tests/api/rules.postRule`
  - `@cumulus/integration-tests/api/rules.rerunRule`
  - `@cumulus/integration-tests/api/rules.updateRule`
  - `@cumulus/integration-tests/sfnStep.parseStepMessage`
  - `@cumulus/message/Queue.getQueueName`
  - `@cumulus/message/Queue.getQueueNameByUrl`

## v2.0.2+ Backport releases

Release v2.0.1 was the last release on the 2.0.x release series.

Changes after this version on the 2.0.x release series are limited
security/requested feature patches and will not be ported forward to future
releases unless there is a corresponding CHANGELOG entry.

For up-to-date CHANGELOG for the maintenance release branch see
[CHANGELOG.md](https://github.com/nasa/cumulus/blob/release-2.0.x/CHANGELOG.md)
from the 2.0.x branch.

For the most recent release information for the maintenance branch please see
the [release page](https://github.com/nasa/cumulus/releases)

## [v2.0.7] 2020-10-1 - [BACKPORT]

### Fixed

- CVE-2020-7720
  - Updated common `node-forge` dependency to 0.10.0 to address CVE finding

### [v2.0.6] 2020-09-25 - [BACKPORT]

### Fixed

- **CUMULUS-2168**
  - Fixed issue where large number of documents (generally logs) in the
    `cumulus` elasticsearch index results in the collection granule stats
    queries failing for the collections list api endpoint

### [v2.0.5] 2020-09-15 - [BACKPORT]

#### Added

- Added `thin_egress_stack_name` variable to `cumulus` and `distribution` Terraform modules to allow overriding the default Cloudformation stack name used for the `thin-egress-app`. **Please note that if you change/set this value for an existing deployment, it will destroy and re-create your API gateway for the `thin-egress-app`.**

#### Fixed

- Fix collection list queries. Removed fixes to collection stats, which break queries for a large number of granules.

### [v2.0.4] 2020-09-08 - [BACKPORT]

#### Changed

- Upgraded version of [TEA](https://github.com/asfadmin/thin-egress-app/) deployed with Cumulus to build 88.

### [v2.0.3] 2020-09-02 - [BACKPORT]

#### Fixed

- **CUMULUS-1961**
  - Fixed `activeCollections` query only returning 10 results

- **CUMULUS-2039**
  - Fix issue causing SyncGranules task to run out of memory on large granules

#### CODE CHANGES

- The `@cumulus/aws-client/S3.getS3ObjectReadStreamAsync` function has been
  removed. It read the entire S3 object into memory before returning a read
  stream, which could cause Lambdas to run out of memory. Use
  `@cumulus/aws-client/S3.getObjectReadStream` instead.

### [v2.0.2] 2020-08-17 - [BACKPORT]

#### CODE CHANGES

- The `@cumulus/ingest/util.lookupMimeType` function now returns `undefined`
  rather than `null` if the mime type could not be found.
- The `@cumulus/ingest/lock.removeLock` function now returns `undefined`

#### Added

- **CUMULUS-2116**
  - Added `@cumulus/api/models/granule.unpublishAndDeleteGranule` which
  unpublishes a granule from CMR and deletes it from Cumulus, but does not
  update the record to `published: false` before deletion

### Fixed

- **CUMULUS-2116**
  - Fixed a race condition with bulk granule delete causing deleted granules to still appear in Elasticsearch. Granules removed via bulk delete should now be removed from Elasticsearch.

## [v2.0.1] 2020-07-28

### Added

- **CUMULUS-1886**
  - Added `multiple sort keys` support to `@cumulus/api`
- **CUMULUS-2099**
  - `@cumulus/message/Queue.getQueueUrl` to get the queue URL specified in a Cumulus workflow message, if any.

### Fixed

- **[PR 1790](https://github.com/nasa/cumulus/pull/1790)**
  - Fixed bug with request headers in `@cumulus/launchpad-auth` causing Launchpad token requests to fail

## [v2.0.0] 2020-07-23

### BREAKING CHANGES

- Changes to the `@cumulus/api-client` package
  - The `CumulusApiClientError` class must now be imported using
    `const { CumulusApiClientError } = require('@cumulus/api-client/CumulusApiClientError')`
- The `@cumulus/sftp-client/SftpClient` class must now be imported using
  `const { SftpClient } = require('@cumulus/sftp-client');`
- Instances of `@cumulus/ingest/SftpProviderClient` no longer implicitly connect
  when `download`, `list`, or `sync` are called. You must call `connect` on the
  provider client before issuing one of those calls. Failure to do so will
  result in a "Client not connected" exception being thrown.
- Instances of `@cumulus/ingest/SftpProviderClient` no longer implicitly
  disconnect from the SFTP server when `list` is called.
- Instances of `@cumulus/sftp-client/SftpClient` must now be explicitly closed
  by calling `.end()`
- Instances of `@cumulus/sftp-client/SftpClient` no longer implicitly connect to
  the server when `download`, `unlink`, `syncToS3`, `syncFromS3`, and `list` are
  called. You must explicitly call `connect` before calling one of those
  methods.
- Changes to the `@cumulus/common` package
  - `cloudwatch-event.getSfEventMessageObject()` now returns `undefined` if the
    message could not be found or could not be parsed. It previously returned
    `null`.
  - `S3KeyPairProvider.decrypt()` now throws an exception if the bucket
    containing the key cannot be determined.
  - `S3KeyPairProvider.decrypt()` now throws an exception if the stack cannot be
    determined.
  - `S3KeyPairProvider.encrypt()` now throws an exception if the bucket
    containing the key cannot be determined.
  - `S3KeyPairProvider.encrypt()` now throws an exception if the stack cannot be
    determined.
  - `sns-event.getSnsEventMessageObject()` now returns `undefined` if it could
    not be parsed. It previously returned `null`.
  - The `aws` module has been removed.
  - The `BucketsConfig.buckets` property is now read-only and private
  - The `test-utils.validateConfig()` function now resolves to `undefined`
    rather than `true`.
  - The `test-utils.validateInput()` function now resolves to `undefined` rather
    than `true`.
  - The `test-utils.validateOutput()` function now resolves to `undefined`
    rather than `true`.
  - The static `S3KeyPairProvider.retrieveKey()` function has been removed.
- Changes to the `@cumulus/cmrjs` package
  - `@cumulus/cmrjs.constructOnlineAccessUrl()` and
    `@cumulus/cmrjs/cmr-utils.constructOnlineAccessUrl()` previously took a
    `buckets` parameter, which was an instance of
    `@cumulus/common/BucketsConfig`. They now take a `bucketTypes` parameter,
    which is a simple object mapping bucket names to bucket types. Example:
    `{ 'private-1': 'private', 'public-1': 'public' }`
  - `@cumulus/cmrjs.reconcileCMRMetadata()` and
    `@cumulus/cmrjs/cmr-utils.reconcileCMRMetadata()` now take a **required**
    `bucketTypes` parameter, which is a simple object mapping bucket names to
    bucket types. Example: `{ 'private-1': 'private', 'public-1': 'public' }`
  - `@cumulus/cmrjs.updateCMRMetadata()` and
    `@cumulus/cmrjs/cmr-utils.updateCMRMetadata()` previously took an optional
    `inBuckets` parameter, which was an instance of
    `@cumulus/common/BucketsConfig`. They now take a **required** `bucketTypes`
    parameter, which is a simple object mapping bucket names to bucket types.
    Example: `{ 'private-1': 'private', 'public-1': 'public' }`
- The minimum supported version of all published Cumulus packages is now Node
  12.18.0
  - Tasks using the `cumuluss/cumulus-ecs-task` Docker image must be updated to
    `cumuluss/cumulus-ecs-task:1.7.0`. This can be done by updating the `image`
    property of any tasks defined using the `cumulus_ecs_service` Terraform
    module.
- Changes to `@cumulus/aws-client/S3`
  - The signature of the `getObjectSize` function has changed. It now takes a
    params object with three properties:
    - **s3**: an instance of an AWS.S3 object
    - **bucket**
    - **key**
  - The `getObjectSize` function will no longer retry if the object does not
    exist
- **CUMULUS-1861**
  - `@cumulus/message/Collections.getCollectionIdFromMessage` now throws a
    `CumulusMessageError` if `collectionName` and `collectionVersion` are missing
    from `meta.collection`.   Previously this method would return
    `'undefined___undefined'` instead
  - `@cumulus/integration-tests/addCollections` now returns an array of collections that
    were added rather than the count of added collections
- **CUMULUS-1930**
  - The `@cumulus/common/util.uuid()` function has been removed
- **CUMULUS-1955**
  - `@cumulus/aws-client/S3.multipartCopyObject` now returns an object with the
    AWS `etag` of the destination object
  - `@cumulus/ingest/S3ProviderClient.list` now sets a file object's `path`
    property to `undefined` instead of `null` when the file is at the top level
    of its bucket
  - The `sync` methods of the following classes in the `@cumulus/ingest` package
    now return an object with the AWS `s3uri` and `etag` of the destination file
    (they previously returned only a string representing the S3 URI)
    - `FtpProviderClient`
    - `HttpProviderClient`
    - `S3ProviderClient`
    - `SftpProviderClient`
- **CUMULUS-1958**
  - The following methods exported from `@cumulus/cmr-js/cmr-utils` were made
    async, and added distributionBucketMap as a parameter:
    - constructOnlineAccessUrl
    - generateFileUrl
    - reconcileCMRMetadata
    - updateCMRMetadata
- **CUMULUS-1969**
  - The `DiscoverPdrs` task now expects `provider_path` to be provided at
    `event.config.provider_path`, not `event.config.collection.provider_path`
  - `event.config.provider_path` is now a required parameter of the
    `DiscoverPdrs` task
  - `event.config.collection` is no longer a parameter to the `DiscoverPdrs`
    task
  - Collections no longer support the `provider_path` property. The tasks that
    relied on that property are now referencing `config.meta.provider_path`.
    Workflows should be updated accordingly.
- **CUMULUS-1977**
  - Moved bulk granule deletion endpoint from `/bulkDelete` to
    `/granules/bulkDelete`
- **CUMULUS-1991**
  - Updated CMR metadata generation to use "Download file.hdf" (where `file.hdf` is the filename of the given resource) as the resource description instead of "File to download"
  - CMR metadata updates now respect changes to resource descriptions (previously only changes to resource URLs were respected)

### MIGRATION STEPS

- Due to an issue with the AWS API Gateway and how the Thin Egress App Cloudformation template applies updates, you may need to redeploy your
  `thin-egress-app-EgressGateway` manually as a one time migration step.    If your deployment fails with an
  error similar to:

  ```bash
  Error: Lambda function (<stack>-tf-TeaCache) returned error: ({"errorType":"HTTPError","errorMessage":"Response code 404 (Not Found)"})
  ```

  Then follow the [AWS
  instructions](https://docs.aws.amazon.com/apigateway/latest/developerguide/how-to-deploy-api-with-console.html)
  to `Redeploy a REST API to a stage` for your egress API and re-run `terraform
  apply`.

### Added

- **CUMULUS-2081**
  - Add Integrator Guide section for onboarding
  - Add helpful tips documentation

- **CUMULUS-1902**
  - Add Common Use Cases section under Operator Docs

- **CUMULUS-2058**
  - Added `lambda_processing_role_name` as an output from the `cumulus` module
    to provide the processing role name
- **CUMULUS-1417**
  - Added a `checksumFor` property to collection `files` config. Set this
    property on a checksum file's definition matching the `regex` of the target
    file. More details in the ['Data Cookbooks
    Setup'](https://nasa.github.io/cumulus/docs/next/data-cookbooks/setup)
    documentation.
  - Added `checksumFor` validation to collections model.
- **CUMULUS-1956**
  - Added `@cumulus/earthata-login-client` package
  - The `/s3credentials` endpoint that is deployed as part of distribution now
    supports authentication using tokens created by a different application. If
    a request contains the `EDL-ClientId` and `EDL-Token` headers,
    authentication will be handled using that token rather than attempting to
    use OAuth.
  - `@cumulus/earthata-login-client.getTokenUsername()` now accepts an
    `xRequestId` argument, which will be included as the `X-Request-Id` header
    when calling Earthdata Login.
  - If the `s3Credentials` endpoint is invoked with an EDL token and an
    `X-Request-Id` header, that `X-Request-Id` header will be forwarded to
    Earthata Login.
- **CUMULUS-1957**
  - If EDL token authentication is being used, and the `EDL-Client-Name` header
    is set, `@the-client-name` will be appended to the end of the Earthdata
    Login username that is used as the `RoleSessionName` of the temporary IAM
    credentials. This value will show up in the AWS S3 server access logs.
- **CUMULUS-1958**
  - Add the ability for users to specify a `bucket_map_key` to the `cumulus`
    terraform module as an override for the default .yaml values that are passed
    to TEA by Core.    Using this option *requires* that each configured
    Cumulus 'distribution' bucket (e.g. public/protected buckets) have a single
    TEA mapping.  Multiple maps per bucket are not supported.
  - Updated Generating a distribution URL, the MoveGranules task and all CMR
    reconciliation functionality to utilize the TEA bucket map override.
  - Updated deploy process to utilize a bootstrap 'tea-map-cache' lambda that
    will, after deployment of Cumulus Core's TEA instance, query TEA for all
    protected/public buckets and generate a mapping configuration used
    internally by Core.  This object is also exposed as an output of the Cumulus
    module as `distribution_bucket_map`.
- **CUMULUS-1961**
  - Replaces DynamoDB for Elasticsearch for reconciliationReportForCumulusCMR
    comparisons between Cumulus and CMR.
- **CUMULUS-1970**
  - Created the `add-missing-file-checksums` workflow task
  - Added `@cumulus/aws-client/S3.calculateObjectHash()` function
  - Added `@cumulus/aws-client/S3.getObjectReadStream()` function
- **CUMULUS-1887**
  - Add additional fields to the granule CSV download file
- **CUMULUS-2019**
  - Add `infix` search to es query builder `@cumulus/api/es/es/queries` to
    support partial matching of the keywords

### Changed

- **CUMULUS-2032**
  - Updated @cumulus/ingest/HttpProviderClient to utilize a configuration key
    `httpListTimeout` to set the default timeout for discovery HTTP/HTTPS
    requests, and updates the default for the provider to 5 minutes (300 seconds).
  - Updated the DiscoverGranules and DiscoverPDRs tasks to utilize the updated
    configuration value if set via workflow config, and updates the default for
    these tasks to 5 minutes (300 seconds).

- **CUMULUS-176**
  - The API will now respond with a 400 status code when a request body contains
    invalid JSON. It had previously returned a 500 status code.
- **CUMULUS-1861**
  - Updates Rule objects to no longer require a collection.
  - Changes the DLQ behavior for `sfEventSqsToDbRecords` and
    `sfEventSqsToDbRecordsInputQueue`. Previously failure to write a database
    record would result in lambda success, and an error log in the CloudWatch
    logs.   The lambda has been updated to manually add a record to
    the `sfEventSqsToDbRecordsDeadLetterQueue` if the granule, execution, *or*
    pdr record fails to write, in addition to the previous error logging.
- **CUMULUS-1956**
  - The `/s3credentials` endpoint that is deployed as part of distribution now
    supports authentication using tokens created by a different application. If
    a request contains the `EDL-ClientId` and `EDL-Token` headers,
    authentication will be handled using that token rather than attempting to
    use OAuth.
- **CUMULUS-1977**
  - API endpoint POST `/granules/bulk` now returns a 202 status on a successful
    response instead of a 200 response
  - API endpoint DELETE `/granules/<granule-id>` now returns a 404 status if the
    granule record was already deleted
  - `@cumulus/api/models/Granule.update()` now returns the updated granule
    record
  - Implemented POST `/granules/bulkDelete` API endpoint to support deleting
    granules specified by ID or returned by the provided query in the request
    body. If the request is successful, the endpoint returns the async operation
    ID that has been started to remove the granules.
    - To use a query in the request body, your deployment must be
      [configured to access the Elasticsearch host for ESDIS metrics](https://nasa.github.io/cumulus/docs/additional-deployment-options/cloudwatch-logs-delivery#esdis-metrics)
      in your environment
  - Added `@cumulus/api/models/Granule.getRecord()` method to return raw record
    from DynamoDB
  - Added `@cumulus/api/models/Granule.delete()` method which handles deleting
    the granule record from DynamoDB and the granule files from S3
- **CUMULUS-1982**
  - The `globalConnectionLimit` property of providers is now optional and
    defaults to "unlimited"
- **CUMULUS-1997**
  - Added optional `launchpad` configuration to `@cumulus/hyrax-metadata-updates` task config schema.
- **CUMULUS-1991**
  - `@cumulus/cmrjs/src/cmr-utils/constructOnlineAccessUrls()` now throws an error if `cmrGranuleUrlType = "distribution"` and no distribution endpoint argument is provided
- **CUMULUS-2011**
  - Reconciliation reports are now generated within an AsyncOperation
- **CUMULUS-2016**
  - Upgrade TEA to version 79

### Fixed

- **CUMULUS-1991**
  - Added missing `DISTRIBUTION_ENDPOINT` environment variable for API lambdas. This environment variable is required for API requests to move granules.

- **CUMULUS-1961**
  - Fixed granules and executions query params not getting sent to API in granule list operation in `@cumulus/api-client`

### Deprecated

- `@cumulus/aws-client/S3.calculateS3ObjectChecksum()`
- `@cumulus/aws-client/S3.getS3ObjectReadStream()`
- `@cumulus/common/log.convertLogLevel()`
- `@cumulus/collection-config-store`
- `@cumulus/common/util.sleep()`

- **CUMULUS-1930**
  - `@cumulus/common/log.convertLogLevel()`
  - `@cumulus/common/util.isNull()`
  - `@cumulus/common/util.isUndefined()`
  - `@cumulus/common/util.negate()`
  - `@cumulus/common/util.noop()`
  - `@cumulus/common/util.isNil()`
  - `@cumulus/common/util.renameProperty()`
  - `@cumulus/common/util.lookupMimeType()`
  - `@cumulus/common/util.thread()`
  - `@cumulus/common/util.mkdtempSync()`

### Removed

- The deprecated `@cumulus/common.bucketsConfigJsonObject` function has been
  removed
- The deprecated `@cumulus/common.CollectionConfigStore` class has been removed
- The deprecated `@cumulus/common.concurrency` module has been removed
- The deprecated `@cumulus/common.constructCollectionId` function has been
  removed
- The deprecated `@cumulus/common.launchpad` module has been removed
- The deprecated `@cumulus/common.LaunchpadToken` class has been removed
- The deprecated `@cumulus/common.Semaphore` class has been removed
- The deprecated `@cumulus/common.stringUtils` module has been removed
- The deprecated `@cumulus/common/aws.cloudwatchlogs` function has been removed
- The deprecated `@cumulus/common/aws.deleteS3Files` function has been removed
- The deprecated `@cumulus/common/aws.deleteS3Object` function has been removed
- The deprecated `@cumulus/common/aws.dynamodb` function has been removed
- The deprecated `@cumulus/common/aws.dynamodbDocClient` function has been
  removed
- The deprecated `@cumulus/common/aws.getExecutionArn` function has been removed
- The deprecated `@cumulus/common/aws.headObject` function has been removed
- The deprecated `@cumulus/common/aws.listS3ObjectsV2` function has been removed
- The deprecated `@cumulus/common/aws.parseS3Uri` function has been removed
- The deprecated `@cumulus/common/aws.promiseS3Upload` function has been removed
- The deprecated `@cumulus/common/aws.recursivelyDeleteS3Bucket` function has
  been removed
- The deprecated `@cumulus/common/aws.s3CopyObject` function has been removed
- The deprecated `@cumulus/common/aws.s3ObjectExists` function has been removed
- The deprecated `@cumulus/common/aws.s3PutObject` function has been removed
- The deprecated `@cumulus/common/bucketsConfigJsonObject` function has been
  removed
- The deprecated `@cumulus/common/CloudWatchLogger` class has been removed
- The deprecated `@cumulus/common/collection-config-store.CollectionConfigStore`
  class has been removed
- The deprecated `@cumulus/common/collection-config-store.constructCollectionId`
  function has been removed
- The deprecated `@cumulus/common/concurrency.limit` function has been removed
- The deprecated `@cumulus/common/concurrency.mapTolerant` function has been
  removed
- The deprecated `@cumulus/common/concurrency.promiseUrl` function has been
  removed
- The deprecated `@cumulus/common/concurrency.toPromise` function has been
  removed
- The deprecated `@cumulus/common/concurrency.unless` function has been removed
- The deprecated `@cumulus/common/config.parseConfig` function has been removed
- The deprecated `@cumulus/common/config.resolveResource` function has been
  removed
- The deprecated `@cumulus/common/DynamoDb.get` function has been removed
- The deprecated `@cumulus/common/DynamoDb.scan` function has been removed
- The deprecated `@cumulus/common/FieldPattern` class has been removed
- The deprecated `@cumulus/common/launchpad.getLaunchpadToken` function has been
  removed
- The deprecated `@cumulus/common/launchpad.validateLaunchpadToken` function has
  been removed
- The deprecated `@cumulus/common/LaunchpadToken` class has been removed
- The deprecated `@cumulus/common/message.buildCumulusMeta` function has been
  removed
- The deprecated `@cumulus/common/message.buildQueueMessageFromTemplate`
  function has been removed
- The deprecated `@cumulus/common/message.getCollectionIdFromMessage` function
  has been removed
- The deprecated `@cumulus/common/message.getMaximumExecutions` function has
  been removed
- The deprecated `@cumulus/common/message.getMessageExecutionArn` function has
  been removed
- The deprecated `@cumulus/common/message.getMessageExecutionName` function has
  been removed
- The deprecated `@cumulus/common/message.getMessageFromTemplate` function has
  been removed
- The deprecated `@cumulus/common/message.getMessageGranules` function has been
  removed
- The deprecated `@cumulus/common/message.getMessageStateMachineArn` function
  has been removed
- The deprecated `@cumulus/common/message.getQueueName` function has been
  removed
- The deprecated `@cumulus/common/message.getQueueNameByUrl` function has been
  removed
- The deprecated `@cumulus/common/message.hasQueueAndExecutionLimit` function
  has been removed
- The deprecated `@cumulus/common/Semaphore` class has been removed
- The deprecated `@cumulus/common/string.globalReplace` function has been removed
- The deprecated `@cumulus/common/string.isNonEmptyString` function has been
  removed
- The deprecated `@cumulus/common/string.isValidHostname` function has been
  removed
- The deprecated `@cumulus/common/string.match` function has been removed
- The deprecated `@cumulus/common/string.matches` function has been removed
- The deprecated `@cumulus/common/string.replace` function has been removed
- The deprecated `@cumulus/common/string.toLower` function has been removed
- The deprecated `@cumulus/common/string.toUpper` function has been removed
- The deprecated `@cumulus/common/testUtils.getLocalstackEndpoint` function has been removed
- The deprecated `@cumulus/common/util.setErrorStack` function has been removed
- The `@cumulus/common/util.uuid` function has been removed
- The deprecated `@cumulus/common/workflows.getWorkflowArn` function has been
  removed
- The deprecated `@cumulus/common/workflows.getWorkflowFile` function has been
  removed
- The deprecated `@cumulus/common/workflows.getWorkflowList` function has been
  removed
- The deprecated `@cumulus/common/workflows.getWorkflowTemplate` function has
  been removed
- `@cumulus/aws-client/StepFunctions.toSfnExecutionName()`
- `@cumulus/aws-client/StepFunctions.fromSfnExecutionName()`
- `@cumulus/aws-client/StepFunctions.getExecutionArn()`
- `@cumulus/aws-client/StepFunctions.getExecutionUrl()`
- `@cumulus/aws-client/StepFunctions.getStateMachineArn()`
- `@cumulus/aws-client/StepFunctions.pullStepFunctionEvent()`
- `@cumulus/common/test-utils/throttleOnce()`
- `@cumulus/integration-tests/api/distribution.invokeApiDistributionLambda()`
- `@cumulus/integration-tests/api/distribution.getDistributionApiRedirect()`
- `@cumulus/integration-tests/api/distribution.getDistributionApiFileStream()`

## [v1.24.0] 2020-06-03

### BREAKING CHANGES

- **CUMULUS-1969**
  - The `DiscoverPdrs` task now expects `provider_path` to be provided at
    `event.config.provider_path`, not `event.config.collection.provider_path`
  - `event.config.provider_path` is now a required parameter of the
    `DiscoverPdrs` task
  - `event.config.collection` is no longer a parameter to the `DiscoverPdrs`
    task
  - Collections no longer support the `provider_path` property. The tasks that
    relied on that property are now referencing `config.meta.provider_path`.
    Workflows should be updated accordingly.

- **CUMULUS-1997**
  - `@cumulus/cmr-client/CMRSearchConceptQueue` parameters have been changed to take a `cmrSettings` object containing clientId, provider, and auth information. This can be generated using `@cumulus/cmrjs/cmr-utils/getCmrSettings`. The `cmrEnvironment` variable has been removed.

### Added

- **CUMULUS-1800**
  - Added task configuration setting named `syncChecksumFiles` to the
    SyncGranule task. This setting is `false` by default, but when set to
    `true`, all checksum files associated with data files that are downloaded
    will be downloaded as well.
- **CUMULUS-1952**
  - Updated HTTP(S) provider client to accept username/password for Basic authorization. This change adds support for Basic Authorization such as Earthdata login redirects to ingest (i.e. as implemented in SyncGranule), but not to discovery (i.e. as implemented in DiscoverGranules). Discovery still expects the provider's file system to be publicly accessible, but not the individual files and their contents.
  - **NOTE**: Using this in combination with the HTTP protocol may expose usernames and passwords to intermediary network entities. HTTPS is highly recommended.
- **CUMULUS-1997**
  - Added optional `launchpad` configuration to `@cumulus/hyrax-metadata-updates` task config schema.

### Fixed

- **CUMULUS-1997**
  - Updated all CMR operations to use configured authentication scheme
- **CUMULUS-2010**
  - Updated `@cumulus/api/launchpadSaml` to support multiple userGroup attributes from the SAML response

## [v1.23.2] 2020-05-22

### BREAKING CHANGES

- Updates to the Cumulus archive API:
  - All endpoints now return a `401` response instead of a `403` for any request where the JWT passed as a Bearer token is invalid.
  - POST `/refresh` and DELETE `/token/<token>` endpoints now return a `401` response for requests with expired tokens

- **CUMULUS-1894**
  - `@cumulus/ingest/granule.handleDuplicateFile()`
    - The `copyOptions` parameter has been removed
    - An `ACL` parameter has been added
  - `@cumulus/ingest/granule.renameS3FileWithTimestamp()`
    - Now returns `undefined`

- **CUMULUS-1896**
  Updated all Cumulus core lambdas to utilize the new message adapter streaming interface via [cumulus-message-adapter-js v1.2.0](https://github.com/nasa/cumulus-message-adapter-js/releases/tag/v1.2.0).   Users of this version of Cumulus (or later) must utilize version 1.3.0 or greater of the [cumulus-message-adapter](https://github.com/nasa/cumulus-message-adapter) to support core lambdas.

- **CUMULUS-1912**
  - `@cumulus/api` reconciliationReports list endpoint returns a list of reconciliationReport records instead of S3Uri.

- **CUMULUS-1969**
  - The `DiscoverGranules` task now expects `provider_path` to be provided at
    `event.config.provider_path`, not `event.config.collection.provider_path`
  - `config.provider_path` is now a required parameter of the `DiscoverGranules`
    task

### MIGRATION STEPS

- To take advantage of the new TTL-based access token expiration implemented in CUMULUS-1777 (see notes below) and clear out existing records in your access tokens table, do the following:
  1. Log out of any active dashboard sessions
  2. Use the AWS console or CLI to delete your `<prefix>-AccessTokensTable` DynamoDB table
  3. [Re-deploy your `data-persistence` module](https://nasa.github.io/cumulus/docs/deployment/upgrade-readme#update-data-persistence-resources), which should re-create the `<prefix>-AccessTokensTable` DynamoDB table
  4. Return to using the Cumulus API/dashboard as normal
- This release requires the Cumulus Message Adapter layer deployed with Cumulus Core to be at least 1.3.0, as the core lambdas have updated to [cumulus-message-adapter-js v1.2.0](https://github.com/nasa/cumulus-message-adapter-js/releases/tag/v1.2.0) and the new CMA interface.  As a result, users should:
  1. Follow the [Cumulus Message Adapter (CMA) deployment instructions](https://nasa.github.io/cumulus/docs/deployment/deployment-readme#deploy-the-cumulus-message-adapter-layer) and install a CMA layer version >=1.3.0
  2. If you are using any custom Node.js Lambdas in your workflows **and** the Cumulus CMA layer/`cumulus-message-adapter-js`, you must update your lambda to use [cumulus-message-adapter-js v1.2.0](https://github.com/nasa/cumulus-message-adapter-js/releases/tag/v1.2.0) and follow the migration instructions in the release notes. Prior versions of `cumulus-message-adapter-js` are not compatible with CMA >= 1.3.0.
- Migrate existing s3 reconciliation report records to database (CUMULUS-1911):
  - After update your `data persistence` module and Cumulus resources, run the command:

  ```bash
  ./node_modules/.bin/cumulus-api migrate --stack `<your-terraform-deployment-prefix>` --migrationVersion migration5
  ```

### Added

- Added a limit for concurrent Elasticsearch requests when doing an index from database operation
- Added the `es_request_concurrency` parameter to the archive and cumulus Terraform modules

- **CUMULUS-1995**
  - Added the `es_index_shards` parameter to the archive and cumulus Terraform modules to configure the number of shards for the ES index
    - If you have an existing ES index, you will need to [reindex](https://nasa.github.io/cumulus-api/#reindex) and then [change index](https://nasa.github.io/cumulus-api/#change-index) to take advantage of shard updates

- **CUMULUS-1894**
  - Added `@cumulus/aws-client/S3.moveObject()`

- **CUMULUS-1911**
  - Added ReconciliationReports table
  - Updated CreateReconciliationReport lambda to save Reconciliation Report records to database
  - Updated dbIndexer and IndexFromDatabase lambdas to index Reconciliation Report records to Elasticsearch
  - Added migration_5 to migrate existing s3 reconciliation report records to database and Elasticsearch
  - Updated `@cumulus/api` package, `tf-modules/archive` and `tf-modules/data-persistence` Terraform modules

- **CUMULUS-1916**
  - Added util function for seeding reconciliation reports when running API locally in dashboard

### Changed

- **CUMULUS-1777**
  - The `expirationTime` property is now a **required field** of the access tokens model.
  - Updated the `AccessTokens` table to set a [TTL](https://docs.aws.amazon.com/amazondynamodb/latest/developerguide/howitworks-ttl.html) on the `expirationTime` field in `tf-modules/data-persistence/dynamo.tf`. As a result, access token records in this table whose `expirationTime` has passed should be **automatically deleted by DynamoDB**.
  - Updated all code creating access token records in the Dynamo `AccessTokens` table to set the `expirationTime` field value in seconds from the epoch.
- **CUMULUS-1912**
  - Updated reconciliationReports endpoints to query against Elasticsearch, delete report from both database and s3
  - Added `@cumulus/api-client/reconciliationReports`
- **CUMULUS-1999**
  - Updated `@cumulus/common/util.deprecate()` so that only a single deprecation notice is printed for each name/version combination

### Fixed

- **CUMULUS-1894**
  - The `SyncGranule` task can now handle files larger than 5 GB
- **CUMULUS-1987**
  - `Remove granule from CMR` operation in `@cumulus/api` now passes token to CMR when fetching granule metadata, allowing removal of private granules
- **CUMULUS-1993**
  - For a given queue, the `sqs-message-consumer` Lambda will now only schedule workflows for rules matching the queue **and the collection information in each queue message (if any)**
    - The consumer also now only reads each queue message **once per Lambda invocation**, whereas previously each message was read **once per queue rule per Lambda invocation**
  - Fixed bug preventing the deletion of multiple SNS rules that share the same SNS topic

### Deprecated

- **CUMULUS-1894**
  - `@cumulus/ingest/granule.copyGranuleFile()`
  - `@cumulus/ingest/granule.moveGranuleFile()`

- **CUMULUS-1987** - Deprecated the following functions:
  - `@cumulus/cmrjs/getMetadata(cmrLink)` -> `@cumulus/cmr-client/CMR.getGranuleMetadata(cmrLink)`
  - `@cumulus/cmrjs/getFullMetadata(cmrLink)`

## [v1.22.1] 2020-05-04

**Note**: v1.22.0 was not released as a package due to npm/release concerns.  Users upgrading to 1.22.x should start with 1.22.1

### Added

- **CUMULUS-1894**
  - Added `@cumulus/aws-client/S3.multipartCopyObject()`
- **CUMULUS-408**
  - Added `certificateUri` field to provider schema. This optional field allows operators to specify an S3 uri to a CA bundle to use for HTTPS requests.
- **CUMULUS-1787**
  - Added `collections/active` endpoint for returning collections with active granules in `@cumulus/api`
- **CUMULUS-1799**
  - Added `@cumulus/common/stack.getBucketsConfigKey()` to return the S3 key for the buckets config object
  - Added `@cumulus/common/workflows.getWorkflowFileKey()` to return the S3 key for a workflow definition object
  - Added `@cumulus/common/workflows.getWorkflowsListKeyPrefix()` to return the S3 key prefix for objects containing workflow definitions
  - Added `@cumulus/message` package containing utilities for building and parsing Cumulus messages
- **CUMULUS-1850**
  - Added `@cumulus/aws-client/Kinesis.describeStream()` to get a Kinesis stream description
- **CUMULUS-1853**
  - Added `@cumulus/integration-tests/collections.createCollection()`
  - Added `@cumulus/integration-tests/executions.findExecutionArn()`
  - Added `@cumulus/integration-tests/executions.getExecutionWithStatus()`
  - Added `@cumulus/integration-tests/granules.getGranuleWithStatus()`
  - Added `@cumulus/integration-tests/providers.createProvider()`
  - Added `@cumulus/integration-tests/rules.createOneTimeRule()`

### Changed

- **CUMULUS-1682**
  - Moved all `@cumulus/ingest/parse-pdr` code into the `parse-pdr` task as it had become tightly coupled with that task's handler and was not used anywhere else. Unit tests also restored.
- **CUMULUS-1820**
  - Updated the Thin Egress App module used in `tf-modules/distribution/main.tf` to build 74. [See the release notes](https://github.com/asfadmin/thin-egress-app/releases/tag/tea-build.74).
- **CUMULUS-1852**
  - Updated POST endpoints for `/collections`, `/providers`, and `/rules` to log errors when returning a 500 response
  - Updated POST endpoint for `/collections`:
    - Return a 400 response when the `name` or `version` fields are missing
    - Return a 409 response if the collection already exists
    - Improved error messages to be more explicit
  - Updated POST endpoint for `/providers`:
    - Return a 400 response if the `host` field value is invalid
    - Return a 409 response if the provider already exists
  - Updated POST endpoint for `/rules`:
    - Return a 400 response if rule `name` is invalid
    - Return a 400 response if rule `type` is invalid
- **CUMULUS-1891**
  - Updated the following endpoints using async operations to return a 503 error if the ECS task  cannot be started and a 500 response for a non-specific error:
    - POST `/replays`
    - POST `/bulkDelete`
    - POST `/elasticsearch/index-from-database`
    - POST `/granules/bulk`

### Fixed

- **CUMULUS-408**
  - Fixed HTTPS discovery and ingest.

- **CUMULUS-1850**
  - Fixed a bug in Kinesis event processing where the message consumer would not properly filter available rules based on the collection information in the event and the Kinesis stream ARN

- **CUMULUS-1853**
  - Fixed a bug where attempting to create a rule containing a payload property
    would fail schema validation.

- **CUMULUS-1854**
  - Rule schema is validated before starting workflows or creating event source mappings

- **CUMULUS-1974**
  - Fixed @cumulus/api webpack config for missing underscore object due to underscore update

- **CUMULUS-2210**
  - Fixed `cmr_oauth_provider` variable not being propagated to reconciliation reports

### Deprecated

- **CUMULUS-1799** - Deprecated the following code. For cases where the code was moved into another package, the new code location is noted:
  - `@cumulus/aws-client/StepFunctions.fromSfnExecutionName()`
  - `@cumulus/aws-client/StepFunctions.toSfnExecutionName()`
  - `@cumulus/aws-client/StepFunctions.getExecutionArn()` -> `@cumulus/message/Executions.buildExecutionArn()`
  - `@cumulus/aws-client/StepFunctions.getExecutionUrl()` -> `@cumulus/message/Executions.getExecutionUrlFromArn()`
  - `@cumulus/aws-client/StepFunctions.getStateMachineArn()` -> `@cumulus/message/Executions.getStateMachineArnFromExecutionArn()`
  - `@cumulus/aws-client/StepFunctions.pullStepFunctionEvent()` -> `@cumulus/message/StepFunctions.pullStepFunctionEvent()`
  - `@cumulus/common/bucketsConfigJsonObject()`
  - `@cumulus/common/CloudWatchLogger`
  - `@cumulus/common/collection-config-store/CollectionConfigStore` -> `@cumulus/collection-config-store`
  - `@cumulus/common/collection-config-store.constructCollectionId()` -> `@cumulus/message/Collections.constructCollectionId`
  - `@cumulus/common/concurrency.limit()`
  - `@cumulus/common/concurrency.mapTolerant()`
  - `@cumulus/common/concurrency.promiseUrl()`
  - `@cumulus/common/concurrency.toPromise()`
  - `@cumulus/common/concurrency.unless()`
  - `@cumulus/common/config.buildSchema()`
  - `@cumulus/common/config.parseConfig()`
  - `@cumulus/common/config.resolveResource()`
  - `@cumulus/common/config.resourceToArn()`
  - `@cumulus/common/FieldPattern`
  - `@cumulus/common/launchpad.getLaunchpadToken()` -> `@cumulus/launchpad-auth/index.getLaunchpadToken()`
  - `@cumulus/common/LaunchpadToken` -> `@cumulus/launchpad-auth/LaunchpadToken`
  - `@cumulus/common/launchpad.validateLaunchpadToken()` -> `@cumulus/launchpad-auth/index.validateLaunchpadToken()`
  - `@cumulus/common/message.buildCumulusMeta()` -> `@cumulus/message/Build.buildCumulusMeta()`
  - `@cumulus/common/message.buildQueueMessageFromTemplate()` -> `@cumulus/message/Build.buildQueueMessageFromTemplate()`
  - `@cumulus/common/message.getCollectionIdFromMessage()` -> `@cumulus/message/Collections.getCollectionIdFromMessage()`
  - `@cumulus/common/message.getMessageExecutionArn()` -> `@cumulus/message/Executions.getMessageExecutionArn()`
  - `@cumulus/common/message.getMessageExecutionName()` -> `@cumulus/message/Executions.getMessageExecutionName()`
  - `@cumulus/common/message.getMaximumExecutions()` -> `@cumulus/message/Queue.getMaximumExecutions()`
  - `@cumulus/common/message.getMessageFromTemplate()`
  - `@cumulus/common/message.getMessageStateMachineArn()` -> `@cumulus/message/Executions.getMessageStateMachineArn()`)
  - `@cumulus/common/message.getMessageGranules()` -> `@cumulus/message/Granules.getMessageGranules()`
  - `@cumulus/common/message.getQueueNameByUrl()` -> `@cumulus/message/Queue.getQueueNameByUrl()`
  - `@cumulus/common/message.getQueueName()` -> `@cumulus/message/Queue.getQueueName()`)
  - `@cumulus/common/message.hasQueueAndExecutionLimit()` -> `@cumulus/message/Queue.hasQueueAndExecutionLimit()`
  - `@cumulus/common/Semaphore`
  - `@cumulus/common/test-utils.throttleOnce()`
  - `@cumulus/common/workflows.getWorkflowArn()`
  - `@cumulus/common/workflows.getWorkflowFile()`
  - `@cumulus/common/workflows.getWorkflowList()`
  - `@cumulus/common/workflows.getWorkflowTemplate()`
  - `@cumulus/integration-tests/sfnStep/SfnStep.parseStepMessage()` -> `@cumulus/message/StepFunctions.parseStepMessage()`
- **CUMULUS-1858** - Deprecated the following functions.
  - `@cumulus/common/string.globalReplace()`
  - `@cumulus/common/string.isNonEmptyString()`
  - `@cumulus/common/string.isValidHostname()`
  - `@cumulus/common/string.match()`
  - `@cumulus/common/string.matches()`
  - `@cumulus/common/string.replace()`
  - `@cumulus/common/string.toLower()`
  - `@cumulus/common/string.toUpper()`

### Removed

- **CUMULUS-1799**: Deprecated code removals:
  - Removed from `@cumulus/common/aws`:
    - `pullStepFunctionEvent()`
  - Removed `@cumulus/common/sfnStep`
  - Removed `@cumulus/common/StepFunctions`

## [v1.21.0] 2020-03-30

### PLEASE NOTE

- **CUMULUS-1762**: the `messageConsumer` for `sns` and `kinesis`-type rules now fetches
  the collection information from the message. You should ensure that your rule's collection
  name and version match what is in the message for these ingest messages to be processed.
  If no matching rule is found, an error will be thrown and logged in the
  `messageConsumer` Lambda function's log group.

### Added

- **CUMULUS-1629**`
  - Updates discover-granules task to respect/utilize duplicateHandling configuration such that
    - skip:               Duplicates will be filtered from the granule list
    - error:              Duplicates encountered will result in step failure
    - replace, version:   Duplicates will be ignored and handled as normal.
  - Adds a new copy of the API lambda `PrivateApiLambda()` which is configured to not require authentication. This Lambda is not connected to an API gateway
  - Adds `@cumulus/api-client` with functions for use by workflow lambdas to call the API when needed

- **CUMULUS-1732**
  - Added Python task/activity workflow and integration test (`PythonReferenceSpec`) to test `cumulus-message-adapter-python`and `cumulus-process-py` integration.
- **CUMULUS-1795**
  - Added an IAM policy on the Cumulus EC2 creation to enable SSM when the `deploy_to_ngap` flag is true

### Changed

- **CUMULUS-1762**
  - the `messageConsumer` for `sns` and `kinesis`-type rules now fetches the collection
    information from the message.

### Deprecated

- **CUMULUS-1629**
  - Deprecate `granulesApi`, `rulesApi`, `emsApi`, `executionsAPI` from `@cumulus/integration-test/api` in favor of code moved to `@cumulus/api-client`

### Removed

- **CUMULUS-1799**: Deprecated code removals
  - Removed deprecated method `@cumulus/api/models/Granule.createGranulesFromSns()`
  - Removed deprecated method `@cumulus/api/models/Granule.removeGranuleFromCmr()`
  - Removed from `@cumulus/common/aws`:
    - `apigateway()`
    - `buildS3Uri()`
    - `calculateS3ObjectChecksum()`
    - `cf()`
    - `cloudwatch()`
    - `cloudwatchevents()`
    - `cloudwatchlogs()`
    - `createAndWaitForDynamoDbTable()`
    - `createQueue()`
    - `deleteSQSMessage()`
    - `describeCfStackResources()`
    - `downloadS3File()`
    - `downloadS3Files()`
    - `DynamoDbSearchQueue` class
    - `dynamodbstreams()`
    - `ec2()`
    - `ecs()`
    - `fileExists()`
    - `findResourceArn()`
    - `fromSfnExecutionName()`
    - `getFileBucketAndKey()`
    - `getJsonS3Object()`
    - `getQueueUrl()`
    - `getObjectSize()`
    - `getS3ObjectReadStream()`
    - `getSecretString()`
    - `getStateMachineArn()`
    - `headObject()`
    - `isThrottlingException()`
    - `kinesis()`
    - `lambda()`
    - `listS3Objects()`
    - `promiseS3Upload()`
    - `publishSnsMessage()`
    - `putJsonS3Object()`
    - `receiveSQSMessages()`
    - `s3CopyObject()`
    - `s3GetObjectTagging()`
    - `s3Join()`
    - `S3ListObjectsV2Queue` class
    - `s3TagSetToQueryString()`
    - `s3PutObjectTagging()`
    - `secretsManager()`
    - `sendSQSMessage()`
    - `sfn()`
    - `sns()`
    - `sqs()`
    - `sqsQueueExists()`
    - `toSfnExecutionName()`
    - `uploadS3FileStream()`
    - `uploadS3Files()`
    - `validateS3ObjectChecksum()`
  - Removed `@cumulus/common/CloudFormationGateway` class
  - Removed `@cumulus/common/concurrency/Mutex` class
  - Removed `@cumulus/common/errors`
  - Removed `@cumulus/common/sftp`
  - Removed `@cumulus/common/string.unicodeEscape`
  - Removed `@cumulus/cmrjs/cmr-utils.getGranuleId()`
  - Removed `@cumulus/cmrjs/cmr-utils.getCmrFiles()`
  - Removed `@cumulus/cmrjs/cmr/CMR` class
  - Removed `@cumulus/cmrjs/cmr/CMRSearchConceptQueue` class
  - Removed `@cumulus/cmrjs/utils.getHost()`
  - Removed `@cumulus/cmrjs/utils.getIp()`
  - Removed `@cumulus/cmrjs/utils.hostId()`
  - Removed `@cumulus/cmrjs/utils/ummVersion()`
  - Removed `@cumulus/cmrjs/utils.updateToken()`
  - Removed `@cumulus/cmrjs/utils.validateUMMG()`
  - Removed `@cumulus/ingest/aws.getEndpoint()`
  - Removed `@cumulus/ingest/aws.getExecutionUrl()`
  - Removed `@cumulus/ingest/aws/invoke()`
  - Removed `@cumulus/ingest/aws/CloudWatch` class
  - Removed `@cumulus/ingest/aws/ECS` class
  - Removed `@cumulus/ingest/aws/Events` class
  - Removed `@cumulus/ingest/aws/SQS` class
  - Removed `@cumulus/ingest/aws/StepFunction` class
  - Removed `@cumulus/ingest/util.normalizeProviderPath()`
  - Removed `@cumulus/integration-tests/index.listCollections()`
  - Removed `@cumulus/integration-tests/index.listProviders()`
  - Removed `@cumulus/integration-tests/index.rulesList()`
  - Removed `@cumulus/integration-tests/api/api.addCollectionApi()`

## [v1.20.0] 2020-03-12

### BREAKING CHANGES

- **CUMULUS-1714**
  - Changed the format of the message sent to the granule SNS Topic. Message includes the granule record under `record` and the type of event under `event`. Messages with `deleted` events will have the record that was deleted with a `deletedAt` timestamp. Options for `event` are `Create | Update | Delete`
- **CUMULUS-1769** - `deploy_to_ngap` is now a **required** variable for the `tf-modules/cumulus` module. **For those deploying to NGAP environments, this variable should always be set to `true`.**

### Notable changes

- **CUMULUS-1739** - You can now exclude Elasticsearch from your `tf-modules/data-persistence` deployment (via `include_elasticsearch = false`) and your `tf-modules/cumulus` module will still deploy successfully.

- **CUMULUS-1769** - If you set `deploy_to_ngap = true` for the `tf-modules/archive` Terraform module, **you can only deploy your archive API gateway as `PRIVATE`**, not `EDGE`.

### Added

- Added `@cumulus/aws-client/S3.getS3ObjectReadStreamAsync()` to deal with S3 eventual consistency issues by checking for the existence an S3 object with retries before getting a readable stream for that object.
- **CUMULUS-1769**
  - Added `deploy_to_ngap` boolean variable for the `tf-modules/cumulus` and `tf-modules/archive` Terraform modules. This variable is required. **For those deploying to NGAP environments, this variable should always be set to `true`.**
- **HYRAX-70**
  - Add the hyrax-metadata-update task

### Changed

- [`AccessToken.get()`](https://github.com/nasa/cumulus/blob/master/packages/api/models/access-tokens.js) now enforces [strongly consistent reads from DynamoDB](https://docs.aws.amazon.com/amazondynamodb/latest/developerguide/HowItWorks.ReadConsistency.html)
- **CUMULUS-1739**
  - Updated `tf-modules/data-persistence` to make Elasticsearch alarm resources and outputs conditional on the `include_elasticsearch` variable
  - Updated `@cumulus/aws-client/S3.getObjectSize` to include automatic retries for any failures from `S3.headObject`
- **CUMULUS-1784**
  - Updated `@cumulus/api/lib/DistributionEvent.remoteIP()` to parse the IP address in an S3 access log from the `A-sourceip` query parameter if present, otherwise fallback to the original parsing behavior.
- **CUMULUS-1768**
  - The `stats/summary` endpoint reports the distinct collections for the number of granules reported

### Fixed

- **CUMULUS-1739** - Fixed the `tf-modules/cumulus` and `tf-modules/archive` modules to make these Elasticsearch variables truly optional:
  - `elasticsearch_domain_arn`
  - `elasticsearch_hostname`
  - `elasticsearch_security_group_id`

- **CUMULUS-1768**
  - Fixed the `stats/` endpoint so that data is correctly filtered by timestamp and `processingTime` is calculated correctly.

- **CUMULUS-1769**
  - In the `tf-modules/archive` Terraform module, the `lifecycle` block ignoring changes to the `policy` of the archive API gateway is now only enforced if `deploy_to_ngap = true`. This fixes a bug where users deploying outside of NGAP could not update their API gateway's resource policy when going from `PRIVATE` to `EDGE`, preventing their API from being accessed publicly.

- **CUMULUS-1775**
  - Fix/update api endpoint to use updated google auth endpoints such that it will work with new accounts

### Removed

- **CUMULUS-1768**
  - Removed API endpoints `stats/histogram` and `stats/average`. All advanced stats needs should be acquired from Cloud Metrics or similarly configured ELK stack.

## [v1.19.0] 2020-02-28

### BREAKING CHANGES

- **CUMULUS-1736**
  - The `@cumulus/discover-granules` task now sets the `dataType` of discovered
    granules based on the `name` of the configured collection, not the
    `dataType`.
  - The config schema of the `@cumulus/discover-granules` task now requires that
    collections contain a `version`.
  - The `@cumulus/sync-granule` task will set the `dataType` and `version` of a
    granule based on the configured collection if those fields are not already
    set on the granule. Previously it was using the `dataType` field of the
    configured collection, then falling back to the `name` field of the
    collection. This update will just use the `name` field of the collection to
    set the `dataType` field of the granule.

- **CUMULUS-1446**
  - Update the `@cumulus/integration-tests/api/executions.getExecution()`
    function to parse the response and return the execution, rather than return
    the full API response.

- **CUMULUS-1672**
  - The `cumulus` Terraform module in previous releases set a
    `Deployment = var.prefix` tag on all resources that it managed. In this
    release, a `tags` input variable has been added to the `cumulus` Terraform
    module to allow resource tagging to be customized. No default tags will be
    applied to Cumulus-managed resources. To replicate the previous behavior,
    set `tags = { Deployment: var.prefix }` as an input variable for the
    `cumulus` Terraform module.

- **CUMULUS-1684 Migration Instructions**
  - In previous releases, a provider's username and password were encrypted
    using a custom encryption library. That has now been updated to use KMS.
    This release includes a Lambda function named
    `<prefix>-ProviderSecretsMigration`, which will re-encrypt existing
    provider credentials to use KMS. After this release has been deployed, you
    will need to manually invoke that Lambda function using either the AWS CLI
    or AWS Console. It should only need to be successfully run once.
  - Future releases of Cumulus will invoke a
    `<prefix>-VerifyProviderSecretsMigration` Lambda function as part of the
    deployment, which will cause the deployment to fail if the migration
    Lambda has not been run.

- **CUMULUS-1718**
  - The `@cumulus/sf-sns-report` task for reporting mid-workflow updates has been retired.
  This task was used as the `PdrStatusReport` task in our ParsePdr example workflow.
  If you have a ParsePdr or other workflow using this task, use `@cumulus/sf-sqs-report` instead.
  Trying to deploy the old task will result in an error as the cumulus module no longer exports `sf_sns_report_task`.
  - Migration instruction: In your workflow definition, for each step using the old task change:
  `"Resource": "${module.cumulus.sf_sns_report_task.task_arn}"`
  to
  `"Resource": "${module.cumulus.sf_sqs_report_task.task_arn}"`

- **CUMULUS-1755**
  - The `thin_egress_jwt_secret_name` variable for the `tf-modules/cumulus` Terraform module is now **required**. This variable is passed on to the Thin Egress App in `tf-modules/distribution/main.tf`, which uses the keys stored in the secret to sign JWTs. See the [Thin Egress App documentation on how to create a value for this secret](https://github.com/asfadmin/thin-egress-app#setting-up-the-jwt-cookie-secrets).

### Added

- **CUMULUS-1446**
  - Add `@cumulus/common/FileUtils.readJsonFile()` function
  - Add `@cumulus/common/FileUtils.readTextFile()` function
  - Add `@cumulus/integration-tests/api/collections.createCollection()` function
  - Add `@cumulus/integration-tests/api/collections.deleteCollection()` function
  - Add `@cumulus/integration-tests/api/collections.getCollection()` function
  - Add `@cumulus/integration-tests/api/providers.getProvider()` function
  - Add `@cumulus/integration-tests/index.getExecutionOutput()` function
  - Add `@cumulus/integration-tests/index.loadCollection()` function
  - Add `@cumulus/integration-tests/index.loadProvider()` function
  - Add `@cumulus/integration-tests/index.readJsonFilesFromDir()` function

- **CUMULUS-1672**
  - Add a `tags` input variable to the `archive` Terraform module
  - Add a `tags` input variable to the `cumulus` Terraform module
  - Add a `tags` input variable to the `cumulus_ecs_service` Terraform module
  - Add a `tags` input variable to the `data-persistence` Terraform module
  - Add a `tags` input variable to the `distribution` Terraform module
  - Add a `tags` input variable to the `ingest` Terraform module
  - Add a `tags` input variable to the `s3-replicator` Terraform module

- **CUMULUS-1707**
  - Enable logrotate on ECS cluster

- **CUMULUS-1684**
  - Add a `@cumulus/aws-client/KMS` library of KMS-related functions
  - Add `@cumulus/aws-client/S3.getTextObject()`
  - Add `@cumulus/sftp-client` package
  - Create `ProviderSecretsMigration` Lambda function
  - Create `VerifyProviderSecretsMigration` Lambda function

- **CUMULUS-1548**
  - Add ability to put default Cumulus logs in Metrics' ELK stack
  - Add ability to add custom logs to Metrics' ELK Stack

- **CUMULUS-1702**
  - When logs are sent to Metrics' ELK stack, the logs endpoints will return results from there

- **CUMULUS-1459**
  - Async Operations are indexed in Elasticsearch
  - To index any existing async operations you'll need to perform an index from
    database function.

- **CUMULUS-1717**
  - Add `@cumulus/aws-client/deleteAndWaitForDynamoDbTableNotExists`, which
    deletes a DynamoDB table and waits to ensure the table no longer exists
  - Added `publishGranules` Lambda to handle publishing granule messages to SNS when granule records are written to DynamoDB
  - Added `@cumulus/api/models/Granule.storeGranulesFromCumulusMessage` to store granules from a Cumulus message to DynamoDB

- **CUMULUS-1718**
  - Added `@cumulus/sf-sqs-report` task to allow mid-workflow reporting updates.
  - Added `stepfunction_event_reporter_queue_url` and `sf_sqs_report_task` outputs to the `cumulus` module.
  - Added `publishPdrs` Lambda to handle publishing PDR messages to SNS when PDR records are written to DynamoDB.
  - Added `@cumulus/api/models/Pdr.storePdrFromCumulusMessage` to store PDRs from a Cumulus message to DynamoDB.
  - Added `@cumulus/aws-client/parseSQSMessageBody` to parse an SQS message body string into an object.

- **Ability to set custom backend API url in the archive module**
  - Add `api_url` definition in `tf-modules/cumulus/archive.tf`
  - Add `archive_api_url` variable in `tf-modules/cumulus/variables.tf`

- **CUMULUS-1741**
  - Added an optional `elasticsearch_security_group_ids` variable to the
    `data-persistence` Terraform module to allow additional security groups to
    be assigned to the Elasticsearch Domain.

- **CUMULUS-1752**
  - Added `@cumulus/integration-tests/api/distribution.invokeTEADistributionLambda` to simulate a request to the [Thin Egress App](https://github.com/asfadmin/thin-egress-app) by invoking the Lambda and getting a response payload.
  - Added `@cumulus/integration-tests/api/distribution.getTEARequestHeaders` to generate necessary request headers for a request to the Thin Egress App
  - Added `@cumulus/integration-tests/api/distribution.getTEADistributionApiFileStream` to get a response stream for a file served by Thin Egress App
  - Added `@cumulus/integration-tests/api/distribution.getTEADistributionApiRedirect` to get a redirect response from the Thin Egress App

- **CUMULUS-1755**
  - Added `@cumulus/aws-client/CloudFormation.describeCfStack()` to describe a Cloudformation stack
  - Added `@cumulus/aws-client/CloudFormation.getCfStackParameterValues()` to get multiple parameter values for a Cloudformation stack

### Changed

- **CUMULUS-1725**
  - Moved the logic that updates the granule files cache Dynamo table into its
    own Lambda function called `granuleFilesCacheUpdater`.

- **CUMULUS-1736**
  - The `collections` model in the API package now determines the name of a
    collection based on the `name` property, rather than using `dataType` and
    then falling back to `name`.
  - The `@cumulus/integration-tests.loadCollection()` function no longer appends
    the postfix to the end of the collection's `dataType`.
  - The `@cumulus/integration-tests.addCollections()` function no longer appends
    the postfix to the end of the collection's `dataType`.

- **CUMULUS-1672**
  - Add a `retryOptions` parameter to the `@cumulus/aws-client/S3.headObject`
     function, which will retry if the object being queried does not exist.

- **CUMULUS-1446**
  - Mark the `@cumulus/integration-tests/api.addCollectionApi()` function as
    deprecated
  - Mark the `@cumulus/integration-tests/index.listCollections()` function as
    deprecated
  - Mark the `@cumulus/integration-tests/index.listProviders()` function as
    deprecated
  - Mark the `@cumulus/integration-tests/index.rulesList()` function as
    deprecated

- **CUMULUS-1672**
  - Previously, the `cumulus` module defaulted to setting a
    `Deployment = var.prefix` tag on all resources that it managed. In this
    release, the `cumulus` module will now accept a `tags` input variable that
    defines the tags to be assigned to all resources that it manages.
  - Previously, the `data-persistence` module defaulted to setting a
    `Deployment = var.prefix` tag on all resources that it managed. In this
    release, the `data-persistence` module will now accept a `tags` input
    variable that defines the tags to be assigned to all resources that it
    manages.
  - Previously, the `distribution` module defaulted to setting a
    `Deployment = var.prefix` tag on all resources that it managed. In this
    release, the `distribution` module will now accept a `tags` input variable
    that defines the tags to be assigned to all resources that it manages.
  - Previously, the `ingest` module defaulted to setting a
    `Deployment = var.prefix` tag on all resources that it managed. In this
    release, the `ingest` module will now accept a `tags` input variable that
    defines the tags to be assigned to all resources that it manages.
  - Previously, the `s3-replicator` module defaulted to setting a
    `Deployment = var.prefix` tag on all resources that it managed. In this
    release, the `s3-replicator` module will now accept a `tags` input variable
    that defines the tags to be assigned to all resources that it manages.

- **CUMULUS-1684**
  - Update the API package to encrypt provider credentials using KMS instead of
    using RSA keys stored in S3

- **CUMULUS-1717**
  - Changed name of `cwSfExecutionEventToDb` Lambda to `cwSfEventToDbRecords`
  - Updated `cwSfEventToDbRecords` to write granule records to DynamoDB from the incoming Cumulus message

- **CUMULUS-1718**
  - Renamed `cwSfEventToDbRecords` to `sfEventSqsToDbRecords` due to architecture change to being a consumer of an SQS queue of Step Function Cloudwatch events.
  - Updated `sfEventSqsToDbRecords` to write PDR records to DynamoDB from the incoming Cumulus message
  - Moved `data-cookbooks/sns.md` to `data-cookbooks/ingest-notifications.md` and updated it to reflect recent changes.

- **CUMULUS-1748**
  - (S)FTP discovery tasks now use the provider-path as-is instead of forcing it to a relative path.
  - Improved error handling to catch permission denied FTP errors better and log them properly. Workflows will still fail encountering this error and we intend to consider that approach in a future ticket.

- **CUMULUS-1752**
  - Moved class for parsing distribution events to its own file: `@cumulus/api/lib/DistributionEvent.js`
    - Updated `DistributionEvent` to properly parse S3 access logs generated by requests from the [Thin Egress App](https://github.com/asfadmin/thin-egress-app)

- **CUMULUS-1753** - Changes to `@cumulus/ingest/HttpProviderClient.js`:
  - Removed regex filter in `HttpProviderClient.list()` that was used to return only files with an extension between 1 and 4 characters long. `HttpProviderClient.list()` will now return all files linked from the HTTP provider host.

- **CUMULUS-1755**
  - Updated the Thin Egress App module used in `tf-modules/distribution/main.tf` to build 61. [See the release notes](https://github.com/asfadmin/thin-egress-app/releases/tag/tea-build.61).

- **CUMULUS-1757**
  - Update @cumulus/cmr-client CMRSearchConceptQueue to take optional cmrEnvironment parameter

### Deprecated

- **CUMULUS-1684**
  - Deprecate `@cumulus/common/key-pair-provider/S3KeyPairProvider`
  - Deprecate `@cumulus/common/key-pair-provider/S3KeyPairProvider.encrypt()`
  - Deprecate `@cumulus/common/key-pair-provider/S3KeyPairProvider.decrypt()`
  - Deprecate `@cumulus/common/kms/KMS`
  - Deprecate `@cumulus/common/kms/KMS.encrypt()`
  - Deprecate `@cumulus/common/kms/KMS.decrypt()`
  - Deprecate `@cumulus/common/sftp.Sftp`

- **CUMULUS-1717**
  - Deprecate `@cumulus/api/models/Granule.createGranulesFromSns`

- **CUMULUS-1718**
  - Deprecate `@cumulus/sf-sns-report`.
    - This task has been updated to always throw an error directing the user to use `@cumulus/sf-sqs-report` instead. This was done because there is no longer an SNS topic to which to publish, and no consumers to listen to it.

- **CUMULUS-1748**
  - Deprecate `@cumulus/ingest/util.normalizeProviderPath`

- **CUMULUS-1752**
  - Deprecate `@cumulus/integration-tests/api/distribution.getDistributionApiFileStream`
  - Deprecate `@cumulus/integration-tests/api/distribution.getDistributionApiRedirect`
  - Deprecate `@cumulus/integration-tests/api/distribution.invokeApiDistributionLambda`

### Removed

- **CUMULUS-1684**
  - Remove the deployment script that creates encryption keys and stores them to
    S3

- **CUMULUS-1768**
  - Removed API endpoints `stats/histogram` and `stats/average`. All advanced stats needs should be acquired from Cloud Metrics or similarly configured ELK stack.

### Fixed

- **Fix default values for urs_url in variables.tf files**
  - Remove trailing `/` from default `urs_url` values.

- **CUMULUS-1610** - Add the Elasticsearch security group to the EC2 security groups

- **CUMULUS-1740** - `cumulus_meta.workflow_start_time` is now set in Cumulus
  messages

- **CUMULUS-1753** - Fixed `@cumulus/ingest/HttpProviderClient.js` to properly handle HTTP providers with:
  - Multiple link tags (e.g. `<a>`) per line of source code
  - Link tags in uppercase or lowercase (e.g. `<A>`)
  - Links with filepaths in the link target (e.g. `<a href="/path/to/file.txt">`). These files will be returned from HTTP file discovery **as the file name only** (e.g. `file.txt`).

- **CUMULUS-1768**
  - Fix an issue in the stats endpoints in `@cumulus/api` to send back stats for the correct type

## [v1.18.0] 2020-02-03

### BREAKING CHANGES

- **CUMULUS-1686**

  - `ecs_cluster_instance_image_id` is now a _required_ variable of the `cumulus` module, instead of optional.

- **CUMULUS-1698**

  - Change variable `saml_launchpad_metadata_path` to `saml_launchpad_metadata_url` in the `tf-modules/cumulus` Terraform module.

- **CUMULUS-1703**
  - Remove the unused `forceDownload` option from the `sync-granule` tasks's config
  - Remove the `@cumulus/ingest/granule.Discover` class
  - Remove the `@cumulus/ingest/granule.Granule` class
  - Remove the `@cumulus/ingest/pdr.Discover` class
  - Remove the `@cumulus/ingest/pdr.Granule` class
  - Remove the `@cumulus/ingest/parse-pdr.parsePdr` function

### Added

- **CUMULUS-1040**

  - Added `@cumulus/aws-client` package to provide utilities for working with AWS services and the Node.js AWS SDK
  - Added `@cumulus/errors` package which exports error classes for use in Cumulus workflow code
  - Added `@cumulus/integration-tests/sfnStep` to provide utilities for parsing step function execution histories

- **CUMULUS-1102**

  - Adds functionality to the @cumulus/api package for better local testing.
    - Adds data seeding for @cumulus/api's localAPI.
      - seed functions allow adding collections, executions, granules, pdrs, providers, and rules to a Localstack Elasticsearch and DynamoDB via `addCollections`, `addExecutions`, `addGranules`, `addPdrs`, `addProviders`, and `addRules`.
    - Adds `eraseDataStack` function to local API server code allowing resetting of local datastack for testing (ES and DynamoDB).
    - Adds optional parameters to the @cumulus/api bin serve to allow for launching the api without destroying the current data.

- **CUMULUS-1697**

  - Added the `@cumulus/tf-inventory` package that provides command line utilities for managing Terraform resources in your AWS account

- **CUMULUS-1703**

  - Add `@cumulus/aws-client/S3.createBucket` function
  - Add `@cumulus/aws-client/S3.putFile` function
  - Add `@cumulus/common/string.isNonEmptyString` function
  - Add `@cumulus/ingest/FtpProviderClient` class
  - Add `@cumulus/ingest/HttpProviderClient` class
  - Add `@cumulus/ingest/S3ProviderClient` class
  - Add `@cumulus/ingest/SftpProviderClient` class
  - Add `@cumulus/ingest/providerClientUtils.buildProviderClient` function
  - Add `@cumulus/ingest/providerClientUtils.fetchTextFile` function

- **CUMULUS-1731**

  - Add new optional input variables to the Cumulus Terraform module to support TEA upgrade:
    - `thin_egress_cookie_domain` - Valid domain for Thin Egress App cookie
    - `thin_egress_domain_cert_arn` - Certificate Manager SSL Cert ARN for Thin
      Egress App if deployed outside NGAP/CloudFront
    - `thin_egress_download_role_in_region_arn` - ARN for reading of Thin Egress
      App data buckets for in-region requests
    - `thin_egress_jwt_algo` - Algorithm with which to encode the Thin Egress
      App JWT cookie
    - `thin_egress_jwt_secret_name` - Name of AWS secret where keys for the Thin
      Egress App JWT encode/decode are stored
    - `thin_egress_lambda_code_dependency_archive_key` - Thin Egress App - S3
      Key of packaged python modules for lambda dependency layer

- **CUMULUS-1733**
  - Add `discovery-filtering` operator doc to document previously undocumented functionality.

- **CUMULUS-1737**
  - Added the `cumulus-test-cleanup` module to run a nightly cleanup on resources left over from the integration tests run from the `example/spec` directory.

### Changed

- **CUMULUS-1102**

  - Updates `@cumulus/api/auth/testAuth` to use JWT instead of random tokens.
  - Updates the default AMI for the ecs_cluster_instance_image_id.

- **CUMULUS-1622**

  - Mutex class has been deprecated in `@cumulus/common/concurrency` and will be removed in a future release.

- **CUMULUS-1686**

  - Changed `ecs_cluster_instance_image_id` to be a required variable of the `cumulus` module and removed the default value.
    The default was not available across accounts and regions, nor outside of NGAP and therefore not particularly useful.

- **CUMULUS-1688**

  - Updated `@cumulus/aws.receiveSQSMessages` not to replace `message.Body` with a parsed object. This behavior was undocumented and confusing as received messages appeared to contradict AWS docs that state `message.Body` is always a string.
  - Replaced `sf_watcher` CloudWatch rule from `cloudwatch-events.tf` with an EventSourceMapping on `sqs2sf` mapped to the `start_sf` SQS queue (in `event-sources.tf`).
  - Updated `sqs2sf` with an EventSourceMapping handler and unit test.

- **CUMULUS-1698**

  - Change variable `saml_launchpad_metadata_path` to `saml_launchpad_metadata_url` in the `tf-modules/cumulus` Terraform module.
  - Updated `@cumulus/api/launchpadSaml` to download launchpad IDP metadata from configured location when the metadata in s3 is not valid, and to work with updated IDP metadata and SAML response.

- **CUMULUS-1731**
  - Upgrade the version of the Thin Egress App deployed by Cumulus to v48
    - Note: New variables available, see the 'Added' section of this changelog.

### Fixed

- **CUMULUS-1664**

  - Updated `dbIndexer` Lambda to remove hardcoded references to DynamoDB table names.

- **CUMULUS-1733**
  - Fixed granule discovery recursion algorithm used in S/FTP protocols.

### Removed

- **CUMULUS-1481**
  - removed `process` config and output from PostToCmr as it was not required by the task nor downstream steps, and should still be in the output message's `meta` regardless.

### Deprecated

- **CUMULUS-1040**
  - Deprecated the following code. For cases where the code was moved into another package, the new code location is noted:
    - `@cumulus/common/CloudFormationGateway` -> `@cumulus/aws-client/CloudFormationGateway`
    - `@cumulus/common/DynamoDb` -> `@cumulus/aws-client/DynamoDb`
    - `@cumulus/common/errors` -> `@cumulus/errors`
    - `@cumulus/common/StepFunctions` -> `@cumulus/aws-client/StepFunctions`
    - All of the exported functions in `@cumulus/commmon/aws` (moved into `@cumulus/aws-client`), except:
      - `@cumulus/common/aws/isThrottlingException` -> `@cumulus/errors/isThrottlingException`
      - `@cumulus/common/aws/improveStackTrace` (not deprecated)
      - `@cumulus/common/aws/retryOnThrottlingException` (not deprecated)
    - `@cumulus/common/sfnStep/SfnStep.parseStepMessage` -> `@cumulus/integration-tests/sfnStep/SfnStep.parseStepMessage`
    - `@cumulus/common/sfnStep/ActivityStep` -> `@cumulus/integration-tests/sfnStep/ActivityStep`
    - `@cumulus/common/sfnStep/LambdaStep` -> `@cumulus/integration-tests/sfnStep/LambdaStep`
    - `@cumulus/common/string/unicodeEscape` -> `@cumulus/aws-client/StepFunctions.unicodeEscape`
    - `@cumulus/common/util/setErrorStack` -> `@cumulus/aws-client/util/setErrorStack`
    - `@cumulus/ingest/aws/invoke` -> `@cumulus/aws-client/Lambda/invoke`
    - `@cumulus/ingest/aws/CloudWatch.bucketSize`
    - `@cumulus/ingest/aws/CloudWatch.cw`
    - `@cumulus/ingest/aws/ECS.ecs`
    - `@cumulus/ingest/aws/ECS`
    - `@cumulus/ingest/aws/Events.putEvent` -> `@cumulus/aws-client/CloudwatchEvents.putEvent`
    - `@cumulus/ingest/aws/Events.deleteEvent` -> `@cumulus/aws-client/CloudwatchEvents.deleteEvent`
    - `@cumulus/ingest/aws/Events.deleteTarget` -> `@cumulus/aws-client/CloudwatchEvents.deleteTarget`
    - `@cumulus/ingest/aws/Events.putTarget` -> `@cumulus/aws-client/CloudwatchEvents.putTarget`
    - `@cumulus/ingest/aws/SQS.attributes` -> `@cumulus/aws-client/SQS.getQueueAttributes`
    - `@cumulus/ingest/aws/SQS.deleteMessage` -> `@cumulus/aws-client/SQS.deleteSQSMessage`
    - `@cumulus/ingest/aws/SQS.deleteQueue` -> `@cumulus/aws-client/SQS.deleteQueue`
    - `@cumulus/ingest/aws/SQS.getUrl` -> `@cumulus/aws-client/SQS.getQueueUrlByName`
    - `@cumulus/ingest/aws/SQS.receiveMessage` -> `@cumulus/aws-client/SQS.receiveSQSMessages`
    - `@cumulus/ingest/aws/SQS.sendMessage` -> `@cumulus/aws-client/SQS.sendSQSMessage`
    - `@cumulus/ingest/aws/StepFunction.getExecutionStatus` -> `@cumulus/aws-client/StepFunction.getExecutionStatus`
    - `@cumulus/ingest/aws/StepFunction.getExecutionUrl` -> `@cumulus/aws-client/StepFunction.getExecutionUrl`

## [v1.17.0] - 2019-12-31

### BREAKING CHANGES

- **CUMULUS-1498**
  - The `@cumulus/cmrjs.publish2CMR` function expects that the value of its
    `creds.password` parameter is a plaintext password.
  - Rather than using an encrypted password from the `cmr_password` environment
    variable, the `@cumulus/cmrjs.updateCMRMetadata` function now looks for an
    environment variable called `cmr_password_secret_name` and fetches the CMR
    password from that secret in AWS Secrets Manager.
  - The `@cumulus/post-to-cmr` task now expects a
    `config.cmr.passwordSecretName` value, rather than `config.cmr.password`.
    The CMR password will be fetched from that secret in AWS Secrets Manager.

### Added

- **CUMULUS-630**

  - Added support for replaying Kinesis records on a stream into the Cumulus Kinesis workflow triggering mechanism: either all the records, or some time slice delimited by start and end timestamps.
  - Added `/replays` endpoint to the operator API for triggering replays.
  - Added `Replay Kinesis Messages` documentation to Operator Docs.
  - Added `manualConsumer` lambda function to consume a Kinesis stream. Used by the replay AsyncOperation.

- **CUMULUS-1687**
  - Added new API endpoint for listing async operations at `/asyncOperations`
  - All asyncOperations now include the fields `description` and `operationType`. `operationType` can be one of the following. [`Bulk Delete`, `Bulk Granules`, `ES Index`, `Kinesis Replay`]

### Changed

- **CUMULUS-1626**

  - Updates Cumulus to use node10/CMA 1.1.2 for all of its internal lambdas in prep for AWS node 8 EOL

- **CUMULUS-1498**
  - Remove the DynamoDB Users table. The list of OAuth users who are allowed to
    use the API is now stored in S3.
  - The CMR password and Launchpad passphrase are now stored in Secrets Manager

## [v1.16.1] - 2019-12-6

**Please note**:

- The `region` argument to the `cumulus` Terraform module has been removed. You may see a warning or error if you have that variable populated.
- Your workflow tasks should use the following versions of the CMA libraries to utilize new granule, parentArn, asyncOperationId, and stackName fields on the logs:
  - `cumulus-message-adapter-js` version 1.0.10+
  - `cumulus-message-adapter-python` version 1.1.1+
  - `cumulus-message-adapter-java` version 1.2.11+
- The `data-persistence` module no longer manages the creation of an Elasticsearch service-linked role for deploying Elasticsearch to a VPC. Follow the [deployment instructions on preparing your VPC](https://nasa.github.io/cumulus/docs/deployment/deployment-readme#vpc-subnets-and-security-group) for guidance on how to create the Elasticsearch service-linked role manually.
- There is now a `distribution_api_gateway_stage` variable for the `tf-modules/cumulus` Terraform module that will be used as the API gateway stage name used for the distribution API (Thin Egress App)
- Default value for the `urs_url` variable is now `https://uat.urs.earthdata.nasa.gov/` in the `tf-modules/cumulus` and `tf-modules/archive` Terraform modules. So deploying the `cumulus` module without a `urs_url` variable set will integrate your Cumulus deployment with the UAT URS environment.

### Added

- **CUMULUS-1563**

  - Added `custom_domain_name` variable to `tf-modules/data-persistence` module

- **CUMULUS-1654**
  - Added new helpers to `@cumulus/common/execution-history`:
    - `getStepExitedEvent()` returns the `TaskStateExited` event in a workflow execution history after the given step completion/failure event
    - `getTaskExitedEventOutput()` returns the output message for a `TaskStateExited` event in a workflow execution history

### Changed

- **CUMULUS-1578**

  - Updates SAML launchpad configuration to authorize via configured userGroup.
    [See the NASA specific documentation (protected)](https://wiki.earthdata.nasa.gov/display/CUMULUS/Cumulus+SAML+Launchpad+Integration)

- **CUMULUS-1579**

  - Elasticsearch list queries use `match` instead of `term`. `term` had been analyzing the terms and not supporting `-` in the field values.

- **CUMULUS-1619**

  - Adds 4 new keys to `@cumulus/logger` to display granules, parentArn, asyncOperationId, and stackName.
  - Depends on `cumulus-message-adapter-js` version 1.0.10+. Cumulus tasks updated to use this version.

- **CUMULUS-1654**

  - Changed `@cumulus/common/SfnStep.parseStepMessage()` to a static class method

- **CUMULUS-1641**
  - Added `meta.retries` and `meta.visibilityTimeout` properties to sqs-type rule. To create sqs-type rule, you're required to configure a dead-letter queue on your queue.
  - Added `sqsMessageRemover` lambda which removes the message from SQS queue upon successful workflow execution.
  - Updated `sqsMessageConsumer` lambda to not delete message from SQS queue, and to retry the SQS message for configured number of times.

### Removed

- Removed `create_service_linked_role` variable from `tf-modules/data-persistence` module.

- **CUMULUS-1321**
  - The `region` argument to the `cumulus` Terraform module has been removed

### Fixed

- **CUMULUS-1668** - Fixed a race condition where executions may not have been
  added to the database correctly
- **CUMULUS-1654** - Fixed issue with `publishReports` Lambda not including workflow execution error information for failed workflows with a single step
- Fixed `tf-modules/cumulus` module so that the `urs_url` variable is passed on to its invocation of the `tf-modules/archive` module

## [v1.16.0] - 2019-11-15

### Added

- **CUMULUS-1321**

  - A `deploy_distribution_s3_credentials_endpoint` variable has been added to
    the `cumulus` Terraform module. If true, the NGAP-backed S3 credentials
    endpoint will be added to the Thin Egress App's API. Default: true

- **CUMULUS-1544**

  - Updated the `/granules/bulk` endpoint to correctly query Elasticsearch when
    granule ids are not provided.

- **CUMULUS-1580**
  - Added `/granules/bulk` endpoint to `@cumulus/api` to perform bulk actions on granules given either a list of granule ids or an Elasticsearch query and the workflow to perform.

### Changed

- **CUMULUS-1561**

  - Fix the way that we are handling Terraform provider version requirements
  - Pass provider configs into child modules using the method that the
    [Terraform documentation](https://www.terraform.io/docs/configuration/modules.html#providers-within-modules)
    suggests
  - Remove the `region` input variable from the `s3_access_test` Terraform module
  - Remove the `aws_profile` and `aws_region` input variables from the
    `s3-replicator` Terraform module

- **CUMULUS-1639**
  - Because of
    [S3's Data Consistency Model](https://docs.aws.amazon.com/AmazonS3/latest/dev/Introduction.html#BasicsObjects),
    there may be situations where a GET operation for an object can temporarily
    return a `NoSuchKey` response even if that object _has_ been created. The
    `@cumulus/common/aws.getS3Object()` function has been updated to support
    retries if a `NoSuchKey` response is returned by S3. This behavior can be
    enabled by passing a `retryOptions` object to that function. Supported
    values for that object can be found here:
    <https://github.com/tim-kos/node-retry#retryoperationoptions>

### Removed

- **CUMULUS-1559**
  - `logToSharedDestination` has been migrated to the Terraform deployment as `log_api_gateway_to_cloudwatch` and will ONLY apply to egress lambdas.
    Due to the differences in the Terraform deployment model, we cannot support a global log subscription toggle for a configurable subset of lambdas.
    However, setting up your own log forwarding for a Lambda with Terraform is fairly simple, as you will only need to add SubscriptionFilters to your Terraform configuration, one per log group.
    See [the Terraform documentation](https://www.terraform.io/docs/providers/aws/r/cloudwatch_log_subscription_filter.html) for details on how to do this.
    An empty FilterPattern ("") will capture all logs in a group.

## [v1.15.0] - 2019-11-04

### BREAKING CHANGES

- **CUMULUS-1644** - When a workflow execution begins or ends, the workflow
  payload is parsed and any new or updated PDRs or granules referenced in that
  workflow are stored to the Cumulus archive. The defined interface says that a
  PDR in `payload.pdr` will be added to the archive, and any granules in
  `payload.granules` will also be added to the archive. In previous releases,
  PDRs found in `meta.pdr` and granules found in `meta.input_granules` were also
  added to the archive. This caused unexpected behavior and has been removed.
  Only PDRs from `payload.pdr` and granules from `payload.granules` will now be
  added to the Cumulus archive.

- **CUMULUS-1449** - Cumulus now uses a universal workflow template when
  starting a workflow that contains general information specific to the
  deployment, but not specific to the workflow. Workflow task configs must be
  defined using AWS step function parameters. As part of this change,
  `CumulusConfig` has been retired and task configs must now be defined under
  the `cma.task_config` key in the Parameters section of a step function
  definition.

  **Migration instructions**:

  NOTE: These instructions require the use of Cumulus Message Adapter v1.1.x+.
  Please ensure you are using a compatible version before attempting to migrate
  workflow configurations. When defining workflow steps, remove any
  `CumulusConfig` section, as shown below:

  ```yaml
  ParsePdr:
    CumulusConfig:
      provider: "{$.meta.provider}"
      bucket: "{$.meta.buckets.internal.name}"
      stack: "{$.meta.stack}"
  ```

  Instead, use AWS Parameters to pass `task_config` for the task directly into
  the Cumulus Message Adapter:

  ```yaml
  ParsePdr:
    Parameters:
      cma:
        event.$: "$"
        task_config:
          provider: "{$.meta.provider}"
          bucket: "{$.meta.buckets.internal.name}"
          stack: "{$.meta.stack}"
  ```

  In this example, the `cma` key is used to pass parameters to the message
  adapter. Using `task_config` in combination with `event.$: '$'` allows the
  message adapter to process `task_config` as the `config` passed to the Cumulus
  task. See `example/workflows/sips.yml` in the core repository for further
  examples of how to set the Parameters.

  Additionally, workflow configurations for the `QueueGranules` and `QueuePdrs`
  tasks need to be updated:

  - `queue-pdrs` config changes:
    - `parsePdrMessageTemplateUri` replaced with `parsePdrWorkflow`, which is
      the workflow name (i.e. top-level name in `config.yml`, e.g. 'ParsePdr').
    - `internalBucket` and `stackName` configs now required to look up
      configuration from the deployment. Brings the task config in line with
      that of `queue-granules`.
  - `queue-granules` config change: `ingestGranuleMessageTemplateUri` replaced
    with `ingestGranuleWorkflow`, which is the workflow name (e.g.
    'IngestGranule').

- **CUMULUS-1396** - **Workflow steps at the beginning and end of a workflow
  using the `SfSnsReport` Lambda have now been deprecated (e.g. `StartStatus`,
  `StopStatus`) and should be removed from your workflow definitions**. These
  steps were used for publishing ingest notifications and have been replaced by
  an implementation using Cloudwatch events for Step Functions to trigger a
  Lambda that publishes ingest notifications. For further detail on how ingest
  notifications are published, see the notes below on **CUMULUS-1394**. For
  examples of how to update your workflow definitions, see our
  [example workflow definitions](https://github.com/nasa/cumulus/blob/master/example/workflows/).

- **CUMULUS-1470**
  - Remove Cumulus-defined ECS service autoscaling, allowing integrators to
    better customize autoscaling to meet their needs. In order to use
    autoscaling with ECS services, appropriate
    `AWS::ApplicationAutoScaling::ScalableTarget`,
    `AWS::ApplicationAutoScaling::ScalingPolicy`, and `AWS::CloudWatch::Alarm`
    resources should be defined in a kes overrides file. See
    [this example](https://github.com/nasa/cumulus/blob/release-1.15.x/example/overrides/app/cloudformation.template.yml)
    for an example.
  - The following config parameters are no longer used:
    - ecs.services.\<NAME\>.minTasks
    - ecs.services.\<NAME\>.maxTasks
    - ecs.services.\<NAME\>.scaleInActivityScheduleTime
    - ecs.services.\<NAME\>.scaleInAdjustmentPercent
    - ecs.services.\<NAME\>.scaleOutActivityScheduleTime
    - ecs.services.\<NAME\>.scaleOutAdjustmentPercent
    - ecs.services.\<NAME\>.activityName

### Added

- **CUMULUS-1100**

  - Added 30-day retention properties to all log groups that were missing those policies.

- **CUMULUS-1396**

  - Added `@cumulus/common/sfnStep`:
    - `LambdaStep` - A class for retrieving and parsing input and output to Lambda steps in AWS Step Functions
    - `ActivityStep` - A class for retrieving and parsing input and output to ECS activity steps in AWS Step Functions

- **CUMULUS-1574**

  - Added `GET /token` endpoint for SAML authorization when cumulus is protected by Launchpad.
    This lets a user retrieve a token by hand that can be presented to the API.

- **CUMULUS-1625**

  - Added `sf_start_rate` variable to the `ingest` Terraform module, equivalent to `sqs_consumer_rate` in the old model, but will not be automatically applied to custom queues as that was.

- **CUMULUS-1513**
  - Added `sqs`-type rule support in the Cumulus API `@cumulus/api`
  - Added `sqsMessageConsumer` lambda which processes messages from the SQS queues configured in the `sqs` rules.

### Changed

- **CUMULUS-1639**

  - Because of
    [S3's Data Consistency Model](https://docs.aws.amazon.com/AmazonS3/latest/dev/Introduction.html#BasicsObjects),
    there may be situations where a GET operation for an object can temporarily
    return a `NoSuchKey` response even if that object _has_ been created. The
    `@cumulus/common/aws.getS3Object()` function will now retry up to 10 times
    if a `NoSuchKey` response is returned by S3. This can behavior can be
    overridden by passing `{ retries: 0 }` as the `retryOptions` argument.

- **CUMULUS-1449**

  - `queue-pdrs` & `queue-granules` config changes. Details in breaking changes section.
  - Cumulus now uses a universal workflow template when starting workflow that contains general information specific to the deployment, but not specific to the workflow.
  - Changed the way workflow configs are defined, from `CumulusConfig` to a `task_config` AWS Parameter.

- **CUMULUS-1452**

  - Changed the default ECS docker storage drive to `devicemapper`

- **CUMULUS-1453**
  - Removed config schema for `@cumulus/sf-sns-report` task
  - Updated `@cumulus/sf-sns-report` to always assume that it is running as an intermediate step in a workflow, not as the first or last step

### Removed

- **CUMULUS-1449**
  - Retired `CumulusConfig` as part of step function definitions, as this is an artifact of the way Kes parses workflow definitions that was not possible to migrate to Terraform. Use AWS Parameters and the `task_config` key instead. See change note above.
  - Removed individual workflow templates.

### Fixed

- **CUMULUS-1620** - Fixed bug where `message_adapter_version` does not correctly inject the CMA

- **CUMULUS-1396** - Updated `@cumulus/common/StepFunctions.getExecutionHistory()` to recursively fetch execution history when `nextToken` is returned in response

- **CUMULUS-1571** - Updated `@cumulus/common/DynamoDb.get()` to throw any errors encountered when trying to get a record and the record does exist

- **CUMULUS-1452**
  - Updated the EC2 initialization scripts to use full volume size for docker storage
  - Changed the default ECS docker storage drive to `devicemapper`

## [v1.14.5] - 2019-12-30 - [BACKPORT]

### Updated

- **CUMULUS-1626**
  - Updates Cumulus to use node10/CMA 1.1.2 for all of its internal lambdas in prep for AWS node 8 EOL

## [v1.14.4] - 2019-10-28

### Fixed

- **CUMULUS-1632** - Pinned `aws-elasticsearch-connector` package in `@cumulus/api` to version `8.1.3`, since `8.2.0` includes breaking changes

## [v1.14.3] - 2019-10-18

### Fixed

- **CUMULUS-1620** - Fixed bug where `message_adapter_version` does not correctly inject the CMA

- **CUMULUS-1572** - A granule is now included in discovery results even when
  none of its files has a matching file type in the associated collection
  configuration. Previously, if all files for a granule were unmatched by a file
  type configuration, the granule was excluded from the discovery results.
  Further, added support for a `boolean` property
  `ignoreFilesConfigForDiscovery`, which controls how a granule's files are
  filtered at discovery time.

## [v1.14.2] - 2019-10-08

### BREAKING CHANGES

Your Cumulus Message Adapter version should be pinned to `v1.0.13` or lower in your `app/config.yml` using `message_adapter_version: v1.0.13` OR you should use the workflow migration steps below to work with CMA v1.1.1+.

- **CUMULUS-1394** - The implementation of the `SfSnsReport` Lambda requires additional environment variables for integration with the new ingest notification SNS topics. Therefore, **you must update the definition of `SfSnsReport` in your `lambdas.yml` like so**:

```yaml
SfSnsReport:
  handler: index.handler
  timeout: 300
  source: node_modules/@cumulus/sf-sns-report/dist
  tables:
    - ExecutionsTable
  envs:
    execution_sns_topic_arn:
      function: Ref
      value: reportExecutionsSns
    granule_sns_topic_arn:
      function: Ref
      value: reportGranulesSns
    pdr_sns_topic_arn:
      function: Ref
      value: reportPdrsSns
```

- **CUMULUS-1447** -
  The newest release of the Cumulus Message Adapter (v1.1.1) requires that parameterized configuration be used for remote message functionality. Once released, Kes will automatically bring in CMA v1.1.1 without additional configuration.

  **Migration instructions**
  Oversized messages are no longer written to S3 automatically. In order to utilize remote messaging functionality, configure a `ReplaceConfig` AWS Step Function parameter on your CMA task:

  ```yaml
  ParsePdr:
    Parameters:
      cma:
        event.$: "$"
        ReplaceConfig:
          FullMessage: true
  ```

  Accepted fields in `ReplaceConfig` include `MaxSize`, `FullMessage`, `Path` and `TargetPath`.
  See https://github.com/nasa/cumulus-message-adapter/blob/master/CONTRACT.md#remote-message-configuration for full details.

  As this change is backward compatible in Cumulus Core, users wishing to utilize the previous version of the CMA may opt to transition to using a CMA lambda layer, or set `message_adapter_version` in their configuration to a version prior to v1.1.0.

### PLEASE NOTE

- **CUMULUS-1394** - Ingest notifications are now provided via 3 separate SNS topics for executions, granules, and PDRs, instead of a single `sftracker` SNS topic. Whereas the `sftracker` SNS topic received a full Cumulus execution message, the new topics all receive generated records for the given object. The new topics are only published to if the given object exists for the current execution. For a given execution/granule/PDR, **two messages will be received by each topic**: one message indicating that ingest is running and another message indicating that ingest has completed or failed. The new SNS topics are:

  - `reportExecutions` - Receives 1 message per execution
  - `reportGranules` - Receives 1 message per granule in an execution
  - `reportPdrs` - Receives 1 message per PDR

### Added

- **CUMULUS-639**

  - Adds SAML JWT and launchpad token authentication to Cumulus API (configurable)
    - **NOTE** to authenticate with Launchpad ensure your launchpad user_id is in the `<prefix>-UsersTable`
    - when Cumulus configured to protect API via Launchpad:
      - New endpoints
        - `GET /saml/login` - starting point for SAML SSO creates the login request url and redirects to the SAML Identity Provider Service (IDP)
        - `POST /saml/auth` - SAML Assertion Consumer Service. POST receiver from SAML IDP. Validates response, logs the user in, and returns a SAML-based JWT.
    - Disabled endpoints
      - `POST /refresh`
      - Changes authorization worklow:
      - `ensureAuthorized` now presumes the bearer token is a JWT and tries to validate. If the token is malformed, it attempts to validate the token against Launchpad. This allows users to bring their own token as described here https://wiki.earthdata.nasa.gov/display/CUMULUS/Cumulus+API+with+Launchpad+Authentication. But it also allows dashboard users to manually authenticate via Launchpad SAML to receive a Launchpad-based JWT.

- **CUMULUS-1394**
  - Added `Granule.generateGranuleRecord()` method to granules model to generate a granule database record from a Cumulus execution message
  - Added `Pdr.generatePdrRecord()` method to PDRs model to generate a granule database record from a Cumulus execution message
  - Added helpers to `@cumulus/common/message`:
    - `getMessageExecutionName()` - Get the execution name from a Cumulus execution message
    - `getMessageStateMachineArn()` - Get the state machine ARN from a Cumulus execution message
    - `getMessageExecutionArn()` - Get the execution ARN for a Cumulus execution message
    - `getMessageGranules()` - Get the granules from a Cumulus execution message, if any.
  - Added `@cumulus/common/cloudwatch-event/isFailedSfStatus()` to determine if a Step Function status from a Cloudwatch event is a failed status

### Changed

- **CUMULUS-1308**

  - HTTP PUT of a Collection, Provider, or Rule via the Cumulus API now
    performs full replacement of the existing object with the object supplied
    in the request payload. Previous behavior was to perform a modification
    (partial update) by merging the existing object with the (possibly partial)
    object in the payload, but this did not conform to the HTTP standard, which
    specifies PATCH as the means for modifications rather than replacements.

- **CUMULUS-1375**

  - Migrate Cumulus from deprecated Elasticsearch JS client to new, supported one in `@cumulus/api`

- **CUMULUS-1485** Update `@cumulus/cmr-client` to return error message from CMR for validation failures.

- **CUMULUS-1394**

  - Renamed `Execution.generateDocFromPayload()` to `Execution.generateRecord()` on executions model. The method generates an execution database record from a Cumulus execution message.

- **CUMULUS-1432**

  - `logs` endpoint takes the level parameter as a string and not a number
  - Elasticsearch term query generation no longer converts numbers to boolean

- **CUMULUS-1447**

  - Consolidated all remote message handling code into @common/aws
  - Update remote message code to handle updated CMA remote message flags
  - Update example SIPS workflows to utilize Parameterized CMA configuration

- **CUMULUS-1448** Refactor workflows that are mutating cumulus_meta to utilize meta field

- **CUMULUS-1451**

  - Elasticsearch cluster setting `auto_create_index` will be set to false. This had been causing issues in the bootstrap lambda on deploy.

- **CUMULUS-1456**
  - `@cumulus/api` endpoints default error handler uses `boom` package to format errors, which is consistent with other API endpoint errors.

### Fixed

- **CUMULUS-1432** `logs` endpoint filter correctly filters logs by level
- **CUMULUS-1484** `useMessageAdapter` now does not set CUMULUS_MESSAGE_ADAPTER_DIR when `true`

### Removed

- **CUMULUS-1394**
  - Removed `sfTracker` SNS topic. Replaced by three new SNS topics for granule, execution, and PDR ingest notifications.
  - Removed unused functions from `@cumulus/common/aws`:
    - `getGranuleS3Params()`
    - `setGranuleStatus()`

## [v1.14.1] - 2019-08-29

### Fixed

- **CUMULUS-1455**

  - CMR token links updated to point to CMR legacy services rather than echo

- **CUMULUS-1211**
  - Errors thrown during granule discovery are no longer swallowed and ignored.
    Rather, errors are propagated to allow for proper error-handling and
    meaningful messaging.

## [v1.14.0] - 2019-08-22

### PLEASE NOTE

- We have encountered transient lambda service errors in our integration testing. Please handle transient service errors following [these guidelines](https://docs.aws.amazon.com/step-functions/latest/dg/bp-lambda-serviceexception.html). The workflows in the `example/workflows` folder have been updated with retries configured for these errors.

- **CUMULUS-799** added additional IAM permissions to support reading CloudWatch and API Gateway, so **you will have to redeploy your IAM stack.**

- **CUMULUS-800** Several items:

  - **Delete existing API Gateway stages**: To allow enabling of API Gateway logging, Cumulus now creates and manages a Stage resource during deployment. Before upgrading Cumulus, it is necessary to delete the API Gateway stages on both the Backend API and the Distribution API. Instructions are included in the documentation under [Delete API Gateway Stages](https://nasa.github.io/cumulus/docs/additional-deployment-options/delete-api-gateway-stages).

  - **Set up account permissions for API Gateway to write to CloudWatch**: In a one time operation for your AWS account, to enable CloudWatch Logs for API Gateway, you must first grant the API Gateway permission to read and write logs to CloudWatch for your account. The `AmazonAPIGatewayPushToCloudWatchLogs` managed policy (with an ARN of `arn:aws:iam::aws:policy/service-role/AmazonAPIGatewayPushToCloudWatchLogs`) has all the required permissions. You can find a simple how to in the documentation under [Enable API Gateway Logging.](https://nasa.github.io/cumulus/docs/additional-deployment-options/enable-gateway-logging-permissions)

  - **Configure API Gateway to write logs to CloudWatch** To enable execution logging for the distribution API set `config.yaml` `apiConfigs.distribution.logApigatewayToCloudwatch` value to `true`. More information [Enable API Gateway Logs](https://nasa.github.io/cumulus/docs/additional-deployment-options/enable-api-logs)

  - **Configure CloudWatch log delivery**: It is possible to deliver CloudWatch API execution and access logs to a cross-account shared AWS::Logs::Destination. An operator does this by adding the key `logToSharedDestination` to the `config.yml` at the default level with a value of a writable log destination. More information in the documentation under [Configure CloudWatch Logs Delivery.](https://nasa.github.io/cumulus/docs/additional-deployment-options/configure-cloudwatch-logs-delivery)

  - **Additional Lambda Logging**: It is now possible to configure any lambda to deliver logs to a shared subscriptions by setting `logToSharedDestination` to the ARN of a writable location (either an AWS::Logs::Destination or a Kinesis Stream) on any lambda config. Documentation for [Lambda Log Subscriptions](https://nasa.github.io/cumulus/docs/additional-deployment-options/additional-lambda-logging)

  - **Configure S3 Server Access Logs**: If you are running Cumulus in an NGAP environment you may [configure S3 Server Access Logs](https://nasa.github.io/cumulus/docs/next/deployment/server_access_logging) to be delivered to a shared bucket where the Metrics Team will ingest the logs into their ELK stack. Contact the Metrics team for permission and location.

- **CUMULUS-1368** The Cumulus distribution API has been deprecated and is being replaced by ASF's Thin Egress App. By default, the distribution API will not deploy. Please follow [the instructions for deploying and configuring Thin Egress](https://nasa.github.io/cumulus/docs/deployment/thin_egress_app).

To instead continue to deploy and use the legacy Cumulus distribution app, add the following to your `config.yml`:

```yaml
deployDistributionApi: true
```

If you deploy with no distribution app your deployment will succeed but you may encounter errors in your workflows, particularly in the `MoveGranule` task.

- **CUMULUS-1418** Users who are packaging the CMA in their Lambdas outside of Cumulus may need to update their Lambda configuration. Please see `BREAKING CHANGES` below for details.

### Added

- **CUMULUS-642**
  - Adds Launchpad as an authentication option for the Cumulus API.
  - Updated deployment documentation and added [instructions to setup Cumulus API Launchpad authentication](https://wiki.earthdata.nasa.gov/display/CUMULUS/Cumulus+API+with+Launchpad+Authentication)
- **CUMULUS-1418**
  - Adds usage docs/testing of lambda layers (introduced in PR1125), updates Core example tasks to use the updated `cumulus-ecs-task` and a CMA layer instead of kes CMA injection.
  - Added Terraform module to publish CMA as layer to user account.
- **PR1125** - Adds `layers` config option to support deploying Lambdas with layers
- **PR1128** - Added `useXRay` config option to enable AWS X-Ray for Lambdas.
- **CUMULUS-1345**
  - Adds new variables to the app deployment under `cmr`.
  - `cmrEnvironment` values are `SIT`, `UAT`, or `OPS` with `UAT` as the default.
  - `cmrLimit` and `cmrPageSize` have been added as configurable options.
- **CUMULUS-1273**
  - Added lambda function EmsProductMetadataReport to generate EMS Product Metadata report
- **CUMULUS-1226**
  - Added API endpoint `elasticsearch/index-from-database` to index to an Elasticsearch index from the database for recovery purposes and `elasticsearch/indices-status` to check the status of Elasticsearch indices via the API.
- **CUMULUS-824**
  - Added new Collection parameter `reportToEms` to configure whether the collection is reported to EMS
- **CUMULUS-1357**
  - Added new BackendApi endpoint `ems` that generates EMS reports.
- **CUMULUS-1241**
  - Added information about queues with maximum execution limits defined to default workflow templates (`meta.queueExecutionLimits`)
- **CUMULUS-1311**
  - Added `@cumulus/common/message` with various message parsing/preparation helpers
- **CUMULUS-812**

  - Added support for limiting the number of concurrent executions started from a queue. [See the data cookbook](https://nasa.github.io/cumulus/docs/data-cookbooks/throttling-queued-executions) for more information.

- **CUMULUS-1337**

  - Adds `cumulus.stackName` value to the `instanceMetadata` endpoint.

- **CUMULUS-1368**

  - Added `cmrGranuleUrlType` to the `@cumulus/move-granules` task. This determines what kind of links go in the CMR files. The options are `distribution`, `s3`, or `none`, with the default being distribution. If there is no distribution API being used with Cumulus, you must set the value to `s3` or `none`.

- Added `packages/s3-replicator` Terraform module to allow same-region s3 replication to metrics bucket.

- **CUMULUS-1392**

  - Added `tf-modules/report-granules` Terraform module which processes granule ingest notifications received via SNS and stores granule data to a database. The module includes:
    - SNS topic for publishing granule ingest notifications
    - Lambda to process granule notifications and store data
    - IAM permissions for the Lambda
    - Subscription for the Lambda to the SNS topic

- **CUMULUS-1393**

  - Added `tf-modules/report-pdrs` Terraform module which processes PDR ingest notifications received via SNS and stores PDR data to a database. The module includes:
    - SNS topic for publishing PDR ingest notifications
    - Lambda to process PDR notifications and store data
    - IAM permissions for the Lambda
    - Subscription for the Lambda to the SNS topic
  - Added unit tests for `@cumulus/api/models/pdrs.createPdrFromSns()`

- **CUMULUS-1400**

  - Added `tf-modules/report-executions` Terraform module which processes workflow execution information received via SNS and stores it to a database. The module includes:
    - SNS topic for publishing execution data
    - Lambda to process and store execution data
    - IAM permissions for the Lambda
    - Subscription for the Lambda to the SNS topic
  - Added `@cumulus/common/sns-event` which contains helpers for SNS events:
    - `isSnsEvent()` returns true if event is from SNS
    - `getSnsEventMessage()` extracts and parses the message from an SNS event
    - `getSnsEventMessageObject()` extracts and parses message object from an SNS event
  - Added `@cumulus/common/cloudwatch-event` which contains helpers for Cloudwatch events:
    - `isSfExecutionEvent()` returns true if event is from Step Functions
    - `isTerminalSfStatus()` determines if a Step Function status from a Cloudwatch event is a terminal status
    - `getSfEventStatus()` gets the Step Function status from a Cloudwatch event
    - `getSfEventDetailValue()` extracts a Step Function event detail field from a Cloudwatch event
    - `getSfEventMessageObject()` extracts and parses Step Function detail object from a Cloudwatch event

- **CUMULUS-1429**

  - Added `tf-modules/data-persistence` Terraform module which includes resources for data persistence in Cumulus:
    - DynamoDB tables
    - Elasticsearch with optional support for VPC
    - Cloudwatch alarm for number of Elasticsearch nodes

- **CUMULUS-1379** CMR Launchpad Authentication
  - Added `launchpad` configuration to `@cumulus/deployment/app/config.yml`, and cloudformation templates, workflow message, lambda configuration, api endpoint configuration
  - Added `@cumulus/common/LaunchpadToken` and `@cumulus/common/launchpad` to provide methods to get token and validate token
  - Updated lambdas to use Launchpad token for CMR actions (ingest and delete granules)
  - Updated deployment documentation and added [instructions to setup CMR client for Launchpad authentication](https://wiki.earthdata.nasa.gov/display/CUMULUS/CMR+Launchpad+Authentication)

## Changed

- **CUMULUS-1232**

  - Added retries to update `@cumulus/cmr-client` `updateToken()`

- **CUMULUS-1245 CUMULUS-795**

  - Added additional `ems` configuration parameters for sending the ingest reports to EMS
  - Added functionality to send daily ingest reports to EMS

- **CUMULUS-1241**

  - Removed the concept of "priority levels" and added ability to define a number of maximum concurrent executions per SQS queue
  - Changed mapping of Cumulus message properties for the `sqs2sfThrottle` lambda:
    - Queue name is read from `cumulus_meta.queueName`
    - Maximum executions for the queue is read from `meta.queueExecutionLimits[queueName]`, where `queueName` is `cumulus_meta.queueName`
  - Changed `sfSemaphoreDown` lambda to only attempt decrementing semaphores when:
    - the message is for a completed/failed/aborted/timed out workflow AND
    - `cumulus_meta.queueName` exists on the Cumulus message AND
    - An entry for the queue name (`cumulus_meta.queueName`) exists in the the object `meta.queueExecutionLimits` on the Cumulus message

- **CUMULUS-1338**

  - Updated `sfSemaphoreDown` lambda to be triggered via AWS Step Function Cloudwatch events instead of subscription to `sfTracker` SNS topic

- **CUMULUS-1311**

  - Updated `@cumulus/queue-granules` to set `cumulus_meta.queueName` for queued execution messages
  - Updated `@cumulus/queue-pdrs` to set `cumulus_meta.queueName` for queued execution messages
  - Updated `sqs2sfThrottle` lambda to immediately decrement queue semaphore value if dispatching Step Function execution throws an error

- **CUMULUS-1362**

  - Granule `processingStartTime` and `processingEndTime` will be set to the execution start time and end time respectively when there is no sync granule or post to cmr task present in the workflow

- **CUMULUS-1400**
  - Deprecated `@cumulus/ingest/aws/getExecutionArn`. Use `@cumulus/common/aws/getExecutionArn` instead.

### Fixed

- **CUMULUS-1439**

  - Fix bug with rule.logEventArn deletion on Kinesis rule update and fix unit test to verify

- **CUMULUS-796**

  - Added production information (collection ShortName and Version, granuleId) to EMS distribution report
  - Added functionality to send daily distribution reports to EMS

- **CUMULUS-1319**

  - Fixed a bug where granule ingest times were not being stored to the database

- **CUMULUS-1356**

  - The `Collection` model's `delete` method now _removes_ the specified item
    from the collection config store that was inserted by the `create` method.
    Previously, this behavior was missing.

- **CUMULUS-1374**
  - Addressed audit concerns (https://www.npmjs.com/advisories/782) in api package

### BREAKING CHANGES

### Changed

- **CUMULUS-1418**
  - Adding a default `cmaDir` key to configuration will cause `CUMULUS_MESSAGE_ADAPTER_DIR` to be set by default to `/opt` for any Lambda not setting `useCma` to true, or explicitly setting the CMA environment variable. In lambdas that package the CMA independently of the Cumulus packaging. Lambdas manually packaging the CMA should have their Lambda configuration updated to set the CMA path, or alternately if not using the CMA as a Lambda layer in this deployment set `cmaDir` to `./cumulus-message-adapter`.

### Removed

- **CUMULUS-1337**

  - Removes the S3 Access Metrics package added in CUMULUS-799

- **PR1130**
  - Removed code deprecated since v1.11.1:
    - Removed `@cumulus/common/step-functions`. Use `@cumulus/common/StepFunctions` instead.
    - Removed `@cumulus/api/lib/testUtils.fakeFilesFactory`. Use `@cumulus/api/lib/testUtils.fakeFileFactory` instead.
    - Removed `@cumulus/cmrjs/cmr` functions: `searchConcept`, `ingestConcept`, `deleteConcept`. Use the functions in `@cumulus/cmr-client` instead.
    - Removed `@cumulus/ingest/aws.getExecutionHistory`. Use `@cumulus/common/StepFunctions.getExecutionHistory` instead.

## [v1.13.5] - 2019-08-29 - [BACKPORT]

### Fixed

- **CUMULUS-1455** - CMR token links updated to point to CMR legacy services rather than echo

## [v1.13.4] - 2019-07-29

- **CUMULUS-1411** - Fix deployment issue when using a template override

## [v1.13.3] - 2019-07-26

- **CUMULUS-1345** Full backport of CUMULUS-1345 features - Adds new variables to the app deployment under `cmr`.
  - `cmrEnvironment` values are `SIT`, `UAT`, or `OPS` with `UAT` as the default.
  - `cmrLimit` and `cmrPageSize` have been added as configurable options.

## [v1.13.2] - 2019-07-25

- Re-release of v1.13.1 to fix broken npm packages.

## [v1.13.1] - 2019-07-22

- **CUMULUS-1374** - Resolve audit compliance with lodash version for api package subdependency
- **CUMULUS-1412** - Resolve audit compliance with googleapi package
- **CUMULUS-1345** - Backported CMR environment setting in getUrl to address immediate user need. CMR_ENVIRONMENT can now be used to set the CMR environment to OPS/SIT

## [v1.13.0] - 2019-5-20

### PLEASE NOTE

**CUMULUS-802** added some additional IAM permissions to support ECS autoscaling, so **you will have to redeploy your IAM stack.**
As a result of the changes for **CUMULUS-1193**, **CUMULUS-1264**, and **CUMULUS-1310**, **you must delete your existing stacks (except IAM) before deploying this version of Cumulus.**
If running Cumulus within a VPC and extended downtime is acceptable, we recommend doing this at the end of the day to allow AWS backend resources and network interfaces to be cleaned up overnight.

### BREAKING CHANGES

- **CUMULUS-1228**

  - The default AMI used by ECS instances is now an NGAP-compliant AMI. This
    will be a breaking change for non-NGAP deployments. If you do not deploy to
    NGAP, you will need to find the AMI ID of the
    [most recent Amazon ECS-optimized AMI](https://docs.aws.amazon.com/AmazonECS/latest/developerguide/ecs-optimized_AMI.html),
    and set the `ecs.amiid` property in your config. Instructions for finding
    the most recent NGAP AMI can be found using
    [these instructions](https://wiki.earthdata.nasa.gov/display/ESKB/Select+an+NGAP+Created+AMI).

- **CUMULUS-1310**

  - Database resources (DynamoDB, ElasticSearch) have been moved to an independent `db` stack.
    Migrations for this version will need to be user-managed. (e.g. [elasticsearch](https://docs.aws.amazon.com/elasticsearch-service/latest/developerguide/es-version-migration.html#snapshot-based-migration) and [dynamoDB](https://docs.aws.amazon.com/datapipeline/latest/DeveloperGuide/dp-template-exports3toddb.html)).
    Order of stack deployment is `iam` -> `db` -> `app`.
  - All stacks can now be deployed using a single `config.yml` file, i.e.: `kes cf deploy --kes-folder app --template node_modules/@cumulus/deployment/[iam|db|app] [...]`
    Backwards-compatible. For development, please re-run `npm run bootstrap` to build new `kes` overrides.
    Deployment docs have been updated to show how to deploy a single-config Cumulus instance.
  - `params` have been moved: Nest `params` fields under `app`, `db` or `iam` to override all Parameters for a particular stack's cloudformation template. Backwards-compatible with multi-config setups.
  - `stackName` and `stackNameNoDash` have been retired. Use `prefix` and `prefixNoDash` instead.
  - The `iams` section in `app/config.yml` IAM roles has been deprecated as a user-facing parameter,
    _unless_ your IAM role ARNs do not match the convention shown in `@cumulus/deployment/app/config.yml`
  - The `vpc.securityGroup` will need to be set with a pre-existing security group ID to use Cumulus in a VPC. Must allow inbound HTTP(S) (Port 443).

- **CUMULUS-1212**

  - `@cumulus/post-to-cmr` will now fail if any granules being processed are missing a metadata file. You can set the new config option `skipMetaCheck` to `true` to pass post-to-cmr without a metadata file.

- **CUMULUS-1232**

  - `@cumulus/sync-granule` will no longer silently pass if no checksum data is provided. It will use input
    from the granule object to:
    - Verify checksum if `checksumType` and `checksumValue` are in the file record OR a checksum file is provided
      (throws `InvalidChecksum` on fail), else log warning that no checksum is available.
    - Then, verify synced S3 file size if `file.size` is in the file record (throws `UnexpectedFileSize` on fail),
      else log warning that no file size is available.
    - Pass the step.

- **CUMULUS-1264**

  - The Cloudformation templating and deployment configuration has been substantially refactored.
    - `CumulusApiDefault` nested stack resource has been renamed to `CumulusApiDistribution`
    - `CumulusApiV1` nested stack resource has been renamed to `CumulusApiBackend`
  - The `urs: true` config option for when defining your lambdas (e.g. in `lambdas.yml`) has been deprecated. There are two new options to replace it:
    - `urs_redirect: 'token'`: This will expose a `TOKEN_REDIRECT_ENDPOINT` environment variable to your lambda that references the `/token` endpoint on the Cumulus backend API
    - `urs_redirect: 'distribution'`: This will expose a `DISTRIBUTION_REDIRECT_ENDPOINT` environment variable to your lambda that references the `/redirect` endpoint on the Cumulus distribution API

- **CUMULUS-1193**

  - The elasticsearch instance is moved behind the VPC.
  - Your account will need an Elasticsearch Service Linked role. This is a one-time setup for the account. You can follow the instructions to use the AWS console or AWS CLI [here](https://docs.aws.amazon.com/IAM/latest/UserGuide/using-service-linked-roles.html) or use the following AWS CLI command: `aws iam create-service-linked-role --aws-service-name es.amazonaws.com`

- **CUMULUS-802**

  - ECS `maxInstances` must be greater than `minInstances`. If you use defaults, no change is required.

- **CUMULUS-1269**
  - Brought Cumulus data models in line with CNM JSON schema:
    - Renamed file object `fileType` field to `type`
    - Renamed file object `fileSize` field to `size`
    - Renamed file object `checksumValue` field to `checksum` where not already done.
    - Added `ancillary` and `linkage` type support to file objects.

### Added

- **CUMULUS-799**

  - Added an S3 Access Metrics package which will take S3 Server Access Logs and
    write access metrics to CloudWatch

- **CUMULUS-1242** - Added `sqs2sfThrottle` lambda. The lambda reads SQS messages for queued executions and uses semaphores to only start new executions if the maximum number of executions defined for the priority key (`cumulus_meta.priorityKey`) has not been reached. Any SQS messages that are read but not used to start executions remain in the queue.

- **CUMULUS-1240**

  - Added `sfSemaphoreDown` lambda. This lambda receives SNS messages and for each message it decrements the semaphore used to track the number of running executions if:
    - the message is for a completed/failed workflow AND
    - the message contains a level of priority (`cumulus_meta.priorityKey`)
  - Added `sfSemaphoreDown` lambda as a subscriber to the `sfTracker` SNS topic

- **CUMULUS-1265**

  - Added `apiConfigs` configuration option to configure API Gateway to be private
  - All internal lambdas configured to run inside the VPC by default
  - Removed references to `NoVpc` lambdas from documentation and `example` folder.

- **CUMULUS-802**
  - Adds autoscaling of ECS clusters
  - Adds autoscaling of ECS services that are handling StepFunction activities

## Changed

- Updated `@cumulus/ingest/http/httpMixin.list()` to trim trailing spaces on discovered filenames

- **CUMULUS-1310**

  - Database resources (DynamoDB, ElasticSearch) have been moved to an independent `db` stack.
    This will enable future updates to avoid affecting database resources or requiring migrations.
    Migrations for this version will need to be user-managed.
    (e.g. [elasticsearch](https://docs.aws.amazon.com/elasticsearch-service/latest/developerguide/es-version-migration.html#snapshot-based-migration) and [dynamoDB](https://docs.aws.amazon.com/datapipeline/latest/DeveloperGuide/dp-template-exports3toddb.html)).
    Order of stack deployment is `iam` -> `db` -> `app`.
  - All stacks can now be deployed using a single `config.yml` file, i.e.: `kes cf deploy --kes-folder app --template node_modules/@cumulus/deployment/[iam|db|app] [...]`
    Backwards-compatible. Please re-run `npm run bootstrap` to build new `kes` overrides.
    Deployment docs have been updated to show how to deploy a single-config Cumulus instance.
  - `params` fields should now be nested under the stack key (i.e. `app`, `db` or `iam`) to provide Parameters for a particular stack's cloudformation template,
    for use with single-config instances. Keys _must_ match the name of the deployment package folder (`app`, `db`, or `iam`).
    Backwards-compatible with multi-config setups.
  - `stackName` and `stackNameNoDash` have been retired as user-facing config parameters. Use `prefix` and `prefixNoDash` instead.
    This will be used to create stack names for all stacks in a single-config use case.
    `stackName` may still be used as an override in multi-config usage, although this is discouraged.
    Warning: overriding the `db` stack's `stackName` will require you to set `dbStackName` in your `app/config.yml`.
    This parameter is required to fetch outputs from the `db` stack to reference in the `app` stack.
  - The `iams` section in `app/config.yml` IAM roles has been retired as a user-facing parameter,
    _unless_ your IAM role ARNs do not match the convention shown in `@cumulus/deployment/app/config.yml`
    In that case, overriding `iams` in your own config is recommended.
  - `iam` and `db` `cloudformation.yml` file names will have respective prefixes (e.g `iam.cloudformation.yml`).
  - Cumulus will now only attempt to create reconciliation reports for buckets of the `private`, `public` and `protected` types.
  - Cumulus will no longer set up its own security group.
    To pass a pre-existing security group for in-VPC deployments as a parameter to the Cumulus template, populate `vpc.securityGroup` in `config.yml`.
    This security group must allow inbound HTTP(S) traffic (Port 443). SSH traffic (Port 22) must be permitted for SSH access to ECS instances.
  - Deployment docs have been updated with examples for the new deployment model.

- **CUMULUS-1236**

  - Moves access to public files behind the distribution endpoint. Authentication is not required, but direct http access has been disallowed.

- **CUMULUS-1223**

  - Adds unauthenticated access for public bucket files to the Distribution API. Public files should be requested the same way as protected files, but for public files a redirect to a self-signed S3 URL will happen without requiring authentication with Earthdata login.

- **CUMULUS-1232**

  - Unifies duplicate handling in `ingest/granule.handleDuplicateFile` for maintainability.
  - Changed `ingest/granule.ingestFile` and `move-granules/index.moveFileRequest` to use new function.
  - Moved file versioning code to `ingest/granule.moveGranuleFileWithVersioning`
  - `ingest/granule.verifyFile` now also tests `file.size` for verification if it is in the file record and throws
    `UnexpectedFileSize` error for file size not matching input.
  - `ingest/granule.verifyFile` logs warnings if checksum and/or file size are not available.

- **CUMULUS-1193**

  - Moved reindex CLI functionality to an API endpoint. See [API docs](https://nasa.github.io/cumulus-api/#elasticsearch-1)

- **CUMULUS-1207**
  - No longer disable lambda event source mappings when disabling a rule

### Fixed

- Updated Lerna publish script so that published Cumulus packages will pin their dependencies on other Cumulus packages to exact versions (e.g. `1.12.1` instead of `^1.12.1`)

- **CUMULUS-1203**

  - Fixes IAM template's use of intrinsic functions such that IAM template overrides now work with kes

- **CUMULUS-1268**
  - Deployment will not fail if there are no ES alarms or ECS services

## [v1.12.1] - 2019-4-8

## [v1.12.0] - 2019-4-4

Note: There was an issue publishing 1.12.0. Upgrade to 1.12.1.

### BREAKING CHANGES

- **CUMULUS-1139**

  - `granule.applyWorkflow` uses the new-style granule record as input to workflows.

- **CUMULUS-1171**

  - Fixed provider handling in the API to make it consistent between protocols.
    NOTE: This is a breaking change. When applying this upgrade, users will need to:
    1. Disable all workflow rules
    2. Update any `http` or `https` providers so that the host field only
       contains a valid hostname or IP address, and the port field contains the
       provider port.
    3. Perform the deployment
    4. Re-enable workflow rules

- **CUMULUS-1176**:

  - `@cumulus/move-granules` input expectations have changed. `@cumulus/files-to-granules` is a new intermediate task to perform input translation in the old style.
    See the Added and Changed sections of this release changelog for more information.

- **CUMULUS-670**

  - The behavior of ParsePDR and related code has changed in this release. PDRs with FILE_TYPEs that do not conform to the PDR ICD (+ TGZ) (https://cdn.earthdata.nasa.gov/conduit/upload/6376/ESDS-RFC-030v1.0.pdf) will fail to parse.

- **CUMULUS-1208**
  - The granule object input to `@cumulus/queue-granules` will now be added to ingest workflow messages **as is**. In practice, this means that if you are using `@cumulus/queue-granules` to trigger ingest workflows and your granule objects input have invalid properties, then your ingest workflows will fail due to schema validation errors.

### Added

- **CUMULUS-777**
  - Added new cookbook entry on configuring Cumulus to track ancillary files.
- **CUMULUS-1183**
  - Kes overrides will now abort with a warning if a workflow step is configured without a corresponding
    lambda configuration
- **CUMULUS-1223**

  - Adds convenience function `@cumulus/common/bucketsConfigJsonObject` for fetching stack's bucket configuration as an object.

- **CUMULUS-853**
  - Updated FakeProcessing example lambda to include option to generate fake browse
  - Added feature documentation for ancillary metadata export, a new cookbook entry describing a workflow with ancillary metadata generation(browse), and related task definition documentation
- **CUMULUS-805**
  - Added a CloudWatch alarm to check running ElasticSearch instances, and a CloudWatch dashboard to view the health of ElasticSearch
  - Specify `AWS_REGION` in `.env` to be used by deployment script
- **CUMULUS-803**
  - Added CloudWatch alarms to check running tasks of each ECS service, and add the alarms to CloudWatch dashboard
- **CUMULUS-670**
  - Added Ancillary Metadata Export feature (see https://nasa.github.io/cumulus/docs/features/ancillary_metadata for more information)
  - Added new Collection file parameter "fileType" that allows configuration of workflow granule file fileType
- **CUMULUS-1184** - Added kes logging output to ensure we always see the state machine reference before failures due to configuration
- **CUMULUS-1105** - Added a dashboard endpoint to serve the dashboard from an S3 bucket
- **CUMULUS-1199** - Moves `s3credentials` endpoint from the backend to the distribution API.
- **CUMULUS-666**
  - Added `@api/endpoints/s3credentials` to allow EarthData Login authorized users to retrieve temporary security credentials for same-region direct S3 access.
- **CUMULUS-671**
  - Added `@packages/integration-tests/api/distribution/getDistributionApiS3SignedUrl()` to return the S3 signed URL for a file protected by the distribution API
- **CUMULUS-672**
  - Added `cmrMetadataFormat` and `cmrConceptId` to output for individual granules from `@cumulus/post-to-cmr`. `cmrMetadataFormat` will be read from the `cmrMetadataFormat` generated for each granule in `@cumulus/cmrjs/publish2CMR()`
  - Added helpers to `@packages/integration-tests/api/distribution`:
    - `getDistributionApiFileStream()` returns a stream to download files protected by the distribution API
    - `getDistributionFileUrl()` constructs URLs for requesting files from the distribution API
- **CUMULUS-1185** `@cumulus/api/models/Granule.removeGranuleFromCmrByGranule` to replace `@cumulus/api/models/Granule.removeGranuleFromCmr` and use the Granule UR from the CMR metadata to remove the granule from CMR

- **CUMULUS-1101**

  - Added new `@cumulus/checksum` package. This package provides functions to calculate and validate checksums.
  - Added new checksumming functions to `@cumulus/common/aws`: `calculateS3ObjectChecksum` and `validateS3ObjectChecksum`, which depend on the `checksum` package.

- CUMULUS-1171

  - Added `@cumulus/common` API documentation to `packages/common/docs/API.md`
  - Added an `npm run build-docs` task to `@cumulus/common`
  - Added `@cumulus/common/string#isValidHostname()`
  - Added `@cumulus/common/string#match()`
  - Added `@cumulus/common/string#matches()`
  - Added `@cumulus/common/string#toLower()`
  - Added `@cumulus/common/string#toUpper()`
  - Added `@cumulus/common/URLUtils#buildURL()`
  - Added `@cumulus/common/util#isNil()`
  - Added `@cumulus/common/util#isNull()`
  - Added `@cumulus/common/util#isUndefined()`
  - Added `@cumulus/common/util#negate()`

- **CUMULUS-1176**

  - Added new `@cumulus/files-to-granules` task to handle converting file array output from `cumulus-process` tasks into granule objects.
    Allows simplification of `@cumulus/move-granules` and `@cumulus/post-to-cmr`, see Changed section for more details.

- CUMULUS-1151 Compare the granule holdings in CMR with Cumulus' internal data store
- CUMULUS-1152 Compare the granule file holdings in CMR with Cumulus' internal data store

### Changed

- **CUMULUS-1216** - Updated `@cumulus/ingest/granule/ingestFile` to download files to expected staging location.
- **CUMULUS-1208** - Updated `@cumulus/ingest/queue/enqueueGranuleIngestMessage()` to not transform granule object passed to it when building an ingest message
- **CUMULUS-1198** - `@cumulus/ingest` no longer enforces any expectations about whether `provider_path` contains a leading slash or not.
- **CUMULUS-1170**
  - Update scripts and docs to use `npm` instead of `yarn`
  - Use `package-lock.json` files to ensure matching versions of npm packages
  - Update CI builds to use `npm ci` instead of `npm install`
- **CUMULUS-670**
  - Updated ParsePDR task to read standard PDR types+ (+ tgz as an external customer requirement) and add a fileType to granule-files on Granule discovery
  - Updated ParsePDR to fail if unrecognized type is used
  - Updated all relevant task schemas to include granule->files->filetype as a string value
  - Updated tests/test fixtures to include the fileType in the step function/task inputs and output validations as needed
  - Updated MoveGranules task to handle incoming configuration with new "fileType" values and to add them as appropriate to the lambda output.
  - Updated DiscoverGranules step/related workflows to read new Collection file parameter fileType that will map a discovered file to a workflow fileType
  - Updated CNM parser to add the fileType to the defined granule file fileType on ingest and updated integration tests to verify/validate that behavior
  - Updated generateEcho10XMLString in cmr-utils.js to use a map/related library to ensure order as CMR requires ordering for their online resources.
  - Updated post-to-cmr task to appropriately export CNM filetypes to CMR in echo10/UMM exports
- **CUMULUS-1139** - Granules stored in the API contain a `files` property. That schema has been greatly
  simplified and now better matches the CNM format.
  - The `name` property has been renamed to `fileName`.
  - The `filepath` property has been renamed to `key`.
  - The `checksumValue` property has been renamed to `checksum`.
  - The `path` property has been removed.
  - The `url_path` property has been removed.
  - The `filename` property (which contained an `s3://` URL) has been removed, and the `bucket`
    and `key` properties should be used instead. Any requests sent to the API containing a `granule.files[].filename`
    property will be rejected, and any responses coming back from the API will not contain that
    `filename` property.
  - A `source` property has been added, which is a URL indicating the original source of the file.
  - `@cumulus/ingest/granule.moveGranuleFiles()` no longer includes a `filename` field in its
    output. The `bucket` and `key` fields should be used instead.
- **CUMULUS-672**

  - Changed `@cumulus/integration-tests/api/EarthdataLogin.getEarthdataLoginRedirectResponse` to `@cumulus/integration-tests/api/EarthdataLogin.getEarthdataAccessToken`. The new function returns an access response from Earthdata login, if successful.
  - `@cumulus/integration-tests/cmr/getOnlineResources` now accepts an object of options, including `cmrMetadataFormat`. Based on the `cmrMetadataFormat`, the function will correctly retrieve the online resources for each metadata format (ECHO10, UMM-G)

- **CUMULUS-1101**

  - Moved `@cumulus/common/file/getFileChecksumFromStream` into `@cumulus/checksum`, and renamed it to `generateChecksumFromStream`.
    This is a breaking change for users relying on `@cumulus/common/file/getFileChecksumFromStream`.
  - Refactored `@cumulus/ingest/Granule` to depend on new `common/aws` checksum functions and remove significantly present checksumming code.
    - Deprecated `@cumulus/ingest/granule.validateChecksum`. Replaced with `@cumulus/ingest/granule.verifyFile`.
    - Renamed `granule.getChecksumFromFile` to `granule.retrieveSuppliedFileChecksumInformation` to be more accurate.
  - Deprecated `@cumulus/common/aws.checksumS3Objects`. Use `@cumulus/common/aws.calculateS3ObjectChecksum` instead.

- CUMULUS-1171

  - Fixed provider handling in the API to make it consistent between protocols.
    Before this change, FTP providers were configured using the `host` and
    `port` properties. HTTP providers ignored `port` and `protocol`, and stored
    an entire URL in the `host` property. Updated the API to only accept valid
    hostnames or IP addresses in the `provider.host` field. Updated ingest code
    to properly build HTTP and HTTPS URLs from `provider.protocol`,
    `provider.host`, and `provider.port`.
  - The default provider port was being set to 21, no matter what protocol was
    being used. Removed that default.

- **CUMULUS-1176**

  - `@cumulus/move-granules` breaking change:
    Input to `move-granules` is now expected to be in the form of a granules object (i.e. `{ granules: [ { ... }, { ... } ] }`);
    For backwards compatibility with array-of-files outputs from processing steps, use the new `@cumulus/files-to-granules` task as an intermediate step.
    This task will perform the input translation. This change allows `move-granules` to be simpler and behave more predictably.
    `config.granuleIdExtraction` and `config.input_granules` are no longer needed/used by `move-granules`.
  - `@cumulus/post-to-cmr`: `config.granuleIdExtraction` is no longer needed/used by `post-to-cmr`.

- CUMULUS-1174
  - Better error message and stacktrace for S3KeyPairProvider error reporting.

### Fixed

- **CUMULUS-1218** Reconciliation report will now scan only completed granules.
- `@cumulus/api` files and granules were not getting indexed correctly because files indexing was failing in `db-indexer`
- `@cumulus/deployment` A bug in the Cloudformation template was preventing the API from being able to be launched in a VPC, updated the IAM template to give the permissions to be able to run the API in a VPC

### Deprecated

- `@cumulus/api/models/Granule.removeGranuleFromCmr`, instead use `@cumulus/api/models/Granule.removeGranuleFromCmrByGranule`
- `@cumulus/ingest/granule.validateChecksum`, instead use `@cumulus/ingest/granule.verifyFile`
- `@cumulus/common/aws.checksumS3Objects`, instead use `@cumulus/common/aws.calculateS3ObjectChecksum`
- `@cumulus/cmrjs`: `getGranuleId` and `getCmrFiles` are deprecated due to changes in input handling.

## [v1.11.3] - 2019-3-5

### Added

- **CUMULUS-1187** - Added `@cumulus/ingest/granule/duplicateHandlingType()` to determine how duplicate files should be handled in an ingest workflow

### Fixed

- **CUMULUS-1187** - workflows not respecting the duplicate handling value specified in the collection
- Removed refreshToken schema requirement for OAuth

## [v1.11.2] - 2019-2-15

### Added

- CUMULUS-1169
  - Added a `@cumulus/common/StepFunctions` module. It contains functions for querying the AWS
    StepFunctions API. These functions have the ability to retry when a ThrottlingException occurs.
  - Added `@cumulus/common/aws.retryOnThrottlingException()`, which will wrap a function in code to
    retry on ThrottlingExceptions.
  - Added `@cumulus/common/test-utils.throttleOnce()`, which will cause a function to return a
    ThrottlingException the first time it is called, then return its normal result after that.
- CUMULUS-1103 Compare the collection holdings in CMR with Cumulus' internal data store
- CUMULUS-1099 Add support for UMMG JSON metadata versions > 1.4.
  - If a version is found in the metadata object, that version is used for processing and publishing to CMR otherwise, version 1.4 is assumed.
- CUMULUS-678
  - Added support for UMMG json v1.4 metadata files.
    `reconcileCMRMetadata` added to `@cumulus/cmrjs` to update metadata record with new file locations.
    `@cumulus/common/errors` adds two new error types `CMRMetaFileNotFound` and `InvalidArgument`.
    `@cumulus/common/test-utils` adds new function `randomId` to create a random string with id to help in debugging.
    `@cumulus/common/BucketsConfig` adds a new helper class `BucketsConfig` for working with bucket stack configuration and bucket names.
    `@cumulus/common/aws` adds new function `s3PutObjectTagging` as a convenience for the aws [s3().putObjectTagging](https://docs.aws.amazon.com/AWSJavaScriptSDK/latest/AWS/S3.html#putObjectTagging-property) function.
    `@cumulus/cmrjs` Adds: - `isCMRFile` - Identify an echo10(xml) or UMMG(json) metadata file. - `metadataObjectFromCMRFile` Read and parse CMR XML file from s3. - `updateCMRMetadata` Modify a cmr metadata (xml/json) file with updated information. - `publish2CMR` Posts XML or UMMG CMR data to CMR service. - `reconcileCMRMetadata` Reconciles cmr metadata file after a file moves.
- Adds some ECS and other permissions to StepRole to enable running ECS tasks from a workflow
- Added Apache logs to cumulus api and distribution lambdas
- **CUMULUS-1119** - Added `@cumulus/integration-tests/api/EarthdataLogin.getEarthdataLoginRedirectResponse` helper for integration tests to handle login with Earthdata and to return response from redirect to Cumulus API
- **CUMULUS-673** Added `@cumulus/common/file/getFileChecksumFromStream` to get file checksum from a readable stream

### Fixed

- CUMULUS-1123
  - Cloudformation template overrides now work as expected

### Changed

- CUMULUS-1169
  - Deprecated the `@cumulus/common/step-functions` module.
  - Updated code that queries the StepFunctions API to use the retry-enabled functions from
    `@cumulus/common/StepFunctions`
- CUMULUS-1121
  - Schema validation is now strongly enforced when writing to the database.
    Additional properties are not allowed and will result in a validation error.
- CUMULUS-678
  `tasks/move-granules` simplified and refactored to use functionality from cmrjs.
  `ingest/granules.moveGranuleFiles` now just moves granule files and returns a list of the updated files. Updating metadata now handled by `@cumulus/cmrjs/reconcileCMRMetadata`.
  `move-granules.updateGranuleMetadata` refactored and bugs fixed in the case of a file matching multiple collection.files.regexps.
  `getCmrXmlFiles` simplified and now only returns an object with the cmrfilename and the granuleId.
  `@cumulus/test-processing` - test processing task updated to generate UMM-G metadata

- CUMULUS-1043

  - `@cumulus/api` now uses [express](http://expressjs.com/) as the API engine.
  - All `@cumulus/api` endpoints on ApiGateway are consolidated to a single endpoint the uses `{proxy+}` definition.
  - All files under `packages/api/endpoints` along with associated tests are updated to support express's request and response objects.
  - Replaced environment variables `internal`, `bucket` and `systemBucket` with `system_bucket`.
  - Update `@cumulus/integration-tests` to work with updated cumulus-api express endpoints

- `@cumulus/integration-tests` - `buildAndExecuteWorkflow` and `buildWorkflow` updated to take a `meta` param to allow for additional fields to be added to the workflow `meta`

- **CUMULUS-1049** Updated `Retrieve Execution Status API` in `@cumulus/api`: If the execution doesn't exist in Step Function API, Cumulus API returns the execution status information from the database.

- **CUMULUS-1119**
  - Renamed `DISTRIBUTION_URL` environment variable to `DISTRIBUTION_ENDPOINT`
  - Renamed `DEPLOYMENT_ENDPOINT` environment variable to `DISTRIBUTION_REDIRECT_ENDPOINT`
  - Renamed `API_ENDPOINT` environment variable to `TOKEN_REDIRECT_ENDPOINT`

### Removed

- Functions deprecated before 1.11.0:
  - @cumulus/api/models/base: static Manager.createTable() and static Manager.deleteTable()
  - @cumulus/ingest/aws/S3
  - @cumulus/ingest/aws/StepFunction.getExecution()
  - @cumulus/ingest/aws/StepFunction.pullEvent()
  - @cumulus/ingest/consumer.Consume
  - @cumulus/ingest/granule/Ingest.getBucket()

### Deprecated

`@cmrjs/ingestConcept`, instead use the CMR object methods. `@cmrjs/CMR.ingestGranule` or `@cmrjs/CMR.ingestCollection`
`@cmrjs/searchConcept`, instead use the CMR object methods. `@cmrjs/CMR.searchGranules` or `@cmrjs/CMR.searchCollections`
`@cmrjs/deleteConcept`, instead use the CMR object methods. `@cmrjs/CMR.deleteGranule` or `@cmrjs/CMR.deleteCollection`

## [v1.11.1] - 2018-12-18

**Please Note**

- Ensure your `app/config.yml` has a `clientId` specified in the `cmr` section. This will allow CMR to identify your requests for better support and metrics.
  - For an example, please see [the example config](https://github.com/nasa/cumulus/blob/1c7e2bf41b75da9f87004c4e40fbcf0f39f56794/example/app/config.yml#L128).

### Added

- Added a `/tokenDelete` endpoint in `@cumulus/api` to delete access token records

### Changed

- CUMULUS-678
  `@cumulus/ingest/crypto` moved and renamed to `@cumulus/common/key-pair-provider`
  `@cumulus/ingest/aws` function: `KMSDecryptionFailed` and class: `KMS` extracted and moved to `@cumulus/common` and `KMS` is exported as `KMSProvider` from `@cumulus/common/key-pair-provider`
  `@cumulus/ingest/granule` functions: `publish`, `getGranuleId`, `getXMLMetadataAsString`, `getMetadataBodyAndTags`, `parseXmlString`, `getCmrXMLFiles`, `postS3Object`, `contructOnlineAccessUrls`, `updateMetadata`, extracted and moved to `@cumulus/cmrjs`
  `getGranuleId`, `getCmrXMLFiles`, `publish`, `updateMetadata` removed from `@cumulus/ingest/granule` and added to `@cumulus/cmrjs`;
  `updateMetadata` renamed `updateCMRMetadata`.
  `@cumulus/ingest` test files renamed.
- **CUMULUS-1070**
  - Add `'Client-Id'` header to all `@cumulus/cmrjs` requests (made via `searchConcept`, `ingestConcept`, and `deleteConcept`).
  - Updated `cumulus/example/app/config.yml` entry for `cmr.clientId` to use stackName for easier CMR-side identification.

## [v1.11.0] - 2018-11-30

**Please Note**

- Redeploy IAM roles:
  - CUMULUS-817 includes a migration that requires reconfiguration/redeployment of IAM roles. Please see the [upgrade instructions](https://nasa.github.io/cumulus/docs/upgrade/1.11.0) for more information.
  - CUMULUS-977 includes a few new SNS-related permissions added to the IAM roles that will require redeployment of IAM roles.
- `cumulus-message-adapter` v1.0.13+ is required for `@cumulus/api` granule reingest API to work properly. The latest version should be downloaded automatically by kes.
- A `TOKEN_SECRET` value (preferably 256-bit for security) must be added to `.env` to securely sign JWTs used for authorization in `@cumulus/api`

### Changed

- **CUUMULUS-1000** - Distribution endpoint now persists logins, instead of
  redirecting to Earthdata Login on every request
- **CUMULUS-783 CUMULUS-790** - Updated `@cumulus/sync-granule` and `@cumulus/move-granules` tasks to always overwrite existing files for manually-triggered reingest.
- **CUMULUS-906** - Updated `@cumulus/api` granule reingest API to
  - add `reingestGranule: true` and `forceDuplicateOverwrite: true` to Cumulus message `cumulus_meta.cumulus_context` field to indicate that the workflow is a manually triggered re-ingest.
  - return warning message to operator when duplicateHandling is not `replace`
  - `cumulus-message-adapter` v1.0.13+ is required.
- **CUMULUS-793** - Updated the granule move PUT request in `@cumulus/api` to reject the move with a 409 status code if one or more of the files already exist at the destination location
- Updated `@cumulus/helloworld` to use S3 to store state for pass on retry tests
- Updated `@cumulus/ingest`:
  - [Required for MAAP] `http.js#list` will now find links with a trailing whitespace
  - Removed code from `granule.js` which looked for files in S3 using `{ Bucket: discoveredFile.bucket, Key: discoveredFile.name }`. This is obsolete since `@cumulus/ingest` uses a `file-staging` and `constructCollectionId()` directory prefixes by default.
- **CUMULUS-989**
  - Updated `@cumulus/api` to use [JWT (JSON Web Token)](https://jwt.io/introduction/) as the transport format for API authorization tokens and to use JWT verification in the request authorization
  - Updated `/token` endpoint in `@cumulus/api` to return tokens as JWTs
  - Added a `/refresh` endpoint in `@cumulus/api` to request new access tokens from the OAuth provider using the refresh token
  - Added `refreshAccessToken` to `@cumulus/api/lib/EarthdataLogin` to manage refresh token requests with the Earthdata OAuth provider

### Added

- **CUMULUS-1050**
  - Separated configuration flags for originalPayload/finalPayload cleanup such that they can be set to different retention times
- **CUMULUS-798**
  - Added daily Executions cleanup CloudWatch event that triggers cleanExecutions lambda
  - Added cleanExecutions lambda that removes finalPayload/originalPayload field entries for records older than configured timeout value (execution_payload_retention_period), with a default of 30 days
- **CUMULUS-815/816**
  - Added 'originalPayload' and 'finalPayload' fields to Executions table
  - Updated Execution model to populate originalPayload with the execution payload on record creation
  - Updated Execution model code to populate finalPayload field with the execution payload on execution completion
  - Execution API now exposes the above fields
- **CUMULUS-977**
  - Rename `kinesisConsumer` to `messageConsumer` as it handles both Kinesis streams and SNS topics as of this version.
  - Add `sns`-type rule support. These rules create a subscription between an SNS topic and the `messageConsumer`.
    When a message is received, `messageConsumer` is triggered and passes the SNS message (JSON format expected) in
    its entirety to the workflow in the `payload` field of the Cumulus message. For more information on sns-type rules,
    see the [documentation](https://nasa.github.io/cumulus/docs/data-cookbooks/setup#rules).
- **CUMULUS-975**
  - Add `KinesisInboundEventLogger` and `KinesisOutboundEventLogger` API lambdas. These lambdas
    are utilized to dump incoming and outgoing ingest workflow kinesis streams
    to cloudwatch for analytics in case of AWS/stream failure.
  - Update rules model to allow tracking of log_event ARNs related to
    Rule event logging. Kinesis rule types will now automatically log
    incoming events via a Kinesis event triggered lambda.
    CUMULUS-975-migration-4
  - Update migration code to require explicit migration names per run
  - Added migration_4 to migrate/update existing Kinesis rules to have a log event mapping
  - Added new IAM policy for migration lambda
- **CUMULUS-775**
  - Adds a instance metadata endpoint to the `@cumulus/api` package.
  - Adds a new convenience function `hostId` to the `@cumulus/cmrjs` to help build environment specific cmr urls.
  - Fixed `@cumulus/cmrjs.searchConcept` to search and return CMR results.
  - Modified `@cumulus/cmrjs.CMR.searchGranule` and `@cumulus/cmrjs.CMR.searchCollection` to include CMR's provider as a default parameter to searches.
- **CUMULUS-965**
  - Add `@cumulus/test-data.loadJSONTestData()`,
    `@cumulus/test-data.loadTestData()`, and
    `@cumulus/test-data.streamTestData()` to safely load test data. These
    functions should be used instead of using `require()` to load test data,
    which could lead to tests interfering with each other.
  - Add a `@cumulus/common/util/deprecate()` function to mark a piece of code as
    deprecated
- **CUMULUS-986**
  - Added `waitForTestExecutionStart` to `@cumulus/integration-tests`
- **CUMULUS-919**
  - In `@cumulus/deployment`, added support for NGAP permissions boundaries for IAM roles with `useNgapPermissionBoundary` flag in `iam/config.yml`. Defaults to false.

### Fixed

- Fixed a bug where FTP sockets were not closed after an error, keeping the Lambda function active until it timed out [CUMULUS-972]
- **CUMULUS-656**
  - The API will no longer allow the deletion of a provider if that provider is
    referenced by a rule
  - The API will no longer allow the deletion of a collection if that collection
    is referenced by a rule
- Fixed a bug where `@cumulus/sf-sns-report` was not pulling large messages from S3 correctly.

### Deprecated

- `@cumulus/ingest/aws/StepFunction.pullEvent()`. Use `@cumulus/common/aws.pullStepFunctionEvent()`.
- `@cumulus/ingest/consumer.Consume` due to unpredictable implementation. Use `@cumulus/ingest/consumer.Consumer`.
  Call `Consumer.consume()` instead of `Consume.read()`.

## [v1.10.4] - 2018-11-28

### Added

- **CUMULUS-1008**
  - New `config.yml` parameter for SQS consumers: `sqs_consumer_rate: (default 500)`, which is the maximum number of
    messages the consumer will attempt to process per execution. Currently this is only used by the sf-starter consumer,
    which runs every minute by default, making this a messages-per-minute upper bound. SQS does not guarantee the number
    of messages returned per call, so this is not a fixed rate of consumption, only attempted number of messages received.

### Deprecated

- `@cumulus/ingest/consumer.Consume` due to unpredictable implementation. Use `@cumulus/ingest/consumer.Consumer`.

### Changed

- Backported update of `packages/api` dependency `@mapbox/dyno` to `1.4.2` to mitigate `event-stream` vulnerability.

## [v1.10.3] - 2018-10-31

### Added

- **CUMULUS-817**
  - Added AWS Dead Letter Queues for lambdas that are scheduled asynchronously/such that failures show up only in cloudwatch logs.
- **CUMULUS-956**
  - Migrated developer documentation and data-cookbooks to Docusaurus
    - supports versioning of documentation
  - Added `docs/docs-how-to.md` to outline how to do things like add new docs or locally install for testing.
  - Deployment/CI scripts have been updated to work with the new format
- **CUMULUS-811**
  - Added new S3 functions to `@cumulus/common/aws`:
    - `aws.s3TagSetToQueryString`: converts S3 TagSet array to querystring (for use with upload()).
    - `aws.s3PutObject`: Returns promise of S3 `putObject`, which puts an object on S3
    - `aws.s3CopyObject`: Returns promise of S3 `copyObject`, which copies an object in S3 to a new S3 location
    - `aws.s3GetObjectTagging`: Returns promise of S3 `getObjectTagging`, which returns an object containing an S3 TagSet.
  - `@/cumulus/common/aws.s3PutObject` defaults to an explicit `ACL` of 'private' if not overridden.
  - `@/cumulus/common/aws.s3CopyObject` defaults to an explicit `TaggingDirective` of 'COPY' if not overridden.

### Deprecated

- **CUMULUS-811**
  - Deprecated `@cumulus/ingest/aws.S3`. Member functions of this class will now
    log warnings pointing to similar functionality in `@cumulus/common/aws`.

## [v1.10.2] - 2018-10-24

### Added

- **CUMULUS-965**
  - Added a `@cumulus/logger` package
- **CUMULUS-885**
  - Added 'human readable' version identifiers to Lambda Versioning lambda aliases
- **CUMULUS-705**
  - Note: Make sure to update the IAM stack when deploying this update.
  - Adds an AsyncOperations model and associated DynamoDB table to the
    `@cumulus/api` package
  - Adds an /asyncOperations endpoint to the `@cumulus/api` package, which can
    be used to fetch the status of an AsyncOperation.
  - Adds a /bulkDelete endpoint to the `@cumulus/api` package, which performs an
    asynchronous bulk-delete operation. This is a stub right now which is only
    intended to demonstration how AsyncOperations work.
  - Adds an AsyncOperation ECS task to the `@cumulus/api` package, which will
    fetch an Lambda function, run it in ECS, and then store the result to the
    AsyncOperations table in DynamoDB.
- **CUMULUS-851** - Added workflow lambda versioning feature to allow in-flight workflows to use lambda versions that were in place when a workflow was initiated

  - Updated Kes custom code to remove logic that used the CMA file key to determine template compilation logic. Instead, utilize a `customCompilation` template configuration flag to indicate a template should use Cumulus's kes customized methods instead of 'core'.
  - Added `useWorkflowLambdaVersions` configuration option to enable the lambdaVersioning feature set. **This option is set to true by default** and should be set to false to disable the feature.
  - Added uniqueIdentifier configuration key to S3 sourced lambdas to optionally support S3 lambda resource versioning within this scheme. This key must be unique for each modified version of the lambda package and must be updated in configuration each time the source changes.
  - Added a new nested stack template that will create a `LambdaVersions` stack that will take lambda parameters from the base template, generate lambda versions/aliases and return outputs with references to the most 'current' lambda alias reference, and updated 'core' template to utilize these outputs (if `useWorkflowLambdaVersions` is enabled).

- Created a `@cumulus/api/lib/OAuth2` interface, which is implemented by the
  `@cumulus/api/lib/EarthdataLogin` and `@cumulus/api/lib/GoogleOAuth2` classes.
  Endpoints that need to handle authentication will determine which class to use
  based on environment variables. This also greatly simplifies testing.
- Added `@cumulus/api/lib/assertions`, containing more complex AVA test assertions
- Added PublishGranule workflow to publish a granule to CMR without full reingest. (ingest-in-place capability)

- `@cumulus/integration-tests` new functionality:
  - `listCollections` to list collections from a provided data directory
  - `deleteCollection` to delete list of collections from a deployed stack
  - `cleanUpCollections` combines the above in one function.
  - `listProviders` to list providers from a provided data directory
  - `deleteProviders` to delete list of providers from a deployed stack
  - `cleanUpProviders` combines the above in one function.
  - `@cumulus/integrations-tests/api.js`: `deleteGranule` and `deletePdr` functions to make `DELETE` requests to Cumulus API
  - `rules` API functionality for posting and deleting a rule and listing all rules
  - `wait-for-deploy` lambda for use in the redeployment tests
- `@cumulus/ingest/granule.js`: `ingestFile` inserts new `duplicate_found: true` field in the file's record if a duplicate file already exists on S3.
- `@cumulus/api`: `/execution-status` endpoint requests and returns complete execution output if execution output is stored in S3 due to size.
- Added option to use environment variable to set CMR host in `@cumulus/cmrjs`.
- **CUMULUS-781** - Added integration tests for `@cumulus/sync-granule` when `duplicateHandling` is set to `replace` or `skip`
- **CUMULUS-791** - `@cumulus/move-granules`: `moveFileRequest` inserts new `duplicate_found: true` field in the file's record if a duplicate file already exists on S3. Updated output schema to document new `duplicate_found` field.

### Removed

- Removed `@cumulus/common/fake-earthdata-login-server`. Tests can now create a
  service stub based on `@cumulus/api/lib/OAuth2` if testing requires handling
  authentication.

### Changed

- **CUMULUS-940** - modified `@cumulus/common/aws` `receiveSQSMessages` to take a parameter object instead of positional parameters. All defaults remain the same, but now access to long polling is available through `options.waitTimeSeconds`.
- **CUMULUS-948** - Update lambda functions `CNMToCMA` and `CnmResponse` in the `cumulus-data-shared` bucket and point the default stack to them.
- **CUMULUS-782** - Updated `@cumulus/sync-granule` task and `Granule.ingestFile` in `@cumulus/ingest` to keep both old and new data when a destination file with different checksum already exists and `duplicateHandling` is `version`
- Updated the config schema in `@cumulus/move-granules` to include the `moveStagedFiles` param.
- **CUMULUS-778** - Updated config schema and documentation in `@cumulus/sync-granule` to include `duplicateHandling` parameter for specifying how duplicate filenames should be handled
- **CUMULUS-779** - Updated `@cumulus/sync-granule` to throw `DuplicateFile` error when destination files already exist and `duplicateHandling` is `error`
- **CUMULUS-780** - Updated `@cumulus/sync-granule` to use `error` as the default for `duplicateHandling` when it is not specified
- **CUMULUS-780** - Updated `@cumulus/api` to use `error` as the default value for `duplicateHandling` in the `Collection` model
- **CUMULUS-785** - Updated the config schema and documentation in `@cumulus/move-granules` to include `duplicateHandling` parameter for specifying how duplicate filenames should be handled
- **CUMULUS-786, CUMULUS-787** - Updated `@cumulus/move-granules` to throw `DuplicateFile` error when destination files already exist and `duplicateHandling` is `error` or not specified
- **CUMULUS-789** - Updated `@cumulus/move-granules` to keep both old and new data when a destination file with different checksum already exists and `duplicateHandling` is `version`

### Fixed

- `getGranuleId` in `@cumulus/ingest` bug: `getGranuleId` was constructing an error using `filename` which was undefined. The fix replaces `filename` with the `uri` argument.
- Fixes to `del` in `@cumulus/api/endpoints/granules.js` to not error/fail when not all files exist in S3 (e.g. delete granule which has only 2 of 3 files ingested).
- `@cumulus/deployment/lib/crypto.js` now checks for private key existence properly.

## [v1.10.1] - 2018-09-4

### Fixed

- Fixed cloudformation template errors in `@cumulus/deployment/`
  - Replaced references to Fn::Ref: with Ref:
  - Moved long form template references to a newline

## [v1.10.0] - 2018-08-31

### Removed

- Removed unused and broken code from `@cumulus/common`
  - Removed `@cumulus/common/test-helpers`
  - Removed `@cumulus/common/task`
  - Removed `@cumulus/common/message-source`
  - Removed the `getPossiblyRemote` function from `@cumulus/common/aws`
  - Removed the `startPromisedSfnExecution` function from `@cumulus/common/aws`
  - Removed the `getCurrentSfnTask` function from `@cumulus/common/aws`

### Changed

- **CUMULUS-839** - In `@cumulus/sync-granule`, 'collection' is now an optional config parameter

### Fixed

- **CUMULUS-859** Moved duplicate code in `@cumulus/move-granules` and `@cumulus/post-to-cmr` to `@cumulus/ingest`. Fixed imports making assumptions about directory structure.
- `@cumulus/ingest/consumer` correctly limits the number of messages being received and processed from SQS. Details:
  - **Background:** `@cumulus/api` includes a lambda `<stack-name>-sqs2sf` which processes messages from the `<stack-name>-startSF` SQS queue every minute. The `sqs2sf` lambda uses `@cumulus/ingest/consumer` to receive and process messages from SQS.
  - **Bug:** More than `messageLimit` number of messages were being consumed and processed from the `<stack-name>-startSF` SQS queue. Many step functions were being triggered simultaneously by the lambda `<stack-name>-sqs2sf` (which consumes every minute from the `startSF` queue) and resulting in step function failure with the error: `An error occurred (ThrottlingException) when calling the GetExecutionHistory`.
  - **Fix:** `@cumulus/ingest/consumer#processMessages` now processes messages until `timeLimit` has passed _OR_ once it receives up to `messageLimit` messages. `sqs2sf` is deployed with a [default `messageLimit` of 10](https://github.com/nasa/cumulus/blob/670000c8a821ff37ae162385f921c40956e293f7/packages/deployment/app/config.yml#L147).
  - **IMPORTANT NOTE:** `consumer` will actually process up to `messageLimit * 2 - 1` messages. This is because sometimes `receiveSQSMessages` will return less than `messageLimit` messages and thus the consumer will continue to make calls to `receiveSQSMessages`. For example, given a `messageLimit` of 10 and subsequent calls to `receiveSQSMessages` returns up to 9 messages, the loop will continue and a final call could return up to 10 messages.

## [v1.9.1] - 2018-08-22

**Please Note** To take advantage of the added granule tracking API functionality, updates are required for the message adapter and its libraries. You should be on the following versions:

- `cumulus-message-adapter` 1.0.9+
- `cumulus-message-adapter-js` 1.0.4+
- `cumulus-message-adapter-java` 1.2.7+
- `cumulus-message-adapter-python` 1.0.5+

### Added

- **CUMULUS-687** Added logs endpoint to search for logs from a specific workflow execution in `@cumulus/api`. Added integration test.
- **CUMULUS-836** - `@cumulus/deployment` supports a configurable docker storage driver for ECS. ECS can be configured with either `devicemapper` (the default storage driver for AWS ECS-optimized AMIs) or `overlay2` (the storage driver used by the NGAP 2.0 AMI). The storage driver can be configured in `app/config.yml` with `ecs.docker.storageDriver: overlay2 | devicemapper`. The default is `overlay2`.
  - To support this configuration, a [Handlebars](https://handlebarsjs.com/) helper `ifEquals` was added to `packages/deployment/lib/kes.js`.
- **CUMULUS-836** - `@cumulus/api` added IAM roles required by the NGAP 2.0 AMI. The NGAP 2.0 AMI runs a script `register_instances_with_ssm.py` which requires the ECS IAM role to include `ec2:DescribeInstances` and `ssm:GetParameter` permissions.

### Fixed

- **CUMULUS-836** - `@cumulus/deployment` uses `overlay2` driver by default and does not attempt to write `--storage-opt dm.basesize` to fix [this error](https://github.com/moby/moby/issues/37039).
- **CUMULUS-413** Kinesis processing now captures all errors.
  - Added kinesis fallback mechanism when errors occur during record processing.
  - Adds FallbackTopicArn to `@cumulus/api/lambdas.yml`
  - Adds fallbackConsumer lambda to `@cumulus/api`
  - Adds fallbackqueue option to lambda definitions capture lambda failures after three retries.
  - Adds kinesisFallback SNS topic to signal incoming errors from kinesis stream.
  - Adds kinesisFailureSQS to capture fully failed events from all retries.
- **CUMULUS-855** Adds integration test for kinesis' error path.
- **CUMULUS-686** Added workflow task name and version tracking via `@cumulus/api` executions endpoint under new `tasks` property, and under `workflow_tasks` in step input/output.
  - Depends on `cumulus-message-adapter` 1.0.9+, `cumulus-message-adapter-js` 1.0.4+, `cumulus-message-adapter-java` 1.2.7+ and `cumulus-message-adapter-python` 1.0.5+
- **CUMULUS-771**
  - Updated sync-granule to stream the remote file to s3
  - Added integration test for ingesting granules from ftp provider
  - Updated http/https integration tests for ingesting granules from http/https providers
- **CUMULUS-862** Updated `@cumulus/integration-tests` to handle remote lambda output
- **CUMULUS-856** Set the rule `state` to have default value `ENABLED`

### Changed

- In `@cumulus/deployment`, changed the example app config.yml to have additional IAM roles

## [v1.9.0] - 2018-08-06

**Please note** additional information and upgrade instructions [here](https://nasa.github.io/cumulus/docs/upgrade/1.9.0)

### Added

- **CUMULUS-712** - Added integration tests verifying expected behavior in workflows
- **GITC-776-2** - Add support for versioned collections

### Fixed

- **CUMULUS-832**
  - Fixed indentation in example config.yml in `@cumulus/deployment`
  - Fixed issue with new deployment using the default distribution endpoint in `@cumulus/deployment` and `@cumulus/api`

## [v1.8.1] - 2018-08-01

**Note** IAM roles should be re-deployed with this release.

- **Cumulus-726**
  - Added function to `@cumulus/integration-tests`: `sfnStep` includes `getStepInput` which returns the input to the schedule event of a given step function step.
  - Added IAM policy `@cumulus/deployment`: Lambda processing IAM role includes `kinesis::PutRecord` so step function lambdas can write to kinesis streams.
- **Cumulus Community Edition**
  - Added Google OAuth authentication token logic to `@cumulus/api`. Refactored token endpoint to use environment variable flag `OAUTH_PROVIDER` when determining with authentication method to use.
  - Added API Lambda memory configuration variable `api_lambda_memory` to `@cumulus/api` and `@cumulus/deployment`.

### Changed

- **Cumulus-726**
  - Changed function in `@cumulus/api`: `models/rules.js#addKinesisEventSource` was modified to call to `deleteKinesisEventSource` with all required parameters (rule's name, arn and type).
  - Changed function in `@cumulus/integration-tests`: `getStepOutput` can now be used to return output of failed steps. If users of this function want the output of a failed event, they can pass a third parameter `eventType` as `'failure'`. This function will work as always for steps which completed successfully.

### Removed

- **Cumulus-726**

  - Configuration change to `@cumulus/deployment`: Removed default auto scaling configuration for Granules and Files DynamoDB tables.

- **CUMULUS-688**
  - Add integration test for ExecutionStatus
  - Function addition to `@cumulus/integration-tests`: `api` includes `getExecutionStatus` which returns the execution status from the Cumulus API

## [v1.8.0] - 2018-07-23

### Added

- **CUMULUS-718** Adds integration test for Kinesis triggering a workflow.

- **GITC-776-3** Added more flexibility for rules. You can now edit all fields on the rule's record
  We may need to update the api documentation to reflect this.

- **CUMULUS-681** - Add ingest-in-place action to granules endpoint

  - new applyWorkflow action at PUT /granules/{granuleid} Applying a workflow starts an execution of the provided workflow and passes the granule record as payload.
    Parameter(s):
    - workflow - the workflow name

- **CUMULUS-685** - Add parent exeuction arn to the execution which is triggered from a parent step function

### Changed

- **CUMULUS-768** - Integration tests get S3 provider data from shared data folder

### Fixed

- **CUMULUS-746** - Move granule API correctly updates record in dynamo DB and cmr xml file
- **CUMULUS-766** - Populate database fileSize field from S3 if value not present in Ingest payload

## [v1.7.1] - 2018-07-27 - [BACKPORT]

### Fixed

- **CUMULUS-766** - Backport from 1.8.0 - Populate database fileSize field from S3 if value not present in Ingest payload

## [v1.7.0] - 2018-07-02

### Please note: [Upgrade Instructions](https://nasa.github.io/cumulus/docs/upgrade/1.7.0)

### Added

- **GITC-776-2** - Add support for versioned collections
- **CUMULUS-491** - Add granule reconciliation API endpoints.
- **CUMULUS-480** Add support for backup and recovery:
  - Add DynamoDB tables for granules, executions and pdrs
  - Add ability to write all records to S3
  - Add ability to download all DynamoDB records in form json files
  - Add ability to upload records to DynamoDB
  - Add migration scripts for copying granule, pdr and execution records from ElasticSearch to DynamoDB
  - Add IAM support for batchWrite on dynamoDB
-
- **CUMULUS-508** - `@cumulus/deployment` cloudformation template allows for lambdas and ECS clusters to have multiple AZ availability.
  - `@cumulus/deployment` also ensures docker uses `devicemapper` storage driver.
- **CUMULUS-755** - `@cumulus/deployment` Add DynamoDB autoscaling support.
  - Application developers can add autoscaling and override default values in their deployment's `app/config.yml` file using a `{TableName}Table:` key.

### Fixed

- **CUMULUS-747** - Delete granule API doesn't delete granule files in s3 and granule in elasticsearch
  - update the StreamSpecification DynamoDB tables to have StreamViewType: "NEW_AND_OLD_IMAGES"
  - delete granule files in s3
- **CUMULUS-398** - Fix not able to filter executions by workflow
- **CUMULUS-748** - Fix invalid lambda .zip files being validated/uploaded to AWS
- **CUMULUS-544** - Post to CMR task has UAT URL hard-coded
  - Made configurable: PostToCmr now requires CMR_ENVIRONMENT env to be set to 'SIT' or 'OPS' for those CMR environments. Default is UAT.

### Changed

- **GITC-776-4** - Changed Discover-pdrs to not rely on collection but use provider_path in config. It also has an optional filterPdrs regex configuration parameter

- **CUMULUS-710** - In the integration test suite, `getStepOutput` returns the output of the first successful step execution or last failed, if none exists

## [v1.6.0] - 2018-06-06

### Please note: [Upgrade Instructions](https://nasa.github.io/cumulus/docs/upgrade/1.6.0)

### Fixed

- **CUMULUS-602** - Format all logs sent to Elastic Search.
  - Extract cumulus log message and index it to Elastic Search.

### Added

- **CUMULUS-556** - add a mechanism for creating and running migration scripts on deployment.
- **CUMULUS-461** Support use of metadata date and other components in `url_path` property

### Changed

- **CUMULUS-477** Update bucket configuration to support multiple buckets of the same type:
  - Change the structure of the buckets to allow for more than one bucket of each type. The bucket structure is now:
    bucket-key:
    name: <bucket-name>
    type: <type> i.e. internal, public, etc.
  - Change IAM and app deployment configuration to support new bucket structure
  - Update tasks and workflows to support new bucket structure
  - Replace instances where buckets.internal is relied upon to either use the system bucket or a configured bucket
  - Move IAM template to the deployment package. NOTE: You now have to specify '--template node_modules/@cumulus/deployment/iam' in your IAM deployment
  - Add IAM cloudformation template support to filter buckets by type

## [v1.5.5] - 2018-05-30

### Added

- **CUMULUS-530** - PDR tracking through Queue-granules
  - Add optional `pdr` property to the sync-granule task's input config and output payload.
- **CUMULUS-548** - Create a Lambda task that generates EMS distribution reports
  - In order to supply EMS Distribution Reports, you must enable S3 Server
    Access Logging on any S3 buckets used for distribution. See [How Do I Enable Server Access Logging for an S3 Bucket?](https://docs.aws.amazon.com/AmazonS3/latest/user-guide/server-access-logging.html)
    The "Target bucket" setting should point at the Cumulus internal bucket.
    The "Target prefix" should be
    "<STACK_NAME>/ems-distribution/s3-server-access-logs/", where "STACK_NAME"
    is replaced with the name of your Cumulus stack.

### Fixed

- **CUMULUS-546 - Kinesis Consumer should catch and log invalid JSON**
  - Kinesis Consumer lambda catches and logs errors so that consumer doesn't get stuck in a loop re-processing bad json records.
- EMS report filenames are now based on their start time instead of the time
  instead of the time that the report was generated
- **CUMULUS-552 - Cumulus API returns different results for the same collection depending on query**
  - The collection, provider and rule records in elasticsearch are now replaced with records from dynamo db when the dynamo db records are updated.

### Added

- `@cumulus/deployment`'s default cloudformation template now configures storage for Docker to match the configured ECS Volume. The template defines Docker's devicemapper basesize (`dm.basesize`) using `ecs.volumeSize`. This addresses ECS default of limiting Docker containers to 10GB of storage ([Read more](https://aws.amazon.com/premiumsupport/knowledge-center/increase-default-ecs-docker-limit/)).

## [v1.5.4] - 2018-05-21

### Added

- **CUMULUS-535** - EMS Ingest, Archive, Archive Delete reports
  - Add lambda EmsReport to create daily EMS Ingest, Archive, Archive Delete reports
  - ems.provider property added to `@cumulus/deployment/app/config.yml`.
    To change the provider name, please add `ems: provider` property to `app/config.yml`.
- **CUMULUS-480** Use DynamoDB to store granules, pdrs and execution records
  - Activate PointInTime feature on DynamoDB tables
  - Increase test coverage on api package
  - Add ability to restore metadata records from json files to DynamoDB
- **CUMULUS-459** provide API endpoint for moving granules from one location on s3 to another

## [v1.5.3] - 2018-05-18

### Fixed

- **CUMULUS-557 - "Add dataType to DiscoverGranules output"**
  - Granules discovered by the DiscoverGranules task now include dataType
  - dataType is now a required property for granules used as input to the
    QueueGranules task
- **CUMULUS-550** Update deployment app/config.yml to force elasticsearch updates for deleted granules

## [v1.5.2] - 2018-05-15

### Fixed

- **CUMULUS-514 - "Unable to Delete the Granules"**
  - updated cmrjs.deleteConcept to return success if the record is not found
    in CMR.

### Added

- **CUMULUS-547** - The distribution API now includes an
  "earthdataLoginUsername" query parameter when it returns a signed S3 URL
- **CUMULUS-527 - "parse-pdr queues up all granules and ignores regex"**
  - Add an optional config property to the ParsePdr task called
    "granuleIdFilter". This property is a regular expression that is applied
    against the filename of the first file of each granule contained in the
    PDR. If the regular expression matches, then the granule is included in
    the output. Defaults to '.', which will match all granules in the PDR.
- File checksums in PDRs now support MD5
- Deployment support to subscribe to an SNS topic that already exists
- **CUMULUS-470, CUMULUS-471** In-region S3 Policy lambda added to API to update bucket policy for in-region access.
- **CUMULUS-533** Added fields to granule indexer to support EMS ingest and archive record creation
- **CUMULUS-534** Track deleted granules
  - added `deletedgranule` type to `cumulus` index.
  - **Important Note:** Force custom bootstrap to re-run by adding this to
    app/config.yml `es: elasticSearchMapping: 7`
- You can now deploy cumulus without ElasticSearch. Just add `es: null` to your `app/config.yml` file. This is only useful for debugging purposes. Cumulus still requires ElasticSearch to properly operate.
- `@cumulus/integration-tests` includes and exports the `addRules` function, which seeds rules into the DynamoDB table.
- Added capability to support EFS in cloud formation template. Also added
  optional capability to ssh to your instance and privileged lambda functions.
- Added support to force discovery of PDRs that have already been processed
  and filtering of selected data types
- `@cumulus/cmrjs` uses an environment variable `USER_IP_ADDRESS` or fallback
  IP address of `10.0.0.0` when a public IP address is not available. This
  supports lambda functions deployed into a VPC's private subnet, where no
  public IP address is available.

### Changed

- **CUMULUS-550** Custom bootstrap automatically adds new types to index on
  deployment

## [v1.5.1] - 2018-04-23

### Fixed

- add the missing dist folder to the hello-world task
- disable uglifyjs on the built version of the pdr-status-check (read: https://github.com/webpack-contrib/uglifyjs-webpack-plugin/issues/264)

## [v1.5.0] - 2018-04-23

### Changed

- Removed babel from all tasks and packages and increased minimum node requirements to version 8.10
- Lambda functions created by @cumulus/deployment will use node8.10 by default
- Moved [cumulus-integration-tests](https://github.com/nasa/cumulus-integration-tests) to the `example` folder CUMULUS-512
- Streamlined all packages dependencies (e.g. remove redundant dependencies and make sure versions are the same across packages)
- **CUMULUS-352:** Update Cumulus Elasticsearch indices to use [index aliases](https://www.elastic.co/guide/en/elasticsearch/reference/current/indices-aliases.html).
- **CUMULUS-519:** ECS tasks are no longer restarted after each CF deployment unless `ecs.restartTasksOnDeploy` is set to true
- **CUMULUS-298:** Updated log filterPattern to include all CloudWatch logs in ElasticSearch
- **CUMULUS-518:** Updates to the SyncGranule config schema
  - `granuleIdExtraction` is no longer a property
  - `process` is now an optional property
  - `provider_path` is no longer a property

### Fixed

- **CUMULUS-455 "Kes deployments using only an updated message adapter do not get automatically deployed"**
  - prepended the hash value of cumulus-message-adapter.zip file to the zip file name of lambda which uses message adapter.
  - the lambda function will be redeployed when message adapter or lambda function are updated
- Fixed a bug in the bootstrap lambda function where it stuck during update process
- Fixed a bug where the sf-sns-report task did not return the payload of the incoming message as the output of the task [CUMULUS-441]

### Added

- **CUMULUS-352:** Add reindex CLI to the API package.
- **CUMULUS-465:** Added mock http/ftp/sftp servers to the integration tests
- Added a `delete` method to the `@common/CollectionConfigStore` class
- **CUMULUS-467 "@cumulus/integration-tests or cumulus-integration-tests should seed provider and collection in deployed DynamoDB"**
  - `example` integration-tests populates providers and collections to database
  - `example` workflow messages are populated from workflow templates in s3, provider and collection information in database, and input payloads. Input templates are removed.
  - added `https` protocol to provider schema

## [v1.4.1] - 2018-04-11

### Fixed

- Sync-granule install

## [v1.4.0] - 2018-04-09

### Fixed

- **CUMULUS-392 "queue-granules not returning the sfn-execution-arns queued"**
  - updated queue-granules to return the sfn-execution-arns queued and pdr if exists.
  - added pdr to ingest message meta.pdr instead of payload, so the pdr information doesn't get lost in the ingest workflow, and ingested granule in elasticsearch has pdr name.
  - fixed sf-sns-report schema, remove the invalid part
  - fixed pdr-status-check schema, the failed execution contains arn and reason
- **CUMULUS-206** make sure homepage and repository urls exist in package.json files of tasks and packages

### Added

- Example folder with a cumulus deployment example

### Changed

- [CUMULUS-450](https://bugs.earthdata.nasa.gov/browse/CUMULUS-450) - Updated
  the config schema of the **queue-granules** task
  - The config no longer takes a "collection" property
  - The config now takes an "internalBucket" property
  - The config now takes a "stackName" property
- [CUMULUS-450](https://bugs.earthdata.nasa.gov/browse/CUMULUS-450) - Updated
  the config schema of the **parse-pdr** task
  - The config no longer takes a "collection" property
  - The "stack", "provider", and "bucket" config properties are now
    required
- **CUMULUS-469** Added a lambda to the API package to prototype creating an S3 bucket policy for direct, in-region S3 access for the prototype bucket

### Removed

- Removed the `findTmpTestDataDirectory()` function from
  `@cumulus/common/test-utils`

### Fixed

- [CUMULUS-450](https://bugs.earthdata.nasa.gov/browse/CUMULUS-450)
  - The **queue-granules** task now enqueues a **sync-granule** task with the
    correct collection config for that granule based on the granule's
    data-type. It had previously been using the collection config from the
    config of the **queue-granules** task, which was a problem if the granules
    being queued belonged to different data-types.
  - The **parse-pdr** task now handles the case where a PDR contains granules
    with different data types, and uses the correct granuleIdExtraction for
    each granule.

### Added

- **CUMULUS-448** Add code coverage checking using [nyc](https://github.com/istanbuljs/nyc).

## [v1.3.0] - 2018-03-29

### Deprecated

- discover-s3-granules is deprecated. The functionality is provided by the discover-granules task

### Fixed

- **CUMULUS-331:** Fix aws.downloadS3File to handle non-existent key
- Using test ftp provider for discover-granules testing [CUMULUS-427]
- **CUMULUS-304: "Add AWS API throttling to pdr-status-check task"** Added concurrency limit on SFN API calls. The default concurrency is 10 and is configurable through Lambda environment variable CONCURRENCY.
- **CUMULUS-414: "Schema validation not being performed on many tasks"** revised npm build scripts of tasks that use cumulus-message-adapter to place schema directories into dist directories.
- **CUMULUS-301:** Update all tests to use test-data package for testing data.
- **CUMULUS-271: "Empty response body from rules PUT endpoint"** Added the updated rule to response body.
- Increased memory allotment for `CustomBootstrap` lambda function. Resolves failed deployments where `CustomBootstrap` lambda function was failing with error `Process exited before completing request`. This was causing deployments to stall, fail to update and fail to rollback. This error is thrown when the lambda function tries to use more memory than it is allotted.
- Cumulus repository folders structure updated:
  - removed the `cumulus` folder altogether
  - moved `cumulus/tasks` to `tasks` folder at the root level
  - moved the tasks that are not converted to use CMA to `tasks/.not_CMA_compliant`
  - updated paths where necessary

### Added

- `@cumulus/integration-tests` - Added support for testing the output of an ECS activity as well as a Lambda function.

## [v1.2.0] - 2018-03-20

### Fixed

- Update vulnerable npm packages [CUMULUS-425]
- `@cumulus/api`: `kinesis-consumer.js` uses `sf-scheduler.js#schedule` instead of placing a message directly on the `startSF` SQS queue. This is a fix for [CUMULUS-359](https://bugs.earthdata.nasa.gov/browse/CUMULUS-359) because `sf-scheduler.js#schedule` looks up the provider and collection data in DynamoDB and adds it to the `meta` object of the enqueued message payload.
- `@cumulus/api`: `kinesis-consumer.js` catches and logs errors instead of doing an error callback. Before this change, `kinesis-consumer` was failing to process new records when an existing record caused an error because it would call back with an error and stop processing additional records. It keeps trying to process the record causing the error because it's "position" in the stream is unchanged. Catching and logging the errors is part 1 of the fix. Proposed part 2 is to enqueue the error and the message on a "dead-letter" queue so it can be processed later ([CUMULUS-413](https://bugs.earthdata.nasa.gov/browse/CUMULUS-413)).
- **CUMULUS-260: "PDR page on dashboard only shows zeros."** The PDR stats in LPDAAC are all 0s, even if the dashboard has been fixed to retrieve the correct fields. The current version of pdr-status-check has a few issues.
  - pdr is not included in the input/output schema. It's available from the input event. So the pdr status and stats are not updated when the ParsePdr workflow is complete. Adding the pdr to the input/output of the task will fix this.
  - pdr-status-check doesn't update pdr stats which prevent the real time pdr progress from showing up in the dashboard. To solve this, added lambda function sf-sns-report which is copied from @cumulus/api/lambdas/sf-sns-broadcast with modification, sf-sns-report can be used to report step function status anywhere inside a step function. So add step sf-sns-report after each pdr-status-check, we will get the PDR status progress at real time.
  - It's possible an execution is still in the queue and doesn't exist in sfn yet. Added code to handle 'ExecutionDoesNotExist' error when checking the execution status.
- Fixed `aws.cloudwatchevents()` typo in `packages/ingest/aws.js`. This typo was the root cause of the error: `Error: Could not process scheduled_ingest, Error: : aws.cloudwatchevents is not a constructor` seen when trying to update a rule.

### Removed

- `@cumulus/ingest/aws`: Remove queueWorkflowMessage which is no longer being used by `@cumulus/api`'s `kinesis-consumer.js`.

## [v1.1.4] - 2018-03-15

### Added

- added flag `useList` to parse-pdr [CUMULUS-404]

### Fixed

- Pass encrypted password to the ApiGranule Lambda function [CUMULUS-424]

## [v1.1.3] - 2018-03-14

### Fixed

- Changed @cumulus/deployment package install behavior. The build process will happen after installation

## [v1.1.2] - 2018-03-14

### Added

- added tools to @cumulus/integration-tests for local integration testing
- added end to end testing for discovering and parsing of PDRs
- `yarn e2e` command is available for end to end testing

### Fixed

- **CUMULUS-326: "Occasionally encounter "Too Many Requests" on deployment"** The api gateway calls will handle throttling errors
- **CUMULUS-175: "Dashboard providers not in sync with AWS providers."** The root cause of this bug - DynamoDB operations not showing up in Elasticsearch - was shared by collections and rules. The fix was to update providers', collections' and rules; POST, PUT and DELETE endpoints to operate on DynamoDB and using DynamoDB streams to update Elasticsearch. The following packages were made:
  - `@cumulus/deployment` deploys DynamoDB streams for the Collections, Providers and Rules tables as well as a new lambda function called `dbIndexer`. The `dbIndexer` lambda has an event source mapping which listens to each of the DynamoDB streams. The dbIndexer lambda receives events referencing operations on the DynamoDB table and updates the elasticsearch cluster accordingly.
  - The `@cumulus/api` endpoints for collections, providers and rules _only_ query DynamoDB, with the exception of LIST endpoints and the collections' GET endpoint.

### Updated

- Broke up `kes.override.js` of @cumulus/deployment to multiple modules and moved to a new location
- Expanded @cumulus/deployment test coverage
- all tasks were updated to use cumulus-message-adapter-js 1.0.1
- added build process to integration-tests package to babelify it before publication
- Update @cumulus/integration-tests lambda.js `getLambdaOutput` to return the entire lambda output. Previously `getLambdaOutput` returned only the payload.

## [v1.1.1] - 2018-03-08

### Removed

- Unused queue lambda in api/lambdas [CUMULUS-359]

### Fixed

- Kinesis message content is passed to the triggered workflow [CUMULUS-359]
- Kinesis message queues a workflow message and does not write to rules table [CUMULUS-359]

## [v1.1.0] - 2018-03-05

### Added

- Added a `jlog` function to `common/test-utils` to aid in test debugging
- Integration test package with command line tool [CUMULUS-200] by @laurenfrederick
- Test for FTP `useList` flag [CUMULUS-334] by @kkelly51

### Updated

- The `queue-pdrs` task now uses the [cumulus-message-adapter-js](https://github.com/nasa/cumulus-message-adapter-js)
  library
- Updated the `queue-pdrs` JSON schemas
- The test-utils schema validation functions now throw an error if validation
  fails
- The `queue-granules` task now uses the [cumulus-message-adapter-js](https://github.com/nasa/cumulus-message-adapter-js)
  library
- Updated the `queue-granules` JSON schemas

### Removed

- Removed the `getSfnExecutionByName` function from `common/aws`
- Removed the `getGranuleStatus` function from `common/aws`

## [v1.0.1] - 2018-02-27

### Added

- More tests for discover-pdrs, dicover-granules by @yjpa7145
- Schema validation utility for tests by @yjpa7145

### Changed

- Fix an FTP listing bug for servers that do not support STAT [CUMULUS-334] by @kkelly51

## [v1.0.0] - 2018-02-23

[unreleased]: https://github.com/nasa/cumulus/compare/v10.0.1...HEAD
[v10.0.1]: https://github.com/nasa/cumulus/compare/v10.0.0...v10.0.1
[v10.0.0]: https://github.com/nasa/cumulus/compare/v9.9.0...v10.0.0
[v9.9.0]: https://github.com/nasa/cumulus/compare/v9.8.0...v9.9.0
[v9.8.0]: https://github.com/nasa/cumulus/compare/v9.7.0...v9.8.0
[v9.7.0]: https://github.com/nasa/cumulus/compare/v9.6.0...v9.7.0
[v9.6.0]: https://github.com/nasa/cumulus/compare/v9.5.0...v9.6.0
[v9.5.0]: https://github.com/nasa/cumulus/compare/v9.4.0...v9.5.0
[v9.4.0]: https://github.com/nasa/cumulus/compare/v9.3.0...v9.4.0
[v9.3.0]: https://github.com/nasa/cumulus/compare/v9.2.2...v9.3.0
[v9.2.2]: https://github.com/nasa/cumulus/compare/v9.2.1...v9.2.2
[v9.2.1]: https://github.com/nasa/cumulus/compare/v9.2.0...v9.2.1
[v9.2.0]: https://github.com/nasa/cumulus/compare/v9.1.0...v9.2.0
[v9.1.0]: https://github.com/nasa/cumulus/compare/v9.0.1...v9.1.0
[v9.0.1]: https://github.com/nasa/cumulus/compare/v9.0.0...v9.0.1
[v9.0.0]: https://github.com/nasa/cumulus/compare/v8.1.0...v9.0.0
[v8.1.0]: https://github.com/nasa/cumulus/compare/v8.0.0...v8.1.0
[v8.0.0]: https://github.com/nasa/cumulus/compare/v7.2.0...v8.0.0
[v7.2.0]: https://github.com/nasa/cumulus/compare/v7.1.0...v7.2.0
[v7.1.0]: https://github.com/nasa/cumulus/compare/v7.0.0...v7.1.0
[v7.0.0]: https://github.com/nasa/cumulus/compare/v6.0.0...v7.0.0
[v6.0.0]: https://github.com/nasa/cumulus/compare/v5.0.1...v6.0.0
[v5.0.1]: https://github.com/nasa/cumulus/compare/v5.0.0...v5.0.1
[v5.0.0]: https://github.com/nasa/cumulus/compare/v4.0.0...v5.0.0
[v4.0.0]: https://github.com/nasa/cumulus/compare/v3.0.1...v4.0.0
[v3.0.1]: https://github.com/nasa/cumulus/compare/v3.0.0...v3.0.1
[v3.0.0]: https://github.com/nasa/cumulus/compare/v2.0.1...v3.0.0
[v2.0.7]: https://github.com/nasa/cumulus/compare/v2.0.6...v2.0.7
[v2.0.6]: https://github.com/nasa/cumulus/compare/v2.0.5...v2.0.6
[v2.0.5]: https://github.com/nasa/cumulus/compare/v2.0.4...v2.0.5
[v2.0.4]: https://github.com/nasa/cumulus/compare/v2.0.3...v2.0.4
[v2.0.3]: https://github.com/nasa/cumulus/compare/v2.0.2...v2.0.3
[v2.0.2]: https://github.com/nasa/cumulus/compare/v2.0.1...v2.0.2
[v2.0.1]: https://github.com/nasa/cumulus/compare/v1.24.0...v2.0.1
[v2.0.0]: https://github.com/nasa/cumulus/compare/v1.24.0...v2.0.0
[v1.24.0]: https://github.com/nasa/cumulus/compare/v1.23.2...v1.24.0
[v1.23.2]: https://github.com/nasa/cumulus/compare/v1.22.1...v1.23.2
[v1.22.1]: https://github.com/nasa/cumulus/compare/v1.21.0...v1.22.1
[v1.21.0]: https://github.com/nasa/cumulus/compare/v1.20.0...v1.21.0
[v1.20.0]: https://github.com/nasa/cumulus/compare/v1.19.0...v1.20.0
[v1.19.0]: https://github.com/nasa/cumulus/compare/v1.18.0...v1.19.0
[v1.18.0]: https://github.com/nasa/cumulus/compare/v1.17.0...v1.18.0
[v1.17.0]: https://github.com/nasa/cumulus/compare/v1.16.1...v1.17.0
[v1.16.1]: https://github.com/nasa/cumulus/compare/v1.16.0...v1.16.1
[v1.16.0]: https://github.com/nasa/cumulus/compare/v1.15.0...v1.16.0
[v1.15.0]: https://github.com/nasa/cumulus/compare/v1.14.5...v1.15.0
[v1.14.5]: https://github.com/nasa/cumulus/compare/v1.14.4...v1.14.5
[v1.14.4]: https://github.com/nasa/cumulus/compare/v1.14.3...v1.14.4
[v1.14.3]: https://github.com/nasa/cumulus/compare/v1.14.2...v1.14.3
[v1.14.2]: https://github.com/nasa/cumulus/compare/v1.14.1...v1.14.2
[v1.14.1]: https://github.com/nasa/cumulus/compare/v1.14.0...v1.14.1
[v1.14.0]: https://github.com/nasa/cumulus/compare/v1.13.5...v1.14.0
[v1.13.5]: https://github.com/nasa/cumulus/compare/v1.13.4...v1.13.5
[v1.13.4]: https://github.com/nasa/cumulus/compare/v1.13.3...v1.13.4
[v1.13.3]: https://github.com/nasa/cumulus/compare/v1.13.2...v1.13.3
[v1.13.2]: https://github.com/nasa/cumulus/compare/v1.13.1...v1.13.2
[v1.13.1]: https://github.com/nasa/cumulus/compare/v1.13.0...v1.13.1
[v1.13.0]: https://github.com/nasa/cumulus/compare/v1.12.1...v1.13.0
[v1.12.1]: https://github.com/nasa/cumulus/compare/v1.12.0...v1.12.1
[v1.12.0]: https://github.com/nasa/cumulus/compare/v1.11.3...v1.12.0
[v1.11.3]: https://github.com/nasa/cumulus/compare/v1.11.2...v1.11.3
[v1.11.2]: https://github.com/nasa/cumulus/compare/v1.11.1...v1.11.2
[v1.11.1]: https://github.com/nasa/cumulus/compare/v1.11.0...v1.11.1
[v1.11.0]: https://github.com/nasa/cumulus/compare/v1.10.4...v1.11.0
[v1.10.4]: https://github.com/nasa/cumulus/compare/v1.10.3...v1.10.4
[v1.10.3]: https://github.com/nasa/cumulus/compare/v1.10.2...v1.10.3
[v1.10.2]: https://github.com/nasa/cumulus/compare/v1.10.1...v1.10.2
[v1.10.1]: https://github.com/nasa/cumulus/compare/v1.10.0...v1.10.1
[v1.10.0]: https://github.com/nasa/cumulus/compare/v1.9.1...v1.10.0
[v1.9.1]: https://github.com/nasa/cumulus/compare/v1.9.0...v1.9.1
[v1.9.0]: https://github.com/nasa/cumulus/compare/v1.8.1...v1.9.0
[v1.8.1]: https://github.com/nasa/cumulus/compare/v1.8.0...v1.8.1
[v1.8.0]: https://github.com/nasa/cumulus/compare/v1.7.0...v1.8.0
[v1.7.0]: https://github.com/nasa/cumulus/compare/v1.6.0...v1.7.0
[v1.6.0]: https://github.com/nasa/cumulus/compare/v1.5.5...v1.6.0
[v1.5.5]: https://github.com/nasa/cumulus/compare/v1.5.4...v1.5.5
[v1.5.4]: https://github.com/nasa/cumulus/compare/v1.5.3...v1.5.4
[v1.5.3]: https://github.com/nasa/cumulus/compare/v1.5.2...v1.5.3
[v1.5.2]: https://github.com/nasa/cumulus/compare/v1.5.1...v1.5.2
[v1.5.1]: https://github.com/nasa/cumulus/compare/v1.5.0...v1.5.1
[v1.5.0]: https://github.com/nasa/cumulus/compare/v1.4.1...v1.5.0
[v1.4.1]: https://github.com/nasa/cumulus/compare/v1.4.0...v1.4.1
[v1.4.0]: https://github.com/nasa/cumulus/compare/v1.3.0...v1.4.0
[v1.3.0]: https://github.com/nasa/cumulus/compare/v1.2.0...v1.3.0
[v1.2.0]: https://github.com/nasa/cumulus/compare/v1.1.4...v1.2.0
[v1.1.4]: https://github.com/nasa/cumulus/compare/v1.1.3...v1.1.4
[v1.1.3]: https://github.com/nasa/cumulus/compare/v1.1.2...v1.1.3
[v1.1.2]: https://github.com/nasa/cumulus/compare/v1.1.1...v1.1.2
[v1.1.1]: https://github.com/nasa/cumulus/compare/v1.0.1...v1.1.1
[v1.1.0]: https://github.com/nasa/cumulus/compare/v1.0.1...v1.1.0
[v1.0.1]: https://github.com/nasa/cumulus/compare/v1.0.0...v1.0.1
[v1.0.0]: https://github.com/nasa/cumulus/compare/pre-v1-release...v1.0.0

[thin-egress-app]: <https://github.com/asfadmin/thin-egress-app> "Thin Egress App"<|MERGE_RESOLUTION|>--- conflicted
+++ resolved
@@ -6,7 +6,6 @@
 
 ## Unreleased
 
-<<<<<<< HEAD
 ### Added
 
 - **CUMULUS-2775**
@@ -15,11 +14,6 @@
     - `log_min_duration_statement`: `250`
     - `auto_explain.log_min_duration`: `250`
 
-### Changed
-
-- **CUMULUS-2775**
-  - Changed the `timeout_action` to `ForceApplyCapacityChange` by default for the RDS serverless database cluster `tf-modules/rds-cluster-tf`
-=======
 ### Changed
 
 - **CUMULUS-2837**
@@ -29,6 +23,8 @@
     getCumulusMessageFromExecutionEvent (common method with sfEventSqsToDbRecords)
   - Move methods in api/lib/cwSfExecutionEventUtils to
     @cumulus/message/StepFunctions
+- **CUMULUS-2775**
+  - Changed the `timeout_action` to `ForceApplyCapacityChange` by default for the RDS serverless database cluster `tf-modules/rds-cluster-tf`
 
 ### Fixed
 
@@ -50,7 +46,6 @@
 
 - Fixed IAM permissions issue with `<prefix>-postgres-migration-async-operation` Lambda
 which prevented it from running a Fargate task for data migration.
->>>>>>> 27e31c06
 
 ## [v10.0.0] 2022-02-01
 
