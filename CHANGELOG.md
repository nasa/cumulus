--- conflicted
+++ resolved
@@ -15,13 +15,10 @@
 
 - **CUMULUS-3177**
   - changed `_removeGranuleFromCmr` function for granule `bulkDelete` to not throw an error and instead catch the error when the granule is not found in CMR
-<<<<<<< HEAD
+- **CUMULUS-3293**
+  - Process Dead Letter Archive is fixed to properly copy objects from `/sqs/` to `/failed-sqs/` location
 - **CUMULUS-3467**
   - Added `childWorkflowMeta` to `QueueWorkflow` task configuration
-=======
-- **CUMULUS-3293**
-  - Process Dead Letter Archive is fixed to properly copy objects from `/sqs/` to `/failed-sqs/` location
->>>>>>> af871a8a
 
 ## [v18.1.0] 2023-10-25
 
