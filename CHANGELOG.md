# Changelog

All notable changes to this project will be documented in this file.

The format is based on [Keep a Changelog](http://keepachangelog.com/en/1.0.0/).

## Unreleased

### Changed
  
- **CUMULUS-2985**
  - Changed `onetime` rules RuleTrigger to only execute when the state is `ENABLED` and updated documentation to reflect the change
  - Changed the `invokeRerun` function to only re-run enabled rules
- **CUMULUS-3252**
  - Updated example/cumulus-tf/orca.tf to use orca v8.0.1
  - Added cumulus task `@cumulus/orca-copy-to-archive-adapter`, and add the task to `tf-modules/ingest`
  - Updated `tf-modules/cumulus` module to take variable `orca_lambda_copy_to_archive_arn` and pass to `tf-modules/ingest`
  - Updated `example/cumulus-tf/ingest_and_publish_granule_with_orca_workflow.tf` `CopyToGlacier` (renamed to `CopyToArchive`) step to call
    `orca_copy_to_archive_adapter_task`
<<<<<<< HEAD
- **CUMULUS-3253**
  - Added cumulus task `@cumulus/orca-recovery-adapter`, and add the task to `tf-modules/ingest`
  - Updated `tf-modules/cumulus` module to take variable `orca_sfn_recovery_workflow_arn` and pass to `tf-modules/ingest`
  - Added `example/cumulus-tf/orca_recovery_adapter_workflow.tf`, `OrcaRecoveryAdapterWorkflow` workflow has `OrcaRecoveryAdapter` task
    to call the ORCA recovery step-function.
  - Updated `example/data/collections/` collection configuration `meta.granuleRecoveryWorkflow` to use `OrcaRecoveryAdapterWorkflow`
=======
>>>>>>> b7430d0c
- **CUMULUS-3315**
  - Updated `@cumulus/api-client/granules.bulkOperation` to remove `ids`
    parameter in favor of `granules` parameter, in the form of a
    `@cumulus/types/ApiGranule` that requires the following keys: `[granuleId, collectionId]`

### Fixed

- **CUMULUS-3315**
  - Update CI scripts to use shell logic/GNU timeout to bound test timeouts
    instead of NPM `parallel` package, as timeouts were not resulting in
    integration test failure

### Notable Changes

- The async_operation_image property of cumulus module should be updated to pull
  the ECR image for cumuluss/async-operation:47

### MIGRATION notes

#### RDS Phase 3

This release includes updates that remove existing DynamoDB tables as part of
release deployment process.   This release *cannot* be properly rolled back in
production as redeploying a prior version of Cumulus will not recover the
associated Dynamo tables.

Please read the full change log for RDS Phase 3 and consult the [RDS Phase 3 update
documentation](https://nasa.github.io/cumulus/docs/next/upgrade-notes/upgrade-rds-phase-3-release)

#### API Endpoint Versioning

As part of the work on CUMULUS-3072, we have added a required header for the
granule PUT/PATCH endpoints -- to ensure that older clients/utilities do not
unexpectedly make destructive use of those endpoints, a validation check of a
header value against supported versions has been implemented.

Moving forward, if a breaking change is made to an existing endpoint that
requires user updates, as part of that update we will set the current version of
the core API and require a header that confirms the client is compatible with
the version required or greater.

In this instance, the granule PUT/PATCH
endpoints will require a `Cumulus-API-Version` value of at least `2`.

```bash
 curl --request PUT https://example.com/granules/granuleId.A19990103.006.1000\
 --header 'Cumulus-API-Version': '2'\
 --header 'Authorization: Bearer ReplaceWithToken'\
 --data ...
```

Users/clients that do not make use of these endpoints will not be impacted.
### RDS Phase 3

#### Breaking Changes

- **CUMULUS-2688**
  - Updated bulk operation logic to use collectionId in addition to granuleId to fetch granules.
  - Tasks using the `bulk-operation` Lambda should provide collectionId and granuleId e.g. { granuleId: xxx, collectionId: xxx }
- **CUMULUS-2856**
  - Update execution PUT endpoint to no longer respect message write constraints and update all values passed in

#### Changed

- **CUMULUS-3282**
  - Updated internal granule endpoint parameters from :granuleName to :granuleId
    for maintenance/consistency reasons
- **CUMULUS-2312** - RDS Migration Epic Phase 3
  - **CUMULUS-2645**
    - Removed unused index functionality for all tables other than
      `ReconciliationReportsTable` from `dbIndexer` lambda
  - **CUMULUS-2398**
    - Remove all dynamoDB updates for `@cumulus/api/ecs/async-operation/*`
    - Updates all api endpoints with updated signature for
      `asyncOperationsStart` calls
    - Remove all dynamoDB models calls from async-operations api endpoints
  - **CUMULUS-2801**
    - Move `getFilesExistingAtLocation`from api granules model to api/lib, update granules put
      endpoint to remove model references
  - **CUMULUS-2804**
    - Updates api/lib/granule-delete.deleteGranuleAndFiles:
      - Updates dynamoGranule -> apiGranule in the signature and throughout the dependent code
      - Updates logic to make apiGranule optional, but pgGranule required, and
        all lookups use postgres instead of ES/implied apiGranule values
      - Updates logic to make pgGranule optional - in this case the logic removes the entry from ES only
    - Removes all dynamo model logic from api/endpoints/granules
    - Removes dynamo write logic from api/lib/writeRecords.*
    - Removes dynamo write logic from api/lib/ingest.*
    - Removes all granule model calls from api/lambdas/bulk-operations and any dependencies
    - Removes dynamo model calls from api/lib/granule-remove-from-cmr.unpublishGranule
    - Removes Post Deployment execution check from sf-event-sqs-to-db-records
    - Moves describeGranuleExecution from api granule model to api/lib/executions.js
  - **CUMULUS-2806**
    - Remove DynamoDB logic from executions `POST` endpoint
    - Remove DynamoDB logic from sf-event-sqs-to-db-records lambda execution writes.
    - Remove DynamoDB logic from executions `PUT` endpoint
  - **CUMULUS-2808**
    - Remove DynamoDB logic from executions `DELETE` endpoint
  - **CUMULUS-2809**
    - Remove DynamoDB logic from providers `PUT` endpoint
    - Updates DB models asyncOperation, provider and rule to return all fields on upsert.
  - **CUMULUS-2810**
    - Removes addition of DynamoDB record from API endpoint POST /provider/<name>
  - **CUMULUS-2811**
    - Removes deletion of DynamoDB record from API endpoint DELETE /provider/<name>
  - **CUMULUS-2817**
    - Removes deletion of DynamoDB record from API endpoint DELETE /collection/<name>/<version>
  - **CUMULUS-2814**
    - Move event resources deletion logic from `rulesModel` to `rulesHelper`
  - **CUMULUS-2815**
    - Move File Config and Core Config validation logic for Postgres Collections from `api/models/collections.js` to `api/lib/utils.js`
  - **CUMULUS-2813**
    - Removes creation and deletion of DynamoDB record from API endpoint POST /rules/
  - **CUMULUS-2816**
    - Removes addition of DynamoDB record from API endpoint POST /collections
  - **CUMULUS-2797**
    - Move rule helper functions to separate rulesHelpers file
  - **CUMULUS-2821**
    - Remove DynamoDB logic from `sfEventSqsToDbRecords` lambda
  - **CUMULUS-2856**
    - Update API/Message write logic to handle nulls as deletion in execution PUT/message write logic

#### Added

- **CUMULUS-2312** - RDS Migration Epic Phase 3
  - **CUMULUS-2813**
    - Added function `create` in the `db` model for Rules
      to return an array of objects containing all columns of the created record.
  - **CUMULUS-2812**
    - Move event resources logic from `rulesModel` to `rulesHelper`
  - **CUMULUS-2820**
    - Remove deletion of DynamoDB record from API endpoint DELETE /pdr/<pdrName>
  - **CUMULUS-2688**
    - Add new endpoint to fetch granules by collectionId as well as granuleId: GET /collectionId/granuleId
    - Add new endpoints to update and delete granules by collectionId as well as
      granuleId


#### Removed

- **CUMULUS-2994**
  - Delete code/lambdas that publish DynamoDB stream events to SNS
- **CUMULUS-3226**
  - Removed Dynamo Async Operations table
- **CUMULUS-3199**
  - Removed DbIndexer lambda and all associated terraform resources
- **CUMULUS-3009**
  - Removed Dynamo PDRs table
- **CUMULUS-3008**
  - Removed DynamoDB Collections table
- **CUMULUS-2815**
  - Remove update of DynamoDB record from API endpoint PUT /collections/<name>/<version>
- **CUMULUS-2814**
  - Remove DynamoDB logic from rules `DELETE` endpoint
- **CUMULUS-2812**
  - Remove DynamoDB logic from rules `PUT` endpoint
- **CUMULUS-2798**
  - Removed AsyncOperations model
- **CUMULUS-2797**
- **CUMULUS-2795**
  - Removed API executions model
- **CUMULUS-2796**
  - Remove API pdrs model and all related test code
  - Remove API Rules model and all related test code
- **CUMULUS-2794**
  - Remove API Collections model and all related test code
  - Remove lambdas/postgres-migration-count-tool, api/endpoints/migrationCounts and api-client/migrationCounts
  - Remove lambdas/data-migration1 tool
  - Remove lambdas/data-migration2 and
    lambdas/postgres-migration-async-operation
- **CUMULUS-2793**
  - Removed Provider Dynamo model and related test code
- **CUMULUS-2792**
  - Remove API Granule model and all related test code
  - Remove granule-csv endpoint
- **CUMULUS-2645**
  - Removed dynamo structural migrations and related code from `@cumulus/api`
  - Removed `executeMigrations` lambda
  - Removed `granuleFilesCacheUpdater` lambda
  - Removed dynamo files table from `data-persistence` module.  *This table and
    all of its data will be removed on deployment*.
- **CUMULUS-3290**
  - Removed Dynamo references from local API serve.js script
  - Updated .python-version to include patch version

### Added

- **CUMULUS-3072**
  - Added `replaceGranule` to `@cumulus/api-client/granules` to add usage of the
    updated RESTful PUT logic
- **CUMULUS-3121**
  - Added a map of variables for the cloud_watch_log retention_in_days for the various cloudwatch_log_groups, as opposed to keeping them hardcoded at 30 days. Can be configured by adding the <module>_<cloudwatch_log_group_name>_log_retention value in days to the cloudwatch_log_retention_groups map variable
- **CUMULUS-3201**
  - Added support for sha512 as checksumType for LZARDs backup task.

### Changed
- **CUMULUS-3307**
  - Pinned cumulus dependency on `pg` to `v8.10.x`
- **CUMULUS-3279**
  - Updated core dependencies on `xml2js` to `v0.5.0`
  - Forcibly updated downstream dependency for `xml2js` in `saml2-js` to
    `v0.5.0`
  - Added audit-ci CVE override until July 1 to allow for Core package releases
- **CUMULUS-3106**
  - Updated localstack version to 1.4.0 and removed 'skip' from all skipped tests
- **CUMULUS-3115**
  - Fixed DiscoverGranules' workflow's duplicateHandling when set to `skip` or `error` to stop retrying
    after receiving a 404 Not Found Response Error from the `cumulus-api`.
- **CUMULUS-3165**
  - Update example/cumulus-tf/orca.tf to use orca v6.0.3
- **CUMULUS-3215**
  - Create reconciliation reports will properly throw errors and set the async
    operation status correctly to failed if there is an error.
  - Knex calls relating to reconciliation reports will retry if there is a
    connection terminated unexpectedly error
  - Improved logging for async operation
  - Set default async_operation_image_version to 47
- **CUMULUS-3024**
  - Combined unit testing of @cumulus/api/lib/rulesHelpers to a single test file
    `api/tests/lib/test-rulesHelpers` and removed extraneous test files.
- **CUMULUS-3209**
  - Apply brand color with high contrast settings for both (light and dark) themes.
  - Cumulus logo can be seen when scrolling down.
  - "Back to Top" button matches the brand color for both themes.
  - Update "note", "info", "tip", "caution", and "warning" components to [new admonition styling](https://docusaurus.io/docs/markdown-features/admonitions).
  - Add updated arch diagram for both themes.
- **CUMULUS-3203**
  - Removed ACL setting of private on S3.multipartCopyObject() call
  - Removed ACL setting of private for s3PutObject()
  - Removed ACL confguration on sync-granules task
  - Update documentation on dashboard deployment to exclude ACL public-read setting

### Fixed

- **CUMULUS-3223**
  - Update `@cumulus/cmrjs/cmr-utils.getGranuleTemporalInfo` to handle the error when the cmr file s3url is not available
  - Update `sfEventSqsToDbRecords` lambda to return [partial batch failure](https://docs.aws.amazon.com/lambda/latest/dg/with-sqs.html#services-sqs-batchfailurereporting),
    and only reprocess messages when cumulus message can't be retrieved from the execution events.
  - Update `@cumulus/cumulus-message-adapter-js` to `2.0.5` for all cumulus tasks

### Removed

- **CUMULUS-3204**
  - Removed fetchAllRules from @cumulus/api/lib/rulesHelpers.
  - Removed deleteOldEventSourceMappings from @cumulus/api/lib/rulesHelpers and
    refactored endpoint logic to use `deleteKinesisEventSources` instead.

## [v15.0.3] 2023-04-28

### Fixed

- **CUMULUS-3243**
  - Updated granule delete logic to delete granule which is not in DynamoDB
  - Updated granule unpublish logic to handle granule which is not in DynamoDB and/or CMR

## [v15.0.2] 2023-04-25

### Fixed

- **CUMULUS-3120**
  - Fixed a bug by adding in `default_log_retention_periods` and `cloudwatch_log_retention_periods`
  to Cumulus modules so they can be used during deployment for configuring cloudwatch retention periods, for more information check here: [retention document](https://nasa.github.io/cumulus/docs/configuration/cloudwatch-retention)
  - Updated cloudwatch retention documentation to reflect the bugfix changes

## [v15.0.1] 2023-04-20

### Changed

- **CUMULUS-3279**
  - Updated core dependencies on `xml2js` to `v0.5.0`
  - Forcibly updated downstream dependency for `xml2js` in `saml2-js` to
    `v0.5.0`
  - Added audit-ci CVE override until July 1 to allow for Core package releases

## Fixed

- **CUMULUS-3285**
  - Updated `api/lib/distribution.js isAuthBearTokenRequest` to handle non-Bearer authorization header

## [v15.0.0] 2023-03-10

### Breaking Changes

- **CUMULUS-3147**
  - The minimum supported version for all published Cumulus Core npm packages is now Node 16.19.0
  - Tasks using the `cumuluss/cumulus-ecs-task` Docker image must be updated to `cumuluss/cumulus-ecs-task:1.9.0.` which is built with node:16.19.0-alpine.  This can be done by updating the `image` property of any tasks defined using the `cumulus_ecs_service` Terraform module.
  - Updated Dockerfile of async operation docker image to build from node:16.19.0-buster
  - Published new tag [`44` of `cumuluss/async-operation` to Docker Hub](https://hub.docker.com/layers/cumuluss/async-operation/44/images/sha256-8d757276714153e4ab8c24a2b7b6b9ffee14cc78b482d9924e7093af88362b04?context=explore).
  - The `async_operation_image` property of `cumulus` module must be updated to pull the ECR image for `cumuluss/async-operation:44`.

### Changed

- **CUMULUS-2997**
  - Migrate Cumulus Docs to Docusaurus v2 and DocSearch v3.
- **CUMULUS-3044**
  - Deployment section:
    - Consolidate and migrate Cumulus deployment (public facing) content from wiki to Cumulus Docs in GitHub.
    - Update links to make sure that the user can maintain flow between the wiki and GitHub deployment documentation.
    - Organize and update sidebar to include categories for similar deployment topics.
- **CUMULUS-3147**
  - Set example/cumulus-tf default async_operation_image_version to 44.
  - Set example/cumulus-tf default ecs_task_image_version to 1.9.0.
- **CUMULUS-3166**
  - Updated example/cumulus-tf/thin_egress_app.tf to use tea 1.3.2

### Fixed

- **CUMULUS-3187**
  - Restructured Earthdata Login class to be individual methods as opposed to a Class Object
  - Removed typescript no-checks and reformatted EarthdataLogin code to be more type friendly

## [v14.1.0] 2023-02-27

### MIGRATION notes

#### PostgreSQL compatibility update

From this release forward Core will be tested against PostgreSQL 11   Existing
release compatibility testing was done for release 11.1.8/14.0.0+.   Users
should migrate their datastores to Aurora PostgreSQL 11.13+ compatible data stores
as soon as possible.

Users utilizing the `cumulus-rds-tf` module will have upgraded/had their
database clusters forcibly upgraded at the next maintenance window after 31 Jan
2023.   Our guidance to mitigate this issue is to do a manual (outside of
terraform) upgrade.   This will result in the cluster being upgraded with a
manually set parameter group not managed by terraform.

If you manually upgraded and the cluster is now on version 11.13, to continue
using the `cumulus-rds-tf` module *once upgraded* update following module
configuration values if set, or allow their defaults to be utilized:

```terraform
parameter_group_family = "aurora-postgresql11"
engine_version = 11.13
```

When you apply this update, the original PostgreSQL v10 parameter group will be
removed, and recreated using PG11 defaults/configured terraform values and
update the database cluster to use the new configuration.

### Added

- **CUMULUS-3193**
  - Add a Python version file
- **CUMULUS-3121**
  - Added a map of variables in terraform for custom configuration of cloudwatch_log_groups' retention periods.
    Please refer to the [Cloudwatch-Retention] (https://nasa.github.io/cumulus/docs/configuration/cloudwatch-retention)
    section of the Cumulus documentation in order for more detailed information and an example into how to do this.
- **CUMULUS-3071**
  - Added 'PATCH' granules endpoint as an exact duplicate of the existing `PUT`
    endpoint.    In future releases the `PUT` endpoint will be replaced with valid PUT logic
    behavior (complete overwrite) in a future release.   **The existing PUT
    implementation is deprecated** and users should move all existing usage of
    `PUT` to `PATCH` before upgrading to a release with `CUMULUS-3072`.

### Fixed

- **CUMULUS-3033**
  - Fixed `granuleEsQuery` to properly terminate if `body.hit.total.value` is 0.

- The `getLambdaAliases` function has been removed from the `@cumulus/integration-tests` package
- The `getLambdaVersions` function has been removed from the `@cumulus/integration-tests` package
- **CUMULUS-3117**
  - Update `@cumulus/es-client/indexer.js` to properly handle framework write
    constraints for queued granules.    Queued writes will now be properly
    dropped from elasticsearch writes along with the primary datastore(s) when
    write constraints apply
- **CUMULUS-3134**
  - Get tests working on M1 Macs
- **CUMULUS-3148**:
  - Updates cumulus-rds-tf to use defaults for PostgreSQL 11.13
  - Update IngestGranuleSuccessSpec as test was dependant on file ordering and
    PostgreSQL 11 upgrade exposed dependency on database results in the API return
  - Update unit test container to utilize PostgreSQL 11.13 container
- **CUMULUS-3149**
  - Updates the api `/granules/bulkDelete` endpoint to take the
    following configuration keys for the bulkDelete:
    - concurrency - Number of concurrent bulk deletions to process at a time.
            Defaults to 10, increasing this value may improve throughput at the cost
            of additional database/CMR/etc load.
    - maxDbConnections - Defaults to `concurrency`, and generally should not be
        changed unless troubleshooting performance concerns.
  - Updates all bulk api endpoints to add knexDebug boolean query parameter to
    allow for debugging of database connection issues in the future.  Defaults
    to false.
  - Fixed logic defect in bulk deletion logic where an information query was
    nested in a transaction call, resulting in transactions holding knex
    connection pool connections in a blocking way that would not resolve,
    resulting in deletion failures.
- **CUMULUS-3142**
  - Fix issue from CUMULUS-3070 where undefined values for status results in
    unexpected insertion failure on PATCH.
- **CUMULUS-3181**
  - Fixed `sqsMessageRemover` lambda to correctly retrieve ENABLED sqs rules.

- **CUMULUS-3189**
  - Upgraded `cumulus-process` and `cumulus-message-adapter-python` versions to
    support pip 23.0
- **CUMULUS-3196**
  - Moved `createServer` initialization outside the `s3-credentials-endpoint` lambda
    handler to reduce file descriptor usage
- README shell snippets better support copying
- **CUMULUS-3111**
  - Fix issue where if granule update dropped due to write constraints for writeGranuleFromMessage, still possible for granule files to be written
  - Fix issue where if granule update is limited to status and timestamp values due to write constraints for writeGranuleFromMessage, Dynamo or ES granules could be out of sync with PG

### Breaking Changes

- **CUMULUS-3072**
  - Removed original PUT granule endpoint logic (in favor of utilizing new PATCH
    endpoint introduced in CUMULUS-3071)
  - Updated PUT granule endpoint to expected RESTful behavior:
    - PUT will now overwrite all non-provided fields as either non-defined or
      defaults, removing existing related database records (e.g. files,
      granule-execution linkages ) as appropriate.
    - PUT will continue to overwrite fields that are provided in the payload,
      excepting collectionId and granuleId which cannot be modified.
    - PUT will create a new granule record if one does not already exist
    - Like PATCH, the execution field is additive only - executions, once
      associated with a granule record cannot be unassociated via the granule
      endpoint.
  - /granule PUT and PATCH endpoints now require a header with values `{
    version: 2 }`
  - PUT endpoint will now only support /:collectionId/:granuleId formatted
    queries
  - `@cumulus/api-client.replaceGranule now utilizes body.collectionId to
    utilize the correct API PUT endpoint
  - Cumulus API version updated to `2`

### Changed

- **Snyk Security**
  - Upgraded jsonwebtoken from 8.5.1 to 9.0.0
  - CUMULUS-3160: Upgrade knex from 0.95.15 to 2.4.1
  - Upgraded got from 11.8.3 to ^11.8.5
- **Dependabot Security**
  - Upgraded the python package dependencies of the example lambdas
- **CUMULUS-3043**
  - Organize & link Getting Started public docs for better user guidance
  - Update Getting Started sections with current content
- **CUMULUS-3046**
  - Update 'Deployment' public docs
  - Apply grammar, link fixes, and continuity/taxonomy standards
- **CUMULUS-3071**
  - Updated `@cumulus/api-client` packages to use `PATCH` protocol for existing
    granule `PUT` calls, this change should not require user updates for
    `api-client` users.
    - `@cumulus/api-client/granules.updateGranule`
    - `@cumulus/api-client/granules.moveGranule`
    - `@cumulus/api-client/granules.updateGranule`
    - `@cumulus/api-client/granules.reingestGranule`
    - `@cumulus/api-client/granules.removeFromCMR`
    - `@cumulus/api-client/granules.applyWorkflow`
- **CUMULUS-3097**
  - Changed `@cumulus/cmr-client` package's token from Echo-Token to Earthdata Login (EDL) token in updateToken method
  - Updated CMR header and token tests to reflect the Earthdata Login changes
- **CUMULUS-3144**
  - Increased the memory of API lambda to 1280MB
- **CUMULUS-3140**
  - Update release note to include cumulus-api release
- **CUMULUS-3193**
  - Update eslint config to better support typing
- Improve linting of TS files

### Removed

- **CUMULUS-2798**
  - Removed AsyncOperations model

### Removed

- **CUMULUS-3009**
  - Removed Dynamo PDRs table

## [v14.0.0] 2022-12-08

### Breaking Changes

- **CUMULUS-2915**
  - API endpoint GET `/executions/status/${executionArn}` returns `presignedS3Url` and `data`
  - The user (dashboard) must read the `s3SignedURL` and `data` from the return
- **CUMULUS-3070/3074**
  - Updated granule PUT/POST endpoints to no longer respect message write
    constraints.  Functionally this means that:
    - Granules with older createdAt values will replace newer ones, instead of
        ignoring the write request
    - Granules that attempt to set a non-complete state (e.g. 'queued' and
        'running') will now ignore execution state/state change and always write
    - Granules being set to non-complete state will update all values passed in,
      instead of being restricted to `['createdAt', 'updatedAt', 'timestamp',
      'status', 'execution']`

### Added

- **CUMULUS-3070**
  - Remove granules dynamoDb model logic that sets default publish value on record
    validation
  - Update API granule write logic to not set default publish value on record
    updates to avoid overwrite (PATCH behavior)
  - Update API granule write logic to publish to false on record
    creation if not specified
  - Update message granule write logic to set default publish value on record
    creation update.
  - Update granule write logic to set published to default value of `false` if
    `null` is explicitly set with intention to delete the value.
  - Removed dataType/version from api granule schema
  - Added `@cumulus/api/endpoints/granules` unit to cover duration overwrite
    logic for PUT/PATCH endpoint.
- **CUMULUS-3098**
  - Added task configuration setting named `failTaskWhenFileBackupFail` to the
    `lzards-backup` task. This setting is `false` by default, but when set to
    `true`, task will fail if one of the file backup request fails.

### Changed

- Updated CI deploy process to utilize the distribution module in the published zip file which
    will be run against for the integration tests
- **CUMULUS-2915**
  - Updated API endpoint GET `/executions/status/${executionArn}` to return the
    presigned s3 URL in addition to execution status data
- **CUMULUS-3045**
  - Update GitHub FAQs:
    - Add new and refreshed content for previous sections
    - Add new dedicated Workflows section
- **CUMULUS-3070**
  - Updated API granule write logic to no longer require createdAt value in
    dynamo/API granule validation.   Write-time createdAt defaults will be set in the case
    of new API granule writes without the value set, and createdAt will be
    overwritten if it already exists.
  - Refactored granule write logic to allow PATCH behavior on API granule update
    such that existing createdAt values will be retained in case of overwrite
    across all API granule writes.
  - Updated granule write code to validate written createdAt is synced between
    datastores in cases where granule.createdAt is not provided for a new
    granule.
  - Updated @cumulus/db/translate/granules.translateApiGranuleToPostgresGranuleWithoutNilsRemoved to validate incoming values to ensure values that can't be set to null are not
  - Updated @cumulus/db/translate/granules.translateApiGranuleToPostgresGranuleWithoutNilsRemoved to handle null values in incoming ApiGranule
  - Updated @cumulus/db/types/granules.PostgresGranule typings to allow for null values
  - Added ApiGranuleRecord to @cumulus/api/granule type to represent a written/retrieved from datastore API granule record.
  - Update API/Message write logic to handle nulls as deletion in granule PUT/message write logic
- **CUMULUS-3075**
  - Changed the API endpoint return value for a granule with no files. When a granule has no files, the return value beforehand for
    the translatePostgresGranuletoApiGranule, the function which does the translation of a Postgres granule to an API granule, was
    undefined, now changed to an empty array.
  - Existing behavior which relied on the pre-disposed undefined value was changed to instead accept the empty array.
  - Standardized tests in order to expect an empty array for a granule with no files files' object instead of undefined.
- **CUMULUS-3077**
  - Updated `lambdas/data-migration2` granule and files migration to have a `removeExcessFiles` function like in write-granules that will remove file records no longer associated with a granule being migrated
- **CUMULUS-3080**
  - Changed the retention period in days from 14 to 30 for cloudwatch logs for NIST-5 compliance
- **CUMULUS-3100**
  - Updated `POST` granules endpoint to check if granuleId exists across all collections rather than a single collection.
  - Updated `PUT` granules endpoint to check if granuleId exists across a different collection and throw conflict error if so.
  - Updated logic for writing granules from a message to check if granuleId exists across a different collection and throw conflict error if so.

### Fixed

- **CUMULUS-3070**
  - Fixed inaccurate typings for PostgresGranule in @cumulus/db/types/granule
  - Fixed inaccurate typings for @cumulus/api/granules.ApiGranule and updated to
    allow null
- **CUMULUS-3104**
  - Fixed TS compilation error on aws-client package caused by @aws-sdk/client-s3 3.202.0 upgrade
- **CUMULUS-3116**
  - Reverted the default ElasticSearch sorting behavior to the pre-13.3.0 configuration
  - Results from ElasticSearch are sorted by default by the `timestamp` field. This means that the order
  is not guaranteed if two or more records have identical timestamps as there is no secondary sort/tie-breaker.

## [v13.4.0] 2022-10-31

### Notable changes

- **CUMULUS-3104**
  - Published new tag [`43` of `cumuluss/async-operation` to Docker Hub](https://hub.docker.com/layers/cumuluss/async-operation/43/images/sha256-5f989c7d45db3dde87c88c553182d1e4e250a1e09af691a84ff6aa683088b948?context=explore) which was built with node:14.19.3-buster.

### Added

- **CUMULUS-2998**
  - Added Memory Size and Timeout terraform variable configuration for the following Cumulus tasks:
    - fake_processing_task_timeout and fake_processing_task_memory_size
    - files_to_granules_task_timeout and files_to_granule_task_memory_size
    - hello_world_task_timeout and hello_world_task_memory_size
    - sf_sqs_report_task_timeout and sf_sqs_report_task_memory_size
- **CUMULUS-2986**
  - Adds Terraform memory_size configurations to lambda functions with customizable timeouts enabled (the minimum default size has also been raised from 256 MB to 512 MB)
    allowed properties include:
      - add_missing_file_checksums_task_memory_size
      - discover_granules_task_memory_size
      - discover_pdrs_task_memory_size
      - hyrax_metadata_updates_task_memory_size
      - lzards_backup_task_memory_size
      - move_granules_task_memory_size
      - parse_pdr_task_memory_size
      - pdr_status_check_task_memory_size
      - post_to_cmr_task_memory_size
      - queue_granules_task_memory_size
      - queue_pdrs_task_memory_size
      - queue_workflow_task_memory_size
      - sync_granule_task_memory_size
      - update_cmr_access_constraints_task_memory_size
      - update_granules_cmr_task_memory_size
  - Initializes the lambda_memory_size(s) variable in the Terraform variable list
  - Adds Terraform timeout variable for add_missing_file_checksums_task
- **CUMULUS-2631**
  - Added 'Bearer token' support to s3credentials endpoint
- **CUMULUS-2787**
  - Added `lzards-api-client` package to Cumulus with `submitQueryToLzards` method
- **CUMULUS-2944**
  - Added configuration to increase the limit for body-parser's JSON and URL encoded parsers to allow for larger input payloads

### Changed


- Updated `example/cumulus-tf/variables.tf` to have `cmr_oauth_provider` default to `launchpad`
- **CUMULUS-3024**
  - Update PUT /granules endpoint to operate consistently across datastores
    (PostgreSQL, ElasticSearch, DynamoDB). Previously it was possible, given a
    partial Granule payload to have different data in Dynamo/ElasticSearch and PostgreSQL
  - Given a partial Granule object, the /granules update endpoint now operates
    with behavior more consistent with a PATCH operation where fields not provided
    in the payload will not be updated in the datastores.
  - Granule translation (db/src/granules.ts) now supports removing null/undefined fields when converting from API to Postgres
    granule formats.
  - Update granule write logic: if a `null` files key is provided in an update payload (e.g. `files: null`),
    an error will be thrown. `null` files were not previously supported and would throw potentially unclear errors. This makes the error clearer and more explicit.
  - Update granule write logic: If an empty array is provided for the `files` key, all files will be removed in all datastores
- **CUMULUS-2787**
  - Updated `lzards-backup-task` to send Cumulus provider and granule createdAt values as metadata in LZARDS backup request to support querying LZARDS for reconciliation reports
- **CUMULUS-2913**
  - Changed `process-dead-letter-archive` lambda to put messages from S3 dead
    letter archive that fail to process to new S3 location.
- **CUMULUS-2974**
  - The `DELETE /granules/<granuleId>` endpoint now includes additional details about granule
    deletion, including collection, deleted granule ID, deleted files, and deletion time.
- **CUMULUS-3027**
  - Pinned typescript to ~4.7.x to address typing incompatibility issues
    discussed in https://github.com/knex/knex/pull/5279
  - Update generate-ts-build-cache script to always install root project dependencies
- **CUMULUS-3104**
  - Updated Dockerfile of async operation docker image to build from node:14.19.3-buster
  - Sets default async_operation_image version to 43.
  - Upgraded saml2-js 4.0.0, rewire to 6.0.0 to address security vulnerabilities
  - Fixed TS compilation error caused by @aws-sdk/client-s3 3.190->3.193 upgrade

## [v13.3.2] 2022-10-10 [BACKPORT]

**Please note** changes in 13.3.2 may not yet be released in future versions, as
this is a backport and patch release on the 13.3.x series of releases. Updates that
are included in the future will have a corresponding CHANGELOG entry in future
releases.

### Fixed

- **CUMULUS-2557**
  - Updated `@cumulus/aws-client/S3/moveObject` to handle zero byte files (0 byte files).
- **CUMULUS-2971**
  - Updated `@cumulus/aws-client/S3ObjectStore` class to take string query parameters and
    its methods `signGetObject` and `signHeadObject` to take parameter presignOptions
- **CUMULUS-3021**
  - Updated `@cumulus/api-client/collections` and `@cumulus/integration-tests/api` to encode
    collection version in the URI path
- **CUMULUS-3024**
  - Update PUT /granules endpoint to operate consistently across datastores
    (PostgreSQL, ElasticSearch, DynamoDB). Previously it was possible, given a
    partial Granule payload to have different data in Dynamo/ElasticSearch and PostgreSQL
  - Given a partial Granule object, the /granules update endpoint now operates
    with behavior more consistent with a PATCH operation where fields not provided
    in the payload will not be updated in the datastores.
  - Granule translation (db/src/granules.ts) now supports removing null/undefined fields when converting from API to Postgres
    granule formats.
  - Update granule write logic: if a `null` files key is provided in an update payload (e.g. `files: null`),
    an error will be thrown. `null` files were not previously supported and would throw potentially unclear errors. This makes the error clearer and more explicit.
  - Update granule write logic: If an empty array is provided for the `files` key, all files will be removed in all datastores

## [v13.3.0] 2022-8-19

### Notable Changes

- **CUMULUS-2930**
  - The `GET /granules` endpoint has a new optional query parameter:
    `searchContext`, which is used to resume listing within the same search
    context. It is provided in every response from the endpoint as
    `meta.searchContext`. The searchContext value must be submitted with every
    consequent API call, and must be fetched from each new response to maintain
    the context.
  - Use of the `searchContext` query string parameter allows listing past 10,000 results.
  - Note that using the `from` query param in a request will cause the `searchContext` to
    be ignored and also make the query subject to the 10,000 results cap again.
  - Updated `GET /granules` endpoint to leverage ElasticSearch search-after API.
    The endpoint will only use search-after when the `searchContext` parameter
    is provided in a request.

## [v13.2.1] 2022-8-10 [BACKPORT]

### Notable changes

- **CUMULUS-3019**
  - Fix file write logic to delete files by `granule_cumulus_id` instead of
    `cumulus_id`. Previous logic removed files by matching `file.cumulus_id`
    to `granule.cumulus_id`.

## [v13.2.0] 2022-8-04

### Changed

- **CUMULUS-2940**
  - Updated bulk operation lambda to utilize system wide rds_connection_timing
    configuration parameters from the main `cumulus` module
- **CUMULUS-2980**
  - Updated `ingestPdrWithNodeNameSpec.js` to use `deleteProvidersAndAllDependenciesByHost` function.
  - Removed `deleteProvidersByHost`function.
- **CUMULUS-2954**
  - Updated Backup LZARDS task to run as a single task in a step function workflow.
  - Updated task to allow user to provide `collectionId` in workflow input and
    updated task to use said `collectionId` to look up the corresponding collection record in RDS.

## [v13.1.0] 2022-7-22

### MIGRATION notes

- The changes introduced in CUMULUS-2962 will re-introduce a
  `files_granules_cumulus_id_index` on the `files` table in the RDS database.
  This index will be automatically created as part of the bootstrap lambda
  function *on deployment* of the `data-persistence` module.

  *In cases where the index is already applied, this update will have no effect*.

  **Please Note**: In some cases where ingest is occurring at high volume levels and/or the
  files table has > 150M file records, the migration may
  fail on deployment due to timing required to both acquire the table state needed for the
  migration and time to create the index given the resources available.

  For reference a rx.5 large Aurora/RDS database
  with *no activity* took roughly 6 minutes to create the index for a file table with 300M records and no active ingest, however timed out when the same migration was attempted
  in production with possible activity on the table.

  If you believe you are subject to the above consideration, you may opt to
  manually create the `files` table index *prior* to deploying this version of
  Core with the following procedure:

  -----

  - Verify you do not have the index:

  ```text
  select * from pg_indexes where tablename = 'files';

   schemaname | tablename |        indexname        | tablespace |                                       indexdef
  ------------+-----------+-------------------------+------------+---------------------------------------------------------------------------------------
   public     | files     | files_pkey              |            | CREATE UNIQUE INDEX files_pkey ON public.files USING btree (cumulus_id)
   public     | files     | files_bucket_key_unique |            | CREATE UNIQUE INDEX files_bucket_key_unique ON public.files USING btree (bucket, key)
  ```

  In this instance you should not see an `indexname` row with
  `files_granules_cumulus_id_index` as the value.     If you *do*, you should be
  clear to proceed with the installation.
  - Quiesce ingest

  Stop all ingest operations in Cumulus Core according to your operational
  procedures.    You should validate that it appears there are no active queries that
  appear to be inserting granules/files into the database as a secondary method
  of evaluating the database system state:

  ```text
  select pid, query, state, wait_event_type, wait_event from pg_stat_activity where state = 'active';
  ```

  If query rows are returned with a `query` value that involves the files table,
  make sure ingest is halted and no other granule-update activity is running on
  the system.

  Note: In rare instances if there are hung queries that are unable to resolve, it may be necessary to
  manually use psql [Server Signaling
  Functions](https://www.postgresql.org/docs/10/functions-admin.html#FUNCTIONS-ADMIN-SIGNAL)
  `pg_cancel_backend` and/or
  `pg_terminate_backend` if the migration will not complete in the next step.

  - Create the Index

  Run the following query to create the index.    Depending on the situation
  this may take many minutes to complete, and you will note your CPU load and
  disk I/O rates increase on your cluster:

  ```text
  CREATE INDEX files_granule_cumulus_id_index ON files (granule_cumulus_id);
  ```

  You should see a response like:

  ```text
  CREATE INDEX
  ```

  and can verify the index `files_granule_cumulus_id_index` was created:

  ```text
  => select * from pg_indexes where tablename = 'files';
  schemaname | tablename |           indexname            | tablespace |                                           indexdef
   ------------+-----------+--------------------------------+------------+----------------------------------------------------------------------------------------------
   public     | files     | files_pkey                     |            | CREATE UNIQUE INDEX files_pkey ON public.files USING btree (cumulus_id)
   public     | files     | files_bucket_key_unique        |            | CREATE UNIQUE INDEX files_bucket_key_unique ON public.files USING btree (bucket, key)
   public     | files     | files_granule_cumulus_id_index |            | CREATE INDEX files_granule_cumulus_id_index ON public.files USING btree (granule_cumulus_id)
  (3 rows)
  ```

  - Once this is complete, you may deploy this version of Cumulus as you
    normally would.
  **If you are unable to stop ingest for the above procedure** *and* cannot
  migrate with deployment, you may be able to manually create the index while
  writes are ongoing using postgres's `CONCURRENTLY` option for `CREATE INDEX`.
  This can have significant impacts on CPU/write IO, particularly if you are
  already using a significant amount of your cluster resources, and may result
  in failed writes or an unexpected index/database state.

  PostgreSQL's
  [documentation](https://www.postgresql.org/docs/10/sql-createindex.html#SQL-CREATEINDEX-CONCURRENTLY)
  provides more information on this option.   Please be aware it is
  **unsupported** by Cumulus at this time, so community members that opt to go
  this route should proceed with caution.

  -----

### Notable changes

- **CUMULUS-2962**
  - Re-added database structural migration to `files` table to add an index on `granule_cumulus_id`
- **CUMULUS-2929**
  - Updated `move-granule` task to check the optional collection configuration parameter
    `meta.granuleMetadataFileExtension` to determine the granule metadata file.
    If none is specified, the granule CMR metadata or ISO metadata file is used.

### Changed

- Updated Moment.js package to 2.29.4 to address security vulnerability
- **CUMULUS-2967**
  - Added fix example/spec/helpers/Provider that doesn't fail deletion 404 in
    case of deletion race conditions
### Fixed

- **CUMULUS-2995**
  - Updated Lerna package to 5.1.8 to address security vulnerability

- **CUMULUS-2863**
  - Fixed `@cumulus/api` `validateAndUpdateSqsRule` method to allow 0 retries and 0 visibilityTimeout
    in rule's meta.

- **CUMULUS-2959**
  - Fixed `@cumulus/api` `granules` module to convert numeric productVolume to string
    when an old granule record is retrieved from DynamoDB
- Fixed the following links on Cumulus docs' [Getting Started](https://nasa.github.io/cumulus/docs/getting-started) page:
    * Cumulus Deployment
    * Terraform Best Practices
    * Integrator Common Use Cases
- Also corrected the _How to Deploy Cumulus_ link in the [Glossary](https://nasa.github.io/cumulus/docs/glossary)


## [v13.0.1] 2022-7-12

- **CUMULUS-2995**
  - Updated Moment.js package to 2.29.4 to address security vulnerability

## [v13.0.0] 2022-06-13

### MIGRATION NOTES

- The changes introduced in CUMULUS-2955 should result in removal of
  `files_granule_cumulus_id_index` from the `files` table (added in the v11.1.1
  release).  The success of this operation is dependent on system ingest load.

  In rare cases where data-persistence deployment fails because the
  `postgres-db-migration` times out, it may be required to manually remove the
  index and then redeploy:

  ```text
  DROP INDEX IF EXISTS files_granule_cumulus_id_index;
  ```

### Breaking Changes

- **CUMULUS-2931**

  - Updates CustomBootstrap lambda to default to failing if attempting to remove
    a pre-existing `cumulus-alias` index that would collide with the required
    `cumulus-alias` *alias*.   A configuration parameter
    `elasticsearch_remove_index_alias_conflict`  on the `cumulus` and
    `archive` modules has been added to enable the original behavior that would
    remove the invalid index (and all it's data).
  - Updates `@cumulus/es-client.bootstrapElasticSearch` signature to be
    parameterized and accommodate a new parameter `removeAliasConflict` which
    allows/disallows the deletion of a conflicting `cumulus-alias` index

### Notable changes

- **CUMULUS-2929**
  - Updated `move-granule` task to check the optional collection configuration parameter
    `meta.granuleMetadataFileExtension` to determine the granule metadata file.
    If none is specified, the granule CMR metadata or ISO metadata file is used.

### Added

- **CUMULUS-2929**
  - Added optional collection configuration `meta.granuleMetadataFileExtension` to specify CMR metadata
    file extension for tasks that utilize metadata file lookups

- **CUMULUS-2939**
  - Added `@cumulus/api/lambdas/start-async-operation` to start an async operation

- **CUMULUS-2953**
  - Added `skipMetadataCheck` flag to config for Hyrax metadata updates task.
  - If this config flag is set to `true`, and a granule has no CMR file, the task will simply return the input values.

- **CUMULUS-2966**
  - Added extractPath operation and support of nested string replacement to `url_path` in the collection configuration

### Changed

- **CUMULUS-2965**
  - Update `cumulus-rds-tf` module to ignore `engine_version` lifecycle changes
- **CUMULUS-2967**
  - Added fix example/spec/helpers/Provider that doesn't fail deletion 404 in
    case of deletion race conditions
- **CUMULUS-2955**
  - Updates `20220126172008_files_granule_id_index` to *not* create an index on
    `granule_cumulus_id` on the files table.
  - Adds `20220609024044_remove_files_granule_id_index` migration to revert
    changes from `20220126172008_files_granule_id_index` on any deployed stacks
    that might have the index to ensure consistency in deployed stacks

- **CUMULUS-2923**
  - Changed public key setup for SFTP local testing.
- **CUMULUS-2939**
  - Updated `@cumulus/api` `granules/bulk*`, `elasticsearch/index-from-database` and
    `POST reconciliationReports` endpoints to invoke StartAsyncOperation lambda

### Fixed

- **CUMULUS-2863**
  - Fixed `@cumulus/api` `validateAndUpdateSqsRule` method to allow 0 retries
    and 0 visibilityTimeout in rule's meta.
- **CUMULUS-2961**
  - Fixed `data-migration2` granule migration logic to allow for DynamoDb granules that have a null/empty string value for `execution`.   The migration will now migrate them without a linked execution.
  - Fixed `@cumulus/api` `validateAndUpdateSqsRule` method to allow 0 retries and 0 visibilityTimeout
    in rule's meta.

- **CUMULUS-2959**
  - Fixed `@cumulus/api` `granules` module to convert numeric productVolume to string
    when an old granule record is retrieved from DynamoDB.

## [v12.0.3] 2022-10-03 [BACKPORT]

**Please note** changes in 12.0.3 may not yet be released in future versions, as
this is a backport and patch release on the 12.0.x series of releases. Updates that
are included in the future will have a corresponding CHANGELOG entry in future
releases.

### Fixed

- **CUMULUS-3024**
  - Update PUT /granules endpoint to operate consistently across datastores
    (PostgreSQL, ElasticSearch, DynamoDB). Previously it was possible, given a
    partial Granule payload to have different data in Dynamo/ElasticSearch and PostgreSQL
  - Given a partial Granule object, the /granules update endpoint now operates
    with behavior more consistent with a PATCH operation where fields not provided
    in the payload will not be updated in the datastores.
  - Granule translation (db/src/granules.ts) now supports removing null/undefined fields when converting from API to Postgres
    granule formats.
  - Update granule write logic: if a `null` files key is provided in an update payload (e.g. `files: null`),
    an error will be thrown. `null` files were not previously supported and would throw potentially unclear errors. This makes the error clearer and more explicit.
  - Update granule write logic: If an empty array is provided for the `files` key, all files will be removed in all datastores
- **CUMULUS-2971**
  - Updated `@cumulus/aws-client/S3ObjectStore` class to take string query parameters and
    its methods `signGetObject` and `signHeadObject` to take parameter presignOptions
- **CUMULUS-2557**
  - Updated `@cumulus/aws-client/S3/moveObject` to handle zero byte files (0 byte files).
- **CUMULUS-3021**
  - Updated `@cumulus/api-client/collections` and `@cumulus/integration-tests/api` to encode
    collection version in the URI path

## [v12.0.2] 2022-08-10 [BACKPORT]

**Please note** changes in 12.0.2 may not yet be released in future versions, as
this is a backport and patch release on the 12.0.x series of releases. Updates that
are included in the future will have a corresponding CHANGELOG entry in future
releases.

### Notable Changes

- **CUMULUS-3019**
  - Fix file write logic to delete files by `granule_cumulus_id` instead of
      `cumulus_id`. Previous logic removed files by matching `file.cumulus_id`
      to `granule.cumulus_id`.

## [v12.0.1] 2022-07-18

- **CUMULUS-2995**
  - Updated Moment.js package to 2.29.4 to address security vulnerability

## [v12.0.0] 2022-05-20

### Breaking Changes

- **CUMULUS-2903**

  - The minimum supported version for all published Cumulus Core npm packages is now Node 14.19.1
  - Tasks using the `cumuluss/cumulus-ecs-task` Docker image must be updated to
    `cumuluss/cumulus-ecs-task:1.8.0`. This can be done by updating the `image`
    property of any tasks defined using the `cumulus_ecs_service` Terraform
    module.

### Changed

- **CUMULUS-2932**

  - Updates `SyncGranule` task to include `disableOrDefaultAcl` function that uses
    the configuration ACL parameter to set ACL to private by default or disable ACL.
  - Updates `@cumulus/sync-granule` `download()` function to take in ACL parameter
  - Updates `@cumulus/ingest` `proceed()` function to take in ACL parameter
  - Updates `@cumulus/ingest` `addLock()` function to take in an optional ACL parameter
  - Updates `SyncGranule` example worfklow config
    `example/cumulus-tf/sync_granule_workflow.asl.json` to include `ACL`
    parameter.

## [v11.1.8] 2022-11-07 [BACKPORT]

**Please note** changes in 11.1.7 may not yet be released in future versions, as
this is a backport and patch release on the 11.1.x series of releases. Updates that
are included in the future will have a corresponding CHANGELOG entry in future
releases.

### Breaking Changes

- **CUMULUS-2903**
  - The minimum supported version for all published Cumulus Core npm packages is now Node 14.19.1
  - Tasks using the `cumuluss/cumulus-ecs-task` Docker image must be updated to
    `cumuluss/cumulus-ecs-task:1.8.0`. This can be done by updating the `image`
    property of any tasks defined using the `cumulus_ecs_service` Terraform
    module.

### Notable changes

- Published new tag [`43` of `cumuluss/async-operation` to Docker Hub](https://hub.docker.com/layers/cumuluss/async-operation/43/images/sha256-5f989c7d45db3dde87c88c553182d1e4e250a1e09af691a84ff6aa683088b948?context=explore) which was built with node:14.19.3-buster.

### Changed

- **CUMULUS-3104**
  - Updated Dockerfile of async operation docker image to build from node:14.19.3-buster
  - Sets default async_operation_image version to 43.
  - Upgraded saml2-js 4.0.0, rewire to 6.0.0 to address security vulnerabilities
  - Fixed TS compilation error on aws-client package caused by @aws-sdk/client-s3 3.202.0 upgrade

- **CUMULUS-3080**
  - Changed the retention period in days from 14 to 30 for cloudwatch logs for NIST-5 compliance

## [v11.1.7] 2022-10-05 [BACKPORT]

**Please note** changes in 11.1.7 may not yet be released in future versions, as
this is a backport and patch release on the 11.1.x series of releases. Updates that
are included in the future will have a corresponding CHANGELOG entry in future
releases.

### Fixed

- **CUMULUS-3024**
  - Update PUT /granules endpoint to operate consistently across datastores
    (PostgreSQL, ElasticSearch, DynamoDB). Previously it was possible, given a
    partial Granule payload to have different data in Dynamo/ElasticSearch and PostgreSQL
  - Given a partial Granule object, the /granules update endpoint now operates
    with behavior more consistent with a PATCH operation where fields not provided
    in the payload will not be updated in the datastores.
  - Granule translation (db/src/granules.ts) now supports removing null/undefined fields when converting from API to Postgres
    granule formats.
  - Update granule write logic: if a `null` files key is provided in an update payload (e.g. `files: null`),
    an error will be thrown. `null` files were not previously supported and would throw potentially unclear errors. This makes the error clearer and more explicit.
  - Update granule write logic: If an empty array is provided for the `files` key, all files will be removed in all datastores
- **CUMULUS-2971**
  - Updated `@cumulus/aws-client/S3ObjectStore` class to take string query parameters and
    its methods `signGetObject` and `signHeadObject` to take parameter presignOptions
- **CUMULUS-2557**
  - Updated `@cumulus/aws-client/S3/moveObject` to handle zero byte files (0 byte files).
- **CUMULUS-3021**
  - Updated `@cumulus/api-client/collections` and `@cumulus/integration-tests/api` to encode
    collection version in the URI path
- **CUMULUS-3027**
  - Pinned typescript to ~4.7.x to address typing incompatibility issues
    discussed in https://github.com/knex/knex/pull/5279
  - Update generate-ts-build-cache script to always install root project dependencies

## [v11.1.5] 2022-08-10 [BACKPORT]

**Please note** changes in 11.1.5 may not yet be released in future versions, as
this is a backport and patch release on the 11.1.x series of releases. Updates that
are included in the future will have a corresponding CHANGELOG entry in future
releases.

### Notable changes

- **CUMULUS-3019**
  - Fix file write logic to delete files by `granule_cumulus_id` instead of
      `cumulus_id`. Previous logic removed files by matching `file.cumulus_id`
      to `granule.cumulus_id`.

## [v11.1.4] 2022-07-18

**Please note** changes in 11.1.4 may not yet be released in future versions, as
this is a backport and patch release on the 11.1.x series of releases. Updates that
are included in the future will have a corresponding CHANGELOG entry in future
releases.

### MIGRATION notes


- The changes introduced in CUMULUS-2962 will re-introduce a
  `files_granules_cumulus_id_index` on the `files` table in the RDS database.
  This index will be automatically created as part of the bootstrap lambda
  function *on deployment* of the `data-persistence` module.

  *In cases where the index is already applied, this update will have no effect*.

  **Please Note**: In some cases where ingest is occurring at high volume levels and/or the
  files table has > 150M file records, the migration may
  fail on deployment due to timing required to both acquire the table state needed for the
  migration and time to create the index given the resources available.

  For reference a rx.5 large Aurora/RDS database
  with *no activity* took roughly 6 minutes to create the index for a file table with 300M records and no active ingest, however timed out when the same migration was attempted
  in production with possible activity on the table.

  If you believe you are subject to the above consideration, you may opt to
  manually create the `files` table index *prior* to deploying this version of
  Core with the following procedure:

  -----

  - Verify you do not have the index:

  ```text
  select * from pg_indexes where tablename = 'files';

   schemaname | tablename |        indexname        | tablespace |                                       indexdef
  ------------+-----------+-------------------------+------------+---------------------------------------------------------------------------------------
   public     | files     | files_pkey              |            | CREATE UNIQUE INDEX files_pkey ON public.files USING btree (cumulus_id)
   public     | files     | files_bucket_key_unique |            | CREATE UNIQUE INDEX files_bucket_key_unique ON public.files USING btree (bucket, key)
  ```

  In this instance you should not see an `indexname` row with
  `files_granules_cumulus_id_index` as the value.     If you *do*, you should be
  clear to proceed with the installation.
  - Quiesce ingest

  Stop all ingest operations in Cumulus Core according to your operational
  procedures.    You should validate that it appears there are no active queries that
  appear to be inserting granules/files into the database as a secondary method
  of evaluating the database system state:

  ```text
  select pid, query, state, wait_event_type, wait_event from pg_stat_activity where state = 'active';
  ```

  If query rows are returned with a `query` value that involves the files table,
  make sure ingest is halted and no other granule-update activity is running on
  the system.

  Note: In rare instances if there are hung queries that are unable to resolve, it may be necessary to
  manually use psql [Server Signaling
  Functions](https://www.postgresql.org/docs/10/functions-admin.html#FUNCTIONS-ADMIN-SIGNAL)
  `pg_cancel_backend` and/or
  `pg_terminate_backend` if the migration will not complete in the next step.

  - Create the Index

  Run the following query to create the index.    Depending on the situation
  this may take many minutes to complete, and you will note your CPU load and
  disk I/O rates increase on your cluster:

  ```text
  CREATE INDEX files_granule_cumulus_id_index ON files (granule_cumulus_id);
  ```

  You should see a response like:

  ```text
  CREATE INDEX
  ```

  and can verify the index `files_granule_cumulus_id_index` was created:

  ```text
  => select * from pg_indexes where tablename = 'files';
  schemaname | tablename |           indexname            | tablespace |                                           indexdef
   ------------+-----------+--------------------------------+------------+----------------------------------------------------------------------------------------------
   public     | files     | files_pkey                     |            | CREATE UNIQUE INDEX files_pkey ON public.files USING btree (cumulus_id)
   public     | files     | files_bucket_key_unique        |            | CREATE UNIQUE INDEX files_bucket_key_unique ON public.files USING btree (bucket, key)
   public     | files     | files_granule_cumulus_id_index |            | CREATE INDEX files_granule_cumulus_id_index ON public.files USING btree (granule_cumulus_id)
  (3 rows)
  ```

  - Once this is complete, you may deploy this version of Cumulus as you
    normally would.
  **If you are unable to stop ingest for the above procedure** *and* cannot
  migrate with deployment, you may be able to manually create the index while
  writes are ongoing using postgres's `CONCURRENTLY` option for `CREATE INDEX`.
  This can have significant impacts on CPU/write IO, particularly if you are
  already using a significant amount of your cluster resources, and may result
  in failed writes or an unexpected index/database state.

  PostgreSQL's
  [documentation](https://www.postgresql.org/docs/10/sql-createindex.html#SQL-CREATEINDEX-CONCURRENTLY)
  provides more information on this option.   Please be aware it is
  **unsupported** by Cumulus at this time, so community members that opt to go
  this route should proceed with caution.

  -----

### Changed

- Updated Moment.js package to 2.29.4 to address security vulnerability

## [v11.1.3] 2022-06-24

**Please note** changes in 11.1.3 may not yet be released in future versions, as
this is a backport and patch release on the 11.1.x series of releases. Updates that
are included in the future will have a corresponding CHANGELOG entry in future
releases.

### Notable changes

- **CUMULUS-2929**
  - Updated `move-granule` task to check the optional collection configuration parameter
    `meta.granuleMetadataFileExtension` to determine the granule metadata file.
    If none is specified, the granule CMR metadata or ISO metadata file is used.

### Added

- **CUMULUS-2929**
  - Added optional collection configuration `meta.granuleMetadataFileExtension` to specify CMR metadata
    file extension for tasks that utilize metadata file lookups
- **CUMULUS-2966**
  - Added extractPath operation and support of nested string replacement to `url_path` in the collection configuration
### Fixed

- **CUMULUS-2863**
  - Fixed `@cumulus/api` `validateAndUpdateSqsRule` method to allow 0 retries
    and 0 visibilityTimeout in rule's meta.
- **CUMULUS-2959**
  - Fixed `@cumulus/api` `granules` module to convert numeric productVolume to string
    when an old granule record is retrieved from DynamoDB.
- **CUMULUS-2961**
  - Fixed `data-migration2` granule migration logic to allow for DynamoDb granules that have a null/empty string value for `execution`.   The migration will now migrate them without a linked execution.

## [v11.1.2] 2022-06-13

**Please note** changes in 11.1.2 may not yet be released in future versions, as
this is a backport and patch release on the 11.1.x series of releases. Updates that
are included in the future will have a corresponding CHANGELOG entry in future
releases.

### MIGRATION NOTES

- The changes introduced in CUMULUS-2955 should result in removal of
  `files_granule_cumulus_id_index` from the `files` table (added in the v11.1.1
  release).  The success of this operation is dependent on system ingest load

  In rare cases where data-persistence deployment fails because the
  `postgres-db-migration` times out, it may be required to manually remove the
  index and then redeploy:

  ```text
  > DROP INDEX IF EXISTS postgres-db-migration;
  DROP INDEX
  ```

### Changed

- **CUMULUS-2955**
  - Updates `20220126172008_files_granule_id_index` to *not* create an index on
    `granule_cumulus_id` on the files table.
  - Adds `20220609024044_remove_files_granule_id_index` migration to revert
    changes from `20220126172008_files_granule_id_index` on any deployed stacks
    that might have the index to ensure consistency in deployed stacks

## [v11.1.1] 2022-04-26

### Added

### Changed

- **CUMULUS-2885**
  - Updated `@cumulus/aws-client` to use new AWS SDK v3 packages for S3 requests:
    - `@aws-sdk/client-s3`
    - `@aws-sdk/lib-storage`
    - `@aws-sdk/s3-request-presigner`
  - Updated code for compatibility with updated `@cumulus/aws-client` and AWS SDK v3 S3 packages:
    - `@cumulus/api`
    - `@cumulus/async-operations`
    - `@cumulus/cmrjs`
    - `@cumulus/common`
    - `@cumulus/collection-config-store`
    - `@cumulus/ingest`
    - `@cumulus/launchpad-auth`
    - `@cumulus/sftp-client`
    - `@cumulus/tf-inventory`
    - `lambdas/data-migration2`
    - `tasks/add-missing-file-checksums`
    - `tasks/hyrax-metadata-updates`
    - `tasks/lzards-backup`
    - `tasks/sync-granule`
- **CUMULUS-2886**
  - Updated `@cumulus/aws-client` to use new AWS SDK v3 packages for API Gateway requests:
    - `@aws-sdk/client-api-gateway`
- **CUMULUS-2920**
  - Update npm version for Core build to 8.6
- **CUMULUS-2922**
  - Added `@cumulus/example-lib` package to example project to allow unit tests `example/script/lib` dependency.
  - Updates Mutex unit test to address changes made in [#2902](https://github.com/nasa/cumulus/pull/2902/files)
- **CUMULUS-2924**
  - Update acquireTimeoutMillis to 400 seconds for the db-provision-lambda module to address potential timeout issues on RDS database start
- **CUMULUS-2925**
  - Updates CI to utilize `audit-ci` v6.2.0
  - Updates CI to utilize a on-container filesystem when building Core in 'uncached' mode
  - Updates CI to selectively bootstrap Core modules in the cleanup job phase
- **CUMULUS-2934**
  - Update CI Docker container build to install pipenv to prevent contention on parallel lambda builds


## [v11.1.0] 2022-04-07

### MIGRATION NOTES

- 11.1.0 is an amendment release and supersedes 11.0.0. However, follow the migration steps for 11.0.0.

- **CUMULUS-2905**
  - Updates migration script with new `migrateAndOverwrite` and
    `migrateOnlyFiles` options.

### Added

- **CUMULUS-2860**
  - Added an optional configuration parameter `skipMetadataValidation` to `hyrax-metadata-updates` task
- **CUMULUS-2870**
  - Added `last_modified_date` as output to all tasks in Terraform `ingest` module.
- **CUMULUS-NONE**
  - Added documentation on choosing and configuring RDS at `deployment/choosing_configuring_rds`.

### Changed

- **CUMULUS-2703**
  - Updated `ORCA Backup` reconciliation report to report `cumulusFilesCount` and `orcaFilesCount`
- **CUMULUS-2849**
  - Updated `@cumulus/aws-client` to use new AWS SDK v3 packages for DynamoDB requests:
    - `@aws-sdk/client-dynamodb`
    - `@aws-sdk/lib-dynamodb`
    - `@aws-sdk/util-dynamodb`
  - Updated code for compatibility with AWS SDK v3 Dynamo packages
    - `@cumulus/api`
    - `@cumulus/errors`
    - `@cumulus/tf-inventory`
    - `lambdas/data-migration2`
    - `packages/api/ecs/async-operation`
- **CUMULUS-2864**
  - Updated `@cumulus/cmr-client/ingestUMMGranule` and `@cumulus/cmr-client/ingestConcept`
    functions to not perform separate validation request
- **CUMULUS-2870**
  - Updated `hello_world_service` module to pass in `lastModified` parameter in command list to trigger a Terraform state change when the `hello_world_task` is modified.

### Fixed

- **CUMULUS-2849**
  - Fixed AWS service client memoization logic in `@cumulus/aws-client`

## [v11.0.0] 2022-03-24 [STABLE]

### v9.9->v11.0 MIGRATION NOTES

Release v11.0 is a maintenance release series, replacing v9.9.   If you are
upgrading to or past v11 from v9.9.x to this release, please pay attention to the following
migration notes from prior releases:

#### Migration steps

##### **After deploying the `data-persistence` module, but before deploying the main `cumulus` module**

- Due to a bug in the PUT `/rules/<name>` endpoint, the rule records in PostgreSQL may be
out of sync with records in DynamoDB. In order to bring the records into sync, re-deploy and re-run the
[`data-migration1` Lambda](https://nasa.github.io/cumulus/docs/upgrade-notes/upgrade-rds#3-deploy-and-run-data-migration1) with a payload of
`{"forceRulesMigration": true}`:

```shell
aws lambda invoke --function-name $PREFIX-data-migration1 \
  --payload $(echo '{"forceRulesMigration": true}' | base64) $OUTFILE
```

##### As part of the `cumulus` deployment

- Please read the [documentation on the updates to the granule files schema for our Cumulus workflow tasks and how to upgrade your deployment for compatibility](https://nasa.github.io/cumulus/docs/upgrade-notes/update-task-file-schemas).
- (Optional) Update the `task-config` for all workflows that use the `sync-granule` task to include `workflowStartTime` set to
`{$.cumulus_meta.workflow_start_time}`. See [here](https://github.com/nasa/cumulus/blob/master/example/cumulus-tf/sync_granule_workflow.asl.json#L9) for an example.

##### After the `cumulus` deployment

As part of the work on the RDS Phase 2 feature, it was decided to re-add the
granule file `type` property on the file table (detailed reasoning
https://wiki.earthdata.nasa.gov/pages/viewpage.action?pageId=219186829).  This
change was implemented as part of CUMULUS-2672/CUMULUS-2673, however granule
records ingested prior to v11 will *not* have the file.type property stored in the
PostGreSQL database, and on installation of v11 API calls to get granule.files
will not return this value. We anticipate most users are impacted by this issue.

Users that are impacted by these changes should re-run the granule migration
lambda to *only* migrate granule file records:

```shell
PAYLOAD=$(echo '{"migrationsList": ["granules"], "granuleMigrationParams": {"migrateOnlyFiles": "true"}}' | base64)
aws lambda invoke --function-name $PREFIX-postgres-migration-async-operation \
--payload $PAYLOAD $OUTFILE
```

You should note that this will *only* move files for granule records in
PostgreSQL.  **If you have not completed the phase 1 data migration or
have granule records in dynamo that are not in PostgreSQL, the migration will
report failure for both the DynamoDB granule and all the associated files and the file
records will not be updated**.

If you prefer to do a full granule and file migration, you may instead
opt to run the migration with the `migrateAndOverwrite` option instead, this will re-run a
full granule/files migration and overwrite all values in the PostgreSQL database from
what is in DynamoDB for both granules and associated files:

```shell
PAYLOAD=$(echo '{"migrationsList": ["granules"], "granuleMigrationParams": {"migrateAndOverwrite": "true"}}' | base64)
aws lambda invoke --function-name $PREFIX-postgres-migration-async-operation \
--payload $PAYLOAD $OUTFILE
```

*Please note*: Since this data migration is copying all of your granule data
from DynamoDB to PostgreSQL, it can take multiple hours (or even days) to run,
depending on how much data you have and how much parallelism you configure the
migration to use. In general, the more parallelism you configure the migration
to use, the faster it will go, but the higher load it will put on your
PostgreSQL database. Excessive database load can cause database outages and
result in data loss/recovery scenarios. Thus, the parallelism settings for the
migration are intentionally set by default to conservative values but are
configurable.      If this impacts only some of your data products you may want
to consider using other `granuleMigrationParams`.

Please see [the second data migration
docs](https://nasa.github.io/cumulus/docs/upgrade-notes/upgrade-rds#5-run-the-second-data-migration)
for more on this tool if you are unfamiliar with the various options.

### Notable changes

- **CUMULUS-2703**
  - `ORCA Backup` is now a supported `reportType` for the `POST /reconciliationReports` endpoint

### Added

- **CUMULUS-2311** - RDS Migration Epic Phase 2
  - **CUMULUS-2208**
    - Added `@cumulus/message/utils.parseException` to parse exception objects
    - Added helpers to `@cumulus/message/Granules`:
      - `getGranuleProductVolume`
      - `getGranuleTimeToPreprocess`
      - `getGranuleTimeToArchive`
      - `generateGranuleApiRecord`
    - Added `@cumulus/message/PDRs/generatePdrApiRecordFromMessage` to generate PDR from Cumulus workflow message
    - Added helpers to `@cumulus/es-client/indexer`:
      - `deleteAsyncOperation` to delete async operation records from Elasticsearch
      - `updateAsyncOperation` to update an async operation record in Elasticsearch
    - Added granules `PUT` endpoint to Cumulus API for updating a granule.
    Requests to this endpoint should be submitted **without an `action`**
    attribute in the request body.
    - Added `@cumulus/api-client/granules.updateGranule` to update granule via the API
  - **CUMULUS-2303**
    - Add translatePostgresProviderToApiProvider method to `@cumulus/db/translate/providers`
  - **CUMULUS-2306**
    - Updated API execution GET endpoint to read individual execution records
      from PostgreSQL database instead of DynamoDB
    - Updated API execution-status endpoint to read execution records from
      PostgreSQL database instead of DynamoDB
  - **CUMULUS-2302**
    - Added translatePostgresCollectionToApiCollection method to
      `@cumulus/db/translate/collections`
    - Added `searchWithUpdatedAtRange` method to
      `@cumulus/db/models/collections`
  - **CUMULUS-2301**
    - Created API asyncOperations POST endpoint to create async operations.
  - **CUMULUS-2307**
    - Updated API PDR GET endpoint to read individual PDR records from
      PostgreSQL database instead of DynamoDB
    - Added `deletePdr` to `@cumulus/api-client/pdrs`
  - **CUMULUS-2782**
    - Update API granules endpoint `move` action to update granules in the index
      and utilize postgres as the authoritative datastore
  - **CUMULUS-2769**
    - Update collection PUT endpoint to require existance of postgresql record
      and to ignore lack of dynamoDbRecord on update
  - **CUMULUS-2767**
    - Update provider PUT endpoint to require existence of PostgreSQL record
      and to ignore lack of DynamoDB record on update
  - **CUMULUS-2759**
    - Updates collection/provider/rules/granules creation (post) endpoints to
      primarily check for existence/collision in PostgreSQL database instead of DynamoDB
  - **CUMULUS-2714**
    - Added `@cumulus/db/base.deleteExcluding` method to allow for deletion of a
      record set with an exclusion list of cumulus_ids
  - **CUMULUS-2317**
    - Added `@cumulus/db/getFilesAndGranuleInfoQuery()` to build a query for searching file
    records in PostgreSQL and return specified granule information for each file
    - Added `@cumulus/db/QuerySearchClient` library to handle sequentially fetching and paging
    through results for an arbitrary PostgreSQL query
    - Added `insert` method to all `@cumulus/db` models to handle inserting multiple records into
    the database at once
    - Added `@cumulus/db/translatePostgresGranuleResultToApiGranule` helper to
    translate custom PostgreSQL granule result to API granule
  - **CUMULUS-2672**
    - Added migration to add `type` text column to Postgres database `files` table
  - **CUMULUS-2634**
    - Added new functions for upserting data to Elasticsearch:
      - `@cumulus/es-client/indexer.upsertExecution` to upsert an execution
      - `@cumulus/es-client/indexer.upsertPdr` to upsert a PDR
      - `@cumulus/es-client/indexer.upsertGranule` to upsert a granule
  - **CUMULUS-2510**
    - Added `execution_sns_topic_arn` environment variable to
      `sf_event_sqs_to_db_records` lambda TF definition.
    - Added to `sf_event_sqs_to_db_records_lambda` IAM policy to include
      permissions for SNS publish for `report_executions_topic`
    - Added `collection_sns_topic_arn` environment variable to
      `PrivateApiLambda` and `ApiEndpoints` lambdas.
    - Added `updateCollection` to `@cumulus/api-client`.
    - Added to `ecs_cluster` IAM policy to include permissions for SNS publish
      for `report_executions_sns_topic_arn`, `report_pdrs_sns_topic_arn`,
      `report_granules_sns_topic_arn`
    - Added variables for report topic ARNs to `process_dead_letter_archive.tf`
    - Added variable for granule report topic ARN to `bulk_operation.tf`
    - Added `pdr_sns_topic_arn` environment variable to
      `sf_event_sqs_to_db_records` lambda TF definition.
    - Added the new function `publishSnsMessageByDataType` in `@cumulus/api` to
      publish SNS messages to the report topics to PDRs, Collections, and
      Executions.
    - Added the following functions in `publishSnsMessageUtils` to handle
      publishing SNS messages for specific data and event types:
      - `publishCollectionUpdateSnsMessage`
      - `publishCollectionCreateSnsMessage`
      - `publishCollectionDeleteSnsMessage`
      - `publishGranuleUpdateSnsMessage`
      - `publishGranuleDeleteSnsMessage`
      - `publishGranuleCreateSnsMessage`
      - `publishExecutionSnsMessage`
      - `publishPdrSnsMessage`
      - `publishGranuleSnsMessageByEventType`
    - Added to `ecs_cluster` IAM policy to include permissions for SNS publish
      for `report_executions_topic` and `report_pdrs_topic`.
  - **CUMULUS-2315**
    - Added `paginateByCumulusId` to `@cumulus/db` `BasePgModel` to allow for paginated
      full-table select queries in support of elasticsearch indexing.
    - Added `getMaxCumulusId` to `@cumulus/db` `BasePgModel` to allow all
      derived table classes to support querying the current max `cumulus_id`.
  - **CUMULUS-2673**
    - Added `ES_HOST` environment variable to `postgres-migration-async-operation`
    Lambda using value of `elasticsearch_hostname` Terraform variable.
    - Added `elasticsearch_security_group_id` to security groups for
      `postgres-migration-async-operation` lambda.
    - Added permission for `DynamoDb:DeleteItem` to
      `postgres-migration-async-operation` lambda.
  - **CUMULUS-2778**
    - Updated default value of `async_operation_image` in
      `tf-modules/cumulus/variables.tf` to `cumuluss/async-operation:41`
    - Added `ES_HOST` environment variable to async operation ECS task
      definition to ensure that async operation tasks write to the correct
      Elasticsearch domain
- **CUMULUS-2642**
  - Reduces the reconcilation report's default maxResponseSize that returns
     the full report rather than an s3 signed url. Reports very close to the
     previous limits were failing to download, so the limit has been lowered to
     ensure all files are handled properly.
- **CUMULUS-2703**
  - Added `@cumulus/api/lambdas/reports/orca-backup-reconciliation-report` to create
    `ORCA Backup` reconciliation report

### Removed

- **CUMULUS-2311** - RDS Migration Epic Phase 2
  - **CUMULUS-2208**
    - Removed trigger for `dbIndexer` Lambda for DynamoDB tables:
      - `<prefix>-AsyncOperationsTable`
      - `<prefix>-CollectionsTable`
      - `<prefix>-ExecutionsTable`
      - `<prefix>-GranulesTable`
      - `<prefix>-PdrsTable`
      - `<prefix>-ProvidersTable`
      - `<prefix>-RulesTable`
  - **CUMULUS-2782**
    - Remove deprecated `@ingest/granule.moveGranuleFiles`
  - **CUMULUS-2770**
    - Removed `waitForModelStatus` from `example/spec/helpers/apiUtils` integration test helpers
  - **CUMULUS-2510**
    - Removed `stream_enabled` and `stream_view_type` from `executions_table` TF
      definition.
    - Removed `aws_lambda_event_source_mapping` TF definition on executions
      DynamoDB table.
    - Removed `stream_enabled` and `stream_view_type` from `collections_table`
      TF definition.
    - Removed `aws_lambda_event_source_mapping` TF definition on collections
      DynamoDB table.
    - Removed lambda `publish_collections` TF resource.
    - Removed `aws_lambda_event_source_mapping` TF definition on granules
    - Removed `stream_enabled` and `stream_view_type` from `pdrs_table` TF
      definition.
    - Removed `aws_lambda_event_source_mapping` TF definition on PDRs
      DynamoDB table.
  - **CUMULUS-2694**
    - Removed `@cumulus/api/models/granules.storeGranulesFromCumulusMessage()` method
  - **CUMULUS-2662**
    - Removed call to `addToLocalES` in POST `/granules` endpoint since it is
      redundant.
    - Removed call to `addToLocalES` in POST and PUT `/executions` endpoints
      since it is redundant.
    - Removed function `addToLocalES` from `es-client` package since it is no
      longer used.
  - **CUMULUS-2771**
    - Removed `_updateGranuleStatus` to update granule to "running" from `@cumulus/api/lib/ingest.reingestGranule`
    and `@cumulus/api/lib/ingest.applyWorkflow`

### Changed

- CVE-2022-2477
  - Update node-forge to 1.3.0 in `@cumulus/common` to address CVE-2022-2477
- **CUMULUS-2311** - RDS Migration Epic Phase 2
  - **CUMULUS_2641**
    - Update API granule schema to set productVolume as a string value
    - Update `@cumulus/message` package to set productVolume as string
      (calculated with `file.size` as a `BigInt`) to match API schema
    - Update `@cumulus/db` granule translation to translate `granule` objects to
      match the updated API schema
  - **CUMULUS-2714**
    - Updated
      - @cumulus/api/lib.writeRecords.writeGranulesFromMessage
      - @cumulus/api/lib.writeRecords.writeGranuleFromApi
      - @cumulus/api/lib.writeRecords.createGranuleFromApi
      - @cumulus/api/lib.writeRecords.updateGranuleFromApi
    - These methods now remove postgres file records that aren't contained in
        the write/update action if such file records exist.  This update
        maintains consistency with the writes to elasticsearch/dynamodb.
  - **CUMULUS-2672**
    - Updated `data-migration2` lambda to migrate Dynamo `granule.files[].type`
      instead of dropping it.
    - Updated `@cumlus/db` `translateApiFiletoPostgresFile` to retain `type`
    - Updated `@cumulus/db` `translatePostgresFileToApiFile` to retain `type`
    - Updated `@cumulus/types.api.file` to add `type` to the typing.
  - **CUMULUS-2315**
    - Update `index-from-database` lambda/ECS task and elasticsearch endpoint to read
      from PostgreSQL database
    - Update `index-from-database` endpoint to add the following configuration
      tuning parameters:
      - postgresResultPageSize -- The number of records to read from each
        postgres table per request.   Default is 1000.
      - postgresConnectionPoolSize -- The max number of connections to allow the
        index function to make to the database.  Default is 10.
      - esRequestConcurrency -- The maximium number of concurrent record
        translation/ES record update requests.   Default is 10.
  - **CUMULUS-2308**
    - Update `/granules/<granule_id>` GET endpoint to return PostgreSQL Granules instead of DynamoDB Granules
    - Update `/granules/<granule_id>` PUT endpoint to use PostgreSQL Granule as source rather than DynamoDB Granule
    - Update `unpublishGranule` (used in /granules PUT) to use PostgreSQL Granule as source rather than DynamoDB Granule
    - Update integration tests to use `waitForApiStatus` instead of `waitForModelStatus`
    - Update Granule ingest to update the Postgres Granule status as well as the DynamoDB Granule status
  - **CUMULUS-2302**
    - Update API collection GET endpoint to read individual provider records from
      PostgreSQL database instead of DynamoDB
    - Update sf-scheduler lambda to utilize API endpoint to get provider record
      from database via Private API lambda
    - Update API granule `reingest` endpoint to read collection from PostgreSQL
      database instead of DynamoDB
    - Update internal-reconciliation report to base report Collection comparison
      on PostgreSQL instead of DynamoDB
    - Moved createGranuleAndFiles `@cumulus/api` unit helper from `./lib` to
      `.test/helpers`
  - **CUMULUS-2208**
    - Moved all `@cumulus/api/es/*` code to new `@cumulus/es-client` package
    - Updated logic for collections API POST/PUT/DELETE to create/update/delete
      records directly in Elasticsearch in parallel with updates to
      DynamoDb/PostgreSQL
    - Updated logic for rules API POST/PUT/DELETE to create/update/delete
      records directly in Elasticsearch in parallel with updates to
      DynamoDb/PostgreSQL
    - Updated logic for providers API POST/PUT/DELETE to create/update/delete
      records directly in  Elasticsearch in parallel with updates to
      DynamoDb/PostgreSQL
    - Updated logic for PDRs API DELETE to delete records directly in
      Elasticsearch in parallel with deletes to DynamoDB/PostgreSQL
    - Updated logic for executions API DELETE to delete records directly in
      Elasticsearch in parallel with deletes to DynamoDB/PostgreSQL
    - Updated logic for granules API DELETE to delete records directly in
      Elasticsearch in parallel with deletes to DynamoDB/PostgreSQL
    - `sfEventSqsToDbRecords` Lambda now writes following data directly to
      Elasticsearch in parallel with writes to DynamoDB/PostgreSQL:
      - executions
      - PDRs
      - granules
    - All async operations are now written directly to Elasticsearch in parallel
      with DynamoDB/PostgreSQL
    - Updated logic for async operation API DELETE to delete records directly in
      Elasticsearch in parallel with deletes to DynamoDB/PostgreSQL
    - Moved:
      - `packages/api/lib/granules.getGranuleProductVolume` ->
      `@cumulus/message/Granules.getGranuleProductVolume`
      - `packages/api/lib/granules.getGranuleTimeToPreprocess`
      -> `@cumulus/message/Granules.getGranuleTimeToPreprocess`
      - `packages/api/lib/granules.getGranuleTimeToArchive` ->
      `@cumulus/message/Granules.getGranuleTimeToArchive`
      - `packages/api/models/Granule.generateGranuleRecord`
      -> `@cumulus/message/Granules.generateGranuleApiRecord`
  - **CUMULUS-2306**
    - Updated API local serve (`api/bin/serve.js`) setup code to add cleanup/executions
    related records
    - Updated @cumulus/db/models/granules-executions to add a delete method in
      support of local cleanup
    - Add spec/helpers/apiUtils/waitForApiStatus integration helper to retry API
      record retrievals on status in lieu of using `waitForModelStatus`
  - **CUMULUS-2303**
    - Update API provider GET endpoint to read individual provider records from
      PostgreSQL database instead of DynamoDB
    - Update sf-scheduler lambda to utilize API endpoint to get provider record
      from database via Private API lambda
  - **CUMULUS-2301**
    - Updated `getAsyncOperation` to read from PostgreSQL database instead of
      DynamoDB.
    - Added `translatePostgresAsyncOperationToApiAsyncOperation` function in
      `@cumulus/db/translate/async-operation`.
    - Updated `translateApiAsyncOperationToPostgresAsyncOperation` function to
      ensure that `output` is properly translated to an object for the
      PostgreSQL record for the following cases of `output` on the incoming API
      record:
      - `record.output` is a JSON stringified object
      - `record.output` is a JSON stringified array
      - `record.output` is a JSON stringified string
      - `record.output` is a string
  - **CUMULUS-2317**
    - Changed reconciliation reports to read file records from PostgreSQL instead of DynamoDB
  - **CUMULUS-2304**
    - Updated API rule GET endpoint to read individual rule records from
      PostgreSQL database instead of DynamoDB
    - Updated internal consumer lambdas for SNS, SQS and Kinesis to read
      rules from PostgreSQL.
  - **CUMULUS-2634**
    - Changed `sfEventSqsToDbRecords` Lambda to use new upsert helpers for executions, granules, and PDRs
    to ensure out-of-order writes are handled correctly when writing to Elasticsearch
  - **CUMULUS-2510**
    - Updated `@cumulus/api/lib/writeRecords/write-execution` to publish SNS
      messages after a successful write to Postgres, DynamoDB, and ES.
    - Updated functions `create` and `upsert` in the `db` model for Executions
      to return an array of objects containing all columns of the created or
      updated records.
    - Updated `@cumulus/api/endpoints/collections` to publish an SNS message
      after a successful collection delete, update (PUT), create (POST).
    - Updated functions `create` and `upsert` in the `db` model for Collections
      to return an array of objects containing all columns for the created or
      updated records.
    - Updated functions `create` and `upsert` in the `db` model for Granules
      to return an array of objects containing all columns for the created or
      updated records.
    - Updated `@cumulus/api/lib/writeRecords/write-granules` to publish SNS
      messages after a successful write to Postgres, DynamoDB, and ES.
    - Updated `@cumulus/api/lib/writeRecords/write-pdr` to publish SNS
      messages after a successful write to Postgres, DynamoDB, and ES.
  - **CUMULUS-2733**
    - Updated `_writeGranuleFiles` function creates an aggregate error which
      contains the workflow error, if any, as well as any error that may occur
      from writing granule files.
  - **CUMULUS-2674**
    - Updated `DELETE` endpoints for the following data types to check that record exists in
      PostgreSQL or Elasticsearch before proceeding with deletion:
      - `provider`
      - `async operations`
      - `collections`
      - `granules`
      - `executions`
      - `PDRs`
      - `rules`
  - **CUMULUS-2294**
    - Updated architecture and deployment documentation to reference RDS
  - **CUMULUS-2642**
    - Inventory and Granule Not Found Reconciliation Reports now compare
      Databse against S3 in on direction only, from Database to S3
      Objects. This means that only files in the database are compared against
      objects found on S3 and the filesInCumulus.onlyInS3 report key will
      always be empty. This significantly decreases the report output size and
      aligns with a users expectations.
    - Updates getFilesAndGranuleInfoQuery to take additional optional
      parameters `collectionIds`, `granuleIds`, and `providers` to allow
      targeting/filtering of the results.

  - **CUMULUS-2694**
    - Updated database write logic in `sfEventSqsToDbRccords` to log message if Cumulus
    workflow message is from pre-RDS deployment but still attempt parallel writing to DynamoDB
    and PostgreSQL
    - Updated database write logic in `sfEventSqsToDbRccords` to throw error if requirements to write execution to PostgreSQL cannot be met
  - **CUMULUS-2660**
    - Updated POST `/executions` endpoint to publish SNS message of created record to executions SNS topic
  - **CUMULUS-2661**
    - Updated PUT `/executions/<arn>` endpoint to publish SNS message of updated record to executions SNS topic
  - **CUMULUS-2765**
    - Updated `updateGranuleStatusToQueued` in `write-granules` to write to
      Elasticsearch and publish SNS message to granules topic.
  - **CUMULUS-2774**
    - Updated `constructGranuleSnsMessage` and `constructCollectionSnsMessage`
      to throw error if `eventType` is invalid or undefined.
  - **CUMULUS-2776**
    - Updated `getTableIndexDetails` in `db-indexer` to use correct
      `deleteFnName` for reconciliation reports.
  - **CUMULUS-2780**
    - Updated bulk granule reingest operation to read granules from PostgreSQL instead of DynamoDB.
  - **CUMULUS-2778**
    - Updated default value of `async_operation_image` in `tf-modules/cumulus/variables.tf` to `cumuluss/async-operation:38`
  - **CUMULUS-2854**
    - Updated rules model to decouple `createRuleTrigger` from `create`.
    - Updated rules POST endpoint to call `rulesModel.createRuleTrigger` directly to create rule trigger.
    - Updated rules PUT endpoints to call `rulesModel.createRuleTrigger` if update fails and reversion needs to occur.

### Fixed

- **CUMULUS-2311** - RDS Migration Epic Phase 2
  - **CUMULUS-2810**
    - Updated @cumulus/db/translate/translatePostgresProviderToApiProvider to
      correctly return provider password and updated tests to prevent
      reintroduction.
  - **CUMULUS-2778**
    - Fixed async operation docker image to correctly update record status in
    Elasticsearch
  - Updated localAPI to set additional env variable, and fixed `GET /executions/status` response
  - **CUMULUS-2877**
    - Ensure database records receive a timestamp when writing granules.

## [v10.1.3] 2022-06-28 [BACKPORT]

### Added

- **CUMULUS-2966**
  - Added extractPath operation and support of nested string replacement to `url_path` in the collection configuration

## [v10.1.2] 2022-03-11

### Added

- **CUMULUS-2859**
  - Update `postgres-db-migration` lambda timeout to default 900 seconds
  - Add `db_migration_lambda_timeout` variable to `data-persistence` module to
    allow this timeout to be user configurable
- **CUMULUS-2868**
  - Added `iam:PassRole` permission to `step_policy` in `tf-modules/ingest/iam.tf`

## [v10.1.1] 2022-03-04

### Migration steps

- Due to a bug in the PUT `/rules/<name>` endpoint, the rule records in PostgreSQL may be
out of sync with records in DynamoDB. In order to bring the records into sync, re-run the
[previously deployed `data-migration1` Lambda](https://nasa.github.io/cumulus/docs/upgrade-notes/upgrade-rds#3-deploy-and-run-data-migration1) with a payload of
`{"forceRulesMigration": true}`:

```shell
aws lambda invoke --function-name $PREFIX-data-migration1 \
  --payload $(echo '{"forceRulesMigration": true}' | base64) $OUTFILE
```

### Added

- **CUMULUS-2841**
  - Add integration test to validate PDR node provider that requires password
    credentials succeeds on ingest

- **CUMULUS-2846**
  - Added `@cumulus/db/translate/rule.translateApiRuleToPostgresRuleRaw` to translate API rule to PostgreSQL rules and
  **keep undefined fields**

### Changed

- **CUMULUS-NONE**
  - Adds logging to ecs/async-operation Docker container that launches async
    tasks on ECS. Sets default async_operation_image_version to 39.

- **CUMULUS-2845**
  - Updated rules model to decouple `createRuleTrigger` from `create`.
  - Updated rules POST endpoint to call `rulesModel.createRuleTrigger` directly to create rule trigger.
  - Updated rules PUT endpoints to call `rulesModel.createRuleTrigger` if update fails and reversion needs to occur.
- **CUMULUS-2846**
  - Updated version of `localstack/localstack` used in local unit testing to `0.11.5`

### Fixed

- Upgraded lodash to version 4.17.21 to fix vulnerability
- **CUMULUS-2845**
  - Fixed bug in POST `/rules` endpoint causing rule records to be created
  inconsistently in DynamoDB and PostgreSQL
- **CUMULUS-2846**
  - Fixed logic for `PUT /rules/<name>` endpoint causing rules to be saved
  inconsistently between DynamoDB and PostgreSQL
- **CUMULUS-2854**
  - Fixed queue granules behavior where the task was not accounting for granules that
  *already* had createdAt set. Workflows downstream in this scenario should no longer
  fail to write their granules due to order-of-db-writes constraints in the database
  update logic.

## [v10.1.0] 2022-02-23

### Added

- **CUMULUS-2775**
  - Added a configurable parameter group for the RDS serverless database cluster deployed by `tf-modules/rds-cluster-tf`. The allowed parameters for the parameter group can be found in the AWS documentation of [allowed parameters for an Aurora PostgreSQL cluster](https://docs.aws.amazon.com/AmazonRDS/latest/AuroraUserGuide/AuroraPostgreSQL.Reference.ParameterGroups.html). By default, the following parameters are specified:
    - `shared_preload_libraries`: `pg_stat_statements,auto_explain`
    - `log_min_duration_statement`: `250`
    - `auto_explain.log_min_duration`: `250`
- **CUMULUS-2781**
  - Add api_config secret to hold API/Private API lambda configuration values
- **CUMULUS-2840**
  - Added an index on `granule_cumulus_id` to the RDS files table.

### Changed

- **CUMULUS-2492**
  - Modify collectionId logic to accomodate trailing underscores in collection short names. e.g. `shortName____`
- **CUMULUS-2847**
  - Move DyanmoDb table name into API keystore and initialize only on lambda cold start
- **CUMULUS-2833**
  - Updates provider model schema titles to display on the dashboard.
- **CUMULUS-2837**
  - Update process-s3-dead-letter-archive to unpack SQS events in addition to
    Cumulus Messages
  - Update process-s3-dead-letter-archive to look up execution status using
    getCumulusMessageFromExecutionEvent (common method with sfEventSqsToDbRecords)
  - Move methods in api/lib/cwSfExecutionEventUtils to
    @cumulus/message/StepFunctions
- **CUMULUS-2775**
  - Changed the `timeout_action` to `ForceApplyCapacityChange` by default for the RDS serverless database cluster `tf-modules/rds-cluster-tf`
- **CUMULUS-2781**
  - Update API lambda to utilize api_config secret for initial environment variables

### Fixed

- **CUMULUS-2853**
  - Move OAUTH_PROVIDER to lambda env variables to address regression in CUMULUS-2781
  - Add logging output to api app router
- Added Cloudwatch permissions to `<prefix>-steprole` in `tf-modules/ingest/iam.tf` to address the
`Error: error creating Step Function State Machine (xxx): AccessDeniedException: 'arn:aws:iam::XXX:role/xxx-steprole' is not authorized to create managed-rule`
error in non-NGAP accounts:
  - `events:PutTargets`
  - `events:PutRule`
  - `events:DescribeRule`

## [v10.0.1] 2022-02-03

### Fixed

- Fixed IAM permissions issue with `<prefix>-postgres-migration-async-operation` Lambda
which prevented it from running a Fargate task for data migration.

## [v10.0.0] 2022-02-01

### Migration steps

- Please read the [documentation on the updates to the granule files schema for our Cumulus workflow tasks and how to upgrade your deployment for compatibility](https://nasa.github.io/cumulus/docs/upgrade-notes/update-task-file-schemas).
- (Optional) Update the `task-config` for all workflows that use the `sync-granule` task to include `workflowStartTime` set to
`{$.cumulus_meta.workflow_start_time}`. See [here](https://github.com/nasa/cumulus/blob/master/example/cumulus-tf/sync_granule_workflow.asl.json#L9) for an example.

### BREAKING CHANGES

- **NDCUM-624**
  - Functions in @cumulus/cmrjs renamed for consistency with `isCMRFilename` and `isCMRFile`
    - `isECHO10File` -> `isECHO10Filename`
    - `isUMMGFile` -> `isUMMGFilename`
    - `isISOFile` -> `isCMRISOFilename`
- **CUMULUS-2388**
  - In order to standardize task messaging formats, please note the updated input, output and config schemas for the following Cumulus workflow tasks:
    - add-missing-file-checksums
    - files-to-granules
    - hyrax-metadata-updates
    - lzards-backup
    - move-granules
    - post-to-cmr
    - sync-granule
    - update-cmr-access-constraints
    - update-granules-cmr-metadata-file-links
  The primary focus of the schema updates was to standardize the format of granules, and
  particularly their files data. The granule `files` object now matches the file schema in the
  Cumulus database and thus also matches the `files` object produced by the API with use cases like
  `applyWorkflow`. This includes removal of `name` and `filename` in favor of `bucket` and `key`,
  removal of certain properties such as `etag` and `duplicate_found` and outputting them as
  separate objects stored in `meta`.
  - Checksum values calculated by `@cumulus/checksum` are now converted to string to standardize
  checksum formatting across the Cumulus library.

### Notable changes

- **CUMULUS-2718**
  - The `sync-granule` task has been updated to support an optional configuration parameter `workflowStartTime`. The output payload of `sync-granule` now includes a `createdAt` time for each granule which is set to the
  provided `workflowStartTime` or falls back to `Date.now()` if not provided. Workflows using
  `sync-granule` may be updated to include this parameter with the value of `{$.cumulus_meta.workflow_start_time}` in the `task_config`.
- Updated version of `@cumulus/cumulus-message-adapter-js` from `2.0.3` to `2.0.4` for
all Cumulus workflow tasks
- **CUMULUS-2783**
  - A bug in the ECS cluster autoscaling configuration has been
resolved. ECS clusters should now correctly autoscale by adding new cluster
instances according to the [policy configuration](https://github.com/nasa/cumulus/blob/master/tf-modules/cumulus/ecs_cluster.tf).
  - Async operations that are started by these endpoints will be run as ECS tasks
  with a launch type of Fargate, not EC2:
    - `POST /deadLetterArchive/recoverCumulusMessages`
    - `POST /elasticsearch/index-from-database`
    - `POST /granules/bulk`
    - `POST /granules/bulkDelete`
    - `POST /granules/bulkReingest`
    - `POST /migrationCounts`
    - `POST /reconciliationReports`
    - `POST /replays`
    - `POST /replays/sqs`

### Added

- Upgraded version of dependencies on `knex` package from `0.95.11` to `0.95.15`
- Added Terraform data sources to `example/cumulus-tf` module to retrieve default VPC and subnets in NGAP accounts
  - Added `vpc_tag_name` variable which defines the tags used to look up a VPC. Defaults to VPC tag name used in NGAP accounts
  - Added `subnets_tag_name` variable which defines the tags used to look up VPC subnets. Defaults to a subnet tag name used in NGAP accounts
- Added Terraform data sources to `example/data-persistence-tf` module to retrieve default VPC and subnets in NGAP accounts
  - Added `vpc_tag_name` variable which defines the tags used to look up a VPC. Defaults to VPC tag name used in NGAP accounts
  - Added `subnets_tag_name` variable which defines the tags used to look up VPC subnets. Defaults to a subnet tag name used in NGAP accounts
- Added Terraform data sources to `example/rds-cluster-tf` module to retrieve default VPC and subnets in NGAP accounts
  - Added `vpc_tag_name` variable which defines the tags used to look up a VPC. Defaults to VPC tag name used in NGAP accounts
  - Added `subnets_tag_name` variable which defines the tags used to look up VPC subnets. Defaults to tag names used in subnets in for NGAP accounts
- **CUMULUS-2299**
  - Added support for SHA checksum types with hyphens (e.g. `SHA-256` vs `SHA256`) to tasks that calculate checksums.
- **CUMULUS-2439**
  - Added CMR search client setting to the CreateReconciliationReport lambda function.
  - Added `cmr_search_client_config` tfvars to the archive and cumulus terraform modules.
  - Updated CreateReconciliationReport lambda to search CMR collections with CMRSearchConceptQueue.
- **CUMULUS-2441**
  - Added support for 'PROD' CMR environment.
- **CUMULUS-2456**
  - Updated api lambdas to query ORCA Private API
  - Updated example/cumulus-tf/orca.tf to the ORCA release v4.0.0-Beta3
- **CUMULUS-2638**
  - Adds documentation to clarify bucket config object use.
- **CUMULUS-2684**
  - Added optional collection level parameter `s3MultipartChunksizeMb` to collection's `meta` field
  - Updated `move-granules` task to take in an optional config parameter s3MultipartChunksizeMb
- **CUMULUS-2747**
  - Updated data management type doc to include additional fields for provider configurations
- **CUMULUS-2773**
  - Added a document to the workflow-tasks docs describing deployment, configuration and usage of the LZARDS backup task.

### Changed

- Made `vpc_id` variable optional for `example/cumulus-tf` module
- Made `vpc_id` and `subnet_ids` variables optional for `example/data-persistence-tf` module
- Made `vpc_id` and `subnets` variables optional for `example/rds-cluster-tf` module
- Changes audit script to handle integration test failure when `USE\_CACHED\_BOOTSTRAP` is disabled.
- Increases wait time for CMR to return online resources in integration tests
- **CUMULUS-1823**
  - Updates to Cumulus rule/provider schemas to improve field titles and descriptions.
- **CUMULUS-2638**
  - Transparent to users, remove typescript type `BucketType`.
- **CUMULUS-2718**
  - Updated config for SyncGranules to support optional `workflowStartTime`
  - Updated SyncGranules to provide `createdAt` on output based on `workflowStartTime` if provided,
  falling back to `Date.now()` if not provided.
  - Updated `task_config` of SyncGranule in example workflows
- **CUMULUS-2735**
  - Updated reconciliation reports to write formatted JSON to S3 to improve readability for
    large reports
  - Updated TEA version from 102 to 121 to address TEA deployment issue with the max size of
    a policy role being exceeded
- **CUMULUS-2743**
  - Updated bamboo Dockerfile to upgrade pip as part of the image creation process
- **CUMULUS-2744**
  - GET executions/status returns associated granules for executions retrieved from the Step Function API
- **CUMULUS-2751**
  - Upgraded all Cumulus (node.js) workflow tasks to use
    `@cumulus/cumulus-message-adapter-js` version `2.0.3`, which includes an
    update cma-js to better expose CMA stderr stream output on lambda timeouts
    as well as minor logging enhancements.
- **CUMULUS-2752**
  - Add new mappings for execution records to prevent dynamic field expansion from exceeding
  Elasticsearch field limits
    - Nested objects under `finalPayload.*` will not dynamically add new fields to mapping
    - Nested objects under `originalPayload.*` will not dynamically add new fields to mapping
    - Nested keys under `tasks` will not dynamically add new fields to mapping
- **CUMULUS-2753**
  - Updated example/cumulus-tf/orca.tf to the latest ORCA release v4.0.0-Beta2 which is compatible with granule.files file schema
  - Updated /orca/recovery to call new lambdas request_status_for_granule and request_status_for_job.
  - Updated orca integration test
- [**PR #2569**](https://github.com/nasa/cumulus/pull/2569)
  - Fixed `TypeError` thrown by `@cumulus/cmrjs/cmr-utils.getGranuleTemporalInfo` when
    a granule's associated UMM-G JSON metadata file does not contain a `ProviderDates`
    element that has a `Type` of either `"Update"` or `"Insert"`.  If neither are
    present, the granule's last update date falls back to the `"Create"` type
    provider date, or `undefined`, if none is present.
- **CUMULUS-2775**
  - Changed `@cumulus/api-client/invokeApi()` to accept a single accepted status code or an array
  of accepted status codes via `expectedStatusCodes`
- [**PR #2611**](https://github.com/nasa/cumulus/pull/2611)
  - Changed `@cumulus/launchpad-auth/LaunchpadToken.requestToken` and `validateToken`
    to use the HTTPS request option `https.pfx` instead of the deprecated `pfx` option
    for providing the certificate.
- **CUMULUS-2836**
  - Updates `cmr-utils/getGranuleTemporalInfo` to search for a SingleDateTime
    element, when beginningDateTime value is not
    found in the metadata file.  The granule's temporal information is
    returned so that both beginningDateTime and endingDateTime are set to the
    discovered singleDateTimeValue.
- **CUMULUS-2756**
  - Updated `_writeGranule()` in `write-granules.js` to catch failed granule writes due to schema validation, log the failure and then attempt to set the status of the granule to `failed` if it already exists to prevent a failure from allowing the granule to get "stuck" in a non-failed status.

### Fixed

- **CUMULUS-2775**
  - Updated `@cumulus/api-client` to not log an error for 201 response from `updateGranule`
- **CUMULUS-2783**
  - Added missing lower bound on scale out policy for ECS cluster to ensure that
  the cluster will autoscale correctly.
- **CUMULUS-2835**
  - Updated `hyrax-metadata-updates` task to support reading the DatasetId from ECHO10 XML, and the EntryTitle from UMM-G JSON; these are both valid alternatives to the shortname and version ID.

## [v9.9.3] 2021-02-17 [BACKPORT]

**Please note** changes in 9.9.3 may not yet be released in future versions, as
this is a backport and patch release on the 9.9.x series of releases. Updates that
are included in the future will have a corresponding CHANGELOG entry in future
releases.

- **CUMULUS-2853**
  - Move OAUTH_PROVIDER to lambda env variables to address regression in 9.9.2/CUMULUS-2275
  - Add logging output to api app router

## [v9.9.2] 2021-02-10 [BACKPORT]

**Please note** changes in 9.9.2 may not yet be released in future versions, as
this is a backport and patch release on the 9.9.x series of releases. Updates that
are included in the future will have a corresponding CHANGELOG entry in future
releases.### Added

- **CUMULUS-2775**
  - Added a configurable parameter group for the RDS serverless database cluster deployed by `tf-modules/rds-cluster-tf`. The allowed parameters for the parameter group can be found in the AWS documentation of [allowed parameters for an Aurora PostgreSQL cluster](https://docs.aws.amazon.com/AmazonRDS/latest/AuroraUserGuide/AuroraPostgreSQL.Reference.ParameterGroups.html). By default, the following parameters are specified:
    - `shared_preload_libraries`: `pg_stat_statements,auto_explain`
    - `log_min_duration_statement`: `250`
    - `auto_explain.log_min_duration`: `250`
- **CUMULUS-2840**
  - Added an index on `granule_cumulus_id` to the RDS files table.

### Changed

- **CUMULUS-2847**
  - Move DyanmoDb table name into API keystore and initialize only on lambda cold start
- **CUMULUS-2781**
  - Add api_config secret to hold API/Private API lambda configuration values
- **CUMULUS-2775**
  - Changed the `timeout_action` to `ForceApplyCapacityChange` by default for the RDS serverless database cluster `tf-modules/rds-cluster-tf`

## [v9.9.1] 2021-02-10 [BACKPORT]

**Please note** changes in 9.9.1 may not yet be released in future versions, as
this is a backport and patch release on the 9.9.x series of releases. Updates that
are included in the future will have a corresponding CHANGELOG entry in future
releases.

### Fixed

- **CUMULUS-2775**
  - Updated `@cumulus/api-client` to not log an error for 201 response from `updateGranule`

### Changed

- Updated version of `@cumulus/cumulus-message-adapter-js` from `2.0.3` to `2.0.4` for
all Cumulus workflow tasks
- **CUMULUS-2775**
  - Changed `@cumulus/api-client/invokeApi()` to accept a single accepted status code or an array
  of accepted status codes via `expectedStatusCodes`
- **CUMULUS-2837**
  - Update process-s3-dead-letter-archive to unpack SQS events in addition to
    Cumulus Messages
  - Update process-s3-dead-letter-archive to look up execution status using
    getCumulusMessageFromExecutionEvent (common method with sfEventSqsToDbRecords)
  - Move methods in api/lib/cwSfExecutionEventUtils to
    @cumulus/message/StepFunctions

## [v9.9.0] 2021-11-03

### Added

- **NDCUM-624**: Add support for ISO metadata files for the `MoveGranules` step
  - Add function `isISOFile` to check if a given file object is an ISO file
  - `granuleToCmrFileObject` and `granulesToCmrFileObjects` now take a
    `filterFunc` argument
    - `filterFunc`'s default value is `isCMRFile`, so the previous behavior is
      maintained if no value is given for this argument
    - `MoveGranules` passes a custom filter function to
      `granulesToCmrFileObjects` to check for `isISOFile` in addition to
      `isCMRFile`, so that metadata from `.iso.xml` files can be used in the
      `urlPathTemplate`
- [**PR #2535**](https://github.com/nasa/cumulus/pull/2535)
  - NSIDC and other cumulus users had desire for returning formatted dates for
    the 'url_path' date extraction utilities. Added 'dateFormat' function as
    an option for extracting and formating the entire date. See
    docs/workflow/workflow-configuration-how-to.md for more information.
- [**PR #2548**](https://github.com/nasa/cumulus/pull/2548)
  - Updated webpack configuration for html-loader v2
- **CUMULUS-2640**
  - Added Elasticsearch client scroll setting to the CreateReconciliationReport lambda function.
  - Added `elasticsearch_client_config` tfvars to the archive and cumulus terraform modules.
- **CUMULUS-2683**
  - Added `default_s3_multipart_chunksize_mb` setting to the `move-granules` lambda function.
  - Added `default_s3_multipart_chunksize_mb` tfvars to the cumulus and ingest terraform modules.
  - Added optional parameter `chunkSize` to `@cumulus/aws-client/S3.moveObject` and
    `@cumulus/aws-client/S3.multipartCopyObject` to set the chunk size of the S3 multipart uploads.
  - Renamed optional parameter `maxChunkSize` to `chunkSize` in
    `@cumulus/aws-client/lib/S3MultipartUploads.createMultipartChunks`.

### Changed

- Upgraded all Cumulus workflow tasks to use `@cumulus/cumulus-message-adapter-js` version `2.0.1`
- **CUMULUS-2725**
  - Updated providers endpoint to return encrypted password
  - Updated providers model to try decrypting credentials before encryption to allow for better handling of updating providers
- **CUMULUS-2734**
  - Updated `@cumulus/api/launchpadSaml.launchpadPublicCertificate` to correctly retrieve
    certificate from launchpad IdP metadata with and without namespace prefix.

## [v9.8.0] 2021-10-19

### Notable changes

- Published new tag [`36` of `cumuluss/async-operation` to Docker Hub](https://hub.docker.com/layers/cumuluss/async-operation/35/images/sha256-cf777a6ef5081cd90a0f9302d45243b6c0a568e6d977c0ee2ccc5a90b12d45d0?context=explore) for compatibility with
upgrades to `knex` package and to address security vulnerabilities.

### Added

- Added `@cumulus/db/createRejectableTransaction()` to handle creating a Knex transaction that **will throw an error** if the transaction rolls back. [As of Knex 0.95+, promise rejection on transaction rollback is no longer the default behavior](https://github.com/knex/knex/blob/master/UPGRADING.md#upgrading-to-version-0950).

- **CUMULUS-2639**
  - Increases logging on reconciliation reports.

- **CUMULUS-2670**
  - Updated `lambda_timeouts` string map variable for `cumulus` module to accept a
  `update_granules_cmr_metadata_file_links_task_timeout` property
- **CUMULUS-2598**
  - Add unit and integration tests to describe queued granules as ignored when
    duplicate handling is 'skip'

### Changed

- Updated `knex` version from 0.23.11 to 0.95.11 to address security vulnerabilities
- Updated default version of async operations Docker image to `cumuluss/async-operation:36`
- **CUMULUS-2590**
  - Granule applyWorkflow, Reingest actions and Bulk operation now update granule status to `queued` when scheduling the granule.
- **CUMULUS-2643**
  - relocates system file `buckets.json` out of the
    `s3://internal-bucket/workflows` directory into
    `s3://internal-bucket/buckets`.


## [v9.7.1] 2021-12-08 [Backport]

Please note changes in 9.7.0 may not yet be released in future versions, as this is a backport and patch release on the 9.7.x series of releases. Updates that are included in the future will have a corresponding CHANGELOG entry in future releases.
Fixed

- **CUMULUS-2751**
  - Update all tasks to update to use cumulus-message-adapter-js version 2.0.4

## [v9.7.0] 2021-10-01

### Notable Changes

- **CUMULUS-2583**
  - The `queue-granules` task now updates granule status to `queued` when a granule is queued. In order to prevent issues with the private API endpoint and Lambda API request and concurrency limits, this functionality runs with limited concurrency, which may increase the task's overall runtime when large numbers of granules are being queued. If you are facing Lambda timeout errors with this task, we recommend converting your `queue-granules` task to an ECS activity. This concurrency is configurable via the task config's `concurrency` value.
- **CUMULUS-2676**
  - The `discover-granules` task has been updated to limit concurrency on checks to identify and skip already ingested granules in order to prevent issues with the private API endpoint and Lambda API request and concurrency limits. This may increase the task's overall runtime when large numbers of granules are discovered. If you are facing Lambda timeout errors with this task, we recommend converting your `discover-granules` task to an ECS activity. This concurrency is configurable via the task config's `concurrency` value.
- Updated memory of `<prefix>-sfEventSqsToDbRecords` Lambda to 1024MB

### Added

- **CUMULUS-2000**
  - Updated `@cumulus/queue-granules` to respect a new config parameter: `preferredQueueBatchSize`. Queue-granules will respect this batchsize as best as it can to batch granules into workflow payloads. As workflows generally rely on information such as collection and provider expected to be shared across all granules in a workflow, queue-granules will break batches up by collection, as well as provider if there is a `provider` field on the granule. This may result in batches that are smaller than the preferred size, but never larger ones. The default value is 1, which preserves current behavior of queueing 1 granule per workflow.
- **CUMULUS-2630**
  - Adds a new workflow `DiscoverGranulesToThrottledQueue` that discovers and writes
    granules to a throttled background queue.  This allows discovery and ingest
    of larger numbers of granules without running into limits with lambda
    concurrency.

### Changed

- **CUMULUS-2720**
  - Updated Core CI scripts to validate CHANGELOG diffs as part of the lint process
- **CUMULUS-2695**
  - Updates the example/cumulus-tf deployment to change
    `archive_api_reserved_concurrency` from 8 to 5 to use fewer reserved lambda
    functions. If you see throttling errors on the `<stack>-apiEndpoints` you
    should increase this value.
  - Updates cumulus-tf/cumulus/variables.tf to change
    `archive_api_reserved_concurrency` from 8 to 15 to prevent throttling on
    the dashboard for default deployments.
- **CUMULUS-2584**
  - Updates `api/endpoints/execution-status.js` `get` method to include associated granules, as
    an array, for the provided execution.
  - Added `getExecutionArnsByGranuleCumulusId` returning a list of executionArns sorted by most recent first,
    for an input Granule Cumulus ID in support of the move of `translatePostgresGranuleToApiGranule` from RDS-Phase2
    feature branch
  - Added `getApiExecutionCumulusIds` returning cumulus IDs for a given list of executions
- **CUMULUS-NONE**
  - Downgrades elasticsearch version in testing container to 5.3 to match AWS version.
  - Update serve.js -> `eraseDynamoTables()`. Changed the call `Promise.all()` to `Promise.allSettled()` to ensure all dynamo records (provider records in particular) are deleted prior to reseeding.

### Fixed

- **CUMULUS-2583**
  - Fixed a race condition where granules set as “queued” were not able to be set as “running” or “completed”

## [v9.6.0] 2021-09-20

### Added

- **CUMULUS-2576**
  - Adds `PUT /granules` API endpoint to update a granule
  - Adds helper `updateGranule` to `@cumulus/api-client/granules`
- **CUMULUS-2606**
  - Adds `POST /granules/{granuleId}/executions` API endpoint to associate an execution with a granule
  - Adds helper `associateExecutionWithGranule` to `@cumulus/api-client/granules`
- **CUMULUS-2583**
  - Adds `queued` as option for granule's `status` field

### Changed

- Moved `ssh2` package from `@cumulus/common` to `@cumulus/sftp-client` and
  upgraded package from `^0.8.7` to `^1.0.0` to address security vulnerability
  issue in previous version.
- **CUMULUS-2583**
  - `QueueGranules` task now updates granule status to `queued` once it is added to the queue.

- **CUMULUS-2617**
  - Use the `Authorization` header for CMR Launchpad authentication instead of the deprecated `Echo-Token` header.

### Fixed

- Added missing permission for `<prefix>_ecs_cluster_instance_role` IAM role (used when running ECS services/tasks)
to allow `kms:Decrypt` on the KMS key used to encrypt provider credentials. Adding this permission fixes the `sync-granule` task when run as an ECS activity in a Step Function, which previously failed trying to decrypt credentials for providers.

- **CUMULUS-2576**
  - Adds default value to granule's timestamp when updating a granule via API.

## [v9.5.0] 2021-09-07

### BREAKING CHANGES

- Removed `logs` record type from mappings from Elasticsearch. This change **should not have**
any adverse impact on existing deployments, even those which still contain `logs` records,
but technically it is a breaking change to the Elasticsearch mappings.
- Changed `@cumulus/api-client/asyncOperations.getAsyncOperation` to return parsed JSON body
of response and not the raw API endpoint response

### Added

- **CUMULUS-2670**
  - Updated core `cumulus` module to take lambda_timeouts string map variable that allows timeouts of ingest tasks to be configurable. Allowed properties for the mapping include:
  - discover_granules_task_timeout
  - discover_pdrs_task_timeout
  - hyrax_metadata_update_tasks_timeout
  - lzards_backup_task_timeout
  - move_granules_task_timeout
  - parse_pdr_task_timeout
  - pdr_status_check_task_timeout
  - post_to_cmr_task_timeout
  - queue_granules_task_timeout
  - queue_pdrs_task_timeout
  - queue_workflow_task_timeout
  - sync_granule_task_timeout
- **CUMULUS-2575**
  - Adds `POST /granules` API endpoint to create a granule
  - Adds helper `createGranule` to `@cumulus/api-client`
- **CUMULUS-2577**
  - Adds `POST /executions` endpoint to create an execution
- **CUMULUS-2578**
  - Adds `PUT /executions` endpoint to update an execution
- **CUMULUS-2592**
  - Adds logging when messages fail to be added to queue
- **CUMULUS-2644**
  - Pulled `delete` method for `granules-executions.ts` implemented as part of CUMULUS-2306
  from the RDS-Phase-2 feature branch in support of CUMULUS-2644.
  - Pulled `erasePostgresTables` method in `serve.js` implemented as part of CUMULUS-2644,
  and CUMULUS-2306 from the RDS-Phase-2 feature branch in support of CUMULUS-2644
  - Added `resetPostgresDb` method to support resetting between integration test suite runs

### Changed

- Updated `processDeadLetterArchive` Lambda to return an object where
`processingSucceededKeys` is an array of the S3 keys for successfully
processed objects and `processingFailedKeys` is an array of S3 keys
for objects that could not be processed
- Updated async operations to handle writing records to the databases
when output of the operation is `undefined`

- **CUMULUS-2644**
  - Moved `migration` directory from the `db-migration-lambda` to the `db` package and
  updated unit test references to migrationDir to be pulled from `@cumulus/db`
  - Updated `@cumulus/api/bin/serveUtils` to write records to PostgreSQL tables

- **CUMULUS-2575**
  - Updates model/granule to allow a granule created from API to not require an
    execution to be associated with it. This is a backwards compatible change
    that will not affect granules created in the normal way.
  - Updates `@cumulus/db/src/model/granules` functions `get` and `exists` to
    enforce parameter checking so that requests include either (granule\_id
    and collection\_cumulus\_id) or (cumulus\_id) to prevent incorrect results.
  - `@cumulus/message/src/Collections.deconstructCollectionId` has been
    modified to throw a descriptive error if the input `collectionId` is
    undefined rather than `TypeError: Cannot read property 'split' of
    undefined`. This function has also been updated to throw descriptive errors
    if an incorrectly formatted collectionId is input.

## [v9.4.1] 2022-02-14 [BACKPORT]

**Please note** changes in 9.4.1 may not yet be released in future versions, as
this is a backport and patch release on the 9.4.x series of releases. Updates that
are included in the future will have a corresponding CHANGELOG entry in future
releases.

- **CUMULUS-2847**
  - Update dynamo configuration to read from S3 instead of System Manager
    Parameter Store
  - Move api configuration initialization outside the lambda handler to
    eliminate unneded S3 calls/require config on cold-start only
  - Moved `ssh2` package from `@cumulus/common` to `@cumulus/sftp-client` and
    upgraded package from `^0.8.7` to `^1.0.0` to address security vulnerability
    issue in previous version.
  - Fixed hyrax task package.json dev dependency
  - Update CNM lambda dependencies for Core tasks
    - cumulus-cnm-response-task: 1.4.4
    - cumulus-cnm-to-granule: 1.5.4
  - Whitelist ssh2 re: https://github.com/advisories/GHSA-652h-xwhf-q4h6

## [v9.4.0] 2021-08-16

### Notable changes

- `@cumulus/sync-granule` task should now properly handle
syncing files from HTTP/HTTPS providers where basic auth is
required and involves a redirect to a different host (e.g.
downloading files protected by Earthdata Login)

### Added

- **CUMULUS-2591**
  - Adds `failedExecutionStepName` to failed execution's jsonb error records.
    This is the name of the Step Function step for the last failed event in the
    execution's event history.
- **CUMULUS-2548**
  - Added `allowed_redirects` field to PostgreSQL `providers` table
  - Added `allowedRedirects` field to DynamoDB `<prefix>-providers` table
  - Added `@cumulus/aws-client/S3.streamS3Upload` to handle uploading the contents
  of a readable stream to S3 and returning a promise
- **CUMULUS-2373**
  - Added `replaySqsMessages` lambda to replay archived incoming SQS
    messages from S3.
  - Added `/replays/sqs` endpoint to trigger an async operation for
    the `replaySqsMessages` lambda.
  - Added unit tests and integration tests for new endpoint and lambda.
  - Added `getS3PrefixForArchivedMessage` to `ingest/sqs` package to get prefix
    for an archived message.
  - Added new `async_operation` type `SQS Replay`.
- **CUMULUS-2460**
  - Adds `POST` /executions/workflows-by-granules for retrieving workflow names common to a set of granules
  - Adds `workflowsByGranules` to `@cumulus/api-client/executions`
- **CUMULUS-2635**
  - Added helper functions:
    - `@cumulus/db/translate/file/translateApiPdrToPostgresPdr`

### Fixed

- **CUMULUS-2548**
  - Fixed `@cumulus/ingest/HttpProviderClient.sync` to
properly handle basic auth when redirecting to a different
host and/or host with a different port
- **CUMULUS-2626**
  - Update [PDR migration](https://github.com/nasa/cumulus/blob/master/lambdas/data-migration2/src/pdrs.ts) to correctly find Executions by a Dynamo PDR's `execution` field
- **CUMULUS-2635**
  - Update `data-migration2` to migrate PDRs before migrating granules.
  - Update `data-migration2` unit tests testing granules migration to reference
    PDR records to better model the DB schema.
  - Update `migratePdrRecord` to use `translateApiPdrToPostgresPdr` function.

### Changed

- **CUMULUS-2373**
  - Updated `getS3KeyForArchivedMessage` in `ingest/sqs` to store SQS messages
    by `queueName`.
- **CUMULUS-2630**
  - Updates the example/cumulus-tf deployment to change
    `archive_api_reserved_concurrency` from 2 to 8 to prevent throttling with
    the dashboard.

## [v9.3.0] 2021-07-26

### BREAKING CHANGES

- All API requests made by `@cumulus/api-client` will now throw an error if the status code
does not match the expected response (200 for most requests and 202 for a few requests that
trigger async operations). Previously the helpers in this package would return the response
regardless of the status code, so you may need to update any code using helpers from this
package to catch or to otherwise handle errors that you may encounter.
- The Cumulus API Lambda function has now been configured with reserved concurrency to ensure
availability in a high-concurrency environment. However, this also caps max concurrency which
may result in throttling errors if trying to reach the Cumulus API multiple times in a short
period. Reserved concurrency can be configured with the `archive_api_reserved_concurrency`
terraform variable on the Cumulus module and increased if you are seeing throttling errors.
The default reserved concurrency value is 8.

### Notable changes

- `cmr_custom_host` variable for `cumulus` module can now be used to configure Cumulus to
  integrate with a custom CMR host name and protocol (e.g.
  `http://custom-cmr-host.com`). Note that you **must** include a protocol
  (`http://` or `https://)  if specifying a value for this variable.
- The cumulus module configuration value`rds_connetion_heartbeat` and it's
  behavior has been replaced by a more robust database connection 'retry'
  solution.   Users can remove this value from their configuration, regardless
  of value.  See the `Changed` section notes on CUMULUS-2528 for more details.

### Added

- Added user doc describing new features related to the Cumulus dead letter archive.
- **CUMULUS-2327**
  - Added reserved concurrency setting to the Cumulus API lambda function.
  - Added relevant tfvars to the archive and cumulus terraform modules.
- **CUMULUS-2460**
  - Adds `POST` /executions/search-by-granules for retrieving executions from a list of granules or granule query
  - Adds `searchExecutionsByGranules` to `@cumulus/api-client/executions`
- **CUMULUS-2475**
  - Adds `GET` endpoint to distribution API
- **CUMULUS-2463**
  - `PUT /granules` reingest action allows a user to override the default execution
    to use by providing an optional `workflowName` or `executionArn` parameter on
    the request body.
  - `PUT /granules/bulkReingest` action allows a user to override the default
    execution/workflow combination to reingest with by providing an optional
    `workflowName` on the request body.
- Adds `workflowName` and `executionArn` params to @cumulus/api-client/reingestGranules
- **CUMULUS-2476**
  - Adds handler for authenticated `HEAD` Distribution requests replicating current behavior of TEA
- **CUMULUS-2478**
  - Implemented [bucket map](https://github.com/asfadmin/thin-egress-app#bucket-mapping).
  - Implemented /locate endpoint
  - Cumulus distribution API checks the file request against bucket map:
    - retrieves the bucket and key from file path
    - determines if the file request is public based on the bucket map rather than the bucket type
    - (EDL only) restricts download from PRIVATE_BUCKETS to users who belong to certain EDL User Groups
    - bucket prefix and object prefix are supported
  - Add 'Bearer token' support as an authorization method
- **CUMULUS-2486**
  - Implemented support for custom headers
  - Added 'Bearer token' support as an authorization method
- **CUMULUS-2487**
  - Added integration test for cumulus distribution API
- **CUMULUS-2569**
  - Created bucket map cache for cumulus distribution API
- **CUMULUS-2568**
  - Add `deletePdr`/PDR deletion functionality to `@cumulus/api-client/pdrs`
  - Add `removeCollectionAndAllDependencies` to integration test helpers
  - Added `example/spec/apiUtils.waitForApiStatus` to wait for a
  record to be returned by the API with a specific value for
  `status`
  - Added `example/spec/discoverUtils.uploadS3GranuleDataForDiscovery` to upload granule data fixtures
  to S3 with a randomized granule ID for `discover-granules` based
  integration tests
  - Added `example/spec/Collections.removeCollectionAndAllDependencies` to remove a collection and
  all dependent objects (e.g. PDRs, granules, executions) from the
  database via the API
  - Added helpers to `@cumulus/api-client`:
    - `pdrs.deletePdr` - Delete a PDR via the API
    - `replays.postKinesisReplays` - Submit a POST request to the `/replays` endpoint for replaying Kinesis messages

- `@cumulus/api-client/granules.getGranuleResponse` to return the raw endpoint response from the GET `/granules/<granuleId>` endpoint

### Changed

- Moved functions from `@cumulus/integration-tests` to `example/spec/helpers/workflowUtils`:
  - `startWorkflowExecution`
  - `startWorkflow`
  - `executeWorkflow`
  - `buildWorkflow`
  - `testWorkflow`
  - `buildAndExecuteWorkflow`
  - `buildAndStartWorkflow`
- `example/spec/helpers/workflowUtils.executeWorkflow` now uses
`waitForApiStatus` to ensure that the execution is `completed` or
`failed` before resolving
- `example/spec/helpers/testUtils.updateAndUploadTestFileToBucket`
now accepts an object of parameters rather than positional
arguments
- Removed PDR from the `payload` in the input payload test fixture for reconciliation report integration tests
- The following integration tests for PDR-based workflows were
updated to use randomized granule IDs:
  - `example/spec/parallel/ingest/ingestFromPdrSpec.js`
  - `example/spec/parallel/ingest/ingestFromPdrWithChildWorkflowMetaSpec.js`
  - `example/spec/parallel/ingest/ingestFromPdrWithExecutionNamePrefixSpec.js`
  - `example/spec/parallel/ingest/ingestPdrWithNodeNameSpec.js`
- Updated the `@cumulus/api-client/CumulusApiClientError` error class to include new properties that can be accessed directly on
the error object:
  - `statusCode` - The HTTP status code of the API response
  - `apiMessage` - The message from the API response
- Added `params.pRetryOptions` parameter to
`@cumulus/api-client/granules.deleteGranule` to control the retry
behavior
- Updated `cmr_custom_host` variable to accept a full protocol and host name
(e.g. `http://cmr-custom-host.com`), whereas it previously only accepted a host name
- **CUMULUS-2482**
  - Switches the default distribution app in the `example/cumulus-tf` deployment to the new Cumulus Distribution
  - TEA is still available by following instructions in `example/README.md`
- **CUMULUS-2463**
  - Increases the duration of allowed backoff times for a successful test from
    0.5 sec to 1 sec.
- **CUMULUS-2528**
  - Removed `rds_connection_heartbeat` as a configuration option from all
    Cumulus terraform modules
  - Removed `dbHeartBeat` as an environmental switch from
    `@cumulus/db.getKnexClient` in favor of more comprehensive general db
    connect retry solution
  - Added new `rds_connection_timing_configuration` string map to allow for
    configuration and tuning of Core's internal database retry/connection
    timeout behaviors.  These values map to connection pool configuration
    values for tarn (https://github.com/vincit/tarn.js/) which Core's database
    module / knex(https://www.npmjs.com/package/knex) use for this purpose:
    - acquireTimeoutMillis
    - createRetryIntervalMillis
    - createTimeoutMillis
    - idleTimeoutMillis
    - reapIntervalMillis
      Connection errors will result in a log line prepended with 'knex failed on
      attempted connection error' and sent from '@cumulus/db/connection'
  - Updated `@cumulus/db` and all terraform mdules to set default retry
    configuration values for the database module to cover existing database
    heartbeat connection failures as well as all other knex/tarn connection
    creation failures.

### Fixed

- Fixed bug where `cmr_custom_host` variable was not properly forwarded into `archive`, `ingest`, and `sqs-message-remover` modules from `cumulus` module
- Fixed bug where `parse-pdr` set a granule's provider to the entire provider record when a `NODE_NAME`
  is present. Expected behavior consistent with other tasks is to set the provider name in that field.
- **CUMULUS-2568**
  - Update reconciliation report integration test to have better cleanup/failure behavior
  - Fixed `@cumulus/api-client/pdrs.getPdr` to request correct endpoint for returning a PDR from the API
- **CUMULUS-2620**
  - Fixed a bug where a granule could be removed from CMR but still be set as
  `published: true` and with a CMR link in the Dynamo/PostgreSQL databases. Now,
  the CMR deletion and the Dynamo/PostgreSQL record updates will all succeed or fail
  together, preventing the database records from being out of sync with CMR.
  - Fixed `@cumulus/api-client/pdrs.getPdr` to request correct
  endpoint for returning a PDR from the API

## [v9.2.2] 2021-08-06 - [BACKPORT]

**Please note** changes in 9.2.2 may not yet be released in future versions, as
this is a backport and patch release on the 9.2.x series of releases. Updates that
are included in the future will have a corresponding CHANGELOG entry in future
releases.

### Added

- **CUMULUS-2635**
  - Added helper functions:
    - `@cumulus/db/translate/file/translateApiPdrToPostgresPdr`

### Fixed

- **CUMULUS-2635**
  - Update `data-migration2` to migrate PDRs before migrating granules.
  - Update `data-migration2` unit tests testing granules migration to reference
    PDR records to better model the DB schema.
  - Update `migratePdrRecord` to use `translateApiPdrToPostgresPdr` function.

## [v9.2.1] 2021-07-29 - [BACKPORT]

### Fixed

- **CUMULUS-2626**
  - Update [PDR migration](https://github.com/nasa/cumulus/blob/master/lambdas/data-migration2/src/pdrs.ts) to correctly find Executions by a Dynamo PDR's `execution` field

## [v9.2.0] 2021-06-22

### Added

- **CUMULUS-2475**
  - Adds `GET` endpoint to distribution API
- **CUMULUS-2476**
  - Adds handler for authenticated `HEAD` Distribution requests replicating current behavior of TEA

### Changed

- **CUMULUS-2482**
  - Switches the default distribution app in the `example/cumulus-tf` deployment to the new Cumulus Distribution
  - TEA is still available by following instructions in `example/README.md`

### Fixed

- **CUMULUS-2520**
  - Fixed error that prevented `/elasticsearch/index-from-database` from starting.
- **CUMULUS-2558**
  - Fixed issue where executions original_payload would not be retained on successful execution

## [v9.1.0] 2021-06-03

### BREAKING CHANGES

- @cumulus/api-client/granules.getGranule now returns the granule record from the GET /granules/<granuleId> endpoint, not the raw endpoint response
- **CUMULUS-2434**
  - To use the updated `update-granules-cmr-metadata-file-links` task, the
    granule  UMM-G metadata should have version 1.6.2 or later, since CMR s3
    link type 'GET DATA VIA DIRECT ACCESS' is not valid until UMM-G version
    [1.6.2](https://cdn.earthdata.nasa.gov/umm/granule/v1.6.2/umm-g-json-schema.json)
- **CUMULUS-2488**
  - Removed all EMS reporting including lambdas, endpoints, params, etc as all
    reporting is now handled through Cloud Metrics
- **CUMULUS-2472**
  - Moved existing `EarthdataLoginClient` to
    `@cumulus/oauth-client/EarthdataLoginClient` and updated all references in
    Cumulus Core.
  - Rename `EarthdataLoginClient` property from `earthdataLoginUrl` to
    `loginUrl for consistency with new OAuth clients. See example in
    [oauth-client
    README](https://github.com/nasa/cumulus/blob/master/packages/oauth-client/README.md)

### Added

- **HYRAX-439** - Corrected README.md according to a new Hyrax URL format.
- **CUMULUS-2354**
  - Adds configuration options to allow `/s3credentials` endpoint to distribute
    same-region read-only tokens based on a user's CMR ACLs.
  - Configures the example deployment to enable this feature.
- **CUMULUS-2442**
  - Adds option to generate cloudfront URL to lzards-backup task. This will require a few new task config options that have been documented in the [task README](https://github.com/nasa/cumulus/blob/master/tasks/lzards-backup/README.md).
- **CUMULUS-2470**
  - Added `/s3credentials` endpoint for distribution API
- **CUMULUS-2471**
  - Add `/s3credentialsREADME` endpoint to distribution API
- **CUMULUS-2473**
  - Updated `tf-modules/cumulus_distribution` module to take earthdata or cognito credentials
  - Configured `example/cumulus-tf/cumulus_distribution.tf` to use CSDAP credentials
- **CUMULUS-2474**
  - Add `S3ObjectStore` to `aws-client`. This class allows for interaction with the S3 object store.
  - Add `object-store` package which contains abstracted object store functions for working with various cloud providers
- **CUMULUS-2477**
  - Added `/`, `/login` and `/logout` endpoints to cumulus distribution api
- **CUMULUS-2479**
  - Adds /version endpoint to distribution API
- **CUMULUS-2497**
  - Created `isISOFile()` to check if a CMR file is a CMR ISO file.
- **CUMULUS-2371**
  - Added helpers to `@cumulus/ingest/sqs`:
    - `archiveSqsMessageToS3` - archives an incoming SQS message to S3
    - `deleteArchivedMessageFromS3` - deletes a processed SQS message from S3
  - Added call to `archiveSqsMessageToS3` to `sqs-message-consumer` which
    archives all incoming SQS messages to S3.
  - Added call to `deleteArchivedMessageFrom` to `sqs-message-remover` which
    deletes archived SQS message from S3 once it has been processed.

### Changed

- **[PR2224](https://github.com/nasa/cumulus/pull/2244)**
- **CUMULUS-2208**
  - Moved all `@cumulus/api/es/*` code to new `@cumulus/es-client` package
- Changed timeout on `sfEventSqsToDbRecords` Lambda to 60 seconds to match
  timeout for Knex library to acquire database connections
- **CUMULUS-2517**
  - Updated postgres-migration-count-tool default concurrency to '1'
- **CUMULUS-2489**
  - Updated docs for Terraform references in FAQs, glossary, and in Deployment sections
- **CUMULUS-2434**
  - Updated `@cumulus/cmrjs` `updateCMRMetadata` and related functions to add
    both HTTPS URLS and S3 URIs to CMR metadata.
  - Updated `update-granules-cmr-metadata-file-links` task to add both HTTPS
    URLs and S3 URIs to the OnlineAccessURLs field of CMR metadata. The task
    configuration parameter `cmrGranuleUrlType` now has default value `both`.
  - To use the updated `update-granules-cmr-metadata-file-links` task, the
    granule UMM-G metadata should have version 1.6.2 or later, since CMR s3 link
    type 'GET DATA VIA DIRECT ACCESS' is not valid until UMM-G version
    [1.6.2](https://cdn.earthdata.nasa.gov/umm/granule/v1.6.2/umm-g-json-schema.json)
- **CUMULUS-2472**
  - Renamed `@cumulus/earthdata-login-client` to more generic
    `@cumulus/oauth-client` as a parent  class for new OAuth clients.
  - Added `@cumulus/oauth-client/CognitoClient` to interface with AWS cognito login service.
- **CUMULUS-2497**
  - Changed the `@cumulus/cmrjs` package:
    - Updated `@cumulus/cmrjs/cmr-utils.getGranuleTemporalInfo()` so it now
      returns temporal info for CMR ISO 19115 SMAP XML files.
    - Updated `@cumulus/cmrjs/cmr-utils.isCmrFilename()` to include
      `isISOFile()`.
- **CUMULUS-2532**
  - Changed integration tests to use `api-client/granules` functions as opposed to granulesApi from `@cumulus/integration-tests`.

### Fixed

- **CUMULUS-2519**
  - Update @cumulus/integration-tests.buildWorkflow to fail if provider/collection API response is not successful
- **CUMULUS-2518**
  - Update sf-event-sqs-to-db-records to not throw if a collection is not
    defined on a payload that has no granules/an empty granule payload object
- **CUMULUS-2512**
  - Updated ingest package S3 provider client to take additional parameter
    `remoteAltBucket` on `download` method to allow for per-file override of
    provider bucket for checksum
  - Updated @cumulus/ingest.fetchTextFile's signature to be parameterized and
    added `remoteAltBucket`to allow for an override of the passed in provider
    bucket for the source file
  - Update "eslint-plugin-import" to be pinned to 2.22.1
- **CUMULUS-2520**
  - Fixed error that prevented `/elasticsearch/index-from-database` from starting.
- **CUMULUS-2532**
  - Fixed integration tests to have granule deletion occur before provider and
    collection deletion in test cleanup.
- **[2231](https://github.com/nasa/cumulus/issues/2231)**
  - Fixes broken relative path links in `docs/README.md`

### Removed

- **CUMULUS-2502**
  - Removed outdated documentation regarding Kibana index patterns for metrics.

## [v9.0.1] 2021-05-07

### Migration Steps

Please review the migration steps for 9.0.0 as this release is only a patch to
correct a failure in our build script and push out corrected release artifacts. The previous migration steps still apply.

### Changed

- Corrected `@cumulus/db` configuration to correctly build package.

## [v9.0.0] 2021-05-03

### Migration steps

- This release of Cumulus enables integration with a PostgreSQL database for archiving Cumulus data. There are several upgrade steps involved, **some of which need to be done before redeploying Cumulus**. See the [documentation on upgrading to the RDS release](https://nasa.github.io/cumulus/docs/upgrade-notes/upgrade-rds).

### BREAKING CHANGES

- **CUMULUS-2185** - RDS Migration Epic
  - **CUMULUS-2191**
    - Removed the following from the `@cumulus/api/models.asyncOperation` class in
      favor of the added `@cumulus/async-operations` module:
      - `start`
      - `startAsyncOperations`
  - **CUMULUS-2187**
    - The `async-operations` endpoint will now omit `output` instead of
      returning `none` when the operation did not return output.
  - **CUMULUS-2309**
    - Removed `@cumulus/api/models/granule.unpublishAndDeleteGranule` in favor
      of `@cumulus/api/lib/granule-remove-from-cmr.unpublishGranule` and
      `@cumulus/api/lib/granule-delete.deleteGranuleAndFiles`.
  - **CUMULUS-2385**
    - Updated `sf-event-sqs-to-db-records` to write a granule's files to
      PostgreSQL only after the workflow has exited the `Running` status.
      Please note that any workflow that uses `sf_sqs_report_task` for
      mid-workflow updates will be impacted.
    - Changed PostgreSQL `file` schema and TypeScript type definition to require
      `bucket` and `key` fields.
    - Updated granule/file write logic to mark a granule's status as "failed"
  - **CUMULUS-2455**
    - API `move granule` endpoint now moves granule files on a per-file basis
    - API `move granule` endpoint on granule file move failure will retain the
      file at it's original location, but continue to move any other granule
      files.
    - Removed the `move` method from the `@cumulus/api/models.granule` class.
      logic is now handled in `@cumulus/api/endpoints/granules` and is
      accessible via the Core API.

### Added

- **CUMULUS-2185** - RDS Migration Epic
  - **CUMULUS-2130**
    - Added postgres-migration-count-tool lambda/ECS task to allow for
      evaluation of database state
    - Added /migrationCounts api endpoint that allows running of the
      postgres-migration-count-tool as an asyncOperation
  - **CUMULUS-2394**
    - Updated PDR and Granule writes to check the step function
      workflow_start_time against the createdAt field for each record to ensure
      old records do not overwrite newer ones for legacy Dynamo and PostgreSQL
      writes
  - **CUMULUS-2188**
    - Added `data-migration2` Lambda to be run after `data-migration1`
    - Added logic to `data-migration2` Lambda for migrating execution records
      from DynamoDB to PostgreSQL
  - **CUMULUS-2191**
    - Added `@cumulus/async-operations` to core packages, exposing
      `startAsyncOperation` which will handle starting an async operation and
      adding an entry to both PostgreSQL and DynamoDb
  - **CUMULUS-2127**
    - Add schema migration for `collections` table
  - **CUMULUS-2129**
    - Added logic to `data-migration1` Lambda for migrating collection records
      from Dynamo to PostgreSQL
  - **CUMULUS-2157**
    - Add schema migration for `providers` table
    - Added logic to `data-migration1` Lambda for migrating provider records
      from Dynamo to PostgreSQL
  - **CUMULUS-2187**
    - Added logic to `data-migration1` Lambda for migrating async operation
      records from Dynamo to PostgreSQL
  - **CUMULUS-2198**
    - Added logic to `data-migration1` Lambda for migrating rule records from
      DynamoDB to PostgreSQL
  - **CUMULUS-2182**
    - Add schema migration for PDRs table
  - **CUMULUS-2230**
    - Add schema migration for `rules` table
  - **CUMULUS-2183**
    - Add schema migration for `asyncOperations` table
  - **CUMULUS-2184**
    - Add schema migration for `executions` table
  - **CUMULUS-2257**
    - Updated PostgreSQL table and column names to snake_case
    - Added `translateApiAsyncOperationToPostgresAsyncOperation` function to `@cumulus/db`
  - **CUMULUS-2186**
    - Added logic to `data-migration2` Lambda for migrating PDR records from
      DynamoDB to PostgreSQL
  - **CUMULUS-2235**
    - Added initial ingest load spec test/utility
  - **CUMULUS-2167**
    - Added logic to `data-migration2` Lambda for migrating Granule records from
      DynamoDB to PostgreSQL and parse Granule records to store File records in
      RDS.
  - **CUMULUS-2367**
    - Added `granules_executions` table to PostgreSQL schema to allow for a
      many-to-many relationship between granules and executions
      - The table refers to granule and execution records using foreign keys
        defined with ON CASCADE DELETE, which means that any time a granule or
        execution record is deleted, all of the records in the
        `granules_executions` table referring to that record will also be
        deleted.
    - Added `upsertGranuleWithExecutionJoinRecord` helper to `@cumulus/db` to
      allow for upserting a granule record and its corresponding
      `granules_execution` record
  - **CUMULUS-2128**
    - Added helper functions:
      - `@cumulus/db/translate/file/translateApiFiletoPostgresFile`
      - `@cumulus/db/translate/file/translateApiGranuletoPostgresGranule`
      - `@cumulus/message/Providers/getMessageProvider`
  - **CUMULUS-2190**
    - Added helper functions:
      - `@cumulus/message/Executions/getMessageExecutionOriginalPayload`
      - `@cumulus/message/Executions/getMessageExecutionFinalPayload`
      - `@cumulus/message/workflows/getMessageWorkflowTasks`
      - `@cumulus/message/workflows/getMessageWorkflowStartTime`
      - `@cumulus/message/workflows/getMessageWorkflowStopTime`
      - `@cumulus/message/workflows/getMessageWorkflowName`
  - **CUMULUS-2192**
    - Added helper functions:
      - `@cumulus/message/PDRs/getMessagePdrRunningExecutions`
      - `@cumulus/message/PDRs/getMessagePdrCompletedExecutions`
      - `@cumulus/message/PDRs/getMessagePdrFailedExecutions`
      - `@cumulus/message/PDRs/getMessagePdrStats`
      - `@cumulus/message/PDRs/getPdrPercentCompletion`
      - `@cumulus/message/workflows/getWorkflowDuration`
  - **CUMULUS-2199**
    - Added `translateApiRuleToPostgresRule` to `@cumulus/db` to translate API
      Rule to conform to Postgres Rule definition.
  - **CUMUlUS-2128**
    - Added "upsert" logic to the `sfEventSqsToDbRecords` Lambda for granule and
      file writes to the core PostgreSQL database
  - **CUMULUS-2199**
    - Updated Rules endpoint to write rules to core PostgreSQL database in
      addition to DynamoDB and to delete rules from the PostgreSQL database in
      addition to DynamoDB.
    - Updated `create` in Rules Model to take in optional `createdAt` parameter
      which sets the value of createdAt if not specified during function call.
  - **CUMULUS-2189**
    - Updated Provider endpoint logic to write providers in parallel to Core
      PostgreSQL database
    - Update integration tests to utilize API calls instead of direct
      api/model/Provider calls
  - **CUMULUS-2191**
    - Updated cumuluss/async-operation task to write async-operations to the
      PostgreSQL database.
  - **CUMULUS-2228**
    - Added logic to the `sfEventSqsToDbRecords` Lambda to write execution, PDR,
      and granule records to the core PostgreSQL database in parallel with
      writes to DynamoDB
  - **CUMUlUS-2190**
    - Added "upsert" logic to the `sfEventSqsToDbRecords` Lambda for PDR writes
      to the core PostgreSQL database
  - **CUMUlUS-2192**
    - Added "upsert" logic to the `sfEventSqsToDbRecords` Lambda for execution
      writes to the core PostgreSQL database
  - **CUMULUS-2187**
    - The `async-operations` endpoint will now omit `output` instead of
      returning `none` when the operation did not return output.
  - **CUMULUS-2167**
    - Change PostgreSQL schema definition for `files` to remove `filename` and
      `name` and only support `file_name`.
    - Change PostgreSQL schema definition for `files` to remove `size` to only
      support `file_size`.
    - Change `PostgresFile` to remove duplicate fields `filename` and `name` and
      rename `size` to `file_size`.
  - **CUMULUS-2266**
    - Change `sf-event-sqs-to-db-records` behavior to discard and not throw an
      error on an out-of-order/delayed message so as not to have it be sent to
      the DLQ.
  - **CUMULUS-2305**
    - Changed `DELETE /pdrs/{pdrname}` API behavior to also delete record from
      PostgreSQL database.
  - **CUMULUS-2309**
    - Changed `DELETE /granules/{granuleName}` API behavior to also delete
      record from PostgreSQL database.
    - Changed `Bulk operation BULK_GRANULE_DELETE` API behavior to also delete
      records from PostgreSQL database.
  - **CUMULUS-2367**
    - Updated `granule_cumulus_id` foreign key to granule in PostgreSQL `files`
      table to use a CASCADE delete, so records in the files table are
      automatically deleted by the database when the corresponding granule is
      deleted.
  - **CUMULUS-2407**
    - Updated data-migration1 and data-migration2 Lambdas to use UPSERT instead
      of UPDATE when migrating dynamoDB records to PostgreSQL.
    - Changed data-migration1 and data-migration2 logic to only update already
      migrated records if the incoming record update has a newer timestamp
  - **CUMULUS-2329**
    - Add `write-db-dlq-records-to-s3` lambda.
    - Add terraform config to automatically write db records DLQ messages to an
      s3 archive on the system bucket.
    - Add unit tests and a component spec test for the above.
  - **CUMULUS-2380**
    - Add `process-dead-letter-archive` lambda to pick up and process dead letters in the S3 system bucket dead letter archive.
    - Add `/deadLetterArchive/recoverCumulusMessages` endpoint to trigger an async operation to leverage this capability on demand.
    - Add unit tests and integration test for all of the above.
  - **CUMULUS-2406**
    - Updated parallel write logic to ensure that updatedAt/updated_at
      timestamps are the same in Dynamo/PG on record write for the following
      data types:
      - async operations
      - granules
      - executions
      - PDRs
  - **CUMULUS-2446**
    - Remove schema validation check against DynamoDB table for collections when
      migrating records from DynamoDB to core PostgreSQL database.
  - **CUMULUS-2447**
    - Changed `translateApiAsyncOperationToPostgresAsyncOperation` to call
      `JSON.stringify` and then `JSON.parse` on output.
  - **CUMULUS-2313**
    - Added `postgres-migration-async-operation` lambda to start an ECS task to
      run a the `data-migration2` lambda.
    - Updated `async_operations` table to include `Data Migration 2` as a new
      `operation_type`.
    - Updated `cumulus-tf/variables.tf` to include `optional_dynamo_tables` that
      will be merged with `dynamo_tables`.
  - **CUMULUS-2451**
    - Added summary type file `packages/db/src/types/summary.ts` with
      `MigrationSummary` and `DataMigration1` and `DataMigration2` types.
    - Updated `data-migration1` and `data-migration2` lambdas to return
      `MigrationSummary` objects.
    - Added logging for every batch of 100 records processed for executions,
      granules and files, and PDRs.
    - Removed `RecordAlreadyMigrated` logs in `data-migration1` and
      `data-migration2`
  - **CUMULUS-2452**
    - Added support for only migrating certain granules by specifying the
      `granuleSearchParams.granuleId` or `granuleSearchParams.collectionId`
      properties in the payload for the
      `<prefix>-postgres-migration-async-operation` Lambda
    - Added support for only running certain migrations for data-migration2 by
      specifying the `migrationsList` property in the payload for the
      `<prefix>-postgres-migration-async-operation` Lambda
  - **CUMULUS-2453**
    - Created `storeErrors` function which stores errors in system bucket.
    - Updated `executions` and `granulesAndFiles` data migrations to call `storeErrors` to store migration errors.
    - Added `system_bucket` variable to `data-migration2`.
  - **CUMULUS-2455**
    - Move granules API endpoint records move updates for migrated granule files
      if writing any of the granule files fails.
  - **CUMULUS-2468**
    - Added support for doing [DynamoDB parallel scanning](https://docs.aws.amazon.com/amazondynamodb/latest/developerguide/Scan.html#Scan.ParallelScan) for `executions` and `granules` migrations to improve performance. The behavior of the parallel scanning and writes can be controlled via the following properties on the event input to the `<prefix>-postgres-migration-async-operation` Lambda:
      - `granuleMigrationParams.parallelScanSegments`: How many segments to divide your granules DynamoDB table into for parallel scanning
      - `granuleMigrationParams.parallelScanLimit`: The maximum number of granule records to evaluate for each parallel scanning segment of the DynamoDB table
      - `granuleMigrationParams.writeConcurrency`: The maximum number of concurrent granule/file writes to perform to the PostgreSQL database across all DynamoDB segments
      - `executionMigrationParams.parallelScanSegments`: How many segments to divide your executions DynamoDB table into for parallel scanning
      - `executionMigrationParams.parallelScanLimit`: The maximum number of execution records to evaluate for each parallel scanning segment of the DynamoDB table
      - `executionMigrationParams.writeConcurrency`: The maximum number of concurrent execution writes to perform to the PostgreSQL database across all DynamoDB segments
  - **CUMULUS-2468** - Added `@cumulus/aws-client/DynamoDb.parallelScan` helper to perform [parallel scanning on DynamoDb tables](https://docs.aws.amazon.com/amazondynamodb/latest/developerguide/Scan.html#Scan.ParallelScan)
  - **CUMULUS-2507**
    - Updated granule record write logic to set granule status to `failed` in both Postgres and DynamoDB if any/all of its files fail to write to the database.

### Deprecated

- **CUMULUS-2185** - RDS Migration Epic
  - **CUMULUS-2455**
    - `@cumulus/ingest/moveGranuleFiles`

## [v8.1.2] 2021-07-29

**Please note** changes in 8.1.2 may not yet be released in future versions, as this
is a backport/patch release on the 8.x series of releases.  Updates that are
included in the future will have a corresponding CHANGELOG entry in future releases.

### Notable changes

- `cmr_custom_host` variable for `cumulus` module can now be used to configure Cumulus to
integrate with a custom CMR host name and protocol (e.g. `http://custom-cmr-host.com`). Note
that you **must** include a protocol (`http://` or `https://`) if specifying a value for this
variable.
- `@cumulus/sync-granule` task should now properly handle
syncing files from HTTP/HTTPS providers where basic auth is
required and involves a redirect to a different host (e.g.
downloading files protected by Earthdata Login)

### Added

- **CUMULUS-2548**
  - Added `allowed_redirects` field to PostgreSQL `providers` table
  - Added `allowedRedirects` field to DynamoDB `<prefix>-providers` table
  - Added `@cumulus/aws-client/S3.streamS3Upload` to handle uploading the contents
  of a readable stream to S3 and returning a promise

### Changed

- Updated `cmr_custom_host` variable to accept a full protocol and host name
(e.g. `http://cmr-custom-host.com`), whereas it previously only accepted a host name

### Fixed

- Fixed bug where `cmr_custom_host` variable was not properly forwarded into `archive`, `ingest`, and `sqs-message-remover` modules from `cumulus` module
- **CUMULUS-2548**
  - Fixed `@cumulus/ingest/HttpProviderClient.sync` to
properly handle basic auth when redirecting to a different
host and/or host with a different port

## [v8.1.1] 2021-04-30 -- Patch Release

**Please note** changes in 8.1.1 may not yet be released in future versions, as this
is a backport/patch release on the 8.x series of releases.  Updates that are
included in the future will have a corresponding CHANGELOG entry in future releases.

### Added

- **CUMULUS-2497**
  - Created `isISOFile()` to check if a CMR file is a CMR ISO file.

### Fixed

- **CUMULUS-2512**
  - Updated ingest package S3 provider client to take additional parameter
    `remoteAltBucket` on `download` method to allow for per-file override of
    provider bucket for checksum
  - Updated @cumulus/ingest.fetchTextFile's signature to be parameterized and
    added `remoteAltBucket`to allow for an override of the passed in provider
    bucket for the source file
  - Update "eslint-plugin-import" to be pinned to 2.22.1

### Changed

- **CUMULUS-2497**
  - Changed the `@cumulus/cmrjs` package:
    - Updated `@cumulus/cmrjs/cmr-utils.getGranuleTemporalInfo()` so it now
      returns temporal info for CMR ISO 19115 SMAP XML files.
    - Updated `@cumulus/cmrjs/cmr-utils.isCmrFilename()` to include
      `isISOFile()`.

- **[2216](https://github.com/nasa/cumulus/issues/2216)**
  - Removed "node-forge", "xml-crypto" from audit whitelist, added "underscore"

## [v8.1.0] 2021-04-29

### Added

- **CUMULUS-2348**
  - The `@cumulus/api` `/granules` and `/granules/{granuleId}` endpoints now take `getRecoveryStatus` parameter
  to include recoveryStatus in result granule(s)
  - The `@cumulus/api-client.granules.getGranule` function takes a `query` parameter which can be used to
  request additional granule information.
  - Published `@cumulus/api@7.2.1-alpha.0` for dashboard testing
- **CUMULUS-2469**
  - Added `tf-modules/cumulus_distribution` module to standup a skeleton
    distribution api

## [v8.0.0] 2021-04-08

### BREAKING CHANGES

- **CUMULUS-2428**
  - Changed `/granules/bulk` to use `queueUrl` property instead of a `queueName` property for setting the queue to use for scheduling bulk granule workflows

### Notable changes

- Bulk granule operations endpoint now supports setting a custom queue for scheduling workflows via the `queueUrl` property in the request body. If provided, this value should be the full URL for an SQS queue.

### Added

- **CUMULUS-2374**
  - Add cookbok entry for queueing PostToCmr step
  - Add example workflow to go with cookbook
- **CUMULUS-2421**
  - Added **experimental** `ecs_include_docker_cleanup_cronjob` boolean variable to the Cumulus module to enable cron job to clean up docker root storage blocks in ECS cluster template for non-`device-mapper` storage drivers. Default value is `false`. This fulfills a specific user support request. This feature is otherwise untested and will remain so until we can iterate with a better, more general-purpose solution. Use of this feature is **NOT** recommended unless you are certain you need it.

- **CUMULUS-1808**
  - Add additional error messaging in `deleteSnsTrigger` to give users more context about where to look to resolve ResourceNotFound error when disabling or deleting a rule.

### Fixed

- **CUMULUS-2281**
  - Changed discover-granules task to write discovered granules directly to
    logger, instead of via environment variable. This fixes a problem where a
    large number of found granules prevents this lambda from running as an
    activity with an E2BIG error.

## [v7.2.0] 2021-03-23

### Added

- **CUMULUS-2346**
  - Added orca API endpoint to `@cumulus/api` to get recovery status
  - Add `CopyToGlacier` step to [example IngestAndPublishGranuleWithOrca workflow](https://github.com/nasa/cumulus/blob/master/example/cumulus-tf/ingest_and_publish_granule_with_orca_workflow.tf)

### Changed

- **HYRAX-357**
  - Format of NGAP OPeNDAP URL changed and by default now is referring to concept id and optionally can include short name and version of collection.
  - `addShortnameAndVersionIdToConceptId` field has been added to the config inputs of the `hyrax-metadata-updates` task

## [v7.1.0] 2021-03-12

### Notable changes

- `sync-granule` task will now properly handle syncing 0 byte files to S3
- SQS/Kinesis rules now support scheduling workflows to a custom queue via the `rule.queueUrl` property. If provided, this value should be the full URL for an SQS queue.

### Added

- `tf-modules/cumulus` module now supports a `cmr_custom_host` variable that can
  be used to set to an arbitrary  host for making CMR requests (e.g.
  `https://custom-cmr-host.com`).
- Added `buckets` variable to `tf-modules/archive`
- **CUMULUS-2345**
  - Deploy ORCA with Cumulus, see `example/cumulus-tf/orca.tf` and `example/cumulus-tf/terraform.tfvars.example`
  - Add `CopyToGlacier` step to [example IngestAndPublishGranule workflow](https://github.com/nasa/cumulus/blob/master/example/cumulus-tf/ingest_and_publish_granule_workflow.asl.json)
- **CUMULUS-2424**
  - Added `childWorkflowMeta` to `queue-pdrs` config. An object passed to this config value will be merged into a child workflow message's `meta` object. For an example of how this can be used, see `example/cumulus-tf/discover_and_queue_pdrs_with_child_workflow_meta_workflow.asl.json`.
- **CUMULUS-2427**
  - Added support for using a custom queue with SQS and Kinesis rules. Whatever queue URL is set on the `rule.queueUrl` property will be used to schedule workflows for that rule. This change allows SQS/Kinesis rules to use [any throttled queues defined for a deployment](https://nasa.github.io/cumulus/docs/data-cookbooks/throttling-queued-executions).

### Fixed

- **CUMULUS-2394**
  - Updated PDR and Granule writes to check the step function `workflow_start_time` against
      the `createdAt` field  for each record to ensure old records do not
      overwrite newer ones

### Changed

- `<prefix>-lambda-api-gateway` IAM role used by API Gateway Lambda now
  supports accessing all buckets defined in your `buckets` variable except
  "internal" buckets
- Updated the default scroll duration used in ESScrollSearch and part of the
  reconciliation report functions as a result of testing and seeing timeouts
  at its current value of 2min.
- **CUMULUS-2355**
  - Added logic to disable `/s3Credentials` endpoint based upon value for
    environment variable `DISABLE_S3_CREDENTIALS`. If set to "true", the
    endpoint will not dispense S3 credentials and instead return a message
    indicating that the endpoint has been disabled.
- **CUMULUS-2397**
  - Updated `/elasticsearch` endpoint's `reindex` function to prevent
    reindexing when source and destination indices are the same.
- **CUMULUS-2420**
  - Updated test function `waitForAsyncOperationStatus` to take a retryObject
    and use exponential backoff.  Increased the total test duration for both
    AsycOperation specs and the ReconciliationReports tests.
  - Updated the default scroll duration used in ESScrollSearch and part of the
    reconciliation report functions as a result of testing and seeing timeouts
    at its current value of 2min.
- **CUMULUS-2427**
  - Removed `queueUrl` from the parameters object for `@cumulus/message/Build.buildQueueMessageFromTemplate`
  - Removed `queueUrl` from the parameters object for `@cumulus/message/Build.buildCumulusMeta`

### Fixed

- Fixed issue in `@cumulus/ingest/S3ProviderClient.sync()` preventing 0 byte files from being synced to S3.

### Removed

- Removed variables from `tf-modules/archive`:
  - `private_buckets`
  - `protected_buckets`
  - `public_buckets`

## [v7.0.0] 2021-02-22

### BREAKING CHANGES

- **CUMULUS-2362** - Endpoints for the logs (/logs) will now throw an error unless Metrics is set up

### Added

- **CUMULUS-2345**
  - Deploy ORCA with Cumulus, see `example/cumulus-tf/orca.tf` and `example/cumulus-tf/terraform.tfvars.example`
  - Add `CopyToGlacier` step to [example IngestAndPublishGranule workflow](https://github.com/nasa/cumulus/blob/master/example/cumulus-tf/ingest_and_publish_granule_workflow.asl.json)
- **CUMULUS-2376**
  - Added `cmrRevisionId` as an optional parameter to `post-to-cmr` that will be used when publishing metadata to CMR.
- **CUMULUS-2412**
  - Adds function `getCollectionsByShortNameAndVersion` to @cumulus/cmrjs that performs a compound query to CMR to retrieve collection information on a list of collections. This replaces a series of calls to the CMR for each collection with a single call on the `/collections` endpoint and should improve performance when CMR return times are increased.

### Changed

- **CUMULUS-2362**
  - Logs endpoints only work with Metrics set up
- **CUMULUS-2376**
  - Updated `publishUMMGJSON2CMR` to take in an optional `revisionId` parameter.
  - Updated `publishUMMGJSON2CMR` to throw an error if optional `revisionId` does not match resulting revision ID.
  - Updated `publishECHO10XML2CMR` to take in an optional `revisionId` parameter.
  - Updated `publishECHO10XML2CMR` to throw an error if optional `revisionId` does not match resulting revision ID.
  - Updated `publish2CMR` to take in optional `cmrRevisionId`.
  - Updated `getWriteHeaders` to take in an optional CMR Revision ID.
  - Updated `ingestGranule` to take in an optional CMR Revision ID to pass to `getWriteHeaders`.
  - Updated `ingestUMMGranule` to take in an optional CMR Revision ID to pass to `getWriteHeaders`.
- **CUMULUS-2350**
  - Updates the examples on the `/s3credentialsREADME`, to include Python and
    JavaScript code demonstrating how to refrsh  the s3credential for
    programatic access.
- **CUMULUS-2383**
  - PostToCMR task will return CMRInternalError when a `500` status is returned from CMR

## [v6.0.0] 2021-02-16

### MIGRATION NOTES

- **CUMULUS-2255** - Cumulus has upgraded its supported version of Terraform
  from **0.12.12** to **0.13.6**. Please see the [instructions to upgrade your
  deployments](https://github.com/nasa/cumulus/blob/master/docs/upgrade-notes/upgrading-tf-version-0.13.6.md).

- **CUMULUS-2350**
  - If the  `/s3credentialsREADME`, does not appear to be working after
    deployment, [manual redeployment](https://docs.aws.amazon.com/apigateway/latest/developerguide/how-to-deploy-api-with-console.html)
    of the API-gateway stage may be necessary to finish the deployment.

### BREAKING CHANGES

- **CUMULUS-2255** - Cumulus has upgraded its supported version of Terraform from **0.12.12** to **0.13.6**.

### Added

- **CUMULUS-2291**
  - Add provider filter to Granule Inventory Report
- **CUMULUS-2300**
  - Added `childWorkflowMeta` to `queue-granules` config. Object passed to this
    value will be merged into a child workflow message's  `meta` object. For an
    example of how this can be used, see
    `example/cumulus-tf/discover_granules_workflow.asl.json`.
- **CUMULUS-2350**
  - Adds an unprotected endpoint, `/s3credentialsREADME`, to the
    s3-credentials-endpoint that displays  information on how to use the
    `/s3credentials` endpoint
- **CUMULUS-2368**
  - Add QueueWorkflow task
- **CUMULUS-2391**
  - Add reportToEms to collections.files file schema
- **CUMULUS-2395**
  - Add Core module parameter `ecs_custom_sg_ids` to Cumulus module to allow for
    custom security group mappings
- **CUMULUS-2402**
  - Officially expose `sftp()` for use in `@cumulus/sftp-client`

### Changed

- **CUMULUS-2323**
  - The sync granules task when used with the s3 provider now uses the
    `source_bucket` key in `granule.files` objects.  If incoming payloads using
    this task have a `source_bucket` value for a file using the s3 provider, the
    task will attempt to sync from the bucket defined in the file's
    `source_bucket` key instead of the `provider`.
    - Updated `S3ProviderClient.sync` to allow for an optional bucket parameter
      in support of the changed behavior.
  - Removed `addBucketToFile` and related code from sync-granules task

- **CUMULUS-2255**
  - Updated Terraform deployment code syntax for compatibility with version 0.13.6
- **CUMULUS-2321**
  - Updated API endpoint GET `/reconciliationReports/{name}` to return the
    presigned s3 URL in addition to report data

### Fixed

- Updated `hyrax-metadata-updates` task so the opendap url has Type 'USE SERVICE API'

- **CUMULUS-2310**
  - Use valid filename for reconciliation report
- **CUMULUS-2351**
  - Inventory report no longer includes the File/Granule relation object in the
    okCountByGranules key of a report.  The information is only included when a
    'Granule Not Found' report is run.

### Removed

- **CUMULUS-2364**
  - Remove the internal Cumulus logging lambda (log2elasticsearch)

## [v5.0.1] 2021-01-27

### Changed

- **CUMULUS-2344**
  - Elasticsearch API now allows you to reindex to an index that already exists
  - If using the Change Index operation and the new index doesn't exist, it will be created
  - Regarding instructions for CUMULUS-2020, you can now do a change index
    operation before a reindex operation. This will
    ensure that new data will end up in the new index while Elasticsearch is reindexing.

- **CUMULUS-2351**
  - Inventory report no longer includes the File/Granule relation object in the okCountByGranules key of a report. The information is only included when a 'Granule Not Found' report is run.

### Removed

- **CUMULUS-2367**
  - Removed `execution_cumulus_id` column from granules RDS schema and data type

## [v5.0.0] 2021-01-12

### BREAKING CHANGES

- **CUMULUS-2020**
  - Elasticsearch data mappings have been updated to improve search and the API
    has been update to reflect those changes. See Migration notes on how to
    update the Elasticsearch mappings.

### Migration notes

- **CUMULUS-2020**
  - Elasticsearch data mappings have been updated to improve search. For
    example, case insensitive searching will now work (e.g. 'MOD' and 'mod' will
    return the same granule results). To use the improved Elasticsearch queries,
    [reindex](https://nasa.github.io/cumulus-api/#reindex) to create a new index
    with the correct types. Then perform a [change
    index](https://nasa.github.io/cumulus-api/#change-index) operation to use
    the new index.
- **CUMULUS-2258**
  - Because the `egress_lambda_log_group` and
    `egress_lambda_log_subscription_filter` resource were removed from the
    `cumulus` module, new definitions for these resources must be added to
    `cumulus-tf/main.tf`. For reference on how to define these resources, see
    [`example/cumulus-tf/thin_egress_app.tf`](https://github.com/nasa/cumulus/blob/master/example/cumulus-tf/thin_egress_app.tf).
  - The `tea_stack_name` variable being passed into the `cumulus` module should be removed
- **CUMULUS-2344**
  - Regarding instructions for CUMULUS-2020, you can now do a change index operation before a reindex operation. This will
    ensure that new data will end up in the new index while Elasticsearch is reindexing.

### BREAKING CHANGES

- **CUMULUS-2020**
  - Elasticsearch data mappings have been updated to improve search and the API has been updated to reflect those changes. See Migration notes on how to update the Elasticsearch mappings.

### Added

- **CUMULUS-2318**
  - Added`async_operation_image` as `cumulus` module variable to allow for override of the async_operation container image.  Users can optionally specify a non-default docker image for use with Core async operations.
- **CUMULUS-2219**
  - Added `lzards-backup` Core task to facilitate making LZARDS backup requests in Cumulus ingest workflows
- **CUMULUS-2092**
  - Add documentation for Granule Not Found Reports
- **HYRAX-320**
  - `@cumulus/hyrax-metadata-updates`Add component URI encoding for entry title id and granule ur to allow for values with special characters in them. For example, EntryTitleId 'Sentinel-6A MF/Jason-CS L2 Advanced Microwave Radiometer (AMR-C) NRT Geophysical Parameters' Now, URLs generated from such values will be encoded correctly and parsable by HyraxInTheCloud
- **CUMULUS-1370**
  - Add documentation for Getting Started section including FAQs
- **CUMULUS-2092**
  - Add documentation for Granule Not Found Reports
- **CUMULUS-2219**
  - Added `lzards-backup` Core task to facilitate making LZARDS backup requests in Cumulus ingest workflows
- **CUMULUS-2280**
  - In local api, retry to create tables if they fail to ensure localstack has had time to start fully.
- **CUMULUS-2290**
  - Add `queryFields` to granule schema, and this allows workflow tasks to add queryable data to granule record. For reference on how to add data to `queryFields` field, see [`example/cumulus-tf/kinesis_trigger_test_workflow.tf`](https://github.com/nasa/cumulus/blob/master/example/cumulus-tf/kinesis_trigger_test_workflow.tf).
- **CUMULUS-2318**
  - Added`async_operation_image` as `cumulus` module variable to allow for override of the async_operation container image.  Users can optionally specify a non-default docker image for use with Core async operations.

### Changed

- **CUMULUS-2020**
  - Updated Elasticsearch mappings to support case-insensitive search
- **CUMULUS-2124**
  - cumulus-rds-tf terraform module now takes engine_version as an input variable.
- **CUMULUS-2279**
  - Changed the formatting of granule CMR links: instead of a link to the `/search/granules.json` endpoint, now it is a direct link to `/search/concepts/conceptid.format`
- **CUMULUS-2296**
  - Improved PDR spec compliance of `parse-pdr` by updating `@cumulus/pvl` to parse fields in a manner more consistent with the PDR ICD, with respect to numbers and dates. Anything not matching the ICD expectations, or incompatible with Javascript parsing, will be parsed as a string instead.
- **CUMULUS-2344**
  - Elasticsearch API now allows you to reindex to an index that already exists
  - If using the Change Index operation and the new index doesn't exist, it will be created

### Removed

- **CUMULUS-2258**
  - Removed `tea_stack_name` variable from `tf-modules/distribution/variables.tf` and `tf-modules/cumulus/variables.tf`
  - Removed `egress_lambda_log_group` and `egress_lambda_log_subscription_filter` resources from `tf-modules/distribution/main.tf`

## [v4.0.0] 2020-11-20

### Migration notes

- Update the name of your `cumulus_message_adapter_lambda_layer_arn` variable for the `cumulus` module to `cumulus_message_adapter_lambda_layer_version_arn`. The value of the variable should remain the same (a layer version ARN of a Lambda layer for the [`cumulus-message-adapter`](https://github.com/nasa/cumulus-message-adapter/).
- **CUMULUS-2138** - Update all workflows using the `MoveGranules` step to add `UpdateGranulesCmrMetadataFileLinksStep`that runs after it. See the example [`IngestAndPublishWorkflow`](https://github.com/nasa/cumulus/blob/master/example/cumulus-tf/ingest_and_publish_granule_workflow.asl.json) for reference.
- **CUMULUS-2251**
  - Because it has been removed from the `cumulus` module, a new resource definition for `egress_api_gateway_log_subscription_filter` must be added to `cumulus-tf/main.tf`. For reference on how to define this resource, see [`example/cumulus-tf/main.tf`](https://github.com/nasa/cumulus/blob/master/example/cumulus-tf/main.tf).

### Added

- **CUMULUS-2248**
  - Updates Integration Tests README to point to new fake provider template.
- **CUMULUS-2239**
  - Add resource declaration to create a VPC endpoint in tea-map-cache module if `deploy_to_ngap` is false.
- **CUMULUS-2063**
  - Adds a new, optional query parameter to the `/collections[&getMMT=true]` and `/collections/active[&getMMT=true]` endpoints. When a user provides a value of `true` for `getMMT` in the query parameters, the endpoint will search CMR and update each collection's results with new key `MMTLink` containing a link to the MMT (Metadata Management Tool) if a CMR collection id is found.
- **CUMULUS-2170**
  - Adds ability to filter granule inventory reports
- **CUMULUS-2211**
  - Adds `granules/bulkReingest` endpoint to `@cumulus/api`
- **CUMULUS-2251**
  - Adds `log_api_gateway_to_cloudwatch` variable to `example/cumulus-tf/variables.tf`.
  - Adds `log_api_gateway_to_cloudwatch` variable to `thin_egress_app` module definition.

### Changed

- **CUMULUS-2216**
  - `/collection` and `/collection/active` endpoints now return collections without granule aggregate statistics by default. The original behavior is preserved and can be found by including a query param of `includeStats=true` on the request to the endpoint.
  - The `es/collections` Collection class takes a new parameter includeStats. It no longer appends granule aggregate statistics to the returned results by default. One must set the new parameter to any non-false value.
- **CUMULUS-2201**
  - Update `dbIndexer` lambda to process requests in serial
  - Fixes ingestPdrWithNodeNameSpec parsePdr provider error
- **CUMULUS-2251**
  - Moves Egress Api Gateway Log Group Filter from `tf-modules/distribution/main.tf` to `example/cumulus-tf/main.tf`

### Fixed

- **CUMULUS-2251**
  - This fixes a deployment error caused by depending on the `thin_egress_app` module output for a resource count.

### Removed

- **CUMULUS-2251**
  - Removes `tea_api_egress_log_group` variable from `tf-modules/distribution/variables.tf` and `tf-modules/cumulus/variables.tf`.

### BREAKING CHANGES

- **CUMULUS-2138** - CMR metadata update behavior has been removed from the `move-granules` task into a
new `update-granules-cmr-metadata-file-links` task.
- **CUMULUS-2216**
  - `/collection` and `/collection/active` endpoints now return collections without granule aggregate statistics by default. The original behavior is preserved and can be found by including a query param of `includeStats=true` on the request to the endpoint.  This is likely to affect the dashboard only but included here for the change of behavior.
- **[1956](https://github.com/nasa/cumulus/issues/1956)**
  - Update the name of the `cumulus_message_adapter_lambda_layer_arn` output from the `cumulus-message-adapter` module to `cumulus_message_adapter_lambda_layer_version_arn`. The output value has changed from being the ARN of the Lambda layer **without a version** to the ARN of the Lambda layer **with a version**.
  - Update the variable name in the `cumulus` and `ingest` modules from `cumulus_message_adapter_lambda_layer_arn` to `cumulus_message_adapter_lambda_layer_version_arn`

## [v3.0.1] 2020-10-21

- **CUMULUS-2203**
  - Update Core tasks to use
    [cumulus-message-adapter-js](https://github.com/nasa/cumulus-message-adapter-js)
    v2.0.0 to resolve memory leak/lambda ENOMEM constant failure issue.   This
    issue caused lambdas to slowly use all memory in the run environment and
    prevented AWS from halting/restarting warmed instances when task code was
    throwing consistent errors under load.

- **CUMULUS-2232**
  - Updated versions for `ajv`, `lodash`, `googleapis`, `archiver`, and
    `@cumulus/aws-client` to remediate vulnerabilities found in SNYK scan.

### Fixed

- **CUMULUS-2233**
  - Fixes /s3credentials bug where the expiration time on the cookie was set to a time that is always expired, so authentication was never being recognized as complete by the API. Consequently, the user would end up in a redirect loop and requests to /s3credentials would never complete successfully. The bug was caused by the fact that the code setting the expiration time for the cookie was expecting a time value in milliseconds, but was receiving the expirationTime from the EarthdataLoginClient in seconds. This bug has been fixed by converting seconds into milliseconds. Unit tests were added to test that the expiration time has been converted to milliseconds and checking that the cookie's expiration time is greater than the current time.

## [v3.0.0] 2020-10-7

### MIGRATION STEPS

- **CUMULUS-2099**
  - All references to `meta.queues` in workflow configuration must be replaced with references to queue URLs from Terraform resources. See the updated [data cookbooks](https://nasa.github.io/cumulus/docs/data-cookbooks/about-cookbooks) or example [Discover Granules workflow configuration](https://github.com/nasa/cumulus/blob/master/example/cumulus-tf/discover_granules_workflow.asl.json).
  - The steps for configuring queued execution throttling have changed. See the [updated documentation](https://nasa.github.io/cumulus/docs/data-cookbooks/throttling-queued-executions).
  - In addition to the configuration for execution throttling, the internal mechanism for tracking executions by queue has changed. As a result, you should **disable any rules or workflows scheduling executions via a throttled queue** before upgrading. Otherwise, you may be at risk of having **twice as many executions** as are configured for the queue while the updated tracking is deployed. You can re-enable these rules/workflows once the upgrade is complete.

- **CUMULUS-2111**
  - **Before you re-deploy your `cumulus-tf` module**, note that the [`thin-egress-app`][thin-egress-app] is no longer deployed by default as part of the `cumulus` module, so you must add the TEA module to your deployment and manually modify your Terraform state **to avoid losing your API gateway and impacting any Cloudfront endpoints pointing to those gateways**. If you don't care about losing your API gateway and impacting Cloudfront endpoints, you can ignore the instructions for manually modifying state.

    1. Add the [`thin-egress-app`][thin-egress-app] module to your `cumulus-tf` deployment as shown in the [Cumulus example deployment](https://github.com/nasa/cumulus/tree/master/example/cumulus-tf/main.tf).

         - Note that the values for `tea_stack_name` variable to the `cumulus` module and the `stack_name` variable to the `thin_egress_app` module **must match**
         - Also, if you are specifying the `stage_name` variable to the `thin_egress_app` module, **the value of the `tea_api_gateway_stage` variable to the `cumulus` module must match it**

    2. **If you want to preserve your existing `thin-egress-app` API gateway and avoid having to update your Cloudfront endpoint for distribution, then you must follow these instructions**: <https://nasa.github.io/cumulus/docs/upgrade-notes/migrate_tea_standalone>. Otherwise, you can re-deploy as usual.

  - If you provide your own custom bucket map to TEA as a standalone module, **you must ensure that your custom bucket map includes mappings for the `protected` and `public` buckets specified in your `cumulus-tf/terraform.tfvars`, otherwise Cumulus may not be able to determine the correct distribution URL for ingested files and you may encounter errors**

- **CUMULUS-2197**
  - EMS resources are now optional, and `ems_deploy` is set to `false` by default, which will delete your EMS resources.
  - If you would like to keep any deployed EMS resources, add the `ems_deploy` variable set to `true` in your `cumulus-tf/terraform.tfvars`

### BREAKING CHANGES

- **CUMULUS-2200**
  - Changes return from 303 redirect to 200 success for `Granule Inventory`'s
    `/reconciliationReport` returns.  The user (dashboard) must read the value
    of `url` from the return to get the s3SignedURL and then download the report.
- **CUMULUS-2099**
  - `meta.queues` has been removed from Cumulus core workflow messages.
  - `@cumulus/sf-sqs-report` workflow task no longer reads the reporting queue URL from `input.meta.queues.reporting` on the incoming event. Instead, it requires that the queue URL be set as the `reporting_queue_url` environment variable on the deployed Lambda.
- **CUMULUS-2111**
  - The deployment of the `thin-egress-app` module has be removed from `tf-modules/distribution`, which is a part of the `tf-modules/cumulus` module. Thus, the `thin-egress-app` module is no longer deployed for you by default. See the migration steps for details about how to add deployment for the `thin-egress-app`.
- **CUMULUS-2141**
  - The `parse-pdr` task has been updated to respect the `NODE_NAME` property in
    a PDR's `FILE_GROUP`. If a `NODE_NAME` is present, the task will query the
    Cumulus API for a provider with that host. If a provider is found, the
    output granule from the task will contain a `provider` property containing
    that provider. If `NODE_NAME` is set but a provider with that host cannot be
    found in the API, or if multiple providers are found with that same host,
    the task will fail.
  - The `queue-granules` task has been updated to expect an optional
    `granule.provider` property on each granule. If present, the granule will be
    enqueued using that provider. If not present, the task's `config.provider`
    will be used instead.
- **CUMULUS-2197**
  - EMS resources are now optional and will not be deployed by default. See migration steps for information
    about how to deploy EMS resources.

#### CODE CHANGES

- The `@cumulus/api-client.providers.getProviders` function now takes a
  `queryStringParameters` parameter which can be used to filter the providers
  which are returned
- The `@cumulus/aws-client/S3.getS3ObjectReadStreamAsync` function has been
  removed. It read the entire S3 object into memory before returning a read
  stream, which could cause Lambdas to run out of memory. Use
  `@cumulus/aws-client/S3.getObjectReadStream` instead.
- The `@cumulus/ingest/util.lookupMimeType` function now returns `undefined`
  rather than `null` if the mime type could not be found.
- The `@cumulus/ingest/lock.removeLock` function now returns `undefined`
- The `@cumulus/ingest/granule.generateMoveFileParams` function now returns
  `source: undefined` and `target :undefined` on the response object if either could not be
  determined. Previously, `null` had been returned.
- The `@cumulus/ingest/recursion.recursion` function must now be imported using
  `const { recursion } = require('@cumulus/ingest/recursion');`
- The `@cumulus/ingest/granule.getRenamedS3File` function has been renamed to
  `listVersionedObjects`
- `@cumulus/common.http` has been removed
- `@cumulus/common/http.download` has been removed

### Added

- **CUMULUS-1855**
  - Fixed SyncGranule task to return an empty granules list when given an empty
    (or absent) granules list on input, rather than throwing an exception
- **CUMULUS-1955**
  - Added `@cumulus/aws-client/S3.getObject` to get an AWS S3 object
  - Added `@cumulus/aws-client/S3.waitForObject` to get an AWS S3 object,
    retrying, if necessary
- **CUMULUS-1961**
  - Adds `startTimestamp` and `endTimestamp` parameters to endpoint
    `reconcilationReports`.  Setting these values will filter the returned
    report to cumulus data that falls within the timestamps. It also causes the
    report to be one directional, meaning cumulus is only reconciled with CMR,
    but not the other direction. The Granules will be filtered by their
    `updatedAt` values. Collections are filtered by the updatedAt time of their
    granules, i.e. Collections with granules that are updatedAt a time between
    the time parameters will be returned in the reconciliation reports.
  - Adds `startTimestamp` and `endTimestamp` parameters to create-reconciliation-reports
    lambda function. If either of these params is passed in with a value that can be
    converted to a date object, the inter-platform comparison between Cumulus and CMR will
    be one way.  That is, collections, granules, and files will be filtered by time for
    those found in Cumulus and only those compared to the CMR holdings. For the moment
    there is not enough information to change the internal consistency check, and S3 vs
    Cumulus comparisons are unchanged by the timestamps.
- **CUMULUS-1962**
  - Adds `location` as parameter to `/reconciliationReports` endpoint. Options are `S3`
    resulting in a S3 vs. Cumulus database search or `CMR` resulting in CMR vs. Cumulus database search.
- **CUMULUS-1963**
  - Adds `granuleId` as input parameter to `/reconcilationReports`
    endpoint. Limits inputs parameters to either `collectionId` or `granuleId`
    and will fail to create the report if both are provided.  Adding granuleId
    will find collections in Cumulus by granuleId and compare those one way
    with those in CMR.
  - `/reconciliationReports` now validates any input json before starting the
    async operation and the lambda handler no longer validates input
    parameters.
- **CUMULUS-1964**
  - Reports can now be filtered on provider
- **CUMULUS-1965**
  - Adds `collectionId` parameter to the `/reconcilationReports`
    endpoint. Setting this value will limit the scope of the reconcilation
    report to only the input collectionId when comparing Cumulus and
    CMR. `collectionId` is provided an array of strings e.g. `[shortname___version, shortname2___version2]`
- **CUMULUS-2107**
  - Added a new task, `update-cmr-access-constraints`, that will set access constraints in CMR Metadata.
    Currently supports UMMG-JSON and Echo10XML, where it will configure `AccessConstraints` and
    `RestrictionFlag/RestrictionComment`, respectively.
  - Added an operator doc on how to configure and run the access constraint update workflow, which will update the metadata using the new task, and then publish the updated metadata to CMR.
  - Added an operator doc on bulk operations.
- **CUMULUS-2111**
  - Added variables to `cumulus` module:
    - `tea_api_egress_log_group`
    - `tea_external_api_endpoint`
    - `tea_internal_api_endpoint`
    - `tea_rest_api_id`
    - `tea_rest_api_root_resource_id`
    - `tea_stack_name`
  - Added variables to `distribution` module:
    - `tea_api_egress_log_group`
    - `tea_external_api_endpoint`
    - `tea_internal_api_endpoint`
    - `tea_rest_api_id`
    - `tea_rest_api_root_resource_id`
    - `tea_stack_name`
- **CUMULUS-2112**
  - Added `@cumulus/api/lambdas/internal-reconciliation-report`, so create-reconciliation-report
    lambda can create `Internal` reconciliation report
- **CUMULUS-2116**
  - Added `@cumulus/api/models/granule.unpublishAndDeleteGranule` which
  unpublishes a granule from CMR and deletes it from Cumulus, but does not
  update the record to `published: false` before deletion
- **CUMULUS-2113**
  - Added Granule not found report to reports endpoint
  - Update reports to return breakdown by Granule of files both in DynamoDB and S3
- **CUMULUS-2123**
  - Added `cumulus-rds-tf` DB cluster module to `tf-modules` that adds a
    serverless RDS Aurora/PostgreSQL database cluster to meet the PostgreSQL
    requirements for future releases.
  - Updated the default Cumulus module to take the following new required variables:
    - rds_user_access_secret_arn:
      AWS Secrets Manager secret ARN containing a JSON string of DB credentials
      (containing at least host, password, port as keys)
    - rds_security_group:
      RDS Security Group that provides connection access to the RDS cluster
  - Updated API lambdas and default ECS cluster to add them to the
    `rds_security_group` for database access
- **CUMULUS-2126**
  - The collections endpoint now writes to the RDS database
- **CUMULUS-2127**
  - Added migration to create collections relation for RDS database
- **CUMULUS-2129**
  - Added `data-migration1` Terraform module and Lambda to migrate data from Dynamo to RDS
    - Added support to Lambda for migrating collections data from Dynamo to RDS
- **CUMULUS-2155**
  - Added `rds_connection_heartbeat` to `cumulus` and `data-migration` tf
    modules.  If set to true, this diagnostic variable instructs Core's database
    code to fire off a connection 'heartbeat' query and log the timing/results
    for diagnostic purposes, and retry certain connection timeouts once.
    This option is disabled by default
- **CUMULUS-2156**
  - Support array inputs parameters for `Internal` reconciliation report
- **CUMULUS-2157**
  - Added support to `data-migration1` Lambda for migrating providers data from Dynamo to RDS
    - The migration process for providers will convert any credentials that are stored unencrypted or encrypted with an S3 keypair provider to be encrypted with a KMS key instead
- **CUMULUS-2161**
  - Rules now support an `executionNamePrefix` property. If set, any executions
    triggered as a result of that rule will use that prefix in the name of the
    execution.
  - The `QueueGranules` task now supports an `executionNamePrefix` property. Any
    executions queued by that task will use that prefix in the name of the
    execution. See the
    [example workflow](./example/cumulus-tf/discover_granules_with_execution_name_prefix_workflow.asl.json)
    for usage.
  - The `QueuePdrs` task now supports an `executionNamePrefix` config property.
    Any executions queued by that task will use that prefix in the name of the
    execution. See the
    [example workflow](./example/cumulus-tf/discover_and_queue_pdrs_with_execution_name_prefix_workflow.asl.json)
    for usage.
- **CUMULUS-2162**
  - Adds new report type to `/reconciliationReport` endpoint.  The new report
    is `Granule Inventory`. This report is a CSV file of all the granules in
    the Cumulus DB. This report will eventually replace the existing
    `granules-csv` endpoint which has been deprecated.
- **CUMULUS-2197**
  - Added `ems_deploy` variable to the `cumulus` module. This is set to false by default, except
    for our example deployment, where it is needed for integration tests.

### Changed

- Upgraded version of [TEA](https://github.com/asfadmin/thin-egress-app/) deployed with Cumulus to build 88.
- **CUMULUS-2107**
  - Updated the `applyWorkflow` functionality on the granules endpoint to take a `meta` property to pass into the workflow message.
  - Updated the `BULK_GRANULE` functionality on the granules endpoint to support the above `applyWorkflow` change.
- **CUMULUS-2111**
  - Changed `distribution_api_gateway_stage` variable for `cumulus` module to `tea_api_gateway_stage`
  - Changed `api_gateway_stage` variable for `distribution` module to `tea_api_gateway_stage`
- **CUMULUS-2224**
  - Updated `/reconciliationReport`'s file reconciliation to include `"EXTENDED METADATA"` as a valid CMR relatedUrls Type.

### Fixed

- **CUMULUS-2168**
  - Fixed issue where large number of documents (generally logs) in the
    `cumulus` elasticsearch index results in the collection granule stats
    queries failing for the collections list api endpoint
- **CUMULUS-1955**
  - Due to AWS's eventual consistency model, it was possible for PostToCMR to
    publish an earlier version of a CMR metadata file, rather than the latest
    version created in a workflow.  This fix guarantees that the latest version
    is published, as expected.
- **CUMULUS-1961**
  - Fixed `activeCollections` query only returning 10 results
- **CUMULUS-2201**
  - Fix Reconciliation Report integration test failures by waiting for collections appear
    in es list and ingesting a fake granule xml file to CMR
- **CUMULUS-2015**
  - Reduced concurrency of `QueueGranules` task. That task now has a
    `config.concurrency` option that defaults to `3`.
- **CUMULUS-2116**
  - Fixed a race condition with bulk granule delete causing deleted granules to still appear in Elasticsearch. Granules removed via bulk delete should now be removed from Elasticsearch.
- **CUMULUS-2163**
  - Remove the `public-read` ACL from the `move-granules` task
- **CUMULUS-2164**
  - Fix issue where `cumulus` index is recreated and attached to an alias if it has been previously deleted
- **CUMULUS-2195**
  - Fixed issue with redirect from `/token` not working when using a Cloudfront endpoint to access the Cumulus API with Launchpad authentication enabled. The redirect should now work properly whether you are using a plain API gateway URL or a Cloudfront endpoint pointing at an API gateway URL.
- **CUMULUS-2200**
  - Fixed issue where __in and __not queries were stripping spaces from values

### Deprecated

- **CUMULUS-1955**
  - `@cumulus/aws-client/S3.getS3Object()`
  - `@cumulus/message/Queue.getQueueNameByUrl()`
  - `@cumulus/message/Queue.getQueueName()`
- **CUMULUS-2162**
  - `@cumulus/api/endpoints/granules-csv/list()`

### Removed

- **CUMULUS-2111**
  - Removed `distribution_url` and `distribution_redirect_uri` outputs from the `cumulus` module
  - Removed variables from the `cumulus` module:
    - `distribution_url`
    - `log_api_gateway_to_cloudwatch`
    - `thin_egress_cookie_domain`
    - `thin_egress_domain_cert_arn`
    - `thin_egress_download_role_in_region_arn`
    - `thin_egress_jwt_algo`
    - `thin_egress_jwt_secret_name`
    - `thin_egress_lambda_code_dependency_archive_key`
    - `thin_egress_stack_name`
  - Removed outputs from the `distribution` module:
    - `distribution_url`
    - `internal_tea_api`
    - `rest_api_id`
    - `thin_egress_app_redirect_uri`
  - Removed variables from the `distribution` module:
    - `bucket_map_key`
    - `distribution_url`
    - `log_api_gateway_to_cloudwatch`
    - `thin_egress_cookie_domain`
    - `thin_egress_domain_cert_arn`
    - `thin_egress_download_role_in_region_arn`
    - `thin_egress_jwt_algo`
    - `thin_egress_jwt_secret_name`
    - `thin_egress_lambda_code_dependency_archive_key`
- **CUMULUS-2157**
  - Removed `providerSecretsMigration` and `verifyProviderSecretsMigration` lambdas
- Removed deprecated `@cumulus/sf-sns-report` task
- Removed code:
  - `@cumulus/aws-client/S3.calculateS3ObjectChecksum`
  - `@cumulus/aws-client/S3.getS3ObjectReadStream`
  - `@cumulus/cmrjs.getFullMetadata`
  - `@cumulus/cmrjs.getMetadata`
  - `@cumulus/common/util.isNil`
  - `@cumulus/common/util.isNull`
  - `@cumulus/common/util.isUndefined`
  - `@cumulus/common/util.lookupMimeType`
  - `@cumulus/common/util.mkdtempSync`
  - `@cumulus/common/util.negate`
  - `@cumulus/common/util.noop`
  - `@cumulus/common/util.omit`
  - `@cumulus/common/util.renameProperty`
  - `@cumulus/common/util.sleep`
  - `@cumulus/common/util.thread`
  - `@cumulus/ingest/granule.copyGranuleFile`
  - `@cumulus/ingest/granule.moveGranuleFile`
  - `@cumulus/integration-tests/api/rules.deleteRule`
  - `@cumulus/integration-tests/api/rules.getRule`
  - `@cumulus/integration-tests/api/rules.listRules`
  - `@cumulus/integration-tests/api/rules.postRule`
  - `@cumulus/integration-tests/api/rules.rerunRule`
  - `@cumulus/integration-tests/api/rules.updateRule`
  - `@cumulus/integration-tests/sfnStep.parseStepMessage`
  - `@cumulus/message/Queue.getQueueName`
  - `@cumulus/message/Queue.getQueueNameByUrl`

## v2.0.2+ Backport releases

Release v2.0.1 was the last release on the 2.0.x release series.

Changes after this version on the 2.0.x release series are limited
security/requested feature patches and will not be ported forward to future
releases unless there is a corresponding CHANGELOG entry.

For up-to-date CHANGELOG for the maintenance release branch see
[CHANGELOG.md](https://github.com/nasa/cumulus/blob/release-2.0.x/CHANGELOG.md)
from the 2.0.x branch.

For the most recent release information for the maintenance branch please see
the [release page](https://github.com/nasa/cumulus/releases)

## [v2.0.7] 2020-10-1 - [BACKPORT]

### Fixed

- CVE-2020-7720
  - Updated common `node-forge` dependency to 0.10.0 to address CVE finding

### [v2.0.6] 2020-09-25 - [BACKPORT]

### Fixed

- **CUMULUS-2168**
  - Fixed issue where large number of documents (generally logs) in the
    `cumulus` elasticsearch index results in the collection granule stats
    queries failing for the collections list api endpoint

### [v2.0.5] 2020-09-15 - [BACKPORT]

#### Added

- Added `thin_egress_stack_name` variable to `cumulus` and `distribution` Terraform modules to allow overriding the default Cloudformation stack name used for the `thin-egress-app`. **Please note that if you change/set this value for an existing deployment, it will destroy and re-create your API gateway for the `thin-egress-app`.**

#### Fixed

- Fix collection list queries. Removed fixes to collection stats, which break queries for a large number of granules.

### [v2.0.4] 2020-09-08 - [BACKPORT]

#### Changed

- Upgraded version of [TEA](https://github.com/asfadmin/thin-egress-app/) deployed with Cumulus to build 88.

### [v2.0.3] 2020-09-02 - [BACKPORT]

#### Fixed

- **CUMULUS-1961**
  - Fixed `activeCollections` query only returning 10 results

- **CUMULUS-2039**
  - Fix issue causing SyncGranules task to run out of memory on large granules

#### CODE CHANGES

- The `@cumulus/aws-client/S3.getS3ObjectReadStreamAsync` function has been
  removed. It read the entire S3 object into memory before returning a read
  stream, which could cause Lambdas to run out of memory. Use
  `@cumulus/aws-client/S3.getObjectReadStream` instead.

### [v2.0.2] 2020-08-17 - [BACKPORT]

#### CODE CHANGES

- The `@cumulus/ingest/util.lookupMimeType` function now returns `undefined`
  rather than `null` if the mime type could not be found.
- The `@cumulus/ingest/lock.removeLock` function now returns `undefined`

#### Added

- **CUMULUS-2116**
  - Added `@cumulus/api/models/granule.unpublishAndDeleteGranule` which
  unpublishes a granule from CMR and deletes it from Cumulus, but does not
  update the record to `published: false` before deletion

### Fixed

- **CUMULUS-2116**
  - Fixed a race condition with bulk granule delete causing deleted granules to still appear in Elasticsearch. Granules removed via bulk delete should now be removed from Elasticsearch.

## [v2.0.1] 2020-07-28

### Added

- **CUMULUS-1886**
  - Added `multiple sort keys` support to `@cumulus/api`
- **CUMULUS-2099**
  - `@cumulus/message/Queue.getQueueUrl` to get the queue URL specified in a Cumulus workflow message, if any.

### Fixed

- **[PR 1790](https://github.com/nasa/cumulus/pull/1790)**
  - Fixed bug with request headers in `@cumulus/launchpad-auth` causing Launchpad token requests to fail

## [v2.0.0] 2020-07-23

### BREAKING CHANGES

- Changes to the `@cumulus/api-client` package
  - The `CumulusApiClientError` class must now be imported using
    `const { CumulusApiClientError } = require('@cumulus/api-client/CumulusApiClientError')`
- The `@cumulus/sftp-client/SftpClient` class must now be imported using
  `const { SftpClient } = require('@cumulus/sftp-client');`
- Instances of `@cumulus/ingest/SftpProviderClient` no longer implicitly connect
  when `download`, `list`, or `sync` are called. You must call `connect` on the
  provider client before issuing one of those calls. Failure to do so will
  result in a "Client not connected" exception being thrown.
- Instances of `@cumulus/ingest/SftpProviderClient` no longer implicitly
  disconnect from the SFTP server when `list` is called.
- Instances of `@cumulus/sftp-client/SftpClient` must now be explicitly closed
  by calling `.end()`
- Instances of `@cumulus/sftp-client/SftpClient` no longer implicitly connect to
  the server when `download`, `unlink`, `syncToS3`, `syncFromS3`, and `list` are
  called. You must explicitly call `connect` before calling one of those
  methods.
- Changes to the `@cumulus/common` package
  - `cloudwatch-event.getSfEventMessageObject()` now returns `undefined` if the
    message could not be found or could not be parsed. It previously returned
    `null`.
  - `S3KeyPairProvider.decrypt()` now throws an exception if the bucket
    containing the key cannot be determined.
  - `S3KeyPairProvider.decrypt()` now throws an exception if the stack cannot be
    determined.
  - `S3KeyPairProvider.encrypt()` now throws an exception if the bucket
    containing the key cannot be determined.
  - `S3KeyPairProvider.encrypt()` now throws an exception if the stack cannot be
    determined.
  - `sns-event.getSnsEventMessageObject()` now returns `undefined` if it could
    not be parsed. It previously returned `null`.
  - The `aws` module has been removed.
  - The `BucketsConfig.buckets` property is now read-only and private
  - The `test-utils.validateConfig()` function now resolves to `undefined`
    rather than `true`.
  - The `test-utils.validateInput()` function now resolves to `undefined` rather
    than `true`.
  - The `test-utils.validateOutput()` function now resolves to `undefined`
    rather than `true`.
  - The static `S3KeyPairProvider.retrieveKey()` function has been removed.
- Changes to the `@cumulus/cmrjs` package
  - `@cumulus/cmrjs.constructOnlineAccessUrl()` and
    `@cumulus/cmrjs/cmr-utils.constructOnlineAccessUrl()` previously took a
    `buckets` parameter, which was an instance of
    `@cumulus/common/BucketsConfig`. They now take a `bucketTypes` parameter,
    which is a simple object mapping bucket names to bucket types. Example:
    `{ 'private-1': 'private', 'public-1': 'public' }`
  - `@cumulus/cmrjs.reconcileCMRMetadata()` and
    `@cumulus/cmrjs/cmr-utils.reconcileCMRMetadata()` now take a **required**
    `bucketTypes` parameter, which is a simple object mapping bucket names to
    bucket types. Example: `{ 'private-1': 'private', 'public-1': 'public' }`
  - `@cumulus/cmrjs.updateCMRMetadata()` and
    `@cumulus/cmrjs/cmr-utils.updateCMRMetadata()` previously took an optional
    `inBuckets` parameter, which was an instance of
    `@cumulus/common/BucketsConfig`. They now take a **required** `bucketTypes`
    parameter, which is a simple object mapping bucket names to bucket types.
    Example: `{ 'private-1': 'private', 'public-1': 'public' }`
- The minimum supported version of all published Cumulus packages is now Node
  12.18.0
  - Tasks using the `cumuluss/cumulus-ecs-task` Docker image must be updated to
    `cumuluss/cumulus-ecs-task:1.7.0`. This can be done by updating the `image`
    property of any tasks defined using the `cumulus_ecs_service` Terraform
    module.
- Changes to `@cumulus/aws-client/S3`
  - The signature of the `getObjectSize` function has changed. It now takes a
    params object with three properties:
    - **s3**: an instance of an AWS.S3 object
    - **bucket**
    - **key**
  - The `getObjectSize` function will no longer retry if the object does not
    exist
- **CUMULUS-1861**
  - `@cumulus/message/Collections.getCollectionIdFromMessage` now throws a
    `CumulusMessageError` if `collectionName` and `collectionVersion` are missing
    from `meta.collection`.   Previously this method would return
    `'undefined___undefined'` instead
  - `@cumulus/integration-tests/addCollections` now returns an array of collections that
    were added rather than the count of added collections
- **CUMULUS-1930**
  - The `@cumulus/common/util.uuid()` function has been removed
- **CUMULUS-1955**
  - `@cumulus/aws-client/S3.multipartCopyObject` now returns an object with the
    AWS `etag` of the destination object
  - `@cumulus/ingest/S3ProviderClient.list` now sets a file object's `path`
    property to `undefined` instead of `null` when the file is at the top level
    of its bucket
  - The `sync` methods of the following classes in the `@cumulus/ingest` package
    now return an object with the AWS `s3uri` and `etag` of the destination file
    (they previously returned only a string representing the S3 URI)
    - `FtpProviderClient`
    - `HttpProviderClient`
    - `S3ProviderClient`
    - `SftpProviderClient`
- **CUMULUS-1958**
  - The following methods exported from `@cumulus/cmr-js/cmr-utils` were made
    async, and added distributionBucketMap as a parameter:
    - constructOnlineAccessUrl
    - generateFileUrl
    - reconcileCMRMetadata
    - updateCMRMetadata
- **CUMULUS-1969**
  - The `DiscoverPdrs` task now expects `provider_path` to be provided at
    `event.config.provider_path`, not `event.config.collection.provider_path`
  - `event.config.provider_path` is now a required parameter of the
    `DiscoverPdrs` task
  - `event.config.collection` is no longer a parameter to the `DiscoverPdrs`
    task
  - Collections no longer support the `provider_path` property. The tasks that
    relied on that property are now referencing `config.meta.provider_path`.
    Workflows should be updated accordingly.
- **CUMULUS-1977**
  - Moved bulk granule deletion endpoint from `/bulkDelete` to
    `/granules/bulkDelete`
- **CUMULUS-1991**
  - Updated CMR metadata generation to use "Download file.hdf" (where `file.hdf` is the filename of the given resource) as the resource description instead of "File to download"
  - CMR metadata updates now respect changes to resource descriptions (previously only changes to resource URLs were respected)

### MIGRATION STEPS

- Due to an issue with the AWS API Gateway and how the Thin Egress App Cloudformation template applies updates, you may need to redeploy your
  `thin-egress-app-EgressGateway` manually as a one time migration step.    If your deployment fails with an
  error similar to:

  ```bash
  Error: Lambda function (<stack>-tf-TeaCache) returned error: ({"errorType":"HTTPError","errorMessage":"Response code 404 (Not Found)"})
  ```

  Then follow the [AWS
  instructions](https://docs.aws.amazon.com/apigateway/latest/developerguide/how-to-deploy-api-with-console.html)
  to `Redeploy a REST API to a stage` for your egress API and re-run `terraform
  apply`.

### Added

- **CUMULUS-2081**
  - Add Integrator Guide section for onboarding
  - Add helpful tips documentation

- **CUMULUS-1902**
  - Add Common Use Cases section under Operator Docs

- **CUMULUS-2058**
  - Added `lambda_processing_role_name` as an output from the `cumulus` module
    to provide the processing role name
- **CUMULUS-1417**
  - Added a `checksumFor` property to collection `files` config. Set this
    property on a checksum file's definition matching the `regex` of the target
    file. More details in the ['Data Cookbooks
    Setup'](https://nasa.github.io/cumulus/docs/next/data-cookbooks/setup)
    documentation.
  - Added `checksumFor` validation to collections model.
- **CUMULUS-1956**
  - Added `@cumulus/earthata-login-client` package
  - The `/s3credentials` endpoint that is deployed as part of distribution now
    supports authentication using tokens created by a different application. If
    a request contains the `EDL-ClientId` and `EDL-Token` headers,
    authentication will be handled using that token rather than attempting to
    use OAuth.
  - `@cumulus/earthata-login-client.getTokenUsername()` now accepts an
    `xRequestId` argument, which will be included as the `X-Request-Id` header
    when calling Earthdata Login.
  - If the `s3Credentials` endpoint is invoked with an EDL token and an
    `X-Request-Id` header, that `X-Request-Id` header will be forwarded to
    Earthata Login.
- **CUMULUS-1957**
  - If EDL token authentication is being used, and the `EDL-Client-Name` header
    is set, `@the-client-name` will be appended to the end of the Earthdata
    Login username that is used as the `RoleSessionName` of the temporary IAM
    credentials. This value will show up in the AWS S3 server access logs.
- **CUMULUS-1958**
  - Add the ability for users to specify a `bucket_map_key` to the `cumulus`
    terraform module as an override for the default .yaml values that are passed
    to TEA by Core.    Using this option *requires* that each configured
    Cumulus 'distribution' bucket (e.g. public/protected buckets) have a single
    TEA mapping.  Multiple maps per bucket are not supported.
  - Updated Generating a distribution URL, the MoveGranules task and all CMR
    reconciliation functionality to utilize the TEA bucket map override.
  - Updated deploy process to utilize a bootstrap 'tea-map-cache' lambda that
    will, after deployment of Cumulus Core's TEA instance, query TEA for all
    protected/public buckets and generate a mapping configuration used
    internally by Core.  This object is also exposed as an output of the Cumulus
    module as `distribution_bucket_map`.
- **CUMULUS-1961**
  - Replaces DynamoDB for Elasticsearch for reconciliationReportForCumulusCMR
    comparisons between Cumulus and CMR.
- **CUMULUS-1970**
  - Created the `add-missing-file-checksums` workflow task
  - Added `@cumulus/aws-client/S3.calculateObjectHash()` function
  - Added `@cumulus/aws-client/S3.getObjectReadStream()` function
- **CUMULUS-1887**
  - Add additional fields to the granule CSV download file
- **CUMULUS-2019**
  - Add `infix` search to es query builder `@cumulus/api/es/es/queries` to
    support partial matching of the keywords

### Changed

- **CUMULUS-2032**
  - Updated @cumulus/ingest/HttpProviderClient to utilize a configuration key
    `httpListTimeout` to set the default timeout for discovery HTTP/HTTPS
    requests, and updates the default for the provider to 5 minutes (300 seconds).
  - Updated the DiscoverGranules and DiscoverPDRs tasks to utilize the updated
    configuration value if set via workflow config, and updates the default for
    these tasks to 5 minutes (300 seconds).

- **CUMULUS-176**
  - The API will now respond with a 400 status code when a request body contains
    invalid JSON. It had previously returned a 500 status code.
- **CUMULUS-1861**
  - Updates Rule objects to no longer require a collection.
  - Changes the DLQ behavior for `sfEventSqsToDbRecords` and
    `sfEventSqsToDbRecordsInputQueue`. Previously failure to write a database
    record would result in lambda success, and an error log in the CloudWatch
    logs.   The lambda has been updated to manually add a record to
    the `sfEventSqsToDbRecordsDeadLetterQueue` if the granule, execution, *or*
    pdr record fails to write, in addition to the previous error logging.
- **CUMULUS-1956**
  - The `/s3credentials` endpoint that is deployed as part of distribution now
    supports authentication using tokens created by a different application. If
    a request contains the `EDL-ClientId` and `EDL-Token` headers,
    authentication will be handled using that token rather than attempting to
    use OAuth.
- **CUMULUS-1977**
  - API endpoint POST `/granules/bulk` now returns a 202 status on a successful
    response instead of a 200 response
  - API endpoint DELETE `/granules/<granule-id>` now returns a 404 status if the
    granule record was already deleted
  - `@cumulus/api/models/Granule.update()` now returns the updated granule
    record
  - Implemented POST `/granules/bulkDelete` API endpoint to support deleting
    granules specified by ID or returned by the provided query in the request
    body. If the request is successful, the endpoint returns the async operation
    ID that has been started to remove the granules.
    - To use a query in the request body, your deployment must be
      [configured to access the Elasticsearch host for ESDIS metrics](https://nasa.github.io/cumulus/docs/additional-deployment-options/cloudwatch-logs-delivery#esdis-metrics)
      in your environment
  - Added `@cumulus/api/models/Granule.getRecord()` method to return raw record
    from DynamoDB
  - Added `@cumulus/api/models/Granule.delete()` method which handles deleting
    the granule record from DynamoDB and the granule files from S3
- **CUMULUS-1982**
  - The `globalConnectionLimit` property of providers is now optional and
    defaults to "unlimited"
- **CUMULUS-1997**
  - Added optional `launchpad` configuration to `@cumulus/hyrax-metadata-updates` task config schema.
- **CUMULUS-1991**
  - `@cumulus/cmrjs/src/cmr-utils/constructOnlineAccessUrls()` now throws an error if `cmrGranuleUrlType = "distribution"` and no distribution endpoint argument is provided
- **CUMULUS-2011**
  - Reconciliation reports are now generated within an AsyncOperation
- **CUMULUS-2016**
  - Upgrade TEA to version 79

### Fixed

- **CUMULUS-1991**
  - Added missing `DISTRIBUTION_ENDPOINT` environment variable for API lambdas. This environment variable is required for API requests to move granules.

- **CUMULUS-1961**
  - Fixed granules and executions query params not getting sent to API in granule list operation in `@cumulus/api-client`

### Deprecated

- `@cumulus/aws-client/S3.calculateS3ObjectChecksum()`
- `@cumulus/aws-client/S3.getS3ObjectReadStream()`
- `@cumulus/common/log.convertLogLevel()`
- `@cumulus/collection-config-store`
- `@cumulus/common/util.sleep()`

- **CUMULUS-1930**
  - `@cumulus/common/log.convertLogLevel()`
  - `@cumulus/common/util.isNull()`
  - `@cumulus/common/util.isUndefined()`
  - `@cumulus/common/util.negate()`
  - `@cumulus/common/util.noop()`
  - `@cumulus/common/util.isNil()`
  - `@cumulus/common/util.renameProperty()`
  - `@cumulus/common/util.lookupMimeType()`
  - `@cumulus/common/util.thread()`
  - `@cumulus/common/util.mkdtempSync()`

### Removed

- The deprecated `@cumulus/common.bucketsConfigJsonObject` function has been
  removed
- The deprecated `@cumulus/common.CollectionConfigStore` class has been removed
- The deprecated `@cumulus/common.concurrency` module has been removed
- The deprecated `@cumulus/common.constructCollectionId` function has been
  removed
- The deprecated `@cumulus/common.launchpad` module has been removed
- The deprecated `@cumulus/common.LaunchpadToken` class has been removed
- The deprecated `@cumulus/common.Semaphore` class has been removed
- The deprecated `@cumulus/common.stringUtils` module has been removed
- The deprecated `@cumulus/common/aws.cloudwatchlogs` function has been removed
- The deprecated `@cumulus/common/aws.deleteS3Files` function has been removed
- The deprecated `@cumulus/common/aws.deleteS3Object` function has been removed
- The deprecated `@cumulus/common/aws.dynamodb` function has been removed
- The deprecated `@cumulus/common/aws.dynamodbDocClient` function has been
  removed
- The deprecated `@cumulus/common/aws.getExecutionArn` function has been removed
- The deprecated `@cumulus/common/aws.headObject` function has been removed
- The deprecated `@cumulus/common/aws.listS3ObjectsV2` function has been removed
- The deprecated `@cumulus/common/aws.parseS3Uri` function has been removed
- The deprecated `@cumulus/common/aws.promiseS3Upload` function has been removed
- The deprecated `@cumulus/common/aws.recursivelyDeleteS3Bucket` function has
  been removed
- The deprecated `@cumulus/common/aws.s3CopyObject` function has been removed
- The deprecated `@cumulus/common/aws.s3ObjectExists` function has been removed
- The deprecated `@cumulus/common/aws.s3PutObject` function has been removed
- The deprecated `@cumulus/common/bucketsConfigJsonObject` function has been
  removed
- The deprecated `@cumulus/common/CloudWatchLogger` class has been removed
- The deprecated `@cumulus/common/collection-config-store.CollectionConfigStore`
  class has been removed
- The deprecated `@cumulus/common/collection-config-store.constructCollectionId`
  function has been removed
- The deprecated `@cumulus/common/concurrency.limit` function has been removed
- The deprecated `@cumulus/common/concurrency.mapTolerant` function has been
  removed
- The deprecated `@cumulus/common/concurrency.promiseUrl` function has been
  removed
- The deprecated `@cumulus/common/concurrency.toPromise` function has been
  removed
- The deprecated `@cumulus/common/concurrency.unless` function has been removed
- The deprecated `@cumulus/common/config.parseConfig` function has been removed
- The deprecated `@cumulus/common/config.resolveResource` function has been
  removed
- The deprecated `@cumulus/common/DynamoDb.get` function has been removed
- The deprecated `@cumulus/common/DynamoDb.scan` function has been removed
- The deprecated `@cumulus/common/FieldPattern` class has been removed
- The deprecated `@cumulus/common/launchpad.getLaunchpadToken` function has been
  removed
- The deprecated `@cumulus/common/launchpad.validateLaunchpadToken` function has
  been removed
- The deprecated `@cumulus/common/LaunchpadToken` class has been removed
- The deprecated `@cumulus/common/message.buildCumulusMeta` function has been
  removed
- The deprecated `@cumulus/common/message.buildQueueMessageFromTemplate`
  function has been removed
- The deprecated `@cumulus/common/message.getCollectionIdFromMessage` function
  has been removed
- The deprecated `@cumulus/common/message.getMaximumExecutions` function has
  been removed
- The deprecated `@cumulus/common/message.getMessageExecutionArn` function has
  been removed
- The deprecated `@cumulus/common/message.getMessageExecutionName` function has
  been removed
- The deprecated `@cumulus/common/message.getMessageFromTemplate` function has
  been removed
- The deprecated `@cumulus/common/message.getMessageGranules` function has been
  removed
- The deprecated `@cumulus/common/message.getMessageStateMachineArn` function
  has been removed
- The deprecated `@cumulus/common/message.getQueueName` function has been
  removed
- The deprecated `@cumulus/common/message.getQueueNameByUrl` function has been
  removed
- The deprecated `@cumulus/common/message.hasQueueAndExecutionLimit` function
  has been removed
- The deprecated `@cumulus/common/Semaphore` class has been removed
- The deprecated `@cumulus/common/string.globalReplace` function has been removed
- The deprecated `@cumulus/common/string.isNonEmptyString` function has been
  removed
- The deprecated `@cumulus/common/string.isValidHostname` function has been
  removed
- The deprecated `@cumulus/common/string.match` function has been removed
- The deprecated `@cumulus/common/string.matches` function has been removed
- The deprecated `@cumulus/common/string.replace` function has been removed
- The deprecated `@cumulus/common/string.toLower` function has been removed
- The deprecated `@cumulus/common/string.toUpper` function has been removed
- The deprecated `@cumulus/common/testUtils.getLocalstackEndpoint` function has been removed
- The deprecated `@cumulus/common/util.setErrorStack` function has been removed
- The `@cumulus/common/util.uuid` function has been removed
- The deprecated `@cumulus/common/workflows.getWorkflowArn` function has been
  removed
- The deprecated `@cumulus/common/workflows.getWorkflowFile` function has been
  removed
- The deprecated `@cumulus/common/workflows.getWorkflowList` function has been
  removed
- The deprecated `@cumulus/common/workflows.getWorkflowTemplate` function has
  been removed
- `@cumulus/aws-client/StepFunctions.toSfnExecutionName()`
- `@cumulus/aws-client/StepFunctions.fromSfnExecutionName()`
- `@cumulus/aws-client/StepFunctions.getExecutionArn()`
- `@cumulus/aws-client/StepFunctions.getExecutionUrl()`
- `@cumulus/aws-client/StepFunctions.getStateMachineArn()`
- `@cumulus/aws-client/StepFunctions.pullStepFunctionEvent()`
- `@cumulus/common/test-utils/throttleOnce()`
- `@cumulus/integration-tests/api/distribution.invokeApiDistributionLambda()`
- `@cumulus/integration-tests/api/distribution.getDistributionApiRedirect()`
- `@cumulus/integration-tests/api/distribution.getDistributionApiFileStream()`

## [v1.24.0] 2020-06-03

### BREAKING CHANGES

- **CUMULUS-1969**
  - The `DiscoverPdrs` task now expects `provider_path` to be provided at
    `event.config.provider_path`, not `event.config.collection.provider_path`
  - `event.config.provider_path` is now a required parameter of the
    `DiscoverPdrs` task
  - `event.config.collection` is no longer a parameter to the `DiscoverPdrs`
    task
  - Collections no longer support the `provider_path` property. The tasks that
    relied on that property are now referencing `config.meta.provider_path`.
    Workflows should be updated accordingly.

- **CUMULUS-1997**
  - `@cumulus/cmr-client/CMRSearchConceptQueue` parameters have been changed to take a `cmrSettings` object containing clientId, provider, and auth information. This can be generated using `@cumulus/cmrjs/cmr-utils/getCmrSettings`. The `cmrEnvironment` variable has been removed.

### Added

- **CUMULUS-1800**
  - Added task configuration setting named `syncChecksumFiles` to the
    SyncGranule task. This setting is `false` by default, but when set to
    `true`, all checksum files associated with data files that are downloaded
    will be downloaded as well.
- **CUMULUS-1952**
  - Updated HTTP(S) provider client to accept username/password for Basic authorization. This change adds support for Basic Authorization such as Earthdata login redirects to ingest (i.e. as implemented in SyncGranule), but not to discovery (i.e. as implemented in DiscoverGranules). Discovery still expects the provider's file system to be publicly accessible, but not the individual files and their contents.
  - **NOTE**: Using this in combination with the HTTP protocol may expose usernames and passwords to intermediary network entities. HTTPS is highly recommended.
- **CUMULUS-1997**
  - Added optional `launchpad` configuration to `@cumulus/hyrax-metadata-updates` task config schema.

### Fixed

- **CUMULUS-1997**
  - Updated all CMR operations to use configured authentication scheme
- **CUMULUS-2010**
  - Updated `@cumulus/api/launchpadSaml` to support multiple userGroup attributes from the SAML response

## [v1.23.2] 2020-05-22

### BREAKING CHANGES

- Updates to the Cumulus archive API:
  - All endpoints now return a `401` response instead of a `403` for any request where the JWT passed as a Bearer token is invalid.
  - POST `/refresh` and DELETE `/token/<token>` endpoints now return a `401` response for requests with expired tokens

- **CUMULUS-1894**
  - `@cumulus/ingest/granule.handleDuplicateFile()`
    - The `copyOptions` parameter has been removed
    - An `ACL` parameter has been added
  - `@cumulus/ingest/granule.renameS3FileWithTimestamp()`
    - Now returns `undefined`

- **CUMULUS-1896**
  Updated all Cumulus core lambdas to utilize the new message adapter streaming interface via [cumulus-message-adapter-js v1.2.0](https://github.com/nasa/cumulus-message-adapter-js/releases/tag/v1.2.0).   Users of this version of Cumulus (or later) must utilize version 1.3.0 or greater of the [cumulus-message-adapter](https://github.com/nasa/cumulus-message-adapter) to support core lambdas.

- **CUMULUS-1912**
  - `@cumulus/api` reconciliationReports list endpoint returns a list of reconciliationReport records instead of S3Uri.

- **CUMULUS-1969**
  - The `DiscoverGranules` task now expects `provider_path` to be provided at
    `event.config.provider_path`, not `event.config.collection.provider_path`
  - `config.provider_path` is now a required parameter of the `DiscoverGranules`
    task

### MIGRATION STEPS

- To take advantage of the new TTL-based access token expiration implemented in CUMULUS-1777 (see notes below) and clear out existing records in your access tokens table, do the following:
  1. Log out of any active dashboard sessions
  2. Use the AWS console or CLI to delete your `<prefix>-AccessTokensTable` DynamoDB table
  3. [Re-deploy your `data-persistence` module](https://nasa.github.io/cumulus/docs/deployment/upgrade-readme#update-data-persistence-resources), which should re-create the `<prefix>-AccessTokensTable` DynamoDB table
  4. Return to using the Cumulus API/dashboard as normal
- This release requires the Cumulus Message Adapter layer deployed with Cumulus Core to be at least 1.3.0, as the core lambdas have updated to [cumulus-message-adapter-js v1.2.0](https://github.com/nasa/cumulus-message-adapter-js/releases/tag/v1.2.0) and the new CMA interface.  As a result, users should:
  1. Follow the [Cumulus Message Adapter (CMA) deployment instructions](https://nasa.github.io/cumulus/docs/deployment/deployment-readme#deploy-the-cumulus-message-adapter-layer) and install a CMA layer version >=1.3.0
  2. If you are using any custom Node.js Lambdas in your workflows **and** the Cumulus CMA layer/`cumulus-message-adapter-js`, you must update your lambda to use [cumulus-message-adapter-js v1.2.0](https://github.com/nasa/cumulus-message-adapter-js/releases/tag/v1.2.0) and follow the migration instructions in the release notes. Prior versions of `cumulus-message-adapter-js` are not compatible with CMA >= 1.3.0.
- Migrate existing s3 reconciliation report records to database (CUMULUS-1911):
  - After update your `data persistence` module and Cumulus resources, run the command:

  ```bash
  ./node_modules/.bin/cumulus-api migrate --stack `<your-terraform-deployment-prefix>` --migrationVersion migration5
  ```

### Added

- Added a limit for concurrent Elasticsearch requests when doing an index from database operation
- Added the `es_request_concurrency` parameter to the archive and cumulus Terraform modules

- **CUMULUS-1995**
  - Added the `es_index_shards` parameter to the archive and cumulus Terraform modules to configure the number of shards for the ES index
    - If you have an existing ES index, you will need to [reindex](https://nasa.github.io/cumulus-api/#reindex) and then [change index](https://nasa.github.io/cumulus-api/#change-index) to take advantage of shard updates

- **CUMULUS-1894**
  - Added `@cumulus/aws-client/S3.moveObject()`

- **CUMULUS-1911**
  - Added ReconciliationReports table
  - Updated CreateReconciliationReport lambda to save Reconciliation Report records to database
  - Updated dbIndexer and IndexFromDatabase lambdas to index Reconciliation Report records to Elasticsearch
  - Added migration_5 to migrate existing s3 reconciliation report records to database and Elasticsearch
  - Updated `@cumulus/api` package, `tf-modules/archive` and `tf-modules/data-persistence` Terraform modules

- **CUMULUS-1916**
  - Added util function for seeding reconciliation reports when running API locally in dashboard

### Changed

- **CUMULUS-1777**
  - The `expirationTime` property is now a **required field** of the access tokens model.
  - Updated the `AccessTokens` table to set a [TTL](https://docs.aws.amazon.com/amazondynamodb/latest/developerguide/howitworks-ttl.html) on the `expirationTime` field in `tf-modules/data-persistence/dynamo.tf`. As a result, access token records in this table whose `expirationTime` has passed should be **automatically deleted by DynamoDB**.
  - Updated all code creating access token records in the Dynamo `AccessTokens` table to set the `expirationTime` field value in seconds from the epoch.
- **CUMULUS-1912**
  - Updated reconciliationReports endpoints to query against Elasticsearch, delete report from both database and s3
  - Added `@cumulus/api-client/reconciliationReports`
- **CUMULUS-1999**
  - Updated `@cumulus/common/util.deprecate()` so that only a single deprecation notice is printed for each name/version combination

### Fixed

- **CUMULUS-1894**
  - The `SyncGranule` task can now handle files larger than 5 GB
- **CUMULUS-1987**
  - `Remove granule from CMR` operation in `@cumulus/api` now passes token to CMR when fetching granule metadata, allowing removal of private granules
- **CUMULUS-1993**
  - For a given queue, the `sqs-message-consumer` Lambda will now only schedule workflows for rules matching the queue **and the collection information in each queue message (if any)**
    - The consumer also now only reads each queue message **once per Lambda invocation**, whereas previously each message was read **once per queue rule per Lambda invocation**
  - Fixed bug preventing the deletion of multiple SNS rules that share the same SNS topic

### Deprecated

- **CUMULUS-1894**
  - `@cumulus/ingest/granule.copyGranuleFile()`
  - `@cumulus/ingest/granule.moveGranuleFile()`

- **CUMULUS-1987** - Deprecated the following functions:
  - `@cumulus/cmrjs/getMetadata(cmrLink)` -> `@cumulus/cmr-client/CMR.getGranuleMetadata(cmrLink)`
  - `@cumulus/cmrjs/getFullMetadata(cmrLink)`

## [v1.22.1] 2020-05-04

**Note**: v1.22.0 was not released as a package due to npm/release concerns.  Users upgrading to 1.22.x should start with 1.22.1

### Added

- **CUMULUS-1894**
  - Added `@cumulus/aws-client/S3.multipartCopyObject()`
- **CUMULUS-408**
  - Added `certificateUri` field to provider schema. This optional field allows operators to specify an S3 uri to a CA bundle to use for HTTPS requests.
- **CUMULUS-1787**
  - Added `collections/active` endpoint for returning collections with active granules in `@cumulus/api`
- **CUMULUS-1799**
  - Added `@cumulus/common/stack.getBucketsConfigKey()` to return the S3 key for the buckets config object
  - Added `@cumulus/common/workflows.getWorkflowFileKey()` to return the S3 key for a workflow definition object
  - Added `@cumulus/common/workflows.getWorkflowsListKeyPrefix()` to return the S3 key prefix for objects containing workflow definitions
  - Added `@cumulus/message` package containing utilities for building and parsing Cumulus messages
- **CUMULUS-1850**
  - Added `@cumulus/aws-client/Kinesis.describeStream()` to get a Kinesis stream description
- **CUMULUS-1853**
  - Added `@cumulus/integration-tests/collections.createCollection()`
  - Added `@cumulus/integration-tests/executions.findExecutionArn()`
  - Added `@cumulus/integration-tests/executions.getExecutionWithStatus()`
  - Added `@cumulus/integration-tests/granules.getGranuleWithStatus()`
  - Added `@cumulus/integration-tests/providers.createProvider()`
  - Added `@cumulus/integration-tests/rules.createOneTimeRule()`

### Changed

- **CUMULUS-1682**
  - Moved all `@cumulus/ingest/parse-pdr` code into the `parse-pdr` task as it had become tightly coupled with that task's handler and was not used anywhere else. Unit tests also restored.
- **CUMULUS-1820**
  - Updated the Thin Egress App module used in `tf-modules/distribution/main.tf` to build 74. [See the release notes](https://github.com/asfadmin/thin-egress-app/releases/tag/tea-build.74).
- **CUMULUS-1852**
  - Updated POST endpoints for `/collections`, `/providers`, and `/rules` to log errors when returning a 500 response
  - Updated POST endpoint for `/collections`:
    - Return a 400 response when the `name` or `version` fields are missing
    - Return a 409 response if the collection already exists
    - Improved error messages to be more explicit
  - Updated POST endpoint for `/providers`:
    - Return a 400 response if the `host` field value is invalid
    - Return a 409 response if the provider already exists
  - Updated POST endpoint for `/rules`:
    - Return a 400 response if rule `name` is invalid
    - Return a 400 response if rule `type` is invalid
- **CUMULUS-1891**
  - Updated the following endpoints using async operations to return a 503 error if the ECS task  cannot be started and a 500 response for a non-specific error:
    - POST `/replays`
    - POST `/bulkDelete`
    - POST `/elasticsearch/index-from-database`
    - POST `/granules/bulk`

### Fixed

- **CUMULUS-408**
  - Fixed HTTPS discovery and ingest.

- **CUMULUS-1850**
  - Fixed a bug in Kinesis event processing where the message consumer would not properly filter available rules based on the collection information in the event and the Kinesis stream ARN

- **CUMULUS-1853**
  - Fixed a bug where attempting to create a rule containing a payload property
    would fail schema validation.

- **CUMULUS-1854**
  - Rule schema is validated before starting workflows or creating event source mappings

- **CUMULUS-1974**
  - Fixed @cumulus/api webpack config for missing underscore object due to underscore update

- **CUMULUS-2210**
  - Fixed `cmr_oauth_provider` variable not being propagated to reconciliation reports

### Deprecated

- **CUMULUS-1799** - Deprecated the following code. For cases where the code was moved into another package, the new code location is noted:
  - `@cumulus/aws-client/StepFunctions.fromSfnExecutionName()`
  - `@cumulus/aws-client/StepFunctions.toSfnExecutionName()`
  - `@cumulus/aws-client/StepFunctions.getExecutionArn()` -> `@cumulus/message/Executions.buildExecutionArn()`
  - `@cumulus/aws-client/StepFunctions.getExecutionUrl()` -> `@cumulus/message/Executions.getExecutionUrlFromArn()`
  - `@cumulus/aws-client/StepFunctions.getStateMachineArn()` -> `@cumulus/message/Executions.getStateMachineArnFromExecutionArn()`
  - `@cumulus/aws-client/StepFunctions.pullStepFunctionEvent()` -> `@cumulus/message/StepFunctions.pullStepFunctionEvent()`
  - `@cumulus/common/bucketsConfigJsonObject()`
  - `@cumulus/common/CloudWatchLogger`
  - `@cumulus/common/collection-config-store/CollectionConfigStore` -> `@cumulus/collection-config-store`
  - `@cumulus/common/collection-config-store.constructCollectionId()` -> `@cumulus/message/Collections.constructCollectionId`
  - `@cumulus/common/concurrency.limit()`
  - `@cumulus/common/concurrency.mapTolerant()`
  - `@cumulus/common/concurrency.promiseUrl()`
  - `@cumulus/common/concurrency.toPromise()`
  - `@cumulus/common/concurrency.unless()`
  - `@cumulus/common/config.buildSchema()`
  - `@cumulus/common/config.parseConfig()`
  - `@cumulus/common/config.resolveResource()`
  - `@cumulus/common/config.resourceToArn()`
  - `@cumulus/common/FieldPattern`
  - `@cumulus/common/launchpad.getLaunchpadToken()` -> `@cumulus/launchpad-auth/index.getLaunchpadToken()`
  - `@cumulus/common/LaunchpadToken` -> `@cumulus/launchpad-auth/LaunchpadToken`
  - `@cumulus/common/launchpad.validateLaunchpadToken()` -> `@cumulus/launchpad-auth/index.validateLaunchpadToken()`
  - `@cumulus/common/message.buildCumulusMeta()` -> `@cumulus/message/Build.buildCumulusMeta()`
  - `@cumulus/common/message.buildQueueMessageFromTemplate()` -> `@cumulus/message/Build.buildQueueMessageFromTemplate()`
  - `@cumulus/common/message.getCollectionIdFromMessage()` -> `@cumulus/message/Collections.getCollectionIdFromMessage()`
  - `@cumulus/common/message.getMessageExecutionArn()` -> `@cumulus/message/Executions.getMessageExecutionArn()`
  - `@cumulus/common/message.getMessageExecutionName()` -> `@cumulus/message/Executions.getMessageExecutionName()`
  - `@cumulus/common/message.getMaximumExecutions()` -> `@cumulus/message/Queue.getMaximumExecutions()`
  - `@cumulus/common/message.getMessageFromTemplate()`
  - `@cumulus/common/message.getMessageStateMachineArn()` -> `@cumulus/message/Executions.getMessageStateMachineArn()`)
  - `@cumulus/common/message.getMessageGranules()` -> `@cumulus/message/Granules.getMessageGranules()`
  - `@cumulus/common/message.getQueueNameByUrl()` -> `@cumulus/message/Queue.getQueueNameByUrl()`
  - `@cumulus/common/message.getQueueName()` -> `@cumulus/message/Queue.getQueueName()`)
  - `@cumulus/common/message.hasQueueAndExecutionLimit()` -> `@cumulus/message/Queue.hasQueueAndExecutionLimit()`
  - `@cumulus/common/Semaphore`
  - `@cumulus/common/test-utils.throttleOnce()`
  - `@cumulus/common/workflows.getWorkflowArn()`
  - `@cumulus/common/workflows.getWorkflowFile()`
  - `@cumulus/common/workflows.getWorkflowList()`
  - `@cumulus/common/workflows.getWorkflowTemplate()`
  - `@cumulus/integration-tests/sfnStep/SfnStep.parseStepMessage()` -> `@cumulus/message/StepFunctions.parseStepMessage()`
- **CUMULUS-1858** - Deprecated the following functions.
  - `@cumulus/common/string.globalReplace()`
  - `@cumulus/common/string.isNonEmptyString()`
  - `@cumulus/common/string.isValidHostname()`
  - `@cumulus/common/string.match()`
  - `@cumulus/common/string.matches()`
  - `@cumulus/common/string.replace()`
  - `@cumulus/common/string.toLower()`
  - `@cumulus/common/string.toUpper()`

### Removed

- **CUMULUS-1799**: Deprecated code removals:
  - Removed from `@cumulus/common/aws`:
    - `pullStepFunctionEvent()`
  - Removed `@cumulus/common/sfnStep`
  - Removed `@cumulus/common/StepFunctions`

## [v1.21.0] 2020-03-30

### PLEASE NOTE

- **CUMULUS-1762**: the `messageConsumer` for `sns` and `kinesis`-type rules now fetches
  the collection information from the message. You should ensure that your rule's collection
  name and version match what is in the message for these ingest messages to be processed.
  If no matching rule is found, an error will be thrown and logged in the
  `messageConsumer` Lambda function's log group.

### Added

- **CUMULUS-1629**`
  - Updates discover-granules task to respect/utilize duplicateHandling configuration such that
    - skip:               Duplicates will be filtered from the granule list
    - error:              Duplicates encountered will result in step failure
    - replace, version:   Duplicates will be ignored and handled as normal.
  - Adds a new copy of the API lambda `PrivateApiLambda()` which is configured to not require authentication. This Lambda is not connected to an API gateway
  - Adds `@cumulus/api-client` with functions for use by workflow lambdas to call the API when needed

- **CUMULUS-1732**
  - Added Python task/activity workflow and integration test (`PythonReferenceSpec`) to test `cumulus-message-adapter-python`and `cumulus-process-py` integration.
- **CUMULUS-1795**
  - Added an IAM policy on the Cumulus EC2 creation to enable SSM when the `deploy_to_ngap` flag is true

### Changed

- **CUMULUS-1762**
  - the `messageConsumer` for `sns` and `kinesis`-type rules now fetches the collection
    information from the message.

### Deprecated

- **CUMULUS-1629**
  - Deprecate `granulesApi`, `rulesApi`, `emsApi`, `executionsAPI` from `@cumulus/integration-test/api` in favor of code moved to `@cumulus/api-client`

### Removed

- **CUMULUS-1799**: Deprecated code removals
  - Removed deprecated method `@cumulus/api/models/Granule.createGranulesFromSns()`
  - Removed deprecated method `@cumulus/api/models/Granule.removeGranuleFromCmr()`
  - Removed from `@cumulus/common/aws`:
    - `apigateway()`
    - `buildS3Uri()`
    - `calculateS3ObjectChecksum()`
    - `cf()`
    - `cloudwatch()`
    - `cloudwatchevents()`
    - `cloudwatchlogs()`
    - `createAndWaitForDynamoDbTable()`
    - `createQueue()`
    - `deleteSQSMessage()`
    - `describeCfStackResources()`
    - `downloadS3File()`
    - `downloadS3Files()`
    - `DynamoDbSearchQueue` class
    - `dynamodbstreams()`
    - `ec2()`
    - `ecs()`
    - `fileExists()`
    - `findResourceArn()`
    - `fromSfnExecutionName()`
    - `getFileBucketAndKey()`
    - `getJsonS3Object()`
    - `getQueueUrl()`
    - `getObjectSize()`
    - `getS3ObjectReadStream()`
    - `getSecretString()`
    - `getStateMachineArn()`
    - `headObject()`
    - `isThrottlingException()`
    - `kinesis()`
    - `lambda()`
    - `listS3Objects()`
    - `promiseS3Upload()`
    - `publishSnsMessage()`
    - `putJsonS3Object()`
    - `receiveSQSMessages()`
    - `s3CopyObject()`
    - `s3GetObjectTagging()`
    - `s3Join()`
    - `S3ListObjectsV2Queue` class
    - `s3TagSetToQueryString()`
    - `s3PutObjectTagging()`
    - `secretsManager()`
    - `sendSQSMessage()`
    - `sfn()`
    - `sns()`
    - `sqs()`
    - `sqsQueueExists()`
    - `toSfnExecutionName()`
    - `uploadS3FileStream()`
    - `uploadS3Files()`
    - `validateS3ObjectChecksum()`
  - Removed `@cumulus/common/CloudFormationGateway` class
  - Removed `@cumulus/common/concurrency/Mutex` class
  - Removed `@cumulus/common/errors`
  - Removed `@cumulus/common/sftp`
  - Removed `@cumulus/common/string.unicodeEscape`
  - Removed `@cumulus/cmrjs/cmr-utils.getGranuleId()`
  - Removed `@cumulus/cmrjs/cmr-utils.getCmrFiles()`
  - Removed `@cumulus/cmrjs/cmr/CMR` class
  - Removed `@cumulus/cmrjs/cmr/CMRSearchConceptQueue` class
  - Removed `@cumulus/cmrjs/utils.getHost()`
  - Removed `@cumulus/cmrjs/utils.getIp()`
  - Removed `@cumulus/cmrjs/utils.hostId()`
  - Removed `@cumulus/cmrjs/utils/ummVersion()`
  - Removed `@cumulus/cmrjs/utils.updateToken()`
  - Removed `@cumulus/cmrjs/utils.validateUMMG()`
  - Removed `@cumulus/ingest/aws.getEndpoint()`
  - Removed `@cumulus/ingest/aws.getExecutionUrl()`
  - Removed `@cumulus/ingest/aws/invoke()`
  - Removed `@cumulus/ingest/aws/CloudWatch` class
  - Removed `@cumulus/ingest/aws/ECS` class
  - Removed `@cumulus/ingest/aws/Events` class
  - Removed `@cumulus/ingest/aws/SQS` class
  - Removed `@cumulus/ingest/aws/StepFunction` class
  - Removed `@cumulus/ingest/util.normalizeProviderPath()`
  - Removed `@cumulus/integration-tests/index.listCollections()`
  - Removed `@cumulus/integration-tests/index.listProviders()`
  - Removed `@cumulus/integration-tests/index.rulesList()`
  - Removed `@cumulus/integration-tests/api/api.addCollectionApi()`

## [v1.20.0] 2020-03-12

### BREAKING CHANGES

- **CUMULUS-1714**
  - Changed the format of the message sent to the granule SNS Topic. Message includes the granule record under `record` and the type of event under `event`. Messages with `deleted` events will have the record that was deleted with a `deletedAt` timestamp. Options for `event` are `Create | Update | Delete`
- **CUMULUS-1769** - `deploy_to_ngap` is now a **required** variable for the `tf-modules/cumulus` module. **For those deploying to NGAP environments, this variable should always be set to `true`.**

### Notable changes

- **CUMULUS-1739** - You can now exclude Elasticsearch from your `tf-modules/data-persistence` deployment (via `include_elasticsearch = false`) and your `tf-modules/cumulus` module will still deploy successfully.

- **CUMULUS-1769** - If you set `deploy_to_ngap = true` for the `tf-modules/archive` Terraform module, **you can only deploy your archive API gateway as `PRIVATE`**, not `EDGE`.

### Added

- Added `@cumulus/aws-client/S3.getS3ObjectReadStreamAsync()` to deal with S3 eventual consistency issues by checking for the existence an S3 object with retries before getting a readable stream for that object.
- **CUMULUS-1769**
  - Added `deploy_to_ngap` boolean variable for the `tf-modules/cumulus` and `tf-modules/archive` Terraform modules. This variable is required. **For those deploying to NGAP environments, this variable should always be set to `true`.**
- **HYRAX-70**
  - Add the hyrax-metadata-update task

### Changed

- [`AccessToken.get()`](https://github.com/nasa/cumulus/blob/master/packages/api/models/access-tokens.js) now enforces [strongly consistent reads from DynamoDB](https://docs.aws.amazon.com/amazondynamodb/latest/developerguide/HowItWorks.ReadConsistency.html)
- **CUMULUS-1739**
  - Updated `tf-modules/data-persistence` to make Elasticsearch alarm resources and outputs conditional on the `include_elasticsearch` variable
  - Updated `@cumulus/aws-client/S3.getObjectSize` to include automatic retries for any failures from `S3.headObject`
- **CUMULUS-1784**
  - Updated `@cumulus/api/lib/DistributionEvent.remoteIP()` to parse the IP address in an S3 access log from the `A-sourceip` query parameter if present, otherwise fallback to the original parsing behavior.
- **CUMULUS-1768**
  - The `stats/summary` endpoint reports the distinct collections for the number of granules reported

### Fixed

- **CUMULUS-1739** - Fixed the `tf-modules/cumulus` and `tf-modules/archive` modules to make these Elasticsearch variables truly optional:
  - `elasticsearch_domain_arn`
  - `elasticsearch_hostname`
  - `elasticsearch_security_group_id`

- **CUMULUS-1768**
  - Fixed the `stats/` endpoint so that data is correctly filtered by timestamp and `processingTime` is calculated correctly.

- **CUMULUS-1769**
  - In the `tf-modules/archive` Terraform module, the `lifecycle` block ignoring changes to the `policy` of the archive API gateway is now only enforced if `deploy_to_ngap = true`. This fixes a bug where users deploying outside of NGAP could not update their API gateway's resource policy when going from `PRIVATE` to `EDGE`, preventing their API from being accessed publicly.

- **CUMULUS-1775**
  - Fix/update api endpoint to use updated google auth endpoints such that it will work with new accounts

### Removed

- **CUMULUS-1768**
  - Removed API endpoints `stats/histogram` and `stats/average`. All advanced stats needs should be acquired from Cloud Metrics or similarly configured ELK stack.

## [v1.19.0] 2020-02-28

### BREAKING CHANGES

- **CUMULUS-1736**
  - The `@cumulus/discover-granules` task now sets the `dataType` of discovered
    granules based on the `name` of the configured collection, not the
    `dataType`.
  - The config schema of the `@cumulus/discover-granules` task now requires that
    collections contain a `version`.
  - The `@cumulus/sync-granule` task will set the `dataType` and `version` of a
    granule based on the configured collection if those fields are not already
    set on the granule. Previously it was using the `dataType` field of the
    configured collection, then falling back to the `name` field of the
    collection. This update will just use the `name` field of the collection to
    set the `dataType` field of the granule.

- **CUMULUS-1446**
  - Update the `@cumulus/integration-tests/api/executions.getExecution()`
    function to parse the response and return the execution, rather than return
    the full API response.

- **CUMULUS-1672**
  - The `cumulus` Terraform module in previous releases set a
    `Deployment = var.prefix` tag on all resources that it managed. In this
    release, a `tags` input variable has been added to the `cumulus` Terraform
    module to allow resource tagging to be customized. No default tags will be
    applied to Cumulus-managed resources. To replicate the previous behavior,
    set `tags = { Deployment: var.prefix }` as an input variable for the
    `cumulus` Terraform module.

- **CUMULUS-1684 Migration Instructions**
  - In previous releases, a provider's username and password were encrypted
    using a custom encryption library. That has now been updated to use KMS.
    This release includes a Lambda function named
    `<prefix>-ProviderSecretsMigration`, which will re-encrypt existing
    provider credentials to use KMS. After this release has been deployed, you
    will need to manually invoke that Lambda function using either the AWS CLI
    or AWS Console. It should only need to be successfully run once.
  - Future releases of Cumulus will invoke a
    `<prefix>-VerifyProviderSecretsMigration` Lambda function as part of the
    deployment, which will cause the deployment to fail if the migration
    Lambda has not been run.

- **CUMULUS-1718**
  - The `@cumulus/sf-sns-report` task for reporting mid-workflow updates has been retired.
  This task was used as the `PdrStatusReport` task in our ParsePdr example workflow.
  If you have a ParsePdr or other workflow using this task, use `@cumulus/sf-sqs-report` instead.
  Trying to deploy the old task will result in an error as the cumulus module no longer exports `sf_sns_report_task`.
  - Migration instruction: In your workflow definition, for each step using the old task change:
  `"Resource": "${module.cumulus.sf_sns_report_task.task_arn}"`
  to
  `"Resource": "${module.cumulus.sf_sqs_report_task.task_arn}"`

- **CUMULUS-1755**
  - The `thin_egress_jwt_secret_name` variable for the `tf-modules/cumulus` Terraform module is now **required**. This variable is passed on to the Thin Egress App in `tf-modules/distribution/main.tf`, which uses the keys stored in the secret to sign JWTs. See the [Thin Egress App documentation on how to create a value for this secret](https://github.com/asfadmin/thin-egress-app#setting-up-the-jwt-cookie-secrets).

### Added

- **CUMULUS-1446**
  - Add `@cumulus/common/FileUtils.readJsonFile()` function
  - Add `@cumulus/common/FileUtils.readTextFile()` function
  - Add `@cumulus/integration-tests/api/collections.createCollection()` function
  - Add `@cumulus/integration-tests/api/collections.deleteCollection()` function
  - Add `@cumulus/integration-tests/api/collections.getCollection()` function
  - Add `@cumulus/integration-tests/api/providers.getProvider()` function
  - Add `@cumulus/integration-tests/index.getExecutionOutput()` function
  - Add `@cumulus/integration-tests/index.loadCollection()` function
  - Add `@cumulus/integration-tests/index.loadProvider()` function
  - Add `@cumulus/integration-tests/index.readJsonFilesFromDir()` function

- **CUMULUS-1672**
  - Add a `tags` input variable to the `archive` Terraform module
  - Add a `tags` input variable to the `cumulus` Terraform module
  - Add a `tags` input variable to the `cumulus_ecs_service` Terraform module
  - Add a `tags` input variable to the `data-persistence` Terraform module
  - Add a `tags` input variable to the `distribution` Terraform module
  - Add a `tags` input variable to the `ingest` Terraform module
  - Add a `tags` input variable to the `s3-replicator` Terraform module

- **CUMULUS-1707**
  - Enable logrotate on ECS cluster

- **CUMULUS-1684**
  - Add a `@cumulus/aws-client/KMS` library of KMS-related functions
  - Add `@cumulus/aws-client/S3.getTextObject()`
  - Add `@cumulus/sftp-client` package
  - Create `ProviderSecretsMigration` Lambda function
  - Create `VerifyProviderSecretsMigration` Lambda function

- **CUMULUS-1548**
  - Add ability to put default Cumulus logs in Metrics' ELK stack
  - Add ability to add custom logs to Metrics' ELK Stack

- **CUMULUS-1702**
  - When logs are sent to Metrics' ELK stack, the logs endpoints will return results from there

- **CUMULUS-1459**
  - Async Operations are indexed in Elasticsearch
  - To index any existing async operations you'll need to perform an index from
    database function.

- **CUMULUS-1717**
  - Add `@cumulus/aws-client/deleteAndWaitForDynamoDbTableNotExists`, which
    deletes a DynamoDB table and waits to ensure the table no longer exists
  - Added `publishGranules` Lambda to handle publishing granule messages to SNS when granule records are written to DynamoDB
  - Added `@cumulus/api/models/Granule.storeGranulesFromCumulusMessage` to store granules from a Cumulus message to DynamoDB

- **CUMULUS-1718**
  - Added `@cumulus/sf-sqs-report` task to allow mid-workflow reporting updates.
  - Added `stepfunction_event_reporter_queue_url` and `sf_sqs_report_task` outputs to the `cumulus` module.
  - Added `publishPdrs` Lambda to handle publishing PDR messages to SNS when PDR records are written to DynamoDB.
  - Added `@cumulus/api/models/Pdr.storePdrFromCumulusMessage` to store PDRs from a Cumulus message to DynamoDB.
  - Added `@cumulus/aws-client/parseSQSMessageBody` to parse an SQS message body string into an object.

- **Ability to set custom backend API url in the archive module**
  - Add `api_url` definition in `tf-modules/cumulus/archive.tf`
  - Add `archive_api_url` variable in `tf-modules/cumulus/variables.tf`

- **CUMULUS-1741**
  - Added an optional `elasticsearch_security_group_ids` variable to the
    `data-persistence` Terraform module to allow additional security groups to
    be assigned to the Elasticsearch Domain.

- **CUMULUS-1752**
  - Added `@cumulus/integration-tests/api/distribution.invokeTEADistributionLambda` to simulate a request to the [Thin Egress App](https://github.com/asfadmin/thin-egress-app) by invoking the Lambda and getting a response payload.
  - Added `@cumulus/integration-tests/api/distribution.getTEARequestHeaders` to generate necessary request headers for a request to the Thin Egress App
  - Added `@cumulus/integration-tests/api/distribution.getTEADistributionApiFileStream` to get a response stream for a file served by Thin Egress App
  - Added `@cumulus/integration-tests/api/distribution.getTEADistributionApiRedirect` to get a redirect response from the Thin Egress App

- **CUMULUS-1755**
  - Added `@cumulus/aws-client/CloudFormation.describeCfStack()` to describe a Cloudformation stack
  - Added `@cumulus/aws-client/CloudFormation.getCfStackParameterValues()` to get multiple parameter values for a Cloudformation stack

### Changed

- **CUMULUS-1725**
  - Moved the logic that updates the granule files cache Dynamo table into its
    own Lambda function called `granuleFilesCacheUpdater`.

- **CUMULUS-1736**
  - The `collections` model in the API package now determines the name of a
    collection based on the `name` property, rather than using `dataType` and
    then falling back to `name`.
  - The `@cumulus/integration-tests.loadCollection()` function no longer appends
    the postfix to the end of the collection's `dataType`.
  - The `@cumulus/integration-tests.addCollections()` function no longer appends
    the postfix to the end of the collection's `dataType`.

- **CUMULUS-1672**
  - Add a `retryOptions` parameter to the `@cumulus/aws-client/S3.headObject`
     function, which will retry if the object being queried does not exist.

- **CUMULUS-1446**
  - Mark the `@cumulus/integration-tests/api.addCollectionApi()` function as
    deprecated
  - Mark the `@cumulus/integration-tests/index.listCollections()` function as
    deprecated
  - Mark the `@cumulus/integration-tests/index.listProviders()` function as
    deprecated
  - Mark the `@cumulus/integration-tests/index.rulesList()` function as
    deprecated

- **CUMULUS-1672**
  - Previously, the `cumulus` module defaulted to setting a
    `Deployment = var.prefix` tag on all resources that it managed. In this
    release, the `cumulus` module will now accept a `tags` input variable that
    defines the tags to be assigned to all resources that it manages.
  - Previously, the `data-persistence` module defaulted to setting a
    `Deployment = var.prefix` tag on all resources that it managed. In this
    release, the `data-persistence` module will now accept a `tags` input
    variable that defines the tags to be assigned to all resources that it
    manages.
  - Previously, the `distribution` module defaulted to setting a
    `Deployment = var.prefix` tag on all resources that it managed. In this
    release, the `distribution` module will now accept a `tags` input variable
    that defines the tags to be assigned to all resources that it manages.
  - Previously, the `ingest` module defaulted to setting a
    `Deployment = var.prefix` tag on all resources that it managed. In this
    release, the `ingest` module will now accept a `tags` input variable that
    defines the tags to be assigned to all resources that it manages.
  - Previously, the `s3-replicator` module defaulted to setting a
    `Deployment = var.prefix` tag on all resources that it managed. In this
    release, the `s3-replicator` module will now accept a `tags` input variable
    that defines the tags to be assigned to all resources that it manages.

- **CUMULUS-1684**
  - Update the API package to encrypt provider credentials using KMS instead of
    using RSA keys stored in S3

- **CUMULUS-1717**
  - Changed name of `cwSfExecutionEventToDb` Lambda to `cwSfEventToDbRecords`
  - Updated `cwSfEventToDbRecords` to write granule records to DynamoDB from the incoming Cumulus message

- **CUMULUS-1718**
  - Renamed `cwSfEventToDbRecords` to `sfEventSqsToDbRecords` due to architecture change to being a consumer of an SQS queue of Step Function Cloudwatch events.
  - Updated `sfEventSqsToDbRecords` to write PDR records to DynamoDB from the incoming Cumulus message
  - Moved `data-cookbooks/sns.md` to `data-cookbooks/ingest-notifications.md` and updated it to reflect recent changes.

- **CUMULUS-1748**
  - (S)FTP discovery tasks now use the provider-path as-is instead of forcing it to a relative path.
  - Improved error handling to catch permission denied FTP errors better and log them properly. Workflows will still fail encountering this error and we intend to consider that approach in a future ticket.

- **CUMULUS-1752**
  - Moved class for parsing distribution events to its own file: `@cumulus/api/lib/DistributionEvent.js`
    - Updated `DistributionEvent` to properly parse S3 access logs generated by requests from the [Thin Egress App](https://github.com/asfadmin/thin-egress-app)

- **CUMULUS-1753** - Changes to `@cumulus/ingest/HttpProviderClient.js`:
  - Removed regex filter in `HttpProviderClient.list()` that was used to return only files with an extension between 1 and 4 characters long. `HttpProviderClient.list()` will now return all files linked from the HTTP provider host.

- **CUMULUS-1755**
  - Updated the Thin Egress App module used in `tf-modules/distribution/main.tf` to build 61. [See the release notes](https://github.com/asfadmin/thin-egress-app/releases/tag/tea-build.61).

- **CUMULUS-1757**
  - Update @cumulus/cmr-client CMRSearchConceptQueue to take optional cmrEnvironment parameter

### Deprecated

- **CUMULUS-1684**
  - Deprecate `@cumulus/common/key-pair-provider/S3KeyPairProvider`
  - Deprecate `@cumulus/common/key-pair-provider/S3KeyPairProvider.encrypt()`
  - Deprecate `@cumulus/common/key-pair-provider/S3KeyPairProvider.decrypt()`
  - Deprecate `@cumulus/common/kms/KMS`
  - Deprecate `@cumulus/common/kms/KMS.encrypt()`
  - Deprecate `@cumulus/common/kms/KMS.decrypt()`
  - Deprecate `@cumulus/common/sftp.Sftp`

- **CUMULUS-1717**
  - Deprecate `@cumulus/api/models/Granule.createGranulesFromSns`

- **CUMULUS-1718**
  - Deprecate `@cumulus/sf-sns-report`.
    - This task has been updated to always throw an error directing the user to use `@cumulus/sf-sqs-report` instead. This was done because there is no longer an SNS topic to which to publish, and no consumers to listen to it.

- **CUMULUS-1748**
  - Deprecate `@cumulus/ingest/util.normalizeProviderPath`

- **CUMULUS-1752**
  - Deprecate `@cumulus/integration-tests/api/distribution.getDistributionApiFileStream`
  - Deprecate `@cumulus/integration-tests/api/distribution.getDistributionApiRedirect`
  - Deprecate `@cumulus/integration-tests/api/distribution.invokeApiDistributionLambda`

### Removed

- **CUMULUS-1684**
  - Remove the deployment script that creates encryption keys and stores them to
    S3

- **CUMULUS-1768**
  - Removed API endpoints `stats/histogram` and `stats/average`. All advanced stats needs should be acquired from Cloud Metrics or similarly configured ELK stack.

### Fixed

- **Fix default values for urs_url in variables.tf files**
  - Remove trailing `/` from default `urs_url` values.

- **CUMULUS-1610** - Add the Elasticsearch security group to the EC2 security groups

- **CUMULUS-1740** - `cumulus_meta.workflow_start_time` is now set in Cumulus
  messages

- **CUMULUS-1753** - Fixed `@cumulus/ingest/HttpProviderClient.js` to properly handle HTTP providers with:
  - Multiple link tags (e.g. `<a>`) per line of source code
  - Link tags in uppercase or lowercase (e.g. `<A>`)
  - Links with filepaths in the link target (e.g. `<a href="/path/to/file.txt">`). These files will be returned from HTTP file discovery **as the file name only** (e.g. `file.txt`).

- **CUMULUS-1768**
  - Fix an issue in the stats endpoints in `@cumulus/api` to send back stats for the correct type

## [v1.18.0] 2020-02-03

### BREAKING CHANGES

- **CUMULUS-1686**

  - `ecs_cluster_instance_image_id` is now a _required_ variable of the `cumulus` module, instead of optional.

- **CUMULUS-1698**

  - Change variable `saml_launchpad_metadata_path` to `saml_launchpad_metadata_url` in the `tf-modules/cumulus` Terraform module.

- **CUMULUS-1703**
  - Remove the unused `forceDownload` option from the `sync-granule` tasks's config
  - Remove the `@cumulus/ingest/granule.Discover` class
  - Remove the `@cumulus/ingest/granule.Granule` class
  - Remove the `@cumulus/ingest/pdr.Discover` class
  - Remove the `@cumulus/ingest/pdr.Granule` class
  - Remove the `@cumulus/ingest/parse-pdr.parsePdr` function

### Added

- **CUMULUS-1040**

  - Added `@cumulus/aws-client` package to provide utilities for working with AWS services and the Node.js AWS SDK
  - Added `@cumulus/errors` package which exports error classes for use in Cumulus workflow code
  - Added `@cumulus/integration-tests/sfnStep` to provide utilities for parsing step function execution histories

- **CUMULUS-1102**

  - Adds functionality to the @cumulus/api package for better local testing.
    - Adds data seeding for @cumulus/api's localAPI.
      - seed functions allow adding collections, executions, granules, pdrs, providers, and rules to a Localstack Elasticsearch and DynamoDB via `addCollections`, `addExecutions`, `addGranules`, `addPdrs`, `addProviders`, and `addRules`.
    - Adds `eraseDataStack` function to local API server code allowing resetting of local datastack for testing (ES and DynamoDB).
    - Adds optional parameters to the @cumulus/api bin serve to allow for launching the api without destroying the current data.

- **CUMULUS-1697**

  - Added the `@cumulus/tf-inventory` package that provides command line utilities for managing Terraform resources in your AWS account

- **CUMULUS-1703**

  - Add `@cumulus/aws-client/S3.createBucket` function
  - Add `@cumulus/aws-client/S3.putFile` function
  - Add `@cumulus/common/string.isNonEmptyString` function
  - Add `@cumulus/ingest/FtpProviderClient` class
  - Add `@cumulus/ingest/HttpProviderClient` class
  - Add `@cumulus/ingest/S3ProviderClient` class
  - Add `@cumulus/ingest/SftpProviderClient` class
  - Add `@cumulus/ingest/providerClientUtils.buildProviderClient` function
  - Add `@cumulus/ingest/providerClientUtils.fetchTextFile` function

- **CUMULUS-1731**

  - Add new optional input variables to the Cumulus Terraform module to support TEA upgrade:
    - `thin_egress_cookie_domain` - Valid domain for Thin Egress App cookie
    - `thin_egress_domain_cert_arn` - Certificate Manager SSL Cert ARN for Thin
      Egress App if deployed outside NGAP/CloudFront
    - `thin_egress_download_role_in_region_arn` - ARN for reading of Thin Egress
      App data buckets for in-region requests
    - `thin_egress_jwt_algo` - Algorithm with which to encode the Thin Egress
      App JWT cookie
    - `thin_egress_jwt_secret_name` - Name of AWS secret where keys for the Thin
      Egress App JWT encode/decode are stored
    - `thin_egress_lambda_code_dependency_archive_key` - Thin Egress App - S3
      Key of packaged python modules for lambda dependency layer

- **CUMULUS-1733**
  - Add `discovery-filtering` operator doc to document previously undocumented functionality.

- **CUMULUS-1737**
  - Added the `cumulus-test-cleanup` module to run a nightly cleanup on resources left over from the integration tests run from the `example/spec` directory.

### Changed

- **CUMULUS-1102**

  - Updates `@cumulus/api/auth/testAuth` to use JWT instead of random tokens.
  - Updates the default AMI for the ecs_cluster_instance_image_id.

- **CUMULUS-1622**

  - Mutex class has been deprecated in `@cumulus/common/concurrency` and will be removed in a future release.

- **CUMULUS-1686**

  - Changed `ecs_cluster_instance_image_id` to be a required variable of the `cumulus` module and removed the default value.
    The default was not available across accounts and regions, nor outside of NGAP and therefore not particularly useful.

- **CUMULUS-1688**

  - Updated `@cumulus/aws.receiveSQSMessages` not to replace `message.Body` with a parsed object. This behavior was undocumented and confusing as received messages appeared to contradict AWS docs that state `message.Body` is always a string.
  - Replaced `sf_watcher` CloudWatch rule from `cloudwatch-events.tf` with an EventSourceMapping on `sqs2sf` mapped to the `start_sf` SQS queue (in `event-sources.tf`).
  - Updated `sqs2sf` with an EventSourceMapping handler and unit test.

- **CUMULUS-1698**

  - Change variable `saml_launchpad_metadata_path` to `saml_launchpad_metadata_url` in the `tf-modules/cumulus` Terraform module.
  - Updated `@cumulus/api/launchpadSaml` to download launchpad IDP metadata from configured location when the metadata in s3 is not valid, and to work with updated IDP metadata and SAML response.

- **CUMULUS-1731**
  - Upgrade the version of the Thin Egress App deployed by Cumulus to v48
    - Note: New variables available, see the 'Added' section of this changelog.

### Fixed

- **CUMULUS-1664**

  - Updated `dbIndexer` Lambda to remove hardcoded references to DynamoDB table names.

- **CUMULUS-1733**
  - Fixed granule discovery recursion algorithm used in S/FTP protocols.

### Removed

- **CUMULUS-1481**
  - removed `process` config and output from PostToCmr as it was not required by the task nor downstream steps, and should still be in the output message's `meta` regardless.

### Deprecated

- **CUMULUS-1040**
  - Deprecated the following code. For cases where the code was moved into another package, the new code location is noted:
    - `@cumulus/common/CloudFormationGateway` -> `@cumulus/aws-client/CloudFormationGateway`
    - `@cumulus/common/DynamoDb` -> `@cumulus/aws-client/DynamoDb`
    - `@cumulus/common/errors` -> `@cumulus/errors`
    - `@cumulus/common/StepFunctions` -> `@cumulus/aws-client/StepFunctions`
    - All of the exported functions in `@cumulus/commmon/aws` (moved into `@cumulus/aws-client`), except:
      - `@cumulus/common/aws/isThrottlingException` -> `@cumulus/errors/isThrottlingException`
      - `@cumulus/common/aws/improveStackTrace` (not deprecated)
      - `@cumulus/common/aws/retryOnThrottlingException` (not deprecated)
    - `@cumulus/common/sfnStep/SfnStep.parseStepMessage` -> `@cumulus/integration-tests/sfnStep/SfnStep.parseStepMessage`
    - `@cumulus/common/sfnStep/ActivityStep` -> `@cumulus/integration-tests/sfnStep/ActivityStep`
    - `@cumulus/common/sfnStep/LambdaStep` -> `@cumulus/integration-tests/sfnStep/LambdaStep`
    - `@cumulus/common/string/unicodeEscape` -> `@cumulus/aws-client/StepFunctions.unicodeEscape`
    - `@cumulus/common/util/setErrorStack` -> `@cumulus/aws-client/util/setErrorStack`
    - `@cumulus/ingest/aws/invoke` -> `@cumulus/aws-client/Lambda/invoke`
    - `@cumulus/ingest/aws/CloudWatch.bucketSize`
    - `@cumulus/ingest/aws/CloudWatch.cw`
    - `@cumulus/ingest/aws/ECS.ecs`
    - `@cumulus/ingest/aws/ECS`
    - `@cumulus/ingest/aws/Events.putEvent` -> `@cumulus/aws-client/CloudwatchEvents.putEvent`
    - `@cumulus/ingest/aws/Events.deleteEvent` -> `@cumulus/aws-client/CloudwatchEvents.deleteEvent`
    - `@cumulus/ingest/aws/Events.deleteTarget` -> `@cumulus/aws-client/CloudwatchEvents.deleteTarget`
    - `@cumulus/ingest/aws/Events.putTarget` -> `@cumulus/aws-client/CloudwatchEvents.putTarget`
    - `@cumulus/ingest/aws/SQS.attributes` -> `@cumulus/aws-client/SQS.getQueueAttributes`
    - `@cumulus/ingest/aws/SQS.deleteMessage` -> `@cumulus/aws-client/SQS.deleteSQSMessage`
    - `@cumulus/ingest/aws/SQS.deleteQueue` -> `@cumulus/aws-client/SQS.deleteQueue`
    - `@cumulus/ingest/aws/SQS.getUrl` -> `@cumulus/aws-client/SQS.getQueueUrlByName`
    - `@cumulus/ingest/aws/SQS.receiveMessage` -> `@cumulus/aws-client/SQS.receiveSQSMessages`
    - `@cumulus/ingest/aws/SQS.sendMessage` -> `@cumulus/aws-client/SQS.sendSQSMessage`
    - `@cumulus/ingest/aws/StepFunction.getExecutionStatus` -> `@cumulus/aws-client/StepFunction.getExecutionStatus`
    - `@cumulus/ingest/aws/StepFunction.getExecutionUrl` -> `@cumulus/aws-client/StepFunction.getExecutionUrl`

## [v1.17.0] - 2019-12-31

### BREAKING CHANGES

- **CUMULUS-1498**
  - The `@cumulus/cmrjs.publish2CMR` function expects that the value of its
    `creds.password` parameter is a plaintext password.
  - Rather than using an encrypted password from the `cmr_password` environment
    variable, the `@cumulus/cmrjs.updateCMRMetadata` function now looks for an
    environment variable called `cmr_password_secret_name` and fetches the CMR
    password from that secret in AWS Secrets Manager.
  - The `@cumulus/post-to-cmr` task now expects a
    `config.cmr.passwordSecretName` value, rather than `config.cmr.password`.
    The CMR password will be fetched from that secret in AWS Secrets Manager.

### Added

- **CUMULUS-630**

  - Added support for replaying Kinesis records on a stream into the Cumulus Kinesis workflow triggering mechanism: either all the records, or some time slice delimited by start and end timestamps.
  - Added `/replays` endpoint to the operator API for triggering replays.
  - Added `Replay Kinesis Messages` documentation to Operator Docs.
  - Added `manualConsumer` lambda function to consume a Kinesis stream. Used by the replay AsyncOperation.

- **CUMULUS-1687**
  - Added new API endpoint for listing async operations at `/asyncOperations`
  - All asyncOperations now include the fields `description` and `operationType`. `operationType` can be one of the following. [`Bulk Delete`, `Bulk Granules`, `ES Index`, `Kinesis Replay`]

### Changed

- **CUMULUS-1626**

  - Updates Cumulus to use node10/CMA 1.1.2 for all of its internal lambdas in prep for AWS node 8 EOL

- **CUMULUS-1498**
  - Remove the DynamoDB Users table. The list of OAuth users who are allowed to
    use the API is now stored in S3.
  - The CMR password and Launchpad passphrase are now stored in Secrets Manager

## [v1.16.1] - 2019-12-6

**Please note**:

- The `region` argument to the `cumulus` Terraform module has been removed. You may see a warning or error if you have that variable populated.
- Your workflow tasks should use the following versions of the CMA libraries to utilize new granule, parentArn, asyncOperationId, and stackName fields on the logs:
  - `cumulus-message-adapter-js` version 1.0.10+
  - `cumulus-message-adapter-python` version 1.1.1+
  - `cumulus-message-adapter-java` version 1.2.11+
- The `data-persistence` module no longer manages the creation of an Elasticsearch service-linked role for deploying Elasticsearch to a VPC. Follow the [deployment instructions on preparing your VPC](https://nasa.github.io/cumulus/docs/deployment/deployment-readme#vpc-subnets-and-security-group) for guidance on how to create the Elasticsearch service-linked role manually.
- There is now a `distribution_api_gateway_stage` variable for the `tf-modules/cumulus` Terraform module that will be used as the API gateway stage name used for the distribution API (Thin Egress App)
- Default value for the `urs_url` variable is now `https://uat.urs.earthdata.nasa.gov/` in the `tf-modules/cumulus` and `tf-modules/archive` Terraform modules. So deploying the `cumulus` module without a `urs_url` variable set will integrate your Cumulus deployment with the UAT URS environment.

### Added

- **CUMULUS-1563**

  - Added `custom_domain_name` variable to `tf-modules/data-persistence` module

- **CUMULUS-1654**
  - Added new helpers to `@cumulus/common/execution-history`:
    - `getStepExitedEvent()` returns the `TaskStateExited` event in a workflow execution history after the given step completion/failure event
    - `getTaskExitedEventOutput()` returns the output message for a `TaskStateExited` event in a workflow execution history

### Changed

- **CUMULUS-1578**

  - Updates SAML launchpad configuration to authorize via configured userGroup.
    [See the NASA specific documentation (protected)](https://wiki.earthdata.nasa.gov/display/CUMULUS/Cumulus+SAML+Launchpad+Integration)

- **CUMULUS-1579**

  - Elasticsearch list queries use `match` instead of `term`. `term` had been analyzing the terms and not supporting `-` in the field values.

- **CUMULUS-1619**

  - Adds 4 new keys to `@cumulus/logger` to display granules, parentArn, asyncOperationId, and stackName.
  - Depends on `cumulus-message-adapter-js` version 1.0.10+. Cumulus tasks updated to use this version.

- **CUMULUS-1654**

  - Changed `@cumulus/common/SfnStep.parseStepMessage()` to a static class method

- **CUMULUS-1641**
  - Added `meta.retries` and `meta.visibilityTimeout` properties to sqs-type rule. To create sqs-type rule, you're required to configure a dead-letter queue on your queue.
  - Added `sqsMessageRemover` lambda which removes the message from SQS queue upon successful workflow execution.
  - Updated `sqsMessageConsumer` lambda to not delete message from SQS queue, and to retry the SQS message for configured number of times.

### Removed

- Removed `create_service_linked_role` variable from `tf-modules/data-persistence` module.

- **CUMULUS-1321**
  - The `region` argument to the `cumulus` Terraform module has been removed

### Fixed

- **CUMULUS-1668** - Fixed a race condition where executions may not have been
  added to the database correctly
- **CUMULUS-1654** - Fixed issue with `publishReports` Lambda not including workflow execution error information for failed workflows with a single step
- Fixed `tf-modules/cumulus` module so that the `urs_url` variable is passed on to its invocation of the `tf-modules/archive` module

## [v1.16.0] - 2019-11-15

### Added

- **CUMULUS-1321**

  - A `deploy_distribution_s3_credentials_endpoint` variable has been added to
    the `cumulus` Terraform module. If true, the NGAP-backed S3 credentials
    endpoint will be added to the Thin Egress App's API. Default: true

- **CUMULUS-1544**

  - Updated the `/granules/bulk` endpoint to correctly query Elasticsearch when
    granule ids are not provided.

- **CUMULUS-1580**
  - Added `/granules/bulk` endpoint to `@cumulus/api` to perform bulk actions on granules given either a list of granule ids or an Elasticsearch query and the workflow to perform.

### Changed

- **CUMULUS-1561**

  - Fix the way that we are handling Terraform provider version requirements
  - Pass provider configs into child modules using the method that the
    [Terraform documentation](https://www.terraform.io/docs/configuration/modules.html#providers-within-modules)
    suggests
  - Remove the `region` input variable from the `s3_access_test` Terraform module
  - Remove the `aws_profile` and `aws_region` input variables from the
    `s3-replicator` Terraform module

- **CUMULUS-1639**
  - Because of
    [S3's Data Consistency Model](https://docs.aws.amazon.com/AmazonS3/latest/dev/Introduction.html#BasicsObjects),
    there may be situations where a GET operation for an object can temporarily
    return a `NoSuchKey` response even if that object _has_ been created. The
    `@cumulus/common/aws.getS3Object()` function has been updated to support
    retries if a `NoSuchKey` response is returned by S3. This behavior can be
    enabled by passing a `retryOptions` object to that function. Supported
    values for that object can be found here:
    <https://github.com/tim-kos/node-retry#retryoperationoptions>

### Removed

- **CUMULUS-1559**
  - `logToSharedDestination` has been migrated to the Terraform deployment as `log_api_gateway_to_cloudwatch` and will ONLY apply to egress lambdas.
    Due to the differences in the Terraform deployment model, we cannot support a global log subscription toggle for a configurable subset of lambdas.
    However, setting up your own log forwarding for a Lambda with Terraform is fairly simple, as you will only need to add SubscriptionFilters to your Terraform configuration, one per log group.
    See [the Terraform documentation](https://www.terraform.io/docs/providers/aws/r/cloudwatch_log_subscription_filter.html) for details on how to do this.
    An empty FilterPattern ("") will capture all logs in a group.

## [v1.15.0] - 2019-11-04

### BREAKING CHANGES

- **CUMULUS-1644** - When a workflow execution begins or ends, the workflow
  payload is parsed and any new or updated PDRs or granules referenced in that
  workflow are stored to the Cumulus archive. The defined interface says that a
  PDR in `payload.pdr` will be added to the archive, and any granules in
  `payload.granules` will also be added to the archive. In previous releases,
  PDRs found in `meta.pdr` and granules found in `meta.input_granules` were also
  added to the archive. This caused unexpected behavior and has been removed.
  Only PDRs from `payload.pdr` and granules from `payload.granules` will now be
  added to the Cumulus archive.

- **CUMULUS-1449** - Cumulus now uses a universal workflow template when
  starting a workflow that contains general information specific to the
  deployment, but not specific to the workflow. Workflow task configs must be
  defined using AWS step function parameters. As part of this change,
  `CumulusConfig` has been retired and task configs must now be defined under
  the `cma.task_config` key in the Parameters section of a step function
  definition.

  **Migration instructions**:

  NOTE: These instructions require the use of Cumulus Message Adapter v1.1.x+.
  Please ensure you are using a compatible version before attempting to migrate
  workflow configurations. When defining workflow steps, remove any
  `CumulusConfig` section, as shown below:

  ```yaml
  ParsePdr:
    CumulusConfig:
      provider: "{$.meta.provider}"
      bucket: "{$.meta.buckets.internal.name}"
      stack: "{$.meta.stack}"
  ```

  Instead, use AWS Parameters to pass `task_config` for the task directly into
  the Cumulus Message Adapter:

  ```yaml
  ParsePdr:
    Parameters:
      cma:
        event.$: "$"
        task_config:
          provider: "{$.meta.provider}"
          bucket: "{$.meta.buckets.internal.name}"
          stack: "{$.meta.stack}"
  ```

  In this example, the `cma` key is used to pass parameters to the message
  adapter. Using `task_config` in combination with `event.$: '$'` allows the
  message adapter to process `task_config` as the `config` passed to the Cumulus
  task. See `example/workflows/sips.yml` in the core repository for further
  examples of how to set the Parameters.

  Additionally, workflow configurations for the `QueueGranules` and `QueuePdrs`
  tasks need to be updated:

  - `queue-pdrs` config changes:
    - `parsePdrMessageTemplateUri` replaced with `parsePdrWorkflow`, which is
      the workflow name (i.e. top-level name in `config.yml`, e.g. 'ParsePdr').
    - `internalBucket` and `stackName` configs now required to look up
      configuration from the deployment. Brings the task config in line with
      that of `queue-granules`.
  - `queue-granules` config change: `ingestGranuleMessageTemplateUri` replaced
    with `ingestGranuleWorkflow`, which is the workflow name (e.g.
    'IngestGranule').

- **CUMULUS-1396** - **Workflow steps at the beginning and end of a workflow
  using the `SfSnsReport` Lambda have now been deprecated (e.g. `StartStatus`,
  `StopStatus`) and should be removed from your workflow definitions**. These
  steps were used for publishing ingest notifications and have been replaced by
  an implementation using Cloudwatch events for Step Functions to trigger a
  Lambda that publishes ingest notifications. For further detail on how ingest
  notifications are published, see the notes below on **CUMULUS-1394**. For
  examples of how to update your workflow definitions, see our
  [example workflow definitions](https://github.com/nasa/cumulus/blob/master/example/workflows/).

- **CUMULUS-1470**
  - Remove Cumulus-defined ECS service autoscaling, allowing integrators to
    better customize autoscaling to meet their needs. In order to use
    autoscaling with ECS services, appropriate
    `AWS::ApplicationAutoScaling::ScalableTarget`,
    `AWS::ApplicationAutoScaling::ScalingPolicy`, and `AWS::CloudWatch::Alarm`
    resources should be defined in a kes overrides file. See
    [this example](https://github.com/nasa/cumulus/blob/release-1.15.x/example/overrides/app/cloudformation.template.yml)
    for an example.
  - The following config parameters are no longer used:
    - ecs.services.\<NAME\>.minTasks
    - ecs.services.\<NAME\>.maxTasks
    - ecs.services.\<NAME\>.scaleInActivityScheduleTime
    - ecs.services.\<NAME\>.scaleInAdjustmentPercent
    - ecs.services.\<NAME\>.scaleOutActivityScheduleTime
    - ecs.services.\<NAME\>.scaleOutAdjustmentPercent
    - ecs.services.\<NAME\>.activityName

### Added

- **CUMULUS-1100**

  - Added 30-day retention properties to all log groups that were missing those policies.

- **CUMULUS-1396**

  - Added `@cumulus/common/sfnStep`:
    - `LambdaStep` - A class for retrieving and parsing input and output to Lambda steps in AWS Step Functions
    - `ActivityStep` - A class for retrieving and parsing input and output to ECS activity steps in AWS Step Functions

- **CUMULUS-1574**

  - Added `GET /token` endpoint for SAML authorization when cumulus is protected by Launchpad.
    This lets a user retrieve a token by hand that can be presented to the API.

- **CUMULUS-1625**

  - Added `sf_start_rate` variable to the `ingest` Terraform module, equivalent to `sqs_consumer_rate` in the old model, but will not be automatically applied to custom queues as that was.

- **CUMULUS-1513**
  - Added `sqs`-type rule support in the Cumulus API `@cumulus/api`
  - Added `sqsMessageConsumer` lambda which processes messages from the SQS queues configured in the `sqs` rules.

### Changed

- **CUMULUS-1639**

  - Because of
    [S3's Data Consistency Model](https://docs.aws.amazon.com/AmazonS3/latest/dev/Introduction.html#BasicsObjects),
    there may be situations where a GET operation for an object can temporarily
    return a `NoSuchKey` response even if that object _has_ been created. The
    `@cumulus/common/aws.getS3Object()` function will now retry up to 10 times
    if a `NoSuchKey` response is returned by S3. This can behavior can be
    overridden by passing `{ retries: 0 }` as the `retryOptions` argument.

- **CUMULUS-1449**

  - `queue-pdrs` & `queue-granules` config changes. Details in breaking changes section.
  - Cumulus now uses a universal workflow template when starting workflow that contains general information specific to the deployment, but not specific to the workflow.
  - Changed the way workflow configs are defined, from `CumulusConfig` to a `task_config` AWS Parameter.

- **CUMULUS-1452**

  - Changed the default ECS docker storage drive to `devicemapper`

- **CUMULUS-1453**
  - Removed config schema for `@cumulus/sf-sns-report` task
  - Updated `@cumulus/sf-sns-report` to always assume that it is running as an intermediate step in a workflow, not as the first or last step

### Removed

- **CUMULUS-1449**
  - Retired `CumulusConfig` as part of step function definitions, as this is an artifact of the way Kes parses workflow definitions that was not possible to migrate to Terraform. Use AWS Parameters and the `task_config` key instead. See change note above.
  - Removed individual workflow templates.

### Fixed

- **CUMULUS-1620** - Fixed bug where `message_adapter_version` does not correctly inject the CMA

- **CUMULUS-1396** - Updated `@cumulus/common/StepFunctions.getExecutionHistory()` to recursively fetch execution history when `nextToken` is returned in response

- **CUMULUS-1571** - Updated `@cumulus/common/DynamoDb.get()` to throw any errors encountered when trying to get a record and the record does exist

- **CUMULUS-1452**
  - Updated the EC2 initialization scripts to use full volume size for docker storage
  - Changed the default ECS docker storage drive to `devicemapper`

## [v1.14.5] - 2019-12-30 - [BACKPORT]

### Updated

- **CUMULUS-1626**
  - Updates Cumulus to use node10/CMA 1.1.2 for all of its internal lambdas in prep for AWS node 8 EOL

## [v1.14.4] - 2019-10-28

### Fixed

- **CUMULUS-1632** - Pinned `aws-elasticsearch-connector` package in `@cumulus/api` to version `8.1.3`, since `8.2.0` includes breaking changes

## [v1.14.3] - 2019-10-18

### Fixed

- **CUMULUS-1620** - Fixed bug where `message_adapter_version` does not correctly inject the CMA

- **CUMULUS-1572** - A granule is now included in discovery results even when
  none of its files has a matching file type in the associated collection
  configuration. Previously, if all files for a granule were unmatched by a file
  type configuration, the granule was excluded from the discovery results.
  Further, added support for a `boolean` property
  `ignoreFilesConfigForDiscovery`, which controls how a granule's files are
  filtered at discovery time.

## [v1.14.2] - 2019-10-08

### BREAKING CHANGES

Your Cumulus Message Adapter version should be pinned to `v1.0.13` or lower in your `app/config.yml` using `message_adapter_version: v1.0.13` OR you should use the workflow migration steps below to work with CMA v1.1.1+.

- **CUMULUS-1394** - The implementation of the `SfSnsReport` Lambda requires additional environment variables for integration with the new ingest notification SNS topics. Therefore, **you must update the definition of `SfSnsReport` in your `lambdas.yml` like so**:

```yaml
SfSnsReport:
  handler: index.handler
  timeout: 300
  source: node_modules/@cumulus/sf-sns-report/dist
  tables:
    - ExecutionsTable
  envs:
    execution_sns_topic_arn:
      function: Ref
      value: reportExecutionsSns
    granule_sns_topic_arn:
      function: Ref
      value: reportGranulesSns
    pdr_sns_topic_arn:
      function: Ref
      value: reportPdrsSns
```

- **CUMULUS-1447** -
  The newest release of the Cumulus Message Adapter (v1.1.1) requires that parameterized configuration be used for remote message functionality. Once released, Kes will automatically bring in CMA v1.1.1 without additional configuration.

  **Migration instructions**
  Oversized messages are no longer written to S3 automatically. In order to utilize remote messaging functionality, configure a `ReplaceConfig` AWS Step Function parameter on your CMA task:

  ```yaml
  ParsePdr:
    Parameters:
      cma:
        event.$: "$"
        ReplaceConfig:
          FullMessage: true
  ```

  Accepted fields in `ReplaceConfig` include `MaxSize`, `FullMessage`, `Path` and `TargetPath`.
  See https://github.com/nasa/cumulus-message-adapter/blob/master/CONTRACT.md#remote-message-configuration for full details.

  As this change is backward compatible in Cumulus Core, users wishing to utilize the previous version of the CMA may opt to transition to using a CMA lambda layer, or set `message_adapter_version` in their configuration to a version prior to v1.1.0.

### PLEASE NOTE

- **CUMULUS-1394** - Ingest notifications are now provided via 3 separate SNS topics for executions, granules, and PDRs, instead of a single `sftracker` SNS topic. Whereas the `sftracker` SNS topic received a full Cumulus execution message, the new topics all receive generated records for the given object. The new topics are only published to if the given object exists for the current execution. For a given execution/granule/PDR, **two messages will be received by each topic**: one message indicating that ingest is running and another message indicating that ingest has completed or failed. The new SNS topics are:

  - `reportExecutions` - Receives 1 message per execution
  - `reportGranules` - Receives 1 message per granule in an execution
  - `reportPdrs` - Receives 1 message per PDR

### Added

- **CUMULUS-639**

  - Adds SAML JWT and launchpad token authentication to Cumulus API (configurable)
    - **NOTE** to authenticate with Launchpad ensure your launchpad user_id is in the `<prefix>-UsersTable`
    - when Cumulus configured to protect API via Launchpad:
      - New endpoints
        - `GET /saml/login` - starting point for SAML SSO creates the login request url and redirects to the SAML Identity Provider Service (IDP)
        - `POST /saml/auth` - SAML Assertion Consumer Service. POST receiver from SAML IDP. Validates response, logs the user in, and returns a SAML-based JWT.
    - Disabled endpoints
      - `POST /refresh`
      - Changes authorization worklow:
      - `ensureAuthorized` now presumes the bearer token is a JWT and tries to validate. If the token is malformed, it attempts to validate the token against Launchpad. This allows users to bring their own token as described here https://wiki.earthdata.nasa.gov/display/CUMULUS/Cumulus+API+with+Launchpad+Authentication. But it also allows dashboard users to manually authenticate via Launchpad SAML to receive a Launchpad-based JWT.

- **CUMULUS-1394**
  - Added `Granule.generateGranuleRecord()` method to granules model to generate a granule database record from a Cumulus execution message
  - Added `Pdr.generatePdrRecord()` method to PDRs model to generate a granule database record from a Cumulus execution message
  - Added helpers to `@cumulus/common/message`:
    - `getMessageExecutionName()` - Get the execution name from a Cumulus execution message
    - `getMessageStateMachineArn()` - Get the state machine ARN from a Cumulus execution message
    - `getMessageExecutionArn()` - Get the execution ARN for a Cumulus execution message
    - `getMessageGranules()` - Get the granules from a Cumulus execution message, if any.
  - Added `@cumulus/common/cloudwatch-event/isFailedSfStatus()` to determine if a Step Function status from a Cloudwatch event is a failed status

### Changed

- **CUMULUS-1308**

  - HTTP PUT of a Collection, Provider, or Rule via the Cumulus API now
    performs full replacement of the existing object with the object supplied
    in the request payload. Previous behavior was to perform a modification
    (partial update) by merging the existing object with the (possibly partial)
    object in the payload, but this did not conform to the HTTP standard, which
    specifies PATCH as the means for modifications rather than replacements.

- **CUMULUS-1375**

  - Migrate Cumulus from deprecated Elasticsearch JS client to new, supported one in `@cumulus/api`

- **CUMULUS-1485** Update `@cumulus/cmr-client` to return error message from CMR for validation failures.

- **CUMULUS-1394**

  - Renamed `Execution.generateDocFromPayload()` to `Execution.generateRecord()` on executions model. The method generates an execution database record from a Cumulus execution message.

- **CUMULUS-1432**

  - `logs` endpoint takes the level parameter as a string and not a number
  - Elasticsearch term query generation no longer converts numbers to boolean

- **CUMULUS-1447**

  - Consolidated all remote message handling code into @common/aws
  - Update remote message code to handle updated CMA remote message flags
  - Update example SIPS workflows to utilize Parameterized CMA configuration

- **CUMULUS-1448** Refactor workflows that are mutating cumulus_meta to utilize meta field

- **CUMULUS-1451**

  - Elasticsearch cluster setting `auto_create_index` will be set to false. This had been causing issues in the bootstrap lambda on deploy.

- **CUMULUS-1456**
  - `@cumulus/api` endpoints default error handler uses `boom` package to format errors, which is consistent with other API endpoint errors.

### Fixed

- **CUMULUS-1432** `logs` endpoint filter correctly filters logs by level
- **CUMULUS-1484** `useMessageAdapter` now does not set CUMULUS_MESSAGE_ADAPTER_DIR when `true`

### Removed

- **CUMULUS-1394**
  - Removed `sfTracker` SNS topic. Replaced by three new SNS topics for granule, execution, and PDR ingest notifications.
  - Removed unused functions from `@cumulus/common/aws`:
    - `getGranuleS3Params()`
    - `setGranuleStatus()`

## [v1.14.1] - 2019-08-29

### Fixed

- **CUMULUS-1455**

  - CMR token links updated to point to CMR legacy services rather than echo

- **CUMULUS-1211**
  - Errors thrown during granule discovery are no longer swallowed and ignored.
    Rather, errors are propagated to allow for proper error-handling and
    meaningful messaging.

## [v1.14.0] - 2019-08-22

### PLEASE NOTE

- We have encountered transient lambda service errors in our integration testing. Please handle transient service errors following [these guidelines](https://docs.aws.amazon.com/step-functions/latest/dg/bp-lambda-serviceexception.html). The workflows in the `example/workflows` folder have been updated with retries configured for these errors.

- **CUMULUS-799** added additional IAM permissions to support reading CloudWatch and API Gateway, so **you will have to redeploy your IAM stack.**

- **CUMULUS-800** Several items:

  - **Delete existing API Gateway stages**: To allow enabling of API Gateway logging, Cumulus now creates and manages a Stage resource during deployment. Before upgrading Cumulus, it is necessary to delete the API Gateway stages on both the Backend API and the Distribution API. Instructions are included in the documentation under [Delete API Gateway Stages](https://nasa.github.io/cumulus/docs/additional-deployment-options/delete-api-gateway-stages).

  - **Set up account permissions for API Gateway to write to CloudWatch**: In a one time operation for your AWS account, to enable CloudWatch Logs for API Gateway, you must first grant the API Gateway permission to read and write logs to CloudWatch for your account. The `AmazonAPIGatewayPushToCloudWatchLogs` managed policy (with an ARN of `arn:aws:iam::aws:policy/service-role/AmazonAPIGatewayPushToCloudWatchLogs`) has all the required permissions. You can find a simple how to in the documentation under [Enable API Gateway Logging.](https://nasa.github.io/cumulus/docs/additional-deployment-options/enable-gateway-logging-permissions)

  - **Configure API Gateway to write logs to CloudWatch** To enable execution logging for the distribution API set `config.yaml` `apiConfigs.distribution.logApigatewayToCloudwatch` value to `true`. More information [Enable API Gateway Logs](https://nasa.github.io/cumulus/docs/additional-deployment-options/enable-api-logs)

  - **Configure CloudWatch log delivery**: It is possible to deliver CloudWatch API execution and access logs to a cross-account shared AWS::Logs::Destination. An operator does this by adding the key `logToSharedDestination` to the `config.yml` at the default level with a value of a writable log destination. More information in the documentation under [Configure CloudWatch Logs Delivery.](https://nasa.github.io/cumulus/docs/additional-deployment-options/configure-cloudwatch-logs-delivery)

  - **Additional Lambda Logging**: It is now possible to configure any lambda to deliver logs to a shared subscriptions by setting `logToSharedDestination` to the ARN of a writable location (either an AWS::Logs::Destination or a Kinesis Stream) on any lambda config. Documentation for [Lambda Log Subscriptions](https://nasa.github.io/cumulus/docs/additional-deployment-options/additional-lambda-logging)

  - **Configure S3 Server Access Logs**: If you are running Cumulus in an NGAP environment you may [configure S3 Server Access Logs](https://nasa.github.io/cumulus/docs/next/deployment/server_access_logging) to be delivered to a shared bucket where the Metrics Team will ingest the logs into their ELK stack. Contact the Metrics team for permission and location.

- **CUMULUS-1368** The Cumulus distribution API has been deprecated and is being replaced by ASF's Thin Egress App. By default, the distribution API will not deploy. Please follow [the instructions for deploying and configuring Thin Egress](https://nasa.github.io/cumulus/docs/deployment/thin_egress_app).

To instead continue to deploy and use the legacy Cumulus distribution app, add the following to your `config.yml`:

```yaml
deployDistributionApi: true
```

If you deploy with no distribution app your deployment will succeed but you may encounter errors in your workflows, particularly in the `MoveGranule` task.

- **CUMULUS-1418** Users who are packaging the CMA in their Lambdas outside of Cumulus may need to update their Lambda configuration. Please see `BREAKING CHANGES` below for details.

### Added

- **CUMULUS-642**
  - Adds Launchpad as an authentication option for the Cumulus API.
  - Updated deployment documentation and added [instructions to setup Cumulus API Launchpad authentication](https://wiki.earthdata.nasa.gov/display/CUMULUS/Cumulus+API+with+Launchpad+Authentication)
- **CUMULUS-1418**
  - Adds usage docs/testing of lambda layers (introduced in PR1125), updates Core example tasks to use the updated `cumulus-ecs-task` and a CMA layer instead of kes CMA injection.
  - Added Terraform module to publish CMA as layer to user account.
- **PR1125** - Adds `layers` config option to support deploying Lambdas with layers
- **PR1128** - Added `useXRay` config option to enable AWS X-Ray for Lambdas.
- **CUMULUS-1345**
  - Adds new variables to the app deployment under `cmr`.
  - `cmrEnvironment` values are `SIT`, `UAT`, or `OPS` with `UAT` as the default.
  - `cmrLimit` and `cmrPageSize` have been added as configurable options.
- **CUMULUS-1273**
  - Added lambda function EmsProductMetadataReport to generate EMS Product Metadata report
- **CUMULUS-1226**
  - Added API endpoint `elasticsearch/index-from-database` to index to an Elasticsearch index from the database for recovery purposes and `elasticsearch/indices-status` to check the status of Elasticsearch indices via the API.
- **CUMULUS-824**
  - Added new Collection parameter `reportToEms` to configure whether the collection is reported to EMS
- **CUMULUS-1357**
  - Added new BackendApi endpoint `ems` that generates EMS reports.
- **CUMULUS-1241**
  - Added information about queues with maximum execution limits defined to default workflow templates (`meta.queueExecutionLimits`)
- **CUMULUS-1311**
  - Added `@cumulus/common/message` with various message parsing/preparation helpers
- **CUMULUS-812**

  - Added support for limiting the number of concurrent executions started from a queue. [See the data cookbook](https://nasa.github.io/cumulus/docs/data-cookbooks/throttling-queued-executions) for more information.

- **CUMULUS-1337**

  - Adds `cumulus.stackName` value to the `instanceMetadata` endpoint.

- **CUMULUS-1368**

  - Added `cmrGranuleUrlType` to the `@cumulus/move-granules` task. This determines what kind of links go in the CMR files. The options are `distribution`, `s3`, or `none`, with the default being distribution. If there is no distribution API being used with Cumulus, you must set the value to `s3` or `none`.

- Added `packages/s3-replicator` Terraform module to allow same-region s3 replication to metrics bucket.

- **CUMULUS-1392**

  - Added `tf-modules/report-granules` Terraform module which processes granule ingest notifications received via SNS and stores granule data to a database. The module includes:
    - SNS topic for publishing granule ingest notifications
    - Lambda to process granule notifications and store data
    - IAM permissions for the Lambda
    - Subscription for the Lambda to the SNS topic

- **CUMULUS-1393**

  - Added `tf-modules/report-pdrs` Terraform module which processes PDR ingest notifications received via SNS and stores PDR data to a database. The module includes:
    - SNS topic for publishing PDR ingest notifications
    - Lambda to process PDR notifications and store data
    - IAM permissions for the Lambda
    - Subscription for the Lambda to the SNS topic
  - Added unit tests for `@cumulus/api/models/pdrs.createPdrFromSns()`

- **CUMULUS-1400**

  - Added `tf-modules/report-executions` Terraform module which processes workflow execution information received via SNS and stores it to a database. The module includes:
    - SNS topic for publishing execution data
    - Lambda to process and store execution data
    - IAM permissions for the Lambda
    - Subscription for the Lambda to the SNS topic
  - Added `@cumulus/common/sns-event` which contains helpers for SNS events:
    - `isSnsEvent()` returns true if event is from SNS
    - `getSnsEventMessage()` extracts and parses the message from an SNS event
    - `getSnsEventMessageObject()` extracts and parses message object from an SNS event
  - Added `@cumulus/common/cloudwatch-event` which contains helpers for Cloudwatch events:
    - `isSfExecutionEvent()` returns true if event is from Step Functions
    - `isTerminalSfStatus()` determines if a Step Function status from a Cloudwatch event is a terminal status
    - `getSfEventStatus()` gets the Step Function status from a Cloudwatch event
    - `getSfEventDetailValue()` extracts a Step Function event detail field from a Cloudwatch event
    - `getSfEventMessageObject()` extracts and parses Step Function detail object from a Cloudwatch event

- **CUMULUS-1429**

  - Added `tf-modules/data-persistence` Terraform module which includes resources for data persistence in Cumulus:
    - DynamoDB tables
    - Elasticsearch with optional support for VPC
    - Cloudwatch alarm for number of Elasticsearch nodes

- **CUMULUS-1379** CMR Launchpad Authentication
  - Added `launchpad` configuration to `@cumulus/deployment/app/config.yml`, and cloudformation templates, workflow message, lambda configuration, api endpoint configuration
  - Added `@cumulus/common/LaunchpadToken` and `@cumulus/common/launchpad` to provide methods to get token and validate token
  - Updated lambdas to use Launchpad token for CMR actions (ingest and delete granules)
  - Updated deployment documentation and added [instructions to setup CMR client for Launchpad authentication](https://wiki.earthdata.nasa.gov/display/CUMULUS/CMR+Launchpad+Authentication)

## Changed

- **CUMULUS-1232**

  - Added retries to update `@cumulus/cmr-client` `updateToken()`

- **CUMULUS-1245 CUMULUS-795**

  - Added additional `ems` configuration parameters for sending the ingest reports to EMS
  - Added functionality to send daily ingest reports to EMS

- **CUMULUS-1241**

  - Removed the concept of "priority levels" and added ability to define a number of maximum concurrent executions per SQS queue
  - Changed mapping of Cumulus message properties for the `sqs2sfThrottle` lambda:
    - Queue name is read from `cumulus_meta.queueName`
    - Maximum executions for the queue is read from `meta.queueExecutionLimits[queueName]`, where `queueName` is `cumulus_meta.queueName`
  - Changed `sfSemaphoreDown` lambda to only attempt decrementing semaphores when:
    - the message is for a completed/failed/aborted/timed out workflow AND
    - `cumulus_meta.queueName` exists on the Cumulus message AND
    - An entry for the queue name (`cumulus_meta.queueName`) exists in the the object `meta.queueExecutionLimits` on the Cumulus message

- **CUMULUS-1338**

  - Updated `sfSemaphoreDown` lambda to be triggered via AWS Step Function Cloudwatch events instead of subscription to `sfTracker` SNS topic

- **CUMULUS-1311**

  - Updated `@cumulus/queue-granules` to set `cumulus_meta.queueName` for queued execution messages
  - Updated `@cumulus/queue-pdrs` to set `cumulus_meta.queueName` for queued execution messages
  - Updated `sqs2sfThrottle` lambda to immediately decrement queue semaphore value if dispatching Step Function execution throws an error

- **CUMULUS-1362**

  - Granule `processingStartTime` and `processingEndTime` will be set to the execution start time and end time respectively when there is no sync granule or post to cmr task present in the workflow

- **CUMULUS-1400**
  - Deprecated `@cumulus/ingest/aws/getExecutionArn`. Use `@cumulus/common/aws/getExecutionArn` instead.

### Fixed

- **CUMULUS-1439**

  - Fix bug with rule.logEventArn deletion on Kinesis rule update and fix unit test to verify

- **CUMULUS-796**

  - Added production information (collection ShortName and Version, granuleId) to EMS distribution report
  - Added functionality to send daily distribution reports to EMS

- **CUMULUS-1319**

  - Fixed a bug where granule ingest times were not being stored to the database

- **CUMULUS-1356**

  - The `Collection` model's `delete` method now _removes_ the specified item
    from the collection config store that was inserted by the `create` method.
    Previously, this behavior was missing.

- **CUMULUS-1374**
  - Addressed audit concerns (https://www.npmjs.com/advisories/782) in api package

### BREAKING CHANGES

### Changed

- **CUMULUS-1418**
  - Adding a default `cmaDir` key to configuration will cause `CUMULUS_MESSAGE_ADAPTER_DIR` to be set by default to `/opt` for any Lambda not setting `useCma` to true, or explicitly setting the CMA environment variable. In lambdas that package the CMA independently of the Cumulus packaging. Lambdas manually packaging the CMA should have their Lambda configuration updated to set the CMA path, or alternately if not using the CMA as a Lambda layer in this deployment set `cmaDir` to `./cumulus-message-adapter`.

### Removed

- **CUMULUS-1337**

  - Removes the S3 Access Metrics package added in CUMULUS-799

- **PR1130**
  - Removed code deprecated since v1.11.1:
    - Removed `@cumulus/common/step-functions`. Use `@cumulus/common/StepFunctions` instead.
    - Removed `@cumulus/api/lib/testUtils.fakeFilesFactory`. Use `@cumulus/api/lib/testUtils.fakeFileFactory` instead.
    - Removed `@cumulus/cmrjs/cmr` functions: `searchConcept`, `ingestConcept`, `deleteConcept`. Use the functions in `@cumulus/cmr-client` instead.
    - Removed `@cumulus/ingest/aws.getExecutionHistory`. Use `@cumulus/common/StepFunctions.getExecutionHistory` instead.

## [v1.13.5] - 2019-08-29 - [BACKPORT]

### Fixed

- **CUMULUS-1455** - CMR token links updated to point to CMR legacy services rather than echo

## [v1.13.4] - 2019-07-29

- **CUMULUS-1411** - Fix deployment issue when using a template override

## [v1.13.3] - 2019-07-26

- **CUMULUS-1345** Full backport of CUMULUS-1345 features - Adds new variables to the app deployment under `cmr`.
  - `cmrEnvironment` values are `SIT`, `UAT`, or `OPS` with `UAT` as the default.
  - `cmrLimit` and `cmrPageSize` have been added as configurable options.

## [v1.13.2] - 2019-07-25

- Re-release of v1.13.1 to fix broken npm packages.

## [v1.13.1] - 2019-07-22

- **CUMULUS-1374** - Resolve audit compliance with lodash version for api package subdependency
- **CUMULUS-1412** - Resolve audit compliance with googleapi package
- **CUMULUS-1345** - Backported CMR environment setting in getUrl to address immediate user need. CMR_ENVIRONMENT can now be used to set the CMR environment to OPS/SIT

## [v1.13.0] - 2019-5-20

### PLEASE NOTE

**CUMULUS-802** added some additional IAM permissions to support ECS autoscaling, so **you will have to redeploy your IAM stack.**
As a result of the changes for **CUMULUS-1193**, **CUMULUS-1264**, and **CUMULUS-1310**, **you must delete your existing stacks (except IAM) before deploying this version of Cumulus.**
If running Cumulus within a VPC and extended downtime is acceptable, we recommend doing this at the end of the day to allow AWS backend resources and network interfaces to be cleaned up overnight.

### BREAKING CHANGES

- **CUMULUS-1228**

  - The default AMI used by ECS instances is now an NGAP-compliant AMI. This
    will be a breaking change for non-NGAP deployments. If you do not deploy to
    NGAP, you will need to find the AMI ID of the
    [most recent Amazon ECS-optimized AMI](https://docs.aws.amazon.com/AmazonECS/latest/developerguide/ecs-optimized_AMI.html),
    and set the `ecs.amiid` property in your config. Instructions for finding
    the most recent NGAP AMI can be found using
    [these instructions](https://wiki.earthdata.nasa.gov/display/ESKB/Select+an+NGAP+Created+AMI).

- **CUMULUS-1310**

  - Database resources (DynamoDB, ElasticSearch) have been moved to an independent `db` stack.
    Migrations for this version will need to be user-managed. (e.g. [elasticsearch](https://docs.aws.amazon.com/elasticsearch-service/latest/developerguide/es-version-migration.html#snapshot-based-migration) and [dynamoDB](https://docs.aws.amazon.com/datapipeline/latest/DeveloperGuide/dp-template-exports3toddb.html)).
    Order of stack deployment is `iam` -> `db` -> `app`.
  - All stacks can now be deployed using a single `config.yml` file, i.e.: `kes cf deploy --kes-folder app --template node_modules/@cumulus/deployment/[iam|db|app] [...]`
    Backwards-compatible. For development, please re-run `npm run bootstrap` to build new `kes` overrides.
    Deployment docs have been updated to show how to deploy a single-config Cumulus instance.
  - `params` have been moved: Nest `params` fields under `app`, `db` or `iam` to override all Parameters for a particular stack's cloudformation template. Backwards-compatible with multi-config setups.
  - `stackName` and `stackNameNoDash` have been retired. Use `prefix` and `prefixNoDash` instead.
  - The `iams` section in `app/config.yml` IAM roles has been deprecated as a user-facing parameter,
    _unless_ your IAM role ARNs do not match the convention shown in `@cumulus/deployment/app/config.yml`
  - The `vpc.securityGroup` will need to be set with a pre-existing security group ID to use Cumulus in a VPC. Must allow inbound HTTP(S) (Port 443).

- **CUMULUS-1212**

  - `@cumulus/post-to-cmr` will now fail if any granules being processed are missing a metadata file. You can set the new config option `skipMetaCheck` to `true` to pass post-to-cmr without a metadata file.

- **CUMULUS-1232**

  - `@cumulus/sync-granule` will no longer silently pass if no checksum data is provided. It will use input
    from the granule object to:
    - Verify checksum if `checksumType` and `checksumValue` are in the file record OR a checksum file is provided
      (throws `InvalidChecksum` on fail), else log warning that no checksum is available.
    - Then, verify synced S3 file size if `file.size` is in the file record (throws `UnexpectedFileSize` on fail),
      else log warning that no file size is available.
    - Pass the step.

- **CUMULUS-1264**

  - The Cloudformation templating and deployment configuration has been substantially refactored.
    - `CumulusApiDefault` nested stack resource has been renamed to `CumulusApiDistribution`
    - `CumulusApiV1` nested stack resource has been renamed to `CumulusApiBackend`
  - The `urs: true` config option for when defining your lambdas (e.g. in `lambdas.yml`) has been deprecated. There are two new options to replace it:
    - `urs_redirect: 'token'`: This will expose a `TOKEN_REDIRECT_ENDPOINT` environment variable to your lambda that references the `/token` endpoint on the Cumulus backend API
    - `urs_redirect: 'distribution'`: This will expose a `DISTRIBUTION_REDIRECT_ENDPOINT` environment variable to your lambda that references the `/redirect` endpoint on the Cumulus distribution API

- **CUMULUS-1193**

  - The elasticsearch instance is moved behind the VPC.
  - Your account will need an Elasticsearch Service Linked role. This is a one-time setup for the account. You can follow the instructions to use the AWS console or AWS CLI [here](https://docs.aws.amazon.com/IAM/latest/UserGuide/using-service-linked-roles.html) or use the following AWS CLI command: `aws iam create-service-linked-role --aws-service-name es.amazonaws.com`

- **CUMULUS-802**

  - ECS `maxInstances` must be greater than `minInstances`. If you use defaults, no change is required.

- **CUMULUS-1269**
  - Brought Cumulus data models in line with CNM JSON schema:
    - Renamed file object `fileType` field to `type`
    - Renamed file object `fileSize` field to `size`
    - Renamed file object `checksumValue` field to `checksum` where not already done.
    - Added `ancillary` and `linkage` type support to file objects.

### Added

- **CUMULUS-799**

  - Added an S3 Access Metrics package which will take S3 Server Access Logs and
    write access metrics to CloudWatch

- **CUMULUS-1242** - Added `sqs2sfThrottle` lambda. The lambda reads SQS messages for queued executions and uses semaphores to only start new executions if the maximum number of executions defined for the priority key (`cumulus_meta.priorityKey`) has not been reached. Any SQS messages that are read but not used to start executions remain in the queue.

- **CUMULUS-1240**

  - Added `sfSemaphoreDown` lambda. This lambda receives SNS messages and for each message it decrements the semaphore used to track the number of running executions if:
    - the message is for a completed/failed workflow AND
    - the message contains a level of priority (`cumulus_meta.priorityKey`)
  - Added `sfSemaphoreDown` lambda as a subscriber to the `sfTracker` SNS topic

- **CUMULUS-1265**

  - Added `apiConfigs` configuration option to configure API Gateway to be private
  - All internal lambdas configured to run inside the VPC by default
  - Removed references to `NoVpc` lambdas from documentation and `example` folder.

- **CUMULUS-802**
  - Adds autoscaling of ECS clusters
  - Adds autoscaling of ECS services that are handling StepFunction activities

## Changed

- Updated `@cumulus/ingest/http/httpMixin.list()` to trim trailing spaces on discovered filenames

- **CUMULUS-1310**

  - Database resources (DynamoDB, ElasticSearch) have been moved to an independent `db` stack.
    This will enable future updates to avoid affecting database resources or requiring migrations.
    Migrations for this version will need to be user-managed.
    (e.g. [elasticsearch](https://docs.aws.amazon.com/elasticsearch-service/latest/developerguide/es-version-migration.html#snapshot-based-migration) and [dynamoDB](https://docs.aws.amazon.com/datapipeline/latest/DeveloperGuide/dp-template-exports3toddb.html)).
    Order of stack deployment is `iam` -> `db` -> `app`.
  - All stacks can now be deployed using a single `config.yml` file, i.e.: `kes cf deploy --kes-folder app --template node_modules/@cumulus/deployment/[iam|db|app] [...]`
    Backwards-compatible. Please re-run `npm run bootstrap` to build new `kes` overrides.
    Deployment docs have been updated to show how to deploy a single-config Cumulus instance.
  - `params` fields should now be nested under the stack key (i.e. `app`, `db` or `iam`) to provide Parameters for a particular stack's cloudformation template,
    for use with single-config instances. Keys _must_ match the name of the deployment package folder (`app`, `db`, or `iam`).
    Backwards-compatible with multi-config setups.
  - `stackName` and `stackNameNoDash` have been retired as user-facing config parameters. Use `prefix` and `prefixNoDash` instead.
    This will be used to create stack names for all stacks in a single-config use case.
    `stackName` may still be used as an override in multi-config usage, although this is discouraged.
    Warning: overriding the `db` stack's `stackName` will require you to set `dbStackName` in your `app/config.yml`.
    This parameter is required to fetch outputs from the `db` stack to reference in the `app` stack.
  - The `iams` section in `app/config.yml` IAM roles has been retired as a user-facing parameter,
    _unless_ your IAM role ARNs do not match the convention shown in `@cumulus/deployment/app/config.yml`
    In that case, overriding `iams` in your own config is recommended.
  - `iam` and `db` `cloudformation.yml` file names will have respective prefixes (e.g `iam.cloudformation.yml`).
  - Cumulus will now only attempt to create reconciliation reports for buckets of the `private`, `public` and `protected` types.
  - Cumulus will no longer set up its own security group.
    To pass a pre-existing security group for in-VPC deployments as a parameter to the Cumulus template, populate `vpc.securityGroup` in `config.yml`.
    This security group must allow inbound HTTP(S) traffic (Port 443). SSH traffic (Port 22) must be permitted for SSH access to ECS instances.
  - Deployment docs have been updated with examples for the new deployment model.

- **CUMULUS-1236**

  - Moves access to public files behind the distribution endpoint. Authentication is not required, but direct http access has been disallowed.

- **CUMULUS-1223**

  - Adds unauthenticated access for public bucket files to the Distribution API. Public files should be requested the same way as protected files, but for public files a redirect to a self-signed S3 URL will happen without requiring authentication with Earthdata login.

- **CUMULUS-1232**

  - Unifies duplicate handling in `ingest/granule.handleDuplicateFile` for maintainability.
  - Changed `ingest/granule.ingestFile` and `move-granules/index.moveFileRequest` to use new function.
  - Moved file versioning code to `ingest/granule.moveGranuleFileWithVersioning`
  - `ingest/granule.verifyFile` now also tests `file.size` for verification if it is in the file record and throws
    `UnexpectedFileSize` error for file size not matching input.
  - `ingest/granule.verifyFile` logs warnings if checksum and/or file size are not available.

- **CUMULUS-1193**

  - Moved reindex CLI functionality to an API endpoint. See [API docs](https://nasa.github.io/cumulus-api/#elasticsearch-1)

- **CUMULUS-1207**
  - No longer disable lambda event source mappings when disabling a rule

### Fixed

- Updated Lerna publish script so that published Cumulus packages will pin their dependencies on other Cumulus packages to exact versions (e.g. `1.12.1` instead of `^1.12.1`)

- **CUMULUS-1203**

  - Fixes IAM template's use of intrinsic functions such that IAM template overrides now work with kes

- **CUMULUS-1268**
  - Deployment will not fail if there are no ES alarms or ECS services

## [v1.12.1] - 2019-4-8

## [v1.12.0] - 2019-4-4

Note: There was an issue publishing 1.12.0. Upgrade to 1.12.1.

### BREAKING CHANGES

- **CUMULUS-1139**

  - `granule.applyWorkflow` uses the new-style granule record as input to workflows.

- **CUMULUS-1171**

  - Fixed provider handling in the API to make it consistent between protocols.
    NOTE: This is a breaking change. When applying this upgrade, users will need to:
    1. Disable all workflow rules
    2. Update any `http` or `https` providers so that the host field only
       contains a valid hostname or IP address, and the port field contains the
       provider port.
    3. Perform the deployment
    4. Re-enable workflow rules

- **CUMULUS-1176**:

  - `@cumulus/move-granules` input expectations have changed. `@cumulus/files-to-granules` is a new intermediate task to perform input translation in the old style.
    See the Added and Changed sections of this release changelog for more information.

- **CUMULUS-670**

  - The behavior of ParsePDR and related code has changed in this release. PDRs with FILE_TYPEs that do not conform to the PDR ICD (+ TGZ) (https://cdn.earthdata.nasa.gov/conduit/upload/6376/ESDS-RFC-030v1.0.pdf) will fail to parse.

- **CUMULUS-1208**
  - The granule object input to `@cumulus/queue-granules` will now be added to ingest workflow messages **as is**. In practice, this means that if you are using `@cumulus/queue-granules` to trigger ingest workflows and your granule objects input have invalid properties, then your ingest workflows will fail due to schema validation errors.

### Added

- **CUMULUS-777**
  - Added new cookbook entry on configuring Cumulus to track ancillary files.
- **CUMULUS-1183**
  - Kes overrides will now abort with a warning if a workflow step is configured without a corresponding
    lambda configuration
- **CUMULUS-1223**

  - Adds convenience function `@cumulus/common/bucketsConfigJsonObject` for fetching stack's bucket configuration as an object.

- **CUMULUS-853**
  - Updated FakeProcessing example lambda to include option to generate fake browse
  - Added feature documentation for ancillary metadata export, a new cookbook entry describing a workflow with ancillary metadata generation(browse), and related task definition documentation
- **CUMULUS-805**
  - Added a CloudWatch alarm to check running ElasticSearch instances, and a CloudWatch dashboard to view the health of ElasticSearch
  - Specify `AWS_REGION` in `.env` to be used by deployment script
- **CUMULUS-803**
  - Added CloudWatch alarms to check running tasks of each ECS service, and add the alarms to CloudWatch dashboard
- **CUMULUS-670**
  - Added Ancillary Metadata Export feature (see https://nasa.github.io/cumulus/docs/features/ancillary_metadata for more information)
  - Added new Collection file parameter "fileType" that allows configuration of workflow granule file fileType
- **CUMULUS-1184** - Added kes logging output to ensure we always see the state machine reference before failures due to configuration
- **CUMULUS-1105** - Added a dashboard endpoint to serve the dashboard from an S3 bucket
- **CUMULUS-1199** - Moves `s3credentials` endpoint from the backend to the distribution API.
- **CUMULUS-666**
  - Added `@api/endpoints/s3credentials` to allow EarthData Login authorized users to retrieve temporary security credentials for same-region direct S3 access.
- **CUMULUS-671**
  - Added `@packages/integration-tests/api/distribution/getDistributionApiS3SignedUrl()` to return the S3 signed URL for a file protected by the distribution API
- **CUMULUS-672**
  - Added `cmrMetadataFormat` and `cmrConceptId` to output for individual granules from `@cumulus/post-to-cmr`. `cmrMetadataFormat` will be read from the `cmrMetadataFormat` generated for each granule in `@cumulus/cmrjs/publish2CMR()`
  - Added helpers to `@packages/integration-tests/api/distribution`:
    - `getDistributionApiFileStream()` returns a stream to download files protected by the distribution API
    - `getDistributionFileUrl()` constructs URLs for requesting files from the distribution API
- **CUMULUS-1185** `@cumulus/api/models/Granule.removeGranuleFromCmrByGranule` to replace `@cumulus/api/models/Granule.removeGranuleFromCmr` and use the Granule UR from the CMR metadata to remove the granule from CMR

- **CUMULUS-1101**

  - Added new `@cumulus/checksum` package. This package provides functions to calculate and validate checksums.
  - Added new checksumming functions to `@cumulus/common/aws`: `calculateS3ObjectChecksum` and `validateS3ObjectChecksum`, which depend on the `checksum` package.

- CUMULUS-1171

  - Added `@cumulus/common` API documentation to `packages/common/docs/API.md`
  - Added an `npm run build-docs` task to `@cumulus/common`
  - Added `@cumulus/common/string#isValidHostname()`
  - Added `@cumulus/common/string#match()`
  - Added `@cumulus/common/string#matches()`
  - Added `@cumulus/common/string#toLower()`
  - Added `@cumulus/common/string#toUpper()`
  - Added `@cumulus/common/URLUtils#buildURL()`
  - Added `@cumulus/common/util#isNil()`
  - Added `@cumulus/common/util#isNull()`
  - Added `@cumulus/common/util#isUndefined()`
  - Added `@cumulus/common/util#negate()`

- **CUMULUS-1176**

  - Added new `@cumulus/files-to-granules` task to handle converting file array output from `cumulus-process` tasks into granule objects.
    Allows simplification of `@cumulus/move-granules` and `@cumulus/post-to-cmr`, see Changed section for more details.

- CUMULUS-1151 Compare the granule holdings in CMR with Cumulus' internal data store
- CUMULUS-1152 Compare the granule file holdings in CMR with Cumulus' internal data store

### Changed

- **CUMULUS-1216** - Updated `@cumulus/ingest/granule/ingestFile` to download files to expected staging location.
- **CUMULUS-1208** - Updated `@cumulus/ingest/queue/enqueueGranuleIngestMessage()` to not transform granule object passed to it when building an ingest message
- **CUMULUS-1198** - `@cumulus/ingest` no longer enforces any expectations about whether `provider_path` contains a leading slash or not.
- **CUMULUS-1170**
  - Update scripts and docs to use `npm` instead of `yarn`
  - Use `package-lock.json` files to ensure matching versions of npm packages
  - Update CI builds to use `npm ci` instead of `npm install`
- **CUMULUS-670**
  - Updated ParsePDR task to read standard PDR types+ (+ tgz as an external customer requirement) and add a fileType to granule-files on Granule discovery
  - Updated ParsePDR to fail if unrecognized type is used
  - Updated all relevant task schemas to include granule->files->filetype as a string value
  - Updated tests/test fixtures to include the fileType in the step function/task inputs and output validations as needed
  - Updated MoveGranules task to handle incoming configuration with new "fileType" values and to add them as appropriate to the lambda output.
  - Updated DiscoverGranules step/related workflows to read new Collection file parameter fileType that will map a discovered file to a workflow fileType
  - Updated CNM parser to add the fileType to the defined granule file fileType on ingest and updated integration tests to verify/validate that behavior
  - Updated generateEcho10XMLString in cmr-utils.js to use a map/related library to ensure order as CMR requires ordering for their online resources.
  - Updated post-to-cmr task to appropriately export CNM filetypes to CMR in echo10/UMM exports
- **CUMULUS-1139** - Granules stored in the API contain a `files` property. That schema has been greatly
  simplified and now better matches the CNM format.
  - The `name` property has been renamed to `fileName`.
  - The `filepath` property has been renamed to `key`.
  - The `checksumValue` property has been renamed to `checksum`.
  - The `path` property has been removed.
  - The `url_path` property has been removed.
  - The `filename` property (which contained an `s3://` URL) has been removed, and the `bucket`
    and `key` properties should be used instead. Any requests sent to the API containing a `granule.files[].filename`
    property will be rejected, and any responses coming back from the API will not contain that
    `filename` property.
  - A `source` property has been added, which is a URL indicating the original source of the file.
  - `@cumulus/ingest/granule.moveGranuleFiles()` no longer includes a `filename` field in its
    output. The `bucket` and `key` fields should be used instead.
- **CUMULUS-672**

  - Changed `@cumulus/integration-tests/api/EarthdataLogin.getEarthdataLoginRedirectResponse` to `@cumulus/integration-tests/api/EarthdataLogin.getEarthdataAccessToken`. The new function returns an access response from Earthdata login, if successful.
  - `@cumulus/integration-tests/cmr/getOnlineResources` now accepts an object of options, including `cmrMetadataFormat`. Based on the `cmrMetadataFormat`, the function will correctly retrieve the online resources for each metadata format (ECHO10, UMM-G)

- **CUMULUS-1101**

  - Moved `@cumulus/common/file/getFileChecksumFromStream` into `@cumulus/checksum`, and renamed it to `generateChecksumFromStream`.
    This is a breaking change for users relying on `@cumulus/common/file/getFileChecksumFromStream`.
  - Refactored `@cumulus/ingest/Granule` to depend on new `common/aws` checksum functions and remove significantly present checksumming code.
    - Deprecated `@cumulus/ingest/granule.validateChecksum`. Replaced with `@cumulus/ingest/granule.verifyFile`.
    - Renamed `granule.getChecksumFromFile` to `granule.retrieveSuppliedFileChecksumInformation` to be more accurate.
  - Deprecated `@cumulus/common/aws.checksumS3Objects`. Use `@cumulus/common/aws.calculateS3ObjectChecksum` instead.

- CUMULUS-1171

  - Fixed provider handling in the API to make it consistent between protocols.
    Before this change, FTP providers were configured using the `host` and
    `port` properties. HTTP providers ignored `port` and `protocol`, and stored
    an entire URL in the `host` property. Updated the API to only accept valid
    hostnames or IP addresses in the `provider.host` field. Updated ingest code
    to properly build HTTP and HTTPS URLs from `provider.protocol`,
    `provider.host`, and `provider.port`.
  - The default provider port was being set to 21, no matter what protocol was
    being used. Removed that default.

- **CUMULUS-1176**

  - `@cumulus/move-granules` breaking change:
    Input to `move-granules` is now expected to be in the form of a granules object (i.e. `{ granules: [ { ... }, { ... } ] }`);
    For backwards compatibility with array-of-files outputs from processing steps, use the new `@cumulus/files-to-granules` task as an intermediate step.
    This task will perform the input translation. This change allows `move-granules` to be simpler and behave more predictably.
    `config.granuleIdExtraction` and `config.input_granules` are no longer needed/used by `move-granules`.
  - `@cumulus/post-to-cmr`: `config.granuleIdExtraction` is no longer needed/used by `post-to-cmr`.

- CUMULUS-1174
  - Better error message and stacktrace for S3KeyPairProvider error reporting.

### Fixed

- **CUMULUS-1218** Reconciliation report will now scan only completed granules.
- `@cumulus/api` files and granules were not getting indexed correctly because files indexing was failing in `db-indexer`
- `@cumulus/deployment` A bug in the Cloudformation template was preventing the API from being able to be launched in a VPC, updated the IAM template to give the permissions to be able to run the API in a VPC

### Deprecated

- `@cumulus/api/models/Granule.removeGranuleFromCmr`, instead use `@cumulus/api/models/Granule.removeGranuleFromCmrByGranule`
- `@cumulus/ingest/granule.validateChecksum`, instead use `@cumulus/ingest/granule.verifyFile`
- `@cumulus/common/aws.checksumS3Objects`, instead use `@cumulus/common/aws.calculateS3ObjectChecksum`
- `@cumulus/cmrjs`: `getGranuleId` and `getCmrFiles` are deprecated due to changes in input handling.

## [v1.11.3] - 2019-3-5

### Added

- **CUMULUS-1187** - Added `@cumulus/ingest/granule/duplicateHandlingType()` to determine how duplicate files should be handled in an ingest workflow

### Fixed

- **CUMULUS-1187** - workflows not respecting the duplicate handling value specified in the collection
- Removed refreshToken schema requirement for OAuth

## [v1.11.2] - 2019-2-15

### Added

- CUMULUS-1169
  - Added a `@cumulus/common/StepFunctions` module. It contains functions for querying the AWS
    StepFunctions API. These functions have the ability to retry when a ThrottlingException occurs.
  - Added `@cumulus/common/aws.retryOnThrottlingException()`, which will wrap a function in code to
    retry on ThrottlingExceptions.
  - Added `@cumulus/common/test-utils.throttleOnce()`, which will cause a function to return a
    ThrottlingException the first time it is called, then return its normal result after that.
- CUMULUS-1103 Compare the collection holdings in CMR with Cumulus' internal data store
- CUMULUS-1099 Add support for UMMG JSON metadata versions > 1.4.
  - If a version is found in the metadata object, that version is used for processing and publishing to CMR otherwise, version 1.4 is assumed.
- CUMULUS-678
  - Added support for UMMG json v1.4 metadata files.
    `reconcileCMRMetadata` added to `@cumulus/cmrjs` to update metadata record with new file locations.
    `@cumulus/common/errors` adds two new error types `CMRMetaFileNotFound` and `InvalidArgument`.
    `@cumulus/common/test-utils` adds new function `randomId` to create a random string with id to help in debugging.
    `@cumulus/common/BucketsConfig` adds a new helper class `BucketsConfig` for working with bucket stack configuration and bucket names.
    `@cumulus/common/aws` adds new function `s3PutObjectTagging` as a convenience for the aws [s3().putObjectTagging](https://docs.aws.amazon.com/AWSJavaScriptSDK/latest/AWS/S3.html#putObjectTagging-property) function.
    `@cumulus/cmrjs` Adds: - `isCMRFile` - Identify an echo10(xml) or UMMG(json) metadata file. - `metadataObjectFromCMRFile` Read and parse CMR XML file from s3. - `updateCMRMetadata` Modify a cmr metadata (xml/json) file with updated information. - `publish2CMR` Posts XML or UMMG CMR data to CMR service. - `reconcileCMRMetadata` Reconciles cmr metadata file after a file moves.
- Adds some ECS and other permissions to StepRole to enable running ECS tasks from a workflow
- Added Apache logs to cumulus api and distribution lambdas
- **CUMULUS-1119** - Added `@cumulus/integration-tests/api/EarthdataLogin.getEarthdataLoginRedirectResponse` helper for integration tests to handle login with Earthdata and to return response from redirect to Cumulus API
- **CUMULUS-673** Added `@cumulus/common/file/getFileChecksumFromStream` to get file checksum from a readable stream

### Fixed

- CUMULUS-1123
  - Cloudformation template overrides now work as expected

### Changed

- CUMULUS-1169
  - Deprecated the `@cumulus/common/step-functions` module.
  - Updated code that queries the StepFunctions API to use the retry-enabled functions from
    `@cumulus/common/StepFunctions`
- CUMULUS-1121
  - Schema validation is now strongly enforced when writing to the database.
    Additional properties are not allowed and will result in a validation error.
- CUMULUS-678
  `tasks/move-granules` simplified and refactored to use functionality from cmrjs.
  `ingest/granules.moveGranuleFiles` now just moves granule files and returns a list of the updated files. Updating metadata now handled by `@cumulus/cmrjs/reconcileCMRMetadata`.
  `move-granules.updateGranuleMetadata` refactored and bugs fixed in the case of a file matching multiple collection.files.regexps.
  `getCmrXmlFiles` simplified and now only returns an object with the cmrfilename and the granuleId.
  `@cumulus/test-processing` - test processing task updated to generate UMM-G metadata

- CUMULUS-1043

  - `@cumulus/api` now uses [express](http://expressjs.com/) as the API engine.
  - All `@cumulus/api` endpoints on ApiGateway are consolidated to a single endpoint the uses `{proxy+}` definition.
  - All files under `packages/api/endpoints` along with associated tests are updated to support express's request and response objects.
  - Replaced environment variables `internal`, `bucket` and `systemBucket` with `system_bucket`.
  - Update `@cumulus/integration-tests` to work with updated cumulus-api express endpoints

- `@cumulus/integration-tests` - `buildAndExecuteWorkflow` and `buildWorkflow` updated to take a `meta` param to allow for additional fields to be added to the workflow `meta`

- **CUMULUS-1049** Updated `Retrieve Execution Status API` in `@cumulus/api`: If the execution doesn't exist in Step Function API, Cumulus API returns the execution status information from the database.

- **CUMULUS-1119**
  - Renamed `DISTRIBUTION_URL` environment variable to `DISTRIBUTION_ENDPOINT`
  - Renamed `DEPLOYMENT_ENDPOINT` environment variable to `DISTRIBUTION_REDIRECT_ENDPOINT`
  - Renamed `API_ENDPOINT` environment variable to `TOKEN_REDIRECT_ENDPOINT`

### Removed

- Functions deprecated before 1.11.0:
  - @cumulus/api/models/base: static Manager.createTable() and static Manager.deleteTable()
  - @cumulus/ingest/aws/S3
  - @cumulus/ingest/aws/StepFunction.getExecution()
  - @cumulus/ingest/aws/StepFunction.pullEvent()
  - @cumulus/ingest/consumer.Consume
  - @cumulus/ingest/granule/Ingest.getBucket()

### Deprecated

`@cmrjs/ingestConcept`, instead use the CMR object methods. `@cmrjs/CMR.ingestGranule` or `@cmrjs/CMR.ingestCollection`
`@cmrjs/searchConcept`, instead use the CMR object methods. `@cmrjs/CMR.searchGranules` or `@cmrjs/CMR.searchCollections`
`@cmrjs/deleteConcept`, instead use the CMR object methods. `@cmrjs/CMR.deleteGranule` or `@cmrjs/CMR.deleteCollection`

## [v1.11.1] - 2018-12-18

**Please Note**

- Ensure your `app/config.yml` has a `clientId` specified in the `cmr` section. This will allow CMR to identify your requests for better support and metrics.
  - For an example, please see [the example config](https://github.com/nasa/cumulus/blob/1c7e2bf41b75da9f87004c4e40fbcf0f39f56794/example/app/config.yml#L128).

### Added

- Added a `/tokenDelete` endpoint in `@cumulus/api` to delete access token records

### Changed

- CUMULUS-678
  `@cumulus/ingest/crypto` moved and renamed to `@cumulus/common/key-pair-provider`
  `@cumulus/ingest/aws` function: `KMSDecryptionFailed` and class: `KMS` extracted and moved to `@cumulus/common` and `KMS` is exported as `KMSProvider` from `@cumulus/common/key-pair-provider`
  `@cumulus/ingest/granule` functions: `publish`, `getGranuleId`, `getXMLMetadataAsString`, `getMetadataBodyAndTags`, `parseXmlString`, `getCmrXMLFiles`, `postS3Object`, `contructOnlineAccessUrls`, `updateMetadata`, extracted and moved to `@cumulus/cmrjs`
  `getGranuleId`, `getCmrXMLFiles`, `publish`, `updateMetadata` removed from `@cumulus/ingest/granule` and added to `@cumulus/cmrjs`;
  `updateMetadata` renamed `updateCMRMetadata`.
  `@cumulus/ingest` test files renamed.
- **CUMULUS-1070**
  - Add `'Client-Id'` header to all `@cumulus/cmrjs` requests (made via `searchConcept`, `ingestConcept`, and `deleteConcept`).
  - Updated `cumulus/example/app/config.yml` entry for `cmr.clientId` to use stackName for easier CMR-side identification.

## [v1.11.0] - 2018-11-30

**Please Note**

- Redeploy IAM roles:
  - CUMULUS-817 includes a migration that requires reconfiguration/redeployment of IAM roles. Please see the [upgrade instructions](https://nasa.github.io/cumulus/docs/upgrade/1.11.0) for more information.
  - CUMULUS-977 includes a few new SNS-related permissions added to the IAM roles that will require redeployment of IAM roles.
- `cumulus-message-adapter` v1.0.13+ is required for `@cumulus/api` granule reingest API to work properly. The latest version should be downloaded automatically by kes.
- A `TOKEN_SECRET` value (preferably 256-bit for security) must be added to `.env` to securely sign JWTs used for authorization in `@cumulus/api`

### Changed

- **CUUMULUS-1000** - Distribution endpoint now persists logins, instead of
  redirecting to Earthdata Login on every request
- **CUMULUS-783 CUMULUS-790** - Updated `@cumulus/sync-granule` and `@cumulus/move-granules` tasks to always overwrite existing files for manually-triggered reingest.
- **CUMULUS-906** - Updated `@cumulus/api` granule reingest API to
  - add `reingestGranule: true` and `forceDuplicateOverwrite: true` to Cumulus message `cumulus_meta.cumulus_context` field to indicate that the workflow is a manually triggered re-ingest.
  - return warning message to operator when duplicateHandling is not `replace`
  - `cumulus-message-adapter` v1.0.13+ is required.
- **CUMULUS-793** - Updated the granule move PUT request in `@cumulus/api` to reject the move with a 409 status code if one or more of the files already exist at the destination location
- Updated `@cumulus/helloworld` to use S3 to store state for pass on retry tests
- Updated `@cumulus/ingest`:
  - [Required for MAAP] `http.js#list` will now find links with a trailing whitespace
  - Removed code from `granule.js` which looked for files in S3 using `{ Bucket: discoveredFile.bucket, Key: discoveredFile.name }`. This is obsolete since `@cumulus/ingest` uses a `file-staging` and `constructCollectionId()` directory prefixes by default.
- **CUMULUS-989**
  - Updated `@cumulus/api` to use [JWT (JSON Web Token)](https://jwt.io/introduction/) as the transport format for API authorization tokens and to use JWT verification in the request authorization
  - Updated `/token` endpoint in `@cumulus/api` to return tokens as JWTs
  - Added a `/refresh` endpoint in `@cumulus/api` to request new access tokens from the OAuth provider using the refresh token
  - Added `refreshAccessToken` to `@cumulus/api/lib/EarthdataLogin` to manage refresh token requests with the Earthdata OAuth provider

### Added

- **CUMULUS-1050**
  - Separated configuration flags for originalPayload/finalPayload cleanup such that they can be set to different retention times
- **CUMULUS-798**
  - Added daily Executions cleanup CloudWatch event that triggers cleanExecutions lambda
  - Added cleanExecutions lambda that removes finalPayload/originalPayload field entries for records older than configured timeout value (execution_payload_retention_period), with a default of 30 days
- **CUMULUS-815/816**
  - Added 'originalPayload' and 'finalPayload' fields to Executions table
  - Updated Execution model to populate originalPayload with the execution payload on record creation
  - Updated Execution model code to populate finalPayload field with the execution payload on execution completion
  - Execution API now exposes the above fields
- **CUMULUS-977**
  - Rename `kinesisConsumer` to `messageConsumer` as it handles both Kinesis streams and SNS topics as of this version.
  - Add `sns`-type rule support. These rules create a subscription between an SNS topic and the `messageConsumer`.
    When a message is received, `messageConsumer` is triggered and passes the SNS message (JSON format expected) in
    its entirety to the workflow in the `payload` field of the Cumulus message. For more information on sns-type rules,
    see the [documentation](https://nasa.github.io/cumulus/docs/data-cookbooks/setup#rules).
- **CUMULUS-975**
  - Add `KinesisInboundEventLogger` and `KinesisOutboundEventLogger` API lambdas. These lambdas
    are utilized to dump incoming and outgoing ingest workflow kinesis streams
    to cloudwatch for analytics in case of AWS/stream failure.
  - Update rules model to allow tracking of log_event ARNs related to
    Rule event logging. Kinesis rule types will now automatically log
    incoming events via a Kinesis event triggered lambda.
    CUMULUS-975-migration-4
  - Update migration code to require explicit migration names per run
  - Added migration_4 to migrate/update existing Kinesis rules to have a log event mapping
  - Added new IAM policy for migration lambda
- **CUMULUS-775**
  - Adds a instance metadata endpoint to the `@cumulus/api` package.
  - Adds a new convenience function `hostId` to the `@cumulus/cmrjs` to help build environment specific cmr urls.
  - Fixed `@cumulus/cmrjs.searchConcept` to search and return CMR results.
  - Modified `@cumulus/cmrjs.CMR.searchGranule` and `@cumulus/cmrjs.CMR.searchCollection` to include CMR's provider as a default parameter to searches.
- **CUMULUS-965**
  - Add `@cumulus/test-data.loadJSONTestData()`,
    `@cumulus/test-data.loadTestData()`, and
    `@cumulus/test-data.streamTestData()` to safely load test data. These
    functions should be used instead of using `require()` to load test data,
    which could lead to tests interfering with each other.
  - Add a `@cumulus/common/util/deprecate()` function to mark a piece of code as
    deprecated
- **CUMULUS-986**
  - Added `waitForTestExecutionStart` to `@cumulus/integration-tests`
- **CUMULUS-919**
  - In `@cumulus/deployment`, added support for NGAP permissions boundaries for IAM roles with `useNgapPermissionBoundary` flag in `iam/config.yml`. Defaults to false.

### Fixed

- Fixed a bug where FTP sockets were not closed after an error, keeping the Lambda function active until it timed out [CUMULUS-972]
- **CUMULUS-656**
  - The API will no longer allow the deletion of a provider if that provider is
    referenced by a rule
  - The API will no longer allow the deletion of a collection if that collection
    is referenced by a rule
- Fixed a bug where `@cumulus/sf-sns-report` was not pulling large messages from S3 correctly.

### Deprecated

- `@cumulus/ingest/aws/StepFunction.pullEvent()`. Use `@cumulus/common/aws.pullStepFunctionEvent()`.
- `@cumulus/ingest/consumer.Consume` due to unpredictable implementation. Use `@cumulus/ingest/consumer.Consumer`.
  Call `Consumer.consume()` instead of `Consume.read()`.

## [v1.10.4] - 2018-11-28

### Added

- **CUMULUS-1008**
  - New `config.yml` parameter for SQS consumers: `sqs_consumer_rate: (default 500)`, which is the maximum number of
    messages the consumer will attempt to process per execution. Currently this is only used by the sf-starter consumer,
    which runs every minute by default, making this a messages-per-minute upper bound. SQS does not guarantee the number
    of messages returned per call, so this is not a fixed rate of consumption, only attempted number of messages received.

### Deprecated

- `@cumulus/ingest/consumer.Consume` due to unpredictable implementation. Use `@cumulus/ingest/consumer.Consumer`.

### Changed

- Backported update of `packages/api` dependency `@mapbox/dyno` to `1.4.2` to mitigate `event-stream` vulnerability.

## [v1.10.3] - 2018-10-31

### Added

- **CUMULUS-817**
  - Added AWS Dead Letter Queues for lambdas that are scheduled asynchronously/such that failures show up only in cloudwatch logs.
- **CUMULUS-956**
  - Migrated developer documentation and data-cookbooks to Docusaurus
    - supports versioning of documentation
  - Added `docs/docs-how-to.md` to outline how to do things like add new docs or locally install for testing.
  - Deployment/CI scripts have been updated to work with the new format
- **CUMULUS-811**
  - Added new S3 functions to `@cumulus/common/aws`:
    - `aws.s3TagSetToQueryString`: converts S3 TagSet array to querystring (for use with upload()).
    - `aws.s3PutObject`: Returns promise of S3 `putObject`, which puts an object on S3
    - `aws.s3CopyObject`: Returns promise of S3 `copyObject`, which copies an object in S3 to a new S3 location
    - `aws.s3GetObjectTagging`: Returns promise of S3 `getObjectTagging`, which returns an object containing an S3 TagSet.
  - `@/cumulus/common/aws.s3PutObject` defaults to an explicit `ACL` of 'private' if not overridden.
  - `@/cumulus/common/aws.s3CopyObject` defaults to an explicit `TaggingDirective` of 'COPY' if not overridden.

### Deprecated

- **CUMULUS-811**
  - Deprecated `@cumulus/ingest/aws.S3`. Member functions of this class will now
    log warnings pointing to similar functionality in `@cumulus/common/aws`.

## [v1.10.2] - 2018-10-24

### Added

- **CUMULUS-965**
  - Added a `@cumulus/logger` package
- **CUMULUS-885**
  - Added 'human readable' version identifiers to Lambda Versioning lambda aliases
- **CUMULUS-705**
  - Note: Make sure to update the IAM stack when deploying this update.
  - Adds an AsyncOperations model and associated DynamoDB table to the
    `@cumulus/api` package
  - Adds an /asyncOperations endpoint to the `@cumulus/api` package, which can
    be used to fetch the status of an AsyncOperation.
  - Adds a /bulkDelete endpoint to the `@cumulus/api` package, which performs an
    asynchronous bulk-delete operation. This is a stub right now which is only
    intended to demonstration how AsyncOperations work.
  - Adds an AsyncOperation ECS task to the `@cumulus/api` package, which will
    fetch an Lambda function, run it in ECS, and then store the result to the
    AsyncOperations table in DynamoDB.
- **CUMULUS-851** - Added workflow lambda versioning feature to allow in-flight workflows to use lambda versions that were in place when a workflow was initiated

  - Updated Kes custom code to remove logic that used the CMA file key to determine template compilation logic. Instead, utilize a `customCompilation` template configuration flag to indicate a template should use Cumulus's kes customized methods instead of 'core'.
  - Added `useWorkflowLambdaVersions` configuration option to enable the lambdaVersioning feature set. **This option is set to true by default** and should be set to false to disable the feature.
  - Added uniqueIdentifier configuration key to S3 sourced lambdas to optionally support S3 lambda resource versioning within this scheme. This key must be unique for each modified version of the lambda package and must be updated in configuration each time the source changes.
  - Added a new nested stack template that will create a `LambdaVersions` stack that will take lambda parameters from the base template, generate lambda versions/aliases and return outputs with references to the most 'current' lambda alias reference, and updated 'core' template to utilize these outputs (if `useWorkflowLambdaVersions` is enabled).

- Created a `@cumulus/api/lib/OAuth2` interface, which is implemented by the
  `@cumulus/api/lib/EarthdataLogin` and `@cumulus/api/lib/GoogleOAuth2` classes.
  Endpoints that need to handle authentication will determine which class to use
  based on environment variables. This also greatly simplifies testing.
- Added `@cumulus/api/lib/assertions`, containing more complex AVA test assertions
- Added PublishGranule workflow to publish a granule to CMR without full reingest. (ingest-in-place capability)

- `@cumulus/integration-tests` new functionality:
  - `listCollections` to list collections from a provided data directory
  - `deleteCollection` to delete list of collections from a deployed stack
  - `cleanUpCollections` combines the above in one function.
  - `listProviders` to list providers from a provided data directory
  - `deleteProviders` to delete list of providers from a deployed stack
  - `cleanUpProviders` combines the above in one function.
  - `@cumulus/integrations-tests/api.js`: `deleteGranule` and `deletePdr` functions to make `DELETE` requests to Cumulus API
  - `rules` API functionality for posting and deleting a rule and listing all rules
  - `wait-for-deploy` lambda for use in the redeployment tests
- `@cumulus/ingest/granule.js`: `ingestFile` inserts new `duplicate_found: true` field in the file's record if a duplicate file already exists on S3.
- `@cumulus/api`: `/execution-status` endpoint requests and returns complete execution output if execution output is stored in S3 due to size.
- Added option to use environment variable to set CMR host in `@cumulus/cmrjs`.
- **CUMULUS-781** - Added integration tests for `@cumulus/sync-granule` when `duplicateHandling` is set to `replace` or `skip`
- **CUMULUS-791** - `@cumulus/move-granules`: `moveFileRequest` inserts new `duplicate_found: true` field in the file's record if a duplicate file already exists on S3. Updated output schema to document new `duplicate_found` field.

### Removed

- Removed `@cumulus/common/fake-earthdata-login-server`. Tests can now create a
  service stub based on `@cumulus/api/lib/OAuth2` if testing requires handling
  authentication.

### Changed

- **CUMULUS-940** - modified `@cumulus/common/aws` `receiveSQSMessages` to take a parameter object instead of positional parameters. All defaults remain the same, but now access to long polling is available through `options.waitTimeSeconds`.
- **CUMULUS-948** - Update lambda functions `CNMToCMA` and `CnmResponse` in the `cumulus-data-shared` bucket and point the default stack to them.
- **CUMULUS-782** - Updated `@cumulus/sync-granule` task and `Granule.ingestFile` in `@cumulus/ingest` to keep both old and new data when a destination file with different checksum already exists and `duplicateHandling` is `version`
- Updated the config schema in `@cumulus/move-granules` to include the `moveStagedFiles` param.
- **CUMULUS-778** - Updated config schema and documentation in `@cumulus/sync-granule` to include `duplicateHandling` parameter for specifying how duplicate filenames should be handled
- **CUMULUS-779** - Updated `@cumulus/sync-granule` to throw `DuplicateFile` error when destination files already exist and `duplicateHandling` is `error`
- **CUMULUS-780** - Updated `@cumulus/sync-granule` to use `error` as the default for `duplicateHandling` when it is not specified
- **CUMULUS-780** - Updated `@cumulus/api` to use `error` as the default value for `duplicateHandling` in the `Collection` model
- **CUMULUS-785** - Updated the config schema and documentation in `@cumulus/move-granules` to include `duplicateHandling` parameter for specifying how duplicate filenames should be handled
- **CUMULUS-786, CUMULUS-787** - Updated `@cumulus/move-granules` to throw `DuplicateFile` error when destination files already exist and `duplicateHandling` is `error` or not specified
- **CUMULUS-789** - Updated `@cumulus/move-granules` to keep both old and new data when a destination file with different checksum already exists and `duplicateHandling` is `version`

### Fixed

- `getGranuleId` in `@cumulus/ingest` bug: `getGranuleId` was constructing an error using `filename` which was undefined. The fix replaces `filename` with the `uri` argument.
- Fixes to `del` in `@cumulus/api/endpoints/granules.js` to not error/fail when not all files exist in S3 (e.g. delete granule which has only 2 of 3 files ingested).
- `@cumulus/deployment/lib/crypto.js` now checks for private key existence properly.

## [v1.10.1] - 2018-09-4

### Fixed

- Fixed cloudformation template errors in `@cumulus/deployment/`
  - Replaced references to Fn::Ref: with Ref:
  - Moved long form template references to a newline

## [v1.10.0] - 2018-08-31

### Removed

- Removed unused and broken code from `@cumulus/common`
  - Removed `@cumulus/common/test-helpers`
  - Removed `@cumulus/common/task`
  - Removed `@cumulus/common/message-source`
  - Removed the `getPossiblyRemote` function from `@cumulus/common/aws`
  - Removed the `startPromisedSfnExecution` function from `@cumulus/common/aws`
  - Removed the `getCurrentSfnTask` function from `@cumulus/common/aws`

### Changed

- **CUMULUS-839** - In `@cumulus/sync-granule`, 'collection' is now an optional config parameter

### Fixed

- **CUMULUS-859** Moved duplicate code in `@cumulus/move-granules` and `@cumulus/post-to-cmr` to `@cumulus/ingest`. Fixed imports making assumptions about directory structure.
- `@cumulus/ingest/consumer` correctly limits the number of messages being received and processed from SQS. Details:
  - **Background:** `@cumulus/api` includes a lambda `<stack-name>-sqs2sf` which processes messages from the `<stack-name>-startSF` SQS queue every minute. The `sqs2sf` lambda uses `@cumulus/ingest/consumer` to receive and process messages from SQS.
  - **Bug:** More than `messageLimit` number of messages were being consumed and processed from the `<stack-name>-startSF` SQS queue. Many step functions were being triggered simultaneously by the lambda `<stack-name>-sqs2sf` (which consumes every minute from the `startSF` queue) and resulting in step function failure with the error: `An error occurred (ThrottlingException) when calling the GetExecutionHistory`.
  - **Fix:** `@cumulus/ingest/consumer#processMessages` now processes messages until `timeLimit` has passed _OR_ once it receives up to `messageLimit` messages. `sqs2sf` is deployed with a [default `messageLimit` of 10](https://github.com/nasa/cumulus/blob/670000c8a821ff37ae162385f921c40956e293f7/packages/deployment/app/config.yml#L147).
  - **IMPORTANT NOTE:** `consumer` will actually process up to `messageLimit * 2 - 1` messages. This is because sometimes `receiveSQSMessages` will return less than `messageLimit` messages and thus the consumer will continue to make calls to `receiveSQSMessages`. For example, given a `messageLimit` of 10 and subsequent calls to `receiveSQSMessages` returns up to 9 messages, the loop will continue and a final call could return up to 10 messages.

## [v1.9.1] - 2018-08-22

**Please Note** To take advantage of the added granule tracking API functionality, updates are required for the message adapter and its libraries. You should be on the following versions:

- `cumulus-message-adapter` 1.0.9+
- `cumulus-message-adapter-js` 1.0.4+
- `cumulus-message-adapter-java` 1.2.7+
- `cumulus-message-adapter-python` 1.0.5+

### Added

- **CUMULUS-687** Added logs endpoint to search for logs from a specific workflow execution in `@cumulus/api`. Added integration test.
- **CUMULUS-836** - `@cumulus/deployment` supports a configurable docker storage driver for ECS. ECS can be configured with either `devicemapper` (the default storage driver for AWS ECS-optimized AMIs) or `overlay2` (the storage driver used by the NGAP 2.0 AMI). The storage driver can be configured in `app/config.yml` with `ecs.docker.storageDriver: overlay2 | devicemapper`. The default is `overlay2`.
  - To support this configuration, a [Handlebars](https://handlebarsjs.com/) helper `ifEquals` was added to `packages/deployment/lib/kes.js`.
- **CUMULUS-836** - `@cumulus/api` added IAM roles required by the NGAP 2.0 AMI. The NGAP 2.0 AMI runs a script `register_instances_with_ssm.py` which requires the ECS IAM role to include `ec2:DescribeInstances` and `ssm:GetParameter` permissions.

### Fixed

- **CUMULUS-836** - `@cumulus/deployment` uses `overlay2` driver by default and does not attempt to write `--storage-opt dm.basesize` to fix [this error](https://github.com/moby/moby/issues/37039).
- **CUMULUS-413** Kinesis processing now captures all errors.
  - Added kinesis fallback mechanism when errors occur during record processing.
  - Adds FallbackTopicArn to `@cumulus/api/lambdas.yml`
  - Adds fallbackConsumer lambda to `@cumulus/api`
  - Adds fallbackqueue option to lambda definitions capture lambda failures after three retries.
  - Adds kinesisFallback SNS topic to signal incoming errors from kinesis stream.
  - Adds kinesisFailureSQS to capture fully failed events from all retries.
- **CUMULUS-855** Adds integration test for kinesis' error path.
- **CUMULUS-686** Added workflow task name and version tracking via `@cumulus/api` executions endpoint under new `tasks` property, and under `workflow_tasks` in step input/output.
  - Depends on `cumulus-message-adapter` 1.0.9+, `cumulus-message-adapter-js` 1.0.4+, `cumulus-message-adapter-java` 1.2.7+ and `cumulus-message-adapter-python` 1.0.5+
- **CUMULUS-771**
  - Updated sync-granule to stream the remote file to s3
  - Added integration test for ingesting granules from ftp provider
  - Updated http/https integration tests for ingesting granules from http/https providers
- **CUMULUS-862** Updated `@cumulus/integration-tests` to handle remote lambda output
- **CUMULUS-856** Set the rule `state` to have default value `ENABLED`

### Changed

- In `@cumulus/deployment`, changed the example app config.yml to have additional IAM roles

## [v1.9.0] - 2018-08-06

**Please note** additional information and upgrade instructions [here](https://nasa.github.io/cumulus/docs/upgrade/1.9.0)

### Added

- **CUMULUS-712** - Added integration tests verifying expected behavior in workflows
- **GITC-776-2** - Add support for versioned collections

### Fixed

- **CUMULUS-832**
  - Fixed indentation in example config.yml in `@cumulus/deployment`
  - Fixed issue with new deployment using the default distribution endpoint in `@cumulus/deployment` and `@cumulus/api`

## [v1.8.1] - 2018-08-01

**Note** IAM roles should be re-deployed with this release.

- **Cumulus-726**
  - Added function to `@cumulus/integration-tests`: `sfnStep` includes `getStepInput` which returns the input to the schedule event of a given step function step.
  - Added IAM policy `@cumulus/deployment`: Lambda processing IAM role includes `kinesis::PutRecord` so step function lambdas can write to kinesis streams.
- **Cumulus Community Edition**
  - Added Google OAuth authentication token logic to `@cumulus/api`. Refactored token endpoint to use environment variable flag `OAUTH_PROVIDER` when determining with authentication method to use.
  - Added API Lambda memory configuration variable `api_lambda_memory` to `@cumulus/api` and `@cumulus/deployment`.

### Changed

- **Cumulus-726**
  - Changed function in `@cumulus/api`: `models/rules.js#addKinesisEventSource` was modified to call to `deleteKinesisEventSource` with all required parameters (rule's name, arn and type).
  - Changed function in `@cumulus/integration-tests`: `getStepOutput` can now be used to return output of failed steps. If users of this function want the output of a failed event, they can pass a third parameter `eventType` as `'failure'`. This function will work as always for steps which completed successfully.

### Removed

- **Cumulus-726**

  - Configuration change to `@cumulus/deployment`: Removed default auto scaling configuration for Granules and Files DynamoDB tables.

- **CUMULUS-688**
  - Add integration test for ExecutionStatus
  - Function addition to `@cumulus/integration-tests`: `api` includes `getExecutionStatus` which returns the execution status from the Cumulus API

## [v1.8.0] - 2018-07-23

### Added

- **CUMULUS-718** Adds integration test for Kinesis triggering a workflow.

- **GITC-776-3** Added more flexibility for rules. You can now edit all fields on the rule's record
  We may need to update the api documentation to reflect this.

- **CUMULUS-681** - Add ingest-in-place action to granules endpoint

  - new applyWorkflow action at PUT /granules/{granuleid} Applying a workflow starts an execution of the provided workflow and passes the granule record as payload.
    Parameter(s):
    - workflow - the workflow name

- **CUMULUS-685** - Add parent exeuction arn to the execution which is triggered from a parent step function

### Changed

- **CUMULUS-768** - Integration tests get S3 provider data from shared data folder

### Fixed

- **CUMULUS-746** - Move granule API correctly updates record in dynamo DB and cmr xml file
- **CUMULUS-766** - Populate database fileSize field from S3 if value not present in Ingest payload

## [v1.7.1] - 2018-07-27 - [BACKPORT]

### Fixed

- **CUMULUS-766** - Backport from 1.8.0 - Populate database fileSize field from S3 if value not present in Ingest payload

## [v1.7.0] - 2018-07-02

### Please note: [Upgrade Instructions](https://nasa.github.io/cumulus/docs/upgrade/1.7.0)

### Added

- **GITC-776-2** - Add support for versioned collections
- **CUMULUS-491** - Add granule reconciliation API endpoints.
- **CUMULUS-480** Add support for backup and recovery:
  - Add DynamoDB tables for granules, executions and pdrs
  - Add ability to write all records to S3
  - Add ability to download all DynamoDB records in form json files
  - Add ability to upload records to DynamoDB
  - Add migration scripts for copying granule, pdr and execution records from ElasticSearch to DynamoDB
  - Add IAM support for batchWrite on dynamoDB
-
- **CUMULUS-508** - `@cumulus/deployment` cloudformation template allows for lambdas and ECS clusters to have multiple AZ availability.
  - `@cumulus/deployment` also ensures docker uses `devicemapper` storage driver.
- **CUMULUS-755** - `@cumulus/deployment` Add DynamoDB autoscaling support.
  - Application developers can add autoscaling and override default values in their deployment's `app/config.yml` file using a `{TableName}Table:` key.

### Fixed

- **CUMULUS-747** - Delete granule API doesn't delete granule files in s3 and granule in elasticsearch
  - update the StreamSpecification DynamoDB tables to have StreamViewType: "NEW_AND_OLD_IMAGES"
  - delete granule files in s3
- **CUMULUS-398** - Fix not able to filter executions by workflow
- **CUMULUS-748** - Fix invalid lambda .zip files being validated/uploaded to AWS
- **CUMULUS-544** - Post to CMR task has UAT URL hard-coded
  - Made configurable: PostToCmr now requires CMR_ENVIRONMENT env to be set to 'SIT' or 'OPS' for those CMR environments. Default is UAT.

### Changed

- **GITC-776-4** - Changed Discover-pdrs to not rely on collection but use provider_path in config. It also has an optional filterPdrs regex configuration parameter

- **CUMULUS-710** - In the integration test suite, `getStepOutput` returns the output of the first successful step execution or last failed, if none exists

## [v1.6.0] - 2018-06-06

### Please note: [Upgrade Instructions](https://nasa.github.io/cumulus/docs/upgrade/1.6.0)

### Fixed

- **CUMULUS-602** - Format all logs sent to Elastic Search.
  - Extract cumulus log message and index it to Elastic Search.

### Added

- **CUMULUS-556** - add a mechanism for creating and running migration scripts on deployment.
- **CUMULUS-461** Support use of metadata date and other components in `url_path` property

### Changed

- **CUMULUS-477** Update bucket configuration to support multiple buckets of the same type:
  - Change the structure of the buckets to allow for more than one bucket of each type. The bucket structure is now:
    bucket-key:
    name: <bucket-name>
    type: <type> i.e. internal, public, etc.
  - Change IAM and app deployment configuration to support new bucket structure
  - Update tasks and workflows to support new bucket structure
  - Replace instances where buckets.internal is relied upon to either use the system bucket or a configured bucket
  - Move IAM template to the deployment package. NOTE: You now have to specify '--template node_modules/@cumulus/deployment/iam' in your IAM deployment
  - Add IAM cloudformation template support to filter buckets by type

## [v1.5.5] - 2018-05-30

### Added

- **CUMULUS-530** - PDR tracking through Queue-granules
  - Add optional `pdr` property to the sync-granule task's input config and output payload.
- **CUMULUS-548** - Create a Lambda task that generates EMS distribution reports
  - In order to supply EMS Distribution Reports, you must enable S3 Server
    Access Logging on any S3 buckets used for distribution. See [How Do I Enable Server Access Logging for an S3 Bucket?](https://docs.aws.amazon.com/AmazonS3/latest/user-guide/server-access-logging.html)
    The "Target bucket" setting should point at the Cumulus internal bucket.
    The "Target prefix" should be
    "<STACK_NAME>/ems-distribution/s3-server-access-logs/", where "STACK_NAME"
    is replaced with the name of your Cumulus stack.

### Fixed

- **CUMULUS-546 - Kinesis Consumer should catch and log invalid JSON**
  - Kinesis Consumer lambda catches and logs errors so that consumer doesn't get stuck in a loop re-processing bad json records.
- EMS report filenames are now based on their start time instead of the time
  instead of the time that the report was generated
- **CUMULUS-552 - Cumulus API returns different results for the same collection depending on query**
  - The collection, provider and rule records in elasticsearch are now replaced with records from dynamo db when the dynamo db records are updated.

### Added

- `@cumulus/deployment`'s default cloudformation template now configures storage for Docker to match the configured ECS Volume. The template defines Docker's devicemapper basesize (`dm.basesize`) using `ecs.volumeSize`. This addresses ECS default of limiting Docker containers to 10GB of storage ([Read more](https://aws.amazon.com/premiumsupport/knowledge-center/increase-default-ecs-docker-limit/)).

## [v1.5.4] - 2018-05-21

### Added

- **CUMULUS-535** - EMS Ingest, Archive, Archive Delete reports
  - Add lambda EmsReport to create daily EMS Ingest, Archive, Archive Delete reports
  - ems.provider property added to `@cumulus/deployment/app/config.yml`.
    To change the provider name, please add `ems: provider` property to `app/config.yml`.
- **CUMULUS-480** Use DynamoDB to store granules, pdrs and execution records
  - Activate PointInTime feature on DynamoDB tables
  - Increase test coverage on api package
  - Add ability to restore metadata records from json files to DynamoDB
- **CUMULUS-459** provide API endpoint for moving granules from one location on s3 to another

## [v1.5.3] - 2018-05-18

### Fixed

- **CUMULUS-557 - "Add dataType to DiscoverGranules output"**
  - Granules discovered by the DiscoverGranules task now include dataType
  - dataType is now a required property for granules used as input to the
    QueueGranules task
- **CUMULUS-550** Update deployment app/config.yml to force elasticsearch updates for deleted granules

## [v1.5.2] - 2018-05-15

### Fixed

- **CUMULUS-514 - "Unable to Delete the Granules"**
  - updated cmrjs.deleteConcept to return success if the record is not found
    in CMR.

### Added

- **CUMULUS-547** - The distribution API now includes an
  "earthdataLoginUsername" query parameter when it returns a signed S3 URL
- **CUMULUS-527 - "parse-pdr queues up all granules and ignores regex"**
  - Add an optional config property to the ParsePdr task called
    "granuleIdFilter". This property is a regular expression that is applied
    against the filename of the first file of each granule contained in the
    PDR. If the regular expression matches, then the granule is included in
    the output. Defaults to '.', which will match all granules in the PDR.
- File checksums in PDRs now support MD5
- Deployment support to subscribe to an SNS topic that already exists
- **CUMULUS-470, CUMULUS-471** In-region S3 Policy lambda added to API to update bucket policy for in-region access.
- **CUMULUS-533** Added fields to granule indexer to support EMS ingest and archive record creation
- **CUMULUS-534** Track deleted granules
  - added `deletedgranule` type to `cumulus` index.
  - **Important Note:** Force custom bootstrap to re-run by adding this to
    app/config.yml `es: elasticSearchMapping: 7`
- You can now deploy cumulus without ElasticSearch. Just add `es: null` to your `app/config.yml` file. This is only useful for debugging purposes. Cumulus still requires ElasticSearch to properly operate.
- `@cumulus/integration-tests` includes and exports the `addRules` function, which seeds rules into the DynamoDB table.
- Added capability to support EFS in cloud formation template. Also added
  optional capability to ssh to your instance and privileged lambda functions.
- Added support to force discovery of PDRs that have already been processed
  and filtering of selected data types
- `@cumulus/cmrjs` uses an environment variable `USER_IP_ADDRESS` or fallback
  IP address of `10.0.0.0` when a public IP address is not available. This
  supports lambda functions deployed into a VPC's private subnet, where no
  public IP address is available.

### Changed

- **CUMULUS-550** Custom bootstrap automatically adds new types to index on
  deployment

## [v1.5.1] - 2018-04-23

### Fixed

- add the missing dist folder to the hello-world task
- disable uglifyjs on the built version of the pdr-status-check (read: https://github.com/webpack-contrib/uglifyjs-webpack-plugin/issues/264)

## [v1.5.0] - 2018-04-23

### Changed

- Removed babel from all tasks and packages and increased minimum node requirements to version 8.10
- Lambda functions created by @cumulus/deployment will use node8.10 by default
- Moved [cumulus-integration-tests](https://github.com/nasa/cumulus-integration-tests) to the `example` folder CUMULUS-512
- Streamlined all packages dependencies (e.g. remove redundant dependencies and make sure versions are the same across packages)
- **CUMULUS-352:** Update Cumulus Elasticsearch indices to use [index aliases](https://www.elastic.co/guide/en/elasticsearch/reference/current/indices-aliases.html).
- **CUMULUS-519:** ECS tasks are no longer restarted after each CF deployment unless `ecs.restartTasksOnDeploy` is set to true
- **CUMULUS-298:** Updated log filterPattern to include all CloudWatch logs in ElasticSearch
- **CUMULUS-518:** Updates to the SyncGranule config schema
  - `granuleIdExtraction` is no longer a property
  - `process` is now an optional property
  - `provider_path` is no longer a property

### Fixed

- **CUMULUS-455 "Kes deployments using only an updated message adapter do not get automatically deployed"**
  - prepended the hash value of cumulus-message-adapter.zip file to the zip file name of lambda which uses message adapter.
  - the lambda function will be redeployed when message adapter or lambda function are updated
- Fixed a bug in the bootstrap lambda function where it stuck during update process
- Fixed a bug where the sf-sns-report task did not return the payload of the incoming message as the output of the task [CUMULUS-441]

### Added

- **CUMULUS-352:** Add reindex CLI to the API package.
- **CUMULUS-465:** Added mock http/ftp/sftp servers to the integration tests
- Added a `delete` method to the `@common/CollectionConfigStore` class
- **CUMULUS-467 "@cumulus/integration-tests or cumulus-integration-tests should seed provider and collection in deployed DynamoDB"**
  - `example` integration-tests populates providers and collections to database
  - `example` workflow messages are populated from workflow templates in s3, provider and collection information in database, and input payloads. Input templates are removed.
  - added `https` protocol to provider schema

## [v1.4.1] - 2018-04-11

### Fixed

- Sync-granule install

## [v1.4.0] - 2018-04-09

### Fixed

- **CUMULUS-392 "queue-granules not returning the sfn-execution-arns queued"**
  - updated queue-granules to return the sfn-execution-arns queued and pdr if exists.
  - added pdr to ingest message meta.pdr instead of payload, so the pdr information doesn't get lost in the ingest workflow, and ingested granule in elasticsearch has pdr name.
  - fixed sf-sns-report schema, remove the invalid part
  - fixed pdr-status-check schema, the failed execution contains arn and reason
- **CUMULUS-206** make sure homepage and repository urls exist in package.json files of tasks and packages

### Added

- Example folder with a cumulus deployment example

### Changed

- [CUMULUS-450](https://bugs.earthdata.nasa.gov/browse/CUMULUS-450) - Updated
  the config schema of the **queue-granules** task
  - The config no longer takes a "collection" property
  - The config now takes an "internalBucket" property
  - The config now takes a "stackName" property
- [CUMULUS-450](https://bugs.earthdata.nasa.gov/browse/CUMULUS-450) - Updated
  the config schema of the **parse-pdr** task
  - The config no longer takes a "collection" property
  - The "stack", "provider", and "bucket" config properties are now
    required
- **CUMULUS-469** Added a lambda to the API package to prototype creating an S3 bucket policy for direct, in-region S3 access for the prototype bucket

### Removed

- Removed the `findTmpTestDataDirectory()` function from
  `@cumulus/common/test-utils`

### Fixed

- [CUMULUS-450](https://bugs.earthdata.nasa.gov/browse/CUMULUS-450)
  - The **queue-granules** task now enqueues a **sync-granule** task with the
    correct collection config for that granule based on the granule's
    data-type. It had previously been using the collection config from the
    config of the **queue-granules** task, which was a problem if the granules
    being queued belonged to different data-types.
  - The **parse-pdr** task now handles the case where a PDR contains granules
    with different data types, and uses the correct granuleIdExtraction for
    each granule.

### Added

- **CUMULUS-448** Add code coverage checking using [nyc](https://github.com/istanbuljs/nyc).

## [v1.3.0] - 2018-03-29

### Deprecated

- discover-s3-granules is deprecated. The functionality is provided by the discover-granules task

### Fixed

- **CUMULUS-331:** Fix aws.downloadS3File to handle non-existent key
- Using test ftp provider for discover-granules testing [CUMULUS-427]
- **CUMULUS-304: "Add AWS API throttling to pdr-status-check task"** Added concurrency limit on SFN API calls. The default concurrency is 10 and is configurable through Lambda environment variable CONCURRENCY.
- **CUMULUS-414: "Schema validation not being performed on many tasks"** revised npm build scripts of tasks that use cumulus-message-adapter to place schema directories into dist directories.
- **CUMULUS-301:** Update all tests to use test-data package for testing data.
- **CUMULUS-271: "Empty response body from rules PUT endpoint"** Added the updated rule to response body.
- Increased memory allotment for `CustomBootstrap` lambda function. Resolves failed deployments where `CustomBootstrap` lambda function was failing with error `Process exited before completing request`. This was causing deployments to stall, fail to update and fail to rollback. This error is thrown when the lambda function tries to use more memory than it is allotted.
- Cumulus repository folders structure updated:
  - removed the `cumulus` folder altogether
  - moved `cumulus/tasks` to `tasks` folder at the root level
  - moved the tasks that are not converted to use CMA to `tasks/.not_CMA_compliant`
  - updated paths where necessary

### Added

- `@cumulus/integration-tests` - Added support for testing the output of an ECS activity as well as a Lambda function.

## [v1.2.0] - 2018-03-20

### Fixed

- Update vulnerable npm packages [CUMULUS-425]
- `@cumulus/api`: `kinesis-consumer.js` uses `sf-scheduler.js#schedule` instead of placing a message directly on the `startSF` SQS queue. This is a fix for [CUMULUS-359](https://bugs.earthdata.nasa.gov/browse/CUMULUS-359) because `sf-scheduler.js#schedule` looks up the provider and collection data in DynamoDB and adds it to the `meta` object of the enqueued message payload.
- `@cumulus/api`: `kinesis-consumer.js` catches and logs errors instead of doing an error callback. Before this change, `kinesis-consumer` was failing to process new records when an existing record caused an error because it would call back with an error and stop processing additional records. It keeps trying to process the record causing the error because it's "position" in the stream is unchanged. Catching and logging the errors is part 1 of the fix. Proposed part 2 is to enqueue the error and the message on a "dead-letter" queue so it can be processed later ([CUMULUS-413](https://bugs.earthdata.nasa.gov/browse/CUMULUS-413)).
- **CUMULUS-260: "PDR page on dashboard only shows zeros."** The PDR stats in LPDAAC are all 0s, even if the dashboard has been fixed to retrieve the correct fields. The current version of pdr-status-check has a few issues.
  - pdr is not included in the input/output schema. It's available from the input event. So the pdr status and stats are not updated when the ParsePdr workflow is complete. Adding the pdr to the input/output of the task will fix this.
  - pdr-status-check doesn't update pdr stats which prevent the real time pdr progress from showing up in the dashboard. To solve this, added lambda function sf-sns-report which is copied from @cumulus/api/lambdas/sf-sns-broadcast with modification, sf-sns-report can be used to report step function status anywhere inside a step function. So add step sf-sns-report after each pdr-status-check, we will get the PDR status progress at real time.
  - It's possible an execution is still in the queue and doesn't exist in sfn yet. Added code to handle 'ExecutionDoesNotExist' error when checking the execution status.
- Fixed `aws.cloudwatchevents()` typo in `packages/ingest/aws.js`. This typo was the root cause of the error: `Error: Could not process scheduled_ingest, Error: : aws.cloudwatchevents is not a constructor` seen when trying to update a rule.

### Removed

- `@cumulus/ingest/aws`: Remove queueWorkflowMessage which is no longer being used by `@cumulus/api`'s `kinesis-consumer.js`.

## [v1.1.4] - 2018-03-15

### Added

- added flag `useList` to parse-pdr [CUMULUS-404]

### Fixed

- Pass encrypted password to the ApiGranule Lambda function [CUMULUS-424]

## [v1.1.3] - 2018-03-14

### Fixed

- Changed @cumulus/deployment package install behavior. The build process will happen after installation

## [v1.1.2] - 2018-03-14

### Added

- added tools to @cumulus/integration-tests for local integration testing
- added end to end testing for discovering and parsing of PDRs
- `yarn e2e` command is available for end to end testing

### Fixed

- **CUMULUS-326: "Occasionally encounter "Too Many Requests" on deployment"** The api gateway calls will handle throttling errors
- **CUMULUS-175: "Dashboard providers not in sync with AWS providers."** The root cause of this bug - DynamoDB operations not showing up in Elasticsearch - was shared by collections and rules. The fix was to update providers', collections' and rules; POST, PUT and DELETE endpoints to operate on DynamoDB and using DynamoDB streams to update Elasticsearch. The following packages were made:
  - `@cumulus/deployment` deploys DynamoDB streams for the Collections, Providers and Rules tables as well as a new lambda function called `dbIndexer`. The `dbIndexer` lambda has an event source mapping which listens to each of the DynamoDB streams. The dbIndexer lambda receives events referencing operations on the DynamoDB table and updates the elasticsearch cluster accordingly.
  - The `@cumulus/api` endpoints for collections, providers and rules _only_ query DynamoDB, with the exception of LIST endpoints and the collections' GET endpoint.

### Updated

- Broke up `kes.override.js` of @cumulus/deployment to multiple modules and moved to a new location
- Expanded @cumulus/deployment test coverage
- all tasks were updated to use cumulus-message-adapter-js 1.0.1
- added build process to integration-tests package to babelify it before publication
- Update @cumulus/integration-tests lambda.js `getLambdaOutput` to return the entire lambda output. Previously `getLambdaOutput` returned only the payload.

## [v1.1.1] - 2018-03-08

### Removed

- Unused queue lambda in api/lambdas [CUMULUS-359]

### Fixed

- Kinesis message content is passed to the triggered workflow [CUMULUS-359]
- Kinesis message queues a workflow message and does not write to rules table [CUMULUS-359]

## [v1.1.0] - 2018-03-05

### Added

- Added a `jlog` function to `common/test-utils` to aid in test debugging
- Integration test package with command line tool [CUMULUS-200] by @laurenfrederick
- Test for FTP `useList` flag [CUMULUS-334] by @kkelly51

### Updated

- The `queue-pdrs` task now uses the [cumulus-message-adapter-js](https://github.com/nasa/cumulus-message-adapter-js)
  library
- Updated the `queue-pdrs` JSON schemas
- The test-utils schema validation functions now throw an error if validation
  fails
- The `queue-granules` task now uses the [cumulus-message-adapter-js](https://github.com/nasa/cumulus-message-adapter-js)
  library
- Updated the `queue-granules` JSON schemas

### Removed

- Removed the `getSfnExecutionByName` function from `common/aws`
- Removed the `getGranuleStatus` function from `common/aws`

## [v1.0.1] - 2018-02-27

### Added

- More tests for discover-pdrs, dicover-granules by @yjpa7145
- Schema validation utility for tests by @yjpa7145

### Changed

- Fix an FTP listing bug for servers that do not support STAT [CUMULUS-334] by @kkelly51

## [v1.0.0] - 2018-02-23

[unreleased]: https://github.com/nasa/cumulus/compare/v15.0.3...HEAD
[v15.0.3]: https://github.com/nasa/cumulus/compare/v15.0.2...v15.0.3
[v15.0.2]: https://github.com/nasa/cumulus/compare/v15.0.1...v15.0.2
[v15.0.1]: https://github.com/nasa/cumulus/compare/v15.0.0...v15.0.1
[v15.0.0]: https://github.com/nasa/cumulus/compare/v14.1.0...v15.0.0
[v14.1.0]: https://github.com/nasa/cumulus/compare/v14.0.0...v14.1.0
[v14.0.0]: https://github.com/nasa/cumulus/compare/v13.4.0...v14.0.0
[v13.4.0]: https://github.com/nasa/cumulus/compare/v13.3.2...v13.4.0
[v13.3.2]: https://github.com/nasa/cumulus/compare/v13.3.0...v13.3.2
[v13.3.0]: https://github.com/nasa/cumulus/compare/v13.2.1...v13.3.0
[v13.2.1]: https://github.com/nasa/cumulus/compare/v13.2.0...v13.2.1
[v13.2.0]: https://github.com/nasa/cumulus/compare/v13.1.0...v13.2.0
[v13.1.0]: https://github.com/nasa/cumulus/compare/v13.0.1...v13.1.0
[v13.0.1]: https://github.com/nasa/cumulus/compare/v13.0.0...v13.0.1
[v13.0.0]: https://github.com/nasa/cumulus/compare/v12.0.3...v13.0.0
[v12.0.3]: https://github.com/nasa/cumulus/compare/v12.0.2...v12.0.3
[v12.0.2]: https://github.com/nasa/cumulus/compare/v12.0.1...v12.0.2
[v12.0.1]: https://github.com/nasa/cumulus/compare/v12.0.0...v12.0.1
[v12.0.0]: https://github.com/nasa/cumulus/compare/v11.1.8...v12.0.0
[v11.1.8]: https://github.com/nasa/cumulus/compare/v11.1.7...v11.1.8
[v11.1.7]: https://github.com/nasa/cumulus/compare/v11.1.5...v11.1.7
[v11.1.5]: https://github.com/nasa/cumulus/compare/v11.1.4...v11.1.5
[v11.1.4]: https://github.com/nasa/cumulus/compare/v11.1.3...v11.1.4
[v11.1.3]: https://github.com/nasa/cumulus/compare/v11.1.2...v11.1.3
[v11.1.2]: https://github.com/nasa/cumulus/compare/v11.1.1...v11.1.2
[v11.1.1]: https://github.com/nasa/cumulus/compare/v11.1.0...v11.1.1
[v11.1.0]: https://github.com/nasa/cumulus/compare/v11.0.0...v11.1.0
[v11.0.0]: https://github.com/nasa/cumulus/compare/v10.1.3...v11.0.0
[v10.1.3]: https://github.com/nasa/cumulus/compare/v10.1.2...v10.1.3
[v10.1.2]: https://github.com/nasa/cumulus/compare/v10.1.1...v10.1.2
[v10.1.1]: https://github.com/nasa/cumulus/compare/v10.1.0...v10.1.1
[v10.1.0]: https://github.com/nasa/cumulus/compare/v10.0.1...v10.1.0
[v10.0.1]: https://github.com/nasa/cumulus/compare/v10.0.0...v10.0.1
[v10.0.0]: https://github.com/nasa/cumulus/compare/v9.9.0...v10.0.0
[v9.9.3]: https://github.com/nasa/cumulus/compare/v9.9.2...v9.9.3
[v9.9.2]: https://github.com/nasa/cumulus/compare/v9.9.1...v9.9.2
[v9.9.1]: https://github.com/nasa/cumulus/compare/v9.9.0...v9.9.1
[v9.9.0]: https://github.com/nasa/cumulus/compare/v9.8.0...v9.9.0
[v9.8.0]: https://github.com/nasa/cumulus/compare/v9.7.0...v9.8.0
[v9.7.1]: https://github.com/nasa/cumulus/compare/v9.7.0...v9.7.1
[v9.7.0]: https://github.com/nasa/cumulus/compare/v9.6.0...v9.7.0
[v9.6.0]: https://github.com/nasa/cumulus/compare/v9.5.0...v9.6.0
[v9.5.0]: https://github.com/nasa/cumulus/compare/v9.4.0...v9.5.0
[v9.4.1]: https://github.com/nasa/cumulus/compare/v9.3.0...v9.4.1
[v9.4.0]: https://github.com/nasa/cumulus/compare/v9.3.0...v9.4.0
[v9.3.0]: https://github.com/nasa/cumulus/compare/v9.2.2...v9.3.0
[v9.2.2]: https://github.com/nasa/cumulus/compare/v9.2.1...v9.2.2
[v9.2.1]: https://github.com/nasa/cumulus/compare/v9.2.0...v9.2.1
[v9.2.0]: https://github.com/nasa/cumulus/compare/v9.1.0...v9.2.0
[v9.1.0]: https://github.com/nasa/cumulus/compare/v9.0.1...v9.1.0
[v9.0.1]: https://github.com/nasa/cumulus/compare/v9.0.0...v9.0.1
[v9.0.0]: https://github.com/nasa/cumulus/compare/v8.1.0...v9.0.0
[v8.1.0]: https://github.com/nasa/cumulus/compare/v8.0.0...v8.1.0
[v8.0.0]: https://github.com/nasa/cumulus/compare/v7.2.0...v8.0.0
[v7.2.0]: https://github.com/nasa/cumulus/compare/v7.1.0...v7.2.0
[v7.1.0]: https://github.com/nasa/cumulus/compare/v7.0.0...v7.1.0
[v7.0.0]: https://github.com/nasa/cumulus/compare/v6.0.0...v7.0.0
[v6.0.0]: https://github.com/nasa/cumulus/compare/v5.0.1...v6.0.0
[v5.0.1]: https://github.com/nasa/cumulus/compare/v5.0.0...v5.0.1
[v5.0.0]: https://github.com/nasa/cumulus/compare/v4.0.0...v5.0.0
[v4.0.0]: https://github.com/nasa/cumulus/compare/v3.0.1...v4.0.0
[v3.0.1]: https://github.com/nasa/cumulus/compare/v3.0.0...v3.0.1
[v3.0.0]: https://github.com/nasa/cumulus/compare/v2.0.1...v3.0.0
[v2.0.7]: https://github.com/nasa/cumulus/compare/v2.0.6...v2.0.7
[v2.0.6]: https://github.com/nasa/cumulus/compare/v2.0.5...v2.0.6
[v2.0.5]: https://github.com/nasa/cumulus/compare/v2.0.4...v2.0.5
[v2.0.4]: https://github.com/nasa/cumulus/compare/v2.0.3...v2.0.4
[v2.0.3]: https://github.com/nasa/cumulus/compare/v2.0.2...v2.0.3
[v2.0.2]: https://github.com/nasa/cumulus/compare/v2.0.1...v2.0.2
[v2.0.1]: https://github.com/nasa/cumulus/compare/v1.24.0...v2.0.1
[v2.0.0]: https://github.com/nasa/cumulus/compare/v1.24.0...v2.0.0
[v1.24.0]: https://github.com/nasa/cumulus/compare/v1.23.2...v1.24.0
[v1.23.2]: https://github.com/nasa/cumulus/compare/v1.22.1...v1.23.2
[v1.22.1]: https://github.com/nasa/cumulus/compare/v1.21.0...v1.22.1
[v1.21.0]: https://github.com/nasa/cumulus/compare/v1.20.0...v1.21.0
[v1.20.0]: https://github.com/nasa/cumulus/compare/v1.19.0...v1.20.0
[v1.19.0]: https://github.com/nasa/cumulus/compare/v1.18.0...v1.19.0
[v1.18.0]: https://github.com/nasa/cumulus/compare/v1.17.0...v1.18.0
[v1.17.0]: https://github.com/nasa/cumulus/compare/v1.16.1...v1.17.0
[v1.16.1]: https://github.com/nasa/cumulus/compare/v1.16.0...v1.16.1
[v1.16.0]: https://github.com/nasa/cumulus/compare/v1.15.0...v1.16.0
[v1.15.0]: https://github.com/nasa/cumulus/compare/v1.14.5...v1.15.0
[v1.14.5]: https://github.com/nasa/cumulus/compare/v1.14.4...v1.14.5
[v1.14.4]: https://github.com/nasa/cumulus/compare/v1.14.3...v1.14.4
[v1.14.3]: https://github.com/nasa/cumulus/compare/v1.14.2...v1.14.3
[v1.14.2]: https://github.com/nasa/cumulus/compare/v1.14.1...v1.14.2
[v1.14.1]: https://github.com/nasa/cumulus/compare/v1.14.0...v1.14.1
[v1.14.0]: https://github.com/nasa/cumulus/compare/v1.13.5...v1.14.0
[v1.13.5]: https://github.com/nasa/cumulus/compare/v1.13.4...v1.13.5
[v1.13.4]: https://github.com/nasa/cumulus/compare/v1.13.3...v1.13.4
[v1.13.3]: https://github.com/nasa/cumulus/compare/v1.13.2...v1.13.3
[v1.13.2]: https://github.com/nasa/cumulus/compare/v1.13.1...v1.13.2
[v1.13.1]: https://github.com/nasa/cumulus/compare/v1.13.0...v1.13.1
[v1.13.0]: https://github.com/nasa/cumulus/compare/v1.12.1...v1.13.0
[v1.12.1]: https://github.com/nasa/cumulus/compare/v1.12.0...v1.12.1
[v1.12.0]: https://github.com/nasa/cumulus/compare/v1.11.3...v1.12.0
[v1.11.3]: https://github.com/nasa/cumulus/compare/v1.11.2...v1.11.3
[v1.11.2]: https://github.com/nasa/cumulus/compare/v1.11.1...v1.11.2
[v1.11.1]: https://github.com/nasa/cumulus/compare/v1.11.0...v1.11.1
[v1.11.0]: https://github.com/nasa/cumulus/compare/v1.10.4...v1.11.0
[v1.10.4]: https://github.com/nasa/cumulus/compare/v1.10.3...v1.10.4
[v1.10.3]: https://github.com/nasa/cumulus/compare/v1.10.2...v1.10.3
[v1.10.2]: https://github.com/nasa/cumulus/compare/v1.10.1...v1.10.2
[v1.10.1]: https://github.com/nasa/cumulus/compare/v1.10.0...v1.10.1
[v1.10.0]: https://github.com/nasa/cumulus/compare/v1.9.1...v1.10.0
[v1.9.1]: https://github.com/nasa/cumulus/compare/v1.9.0...v1.9.1
[v1.9.0]: https://github.com/nasa/cumulus/compare/v1.8.1...v1.9.0
[v1.8.1]: https://github.com/nasa/cumulus/compare/v1.8.0...v1.8.1
[v1.8.0]: https://github.com/nasa/cumulus/compare/v1.7.0...v1.8.0
[v1.7.0]: https://github.com/nasa/cumulus/compare/v1.6.0...v1.7.0
[v1.6.0]: https://github.com/nasa/cumulus/compare/v1.5.5...v1.6.0
[v1.5.5]: https://github.com/nasa/cumulus/compare/v1.5.4...v1.5.5
[v1.5.4]: https://github.com/nasa/cumulus/compare/v1.5.3...v1.5.4
[v1.5.3]: https://github.com/nasa/cumulus/compare/v1.5.2...v1.5.3
[v1.5.2]: https://github.com/nasa/cumulus/compare/v1.5.1...v1.5.2
[v1.5.1]: https://github.com/nasa/cumulus/compare/v1.5.0...v1.5.1
[v1.5.0]: https://github.com/nasa/cumulus/compare/v1.4.1...v1.5.0
[v1.4.1]: https://github.com/nasa/cumulus/compare/v1.4.0...v1.4.1
[v1.4.0]: https://github.com/nasa/cumulus/compare/v1.3.0...v1.4.0
[v1.3.0]: https://github.com/nasa/cumulus/compare/v1.2.0...v1.3.0
[v1.2.0]: https://github.com/nasa/cumulus/compare/v1.1.4...v1.2.0
[v1.1.4]: https://github.com/nasa/cumulus/compare/v1.1.3...v1.1.4
[v1.1.3]: https://github.com/nasa/cumulus/compare/v1.1.2...v1.1.3
[v1.1.2]: https://github.com/nasa/cumulus/compare/v1.1.1...v1.1.2
[v1.1.1]: https://github.com/nasa/cumulus/compare/v1.0.1...v1.1.1
[v1.1.0]: https://github.com/nasa/cumulus/compare/v1.0.1...v1.1.0
[v1.0.1]: https://github.com/nasa/cumulus/compare/v1.0.0...v1.0.1
[v1.0.0]: https://github.com/nasa/cumulus/compare/pre-v1-release...v1.0.0

[thin-egress-app]: <https://github.com/asfadmin/thin-egress-app> "Thin Egress App"<|MERGE_RESOLUTION|>--- conflicted
+++ resolved
@@ -17,15 +17,12 @@
   - Updated `tf-modules/cumulus` module to take variable `orca_lambda_copy_to_archive_arn` and pass to `tf-modules/ingest`
   - Updated `example/cumulus-tf/ingest_and_publish_granule_with_orca_workflow.tf` `CopyToGlacier` (renamed to `CopyToArchive`) step to call
     `orca_copy_to_archive_adapter_task`
-<<<<<<< HEAD
 - **CUMULUS-3253**
   - Added cumulus task `@cumulus/orca-recovery-adapter`, and add the task to `tf-modules/ingest`
   - Updated `tf-modules/cumulus` module to take variable `orca_sfn_recovery_workflow_arn` and pass to `tf-modules/ingest`
   - Added `example/cumulus-tf/orca_recovery_adapter_workflow.tf`, `OrcaRecoveryAdapterWorkflow` workflow has `OrcaRecoveryAdapter` task
     to call the ORCA recovery step-function.
   - Updated `example/data/collections/` collection configuration `meta.granuleRecoveryWorkflow` to use `OrcaRecoveryAdapterWorkflow`
-=======
->>>>>>> b7430d0c
 - **CUMULUS-3315**
   - Updated `@cumulus/api-client/granules.bulkOperation` to remove `ids`
     parameter in favor of `granules` parameter, in the form of a
