--- conflicted
+++ resolved
@@ -43,16 +43,14 @@
 - **CUMULUS-1626**
   - Updates Cumulus to use node10/CMA 1.1.2 for all of its internal lambdas in prep for AWS node 8 EOL
 
-<<<<<<< HEAD
 - **CUMULUS-1498**
   - Remove the DynamoDB Users table. The list of OAuth users who are allowed to
     use the API is now stored in S3.
-=======
+
 ### Fixed
 
 - **CUMULUS-1664**
   - Updated `dbIndexer` Lambda to remove hardcoded references to DynamoDB table names.
->>>>>>> 7cf04fc9
 
 ### Removed
 
