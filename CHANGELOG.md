--- conflicted
+++ resolved
@@ -13,10 +13,8 @@
     pin expected to be changed with the resolution to CUMULUS-2900
 - **CUMULUS-2894**
   - Update Lambda code to AWS SDK v3
-<<<<<<< HEAD
 - **CUMULUS-2900**
   - Update SQS code to AWS SDK v3
-=======
 - **CUMULUS-3352**
   - Update example project to use CMA v2.0.3 for integration testing
   - Update example deployment to deploy cnmResponse lambda version
@@ -25,7 +23,6 @@
     version 1.7.0-alpha.2-SNAPSHOT
 - **CUMULUS-3502**
   - Upgraded localstack to v3.0.0 to support recent aws-sdk releases
->>>>>>> 04978d1f
 
 ### Fixed
 
