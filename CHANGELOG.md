--- conflicted
+++ resolved
@@ -43,7 +43,6 @@
 - **CUMULUS-1626**
   - Updates Cumulus to use node10/CMA 1.1.2 for all of its internal lambdas in prep for AWS node 8 EOL
 
-<<<<<<< HEAD
 ### Fixed
 
 - **CUMULUS-1664**
@@ -54,8 +53,6 @@
 - **CUMULUS-1481**
   - removed `process` config and output from PostToCmr as it was not required by the task nor downstream steps, and should still be in the output message's `meta` regardless.
 
-=======
->>>>>>> 3cf36f53
 ## [v1.16.1] - 2019-12-6
 
 **Please note**:
@@ -319,7 +316,7 @@
 - **CUMULUS-1452**
   - Updated the EC2 initialization scripts to use full volume size for docker storage
   - Changed the default ECS docker storage drive to `devicemapper`
-  
+
 ## [v1.14.5] - 2019-12-30
 
 ### Updated
