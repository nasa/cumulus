# Changelog

All notable changes to this project will be documented in this file.

The format is based on [Keep a Changelog](http://keepachangelog.com/en/1.0.0/).

## [Unreleased]

### Added
- **CUMULUS-2291**
  - Add provider filter to Granule Inventory Report

## [v5.0.0] 2021-01-12

### BREAKING CHANGES

- **CUMULUS-2020**
  - Elasticsearch data mappings have been updated to improve search and the API has been updated to reflect those changes. See Migration notes on how to update the Elasticsearch mappings.

### Migration notes

- **CUMULUS-2020**
  - Elasticsearch data mappings have been updated to improve search. For example, case insensitive searching will now work (e.g. 'MOD' and 'mod' will return the same granule results). To use the improved Elasticsearch queries, [reindex](https://nasa.github.io/cumulus-api/#reindex) to create a new index with the correct types. Then perform a [change index](https://nasa.github.io/cumulus-api/#change-index) operation to use the new index.
- **CUMULUS-2258**
  - Because the `egress_lambda_log_group` and `egress_lambda_log_subscription_filter` resource were removed from the `cumulus` module, new definitions for these resources must be added to `cumulus-tf/main.tf`. For reference on how to define these resources, see [`example/cumulus-tf/thin_egress_app.tf`](https://github.com/nasa/cumulus/blob/master/example/cumulus-tf/thin_egress_app.tf).
  - The `tea_stack_name` variable being passed into the `cumulus` module should be removed

### BREAKING CHANGES

- **CUMULUS-2020**
  - Elasticsearch data mappings have been updated to improve search and the API has been updated to reflect those changes. See Migration notes on how to update the Elasticsearch mappings.

- **CUMULUS-2185** - RDS Migration Epic
  - **CUMULUS-2191**
    - Removed the following from the `@cumulus/api/models.asyncOperation` class in
      favor of the added `@cumulus/async-operations` module:
      - `start`
      - `startAsyncOperations`
  - **CUMULUS-2187**
    - The `async-operations` endpoint will now omit `output` instead
      of returning `none` when the operation did not return output.

### Added

<<<<<<< HEAD
- **CUMULUS-2318**
  - Added`async_operation_image` as `cumulus` module variable to allow for override of the async_operation container image.  Users can optionally specify a non-default docker image for use with Core async operations.
- **CUMULUS-2219**
  - Added `lzards-backup` Core task to facilitate making LZARDS backup requests in Cumulus ingest workflows
- **CUMULUS-2092**
  - Add documentation for Granule Not Found Reports
=======
- **HYRAX-320**
  - `@cumulus/hyrax-metadata-updates`Add component URI encoding for entry title id and granule ur to allow for values with special characters in them. For example, EntryTitleId 'Sentinel-6A MF/Jason-CS L2 Advanced Microwave Radiometer (AMR-C) NRT Geophysical Parameters' Now, URLs generated from such values will be encoded correctly and parsable by HyraxInTheCloud

>>>>>>> fd72ac26
- **CUMULUS-1370**
  - Add documentation for Getting Started section including FAQs
- **CUMULUS-2092**
  - Add documentation for Granule Not Found Reports
- **CUMULUS-2219**
  - Added `lzards-backup` Core task to facilitate making LZARDS backup requests in Cumulus ingest workflows
- **CUMULUS-2280**
  - In local api, retry to create tables if they fail to ensure localstack has had time to start fully.
- **CUMULUS-2290**
  - Add `queryFields` to granule schema, and this allows workflow tasks to add queryable data to granule record. For reference on how to add data to `queryFields` field, see [`example/cumulus-tf/kinesis_trigger_test_workflow.tf`](https://github.com/nasa/cumulus/blob/master/example/cumulus-tf/kinesis_trigger_test_workflow.tf).
- **CUMULUS-2318**
  - Added`async_operation_image` as `cumulus` module variable to allow for override of the async_operation container image.  Users can optionally specify a non-default docker image for use with Core async operations.

- **CUMULUS-2185** - RDS Migration Epic
  - **CUMULUS-2191**
    - Added `@cumulus/async-operations` to core packages, exposing
      `startAsyncOperation` which will handle starting an async operation and adding an entry to both RDS and DynamoDb
  - **CUMULUS-2127**
    - Add schema migration for `collections` table
  - **CUMULUS-2129**
    - Added logic to `data-migration1` Lambda for migrating collection records from Dynamo to RDS
  - **CUMULUS-2157**
    - Add schema migration for `providers` table
    - Added logic to `data-migration1` Lambda for migrating provider records from Dynamo to RDS
  - **CUMULUS-2187**
    - Added logic to `data-migration1` Lambda for migrating async operation records from Dynamo to RDS
  - **CUMULUS-2198**
    - Added logic to `data-migration1` Lambda for migrating rule records from DynamoDB to RDS
  - **CUMULUS-2182**
    - Add schema migration for PDRs table
  - **CUMULUS-2230**
    - Add schema migration for `rules` table
  - **CUMULUS-2183**
    - Add schema migration for `asyncOperations` table
  - **CUMULUS-2184**
    - Add schema migration for `executions` table
  - **CUMULUS-2257**
    - Updated RDS table and column names to snake_case
    - Added `translateApiAsyncOperationToPostgresAsyncOperation` function to `@cumulus/db`
- **CUMULUS-2128**
  - Added helper functions:
    - `@cumulus/db/translate/file/translateApiFiletoPostgresFile`
    - `@cumulus/message/Providers/getMessageProvider`
- **CUMULUS-2190**
  - Added helper functions:
    - `@cumulus/message/Executions/getMessageExecutionOriginalPayload`
    - `@cumulus/message/Executions/getMessageExecutionFinalPayload`
    - `@cumulus/message/workflows/getMessageWorkflowTasks`
    - `@cumulus/message/workflows/getMessageWorkflowStartTime`
    - `@cumulus/message/workflows/getMessageWorkflowStopTime`
    - `@cumulus/message/workflows/getMessageWorkflowName`
- **CUMULUS-2192**
  - Added helper functions:
    - `@cumulus/message/PDRs/getMessagePdrRunningExecutions`
    - `@cumulus/message/PDRs/getMessagePdrCompletedExecutions`
    - `@cumulus/message/PDRs/getMessagePdrFailedExecutions`
    - `@cumulus/message/PDRs/getMessagePdrStats`
    - `@cumulus/message/PDRs/getPdrPercentCompletion`
    - `@cumulus/message/workflows/getWorkflowDuration`
- **CUMULUS-2199**
  - Added `translateApiRuleToPostgresRule` to `@cumulus/db` to translate API Rule to conform to Postgres Rule definition.

### Changed

- **CUMULUS-2020**
  - Updated Elasticsearch mappings to support case-insensitive search
- **CUMULUS-2124**
  - cumulus-rds-tf terraform module now takes engine_version as an input variable.
- **CUMULUS-2279**
  - Changed the formatting of granule CMR links: instead of a link to the `/search/granules.json` endpoint, now it is a direct link to `/search/concepts/conceptid.format`
- **CUMULUS-2296**
  - Improved PDR spec compliance of `parse-pdr` by updating `@cumulus/pvl` to parse fields in a manner more consistent with the PDR ICD, with respect to numbers and dates. Anything not matching the ICD expectations, or incompatible with Javascript parsing, will be parsed as a string instead.

<<<<<<< HEAD
- **CUMULUS-2185** - RDS Migration Epic
  - **CUMUlUS-2128**
    - Added "upsert" logic to the `sfEventSqsToDbRecords` Lambda for granule and file writes to the core PostgreSQL database
  - **CUMULUS-2199**
    - Updated Rules endpoint to write rules to core PostgreSQL database in addition to DynamoDB and to delete rules from the PostgreSQL database in addition to DynamoDB.
    - Updated `create` in Rules Model to take in optional `createdAt` parameter which sets the value of createdAt if not specified during function call.
  - **CUMULUS-2189**
    - Updated Provider endpoint logic to write providers in parallel to Core
      PostgreSQL database
    - Update integration tests to utilize API calls instead of direct
      api/model/Provider calls
  - **CUMULUS-2191**
    - Updated cumuluss/async-operation task to write async-operations to the RDS
    database.
  - **CUMULUS-2228**
    - Added logic to the `sfEventSqsToDbRecords` Lambda to write execution, PDR, and granule records to the Core PostgreSQL database in parallel with writes to DynamoDB
  - **CUMUlUS-2190**
    - Added "upsert" logic to the `sfEventSqsToDbRecords` Lambda for PDR writes to the core PostgreSQL database
  - **CUMUlUS-2192**
    - Added "upsert" logic to the `sfEventSqsToDbRecords` Lambda for execution writes to the core PostgreSQL database
  - **CUMULUS-2187**
    - The `async-operations` endpoint will now omit `output` instead
      of returning `none` when the operation did not return output.
  - **CUMULUS-2167**
    - Change Postgres Schema definition for Files to remove `filename` and `name` and only support `file_name`.
    - Change Postgres Schema definition for Files to remove `size` to only support `file_size`.
    - Change `PostgresFile` to remove duplicate fields `filename` and `name` and rename `size` to `file_size`.
=======
### Removed

- **CUMULUS-2258**
  - Removed `tea_stack_name` variable from `tf-modules/distribution/variables.tf` and `tf-modules/cumulus/variables.tf`
  - Removed `egress_lambda_log_group` and `egress_lambda_log_subscription_filter` resources from `tf-modules/distribution/main.tf`
>>>>>>> fd72ac26

## [v4.0.0] 2020-11-20

### Migration notes

- Update the name of your `cumulus_message_adapter_lambda_layer_arn` variable for the `cumulus` module to `cumulus_message_adapter_lambda_layer_version_arn`. The value of the variable should remain the same (a layer version ARN of a Lambda layer for the [`cumulus-message-adapter`](https://github.com/nasa/cumulus-message-adapter/).
- **CUMULUS-2138** - Update all workflows using the `MoveGranules` step to add `UpdateGranulesCmrMetadataFileLinksStep`that runs after it. See the example [`IngestAndPublishWorkflow`](https://github.com/nasa/cumulus/blob/master/example/cumulus-tf/ingest_and_publish_granule_workflow.asl.json) for reference.
- **CUMULUS-2251**
  - Because it has been removed from the `cumulus` module, a new resource definition for `egress_api_gateway_log_subscription_filter` must be added to `cumulus-tf/main.tf`. For reference on how to define this resource, see [`example/cumulus-tf/main.tf`](https://github.com/nasa/cumulus/blob/master/example/cumulus-tf/main.tf).

### Added

- **CUMULUS-2248**
  - Updates Integration Tests README to point to new fake provider template.
- **CUMULUS-2239**
  - Add resource declaration to create a VPC endpoint in tea-map-cache module if `deploy_to_ngap` is false.
- **CUMULUS-2063**
  - Adds a new, optional query parameter to the `/collections[&getMMT=true]` and `/collections/active[&getMMT=true]` endpoints. When a user provides a value of `true` for `getMMT` in the query parameters, the endpoint will search CMR and update each collection's results with new key `MMTLink` containing a link to the MMT (Metadata Management Tool) if a CMR collection id is found.
- **CUMULUS-2170**
  - Adds ability to filter granule inventory reports
- **CUMULUS-2211**
  - Adds `granules/bulkReingest` endpoint to `@cumulus/api`
- **CUMULUS-2251**
  - Adds `log_api_gateway_to_cloudwatch` variable to `example/cumulus-tf/variables.tf`.
  - Adds `log_api_gateway_to_cloudwatch` variable to `thin_egress_app` module definition.

### Changed

- **CUMULUS-2216**
  - `/collection` and `/collection/active` endpoints now return collections without granule aggregate statistics by default. The original behavior is preserved and can be found by including a query param of `includeStats=true` on the request to the endpoint.
  - The `es/collections` Collection class takes a new parameter includeStats. It no longer appends granule aggregate statistics to the returned results by default. One must set the new parameter to any non-false value.
- **CUMULUS-2201**
  - Update `dbIndexer` lambda to process requests in serial
  - Fixes ingestPdrWithNodeNameSpec parsePdr provider error
- **CUMULUS-2251**
  - Moves Egress Api Gateway Log Group Filter from `tf-modules/distribution/main.tf` to `example/cumulus-tf/main.tf`

### Fixed

- **CUMULUS-2251**
  - This fixes a deployment error caused by depending on the `thin_egress_app` module output for a resource count.

### Removed

- **CUMULUS-2251**
  - Removes `tea_api_egress_log_group` variable from `tf-modules/distribution/variables.tf` and `tf-modules/cumulus/variables.tf`.

### BREAKING CHANGES

- **CUMULUS-2138** - CMR metadata update behavior has been removed from the `move-granules` task into a
new `update-granules-cmr-metadata-file-links` task.
- **CUMULUS-2216**
  - `/collection` and `/collection/active` endpoints now return collections without granule aggregate statistics by default. The original behavior is preserved and can be found by including a query param of `includeStats=true` on the request to the endpoint.  This is likely to affect the dashboard only but included here for the change of behavior.
- **[1956](https://github.com/nasa/cumulus/issues/1956)**
  - Update the name of the `cumulus_message_adapter_lambda_layer_arn` output from the `cumulus-message-adapter` module to `cumulus_message_adapter_lambda_layer_version_arn`. The output value has changed from being the ARN of the Lambda layer **without a version** to the ARN of the Lambda layer **with a version**.
  - Update the variable name in the `cumulus` and `ingest` modules from `cumulus_message_adapter_lambda_layer_arn` to `cumulus_message_adapter_lambda_layer_version_arn`

## [v3.0.1] 2020-10-21

- **CUMULUS-2203**
  - Update Core tasks to use
    [cumulus-message-adapter-js](https://github.com/nasa/cumulus-message-adapter-js)
    v2.0.0 to resolve memory leak/lambda ENOMEM constant failure issue.   This
    issue caused lambdas to slowly use all memory in the run environment and
    prevented AWS from halting/restarting warmed instances when task code was
    throwing consistent errors under load.

- **CUMULUS-2232**
  - Updated versions for `ajv`, `lodash`, `googleapis`, `archiver`, and
    `@cumulus/aws-client` to remediate vulnerabilities found in SNYK scan.

### Fixed

- **CUMULUS-2233**
  - Fixes /s3credentials bug where the expiration time on the cookie was set to a time that is always expired, so authentication was never being recognized as complete by the API. Consequently, the user would end up in a redirect loop and requests to /s3credentials would never complete successfully. The bug was caused by the fact that the code setting the expiration time for the cookie was expecting a time value in milliseconds, but was receiving the expirationTime from the EarthdataLoginClient in seconds. This bug has been fixed by converting seconds into milliseconds. Unit tests were added to test that the expiration time has been converted to milliseconds and checking that the cookie's expiration time is greater than the current time.

## [v3.0.0] 2020-10-7

### MIGRATION STEPS

- **CUMULUS-2099**
  - All references to `meta.queues` in workflow configuration must be replaced with references to queue URLs from Terraform resources. See the updated [data cookbooks](https://nasa.github.io/cumulus/docs/data-cookbooks/about-cookbooks) or example [Discover Granules workflow configuration](https://github.com/nasa/cumulus/blob/master/example/cumulus-tf/discover_granules_workflow.asl.json).
  - The steps for configuring queued execution throttling have changed. See the [updated documentation](https://nasa.github.io/cumulus/docs/data-cookbooks/throttling-queued-executions).
  - In addition to the configuration for execution throttling, the internal mechanism for tracking executions by queue has changed. As a result, you should **disable any rules or workflows scheduling executions via a throttled queue** before upgrading. Otherwise, you may be at risk of having **twice as many executions** as are configured for the queue while the updated tracking is deployed. You can re-enable these rules/workflows once the upgrade is complete.

- **CUMULUS-2111**
  - **Before you re-deploy your `cumulus-tf` module**, note that the [`thin-egress-app`][thin-egress-app] is no longer deployed by default as part of the `cumulus` module, so you must add the TEA module to your deployment and manually modify your Terraform state **to avoid losing your API gateway and impacting any Cloudfront endpoints pointing to those gateways**. If you don't care about losing your API gateway and impacting Cloudfront endpoints, you can ignore the instructions for manually modifying state.

    1. Add the [`thin-egress-app`][thin-egress-app] module to your `cumulus-tf` deployment as shown in the [Cumulus example deployment](https://github.com/nasa/cumulus/tree/master/example/cumulus-tf/main.tf).

         - Note that the values for `tea_stack_name` variable to the `cumulus` module and the `stack_name` variable to the `thin_egress_app` module **must match**
         - Also, if you are specifying the `stage_name` variable to the `thin_egress_app` module, **the value of the `tea_api_gateway_stage` variable to the `cumulus` module must match it**

    2. **If you want to preserve your existing `thin-egress-app` API gateway and avoid having to update your Cloudfront endpoint for distribution, then you must follow these instructions**: <https://nasa.github.io/cumulus/docs/upgrade-notes/migrate_tea_standalone>. Otherwise, you can re-deploy as usual.

  - If you provide your own custom bucket map to TEA as a standalone module, **you must ensure that your custom bucket map includes mappings for the `protected` and `public` buckets specified in your `cumulus-tf/terraform.tfvars`, otherwise Cumulus may not be able to determine the correct distribution URL for ingested files and you may encounter errors**

- **CUMULUS-2197**
  - EMS resources are now optional, and `ems_deploy` is set to `false` by default, which will delete your EMS resources.
  - If you would like to keep any deployed EMS resources, add the `ems_deploy` variable set to `true` in your `cumulus-tf/terraform.tfvars`

### BREAKING CHANGES

- **CUMULUS-2200**
  - Changes return from 303 redirect to 200 success for `Granule Inventory`'s
    `/reconciliationReport` returns.  The user (dashboard) must read the value
    of `url` from the return to get the s3SignedURL and then download the report.
- **CUMULUS-2099**
  - `meta.queues` has been removed from Cumulus core workflow messages.
  - `@cumulus/sf-sqs-report` workflow task no longer reads the reporting queue URL from `input.meta.queues.reporting` on the incoming event. Instead, it requires that the queue URL be set as the `reporting_queue_url` environment variable on the deployed Lambda.
- **CUMULUS-2111**
  - The deployment of the `thin-egress-app` module has be removed from `tf-modules/distribution`, which is a part of the `tf-modules/cumulus` module. Thus, the `thin-egress-app` module is no longer deployed for you by default. See the migration steps for details about how to add deployment for the `thin-egress-app`.
- **CUMULUS-2141**
  - The `parse-pdr` task has been updated to respect the `NODE_NAME` property in
    a PDR's `FILE_GROUP`. If a `NODE_NAME` is present, the task will query the
    Cumulus API for a provider with that host. If a provider is found, the
    output granule from the task will contain a `provider` property containing
    that provider. If `NODE_NAME` is set but a provider with that host cannot be
    found in the API, or if multiple providers are found with that same host,
    the task will fail.
  - The `queue-granules` task has been updated to expect an optional
    `granule.provider` property on each granule. If present, the granule will be
    enqueued using that provider. If not present, the task's `config.provider`
    will be used instead.
- **CUMULUS-2197**
  - EMS resources are now optional and will not be deployed by default. See migration steps for information
    about how to deploy EMS resources.

#### CODE CHANGES

- The `@cumulus/api-client.providers.getProviders` function now takes a
  `queryStringParameters` parameter which can be used to filter the providers
  which are returned
- The `@cumulus/aws-client/S3.getS3ObjectReadStreamAsync` function has been
  removed. It read the entire S3 object into memory before returning a read
  stream, which could cause Lambdas to run out of memory. Use
  `@cumulus/aws-client/S3.getObjectReadStream` instead.
- The `@cumulus/ingest/util.lookupMimeType` function now returns `undefined`
  rather than `null` if the mime type could not be found.
- The `@cumulus/ingest/lock.removeLock` function now returns `undefined`
- The `@cumulus/ingest/granule.generateMoveFileParams` function now returns
  `source: undefined` and `target :undefined` on the response object if either could not be
  determined. Previously, `null` had been returned.
- The `@cumulus/ingest/recursion.recursion` function must now be imported using
  `const { recursion } = require('@cumulus/ingest/recursion');`
- The `@cumulus/ingest/granule.getRenamedS3File` function has been renamed to
  `listVersionedObjects`
- `@cumulus/common.http` has been removed
- `@cumulus/common/http.download` has been removed

### Added

- **CUMULUS-1855**
  - Fixed SyncGranule task to return an empty granules list when given an empty
    (or absent) granules list on input, rather than throwing an exception
- **CUMULUS-1955**
  - Added `@cumulus/aws-client/S3.getObject` to get an AWS S3 object
  - Added `@cumulus/aws-client/S3.waitForObject` to get an AWS S3 object,
    retrying, if necessary
- **CUMULUS-1961**
  - Adds `startTimestamp` and `endTimestamp` parameters to endpoint
    `reconcilationReports`.  Setting these values will filter the returned
    report to cumulus data that falls within the timestamps. It also causes the
    report to be one directional, meaning cumulus is only reconciled with CMR,
    but not the other direction. The Granules will be filtered by their
    `updatedAt` values. Collections are filtered by the updatedAt time of their
    granules, i.e. Collections with granules that are updatedAt a time between
    the time parameters will be returned in the reconciliation reports.
  - Adds `startTimestamp` and `endTimestamp` parameters to create-reconciliation-reports
    lambda function. If either of these params is passed in with a value that can be
    converted to a date object, the inter-platform comparison between Cumulus and CMR will
    be one way.  That is, collections, granules, and files will be filtered by time for
    those found in Cumulus and only those compared to the CMR holdings. For the moment
    there is not enough information to change the internal consistency check, and S3 vs
    Cumulus comparisons are unchanged by the timestamps.
- **CUMULUS-1962**
  - Adds `location` as parameter to `/reconciliationReports` endpoint. Options are `S3`
    resulting in a S3 vs. Cumulus database search or `CMR` resulting in CMR vs. Cumulus database search.
- **CUMULUS-1963**
  - Adds `granuleId` as input parameter to `/reconcilationReports`
    endpoint. Limits inputs parameters to either `collectionId` or `granuleId`
    and will fail to create the report if both are provided.  Adding granuleId
    will find collections in Cumulus by granuleId and compare those one way
    with those in CMR.
  - `/reconciliationReports` now validates any input json before starting the
    async operation and the lambda handler no longer validates input
    parameters.
- **CUMULUS-1964**
  - Reports can now be filtered on provider
- **CUMULUS-1965**
  - Adds `collectionId` parameter to the `/reconcilationReports`
    endpoint. Setting this value will limit the scope of the reconcilation
    report to only the input collectionId when comparing Cumulus and
    CMR. `collectionId` is provided an array of strings e.g. `[shortname___version, shortname2___version2]`
- **CUMULUS-2107**
  - Added a new task, `update-cmr-access-constraints`, that will set access constraints in CMR Metadata.
    Currently supports UMMG-JSON and Echo10XML, where it will configure `AccessConstraints` and
    `RestrictionFlag/RestrictionComment`, respectively.
  - Added an operator doc on how to configure and run the access constraint update workflow, which will update the metadata using the new task, and then publish the updated metadata to CMR.
  - Added an operator doc on bulk operations.
- **CUMULUS-2111**
  - Added variables to `cumulus` module:
    - `tea_api_egress_log_group`
    - `tea_external_api_endpoint`
    - `tea_internal_api_endpoint`
    - `tea_rest_api_id`
    - `tea_rest_api_root_resource_id`
    - `tea_stack_name`
  - Added variables to `distribution` module:
    - `tea_api_egress_log_group`
    - `tea_external_api_endpoint`
    - `tea_internal_api_endpoint`
    - `tea_rest_api_id`
    - `tea_rest_api_root_resource_id`
    - `tea_stack_name`
- **CUMULUS-2112**
  - Added `@cumulus/api/lambdas/internal-reconciliation-report`, so create-reconciliation-report
    lambda can create `Internal` reconciliation report
- **CUMULUS-2116**
  - Added `@cumulus/api/models/granule.unpublishAndDeleteGranule` which
  unpublishes a granule from CMR and deletes it from Cumulus, but does not
  update the record to `published: false` before deletion
- **CUMULUS-2113**
  - Added Granule not found report to reports endpoint
  - Update reports to return breakdown by Granule of files both in DynamoDB and S3
- **CUMULUS-2123**
  - Added `cumulus-rds-tf` DB cluster module to `tf-modules` that adds a
    severless RDS Aurora/ PostgreSQL  database cluster to meet the PostgreSQL
    requirements for future releases.
  - Updated the default Cumulus module to take the following new required variables:
    - rds_user_access_secret_arn:
      AWS Secrets Manager secret ARN containing a JSON string of DB credentials
      (containing at least host, password, port as keys)
    - rds_security_group:
      RDS Security Group that provides connection access to the RDS cluster
  - Updated API lambdas and default ECS cluster to add them to the
    `rds_security_group` for database access
- **CUMULUS-2126**
  - The collections endpoint now writes to the RDS database
- **CUMULUS-2127**
  - Added migration to create collections relation for RDS database
- **CUMULUS-2129**
  - Added `data-migration1` Terraform module and Lambda to migrate data from Dynamo to RDS
    - Added support to Lambda for migrating collections data from Dynamo to RDS
- **CUMULUS-2155**
  - Added `rds_connection_heartbeat` to `cumulus` and `data-migration` tf
    modules.  If set to true, this diagnostic variable instructs Core's database
    code to fire off a connection 'heartbeat' query and log the timing/results
    for diagnostic purposes, and retry certain connection timeouts once.
    This option is disabled by default
- **CUMULUS-2156**
  - Support array inputs parameters for `Internal` reconciliation report
- **CUMULUS-2157**
  - Added support to `data-migration1` Lambda for migrating providers data from Dynamo to RDS
    - The migration process for providers will convert any credentials that are stored unencrypted or encrypted with an S3 keypair provider to be encrypted with a KMS key instead
- **CUMULUS-2161**
  - Rules now support an `executionNamePrefix` property. If set, any executions
    triggered as a result of that rule will use that prefix in the name of the
    execution.
  - The `QueueGranules` task now supports an `executionNamePrefix` property. Any
    executions queued by that task will use that prefix in the name of the
    execution. See the
    [example workflow](./example/cumulus-tf/discover_granules_with_execution_name_prefix_workflow.asl.json)
    for usage.
  - The `QueuePdrs` task now supports an `executionNamePrefix` config property.
    Any executions queued by that task will use that prefix in the name of the
    execution. See the
    [example workflow](./example/cumulus-tf/discover_and_queue_pdrs_with_execution_name_prefix_workflow.asl.json)
    for usage.
- **CUMULUS-2162**
  - Adds new report type to `/reconciliationReport` endpoint.  The new report
    is `Granule Inventory`. This report is a CSV file of all the granules in
    the Cumulus DB. This report will eventually replace the existing
    `granules-csv` endpoint which has been deprecated.
- **CUMULUS-2197**
  - Added `ems_deploy` variable to the `cumulus` module. This is set to false by default, except
    for our example deployment, where it is needed for integration tests.

### Changed

- Upgraded version of [TEA](https://github.com/asfadmin/thin-egress-app/) deployed with Cumulus to build 88.
- **CUMULUS-2107**
  - Updated the `applyWorkflow` functionality on the granules endpoint to take a `meta` property to pass into the workflow message.
  - Updated the `BULK_GRANULE` functionality on the granules endpoint to support the above `applyWorkflow` change.
- **CUMULUS-2111**
  - Changed `distribution_api_gateway_stage` variable for `cumulus` module to `tea_api_gateway_stage`
  - Changed `api_gateway_stage` variable for `distribution` module to `tea_api_gateway_stage`
- **CUMULUS-2224**
  - Updated `/reconciliationReport`'s file reconciliation to include `"EXTENDED METADATA"` as a valid CMR relatedUrls Type.

### Fixed

- **CUMULUS-2168**
  - Fixed issue where large number of documents (generally logs) in the
    `cumulus` elasticsearch index results in the collection granule stats
    queries failing for the collections list api endpoint
- **CUMULUS-1955**
  - Due to AWS's eventual consistency model, it was possible for PostToCMR to
    publish an earlier version of a CMR metadata file, rather than the latest
    version created in a workflow.  This fix guarantees that the latest version
    is published, as expected.
- **CUMULUS-1961**
  - Fixed `activeCollections` query only returning 10 results
- **CUMULUS-2201**
  - Fix Reconciliation Report integration test failures by waiting for collections appear
    in es list and ingesting a fake granule xml file to CMR
- **CUMULUS-2015**
  - Reduced concurrency of `QueueGranules` task. That task now has a
    `config.concurrency` option that defaults to `3`.
- **CUMULUS-2116**
  - Fixed a race condition with bulk granule delete causing deleted granules to still appear in Elasticsearch. Granules removed via bulk delete should now be removed from Elasticsearch.
- **CUMULUS-2163**
  - Remove the `public-read` ACL from the `move-granules` task
- **CUMULUS-2164**
  - Fix issue where `cumulus` index is recreated and attached to an alias if it has been previously deleted
- **CUMULUS-2195**
  - Fixed issue with redirect from `/token` not working when using a Cloudfront endpoint to access the Cumulus API with Launchpad authentication enabled. The redirect should now work properly whether you are using a plain API gateway URL or a Cloudfront endpoint pointing at an API gateway URL.
- **CUMULUS-2200**
  - Fixed issue where __in and __not queries were stripping spaces from values

### Deprecated

- **CUMULUS-1955**
  - `@cumulus/aws-client/S3.getS3Object()`
  - `@cumulus/message/Queue.getQueueNameByUrl()`
  - `@cumulus/message/Queue.getQueueName()`
- **CUMULUS-2162**
  - `@cumulus/api/endpoints/granules-csv/list()`

### Removed

- **CUMULUS-2111**
  - Removed `distribution_url` and `distribution_redirect_uri` outputs from the `cumulus` module
  - Removed variables from the `cumulus` module:
    - `distribution_url`
    - `log_api_gateway_to_cloudwatch`
    - `thin_egress_cookie_domain`
    - `thin_egress_domain_cert_arn`
    - `thin_egress_download_role_in_region_arn`
    - `thin_egress_jwt_algo`
    - `thin_egress_jwt_secret_name`
    - `thin_egress_lambda_code_dependency_archive_key`
    - `thin_egress_stack_name`
  - Removed outputs from the `distribution` module:
    - `distribution_url`
    - `internal_tea_api`
    - `rest_api_id`
    - `thin_egress_app_redirect_uri`
  - Removed variables from the `distribution` module:
    - `bucket_map_key`
    - `distribution_url`
    - `log_api_gateway_to_cloudwatch`
    - `thin_egress_cookie_domain`
    - `thin_egress_domain_cert_arn`
    - `thin_egress_download_role_in_region_arn`
    - `thin_egress_jwt_algo`
    - `thin_egress_jwt_secret_name`
    - `thin_egress_lambda_code_dependency_archive_key`
- **CUMULUS-2157**
  - Removed `providerSecretsMigration` and `verifyProviderSecretsMigration` lambdas
- Removed deprecated `@cumulus/sf-sns-report` task
- Removed code:
  - `@cumulus/aws-client/S3.calculateS3ObjectChecksum`
  - `@cumulus/aws-client/S3.getS3ObjectReadStream`
  - `@cumulus/cmrjs.getFullMetadata`
  - `@cumulus/cmrjs.getMetadata`
  - `@cumulus/common/util.isNil`
  - `@cumulus/common/util.isNull`
  - `@cumulus/common/util.isUndefined`
  - `@cumulus/common/util.lookupMimeType`
  - `@cumulus/common/util.mkdtempSync`
  - `@cumulus/common/util.negate`
  - `@cumulus/common/util.noop`
  - `@cumulus/common/util.omit`
  - `@cumulus/common/util.renameProperty`
  - `@cumulus/common/util.sleep`
  - `@cumulus/common/util.thread`
  - `@cumulus/ingest/granule.copyGranuleFile`
  - `@cumulus/ingest/granule.moveGranuleFile`
  - `@cumulus/integration-tests/api/rules.deleteRule`
  - `@cumulus/integration-tests/api/rules.getRule`
  - `@cumulus/integration-tests/api/rules.listRules`
  - `@cumulus/integration-tests/api/rules.postRule`
  - `@cumulus/integration-tests/api/rules.rerunRule`
  - `@cumulus/integration-tests/api/rules.updateRule`
  - `@cumulus/integration-tests/sfnStep.parseStepMessage`
  - `@cumulus/message/Queue.getQueueName`
  - `@cumulus/message/Queue.getQueueNameByUrl`

## v2.0.2+ Backport releases

Release v2.0.1 was the last release on the 2.0.x release series.

Changes after this version on the 2.0.x release series are limited
security/requested feature patches and will not be ported forward to future
releases unless there is a corresponding CHANGELOG entry.

For up-to-date CHANGELOG for the maintenance release branch see
[CHANGELOG.md](https://github.com/nasa/cumulus/blob/release-2.0.x/CHANGELOG.md)
from the 2.0.x branch.

For the most recent release information for the maintenance branch please see
the [release page](https://github.com/nasa/cumulus/releases)

## [v2.0.7] 2020-10-1 - [BACKPORT]

### Fixed

- CVE-2020-7720
  - Updated common `node-forge` dependency to 0.10.0 to address CVE finding

### [v2.0.6] 2020-09-25 - [BACKPORT]

### Fixed

- **CUMULUS-2168**
  - Fixed issue where large number of documents (generally logs) in the
    `cumulus` elasticsearch index results in the collection granule stats
    queries failing for the collections list api endpoint

### [v2.0.5] 2020-09-15 - [BACKPORT]

#### Added

- Added `thin_egress_stack_name` variable to `cumulus` and `distribution` Terraform modules to allow overriding the default Cloudformation stack name used for the `thin-egress-app`. **Please note that if you change/set this value for an existing deployment, it will destroy and re-create your API gateway for the `thin-egress-app`.**

#### Fixed

- Fix collection list queries. Removed fixes to collection stats, which break queries for a large number of granules.

### [v2.0.4] 2020-09-08 - [BACKPORT]

#### Changed

- Upgraded version of [TEA](https://github.com/asfadmin/thin-egress-app/) deployed with Cumulus to build 88.

### [v2.0.3] 2020-09-02 - [BACKPORT]

#### Fixed

- **CUMULUS-1961**
  - Fixed `activeCollections` query only returning 10 results

- **CUMULUS-2039**
  - Fix issue causing SyncGranules task to run out of memory on large granules

#### CODE CHANGES

- The `@cumulus/aws-client/S3.getS3ObjectReadStreamAsync` function has been
  removed. It read the entire S3 object into memory before returning a read
  stream, which could cause Lambdas to run out of memory. Use
  `@cumulus/aws-client/S3.getObjectReadStream` instead.

### [v2.0.2] 2020-08-17 - [BACKPORT]

#### CODE CHANGES

- The `@cumulus/ingest/util.lookupMimeType` function now returns `undefined`
  rather than `null` if the mime type could not be found.
- The `@cumulus/ingest/lock.removeLock` function now returns `undefined`

#### Added

- **CUMULUS-2116**
  - Added `@cumulus/api/models/granule.unpublishAndDeleteGranule` which
  unpublishes a granule from CMR and deletes it from Cumulus, but does not
  update the record to `published: false` before deletion

### Fixed

- **CUMULUS-2116**
  - Fixed a race condition with bulk granule delete causing deleted granules to still appear in Elasticsearch. Granules removed via bulk delete should now be removed from Elasticsearch.

## [v2.0.1] 2020-07-28

### Added

- **CUMULUS-1886**
  - Added `multiple sort keys` support to `@cumulus/api`
- **CUMULUS-2099**
  - `@cumulus/message/Queue.getQueueUrl` to get the queue URL specified in a Cumulus workflow message, if any.

### Fixed

- **[PR 1790](https://github.com/nasa/cumulus/pull/1790)**
  - Fixed bug with request headers in `@cumulus/launchpad-auth` causing Launchpad token requests to fail

## [v2.0.0] 2020-07-23

### BREAKING CHANGES

- Changes to the `@cumulus/api-client` package
  - The `CumulusApiClientError` class must now be imported using
    `const { CumulusApiClientError } = require('@cumulus/api-client/CumulusApiClientError')`
- The `@cumulus/sftp-client/SftpClient` class must now be imported using
  `const { SftpClient } = require('@cumulus/sftp-client');`
- Instances of `@cumulus/ingest/SftpProviderClient` no longer implicitly connect
  when `download`, `list`, or `sync` are called. You must call `connect` on the
  provider client before issuing one of those calls. Failure to do so will
  result in a "Client not connected" exception being thrown.
- Instances of `@cumulus/ingest/SftpProviderClient` no longer implicitly
  disconnect from the SFTP server when `list` is called.
- Instances of `@cumulus/sftp-client/SftpClient` must now be expclicitly closed
  by calling `.end()`
- Instances of `@cumulus/sftp-client/SftpClient` no longer implicitly connect to
  the server when `download`, `unlink`, `syncToS3`, `syncFromS3`, and `list` are
  called. You must explicitly call `connect` before calling one of those
  methods.
- Changes to the `@cumulus/common` package
  - `cloudwatch-event.getSfEventMessageObject()` now returns `undefined` if the
    message could not be found or could not be parsed. It previously returned
    `null`.
  - `S3KeyPairProvider.decrypt()` now throws an exception if the bucket
    containing the key cannot be determined.
  - `S3KeyPairProvider.decrypt()` now throws an exception if the stack cannot be
    determined.
  - `S3KeyPairProvider.encrypt()` now throws an exception if the bucket
    containing the key cannot be determined.
  - `S3KeyPairProvider.encrypt()` now throws an exception if the stack cannot be
    determined.
  - `sns-event.getSnsEventMessageObject()` now returns `undefined` if it could
    not be parsed. It previously returned `null`.
  - The `aws` module has been removed.
  - The `BucketsConfig.buckets` property is now read-only and private
  - The `test-utils.validateConfig()` function now resolves to `undefined`
    rather than `true`.
  - The `test-utils.validateInput()` function now resolves to `undefined` rather
    than `true`.
  - The `test-utils.validateOutput()` function now resolves to `undefined`
    rather than `true`.
  - The static `S3KeyPairProvider.retrieveKey()` function has been removed.
- Changes to the `@cumulus/cmrjs` package
  - `@cumulus/cmrjs.constructOnlineAccessUrl()` and
    `@cumulus/cmrjs/cmr-utils.constructOnlineAccessUrl()` previously took a
    `buckets` parameter, which was an instance of
    `@cumulus/common/BucketsConfig`. They now take a `bucketTypes` parameter,
    which is a simple object mapping bucket names to bucket types. Example:
    `{ 'private-1': 'private', 'public-1': 'public' }`
  - `@cumulus/cmrjs.reconcileCMRMetadata()` and
    `@cumulus/cmrjs/cmr-utils.reconcileCMRMetadata()` now take a **required**
    `bucketTypes` parameter, which is a simple object mapping bucket names to
    bucket types. Example: `{ 'private-1': 'private', 'public-1': 'public' }`
  - `@cumulus/cmrjs.updateCMRMetadata()` and
    `@cumulus/cmrjs/cmr-utils.updateCMRMetadata()` previously took an optional
    `inBuckets` parameter, which was an instance of
    `@cumulus/common/BucketsConfig`. They now take a **required** `bucketTypes`
    parameter, which is a simple object mapping bucket names to bucket types.
    Example: `{ 'private-1': 'private', 'public-1': 'public' }`
- The minimum supported version of all published Cumulus packages is now Node
  12.18.0
  - Tasks using the `cumuluss/cumulus-ecs-task` Docker image must be updated to
    `cumuluss/cumulus-ecs-task:1.7.0`. This can be done by updating the `image`
    property of any tasks defined using the `cumulus_ecs_service` Terraform
    module.
- Changes to `@cumulus/aws-client/S3`
  - The signature of the `getObjectSize` function has changed. It now takes a
    params object with three properties:
    - **s3**: an instance of an AWS.S3 object
    - **bucket**
    - **key**
  - The `getObjectSize` function will no longer retry if the object does not
    exist
- **CUMULUS-1861**
  - `@cumulus/message/Collections.getCollectionIdFromMessage` now throws a
    `CumulusMessageError` if `collectionName` and `collectionVersion` are missing
    from `meta.collection`.   Previously this method would return
    `'undefined___undefined'` instead
  - `@cumulus/integration-tests/addCollections` now returns an array of collections that
    were added rather than the count of added collections
- **CUMULUS-1930**
  - The `@cumulus/common/util.uuid()` function has been removed
- **CUMULUS-1955**
  - `@cumulus/aws-client/S3.multipartCopyObject` now returns an object with the
    AWS `etag` of the destination object
  - `@cumulus/ingest/S3ProviderClient.list` now sets a file object's `path`
    property to `undefined` instead of `null` when the file is at the top level
    of its bucket
  - The `sync` methods of the following classes in the `@cumulus/ingest` package
    now return an object with the AWS `s3uri` and `etag` of the destination file
    (they previously returned only a string representing the S3 URI)
    - `FtpProviderClient`
    - `HttpProviderClient`
    - `S3ProviderClient`
    - `SftpProviderClient`
- **CUMULUS-1958**
  - The following methods exported from `@cumulus/cmr-js/cmr-utils` were made
    async, and added distributionBucketMap as a parameter:
    - constructOnlineAccessUrl
    - generateFileUrl
    - reconcileCMRMetadata
    - updateCMRMetadata
- **CUMULUS-1969**
  - The `DiscoverPdrs` task now expects `provider_path` to be provided at
    `event.config.provider_path`, not `event.config.collection.provider_path`
  - `event.config.provider_path` is now a required parameter of the
    `DiscoverPdrs` task
  - `event.config.collection` is no longer a parameter to the `DiscoverPdrs`
    task
  - Collections no longer support the `provider_path` property. The tasks that
    relied on that property are now referencing `config.meta.provider_path`.
    Workflows should be updated accordingly.
- **CUMULUS-1977**
  - Moved bulk granule deletion endpoint from `/bulkDelete` to
    `/granules/bulkDelete`
- **CUMULUS-1991**
  - Updated CMR metadata generation to use "Download file.hdf" (where `file.hdf` is the filename of the given resource) as the resource description instead of "File to download"
  - CMR metadata updates now respect changes to resource descriptions (previously only changes to resource URLs were respected)

### MIGRATION STEPS

- Due to an issue with the AWS API Gateway and how the Thin Egress App Cloudformation template applies updates, you may need to redeploy your
  `thin-egress-app-EgressGateway` manually as a one time migration step.    If your deployment fails with an
  error similar to:

  ```bash
  Error: Lambda function (<stack>-tf-TeaCache) returned error: ({"errorType":"HTTPError","errorMessage":"Response code 404 (Not Found)"})
  ```

  Then follow the [AWS
  instructions](https://docs.aws.amazon.com/apigateway/latest/developerguide/how-to-deploy-api-with-console.html)
  to `Redeploy a REST API to a stage` for your egress API and re-run `terraform
  apply`.

### Added

- **CUMULUS-2081**
  - Add Integrator Guide section for onboarding
  - Add helpful tips documentation

- **CUMULUS-1902**
  - Add Common Use Cases section under Operator Docs

- **CUMULUS-2058**
  - Added `lambda_processing_role_name` as an output from the `cumulus` module
    to provide the processing role name
- **CUMULUS-1417**
  - Added a `checksumFor` property to collection `files` config. Set this
    property on a checksum file's definition matching the `regex` of the target
    file. More details in the ['Data Cookbooks
    Setup'](https://nasa.github.io/cumulus/docs/next/data-cookbooks/setup)
    documentation.
  - Added `checksumFor` validation to collections model.
- **CUMULUS-1956**
  - Added `@cumulus/earthata-login-client` package
  - The `/s3credentials` endpoint that is deployed as part of distribution now
    supports authentication using tokens created by a different application. If
    a request contains the `EDL-ClientId` and `EDL-Token` headers,
    authentication will be handled using that token rather than attempting to
    use OAuth.
  - `@cumulus/earthata-login-client.getTokenUsername()` now accepts an
    `xRequestId` argument, which will be included as the `X-Request-Id` header
    when calling Earthdata Login.
  - If the `s3Credentials` endpoint is invoked with an EDL token and an
    `X-Request-Id` header, that `X-Request-Id` header will be forwarded to
    Earthata Login.
- **CUMULUS-1957**
  - If EDL token authentication is being used, and the `EDL-Client-Name` header
    is set, `@the-client-name` will be appended to the end of the Earthdata
    Login username that is used as the `RoleSessionName` of the temporary IAM
    credentials. This value will show up in the AWS S3 server access logs.
- **CUMULUS-1958**
  - Add the ability for users to specify a `bucket_map_key` to the `cumulus`
    terraform module as an override for the default .yaml values that are passed
    to TEA by Core.    Using this option *requires* that each configured
    Cumulus 'distribution' bucket (e.g. public/protected buckets) have a single
    TEA mapping.  Multiple maps per bucket are not supported.
  - Updated Generating a distribution URL, the MoveGranules task and all CMR
    reconciliation functionality to utilize the TEA bucket map override.
  - Updated deploy process to utilize a bootstrap 'tea-map-cache' lambda that
    will, after deployment of Cumulus Core's TEA instance, query TEA for all
    protected/public buckets and generate a mapping configuration used
    internally by Core.  This object is also exposed as an output of the Cumulus
    module as `distribution_bucket_map`.
- **CUMULUS-1961**
  - Replaces DynamoDB for Elasticsearch for reconciliationReportForCumulusCMR
    comparisons between Cumulus and CMR.
- **CUMULUS-1970**
  - Created the `add-missing-file-checksums` workflow task
  - Added `@cumulus/aws-client/S3.calculateObjectHash()` function
  - Added `@cumulus/aws-client/S3.getObjectReadStream()` function
- **CUMULUS-1887**
  - Add additional fields to the granule CSV download file
- **CUMULUS-2019**
  - Add `infix` search to es query builder `@cumulus/api/es/es/queries` to
    support partial matching of the keywords

### Changed

- **CUMULUS-2032**
  - Updated @cumulus/ingest/HttpProviderClient to utilize a configuration key
    `httpListTimeout` to set the default timeout for discovery HTTP/HTTPS
    requests, and updates the default for the provider to 5 minutes (300 seconds).
  - Updated the DiscoverGranules and DiscoverPDRs tasks to utilize the updated
    configuration value if set via workflow config, and updates the default for
    these tasks to 5 minutes (300 seconds).

- **CUMULUS-176**
  - The API will now respond with a 400 status code when a request body contains
    invalid JSON. It had previously returned a 500 status code.
- **CUMULUS-1861**
  - Updates Rule objects to no longer require a collection.
  - Changes the DLQ behavior for `sfEventSqsToDbRecords` and
    `sfEventSqsToDbRecordsInputQueue`. Previously failure to write a database
    record would result in lambda success, and an error log in the CloudWatch
    logs.   The lambda has been updated to manually add a record to
    the `sfEventSqsToDbRecordsDeadLetterQueue` if the granule, execution, *or*
    pdr record fails to write, in addition to the previous error logging.
- **CUMULUS-1956**
  - The `/s3credentials` endpoint that is deployed as part of distribution now
    supports authentication using tokens created by a different application. If
    a request contains the `EDL-ClientId` and `EDL-Token` headers,
    authentication will be handled using that token rather than attempting to
    use OAuth.
- **CUMULUS-1977**
  - API endpoint POST `/granules/bulk` now returns a 202 status on a successful
    response instead of a 200 response
  - API endpoint DELETE `/granules/<granule-id>` now returns a 404 status if the
    granule record was already deleted
  - `@cumulus/api/models/Granule.update()` now returns the updated granule
    record
  - Implemented POST `/granules/bulkDelete` API endpoint to support deleting
    granules specified by ID or returned by the provided query in the request
    body. If the request is successful, the endpoint returns the async operation
    ID that has been started to remove the granules.
    - To use a query in the request body, your deployment must be
      [configured to access the Elasticsearch host for ESDIS metrics](https://nasa.github.io/cumulus/docs/additional-deployment-options/cloudwatch-logs-delivery#esdis-metrics)
      in your environment
  - Added `@cumulus/api/models/Granule.getRecord()` method to return raw record
    from DynamoDB
  - Added `@cumulus/api/models/Granule.delete()` method which handles deleting
    the granule record from DynamoDB and the granule files from S3
- **CUMULUS-1982**
  - The `globalConnectionLimit` property of providers is now optional and
    defaults to "unlimited"
- **CUMULUS-1997**
  - Added optional `launchpad` configuration to `@cumulus/hyrax-metadata-updates` task config schema.
- **CUMULUS-1991**
  - `@cumulus/cmrjs/src/cmr-utils/constructOnlineAccessUrls()` now throws an error if `cmrGranuleUrlType = "distribution"` and no distribution endpoint argument is provided
- **CUMULUS-2011**
  - Reconciliation reports are now generated within an AsyncOperation
- **CUMULUS-2016**
  - Upgrade TEA to version 79

### Fixed

- **CUMULUS-1991**
  - Added missing `DISTRIBUTION_ENDPOINT` environment variable for API lambdas. This environment variable is required for API requests to move granules.

- **CUMULUS-1961**
  - Fixed granules and executions query params not getting sent to API in granule list operation in `@cumulus/api-client`

### Deprecated

- `@cumulus/aws-client/S3.calculateS3ObjectChecksum()`
- `@cumulus/aws-client/S3.getS3ObjectReadStream()`
- `@cumulus/common/log.convertLogLevel()`
- `@cumulus/collection-config-store`
- `@cumulus/common/util.sleep()`

- **CUMULUS-1930**
  - `@cumulus/common/log.convertLogLevel()`
  - `@cumulus/common/util.isNull()`
  - `@cumulus/common/util.isUndefined()`
  - `@cumulus/common/util.negate()`
  - `@cumulus/common/util.noop()`
  - `@cumulus/common/util.isNil()`
  - `@cumulus/common/util.renameProperty()`
  - `@cumulus/common/util.lookupMimeType()`
  - `@cumulus/common/util.thread()`
  - `@cumulus/common/util.mkdtempSync()`

### Removed

- The deprecated `@cumulus/common.bucketsConfigJsonObject` function has been
  removed
- The deprecated `@cumulus/common.CollectionConfigStore` class has been removed
- The deprecated `@cumulus/common.concurrency` module has been removed
- The deprecated `@cumulus/common.constructCollectionId` function has been
  removed
- The deprecated `@cumulus/common.launchpad` module has been removed
- The deprecated `@cumulus/common.LaunchpadToken` class has been removed
- The deprecated `@cumulus/common.Semaphore` class has been removed
- The deprecated `@cumulus/common.stringUtils` module has been removed
- The deprecated `@cumulus/common/aws.cloudwatchlogs` function has been removed
- The deprecated `@cumulus/common/aws.deleteS3Files` function has been removed
- The deprecated `@cumulus/common/aws.deleteS3Object` function has been removed
- The deprecated `@cumulus/common/aws.dynamodb` function has been removed
- The deprecated `@cumulus/common/aws.dynamodbDocClient` function has been
  removed
- The deprecated `@cumulus/common/aws.getExecutionArn` function has been removed
- The deprecated `@cumulus/common/aws.headObject` function has been removed
- The deprecated `@cumulus/common/aws.listS3ObjectsV2` function has been removed
- The deprecated `@cumulus/common/aws.parseS3Uri` function has been removed
- The deprecated `@cumulus/common/aws.promiseS3Upload` function has been removed
- The deprecated `@cumulus/common/aws.recursivelyDeleteS3Bucket` function has
  been removed
- The deprecated `@cumulus/common/aws.s3CopyObject` function has been removed
- The deprecated `@cumulus/common/aws.s3ObjectExists` function has been removed
- The deprecated `@cumulus/common/aws.s3PutObject` function has been removed
- The deprecated `@cumulus/common/bucketsConfigJsonObject` function has been
  removed
- The deprecated `@cumulus/common/CloudWatchLogger` class has been removed
- The deprecated `@cumulus/common/collection-config-store.CollectionConfigStore`
  class has been removed
- The deprecated `@cumulus/common/collection-config-store.constructCollectionId`
  function has been removed
- The deprecated `@cumulus/common/concurrency.limit` function has been removed
- The deprecated `@cumulus/common/concurrency.mapTolerant` function has been
  removed
- The deprecated `@cumulus/common/concurrency.promiseUrl` function has been
  removed
- The deprecated `@cumulus/common/concurrency.toPromise` function has been
  removed
- The deprecated `@cumulus/common/concurrency.unless` function has been removed
- The deprecated `@cumulus/common/config.parseConfig` function has been removed
- The deprecated `@cumulus/common/config.resolveResource` function has been
  removed
- The deprecated `@cumulus/common/DynamoDb.get` function has been removed
- The deprecated `@cumulus/common/DynamoDb.scan` function has been removed
- The deprecated `@cumulus/common/FieldPattern` class has been removed
- The deprecated `@cumulus/common/launchpad.getLaunchpadToken` function has been
  removed
- The deprecated `@cumulus/common/launchpad.validateLaunchpadToken` function has
  been removed
- The deprecated `@cumulus/common/LaunchpadToken` class has been removed
- The deprecated `@cumulus/common/message.buildCumulusMeta` function has been
  removed
- The deprecated `@cumulus/common/message.buildQueueMessageFromTemplate`
  function has been removed
- The deprecated `@cumulus/common/message.getCollectionIdFromMessage` function
  has been removed
- The deprecated `@cumulus/common/message.getMaximumExecutions` function has
  been removed
- The deprecated `@cumulus/common/message.getMessageExecutionArn` function has
  been removed
- The deprecated `@cumulus/common/message.getMessageExecutionName` function has
  been removed
- The deprecated `@cumulus/common/message.getMessageFromTemplate` function has
  been removed
- The deprecated `@cumulus/common/message.getMessageGranules` function has been
  removed
- The deprecated `@cumulus/common/message.getMessageStateMachineArn` function
  has been removed
- The deprecated `@cumulus/common/message.getQueueName` function has been
  removed
- The deprecated `@cumulus/common/message.getQueueNameByUrl` function has been
  removed
- The deprecated `@cumulus/common/message.hasQueueAndExecutionLimit` function
  has been removed
- The deprecated `@cumulus/common/Semaphore` class has been removed
- The deprecated `@cumulus/common/string.globalReplace` functon has been removed
- The deprecated `@cumulus/common/string.isNonEmptyString` functon has been
  removed
- The deprecated `@cumulus/common/string.isValidHostname` functon has been
  removed
- The deprecated `@cumulus/common/string.match` functon has been removed
- The deprecated `@cumulus/common/string.matches` functon has been removed
- The deprecated `@cumulus/common/string.replace` functon has been removed
- The deprecated `@cumulus/common/string.toLower` functon has been removed
- The deprecated `@cumulus/common/string.toUpper` functon has been removed
- The deprecated `@cumulus/common/testUtils.getLocalstackEndpoint` function has been removed
- The deprecated `@cumulus/common/util.setErrorStack` function has been removed
- The `@cumulus/common/util.uuid` function has been removed
- The deprecated `@cumulus/common/workflows.getWorkflowArn` function has been
  removed
- The deprecated `@cumulus/common/workflows.getWorkflowFile` function has been
  removed
- The deprecated `@cumulus/common/workflows.getWorkflowList` function has been
  removed
- The deprecated `@cumulus/common/workflows.getWorkflowTemplate` function has
  been removed
- `@cumulus/aws-client/StepFunctions.toSfnExecutionName()`
- `@cumulus/aws-client/StepFunctions.fromSfnExecutionName()`
- `@cumulus/aws-client/StepFunctions.getExecutionArn()`
- `@cumulus/aws-client/StepFunctions.getExecutionUrl()`
- `@cumulus/aws-client/StepFunctions.getStateMachineArn()`
- `@cumulus/aws-client/StepFunctions.pullStepFunctionEvent()`
- `@cumulus/common/test-utils/throttleOnce()`
- `@cumulus/integration-tests/api/distribution.invokeApiDistributionLambda()`
- `@cumulus/integration-tests/api/distribution.getDistributionApiRedirect()`
- `@cumulus/integration-tests/api/distribution.getDistributionApiFileStream()`

## [v1.24.0] 2020-06-03

### BREAKING CHANGES

- **CUMULUS-1969**
  - The `DiscoverPdrs` task now expects `provider_path` to be provided at
    `event.config.provider_path`, not `event.config.collection.provider_path`
  - `event.config.provider_path` is now a required parameter of the
    `DiscoverPdrs` task
  - `event.config.collection` is no longer a parameter to the `DiscoverPdrs`
    task
  - Collections no longer support the `provider_path` property. The tasks that
    relied on that property are now referencing `config.meta.provider_path`.
    Workflows should be updated accordingly.

- **CUMULUS-1997**
  - `@cumulus/cmr-client/CMRSearchConceptQueue` parameters have been changed to take a `cmrSettings` object containing clientId, provider, and auth information. This can be generated using `@cumulus/cmrjs/cmr-utils/getCmrSettings`. The `cmrEnvironment` variable has been removed.

### Added

- **CUMULUS-1800**
  - Added task configuration setting named `syncChecksumFiles` to the
    SyncGranule task. This setting is `false` by default, but when set to
    `true`, all checksum files associated with data files that are downloaded
    will be downloaded as well.
- **CUMULUS-1952**
  - Updated HTTP(S) provider client to accept username/password for Basic authorization. This change adds support for Basic Authorization such as Earthdata login redirects to ingest (i.e. as implemented in SyncGranule), but not to discovery (i.e. as implemented in DiscoverGranules). Discovery still expects the provider's file system to be publicly accessible, but not the individual files and their contents.
  - **NOTE**: Using this in combination with the HTTP protocol may expose usernames and passwords to intermediary network entities. HTTPS is highly recommended.
- **CUMULUS-1997**
  - Added optional `launchpad` configuration to `@cumulus/hyrax-metadata-updates` task config schema.

### Fixed

- **CUMULUS-1997**
  - Updated all CMR operations to use configured authentication scheme
- **CUMULUS-2010**
  - Updated `@cumulus/api/launchpadSaml` to support multiple userGroup attributes from the SAML response

## [v1.23.2] 2020-05-22

### BREAKING CHANGES

- Updates to the Cumulus archive API:
  - All endpoints now return a `401` response instead of a `403` for any request where the JWT passed as a Bearer token is invalid.
  - POST `/refresh` and DELETE `/token/<token>` endpoints now return a `401` response for requests with expired tokens

- **CUMULUS-1894**
  - `@cumulus/ingest/granule.handleDuplicateFile()`
    - The `copyOptions` parameter has been removed
    - An `ACL` parameter has been added
  - `@cumulus/ingest/granule.renameS3FileWithTimestamp()`
    - Now returns `undefined`

- **CUMULUS-1896**
  Updated all Cumulus core lambdas to utilize the new message adapter streaming interface via [cumulus-message-adapter-js v1.2.0](https://github.com/nasa/cumulus-message-adapter-js/releases/tag/v1.2.0).   Users of this version of Cumulus (or later) must utilize version 1.3.0 or greater of the [cumulus-message-adapter](https://github.com/nasa/cumulus-message-adapter) to support core lambdas.

- **CUMULUS-1912**
  - `@cumulus/api` reconciliationReports list endpoint returns a list of reconciliationReport records instead of S3Uri.

- **CUMULUS-1969**
  - The `DiscoverGranules` task now expects `provider_path` to be provided at
    `event.config.provider_path`, not `event.config.collection.provider_path`
  - `config.provider_path` is now a required parameter of the `DiscoverGranules`
    task

### MIGRATION STEPS

- To take advantage of the new TTL-based access token expiration implemented in CUMULUS-1777 (see notes below) and clear out existing records in your access tokens table, do the following:
  1. Log out of any active dashboard sessions
  2. Use the AWS console or CLI to delete your `<prefix>-AccessTokensTable` DynamoDB table
  3. [Re-deploy your `data-persistence` module](https://nasa.github.io/cumulus/docs/deployment/upgrade-readme#update-data-persistence-resources), which should re-create the `<prefix>-AccessTokensTable` DynamoDB table
  4. Return to using the Cumulus API/dashboard as normal
- This release requires the Cumulus Message Adapter layer deployed with Cumulus Core to be at least 1.3.0, as the core lambdas have updated to [cumulus-message-adapter-js v1.2.0](https://github.com/nasa/cumulus-message-adapter-js/releases/tag/v1.2.0) and the new CMA interface.  As a result, users should:
  1. Follow the [Cumulus Message Adapter (CMA) deployment instructions](https://nasa.github.io/cumulus/docs/deployment/deployment-readme#deploy-the-cumulus-message-adapter-layer) and install a CMA layer version >=1.3.0
  2. If you are using any custom Node.js Lambdas in your workflows **and** the Cumulus CMA layer/`cumulus-message-adapter-js`, you must update your lambda to use [cumulus-message-adapter-js v1.2.0](https://github.com/nasa/cumulus-message-adapter-js/releases/tag/v1.2.0) and follow the migration instructions in the release notes. Prior versions of `cumulus-message-adapter-js` are not compatible with CMA >= 1.3.0.
- Migrate existing s3 reconciliation report records to database (CUMULUS-1911):
  - After update your `data persistence` module and Cumulus resources, run the command:

  ```bash
  ./node_modules/.bin/cumulus-api migrate --stack `<your-terraform-deployment-prefix>` --migrationVersion migration5
  ```

### Added

- Added a limit for concurrent Elasticsearch requests when doing an index from database operation
- Added the `es_request_concurrency` parameter to the archive and cumulus Terraform modules

- **CUMULUS-1995**
  - Added the `es_index_shards` parameter to the archive and cumulus Terraform modules to configure the number of shards for the ES index
    - If you have an existing ES index, you will need to [reindex](https://nasa.github.io/cumulus-api/#reindex) and then [change index](https://nasa.github.io/cumulus-api/#change-index) to take advantage of shard updates

- **CUMULUS-1894**
  - Added `@cumulus/aws-client/S3.moveObject()`

- **CUMULUS-1911**
  - Added ReconciliationReports table
  - Updated CreateReconciliationReport lambda to save Reconciliation Report records to database
  - Updated dbIndexer and IndexFromDatabase lambdas to index Reconciliation Report records to Elasticsearch
  - Added migration_5 to migrate existing s3 reconciliation report records to database and Elasticsearch
  - Updated `@cumulus/api` package, `tf-modules/archive` and `tf-modules/data-persistence` Terraform modules

- **CUMULUS-1916**
  - Added util function for seeding reconciliation reports when running API locally in dashboard

### Changed

- **CUMULUS-1777**
  - The `expirationTime` property is now a **required field** of the access tokens model.
  - Updated the `AccessTokens` table to set a [TTL](https://docs.aws.amazon.com/amazondynamodb/latest/developerguide/howitworks-ttl.html) on the `expirationTime` field in `tf-modules/data-persistence/dynamo.tf`. As a result, access token records in this table whose `expirationTime` has passed should be **automatically deleted by DynamoDB**.
  - Updated all code creating access token records in the Dynamo `AccessTokens` table to set the `expirationTime` field value in seconds from the epoch.
- **CUMULUS-1912**
  - Updated reconciliationReports endpoints to query against Elasticsearch, delete report from both database and s3
  - Added `@cumulus/api-client/reconciliationReports`
- **CUMULUS-1999**
  - Updated `@cumulus/common/util.deprecate()` so that only a single deprecation notice is printed for each name/version combination

### Fixed

- **CUMULUS-1894**
  - The `SyncGranule` task can now handle files larger than 5 GB
- **CUMULUS-1987**
  - `Remove granule from CMR` operation in `@cumulus/api` now passes token to CMR when fetching granule metadata, allowing removal of private granules
- **CUMULUS-1993**
  - For a given queue, the `sqs-message-consumer` Lambda will now only schedule workflows for rules matching the queue **and the collection information in each queue message (if any)**
    - The consumer also now only reads each queue message **once per Lambda invocation**, whereas previously each message was read **once per queue rule per Lambda invocation**
  - Fixed bug preventing the deletion of multiple SNS rules that share the same SNS topic

### Deprecated

- **CUMULUS-1894**
  - `@cumulus/ingest/granule.copyGranuleFile()`
  - `@cumulus/ingest/granule.moveGranuleFile()`

- **CUMULUS-1987** - Deprecated the following functions:
  - `@cumulus/cmrjs/getMetadata(cmrLink)` -> `@cumulus/cmr-client/CMR.getGranuleMetadata(cmrLink)`
  - `@cumulus/cmrjs/getFullMetadata(cmrLink)`

## [v1.22.1] 2020-05-04

**Note**: v1.22.0 was not released as a package due to npm/release concerns.  Users upgrading to 1.22.x should start with 1.22.1

### Added

- **CUMULUS-1894**
  - Added `@cumulus/aws-client/S3.multipartCopyObject()`
- **CUMULUS-408**
  - Added `certificateUri` field to provider schema. This optional field allows operators to specify an S3 uri to a CA bundle to use for HTTPS requests.
- **CUMULUS-1787**
  - Added `collections/active` endpoint for returning collections with active granules in `@cumulus/api`
- **CUMULUS-1799**
  - Added `@cumulus/common/stack.getBucketsConfigKey()` to return the S3 key for the buckets config object
  - Added `@cumulus/common/workflows.getWorkflowFileKey()` to return the S3 key for a workflow definition object
  - Added `@cumulus/common/workflows.getWorkflowsListKeyPrefix()` to return the S3 key prefix for objects containing workflow definitions
  - Added `@cumulus/message` package containing utilities for building and parsing Cumulus messages
- **CUMULUS-1850**
  - Added `@cumulus/aws-client/Kinesis.describeStream()` to get a Kinesis stream description
- **CUMULUS-1853**
  - Added `@cumulus/integration-tests/collections.createCollection()`
  - Added `@cumulus/integration-tests/executions.findExecutionArn()`
  - Added `@cumulus/integration-tests/executions.getExecutionWithStatus()`
  - Added `@cumulus/integration-tests/granules.getGranuleWithStatus()`
  - Added `@cumulus/integration-tests/providers.createProvider()`
  - Added `@cumulus/integration-tests/rules.createOneTimeRule()`

### Changed

- **CUMULUS-1682**
  - Moved all `@cumulus/ingest/parse-pdr` code into the `parse-pdr` task as it had become tightly coupled with that task's handler and was not used anywhere else. Unit tests also restored.
- **CUMULUS-1820**
  - Updated the Thin Egress App module used in `tf-modules/distribution/main.tf` to build 74. [See the release notes](https://github.com/asfadmin/thin-egress-app/releases/tag/tea-build.74).
- **CUMULUS-1852**
  - Updated POST endpoints for `/collections`, `/providers`, and `/rules` to log errors when returning a 500 response
  - Updated POST endpoint for `/collections`:
    - Return a 400 response when the `name` or `version` fields are missing
    - Return a 409 response if the collection already exists
    - Improved error messages to be more explicit
  - Updated POST endpoint for `/providers`:
    - Return a 400 response if the `host` field value is invalid
    - Return a 409 response if the provider already exists
  - Updated POST endpoint for `/rules`:
    - Return a 400 response if rule `name` is invalid
    - Return a 400 response if rule `type` is invalid
- **CUMULUS-1891**
  - Updated the following endpoints using async operations to return a 503 error if the ECS task  cannot be started and a 500 response for a non-specific error:
    - POST `/replays`
    - POST `/bulkDelete`
    - POST `/elasticsearch/index-from-database`
    - POST `/granules/bulk`

### Fixed

- **CUMULUS-408**
  - Fixed HTTPS discovery and ingest.

- **CUMULUS-1850**
  - Fixed a bug in Kinesis event processing where the message consumer would not properly filter available rules based on the collection information in the event and the Kinesis stream ARN

- **CUMULUS-1853**
  - Fixed a bug where attempting to create a rule containing a payload property
    would fail schema validation.

- **CUMULUS-1854**
  - Rule schema is validated before starting workflows or creating event source mappings

- **CUMULUS-1974**
  - Fixed @cumulus/api webpack config for missing underscore object due to underscore update

- **CUMULUS-2210**
  - Fixed `cmr_oauth_provider` variable not being propogated to reconciliation reports

### Deprecated

- **CUMULUS-1799** - Deprecated the following code. For cases where the code was moved into another package, the new code location is noted:
  - `@cumulus/aws-client/StepFunctions.fromSfnExecutionName()`
  - `@cumulus/aws-client/StepFunctions.toSfnExecutionName()`
  - `@cumulus/aws-client/StepFunctions.getExecutionArn()` -> `@cumulus/message/Executions.buildExecutionArn()`
  - `@cumulus/aws-client/StepFunctions.getExecutionUrl()` -> `@cumulus/message/Executions.getExecutionUrlFromArn()`
  - `@cumulus/aws-client/StepFunctions.getStateMachineArn()` -> `@cumulus/message/Executions.getStateMachineArnFromExecutionArn()`
  - `@cumulus/aws-client/StepFunctions.pullStepFunctionEvent()` -> `@cumulus/message/StepFunctions.pullStepFunctionEvent()`
  - `@cumulus/common/bucketsConfigJsonObject()`
  - `@cumulus/common/CloudWatchLogger`
  - `@cumulus/common/collection-config-store/CollectionConfigStore` -> `@cumulus/collection-config-store`
  - `@cumulus/common/collection-config-store.constructCollectionId()` -> `@cumulus/message/Collections.constructCollectionId`
  - `@cumulus/common/concurrency.limit()`
  - `@cumulus/common/concurrency.mapTolerant()`
  - `@cumulus/common/concurrency.promiseUrl()`
  - `@cumulus/common/concurrency.toPromise()`
  - `@cumulus/common/concurrency.unless()`
  - `@cumulus/common/config.buildSchema()`
  - `@cumulus/common/config.parseConfig()`
  - `@cumulus/common/config.resolveResource()`
  - `@cumulus/common/config.resourceToArn()`
  - `@cumulus/common/FieldPattern`
  - `@cumulus/common/launchpad.getLaunchpadToken()` -> `@cumulus/launchpad-auth/index.getLaunchpadToken()`
  - `@cumulus/common/LaunchpadToken` -> `@cumulus/launchpad-auth/LaunchpadToken`
  - `@cumulus/common/launchpad.validateLaunchpadToken()` -> `@cumulus/launchpad-auth/index.validateLaunchpadToken()`
  - `@cumulus/common/message.buildCumulusMeta()` -> `@cumulus/message/Build.buildCumulusMeta()`
  - `@cumulus/common/message.buildQueueMessageFromTemplate()` -> `@cumulus/message/Build.buildQueueMessageFromTemplate()`
  - `@cumulus/common/message.getCollectionIdFromMessage()` -> `@cumulus/message/Collections.getCollectionIdFromMessage()`
  - `@cumulus/common/message.getMessageExecutionArn()` -> `@cumulus/message/Executions.getMessageExecutionArn()`
  - `@cumulus/common/message.getMessageExecutionName()` -> `@cumulus/message/Executions.getMessageExecutionName()`
  - `@cumulus/common/message.getMaximumExecutions()` -> `@cumulus/message/Queue.getMaximumExecutions()`
  - `@cumulus/common/message.getMessageFromTemplate()`
  - `@cumulus/common/message.getMessageStateMachineArn()` -> `@cumulus/message/Executions.getMessageStateMachineArn()`)
  - `@cumulus/common/message.getMessageGranules()` -> `@cumulus/message/Granules.getMessageGranules()`
  - `@cumulus/common/message.getQueueNameByUrl()` -> `@cumulus/message/Queue.getQueueNameByUrl()`
  - `@cumulus/common/message.getQueueName()` -> `@cumulus/message/Queue.getQueueName()`)
  - `@cumulus/common/message.hasQueueAndExecutionLimit()` -> `@cumulus/message/Queue.hasQueueAndExecutionLimit()`
  - `@cumulus/common/Semaphore`
  - `@cumulus/common/test-utils.throttleOnce()`
  - `@cumulus/common/workflows.getWorkflowArn()`
  - `@cumulus/common/workflows.getWorkflowFile()`
  - `@cumulus/common/workflows.getWorkflowList()`
  - `@cumulus/common/workflows.getWorkflowTemplate()`
  - `@cumulus/integration-tests/sfnStep/SfnStep.parseStepMessage()` -> `@cumulus/message/StepFunctions.parseStepMessage()`
- **CUMULUS-1858** - Deprecated the following functions.
  - `@cumulus/common/string.globalReplace()`
  - `@cumulus/common/string.isNonEmptyString()`
  - `@cumulus/common/string.isValidHostname()`
  - `@cumulus/common/string.match()`
  - `@cumulus/common/string.matches()`
  - `@cumulus/common/string.replace()`
  - `@cumulus/common/string.toLower()`
  - `@cumulus/common/string.toUpper()`

### Removed

- **CUMULUS-1799**: Deprecated code removals:
  - Removed from `@cumulus/common/aws`:
    - `pullStepFunctionEvent()`
  - Removed `@cumulus/common/sfnStep`
  - Removed `@cumulus/common/StepFunctions`

## [v1.21.0] 2020-03-30

### PLEASE NOTE

- **CUMULUS-1762**: the `messageConsumer` for `sns` and `kinesis`-type rules now fetches
  the collection information from the message. You should ensure that your rule's collection
  name and version match what is in the message for these ingest messages to be processed.
  If no matching rule is found, an error will be thrown and logged in the
  `messageConsumer` Lambda function's log group.

### Added

- **CUMULUS-1629**`
  - Updates discover-granules task to respect/utilize duplicateHandling configuration such that
    - skip:               Duplicates will be filtered from the granule list
    - error:              Duplicates encountered will result in step failure
    - replace, version:   Duplicates will be ignored and handled as normal.
  - Adds a new copy of the API lambda `PrivateApiLambda()` which is configured to not require authentication. This Lambda is not connected to an API gateway
  - Adds `@cumulus/api-client` with functions for use by workflow lambdas to call the API when needed

- **CUMULUS-1732**
  - Added Python task/activity workflow and integration test (`PythonReferenceSpec`) to test `cumulus-message-adapter-python`and `cumulus-process-py` integration.
- **CUMULUS-1795**
  - Added an IAM policy on the Cumulus EC2 creation to enable SSM when the `deploy_to_ngap` flag is true

### Changed

- **CUMULUS-1762**
  - the `messageConsumer` for `sns` and `kinesis`-type rules now fetches the collection
    information from the message.

### Deprecated

- **CUMULUS-1629**
  - Deprecate `granulesApi`, `rulesApi`, `emsApi`, `executionsAPI` from `@cumulus/integration-test/api` in favor of code moved to `@cumulus/api-client`

### Removed

- **CUMULUS-1799**: Deprecated code removals
  - Removed deprecated method `@cumulus/api/models/Granule.createGranulesFromSns()`
  - Removed deprecated method `@cumulus/api/models/Granule.removeGranuleFromCmr()`
  - Removed from `@cumulus/common/aws`:
    - `apigateway()`
    - `buildS3Uri()`
    - `calculateS3ObjectChecksum()`
    - `cf()`
    - `cloudwatch()`
    - `cloudwatchevents()`
    - `cloudwatchlogs()`
    - `createAndWaitForDynamoDbTable()`
    - `createQueue()`
    - `deleteSQSMessage()`
    - `describeCfStackResources()`
    - `downloadS3File()`
    - `downloadS3Files()`
    - `DynamoDbSearchQueue` class
    - `dynamodbstreams()`
    - `ec2()`
    - `ecs()`
    - `fileExists()`
    - `findResourceArn()`
    - `fromSfnExecutionName()`
    - `getFileBucketAndKey()`
    - `getJsonS3Object()`
    - `getQueueUrl()`
    - `getObjectSize()`
    - `getS3ObjectReadStream()`
    - `getSecretString()`
    - `getStateMachineArn()`
    - `headObject()`
    - `isThrottlingException()`
    - `kinesis()`
    - `lambda()`
    - `listS3Objects()`
    - `promiseS3Upload()`
    - `publishSnsMessage()`
    - `putJsonS3Object()`
    - `receiveSQSMessages()`
    - `s3CopyObject()`
    - `s3GetObjectTagging()`
    - `s3Join()`
    - `S3ListObjectsV2Queue` class
    - `s3TagSetToQueryString()`
    - `s3PutObjectTagging()`
    - `secretsManager()`
    - `sendSQSMessage()`
    - `sfn()`
    - `sns()`
    - `sqs()`
    - `sqsQueueExists()`
    - `toSfnExecutionName()`
    - `uploadS3FileStream()`
    - `uploadS3Files()`
    - `validateS3ObjectChecksum()`
  - Removed `@cumulus/common/CloudFormationGateway` class
  - Removed `@cumulus/common/concurrency/Mutex` class
  - Removed `@cumulus/common/errors`
  - Removed `@cumulus/common/sftp`
  - Removed `@cumulus/common/string.unicodeEscape`
  - Removed `@cumulus/cmrjs/cmr-utils.getGranuleId()`
  - Removed `@cumulus/cmrjs/cmr-utils.getCmrFiles()`
  - Removed `@cumulus/cmrjs/cmr/CMR` class
  - Removed `@cumulus/cmrjs/cmr/CMRSearchConceptQueue` class
  - Removed `@cumulus/cmrjs/utils.getHost()`
  - Removed `@cumulus/cmrjs/utils.getIp()`
  - Removed `@cumulus/cmrjs/utils.hostId()`
  - Removed `@cumulus/cmrjs/utils/ummVersion()`
  - Removed `@cumulus/cmrjs/utils.updateToken()`
  - Removed `@cumulus/cmrjs/utils.validateUMMG()`
  - Removed `@cumulus/ingest/aws.getEndpoint()`
  - Removed `@cumulus/ingest/aws.getExecutionUrl()`
  - Removed `@cumulus/ingest/aws/invoke()`
  - Removed `@cumulus/ingest/aws/CloudWatch` class
  - Removed `@cumulus/ingest/aws/ECS` class
  - Removed `@cumulus/ingest/aws/Events` class
  - Removed `@cumulus/ingest/aws/SQS` class
  - Removed `@cumulus/ingest/aws/StepFunction` class
  - Removed `@cumulus/ingest/util.normalizeProviderPath()`
  - Removed `@cumulus/integration-tests/index.listCollections()`
  - Removed `@cumulus/integration-tests/index.listProviders()`
  - Removed `@cumulus/integration-tests/index.rulesList()`
  - Removed `@cumulus/integration-tests/api/api.addCollectionApi()`

## [v1.20.0] 2020-03-12

### BREAKING CHANGES

- **CUMULUS-1714**
  - Changed the format of the message sent to the granule SNS Topic. Message includes the granule record under `record` and the type of event under `event`. Messages with `deleted` events will have the record that was deleted with a `deletedAt` timestamp. Options for `event` are `Create | Update | Delete`
- **CUMULUS-1769** - `deploy_to_ngap` is now a **required** variable for the `tf-modules/cumulus` module. **For those deploying to NGAP environments, this variable should always be set to `true`.**

### Notable changes

- **CUMULUS-1739** - You can now exclude Elasticsearch from your `tf-modules/data-persistence` deployment (via `include_elasticsearch = false`) and your `tf-modules/cumulus` module will still deploy successfully.

- **CUMULUS-1769** - If you set `deploy_to_ngap = true` for the `tf-modules/archive` Terraform module, **you can only deploy your archive API gateway as `PRIVATE`**, not `EDGE`.

### Added

- Added `@cumulus/aws-client/S3.getS3ObjectReadStreamAsync()` to deal with S3 eventual consistency issues by checking for the existence an S3 object with retries before getting a readable stream for that object.
- **CUMULUS-1769**
  - Added `deploy_to_ngap` boolean variable for the `tf-modules/cumulus` and `tf-modules/archive` Terraform modules. This variable is required. **For those deploying to NGAP environments, this variable should always be set to `true`.**
- **HYRAX-70**
  - Add the hyrax-metadata-update task

### Changed

- [`AccessToken.get()`](https://github.com/nasa/cumulus/blob/master/packages/api/models/access-tokens.js) now enforces [strongly consistent reads from DynamoDB](https://docs.aws.amazon.com/amazondynamodb/latest/developerguide/HowItWorks.ReadConsistency.html)
- **CUMULUS-1739**
  - Updated `tf-modules/data-persistence` to make Elasticsearch alarm resources and outputs conditional on the `include_elasticsearch` variable
  - Updated `@cumulus/aws-client/S3.getObjectSize` to include automatic retries for any failures from `S3.headObject`
- **CUMULUS-1784**
  - Updated `@cumulus/api/lib/DistributionEvent.remoteIP()` to parse the IP address in an S3 access log from the `A-sourceip` query parameter if present, otherwise fallback to the original parsing behavior.
- **CUMULUS-1768**
  - The `stats/summary` endpoint reports the distinct collections for the number of granules reported

### Fixed

- **CUMULUS-1739** - Fixed the `tf-modules/cumulus` and `tf-modules/archive` modules to make these Elasticsearch variables truly optional:
  - `elasticsearch_domain_arn`
  - `elasticsearch_hostname`
  - `elasticsearch_security_group_id`

- **CUMULUS-1768**
  - Fixed the `stats/` endpoint so that data is correctly filtered by timestamp and `processingTime` is calculated correctly.

- **CUMULUS-1769**
  - In the `tf-modules/archive` Terraform module, the `lifecycle` block ignoring changes to the `policy` of the archive API gateway is now only enforced if `deploy_to_ngap = true`. This fixes a bug where users deploying outside of NGAP could not update their API gateway's resource policy when going from `PRIVATE` to `EDGE`, preventing their API from being accessed publicly.

- **CUMULUS-1775**
  - Fix/update api endpoint to use updated google auth endpoints such that it will work with new accounts

### Removed

- **CUMULUS-1768**
  - Removed API endpoints `stats/histogram` and `stats/average`. All advanced stats needs should be acquired from Cloud Metrics or similarly configured ELK stack.

## [v1.19.0] 2020-02-28

### BREAKING CHANGES

- **CUMULUS-1736**
  - The `@cumulus/discover-granules` task now sets the `dataType` of discovered
    granules based on the `name` of the configured collection, not the
    `dataType`.
  - The config schema of the `@cumulus/discover-granules` task now requires that
    collections contain a `version`.
  - The `@cumulus/sync-granule` task will set the `dataType` and `version` of a
    granule based on the configured collection if those fields are not already
    set on the granule. Previously it was using the `dataType` field of the
    configured collection, then falling back to the `name` field of the
    collection. This update will just use the `name` field of the collection to
    set the `dataType` field of the granule.

- **CUMULUS-1446**
  - Update the `@cumulus/integration-tests/api/executions.getExecution()`
    function to parse the response and return the execution, rather than return
    the full API response.

- **CUMULUS-1672**
  - The `cumulus` Terraform module in previous releases set a
    `Deployment = var.prefix` tag on all resources that it managed. In this
    release, a `tags` input variable has been added to the `cumulus` Terraform
    module to allow resource tagging to be customized. No default tags will be
    applied to Cumulus-managed resources. To replicate the previous behavior,
    set `tags = { Deployment: var.prefix }` as an input variable for the
    `cumulus` Terraform module.

- **CUMULUS-1684 Migration Instructions**
  - In previous releases, a provider's username and password were encrypted
    using a custom encryption library. That has now been updated to use KMS.
    This release includes a Lambda function named
    `<prefix>-ProviderSecretsMigration`, which will re-encrypt existing
    provider credentials to use KMS. After this release has been deployed, you
    will need to manually invoke that Lambda function using either the AWS CLI
    or AWS Console. It should only need to be successfully run once.
  - Future releases of Cumulus will invoke a
    `<prefix>-VerifyProviderSecretsMigration` Lambda function as part of the
    deployment, which will cause the deployment to fail if the migration
    Lambda has not been run.

- **CUMULUS-1718**
  - The `@cumulus/sf-sns-report` task for reporting mid-workflow updates has been retired.
  This task was used as the `PdrStatusReport` task in our ParsePdr example workflow.
  If you have a ParsePdr or other workflow using this task, use `@cumulus/sf-sqs-report` instead.
  Trying to deploy the old task will result in an error as the cumulus module no longer exports `sf_sns_report_task`.
  - Migration instruction: In your workflow definition, for each step using the old task change:
  `"Resource": "${module.cumulus.sf_sns_report_task.task_arn}"`
  to
  `"Resource": "${module.cumulus.sf_sqs_report_task.task_arn}"`

- **CUMULUS-1755**
  - The `thin_egress_jwt_secret_name` variable for the `tf-modules/cumulus` Terraform module is now **required**. This variable is passed on to the Thin Egress App in `tf-modules/distribution/main.tf`, which uses the keys stored in the secret to sign JWTs. See the [Thin Egress App documentation on how to create a value for this secret](https://github.com/asfadmin/thin-egress-app#setting-up-the-jwt-cookie-secrets).

### Added

- **CUMULUS-1446**
  - Add `@cumulus/common/FileUtils.readJsonFile()` function
  - Add `@cumulus/common/FileUtils.readTextFile()` function
  - Add `@cumulus/integration-tests/api/collections.createCollection()` function
  - Add `@cumulus/integration-tests/api/collections.deleteCollection()` function
  - Add `@cumulus/integration-tests/api/collections.getCollection()` function
  - Add `@cumulus/integration-tests/api/providers.getProvider()` function
  - Add `@cumulus/integration-tests/index.getExecutionOutput()` function
  - Add `@cumulus/integration-tests/index.loadCollection()` function
  - Add `@cumulus/integration-tests/index.loadProvider()` function
  - Add `@cumulus/integration-tests/index.readJsonFilesFromDir()` function

- **CUMULUS-1672**
  - Add a `tags` input variable to the `archive` Terraform module
  - Add a `tags` input variable to the `cumulus` Terraform module
  - Add a `tags` input variable to the `cumulus_ecs_service` Terraform module
  - Add a `tags` input variable to the `data-persistence` Terraform module
  - Add a `tags` input variable to the `distribution` Terraform module
  - Add a `tags` input variable to the `ingest` Terraform module
  - Add a `tags` input variable to the `s3-replicator` Terraform module

- **CUMULUS-1707**
  - Enable logrotate on ECS cluster

- **CUMULUS-1684**
  - Add a `@cumulus/aws-client/KMS` library of KMS-related functions
  - Add `@cumulus/aws-client/S3.getTextObject()`
  - Add `@cumulus/sftp-client` package
  - Create `ProviderSecretsMigration` Lambda function
  - Create `VerifyProviderSecretsMigration` Lambda function

- **CUMULUS-1548**
  - Add ability to put default Cumulus logs in Metrics' ELK stack
  - Add ability to add custom logs to Metrics' ELK Stack

- **CUMULUS-1702**
  - When logs are sent to Metrics' ELK stack, the logs endpoints will return results from there

- **CUMULUS-1459**
  - Async Operations are indexed in Elasticsearch
  - To index any existing async operations you'll need to perform an index from
    database function.

- **CUMULUS-1717**
  - Add `@cumulus/aws-client/deleteAndWaitForDynamoDbTableNotExists`, which
    deletes a DynamoDB table and waits to ensure the table no longer exists
  - Added `publishGranules` Lambda to handle publishing granule messages to SNS when granule records are written to DynamoDB
  - Added `@cumulus/api/models/Granule.storeGranulesFromCumulusMessage` to store granules from a Cumulus message to DynamoDB

- **CUMULUS-1718**
  - Added `@cumulus/sf-sqs-report` task to allow mid-workflow reporting updates.
  - Added `stepfunction_event_reporter_queue_url` and `sf_sqs_report_task` outputs to the `cumulus` module.
  - Added `publishPdrs` Lambda to handle publishing PDR messages to SNS when PDR records are written to DynamoDB.
  - Added `@cumulus/api/models/Pdr.storePdrFromCumulusMessage` to store PDRs from a Cumulus message to DynamoDB.
  - Added `@cumulus/aws-client/parseSQSMessageBody` to parse an SQS message body string into an object.

- **Ability to set custom backend API url in the archive module**
  - Add `api_url` definition in `tf-modules/cumulus/archive.tf`
  - Add `archive_api_url` variable in `tf-modules/cumulus/variables.tf`

- **CUMULUS-1741**
  - Added an optional `elasticsearch_security_group_ids` variable to the
    `data-persistence` Terraform module to allow additional security groups to
    be assigned to the Elasticsearch Domain.

- **CUMULUS-1752**
  - Added `@cumulus/integration-tests/api/distribution.invokeTEADistributionLambda` to simulate a request to the [Thin Egress App](https://github.com/asfadmin/thin-egress-app) by invoking the Lambda and getting a response payload.
  - Added `@cumulus/integration-tests/api/distribution.getTEARequestHeaders` to generate necessary request headers for a request to the Thin Egress App
  - Added `@cumulus/integration-tests/api/distribution.getTEADistributionApiFileStream` to get a response stream for a file served by Thin Egress App
  - Added `@cumulus/integration-tests/api/distribution.getTEADistributionApiRedirect` to get a redirect response from the Thin Egress App

- **CUMULUS-1755**
  - Added `@cumulus/aws-client/CloudFormation.describeCfStack()` to describe a Cloudformation stack
  - Added `@cumulus/aws-client/CloudFormation.getCfStackParameterValues()` to get multiple parameter values for a Cloudformation stack

### Changed

- **CUMULUS-1725**
  - Moved the logic that updates the granule files cache Dynamo table into its
    own Lambda function called `granuleFilesCacheUpdater`.

- **CUMULUS-1736**
  - The `collections` model in the API package now determines the name of a
    collection based on the `name` property, rather than using `dataType` and
    then falling back to `name`.
  - The `@cumulus/integration-tests.loadCollection()` function no longer appends
    the postfix to the end of the collection's `dataType`.
  - The `@cumulus/integration-tests.addCollections()` function no longer appends
    the postfix to the end of the collection's `dataType`.

- **CUMULUS-1672**
  - Add a `retryOptions` parameter to the `@cumulus/aws-client/S3.headObject`
     function, which will retry if the object being queried does not exist.

- **CUMULUS-1446**
  - Mark the `@cumulus/integration-tests/api.addCollectionApi()` function as
    deprecated
  - Mark the `@cumulus/integration-tests/index.listCollections()` function as
    deprecated
  - Mark the `@cumulus/integration-tests/index.listProviders()` function as
    deprecated
  - Mark the `@cumulus/integration-tests/index.rulesList()` function as
    deprecated

- **CUMULUS-1672**
  - Previously, the `cumulus` module defaulted to setting a
    `Deployment = var.prefix` tag on all resources that it managed. In this
    release, the `cumulus` module will now accept a `tags` input variable that
    defines the tags to be assigned to all resources that it manages.
  - Previously, the `data-persistence` module defaulted to setting a
    `Deployment = var.prefix` tag on all resources that it managed. In this
    release, the `data-persistence` module will now accept a `tags` input
    variable that defines the tags to be assigned to all resources that it
    manages.
  - Previously, the `distribution` module defaulted to setting a
    `Deployment = var.prefix` tag on all resources that it managed. In this
    release, the `distribution` module will now accept a `tags` input variable
    that defines the tags to be assigned to all resources that it manages.
  - Previously, the `ingest` module defaulted to setting a
    `Deployment = var.prefix` tag on all resources that it managed. In this
    release, the `ingest` module will now accept a `tags` input variable that
    defines the tags to be assigned to all resources that it manages.
  - Previously, the `s3-replicator` module defaulted to setting a
    `Deployment = var.prefix` tag on all resources that it managed. In this
    release, the `s3-replicator` module will now accept a `tags` input variable
    that defines the tags to be assigned to all resources that it manages.

- **CUMULUS-1684**
  - Update the API package to encrypt provider credentials using KMS instead of
    using RSA keys stored in S3

- **CUMULUS-1717**
  - Changed name of `cwSfExecutionEventToDb` Lambda to `cwSfEventToDbRecords`
  - Updated `cwSfEventToDbRecords` to write granule records to DynamoDB from the incoming Cumulus message

- **CUMULUS-1718**
  - Renamed `cwSfEventToDbRecords` to `sfEventSqsToDbRecords` due to architecture change to being a consumer of an SQS queue of Step Function Cloudwatch events.
  - Updated `sfEventSqsToDbRecords` to write PDR records to DynamoDB from the incoming Cumulus message
  - Moved `data-cookbooks/sns.md` to `data-cookbooks/ingest-notifications.md` and updated it to reflect recent changes.

- **CUMULUS-1748**
  - (S)FTP discovery tasks now use the provider-path as-is instead of forcing it to a relative path.
  - Improved error handling to catch permission denied FTP errors better and log them properly. Workflows will still fail encountering this error and we intend to consider that approach in a future ticket.

- **CUMULUS-1752**
  - Moved class for parsing distribution events to its own file: `@cumulus/api/lib/DistributionEvent.js`
    - Updated `DistributionEvent` to properly parse S3 access logs generated by requests from the [Thin Egress App](https://github.com/asfadmin/thin-egress-app)

- **CUMULUS-1753** - Changes to `@cumulus/ingest/HttpProviderClient.js`:
  - Removed regex filter in `HttpProviderClient.list()` that was used to return only files with an extension between 1 and 4 characters long. `HttpProviderClient.list()` will now return all files linked from the HTTP provider host.

- **CUMULUS-1755**
  - Updated the Thin Egress App module used in `tf-modules/distribution/main.tf` to build 61. [See the release notes](https://github.com/asfadmin/thin-egress-app/releases/tag/tea-build.61).

- **CUMULUS-1757**
  - Update @cumulus/cmr-client CMRSearchConceptQueue to take optional cmrEnvironment parameter

### Deprecated

- **CUMULUS-1684**
  - Deprecate `@cumulus/common/key-pair-provider/S3KeyPairProvider`
  - Deprecate `@cumulus/common/key-pair-provider/S3KeyPairProvider.encrypt()`
  - Deprecate `@cumulus/common/key-pair-provider/S3KeyPairProvider.decrypt()`
  - Deprecate `@cumulus/common/kms/KMS`
  - Deprecate `@cumulus/common/kms/KMS.encrypt()`
  - Deprecate `@cumulus/common/kms/KMS.decrypt()`
  - Deprecate `@cumulus/common/sftp.Sftp`

- **CUMULUS-1717**
  - Deprecate `@cumulus/api/models/Granule.createGranulesFromSns`

- **CUMULUS-1718**
  - Deprecate `@cumulus/sf-sns-report`.
    - This task has been updated to always throw an error directing the user to use `@cumulus/sf-sqs-report` instead. This was done because there is no longer an SNS topic to which to publish, and no consumers to listen to it.

- **CUMULUS-1748**
  - Deprecate `@cumulus/ingest/util.normalizeProviderPath`

- **CUMULUS-1752**
  - Deprecate `@cumulus/integration-tests/api/distribution.getDistributionApiFileStream`
  - Deprecate `@cumulus/integration-tests/api/distribution.getDistributionApiRedirect`
  - Deprecate `@cumulus/integration-tests/api/distribution.invokeApiDistributionLambda`

### Removed

- **CUMULUS-1684**
  - Remove the deployment script that creates encryption keys and stores them to
    S3

- **CUMULUS-1768**
  - Removed API endpoints `stats/histogram` and `stats/average`. All advanced stats needs should be acquired from Cloud Metrics or similarly configured ELK stack.

### Fixed

- **Fix default values for urs_url in variables.tf files**
  - Remove trailing `/` from default `urs_url` values.

- **CUMULUS-1610** - Add the Elasticsearch security group to the EC2 security groups

- **CUMULUS-1740** - `cumulus_meta.workflow_start_time` is now set in Cumulus
  messages

- **CUMULUS-1753** - Fixed `@cumulus/ingest/HttpProviderClient.js` to properly handle HTTP providers with:
  - Multiple link tags (e.g. `<a>`) per line of source code
  - Link tags in uppercase or lowercase (e.g. `<A>`)
  - Links with filepaths in the link target (e.g. `<a href="/path/to/file.txt">`). These files will be returned from HTTP file discovery **as the file name only** (e.g. `file.txt`).

- **CUMULUS-1768**
  - Fix an issue in the stats endpoints in `@cumulus/api` to send back stats for the correct type

## [v1.18.0] 2020-02-03

### BREAKING CHANGES

- **CUMULUS-1686**

  - `ecs_cluster_instance_image_id` is now a _required_ variable of the `cumulus` module, instead of optional.

- **CUMULUS-1698**

  - Change variable `saml_launchpad_metadata_path` to `saml_launchpad_metadata_url` in the `tf-modules/cumulus` Terraform module.

- **CUMULUS-1703**
  - Remove the unused `forceDownload` option from the `sync-granule` tasks's config
  - Remove the `@cumulus/ingest/granule.Discover` class
  - Remove the `@cumulus/ingest/granule.Granule` class
  - Remove the `@cumulus/ingest/pdr.Discover` class
  - Remove the `@cumulus/ingest/pdr.Granule` class
  - Remove the `@cumulus/ingest/parse-pdr.parsePdr` function

### Added

- **CUMULUS-1040**

  - Added `@cumulus/aws-client` package to provide utilities for working with AWS services and the Node.js AWS SDK
  - Added `@cumulus/errors` package which exports error classes for use in Cumulus workflow code
  - Added `@cumulus/integration-tests/sfnStep` to provide utilities for parsing step function execution histories

- **CUMULUS-1102**

  - Adds functionality to the @cumulus/api package for better local testing.
    - Adds data seeding for @cumulus/api's localAPI.
      - seed functions allow adding collections, executions, granules, pdrs, providers, and rules to a Localstack Elasticsearch and DynamoDB via `addCollections`, `addExecutions`, `addGranules`, `addPdrs`, `addProviders`, and `addRules`.
    - Adds `eraseDataStack` function to local API server code allowing resetting of local datastack for testing (ES and DynamoDB).
    - Adds optional parameters to the @cumulus/api bin serve to allow for launching the api without destroying the current data.

- **CUMULUS-1697**

  - Added the `@cumulus/tf-inventory` package that provides command line utilities for managing Terraform resources in your AWS account

- **CUMULUS-1703**

  - Add `@cumulus/aws-client/S3.createBucket` function
  - Add `@cumulus/aws-client/S3.putFile` function
  - Add `@cumulus/common/string.isNonEmptyString` function
  - Add `@cumulus/ingest/FtpProviderClient` class
  - Add `@cumulus/ingest/HttpProviderClient` class
  - Add `@cumulus/ingest/S3ProviderClient` class
  - Add `@cumulus/ingest/SftpProviderClient` class
  - Add `@cumulus/ingest/providerClientUtils.buildProviderClient` function
  - Add `@cumulus/ingest/providerClientUtils.fetchTextFile` function

- **CUMULUS-1731**

  - Add new optional input variables to the Cumulus Terraform module to support TEA upgrade:
    - `thin_egress_cookie_domain` - Valid domain for Thin Egress App cookie
    - `thin_egress_domain_cert_arn` - Certificate Manager SSL Cert ARN for Thin
      Egress App if deployed outside NGAP/CloudFront
    - `thin_egress_download_role_in_region_arn` - ARN for reading of Thin Egress
      App data buckets for in-region requests
    - `thin_egress_jwt_algo` - Algorithm with which to encode the Thin Egress
      App JWT cookie
    - `thin_egress_jwt_secret_name` - Name of AWS secret where keys for the Thin
      Egress App JWT encode/decode are stored
    - `thin_egress_lambda_code_dependency_archive_key` - Thin Egress App - S3
      Key of packaged python modules for lambda dependency layer

- **CUMULUS-1733**
  - Add `discovery-filtering` operator doc to document previously undocumented functionality.

- **CUMULUS-1737**
  - Added the `cumulus-test-cleanup` module to run a nightly cleanup on resources left over from the integration tests run from the `example/spec` directory.

### Changed

- **CUMULUS-1102**

  - Updates `@cumulus/api/auth/testAuth` to use JWT instead of random tokens.
  - Updates the default AMI for the ecs_cluster_instance_image_id.

- **CUMULUS-1622**

  - Mutex class has been deprecated in `@cumulus/common/concurrency` and will be removed in a future release.

- **CUMULUS-1686**

  - Changed `ecs_cluster_instance_image_id` to be a required variable of the `cumulus` module and removed the default value.
    The default was not available across accounts and regions, nor outside of NGAP and therefore not particularly useful.

- **CUMULUS-1688**

  - Updated `@cumulus/aws.receiveSQSMessages` not to replace `message.Body` with a parsed object. This behavior was undocumented and confusing as received messages appeared to contradict AWS docs that state `message.Body` is always a string.
  - Replaced `sf_watcher` CloudWatch rule from `cloudwatch-events.tf` with an EventSourceMapping on `sqs2sf` mapped to the `start_sf` SQS queue (in `event-sources.tf`).
  - Updated `sqs2sf` with an EventSourceMapping handler and unit test.

- **CUMULUS-1698**

  - Change variable `saml_launchpad_metadata_path` to `saml_launchpad_metadata_url` in the `tf-modules/cumulus` Terraform module.
  - Updated `@cumulus/api/launchpadSaml` to download launchpad IDP metadata from configured location when the metadata in s3 is not valid, and to work with updated IDP metadata and SAML response.

- **CUMULUS-1731**
  - Upgrade the version of the Thin Egress App deployed by Cumulus to v48
    - Note: New variables available, see the 'Added' section of this changelog.

### Fixed

- **CUMULUS-1664**

  - Updated `dbIndexer` Lambda to remove hardcoded references to DynamoDB table names.

- **CUMULUS-1733**
  - Fixed granule discovery recursion algorithm used in S/FTP protocols.

### Removed

- **CUMULUS-1481**
  - removed `process` config and output from PostToCmr as it was not required by the task nor downstream steps, and should still be in the output message's `meta` regardless.

### Deprecated

- **CUMULUS-1040**
  - Deprecated the following code. For cases where the code was moved into another package, the new code location is noted:
    - `@cumulus/common/CloudFormationGateway` -> `@cumulus/aws-client/CloudFormationGateway`
    - `@cumulus/common/DynamoDb` -> `@cumulus/aws-client/DynamoDb`
    - `@cumulus/common/errors` -> `@cumulus/errors`
    - `@cumulus/common/StepFunctions` -> `@cumulus/aws-client/StepFunctions`
    - All of the exported functions in `@cumulus/commmon/aws` (moved into `@cumulus/aws-client`), except:
      - `@cumulus/common/aws/isThrottlingException` -> `@cumulus/errors/isThrottlingException`
      - `@cumulus/common/aws/improveStackTrace` (not deprecated)
      - `@cumulus/common/aws/retryOnThrottlingException` (not deprecated)
    - `@cumulus/common/sfnStep/SfnStep.parseStepMessage` -> `@cumulus/integration-tests/sfnStep/SfnStep.parseStepMessage`
    - `@cumulus/common/sfnStep/ActivityStep` -> `@cumulus/integration-tests/sfnStep/ActivityStep`
    - `@cumulus/common/sfnStep/LambdaStep` -> `@cumulus/integration-tests/sfnStep/LambdaStep`
    - `@cumulus/common/string/unicodeEscape` -> `@cumulus/aws-client/StepFunctions.unicodeEscape`
    - `@cumulus/common/util/setErrorStack` -> `@cumulus/aws-client/util/setErrorStack`
    - `@cumulus/ingest/aws/invoke` -> `@cumulus/aws-client/Lambda/invoke`
    - `@cumulus/ingest/aws/CloudWatch.bucketSize`
    - `@cumulus/ingest/aws/CloudWatch.cw`
    - `@cumulus/ingest/aws/ECS.ecs`
    - `@cumulus/ingest/aws/ECS`
    - `@cumulus/ingest/aws/Events.putEvent` -> `@cumulus/aws-client/CloudwatchEvents.putEvent`
    - `@cumulus/ingest/aws/Events.deleteEvent` -> `@cumulus/aws-client/CloudwatchEvents.deleteEvent`
    - `@cumulus/ingest/aws/Events.deleteTarget` -> `@cumulus/aws-client/CloudwatchEvents.deleteTarget`
    - `@cumulus/ingest/aws/Events.putTarget` -> `@cumulus/aws-client/CloudwatchEvents.putTarget`
    - `@cumulus/ingest/aws/SQS.attributes` -> `@cumulus/aws-client/SQS.getQueueAttributes`
    - `@cumulus/ingest/aws/SQS.deleteMessage` -> `@cumulus/aws-client/SQS.deleteSQSMessage`
    - `@cumulus/ingest/aws/SQS.deleteQueue` -> `@cumulus/aws-client/SQS.deleteQueue`
    - `@cumulus/ingest/aws/SQS.getUrl` -> `@cumulus/aws-client/SQS.getQueueUrlByName`
    - `@cumulus/ingest/aws/SQS.receiveMessage` -> `@cumulus/aws-client/SQS.receiveSQSMessages`
    - `@cumulus/ingest/aws/SQS.sendMessage` -> `@cumulus/aws-client/SQS.sendSQSMessage`
    - `@cumulus/ingest/aws/StepFunction.getExecutionStatus` -> `@cumulus/aws-client/StepFunction.getExecutionStatus`
    - `@cumulus/ingest/aws/StepFunction.getExecutionUrl` -> `@cumulus/aws-client/StepFunction.getExecutionUrl`

## [v1.17.0] - 2019-12-31

### BREAKING CHANGES

- **CUMULUS-1498**
  - The `@cumulus/cmrjs.publish2CMR` function expects that the value of its
    `creds.password` parameter is a plaintext password.
  - Rather than using an encrypted password from the `cmr_password` environment
    variable, the `@cumulus/cmrjs.updateCMRMetadata` function now looks for an
    environment variable called `cmr_password_secret_name` and fetches the CMR
    password from that secret in AWS Secrets Manager.
  - The `@cumulus/post-to-cmr` task now expects a
    `config.cmr.passwordSecretName` value, rather than `config.cmr.password`.
    The CMR password will be fetched from that secret in AWS Secrets Manager.

### Added

- **CUMULUS-630**

  - Added support for replaying Kinesis records on a stream into the Cumulus Kinesis workflow triggering mechanism: either all the records, or some time slice delimited by start and end timestamps.
  - Added `/replays` endpoint to the operator API for triggering replays.
  - Added `Replay Kinesis Messages` documentation to Operator Docs.
  - Added `manualConsumer` lambda function to consume a Kinesis stream. Used by the replay AsyncOperation.

- **CUMULUS-1687**
  - Added new API endpoint for listing async operations at `/asyncOperations`
  - All asyncOperations now include the fields `description` and `operationType`. `operationType` can be one of the following. [`Bulk Delete`, `Bulk Granules`, `ES Index`, `Kinesis Replay`]

### Changed

- **CUMULUS-1626**

  - Updates Cumulus to use node10/CMA 1.1.2 for all of its internal lambdas in prep for AWS node 8 EOL

- **CUMULUS-1498**
  - Remove the DynamoDB Users table. The list of OAuth users who are allowed to
    use the API is now stored in S3.
  - The CMR password and Launchpad passphrase are now stored in Secrets Manager

## [v1.16.1] - 2019-12-6

**Please note**:

- The `region` argument to the `cumulus` Terraform module has been removed. You may see a warning or error if you have that variable populated.
- Your workflow tasks should use the following versions of the CMA libraries to utilize new granule, parentArn, asyncOperationId, and stackName fields on the logs:
  - `cumulus-message-adapter-js` version 1.0.10+
  - `cumulus-message-adapter-python` version 1.1.1+
  - `cumulus-message-adapter-java` version 1.2.11+
- The `data-persistence` module no longer manages the creation of an Elasticsearch service-linked role for deploying Elasticsearch to a VPC. Follow the [deployment instructions on preparing your VPC](https://nasa.github.io/cumulus/docs/deployment/deployment-readme#vpc-subnets-and-security-group) for guidance on how to create the Elasticsearch service-linked role manually.
- There is now a `distribution_api_gateway_stage` variable for the `tf-modules/cumulus` Terraform module that will be used as the API gateway stage name used for the distribution API (Thin Egress App)
- Default value for the `urs_url` variable is now `https://uat.urs.earthdata.nasa.gov/` in the `tf-modules/cumulus` and `tf-modules/archive` Terraform modules. So deploying the `cumulus` module without a `urs_url` variable set will integrate your Cumulus deployment with the UAT URS environment.

### Added

- **CUMULUS-1563**

  - Added `custom_domain_name` variable to `tf-modules/data-persistence` module

- **CUMULUS-1654**
  - Added new helpers to `@cumulus/common/execution-history`:
    - `getStepExitedEvent()` returns the `TaskStateExited` event in a workflow execution history after the given step completion/failure event
    - `getTaskExitedEventOutput()` returns the output message for a `TaskStateExited` event in a workflow execution history

### Changed

- **CUMULUS-1578**

  - Updates SAML launchpad configuration to authorize via configured userGroup.
    [See the NASA specific documentation (protected)](https://wiki.earthdata.nasa.gov/display/CUMULUS/Cumulus+SAML+Launchpad+Integration)

- **CUMULUS-1579**

  - Elasticsearch list queries use `match` instead of `term`. `term` had been analyzing the terms and not supporting `-` in the field values.

- **CUMULUS-1619**

  - Adds 4 new keys to `@cumulus/logger` to display granules, parentArn, asyncOperationId, and stackName.
  - Depends on `cumulus-message-adapter-js` version 1.0.10+. Cumulus tasks updated to use this version.

- **CUMULUS-1654**

  - Changed `@cumulus/common/SfnStep.parseStepMessage()` to a static class method

- **CUMULUS-1641**
  - Added `meta.retries` and `meta.visibilityTimeout` properties to sqs-type rule. To create sqs-type rule, you're required to configure a dead-letter queue on your queue.
  - Added `sqsMessageRemover` lambda which removes the message from SQS queue upon successful workflow execution.
  - Updated `sqsMessageConsumer` lambda to not delete message from SQS queue, and to retry the SQS message for configured number of times.

### Removed

- Removed `create_service_linked_role` variable from `tf-modules/data-persistence` module.

- **CUMULUS-1321**
  - The `region` argument to the `cumulus` Terraform module has been removed

### Fixed

- **CUMULUS-1668** - Fixed a race condition where executions may not have been
  added to the database correctly
- **CUMULUS-1654** - Fixed issue with `publishReports` Lambda not including workflow execution error information for failed workflows with a single step
- Fixed `tf-modules/cumulus` module so that the `urs_url` variable is passed on to its invocation of the `tf-modules/archive` module

## [v1.16.0] - 2019-11-15

### Added

- **CUMULUS-1321**

  - A `deploy_distribution_s3_credentials_endpoint` variable has been added to
    the `cumulus` Terraform module. If true, the NGAP-backed S3 credentials
    endpoint will be added to the Thin Egress App's API. Default: true

- **CUMULUS-1544**

  - Updated the `/granules/bulk` endpoint to correctly query Elasticsearch when
    granule ids are not provided.

- **CUMULUS-1580**
  - Added `/granules/bulk` endpoint to `@cumulus/api` to perform bulk actions on granules given either a list of granule ids or an Elasticsearch query and the workflow to perform.

### Changed

- **CUMULUS-1561**

  - Fix the way that we are handling Terraform provider version requirements
  - Pass provider configs into child modules using the method that the
    [Terraform documentation](https://www.terraform.io/docs/configuration/modules.html#providers-within-modules)
    suggests
  - Remove the `region` input variable from the `s3_access_test` Terraform module
  - Remove the `aws_profile` and `aws_region` input variables from the
    `s3-replicator` Terraform module

- **CUMULUS-1639**
  - Because of
    [S3's Data Consistency Model](https://docs.aws.amazon.com/AmazonS3/latest/dev/Introduction.html#BasicsObjects),
    there may be situations where a GET operation for an object can temporarily
    return a `NoSuchKey` response even if that object _has_ been created. The
    `@cumulus/common/aws.getS3Object()` function has been updated to support
    retries if a `NoSuchKey` response is returned by S3. This behavior can be
    enabled by passing a `retryOptions` object to that function. Supported
    values for that object can be found here:
    <https://github.com/tim-kos/node-retry#retryoperationoptions>

### Removed

- **CUMULUS-1559**
  - `logToSharedDestination` has been migrated to the Terraform deployment as `log_api_gateway_to_cloudwatch` and will ONLY apply to egress lambdas.
    Due to the differences in the Terraform deployment model, we cannot support a global log subscription toggle for a configurable subset of lambdas.
    However, setting up your own log forwarding for a Lambda with Terraform is fairly simple, as you will only need to add SubscriptionFilters to your Terraform configuration, one per log group.
    See [the Terraform documentation](https://www.terraform.io/docs/providers/aws/r/cloudwatch_log_subscription_filter.html) for details on how to do this.
    An empty FilterPattern ("") will capture all logs in a group.

## [v1.15.0] - 2019-11-04

### BREAKING CHANGES

- **CUMULUS-1644** - When a workflow execution begins or ends, the workflow
  payload is parsed and any new or updated PDRs or granules referenced in that
  workflow are stored to the Cumulus archive. The defined interface says that a
  PDR in `payload.pdr` will be added to the archive, and any granules in
  `payload.granules` will also be added to the archive. In previous releases,
  PDRs found in `meta.pdr` and granules found in `meta.input_granules` were also
  added to the archive. This caused unexpected behavior and has been removed.
  Only PDRs from `payload.pdr` and granules from `payload.granules` will now be
  added to the Cumulus archive.

- **CUMULUS-1449** - Cumulus now uses a universal workflow template when
  starting a workflow that contains general information specific to the
  deployment, but not specific to the workflow. Workflow task configs must be
  defined using AWS step function parameters. As part of this change,
  `CumulusConfig` has been retired and task configs must now be defined under
  the `cma.task_config` key in the Parameters section of a step function
  definition.

  **Migration instructions**:

  NOTE: These instructions require the use of Cumulus Message Adapter v1.1.x+.
  Please ensure you are using a compatible version before attempting to migrate
  workflow configurations. When defining workflow steps, remove any
  `CumulusConfig` section, as shown below:

  ```yaml
  ParsePdr:
    CumulusConfig:
      provider: "{$.meta.provider}"
      bucket: "{$.meta.buckets.internal.name}"
      stack: "{$.meta.stack}"
  ```

  Instead, use AWS Parameters to pass `task_config` for the task directly into
  the Cumulus Message Adapter:

  ```yaml
  ParsePdr:
    Parameters:
      cma:
        event.$: "$"
        task_config:
          provider: "{$.meta.provider}"
          bucket: "{$.meta.buckets.internal.name}"
          stack: "{$.meta.stack}"
  ```

  In this example, the `cma` key is used to pass parameters to the message
  adapter. Using `task_config` in combination with `event.$: '$'` allows the
  message adapter to process `task_config` as the `config` passed to the Cumulus
  task. See `example/workflows/sips.yml` in the core repository for further
  examples of how to set the Parameters.

  Additionally, workflow configurations for the `QueueGranules` and `QueuePdrs`
  tasks need to be updated:

  - `queue-pdrs` config changes:
    - `parsePdrMessageTemplateUri` replaced with `parsePdrWorkflow`, which is
      the workflow name (i.e. top-level name in `config.yml`, e.g. 'ParsePdr').
    - `internalBucket` and `stackName` configs now required to look up
      configuration from the deployment. Brings the task config in line with
      that of `queue-granules`.
  - `queue-granules` config change: `ingestGranuleMessageTemplateUri` replaced
    with `ingestGranuleWorkflow`, which is the workflow name (e.g.
    'IngestGranule').

- **CUMULUS-1396** - **Workflow steps at the beginning and end of a workflow
  using the `SfSnsReport` Lambda have now been deprecated (e.g. `StartStatus`,
  `StopStatus`) and should be removed from your workflow definitions**. These
  steps were used for publishing ingest notifications and have been replaced by
  an implementation using Cloudwatch events for Step Functions to trigger a
  Lambda that publishes ingest notifications. For further detail on how ingest
  notifications are published, see the notes below on **CUMULUS-1394**. For
  examples of how to update your workflow definitions, see our
  [example workflow definitions](https://github.com/nasa/cumulus/blob/master/example/workflows/).

- **CUMULUS-1470**
  - Remove Cumulus-defined ECS service autoscaling, allowing integrators to
    better customize autoscaling to meet their needs. In order to use
    autoscaling with ECS services, appropriate
    `AWS::ApplicationAutoScaling::ScalableTarget`,
    `AWS::ApplicationAutoScaling::ScalingPolicy`, and `AWS::CloudWatch::Alarm`
    resources should be defined in a kes overrides file. See
    [this example](https://github.com/nasa/cumulus/blob/release-1.15.x/example/overrides/app/cloudformation.template.yml)
    for an example.
  - The following config parameters are no longer used:
    - ecs.services.\<NAME\>.minTasks
    - ecs.services.\<NAME\>.maxTasks
    - ecs.services.\<NAME\>.scaleInActivityScheduleTime
    - ecs.services.\<NAME\>.scaleInAdjustmentPercent
    - ecs.services.\<NAME\>.scaleOutActivityScheduleTime
    - ecs.services.\<NAME\>.scaleOutAdjustmentPercent
    - ecs.services.\<NAME\>.activityName

### Added

- **CUMULUS-1100**

  - Added 30-day retention properties to all log groups that were missing those policies.

- **CUMULUS-1396**

  - Added `@cumulus/common/sfnStep`:
    - `LambdaStep` - A class for retrieving and parsing input and output to Lambda steps in AWS Step Functions
    - `ActivityStep` - A class for retrieving and parsing input and output to ECS activity steps in AWS Step Functions

- **CUMULUS-1574**

  - Added `GET /token` endpoint for SAML authorization when cumulus is protected by Launchpad.
    This lets a user retieve a token by hand that can be presented to the API.

- **CUMULUS-1625**

  - Added `sf_start_rate` variable to the `ingest` Terraform module, equivalent to `sqs_consumer_rate` in the old model, but will not be automatically applied to custom queues as that was.

- **CUMULUS-1513**
  - Added `sqs`-type rule support in the Cumulus API `@cumulus/api`
  - Added `sqsMessageConsumer` lambda which processes messages from the SQS queues configured in the `sqs` rules.

### Changed

- **CUMULUS-1639**

  - Because of
    [S3's Data Consistency Model](https://docs.aws.amazon.com/AmazonS3/latest/dev/Introduction.html#BasicsObjects),
    there may be situations where a GET operation for an object can temporarily
    return a `NoSuchKey` response even if that object _has_ been created. The
    `@cumulus/common/aws.getS3Object()` function will now retry up to 10 times
    if a `NoSuchKey` response is returned by S3. This can behavior can be
    overridden by passing `{ retries: 0 }` as the `retryOptions` argument.

- **CUMULUS-1449**

  - `queue-pdrs` & `queue-granules` config changes. Details in breaking changes section.
  - Cumulus now uses a universal workflow template when starting workflow that contains general information specific to the deployment, but not specific to the workflow.
  - Changed the way workflow configs are defined, from `CumulusConfig` to a `task_config` AWS Parameter.

- **CUMULUS-1452**

  - Changed the default ECS docker storage drive to `devicemapper`

- **CUMULUS-1453**
  - Removed config schema for `@cumulus/sf-sns-report` task
  - Updated `@cumulus/sf-sns-report` to always assume that it is running as an intermediate step in a workflow, not as the first or last step

### Removed

- **CUMULUS-1449**
  - Retired `CumulusConfig` as part of step function definitions, as this is an artifact of the way Kes parses workflow definitions that was not possible to migrate to Terraform. Use AWS Parameters and the `task_config` key instead. See change note above.
  - Removed individual workflow templates.

### Fixed

- **CUMULUS-1620** - Fixed bug where `message_adapter_version` does not correctly inject the CMA

- **CUMULUS-1396** - Updated `@cumulus/common/StepFunctions.getExecutionHistory()` to recursively fetch execution history when `nextToken` is returned in response

- **CUMULUS-1571** - Updated `@cumulus/common/DynamoDb.get()` to throw any errors encountered when trying to get a record and the record does exist

- **CUMULUS-1452**
  - Updated the EC2 initialization scripts to use full volume size for docker storage
  - Changed the default ECS docker storage drive to `devicemapper`

## [v1.14.5] - 2019-12-30 - [BACKPORT]

### Updated

- **CUMULUS-1626**
  - Updates Cumulus to use node10/CMA 1.1.2 for all of its internal lambdas in prep for AWS node 8 EOL

## [v1.14.4] - 2019-10-28

### Fixed

- **CUMULUS-1632** - Pinned `aws-elasticsearch-connector` package in `@cumulus/api` to version `8.1.3`, since `8.2.0` includes breaking changes

## [v1.14.3] - 2019-10-18

### Fixed

- **CUMULUS-1620** - Fixed bug where `message_adapter_version` does not correctly inject the CMA

- **CUMULUS-1572** - A granule is now included in discovery results even when
  none of its files has a matching file type in the associated collection
  configuration. Previously, if all files for a granule were unmatched by a file
  type configuration, the granule was excluded from the discovery results.
  Further, added support for a `boolean` property
  `ignoreFilesConfigForDiscovery`, which controls how a granule's files are
  filtered at discovery time.

## [v1.14.2] - 2019-10-08

### BREAKING CHANGES

Your Cumulus Message Adapter version should be pinned to `v1.0.13` or lower in your `app/config.yml` using `message_adapter_version: v1.0.13` OR you should use the workflow migration steps below to work with CMA v1.1.1+.

- **CUMULUS-1394** - The implementation of the `SfSnsReport` Lambda requires additional environment variables for integration with the new ingest notification SNS topics. Therefore, **you must update the definition of `SfSnsReport` in your `lambdas.yml` like so**:

```yaml
SfSnsReport:
  handler: index.handler
  timeout: 300
  source: node_modules/@cumulus/sf-sns-report/dist
  tables:
    - ExecutionsTable
  envs:
    execution_sns_topic_arn:
      function: Ref
      value: reportExecutionsSns
    granule_sns_topic_arn:
      function: Ref
      value: reportGranulesSns
    pdr_sns_topic_arn:
      function: Ref
      value: reportPdrsSns
```

- **CUMULUS-1447** -
  The newest release of the Cumulus Message Adapter (v1.1.1) requires that parameterized configuration be used for remote message functionality. Once released, Kes will automatically bring in CMA v1.1.1 without additional configuration.

  **Migration instructions**
  Oversized messages are no longer written to S3 automatically. In order to utilize remote messaging functionality, configure a `ReplaceConfig` AWS Step Function parameter on your CMA task:

  ```yaml
  ParsePdr:
    Parameters:
      cma:
        event.$: "$"
        ReplaceConfig:
          FullMessage: true
  ```

  Accepted fields in `ReplaceConfig` include `MaxSize`, `FullMessage`, `Path` and `TargetPath`.
  See https://github.com/nasa/cumulus-message-adapter/blob/master/CONTRACT.md#remote-message-configuration for full details.

  As this change is backward compatible in Cumulus Core, users wishing to utilize the previous version of the CMA may opt to transition to using a CMA lambda layer, or set `message_adapter_version` in their configuration to a version prior to v1.1.0.

### PLEASE NOTE

- **CUMULUS-1394** - Ingest notifications are now provided via 3 separate SNS topics for executions, granules, and PDRs, instead of a single `sftracker` SNS topic. Whereas the `sftracker` SNS topic received a full Cumulus execution message, the new topics all receive generated records for the given object. The new topics are only published to if the given object exists for the current execution. For a given execution/granule/PDR, **two messages will be received by each topic**: one message indicating that ingest is running and another message indicating that ingest has completed or failed. The new SNS topics are:

  - `reportExecutions` - Receives 1 message per execution
  - `reportGranules` - Receives 1 message per granule in an execution
  - `reportPdrs` - Receives 1 message per PDR

### Added

- **CUMULUS-639**

  - Adds SAML JWT and launchpad token authentication to Cumulus API (configurable)
    - **NOTE** to authenticate with Launchpad ensure your launchpad user_id is in the `<prefix>-UsersTable`
    - when Cumulus configured to protect API via Launchpad:
      - New endpoints
        - `GET /saml/login` - starting point for SAML SSO creates the login request url and redirects to the SAML Identity Provider Service (IDP)
        - `POST /saml/auth` - SAML Assertion Consumer Service. POST receiver from SAML IDP. Validates response, logs the user in, and returnes a SAML-based JWT.
    - Disabled endpoints
      - `POST /refresh`
      - Changes authorization worklow:
      - `ensureAuthorized` now presumes the bearer token is a JWT and tries to validate. If the token is malformed, it attempts to validate the token against Launchpad. This allows users to bring their own token as described here https://wiki.earthdata.nasa.gov/display/CUMULUS/Cumulus+API+with+Launchpad+Authentication. But it also allows dashboard users to manually authenticate via Launchpad SAML to receive a Launchpad-based JWT.

- **CUMULUS-1394**
  - Added `Granule.generateGranuleRecord()` method to granules model to generate a granule database record from a Cumulus execution message
  - Added `Pdr.generatePdrRecord()` method to PDRs model to generate a granule database record from a Cumulus execution message
  - Added helpers to `@cumulus/common/message`:
    - `getMessageExecutionName()` - Get the execution name from a Cumulus execution message
    - `getMessageStateMachineArn()` - Get the state machine ARN from a Cumulus execution message
    - `getMessageExecutionArn()` - Get the execution ARN for a Cumulus execution message
    - `getMessageGranules()` - Get the granules from a Cumulus execution message, if any.
  - Added `@cumulus/common/cloudwatch-event/isFailedSfStatus()` to determine if a Step Function status from a Cloudwatch event is a failed status

### Changed

- **CUMULUS-1308**

  - HTTP PUT of a Collection, Provider, or Rule via the Cumulus API now
    performs full replacement of the existing object with the object supplied
    in the request payload. Previous behavior was to perform a modification
    (partial update) by merging the existing object with the (possibly partial)
    object in the payload, but this did not conform to the HTTP standard, which
    specifies PATCH as the means for modifications rather than replacements.

- **CUMULUS-1375**

  - Migrate Cumulus from deprecated Elasticsearch JS client to new, supported one in `@cumulus/api`

- **CUMULUS-1485** Update `@cumulus/cmr-client` to return error message from CMR for validation failures.

- **CUMULUS-1394**

  - Renamed `Execution.generateDocFromPayload()` to `Execution.generateRecord()` on executions model. The method generates an execution database record from a Cumulus execution message.

- **CUMULUS-1432**

  - `logs` endpoint takes the level parameter as a string and not a number
  - Elasticsearch term query generation no longer converts numbers to boolean

- **CUMULUS-1447**

  - Consolidated all remote message handling code into @common/aws
  - Update remote message code to handle updated CMA remote message flags
  - Update example SIPS workflows to utilize Parameterized CMA configuration

- **CUMULUS-1448** Refactor workflows that are mutating cumulus_meta to utilize meta field

- **CUMULUS-1451**

  - Elasticsearch cluster setting `auto_create_index` will be set to false. This had been causing issues in the bootstrap lambda on deploy.

- **CUMULUS-1456**
  - `@cumulus/api` endpoints default error handler uses `boom` package to format errors, which is consistent with other API endpoint errors.

### Fixed

- **CUMULUS-1432** `logs` endpoint filter correctly filters logs by level
- **CUMULUS-1484** `useMessageAdapter` now does not set CUMULUS_MESSAGE_ADAPTER_DIR when `true`

### Removed

- **CUMULUS-1394**
  - Removed `sfTracker` SNS topic. Replaced by three new SNS topics for granule, execution, and PDR ingest notifications.
  - Removed unused functions from `@cumulus/common/aws`:
    - `getGranuleS3Params()`
    - `setGranuleStatus()`

## [v1.14.1] - 2019-08-29

### Fixed

- **CUMULUS-1455**

  - CMR token links updated to point to CMR legacy services rather than echo

- **CUMULUS-1211**
  - Errors thrown during granule discovery are no longer swallowed and ignored.
    Rather, errors are propagated to allow for proper error-handling and
    meaningful messaging.

## [v1.14.0] - 2019-08-22

### PLEASE NOTE

- We have encountered transient lambda service errors in our integration testing. Please handle transient service errors following [these guidelines](https://docs.aws.amazon.com/step-functions/latest/dg/bp-lambda-serviceexception.html). The workflows in the `example/workflows` folder have been updated with retries configured for these errors.

- **CUMULUS-799** added additional IAM permissions to support reading CloudWatch and API Gateway, so **you will have to redeploy your IAM stack.**

- **CUMULUS-800** Several items:

  - **Delete existing API Gateway stages**: To allow enabling of API Gateway logging, Cumulus now creates and manages a Stage resource during deployment. Before upgrading Cumulus, it is necessary to delete the API Gateway stages on both the Backend API and the Distribution API. Instructions are included in the documenation under [Delete API Gateway Stages](https://nasa.github.io/cumulus/docs/additional-deployment-options/delete-api-gateway-stages).

  - **Set up account permissions for API Gateway to write to CloudWatch**: In a one time operation for your AWS account, to enable CloudWatch Logs for API Gateway, you must first grant the API Gateway permission to read and write logs to CloudWatch for your account. The `AmazonAPIGatewayPushToCloudWatchLogs` managed policy (with an ARN of `arn:aws:iam::aws:policy/service-role/AmazonAPIGatewayPushToCloudWatchLogs`) has all the required permissions. You can find a simple how to in the documentation under [Enable API Gateway Logging.](https://nasa.github.io/cumulus/docs/additional-deployment-options/enable-gateway-logging-permissions)

  - **Configure API Gateway to write logs to CloudWatch** To enable execution logging for the distribution API set `config.yaml` `apiConfigs.distribution.logApigatewayToCloudwatch` value to `true`. More information [Enable API Gateway Logs](https://nasa.github.io/cumulus/docs/additional-deployment-options/enable-api-logs)

  - **Configure CloudWatch log delivery**: It is possible to deliver CloudWatch API execution and access logs to a cross-account shared AWS::Logs::Destination. An operator does this by adding the key `logToSharedDestination` to the `config.yml` at the default level with a value of a writable log destination. More information in the documenation under [Configure CloudWatch Logs Delivery.](https://nasa.github.io/cumulus/docs/additional-deployment-options/configure-cloudwatch-logs-delivery)

  - **Additional Lambda Logging**: It is now possible to configure any lambda to deliver logs to a shared subscriptions by setting `logToSharedDestination` to the ARN of a writable location (either an AWS::Logs::Destination or a Kinesis Stream) on any lambda config. Documentation for [Lambda Log Subscriptions](https://nasa.github.io/cumulus/docs/additional-deployment-options/additional-lambda-logging)

  - **Configure S3 Server Access Logs**: If you are running Cumulus in an NGAP environment you may [configure S3 Server Access Logs](https://nasa.github.io/cumulus/docs/next/deployment/server_access_logging) to be delivered to a shared bucket where the Metrics Team will ingest the logs into their ELK stack. Contact the Metrics team for permission and location.

- **CUMULUS-1368** The Cumulus distribution API has been deprecated and is being replaced by ASF's Thin Egress App. By default, the distribution API will not deploy. Please follow [the instructions for deploying and configuring Thin Egress](https://nasa.github.io/cumulus/docs/deployment/thin_egress_app).

To instead continue to deploy and use the legacy Cumulus distribution app, add the following to your `config.yml`:

```yaml
deployDistributionApi: true
```

If you deploy with no distribution app your deployment will succeed but you may encounter errors in your workflows, particularly in the `MoveGranule` task.

- **CUMULUS-1418** Users who are packaging the CMA in their Lambdas outside of Cumulus may need to update their Lambda configuration. Please see `BREAKING CHANGES` below for details.

### Added

- **CUMULUS-642**
  - Adds Launchpad as an authentication option for the Cumulus API.
  - Updated deployment documentation and added [instructions to setup Cumulus API Launchpad authentication](https://wiki.earthdata.nasa.gov/display/CUMULUS/Cumulus+API+with+Launchpad+Authentication)
- **CUMULUS-1418**
  - Adds usage docs/testing of lambda layers (introduced in PR1125), updates Core example tasks to use the updated `cumulus-ecs-task` and a CMA layer instead of kes CMA injection.
  - Added Terraform module to publish CMA as layer to user account.
- **PR1125** - Adds `layers` config option to support deploying Lambdas with layers
- **PR1128** - Added `useXRay` config option to enable AWS X-Ray for Lambdas.
- **CUMULUS-1345**
  - Adds new variables to the app deployment under `cmr`.
  - `cmrEnvironment` values are `SIT`, `UAT`, or `OPS` with `UAT` as the default.
  - `cmrLimit` and `cmrPageSize` have been added as configurable options.
- **CUMULUS-1273**
  - Added lambda function EmsProductMetadataReport to generate EMS Product Metadata report
- **CUMULUS-1226**
  - Added API endpoint `elasticsearch/index-from-database` to index to an Elasticsearch index from the database for recovery purposes and `elasticsearch/indices-status` to check the status of Elasticsearch indices via the API.
- **CUMULUS-824**
  - Added new Collection parameter `reportToEms` to configure whether the collection is reported to EMS
- **CUMULUS-1357**
  - Added new BackendApi endpoint `ems` that generates EMS reports.
- **CUMULUS-1241**
  - Added information about queues with maximum execution limits defined to default workflow templates (`meta.queueExecutionLimits`)
- **CUMULUS-1311**
  - Added `@cumulus/common/message` with various message parsing/preparation helpers
- **CUMULUS-812**

  - Added support for limiting the number of concurrent executions started from a queue. [See the data cookbook](https://nasa.github.io/cumulus/docs/data-cookbooks/throttling-queued-executions) for more information.

- **CUMULUS-1337**

  - Adds `cumulus.stackName` value to the `instanceMetadata` endpoint.

- **CUMULUS-1368**

  - Added `cmrGranuleUrlType` to the `@cumulus/move-granules` task. This determines what kind of links go in the CMR files. The options are `distribution`, `s3`, or `none`, with the default being distribution. If there is no distribution API being used with Cumulus, you must set the value to `s3` or `none`.

- Added `packages/s3-replicator` Terraform module to allow same-region s3 replication to metrics bucket.

- **CUMULUS-1392**

  - Added `tf-modules/report-granules` Terraform module which processes granule ingest notifications received via SNS and stores granule data to a database. The module includes:
    - SNS topic for publishing granule ingest notifications
    - Lambda to process granule notifications and store data
    - IAM permissions for the Lambda
    - Subscription for the Lambda to the SNS topic

- **CUMULUS-1393**

  - Added `tf-modules/report-pdrs` Terraform module which processes PDR ingest notifications received via SNS and stores PDR data to a database. The module includes:
    - SNS topic for publishing PDR ingest notifications
    - Lambda to process PDR notifications and store data
    - IAM permissions for the Lambda
    - Subscription for the Lambda to the SNS topic
  - Added unit tests for `@cumulus/api/models/pdrs.createPdrFromSns()`

- **CUMULUS-1400**

  - Added `tf-modules/report-executions` Terraform module which processes workflow execution information received via SNS and stores it to a database. The module includes:
    - SNS topic for publishing execution data
    - Lambda to process and store execution data
    - IAM permissions for the Lambda
    - Subscription for the Lambda to the SNS topic
  - Added `@cumulus/common/sns-event` which contains helpers for SNS events:
    - `isSnsEvent()` returns true if event is from SNS
    - `getSnsEventMessage()` extracts and parses the message from an SNS event
    - `getSnsEventMessageObject()` extracts and parses message object from an SNS event
  - Added `@cumulus/common/cloudwatch-event` which contains helpers for Cloudwatch events:
    - `isSfExecutionEvent()` returns true if event is from Step Functions
    - `isTerminalSfStatus()` determines if a Step Function status from a Cloudwatch event is a terminal status
    - `getSfEventStatus()` gets the Step Function status from a Cloudwatch event
    - `getSfEventDetailValue()` extracts a Step Function event detail field from a Cloudwatch event
    - `getSfEventMessageObject()` extracts and parses Step Function detail object from a Cloudwatch event

- **CUMULUS-1429**

  - Added `tf-modules/data-persistence` Terraform module which includes resources for data persistence in Cumulus:
    - DynamoDB tables
    - Elasticsearch with optional support for VPC
    - Cloudwatch alarm for number of Elasticsearch nodes

- **CUMULUS-1379** CMR Launchpad Authentication
  - Added `launchpad` configuration to `@cumulus/deployment/app/config.yml`, and cloudformation templates, workflow message, lambda configuration, api endpoint configuration
  - Added `@cumulus/common/LaunchpadToken` and `@cumulus/common/launchpad` to provide methods to get token and validate token
  - Updated lambdas to use Launchpad token for CMR actions (ingest and delete granules)
  - Updated deployment documentation and added [instructions to setup CMR client for Launchpad authentication](https://wiki.earthdata.nasa.gov/display/CUMULUS/CMR+Launchpad+Authentication)

## Changed

- **CUMULUS-1232**

  - Added retries to update `@cumulus/cmr-client` `updateToken()`

- **CUMULUS-1245 CUMULUS-795**

  - Added additional `ems` configuration parameters for sending the ingest reports to EMS
  - Added functionality to send daily ingest reports to EMS

- **CUMULUS-1241**

  - Removed the concept of "priority levels" and added ability to define a number of maximum concurrent executions per SQS queue
  - Changed mapping of Cumulus message properties for the `sqs2sfThrottle` lambda:
    - Queue name is read from `cumulus_meta.queueName`
    - Maximum executions for the queue is read from `meta.queueExecutionLimits[queueName]`, where `queueName` is `cumulus_meta.queueName`
  - Changed `sfSemaphoreDown` lambda to only attempt decrementing semaphores when:
    - the message is for a completed/failed/aborted/timed out workflow AND
    - `cumulus_meta.queueName` exists on the Cumulus message AND
    - An entry for the queue name (`cumulus_meta.queueName`) exists in the the object `meta.queueExecutionLimits` on the Cumulus message

- **CUMULUS-1338**

  - Updated `sfSemaphoreDown` lambda to be triggered via AWS Step Function Cloudwatch events instead of subscription to `sfTracker` SNS topic

- **CUMULUS-1311**

  - Updated `@cumulus/queue-granules` to set `cumulus_meta.queueName` for queued execution messages
  - Updated `@cumulus/queue-pdrs` to set `cumulus_meta.queueName` for queued execution messages
  - Updated `sqs2sfThrottle` lambda to immediately decrement queue semaphore value if dispatching Step Function execution throws an error

- **CUMULUS-1362**

  - Granule `processingStartTime` and `processingEndTime` will be set to the execution start time and end time respectively when there is no sync granule or post to cmr task present in the workflow

- **CUMULUS-1400**
  - Deprecated `@cumulus/ingest/aws/getExecutionArn`. Use `@cumulus/common/aws/getExecutionArn` instead.

### Fixed

- **CUMULUS-1439**

  - Fix bug with rule.logEventArn deletion on Kinesis rule update and fix unit test to verify

- **CUMULUS-796**

  - Added production information (collection ShortName and Version, granuleId) to EMS distribution report
  - Added functionality to send daily distribution reports to EMS

- **CUMULUS-1319**

  - Fixed a bug where granule ingest times were not being stored to the database

- **CUMULUS-1356**

  - The `Collection` model's `delete` method now _removes_ the specified item
    from the collection config store that was inserted by the `create` method.
    Previously, this behavior was missing.

- **CUMULUS-1374**
  - Addressed audit concerns (https://www.npmjs.com/advisories/782) in api package

### BREAKING CHANGES

### Changed

- **CUMULUS-1418**
  - Adding a default `cmaDir` key to configuration will cause `CUMULUS_MESSAGE_ADAPTER_DIR` to be set by default to `/opt` for any Lambda not setting `useCma` to true, or explicitly setting the CMA environment variable. In lambdas that package the CMA independently of the Cumulus packaging. Lambdas manually packaging the CMA should have their Lambda configuration updated to set the CMA path, or alternately if not using the CMA as a Lambda layer in this deployment set `cmaDir` to `./cumulus-message-adapter`.

### Removed

- **CUMULUS-1337**

  - Removes the S3 Access Metrics package added in CUMULUS-799

- **PR1130**
  - Removed code deprecated since v1.11.1:
    - Removed `@cumulus/common/step-functions`. Use `@cumulus/common/StepFunctions` instead.
    - Removed `@cumulus/api/lib/testUtils.fakeFilesFactory`. Use `@cumulus/api/lib/testUtils.fakeFileFactory` instead.
    - Removed `@cumulus/cmrjs/cmr` functions: `searchConcept`, `ingestConcept`, `deleteConcept`. Use the functions in `@cumulus/cmr-client` instead.
    - Removed `@cumulus/ingest/aws.getExecutionHistory`. Use `@cumulus/common/StepFunctions.getExecutionHistory` instead.

## [v1.13.5] - 2019-08-29 - [BACKPORT]

### Fixed

- **CUMULUS-1455** - CMR token links updated to point to CMR legacy services rather than echo

## [v1.13.4] - 2019-07-29

- **CUMULUS-1411** - Fix deployment issue when using a template override

## [v1.13.3] - 2019-07-26

- **CUMULUS-1345** Full backport of CUMULUS-1345 features - Adds new variables to the app deployment under `cmr`.
  - `cmrEnvironment` values are `SIT`, `UAT`, or `OPS` with `UAT` as the default.
  - `cmrLimit` and `cmrPageSize` have been added as configurable options.

## [v1.13.2] - 2019-07-25

- Re-release of v1.13.1 to fix broken npm packages.

## [v1.13.1] - 2019-07-22

- **CUMULUS-1374** - Resolve audit compliance with lodash version for api package subdependency
- **CUMULUS-1412** - Resolve audit compliance with googleapi package
- **CUMULUS-1345** - Backported CMR environment setting in getUrl to address immediate user need. CMR_ENVIRONMENT can now be used to set the CMR environment to OPS/SIT

## [v1.13.0] - 2019-5-20

### PLEASE NOTE

**CUMULUS-802** added some additional IAM permissions to support ECS autoscaling, so **you will have to redeploy your IAM stack.**
As a result of the changes for **CUMULUS-1193**, **CUMULUS-1264**, and **CUMULUS-1310**, **you must delete your existing stacks (except IAM) before deploying this version of Cumulus.**
If running Cumulus within a VPC and extended downtime is acceptable, we recommend doing this at the end of the day to allow AWS backend resources and network interfaces to be cleaned up overnight.

### BREAKING CHANGES

- **CUMULUS-1228**

  - The default AMI used by ECS instances is now an NGAP-compliant AMI. This
    will be a breaking change for non-NGAP deployments. If you do not deploy to
    NGAP, you will need to find the AMI ID of the
    [most recent Amazon ECS-optimized AMI](https://docs.aws.amazon.com/AmazonECS/latest/developerguide/ecs-optimized_AMI.html),
    and set the `ecs.amiid` property in your config. Instructions for finding
    the most recent NGAP AMI can be found using
    [these instructions](https://wiki.earthdata.nasa.gov/display/ESKB/Select+an+NGAP+Created+AMI).

- **CUMULUS-1310**

  - Database resources (DynamoDB, ElasticSearch) have been moved to an independent `db` stack.
    Migrations for this version will need to be user-managed. (e.g. [elasticsearch](https://docs.aws.amazon.com/elasticsearch-service/latest/developerguide/es-version-migration.html#snapshot-based-migration) and [dynamoDB](https://docs.aws.amazon.com/datapipeline/latest/DeveloperGuide/dp-template-exports3toddb.html)).
    Order of stack deployment is `iam` -> `db` -> `app`.
  - All stacks can now be deployed using a single `config.yml` file, i.e.: `kes cf deploy --kes-folder app --template node_modules/@cumulus/deployment/[iam|db|app] [...]`
    Backwards-compatible. For development, please re-run `npm run bootstrap` to build new `kes` overrides.
    Deployment docs have been updated to show how to deploy a single-config Cumulus instance.
  - `params` have been moved: Nest `params` fields under `app`, `db` or `iam` to override all Parameters for a particular stack's cloudformation template. Backwards-compatible with multi-config setups.
  - `stackName` and `stackNameNoDash` have been retired. Use `prefix` and `prefixNoDash` instead.
  - The `iams` section in `app/config.yml` IAM roles has been deprecated as a user-facing parameter,
    _unless_ your IAM role ARNs do not match the convention shown in `@cumulus/deployment/app/config.yml`
  - The `vpc.securityGroup` will need to be set with a pre-existing security group ID to use Cumulus in a VPC. Must allow inbound HTTP(S) (Port 443).

- **CUMULUS-1212**

  - `@cumulus/post-to-cmr` will now fail if any granules being processed are missing a metadata file. You can set the new config option `skipMetaCheck` to `true` to pass post-to-cmr without a metadata file.

- **CUMULUS-1232**

  - `@cumulus/sync-granule` will no longer silently pass if no checksum data is provided. It will use input
    from the granule object to:
    - Verify checksum if `checksumType` and `checksumValue` are in the file record OR a checksum file is provided
      (throws `InvalidChecksum` on fail), else log warning that no checksum is available.
    - Then, verify synced S3 file size if `file.size` is in the file record (throws `UnexpectedFileSize` on fail),
      else log warning that no file size is available.
    - Pass the step.

- **CUMULUS-1264**

  - The Cloudformation templating and deployment configuration has been substantially refactored.
    - `CumulusApiDefault` nested stack resource has been renamed to `CumulusApiDistribution`
    - `CumulusApiV1` nested stack resource has been renamed to `CumulusApiBackend`
  - The `urs: true` config option for when defining your lambdas (e.g. in `lambdas.yml`) has been deprecated. There are two new options to replace it:
    - `urs_redirect: 'token'`: This will expose a `TOKEN_REDIRECT_ENDPOINT` environment variable to your lambda that references the `/token` endpoint on the Cumulus backend API
    - `urs_redirect: 'distribution'`: This will expose a `DISTRIBUTION_REDIRECT_ENDPOINT` environment variable to your lambda that references the `/redirect` endpoint on the Cumulus distribution API

- **CUMULUS-1193**

  - The elasticsearch instance is moved behind the VPC.
  - Your account will need an Elasticsearch Service Linked role. This is a one-time setup for the account. You can follow the instructions to use the AWS console or AWS CLI [here](https://docs.aws.amazon.com/IAM/latest/UserGuide/using-service-linked-roles.html) or use the following AWS CLI command: `aws iam create-service-linked-role --aws-service-name es.amazonaws.com`

- **CUMULUS-802**

  - ECS `maxInstances` must be greater than `minInstances`. If you use defaults, no change is required.

- **CUMULUS-1269**
  - Brought Cumulus data models in line with CNM JSON schema:
    - Renamed file object `fileType` field to `type`
    - Renamed file object `fileSize` field to `size`
    - Renamed file object `checksumValue` field to `checksum` where not already done.
    - Added `ancillary` and `linkage` type support to file objects.

### Added

- **CUMULUS-799**

  - Added an S3 Access Metrics package which will take S3 Server Access Logs and
    write access metrics to CloudWatch

- **CUMULUS-1242** - Added `sqs2sfThrottle` lambda. The lambda reads SQS messages for queued executions and uses semaphores to only start new executions if the maximum number of executions defined for the priority key (`cumulus_meta.priorityKey`) has not been reached. Any SQS messages that are read but not used to start executions remain in the queue.

- **CUMULUS-1240**

  - Added `sfSemaphoreDown` lambda. This lambda receives SNS messages and for each message it decrements the semaphore used to track the number of running executions if:
    - the message is for a completed/failed workflow AND
    - the message contains a level of priority (`cumulus_meta.priorityKey`)
  - Added `sfSemaphoreDown` lambda as a subscriber to the `sfTracker` SNS topic

- **CUMULUS-1265**

  - Added `apiConfigs` configuration option to configure API Gateway to be private
  - All internal lambdas configured to run inside the VPC by default
  - Removed references to `NoVpc` lambdas from documentation and `example` folder.

- **CUMULUS-802**
  - Adds autoscaling of ECS clusters
  - Adds autoscaling of ECS services that are handling StepFunction activities

## Changed

- Updated `@cumulus/ingest/http/httpMixin.list()` to trim trailing spaces on discovered filenames

- **CUMULUS-1310**

  - Database resources (DynamoDB, ElasticSearch) have been moved to an independent `db` stack.
    This will enable future updates to avoid affecting database resources or requiring migrations.
    Migrations for this version will need to be user-managed.
    (e.g. [elasticsearch](https://docs.aws.amazon.com/elasticsearch-service/latest/developerguide/es-version-migration.html#snapshot-based-migration) and [dynamoDB](https://docs.aws.amazon.com/datapipeline/latest/DeveloperGuide/dp-template-exports3toddb.html)).
    Order of stack deployment is `iam` -> `db` -> `app`.
  - All stacks can now be deployed using a single `config.yml` file, i.e.: `kes cf deploy --kes-folder app --template node_modules/@cumulus/deployment/[iam|db|app] [...]`
    Backwards-compatible. Please re-run `npm run bootstrap` to build new `kes` overrides.
    Deployment docs have been updated to show how to deploy a single-config Cumulus instance.
  - `params` fields should now be nested under the stack key (i.e. `app`, `db` or `iam`) to provide Parameters for a particular stack's cloudformation template,
    for use with single-config instances. Keys _must_ match the name of the deployment package folder (`app`, `db`, or `iam`).
    Backwards-compatible with multi-config setups.
  - `stackName` and `stackNameNoDash` have been retired as user-facing config parameters. Use `prefix` and `prefixNoDash` instead.
    This will be used to create stack names for all stacks in a single-config use case.
    `stackName` may still be used as an override in multi-config usage, although this is discouraged.
    Warning: overriding the `db` stack's `stackName` will require you to set `dbStackName` in your `app/config.yml`.
    This parameter is required to fetch outputs from the `db` stack to reference in the `app` stack.
  - The `iams` section in `app/config.yml` IAM roles has been retired as a user-facing parameter,
    _unless_ your IAM role ARNs do not match the convention shown in `@cumulus/deployment/app/config.yml`
    In that case, overriding `iams` in your own config is recommended.
  - `iam` and `db` `cloudformation.yml` file names will have respective prefixes (e.g `iam.cloudformation.yml`).
  - Cumulus will now only attempt to create reconciliation reports for buckets of the `private`, `public` and `protected` types.
  - Cumulus will no longer set up its own security group.
    To pass a pre-existing security group for in-VPC deployments as a parameter to the Cumulus template, populate `vpc.securityGroup` in `config.yml`.
    This security group must allow inbound HTTP(S) traffic (Port 443). SSH traffic (Port 22) must be permitted for SSH access to ECS instances.
  - Deployment docs have been updated with examples for the new deployment model.

- **CUMULUS-1236**

  - Moves access to public files behind the distribution endpoint. Authentication is not required, but direct http access has been disallowed.

- **CUMULUS-1223**

  - Adds unauthenticated access for public bucket files to the Distribution API. Public files should be requested the same way as protected files, but for public files a redirect to a self-signed S3 URL will happen without requiring authentication with Earthdata login.

- **CUMULUS-1232**

  - Unifies duplicate handling in `ingest/granule.handleDuplicateFile` for maintainability.
  - Changed `ingest/granule.ingestFile` and `move-granules/index.moveFileRequest` to use new function.
  - Moved file versioning code to `ingest/granule.moveGranuleFileWithVersioning`
  - `ingest/granule.verifyFile` now also tests `file.size` for verification if it is in the file record and throws
    `UnexpectedFileSize` error for file size not matching input.
  - `ingest/granule.verifyFile` logs warnings if checksum and/or file size are not available.

- **CUMULUS-1193**

  - Moved reindex CLI functionality to an API endpoint. See [API docs](https://nasa.github.io/cumulus-api/#elasticsearch-1)

- **CUMULUS-1207**
  - No longer disable lambda event source mappings when disabling a rule

### Fixed

- Updated Lerna publish script so that published Cumulus packages will pin their dependencies on other Cumulus packages to exact versions (e.g. `1.12.1` instead of `^1.12.1`)

- **CUMULUS-1203**

  - Fixes IAM template's use of intrinsic functions such that IAM template overrides now work with kes

- **CUMULUS-1268**
  - Deployment will not fail if there are no ES alarms or ECS services

## [v1.12.1] - 2019-4-8

## [v1.12.0] - 2019-4-4

Note: There was an issue publishing 1.12.0. Upgrade to 1.12.1.

### BREAKING CHANGES

- **CUMULUS-1139**

  - `granule.applyWorkflow` uses the new-style granule record as input to workflows.

- **CUMULUS-1171**

  - Fixed provider handling in the API to make it consistent between protocols.
    NOTE: This is a breaking change. When applying this upgrade, users will need to:
    1. Disable all workflow rules
    2. Update any `http` or `https` providers so that the host field only
       contains a valid hostname or IP address, and the port field contains the
       provider port.
    3. Perform the deployment
    4. Re-enable workflow rules

- **CUMULUS-1176**:

  - `@cumulus/move-granules` input expectations have changed. `@cumulus/files-to-granules` is a new intermediate task to perform input translation in the old style.
    See the Added and Changed sections of this release changelog for more information.

- **CUMULUS-670**

  - The behavior of ParsePDR and related code has changed in this release. PDRs with FILE_TYPEs that do not conform to the PDR ICD (+ TGZ) (https://cdn.earthdata.nasa.gov/conduit/upload/6376/ESDS-RFC-030v1.0.pdf) will fail to parse.

- **CUMULUS-1208**
  - The granule object input to `@cumulus/queue-granules` will now be added to ingest workflow messages **as is**. In practice, this means that if you are using `@cumulus/queue-granules` to trigger ingest workflows and your granule objects input have invalid properties, then your ingest workflows will fail due to schema validation errors.

### Added

- **CUMULUS-777**
  - Added new cookbook entry on configuring Cumulus to track ancillary files.
- **CUMULUS-1183**
  - Kes overrides will now abort with a warning if a workflow step is configured without a corresponding
    lambda configuration
- **CUMULUS-1223**

  - Adds convenience function `@cumulus/common/bucketsConfigJsonObject` for fetching stack's bucket configuration as an object.

- **CUMULUS-853**
  - Updated FakeProcessing example lambda to include option to generate fake browse
  - Added feature documentation for ancillary metadata export, a new cookbook entry describing a workflow with ancillary metadata generation(browse), and related task definition documentation
- **CUMULUS-805**
  - Added a CloudWatch alarm to check running ElasticSearch instances, and a CloudWatch dashboard to view the health of ElasticSearch
  - Specify `AWS_REGION` in `.env` to be used by deployment script
- **CUMULUS-803**
  - Added CloudWatch alarms to check running tasks of each ECS service, and add the alarms to CloudWatch dashboard
- **CUMULUS-670**
  - Added Ancillary Metadata Export feature (see https://nasa.github.io/cumulus/docs/features/ancillary_metadata for more information)
  - Added new Collection file parameter "fileType" that allows configuration of workflow granule file fileType
- **CUMULUS-1184** - Added kes logging output to ensure we always see the state machine reference before failures due to configuration
- **CUMULUS-1105** - Added a dashboard endpoint to serve the dashboard from an S3 bucket
- **CUMULUS-1199** - Moves `s3credentials` endpoint from the backend to the distribution API.
- **CUMULUS-666**
  - Added `@api/endpoints/s3credentials` to allow EarthData Login authorized users to retrieve temporary security credentials for same-region direct S3 access.
- **CUMULUS-671**
  - Added `@packages/integration-tests/api/distribution/getDistributionApiS3SignedUrl()` to return the S3 signed URL for a file protected by the distribution API
- **CUMULUS-672**
  - Added `cmrMetadataFormat` and `cmrConceptId` to output for individual granules from `@cumulus/post-to-cmr`. `cmrMetadataFormat` will be read from the `cmrMetadataFormat` generated for each granule in `@cumulus/cmrjs/publish2CMR()`
  - Added helpers to `@packages/integration-tests/api/distribution`:
    - `getDistributionApiFileStream()` returns a stream to download files protected by the distribution API
    - `getDistributionFileUrl()` constructs URLs for requesting files from the distribution API
- **CUMULUS-1185** `@cumulus/api/models/Granule.removeGranuleFromCmrByGranule` to replace `@cumulus/api/models/Granule.removeGranuleFromCmr` and use the Granule UR from the CMR metadata to remove the granule from CMR

- **CUMULUS-1101**

  - Added new `@cumulus/checksum` package. This package provides functions to calculate and validate checksums.
  - Added new checksumming functions to `@cumulus/common/aws`: `calculateS3ObjectChecksum` and `validateS3ObjectChecksum`, which depend on the `checksum` package.

- CUMULUS-1171

  - Added `@cumulus/common` API documentation to `packages/common/docs/API.md`
  - Added an `npm run build-docs` task to `@cumulus/common`
  - Added `@cumulus/common/string#isValidHostname()`
  - Added `@cumulus/common/string#match()`
  - Added `@cumulus/common/string#matches()`
  - Added `@cumulus/common/string#toLower()`
  - Added `@cumulus/common/string#toUpper()`
  - Added `@cumulus/common/URLUtils#buildURL()`
  - Added `@cumulus/common/util#isNil()`
  - Added `@cumulus/common/util#isNull()`
  - Added `@cumulus/common/util#isUndefined()`
  - Added `@cumulus/common/util#negate()`

- **CUMULUS-1176**

  - Added new `@cumulus/files-to-granules` task to handle converting file array output from `cumulus-process` tasks into granule objects.
    Allows simplification of `@cumulus/move-granules` and `@cumulus/post-to-cmr`, see Changed section for more details.

- CUMULUS-1151 Compare the granule holdings in CMR with Cumulus' internal data store
- CUMULUS-1152 Compare the granule file holdings in CMR with Cumulus' internal data store

### Changed

- **CUMULUS-1216** - Updated `@cumulus/ingest/granule/ingestFile` to download files to expected staging location.
- **CUMULUS-1208** - Updated `@cumulus/ingest/queue/enqueueGranuleIngestMessage()` to not transform granule object passed to it when building an ingest message
- **CUMULUS-1198** - `@cumulus/ingest` no longer enforces any expectations about whether `provider_path` contains a leading slash or not.
- **CUMULUS-1170**
  - Update scripts and docs to use `npm` instead of `yarn`
  - Use `package-lock.json` files to ensure matching versions of npm packages
  - Update CI builds to use `npm ci` instead of `npm install`
- **CUMULUS-670**
  - Updated ParsePDR task to read standard PDR types+ (+ tgz as an external customer requirement) and add a fileType to granule-files on Granule discovery
  - Updated ParsePDR to fail if unrecognized type is used
  - Updated all relevant task schemas to include granule->files->filetype as a string value
  - Updated tests/test fixtures to include the fileType in the step function/task inputs and output validations as needed
  - Updated MoveGranules task to handle incoming configuration with new "fileType" values and to add them as appropriate to the lambda output.
  - Updated DiscoverGranules step/related workflows to read new Collection file parameter fileType that will map a discovered file to a workflow fileType
  - Updated CNM parser to add the fileType to the defined granule file fileType on ingest and updated integration tests to verify/validate that behavior
  - Updated generateEcho10XMLString in cmr-utils.js to use a map/related library to ensure order as CMR requires ordering for their online resources.
  - Updated post-to-cmr task to appropriately export CNM filetypes to CMR in echo10/UMM exports
- **CUMULUS-1139** - Granules stored in the API contain a `files` property. That schema has been greatly
  simplified and now better matches the CNM format.
  - The `name` property has been renamed to `fileName`.
  - The `filepath` property has been renamed to `key`.
  - The `checksumValue` property has been renamed to `checksum`.
  - The `path` property has been removed.
  - The `url_path` property has been removed.
  - The `filename` property (which contained an `s3://` URL) has been removed, and the `bucket`
    and `key` properties should be used instead. Any requests sent to the API containing a `granule.files[].filename`
    property will be rejected, and any responses coming back from the API will not contain that
    `filename` property.
  - A `source` property has been added, which is a URL indicating the original source of the file.
  - `@cumulus/ingest/granule.moveGranuleFiles()` no longer includes a `filename` field in its
    output. The `bucket` and `key` fields should be used instead.
- **CUMULUS-672**

  - Changed `@cumulus/integration-tests/api/EarthdataLogin.getEarthdataLoginRedirectResponse` to `@cumulus/integration-tests/api/EarthdataLogin.getEarthdataAccessToken`. The new function returns an access response from Earthdata login, if successful.
  - `@cumulus/integration-tests/cmr/getOnlineResources` now accepts an object of options, including `cmrMetadataFormat`. Based on the `cmrMetadataFormat`, the function will correctly retrieve the online resources for each metadata format (ECHO10, UMM-G)

- **CUMULUS-1101**

  - Moved `@cumulus/common/file/getFileChecksumFromStream` into `@cumulus/checksum`, and renamed it to `generateChecksumFromStream`.
    This is a breaking change for users relying on `@cumulus/common/file/getFileChecksumFromStream`.
  - Refactored `@cumulus/ingest/Granule` to depend on new `common/aws` checksum functions and remove significantly present checksumming code.
    - Deprecated `@cumulus/ingest/granule.validateChecksum`. Replaced with `@cumulus/ingest/granule.verifyFile`.
    - Renamed `granule.getChecksumFromFile` to `granule.retrieveSuppliedFileChecksumInformation` to be more accurate.
  - Deprecated `@cumulus/common/aws.checksumS3Objects`. Use `@cumulus/common/aws.calculateS3ObjectChecksum` instead.

- CUMULUS-1171

  - Fixed provider handling in the API to make it consistent between protocols.
    Before this change, FTP providers were configured using the `host` and
    `port` properties. HTTP providers ignored `port` and `protocol`, and stored
    an entire URL in the `host` property. Updated the API to only accept valid
    hostnames or IP addresses in the `provider.host` field. Updated ingest code
    to properly build HTTP and HTTPS URLs from `provider.protocol`,
    `provider.host`, and `provider.port`.
  - The default provider port was being set to 21, no matter what protocol was
    being used. Removed that default.

- **CUMULUS-1176**

  - `@cumulus/move-granules` breaking change:
    Input to `move-granules` is now expected to be in the form of a granules object (i.e. `{ granules: [ { ... }, { ... } ] }`);
    For backwards compatibility with array-of-files outputs from processing steps, use the new `@cumulus/files-to-granules` task as an intermediate step.
    This task will perform the input translation. This change allows `move-granules` to be simpler and behave more predictably.
    `config.granuleIdExtraction` and `config.input_granules` are no longer needed/used by `move-granules`.
  - `@cumulus/post-to-cmr`: `config.granuleIdExtraction` is no longer needed/used by `post-to-cmr`.

- CUMULUS-1174
  - Better error message and stacktrace for S3KeyPairProvider error reporting.

### Fixed

- **CUMULUS-1218** Reconciliation report will now scan only completed granules.
- `@cumulus/api` files and granules were not getting indexed correctly because files indexing was failing in `db-indexer`
- `@cumulus/deployment` A bug in the Cloudformation template was preventing the API from being able to be launched in a VPC, updated the IAM template to give the permissions to be able to run the API in a VPC

### Deprecated

- `@cumulus/api/models/Granule.removeGranuleFromCmr`, instead use `@cumulus/api/models/Granule.removeGranuleFromCmrByGranule`
- `@cumulus/ingest/granule.validateChecksum`, instead use `@cumulus/ingest/granule.verifyFile`
- `@cumulus/common/aws.checksumS3Objects`, instead use `@cumulus/common/aws.calculateS3ObjectChecksum`
- `@cumulus/cmrjs`: `getGranuleId` and `getCmrFiles` are deprecated due to changes in input handling.

## [v1.11.3] - 2019-3-5

### Added

- **CUMULUS-1187** - Added `@cumulus/ingest/granule/duplicateHandlingType()` to determine how duplicate files should be handled in an ingest workflow

### Fixed

- **CUMULUS-1187** - workflows not respecting the duplicate handling value specified in the collection
- Removed refreshToken schema requirement for OAuth

## [v1.11.2] - 2019-2-15

### Added

- CUMULUS-1169
  - Added a `@cumulus/common/StepFunctions` module. It contains functions for querying the AWS
    StepFunctions API. These functions have the ability to retry when a ThrottlingException occurs.
  - Added `@cumulus/common/aws.retryOnThrottlingException()`, which will wrap a function in code to
    retry on ThrottlingExceptions.
  - Added `@cumulus/common/test-utils.throttleOnce()`, which will cause a function to return a
    ThrottlingException the first time it is called, then return its normal result after that.
- CUMULUS-1103 Compare the collection holdings in CMR with Cumulus' internal data store
- CUMULUS-1099 Add support for UMMG JSON metadata versions > 1.4.
  - If a version is found in the metadata object, that version is used for processing and publishing to CMR otherwise, version 1.4 is assumed.
- CUMULUS-678
  - Added support for UMMG json v1.4 metadata files.
    `reconcileCMRMetadata` added to `@cumulus/cmrjs` to update metadata record with new file locations.
    `@cumulus/common/errors` adds two new error types `CMRMetaFileNotFound` and `InvalidArgument`.
    `@cumulus/common/test-utils` adds new function `randomId` to create a random string with id to help in debugging.
    `@cumulus/common/BucketsConfig` adds a new helper class `BucketsConfig` for working with bucket stack configuration and bucket names.
    `@cumulus/common/aws` adds new function `s3PutObjectTagging` as a convenience for the aws [s3().putObjectTagging](https://docs.aws.amazon.com/AWSJavaScriptSDK/latest/AWS/S3.html#putObjectTagging-property) function.
    `@cumulus/cmrjs` Adds: - `isCMRFile` - Identify an echo10(xml) or UMMG(json) metadata file. - `metadataObjectFromCMRFile` Read and parse CMR XML file from s3. - `updateCMRMetadata` Modify a cmr metadata (xml/json) file with updated information. - `publish2CMR` Posts XML or UMMG CMR data to CMR service. - `reconcileCMRMetadata` Reconciles cmr metadata file after a file moves.
- Adds some ECS and other permissions to StepRole to enable running ECS tasks from a workflow
- Added Apache logs to cumulus api and distribution lambdas
- **CUMULUS-1119** - Added `@cumulus/integration-tests/api/EarthdataLogin.getEarthdataLoginRedirectResponse` helper for integration tests to handle login with Earthdata and to return response from redirect to Cumulus API
- **CUMULUS-673** Added `@cumulus/common/file/getFileChecksumFromStream` to get file checksum from a readable stream

### Fixed

- CUMULUS-1123
  - Cloudformation template overrides now work as expected

### Changed

- CUMULUS-1169
  - Deprecated the `@cumulus/common/step-functions` module.
  - Updated code that queries the StepFunctions API to use the retry-enabled functions from
    `@cumulus/common/StepFunctions`
- CUMULUS-1121
  - Schema validation is now strongly enforced when writing to the database.
    Additional properties are not allowed and will result in a validation error.
- CUMULUS-678
  `tasks/move-granules` simplified and refactored to use functionality from cmrjs.
  `ingest/granules.moveGranuleFiles` now just moves granule files and returns a list of the updated files. Updating metadata now handled by `@cumulus/cmrjs/reconcileCMRMetadata`.
  `move-granules.updateGranuleMetadata` refactored and bugs fixed in the case of a file matching multiple collection.files.regexps.
  `getCmrXmlFiles` simplified and now only returns an object with the cmrfilename and the granuleId.
  `@cumulus/test-processing` - test processing task updated to generate UMM-G metadata

- CUMULUS-1043

  - `@cumulus/api` now uses [express](http://expressjs.com/) as the API engine.
  - All `@cumulus/api` endpoints on ApiGateway are consolidated to a single endpoint the uses `{proxy+}` definition.
  - All files under `packages/api/endpoints` along with associated tests are updated to support express's request and response objects.
  - Replaced environment variables `internal`, `bucket` and `systemBucket` with `system_bucket`.
  - Update `@cumulus/integration-tests` to work with updated cumulus-api express endpoints

- `@cumulus/integration-tests` - `buildAndExecuteWorkflow` and `buildWorkflow` updated to take a `meta` param to allow for additional fields to be added to the workflow `meta`

- **CUMULUS-1049** Updated `Retrieve Execution Status API` in `@cumulus/api`: If the execution doesn't exist in Step Function API, Cumulus API returns the execution status information from the database.

- **CUMULUS-1119**
  - Renamed `DISTRIBUTION_URL` environment variable to `DISTRIBUTION_ENDPOINT`
  - Renamed `DEPLOYMENT_ENDPOINT` environment variable to `DISTRIBUTION_REDIRECT_ENDPOINT`
  - Renamed `API_ENDPOINT` environment variable to `TOKEN_REDIRECT_ENDPOINT`

### Removed

- Functions deprecated before 1.11.0:
  - @cumulus/api/models/base: static Manager.createTable() and static Manager.deleteTable()
  - @cumulus/ingest/aws/S3
  - @cumulus/ingest/aws/StepFunction.getExecution()
  - @cumulus/ingest/aws/StepFunction.pullEvent()
  - @cumulus/ingest/consumer.Consume
  - @cumulus/ingest/granule/Ingest.getBucket()

### Deprecated

`@cmrjs/ingestConcept`, instead use the CMR object methods. `@cmrjs/CMR.ingestGranule` or `@cmrjs/CMR.ingestCollection`
`@cmrjs/searchConcept`, instead use the CMR object methods. `@cmrjs/CMR.searchGranules` or `@cmrjs/CMR.searchCollections`
`@cmrjs/deleteConcept`, instead use the CMR object methods. `@cmrjs/CMR.deleteGranule` or `@cmrjs/CMR.deleteCollection`

## [v1.11.1] - 2018-12-18

**Please Note**

- Ensure your `app/config.yml` has a `clientId` specified in the `cmr` section. This will allow CMR to identify your requests for better support and metrics.
  - For an example, please see [the example config](https://github.com/nasa/cumulus/blob/1c7e2bf41b75da9f87004c4e40fbcf0f39f56794/example/app/config.yml#L128).

### Added

- Added a `/tokenDelete` endpoint in `@cumulus/api` to delete access token records

### Changed

- CUMULUS-678
  `@cumulus/ingest/crypto` moved and renamed to `@cumulus/common/key-pair-provider`
  `@cumulus/ingest/aws` function: `KMSDecryptionFailed` and class: `KMS` extracted and moved to `@cumulus/common` and `KMS` is exported as `KMSProvider` from `@cumulus/common/key-pair-provider`
  `@cumulus/ingest/granule` functions: `publish`, `getGranuleId`, `getXMLMetadataAsString`, `getMetadataBodyAndTags`, `parseXmlString`, `getCmrXMLFiles`, `postS3Object`, `contructOnlineAccessUrls`, `updateMetadata`, extracted and moved to `@cumulus/cmrjs`
  `getGranuleId`, `getCmrXMLFiles`, `publish`, `updateMetadata` removed from `@cumulus/ingest/granule` and added to `@cumulus/cmrjs`;
  `updateMetadata` renamed `updateCMRMetadata`.
  `@cumulus/ingest` test files renamed.
- **CUMULUS-1070**
  - Add `'Client-Id'` header to all `@cumulus/cmrjs` requests (made via `searchConcept`, `ingestConcept`, and `deleteConcept`).
  - Updated `cumulus/example/app/config.yml` entry for `cmr.clientId` to use stackName for easier CMR-side identification.

## [v1.11.0] - 2018-11-30

**Please Note**

- Redeploy IAM roles:
  - CUMULUS-817 includes a migration that requires reconfiguration/redeployment of IAM roles. Please see the [upgrade instructions](https://nasa.github.io/cumulus/docs/upgrade/1.11.0) for more information.
  - CUMULUS-977 includes a few new SNS-related permissions added to the IAM roles that will require redeployment of IAM roles.
- `cumulus-message-adapter` v1.0.13+ is required for `@cumulus/api` granule reingest API to work properly. The latest version should be downloaded automatically by kes.
- A `TOKEN_SECRET` value (preferably 256-bit for security) must be added to `.env` to securely sign JWTs used for authorization in `@cumulus/api`

### Changed

- **CUUMULUS-1000** - Distribution endpoint now persists logins, instead of
  redirecting to Earthdata Login on every request
- **CUMULUS-783 CUMULUS-790** - Updated `@cumulus/sync-granule` and `@cumulus/move-granules` tasks to always overwrite existing files for manually-triggered reingest.
- **CUMULUS-906** - Updated `@cumulus/api` granule reingest API to
  - add `reingestGranule: true` and `forceDuplicateOverwrite: true` to Cumulus message `cumulus_meta.cumulus_context` field to indicate that the workflow is a manually triggered re-ingest.
  - return warning message to operator when duplicateHandling is not `replace`
  - `cumulus-message-adapter` v1.0.13+ is required.
- **CUMULUS-793** - Updated the granule move PUT request in `@cumulus/api` to reject the move with a 409 status code if one or more of the files already exist at the destination location
- Updated `@cumulus/helloworld` to use S3 to store state for pass on retry tests
- Updated `@cumulus/ingest`:
  - [Required for MAAP] `http.js#list` will now find links with a trailing whitespace
  - Removed code from `granule.js` which looked for files in S3 using `{ Bucket: discoveredFile.bucket, Key: discoveredFile.name }`. This is obsolete since `@cumulus/ingest` uses a `file-staging` and `constructCollectionId()` directory prefixes by default.
- **CUMULUS-989**
  - Updated `@cumulus/api` to use [JWT (JSON Web Token)](https://jwt.io/introduction/) as the transport format for API authorization tokens and to use JWT verification in the request authorization
  - Updated `/token` endpoint in `@cumulus/api` to return tokens as JWTs
  - Added a `/refresh` endpoint in `@cumulus/api` to request new access tokens from the OAuth provider using the refresh token
  - Added `refreshAccessToken` to `@cumulus/api/lib/EarthdataLogin` to manage refresh token requests with the Earthdata OAuth provider

### Added

- **CUMULUS-1050**
  - Separated configuration flags for originalPayload/finalPayload cleanup such that they can be set to different retention times
- **CUMULUS-798**
  - Added daily Executions cleanup CloudWatch event that triggers cleanExecutions lambda
  - Added cleanExecutions lambda that removes finalPayload/originalPayload field entries for records older than configured timeout value (execution_payload_retention_period), with a default of 30 days
- **CUMULUS-815/816**
  - Added 'originalPayload' and 'finalPayload' fields to Executions table
  - Updated Execution model to populate originalPayload with the execution payload on record creation
  - Updated Execution model code to populate finalPayload field with the execution payload on execution completion
  - Execution API now exposes the above fields
- **CUMULUS-977**
  - Rename `kinesisConsumer` to `messageConsumer` as it handles both Kinesis streams and SNS topics as of this version.
  - Add `sns`-type rule support. These rules create a subscription between an SNS topic and the `messageConsumer`.
    When a message is received, `messageConsumer` is triggered and passes the SNS message (JSON format expected) in
    its entirety to the workflow in the `payload` field of the Cumulus message. For more information on sns-type rules,
    see the [documentation](https://nasa.github.io/cumulus/docs/data-cookbooks/setup#rules).
- **CUMULUS-975**
  - Add `KinesisInboundEventLogger` and `KinesisOutboundEventLogger` API lambdas. These lambdas
    are utilized to dump incoming and outgoing ingest workflow kinesis streams
    to cloudwatch for analytics in case of AWS/stream failure.
  - Update rules model to allow tracking of log_event ARNs related to
    Rule event logging. Kinesis rule types will now automatically log
    incoming events via a Kinesis event triggered lambda.
    CUMULUS-975-migration-4
  - Update migration code to require explicit migration names per run
  - Added migration_4 to migrate/update exisitng Kinesis rules to have a log event mapping
  - Added new IAM policy for migration lambda
- **CUMULUS-775**
  - Adds a instance metadata endpoint to the `@cumulus/api` package.
  - Adds a new convenience function `hostId` to the `@cumulus/cmrjs` to help build environment specific cmr urls.
  - Fixed `@cumulus/cmrjs.searchConcept` to search and return CMR results.
  - Modified `@cumulus/cmrjs.CMR.searchGranule` and `@cumulus/cmrjs.CMR.searchCollection` to include CMR's provider as a default parameter to searches.
- **CUMULUS-965**
  - Add `@cumulus/test-data.loadJSONTestData()`,
    `@cumulus/test-data.loadTestData()`, and
    `@cumulus/test-data.streamTestData()` to safely load test data. These
    functions should be used instead of using `require()` to load test data,
    which could lead to tests interferring with each other.
  - Add a `@cumulus/common/util/deprecate()` function to mark a piece of code as
    deprecated
- **CUMULUS-986**
  - Added `waitForTestExecutionStart` to `@cumulus/integration-tests`
- **CUMULUS-919**
  - In `@cumulus/deployment`, added support for NGAP permissions boundaries for IAM roles with `useNgapPermissionBoundary` flag in `iam/config.yml`. Defaults to false.

### Fixed

- Fixed a bug where FTP sockets were not closed after an error, keeping the Lambda function active until it timed out [CUMULUS-972]
- **CUMULUS-656**
  - The API will no longer allow the deletion of a provider if that provider is
    referenced by a rule
  - The API will no longer allow the deletion of a collection if that collection
    is referenced by a rule
- Fixed a bug where `@cumulus/sf-sns-report` was not pulling large messages from S3 correctly.

### Deprecated

- `@cumulus/ingest/aws/StepFunction.pullEvent()`. Use `@cumulus/common/aws.pullStepFunctionEvent()`.
- `@cumulus/ingest/consumer.Consume` due to unpredictable implementation. Use `@cumulus/ingest/consumer.Consumer`.
  Call `Consumer.consume()` instead of `Consume.read()`.

## [v1.10.4] - 2018-11-28

### Added

- **CUMULUS-1008**
  - New `config.yml` parameter for SQS consumers: `sqs_consumer_rate: (default 500)`, which is the maximum number of
    messages the consumer will attempt to process per execution. Currently this is only used by the sf-starter consumer,
    which runs every minute by default, making this a messages-per-minute upper bound. SQS does not guarantee the number
    of messages returned per call, so this is not a fixed rate of consumption, only attempted number of messages received.

### Deprecated

- `@cumulus/ingest/consumer.Consume` due to unpredictable implementation. Use `@cumulus/ingest/consumer.Consumer`.

### Changed

- Backported update of `packages/api` dependency `@mapbox/dyno` to `1.4.2` to mitigate `event-stream` vulnerability.

## [v1.10.3] - 2018-10-31

### Added

- **CUMULUS-817**
  - Added AWS Dead Letter Queues for lambdas that are scheduled asynchronously/such that failures show up only in cloudwatch logs.
- **CUMULUS-956**
  - Migrated developer documentation and data-cookbooks to Docusaurus
    - supports versioning of documentation
  - Added `docs/docs-how-to.md` to outline how to do things like add new docs or locally install for testing.
  - Deployment/CI scripts have been updated to work with the new format
- **CUMULUS-811**
  - Added new S3 functions to `@cumulus/common/aws`:
    - `aws.s3TagSetToQueryString`: converts S3 TagSet array to querystring (for use with upload()).
    - `aws.s3PutObject`: Returns promise of S3 `putObject`, which puts an object on S3
    - `aws.s3CopyObject`: Returns promise of S3 `copyObject`, which copies an object in S3 to a new S3 location
    - `aws.s3GetObjectTagging`: Returns promise of S3 `getObjectTagging`, which returns an object containing an S3 TagSet.
  - `@/cumulus/common/aws.s3PutObject` defaults to an explicit `ACL` of 'private' if not overridden.
  - `@/cumulus/common/aws.s3CopyObject` defaults to an explicit `TaggingDirective` of 'COPY' if not overridden.

### Deprecated

- **CUMULUS-811**
  - Deprecated `@cumulus/ingest/aws.S3`. Member functions of this class will now
    log warnings pointing to similar functionality in `@cumulus/common/aws`.

## [v1.10.2] - 2018-10-24

### Added

- **CUMULUS-965**
  - Added a `@cumulus/logger` package
- **CUMULUS-885**
  - Added 'human readable' version identifiers to Lambda Versioning lambda aliases
- **CUMULUS-705**
  - Note: Make sure to update the IAM stack when deploying this update.
  - Adds an AsyncOperations model and associated DynamoDB table to the
    `@cumulus/api` package
  - Adds an /asyncOperations endpoint to the `@cumulus/api` package, which can
    be used to fetch the status of an AsyncOperation.
  - Adds a /bulkDelete endpoint to the `@cumulus/api` package, which performs an
    asynchronous bulk-delete operation. This is a stub right now which is only
    intended to demonstration how AsyncOperations work.
  - Adds an AsyncOperation ECS task to the `@cumulus/api` package, which will
    fetch an Lambda function, run it in ECS, and then store the result to the
    AsyncOperations table in DynamoDB.
- **CUMULUS-851** - Added workflow lambda versioning feature to allow in-flight workflows to use lambda versions that were in place when a workflow was initiated

  - Updated Kes custom code to remove logic that used the CMA file key to determine template compilation logic. Instead, utilize a `customCompilation` template configuration flag to indicate a template should use Cumulus's kes customized methods instead of 'core'.
  - Added `useWorkflowLambdaVersions` configuration option to enable the lambdaVersioning feature set. **This option is set to true by default** and should be set to false to disable the feature.
  - Added uniqueIdentifier configuration key to S3 sourced lambdas to optionally support S3 lambda resource versioning within this scheme. This key must be unique for each modified version of the lambda package and must be updated in configuration each time the source changes.
  - Added a new nested stack template that will create a `LambdaVersions` stack that will take lambda parameters from the base template, generate lambda versions/aliases and return outputs with references to the most 'current' lambda alias reference, and updated 'core' template to utilize these outputs (if `useWorkflowLambdaVersions` is enabled).

- Created a `@cumulus/api/lib/OAuth2` interface, which is implemented by the
  `@cumulus/api/lib/EarthdataLogin` and `@cumulus/api/lib/GoogleOAuth2` classes.
  Endpoints that need to handle authentication will determine which class to use
  based on environment variables. This also greatly simplifies testing.
- Added `@cumulus/api/lib/assertions`, containing more complex AVA test assertions
- Added PublishGranule workflow to publish a granule to CMR without full reingest. (ingest-in-place capability)

- `@cumulus/integration-tests` new functionality:
  - `listCollections` to list collections from a provided data directory
  - `deleteCollection` to delete list of collections from a deployed stack
  - `cleanUpCollections` combines the above in one function.
  - `listProviders` to list providers from a provided data directory
  - `deleteProviders` to delete list of providers from a deployed stack
  - `cleanUpProviders` combines the above in one function.
  - `@cumulus/integrations-tests/api.js`: `deleteGranule` and `deletePdr` functions to make `DELETE` requests to Cumulus API
  - `rules` API functionality for posting and deleting a rule and listing all rules
  - `wait-for-deploy` lambda for use in the redeployment tests
- `@cumulus/ingest/granule.js`: `ingestFile` inserts new `duplicate_found: true` field in the file's record if a duplicate file already exists on S3.
- `@cumulus/api`: `/execution-status` endpoint requests and returns complete execution output if execution output is stored in S3 due to size.
- Added option to use environment variable to set CMR host in `@cumulus/cmrjs`.
- **CUMULUS-781** - Added integration tests for `@cumulus/sync-granule` when `duplicateHandling` is set to `replace` or `skip`
- **CUMULUS-791** - `@cumulus/move-granules`: `moveFileRequest` inserts new `duplicate_found: true` field in the file's record if a duplicate file already exists on S3. Updated output schema to document new `duplicate_found` field.

### Removed

- Removed `@cumulus/common/fake-earthdata-login-server`. Tests can now create a
  service stub based on `@cumulus/api/lib/OAuth2` if testing requires handling
  authentication.

### Changed

- **CUMULUS-940** - modified `@cumulus/common/aws` `receiveSQSMessages` to take a parameter object instead of positional parameters. All defaults remain the same, but now access to long polling is available through `options.waitTimeSeconds`.
- **CUMULUS-948** - Update lambda functions `CNMToCMA` and `CnmResponse` in the `cumulus-data-shared` bucket and point the default stack to them.
- **CUMULUS-782** - Updated `@cumulus/sync-granule` task and `Granule.ingestFile` in `@cumulus/ingest` to keep both old and new data when a destination file with different checksum already exists and `duplicateHandling` is `version`
- Updated the config schema in `@cumulus/move-granules` to include the `moveStagedFiles` param.
- **CUMULUS-778** - Updated config schema and documentation in `@cumulus/sync-granule` to include `duplicateHandling` parameter for specifying how duplicate filenames should be handled
- **CUMULUS-779** - Updated `@cumulus/sync-granule` to throw `DuplicateFile` error when destination files already exist and `duplicateHandling` is `error`
- **CUMULUS-780** - Updated `@cumulus/sync-granule` to use `error` as the default for `duplicateHandling` when it is not specified
- **CUMULUS-780** - Updated `@cumulus/api` to use `error` as the default value for `duplicateHandling` in the `Collection` model
- **CUMULUS-785** - Updated the config schema and documentation in `@cumulus/move-granules` to include `duplicateHandling` parameter for specifying how duplicate filenames should be handled
- **CUMULUS-786, CUMULUS-787** - Updated `@cumulus/move-granules` to throw `DuplicateFile` error when destination files already exist and `duplicateHandling` is `error` or not specified
- **CUMULUS-789** - Updated `@cumulus/move-granules` to keep both old and new data when a destination file with different checksum already exists and `duplicateHandling` is `version`

### Fixed

- `getGranuleId` in `@cumulus/ingest` bug: `getGranuleId` was constructing an error using `filename` which was undefined. The fix replaces `filename` with the `uri` argument.
- Fixes to `del` in `@cumulus/api/endpoints/granules.js` to not error/fail when not all files exist in S3 (e.g. delete granule which has only 2 of 3 files ingested).
- `@cumulus/deployment/lib/crypto.js` now checks for private key existence properly.

## [v1.10.1] - 2018-09-4

### Fixed

- Fixed cloudformation template errors in `@cumulus/deployment/`
  - Replaced references to Fn::Ref: with Ref:
  - Moved long form template references to a newline

## [v1.10.0] - 2018-08-31

### Removed

- Removed unused and broken code from `@cumulus/common`
  - Removed `@cumulus/common/test-helpers`
  - Removed `@cumulus/common/task`
  - Removed `@cumulus/common/message-source`
  - Removed the `getPossiblyRemote` function from `@cumulus/common/aws`
  - Removed the `startPromisedSfnExecution` function from `@cumulus/common/aws`
  - Removed the `getCurrentSfnTask` function from `@cumulus/common/aws`

### Changed

- **CUMULUS-839** - In `@cumulus/sync-granule`, 'collection' is now an optional config parameter

### Fixed

- **CUMULUS-859** Moved duplicate code in `@cumulus/move-granules` and `@cumulus/post-to-cmr` to `@cumulus/ingest`. Fixed imports making assumptions about directory structure.
- `@cumulus/ingest/consumer` correctly limits the number of messages being received and processed from SQS. Details:
  - **Background:** `@cumulus/api` includes a lambda `<stack-name>-sqs2sf` which processes messages from the `<stack-name>-startSF` SQS queue every minute. The `sqs2sf` lambda uses `@cumulus/ingest/consumer` to receive and process messages from SQS.
  - **Bug:** More than `messageLimit` number of messages were being consumed and processed from the `<stack-name>-startSF` SQS queue. Many step functions were being triggered simultaneously by the lambda `<stack-name>-sqs2sf` (which consumes every minute from the `startSF` queue) and resulting in step function failure with the error: `An error occurred (ThrottlingException) when calling the GetExecutionHistory`.
  - **Fix:** `@cumulus/ingest/consumer#processMessages` now processes messages until `timeLimit` has passed _OR_ once it receives up to `messageLimit` messages. `sqs2sf` is deployed with a [default `messageLimit` of 10](https://github.com/nasa/cumulus/blob/670000c8a821ff37ae162385f921c40956e293f7/packages/deployment/app/config.yml#L147).
  - **IMPORTANT NOTE:** `consumer` will actually process up to `messageLimit * 2 - 1` messages. This is because sometimes `receiveSQSMessages` will return less than `messageLimit` messages and thus the consumer will continue to make calls to `receiveSQSMessages`. For example, given a `messageLimit` of 10 and subsequent calls to `receiveSQSMessages` returns up to 9 messages, the loop will continue and a final call could return up to 10 messages.

## [v1.9.1] - 2018-08-22

**Please Note** To take advantage of the added granule tracking API functionality, updates are required for the message adapter and its libraries. You should be on the following versions:

- `cumulus-message-adapter` 1.0.9+
- `cumulus-message-adapter-js` 1.0.4+
- `cumulus-message-adapter-java` 1.2.7+
- `cumulus-message-adapter-python` 1.0.5+

### Added

- **CUMULUS-687** Added logs endpoint to search for logs from a specific workflow execution in `@cumulus/api`. Added integration test.
- **CUMULUS-836** - `@cumulus/deployment` supports a configurable docker storage driver for ECS. ECS can be configured with either `devicemapper` (the default storage driver for AWS ECS-optimized AMIs) or `overlay2` (the storage driver used by the NGAP 2.0 AMI). The storage driver can be configured in `app/config.yml` with `ecs.docker.storageDriver: overlay2 | devicemapper`. The default is `overlay2`.
  - To support this configuration, a [Handlebars](https://handlebarsjs.com/) helper `ifEquals` was added to `packages/deployment/lib/kes.js`.
- **CUMULUS-836** - `@cumulus/api` added IAM roles required by the NGAP 2.0 AMI. The NGAP 2.0 AMI runs a script `register_instances_with_ssm.py` which requires the ECS IAM role to include `ec2:DescribeInstances` and `ssm:GetParameter` permissions.

### Fixed

- **CUMULUS-836** - `@cumulus/deployment` uses `overlay2` driver by default and does not attempt to write `--storage-opt dm.basesize` to fix [this error](https://github.com/moby/moby/issues/37039).
- **CUMULUS-413** Kinesis processing now captures all errrors.
  - Added kinesis fallback mechanism when errors occur during record processing.
  - Adds FallbackTopicArn to `@cumulus/api/lambdas.yml`
  - Adds fallbackConsumer lambda to `@cumulus/api`
  - Adds fallbackqueue option to lambda definitions capture lambda failures after three retries.
  - Adds kinesisFallback SNS topic to signal incoming errors from kinesis stream.
  - Adds kinesisFailureSQS to capture fully failed events from all retries.
- **CUMULUS-855** Adds integration test for kinesis' error path.
- **CUMULUS-686** Added workflow task name and version tracking via `@cumulus/api` executions endpoint under new `tasks` property, and under `workflow_tasks` in step input/output.
  - Depends on `cumulus-message-adapter` 1.0.9+, `cumulus-message-adapter-js` 1.0.4+, `cumulus-message-adapter-java` 1.2.7+ and `cumulus-message-adapter-python` 1.0.5+
- **CUMULUS-771**
  - Updated sync-granule to stream the remote file to s3
  - Added integration test for ingesting granules from ftp provider
  - Updated http/https integration tests for ingesting granules from http/https providers
- **CUMULUS-862** Updated `@cumulus/integration-tests` to handle remote lambda output
- **CUMULUS-856** Set the rule `state` to have default value `ENABLED`

### Changed

- In `@cumulus/deployment`, changed the example app config.yml to have additional IAM roles

## [v1.9.0] - 2018-08-06

**Please note** additional information and upgrade instructions [here](https://nasa.github.io/cumulus/docs/upgrade/1.9.0)

### Added

- **CUMULUS-712** - Added integration tests verifying expected behavior in workflows
- **GITC-776-2** - Add support for versioned collections

### Fixed

- **CUMULUS-832**
  - Fixed indentation in example config.yml in `@cumulus/deployment`
  - Fixed issue with new deployment using the default distribution endpoint in `@cumulus/deployment` and `@cumulus/api`

## [v1.8.1] - 2018-08-01

**Note** IAM roles should be re-deployed with this release.

- **Cumulus-726**
  - Added function to `@cumulus/integration-tests`: `sfnStep` includes `getStepInput` which returns the input to the schedule event of a given step function step.
  - Added IAM policy `@cumulus/deployment`: Lambda processing IAM role includes `kinesis::PutRecord` so step function lambdas can write to kinesis streams.
- **Cumulus Community Edition**
  - Added Google OAuth authentication token logic to `@cumulus/api`. Refactored token endpoint to use environment variable flag `OAUTH_PROVIDER` when determining with authentication method to use.
  - Added API Lambda memory configuration variable `api_lambda_memory` to `@cumulus/api` and `@cumulus/deployment`.

### Changed

- **Cumulus-726**
  - Changed function in `@cumulus/api`: `models/rules.js#addKinesisEventSource` was modified to call to `deleteKinesisEventSource` with all required parameters (rule's name, arn and type).
  - Changed function in `@cumulus/integration-tests`: `getStepOutput` can now be used to return output of failed steps. If users of this function want the output of a failed event, they can pass a third parameter `eventType` as `'failure'`. This function will work as always for steps which completed successfully.

### Removed

- **Cumulus-726**

  - Configuration change to `@cumulus/deployment`: Removed default auto scaling configuration for Granules and Files DynamoDB tables.

- **CUMULUS-688**
  - Add integration test for ExecutionStatus
  - Function addition to `@cumulus/integration-tests`: `api` includes `getExecutionStatus` which returns the execution status from the Cumulus API

## [v1.8.0] - 2018-07-23

### Added

- **CUMULUS-718** Adds integration test for Kinesis triggering a workflow.

- **GITC-776-3** Added more flexibility for rules. You can now edit all fields on the rule's record
  We may need to update the api documentation to reflect this.

- **CUMULUS-681** - Add ingest-in-place action to granules endpoint

  - new applyWorkflow action at PUT /granules/{granuleid} Applying a workflow starts an execution of the provided workflow and passes the granule record as payload.
    Parameter(s):
    - workflow - the workflow name

- **CUMULUS-685** - Add parent exeuction arn to the execution which is triggered from a parent step function

### Changed

- **CUMULUS-768** - Integration tests get S3 provider data from shared data folder

### Fixed

- **CUMULUS-746** - Move granule API correctly updates record in dynamo DB and cmr xml file
- **CUMULUS-766** - Populate database fileSize field from S3 if value not present in Ingest payload

## [v1.7.1] - 2018-07-27 - [BACKPORT]

### Fixed

- **CUMULUS-766** - Backport from 1.8.0 - Populate database fileSize field from S3 if value not present in Ingest payload

## [v1.7.0] - 2018-07-02

### Please note: [Upgrade Instructions](https://nasa.github.io/cumulus/docs/upgrade/1.7.0)

### Added

- **GITC-776-2** - Add support for versioned collectons
- **CUMULUS-491** - Add granule reconciliation API endpoints.
- **CUMULUS-480** Add suport for backup and recovery:
  - Add DynamoDB tables for granules, executions and pdrs
  - Add ability to write all records to S3
  - Add ability to download all DynamoDB records in form json files
  - Add ability to upload records to DynamoDB
  - Add migration scripts for copying granule, pdr and execution records from ElasticSearch to DynamoDB
  - Add IAM support for batchWrite on dynamoDB
-
- **CUMULUS-508** - `@cumulus/deployment` cloudformation template allows for lambdas and ECS clusters to have multiple AZ availability.
  - `@cumulus/deployment` also ensures docker uses `devicemapper` storage driver.
- **CUMULUS-755** - `@cumulus/deployment` Add DynamoDB autoscaling support.
  - Application developers can add autoscaling and override default values in their deployment's `app/config.yml` file using a `{TableName}Table:` key.

### Fixed

- **CUMULUS-747** - Delete granule API doesn't delete granule files in s3 and granule in elasticsearch
  - update the StreamSpecification DynamoDB tables to have StreamViewType: "NEW_AND_OLD_IMAGES"
  - delete granule files in s3
- **CUMULUS-398** - Fix not able to filter executions by workflow
- **CUMULUS-748** - Fix invalid lambda .zip files being validated/uploaded to AWS
- **CUMULUS-544** - Post to CMR task has UAT URL hard-coded
  - Made configurable: PostToCmr now requires CMR_ENVIRONMENT env to be set to 'SIT' or 'OPS' for those CMR environments. Default is UAT.

### Changed

- **GITC-776-4** - Changed Discover-pdrs to not rely on collection but use provider_path in config. It also has an optional filterPdrs regex configuration parameter

- **CUMULUS-710** - In the integration test suite, `getStepOutput` returns the output of the first successful step execution or last failed, if none exists

## [v1.6.0] - 2018-06-06

### Please note: [Upgrade Instructions](https://nasa.github.io/cumulus/docs/upgrade/1.6.0)

### Fixed

- **CUMULUS-602** - Format all logs sent to Elastic Search.
  - Extract cumulus log message and index it to Elastic Search.

### Added

- **CUMULUS-556** - add a mechanism for creating and running migration scripts on deployment.
- **CUMULUS-461** Support use of metadata date and other components in `url_path` property

### Changed

- **CUMULUS-477** Update bucket configuration to support multiple buckets of the same type:
  - Change the structure of the buckets to allow for more than one bucket of each type. The bucket structure is now:
    bucket-key:
    name: <bucket-name>
    type: <type> i.e. internal, public, etc.
  - Change IAM and app deployment configuration to support new bucket structure
  - Update tasks and workflows to support new bucket structure
  - Replace instances where buckets.internal is relied upon to either use the system bucket or a configured bucket
  - Move IAM template to the deployment package. NOTE: You now have to specify '--template node_modules/@cumulus/deployment/iam' in your IAM deployment
  - Add IAM cloudformation template support to filter buckets by type

## [v1.5.5] - 2018-05-30

### Added

- **CUMULUS-530** - PDR tracking through Queue-granules
  - Add optional `pdr` property to the sync-granule task's input config and output payload.
- **CUMULUS-548** - Create a Lambda task that generates EMS distribution reports
  - In order to supply EMS Distribution Reports, you must enable S3 Server
    Access Logging on any S3 buckets used for distribution. See [How Do I Enable Server Access Logging for an S3 Bucket?](https://docs.aws.amazon.com/AmazonS3/latest/user-guide/server-access-logging.html)
    The "Target bucket" setting should point at the Cumulus internal bucket.
    The "Target prefix" should be
    "<STACK_NAME>/ems-distribution/s3-server-access-logs/", where "STACK_NAME"
    is replaced with the name of your Cumulus stack.

### Fixed

- **CUMULUS-546 - Kinesis Consumer should catch and log invalid JSON**
  - Kinesis Consumer lambda catches and logs errors so that consumer doesn't get stuck in a loop re-processing bad json records.
- EMS report filenames are now based on their start time instead of the time
  instead of the time that the report was generated
- **CUMULUS-552 - Cumulus API returns different results for the same collection depending on query**
  - The collection, provider and rule records in elasticsearch are now replaced with records from dynamo db when the dynamo db records are updated.

### Added

- `@cumulus/deployment`'s default cloudformation template now configures storage for Docker to match the configured ECS Volume. The template defines Docker's devicemapper basesize (`dm.basesize`) using `ecs.volumeSize`. This addresses ECS default of limiting Docker containers to 10GB of storage ([Read more](https://aws.amazon.com/premiumsupport/knowledge-center/increase-default-ecs-docker-limit/)).

## [v1.5.4] - 2018-05-21

### Added

- **CUMULUS-535** - EMS Ingest, Archive, Archive Delete reports
  - Add lambda EmsReport to create daily EMS Ingest, Archive, Archive Delete reports
  - ems.provider property added to `@cumulus/deployment/app/config.yml`.
    To change the provider name, please add `ems: provider` property to `app/config.yml`.
- **CUMULUS-480** Use DynamoDB to store granules, pdrs and execution records
  - Activate PointInTime feature on DynamoDB tables
  - Increase test coverage on api package
  - Add ability to restore metadata records from json files to DynamoDB
- **CUMULUS-459** provide API endpoint for moving granules from one location on s3 to another

## [v1.5.3] - 2018-05-18

### Fixed

- **CUMULUS-557 - "Add dataType to DiscoverGranules output"**
  - Granules discovered by the DiscoverGranules task now include dataType
  - dataType is now a required property for granules used as input to the
    QueueGranules task
- **CUMULUS-550** Update deployment app/config.yml to force elasticsearch updates for deleted granules

## [v1.5.2] - 2018-05-15

### Fixed

- **CUMULUS-514 - "Unable to Delete the Granules"**
  - updated cmrjs.deleteConcept to return success if the record is not found
    in CMR.

### Added

- **CUMULUS-547** - The distribution API now includes an
  "earthdataLoginUsername" query parameter when it returns a signed S3 URL
- **CUMULUS-527 - "parse-pdr queues up all granules and ignores regex"**
  - Add an optional config property to the ParsePdr task called
    "granuleIdFilter". This property is a regular expression that is applied
    against the filename of the first file of each granule contained in the
    PDR. If the regular expression matches, then the granule is included in
    the output. Defaults to '.', which will match all granules in the PDR.
- File checksums in PDRs now support MD5
- Deployment support to subscribe to an SNS topic that already exists
- **CUMULUS-470, CUMULUS-471** In-region S3 Policy lambda added to API to update bucket policy for in-region access.
- **CUMULUS-533** Added fields to granule indexer to support EMS ingest and archive record creation
- **CUMULUS-534** Track deleted granules
  - added `deletedgranule` type to `cumulus` index.
  - **Important Note:** Force custom bootstrap to re-run by adding this to
    app/config.yml `es: elasticSearchMapping: 7`
- You can now deploy cumulus without ElasticSearch. Just add `es: null` to your `app/config.yml` file. This is only useful for debugging purposes. Cumulus still requires ElasticSearch to properly operate.
- `@cumulus/integration-tests` includes and exports the `addRules` function, which seeds rules into the DynamoDB table.
- Added capability to support EFS in cloud formation template. Also added
  optional capability to ssh to your instance and privileged lambda functions.
- Added support to force discovery of PDRs that have already been processed
  and filtering of selected data types
- `@cumulus/cmrjs` uses an environment variable `USER_IP_ADDRESS` or fallback
  IP address of `10.0.0.0` when a public IP address is not available. This
  supports lambda functions deployed into a VPC's private subnet, where no
  public IP address is available.

### Changed

- **CUMULUS-550** Custom bootstrap automatically adds new types to index on
  deployment

## [v1.5.1] - 2018-04-23

### Fixed

- add the missing dist folder to the hello-world task
- disable uglifyjs on the built version of the pdr-status-check (read: https://github.com/webpack-contrib/uglifyjs-webpack-plugin/issues/264)

## [v1.5.0] - 2018-04-23

### Changed

- Removed babel from all tasks and packages and increased minimum node requirements to version 8.10
- Lambda functions created by @cumulus/deployment will use node8.10 by default
- Moved [cumulus-integration-tests](https://github.com/nasa/cumulus-integration-tests) to the `example` folder CUMULUS-512
- Streamlined all packages dependencies (e.g. remove redundant dependencies and make sure versions are the same across packages)
- **CUMULUS-352:** Update Cumulus Elasticsearch indices to use [index aliases](https://www.elastic.co/guide/en/elasticsearch/reference/current/indices-aliases.html).
- **CUMULUS-519:** ECS tasks are no longer restarted after each CF deployment unless `ecs.restartTasksOnDeploy` is set to true
- **CUMULUS-298:** Updated log filterPattern to include all CloudWatch logs in ElasticSearch
- **CUMULUS-518:** Updates to the SyncGranule config schema
  - `granuleIdExtraction` is no longer a property
  - `process` is now an optional property
  - `provider_path` is no longer a property

### Fixed

- **CUMULUS-455 "Kes deployments using only an updated message adapter do not get automatically deployed"**
  - prepended the hash value of cumulus-message-adapter.zip file to the zip file name of lambda which uses message adapter.
  - the lambda function will be redeployed when message adapter or lambda function are updated
- Fixed a bug in the bootstrap lambda function where it stuck during update process
- Fixed a bug where the sf-sns-report task did not return the payload of the incoming message as the output of the task [CUMULUS-441]

### Added

- **CUMULUS-352:** Add reindex CLI to the API package.
- **CUMULUS-465:** Added mock http/ftp/sftp servers to the integration tests
- Added a `delete` method to the `@common/CollectionConfigStore` class
- **CUMULUS-467 "@cumulus/integration-tests or cumulus-integration-tests should seed provider and collection in deployed DynamoDB"**
  - `example` integration-tests populates providers and collections to database
  - `example` workflow messages are populated from workflow templates in s3, provider and collection information in database, and input payloads. Input templates are removed.
  - added `https` protocol to provider schema

## [v1.4.1] - 2018-04-11

### Fixed

- Sync-granule install

## [v1.4.0] - 2018-04-09

### Fixed

- **CUMULUS-392 "queue-granules not returning the sfn-execution-arns queued"**
  - updated queue-granules to return the sfn-execution-arns queued and pdr if exists.
  - added pdr to ingest message meta.pdr instead of payload, so the pdr information doesn't get lost in the ingest workflow, and ingested granule in elasticsearch has pdr name.
  - fixed sf-sns-report schema, remove the invalid part
  - fixed pdr-status-check schema, the failed execution contains arn and reason
- **CUMULUS-206** make sure homepage and repository urls exist in package.json files of tasks and packages

### Added

- Example folder with a cumulus deployment example

### Changed

- [CUMULUS-450](https://bugs.earthdata.nasa.gov/browse/CUMULUS-450) - Updated
  the config schema of the **queue-granules** task
  - The config no longer takes a "collection" property
  - The config now takes an "internalBucket" property
  - The config now takes a "stackName" property
- [CUMULUS-450](https://bugs.earthdata.nasa.gov/browse/CUMULUS-450) - Updated
  the config schema of the **parse-pdr** task
  - The config no longer takes a "collection" property
  - The "stack", "provider", and "bucket" config properties are now
    required
- **CUMULUS-469** Added a lambda to the API package to prototype creating an S3 bucket policy for direct, in-region S3 access for the prototype bucket

### Removed

- Removed the `findTmpTestDataDirectory()` function from
  `@cumulus/common/test-utils`

### Fixed

- [CUMULUS-450](https://bugs.earthdata.nasa.gov/browse/CUMULUS-450)
  - The **queue-granules** task now enqueues a **sync-granule** task with the
    correct collection config for that granule based on the granule's
    data-type. It had previously been using the collection config from the
    config of the **queue-granules** task, which was a problem if the granules
    being queued belonged to different data-types.
  - The **parse-pdr** task now handles the case where a PDR contains granules
    with different data types, and uses the correct granuleIdExtraction for
    each granule.

### Added

- **CUMULUS-448** Add code coverage checking using [nyc](https://github.com/istanbuljs/nyc).

## [v1.3.0] - 2018-03-29

### Deprecated

- discover-s3-granules is deprecated. The functionality is provided by the discover-granules task

### Fixed

- **CUMULUS-331:** Fix aws.downloadS3File to handle non-existent key
- Using test ftp provider for discover-granules testing [CUMULUS-427]
- **CUMULUS-304: "Add AWS API throttling to pdr-status-check task"** Added concurrency limit on SFN API calls. The default concurrency is 10 and is configurable through Lambda environment variable CONCURRENCY.
- **CUMULUS-414: "Schema validation not being performed on many tasks"** revised npm build scripts of tasks that use cumulus-message-adapter to place schema directories into dist directories.
- **CUMULUS-301:** Update all tests to use test-data package for testing data.
- **CUMULUS-271: "Empty response body from rules PUT endpoint"** Added the updated rule to response body.
- Increased memory allotment for `CustomBootstrap` lambda function. Resolves failed deployments where `CustomBootstrap` lambda function was failing with error `Process exited before completing request`. This was causing deployments to stall, fail to update and fail to rollback. This error is thrown when the lambda function tries to use more memory than it is allotted.
- Cumulus repository folders structure updated:
  - removed the `cumulus` folder altogether
  - moved `cumulus/tasks` to `tasks` folder at the root level
  - moved the tasks that are not converted to use CMA to `tasks/.not_CMA_compliant`
  - updated paths where necessary

### Added

- `@cumulus/integration-tests` - Added support for testing the output of an ECS activity as well as a Lambda function.

## [v1.2.0] - 2018-03-20

### Fixed

- Update vulnerable npm packages [CUMULUS-425]
- `@cumulus/api`: `kinesis-consumer.js` uses `sf-scheduler.js#schedule` instead of placing a message directly on the `startSF` SQS queue. This is a fix for [CUMULUS-359](https://bugs.earthdata.nasa.gov/browse/CUMULUS-359) because `sf-scheduler.js#schedule` looks up the provider and collection data in DynamoDB and adds it to the `meta` object of the enqueued message payload.
- `@cumulus/api`: `kinesis-consumer.js` catches and logs errors instead of doing an error callback. Before this change, `kinesis-consumer` was failing to process new records when an existing record caused an error because it would call back with an error and stop processing additional records. It keeps trying to process the record causing the error because it's "position" in the stream is unchanged. Catching and logging the errors is part 1 of the fix. Proposed part 2 is to enqueue the error and the message on a "dead-letter" queue so it can be processed later ([CUMULUS-413](https://bugs.earthdata.nasa.gov/browse/CUMULUS-413)).
- **CUMULUS-260: "PDR page on dashboard only shows zeros."** The PDR stats in LPDAAC are all 0s, even if the dashboard has been fixed to retrieve the correct fields. The current version of pdr-status-check has a few issues.
  - pdr is not included in the input/output schema. It's available from the input event. So the pdr status and stats are not updated when the ParsePdr workflow is complete. Adding the pdr to the input/output of the task will fix this.
  - pdr-status-check doesn't update pdr stats which prevent the real time pdr progress from showing up in the dashboard. To solve this, added lambda function sf-sns-report which is copied from @cumulus/api/lambdas/sf-sns-broadcast with modification, sf-sns-report can be used to report step function status anywhere inside a step function. So add step sf-sns-report after each pdr-status-check, we will get the PDR status progress at real time.
  - It's possible an execution is still in the queue and doesn't exist in sfn yet. Added code to handle 'ExecutionDoesNotExist' error when checking the execution status.
- Fixed `aws.cloudwatchevents()` typo in `packages/ingest/aws.js`. This typo was the root cause of the error: `Error: Could not process scheduled_ingest, Error: : aws.cloudwatchevents is not a constructor` seen when trying to update a rule.

### Removed

- `@cumulus/ingest/aws`: Remove queueWorkflowMessage which is no longer being used by `@cumulus/api`'s `kinesis-consumer.js`.

## [v1.1.4] - 2018-03-15

### Added

- added flag `useList` to parse-pdr [CUMULUS-404]

### Fixed

- Pass encrypted password to the ApiGranule Lambda function [CUMULUS-424]

## [v1.1.3] - 2018-03-14

### Fixed

- Changed @cumulus/deployment package install behavior. The build process will happen after installation

## [v1.1.2] - 2018-03-14

### Added

- added tools to @cumulus/integration-tests for local integration testing
- added end to end testing for discovering and parsing of PDRs
- `yarn e2e` command is available for end to end testing

### Fixed

- **CUMULUS-326: "Occasionally encounter "Too Many Requests" on deployment"** The api gateway calls will handle throttling errors
- **CUMULUS-175: "Dashboard providers not in sync with AWS providers."** The root cause of this bug - DynamoDB operations not showing up in Elasticsearch - was shared by collections and rules. The fix was to update providers', collections' and rules; POST, PUT and DELETE endpoints to operate on DynamoDB and using DynamoDB streams to update Elasticsearch. The following packages were made:
  - `@cumulus/deployment` deploys DynamoDB streams for the Collections, Providers and Rules tables as well as a new lambda function called `dbIndexer`. The `dbIndexer` lambda has an event source mapping which listens to each of the DynamoDB streams. The dbIndexer lambda receives events referencing operations on the DynamoDB table and updates the elasticsearch cluster accordingly.
  - The `@cumulus/api` endpoints for collections, providers and rules _only_ query DynamoDB, with the exception of LIST endpoints and the collections' GET endpoint.

### Updated

- Broke up `kes.override.js` of @cumulus/deployment to multiple modules and moved to a new location
- Expanded @cumulus/deployment test coverage
- all tasks were updated to use cumulus-message-adapter-js 1.0.1
- added build process to integration-tests package to babelify it before publication
- Update @cumulus/integration-tests lambda.js `getLambdaOutput` to return the entire lambda output. Previously `getLambdaOutput` returned only the payload.

## [v1.1.1] - 2018-03-08

### Removed

- Unused queue lambda in api/lambdas [CUMULUS-359]

### Fixed

- Kinesis message content is passed to the triggered workflow [CUMULUS-359]
- Kinesis message queues a workflow message and does not write to rules table [CUMULUS-359]

## [v1.1.0] - 2018-03-05

### Added

- Added a `jlog` function to `common/test-utils` to aid in test debugging
- Integration test package with command line tool [CUMULUS-200] by @laurenfrederick
- Test for FTP `useList` flag [CUMULUS-334] by @kkelly51

### Updated

- The `queue-pdrs` task now uses the [cumulus-message-adapter-js](https://github.com/nasa/cumulus-message-adapter-js)
  library
- Updated the `queue-pdrs` JSON schemas
- The test-utils schema validation functions now throw an error if validation
  fails
- The `queue-granules` task now uses the [cumulus-message-adapter-js](https://github.com/nasa/cumulus-message-adapter-js)
  library
- Updated the `queue-granules` JSON schemas

### Removed

- Removed the `getSfnExecutionByName` function from `common/aws`
- Removed the `getGranuleStatus` function from `common/aws`

## [v1.0.1] - 2018-02-27

### Added

- More tests for discover-pdrs, dicover-granules by @yjpa7145
- Schema validation utility for tests by @yjpa7145

### Changed

- Fix an FTP listing bug for servers that do not support STAT [CUMULUS-334] by @kkelly51

## [v1.0.0] - 2018-02-23

[unreleased]: https://github.com/nasa/cumulus/compare/v5.0.0...HEAD
[v5.0.0]: https://github.com/nasa/cumulus/compare/v4.0.0...v5.0.0
[v4.0.0]: https://github.com/nasa/cumulus/compare/v3.0.1...v4.0.0
[v3.0.1]: https://github.com/nasa/cumulus/compare/v3.0.0...v3.0.1
[v3.0.0]: https://github.com/nasa/cumulus/compare/v2.0.1...v3.0.0
[v2.0.7]: https://github.com/nasa/cumulus/compare/v2.0.6...v2.0.7
[v2.0.6]: https://github.com/nasa/cumulus/compare/v2.0.5...v2.0.6
[v2.0.5]: https://github.com/nasa/cumulus/compare/v2.0.4...v2.0.5
[v2.0.4]: https://github.com/nasa/cumulus/compare/v2.0.3...v2.0.4
[v2.0.3]: https://github.com/nasa/cumulus/compare/v2.0.2...v2.0.3
[v2.0.2]: https://github.com/nasa/cumulus/compare/v2.0.1...v2.0.2
[v2.0.1]: https://github.com/nasa/cumulus/compare/v1.24.0...v2.0.1
[v2.0.0]: https://github.com/nasa/cumulus/compare/v1.24.0...v2.0.0
[v1.24.0]: https://github.com/nasa/cumulus/compare/v1.23.2...v1.24.0
[v1.23.2]: https://github.com/nasa/cumulus/compare/v1.22.1...v1.23.2
[v1.22.1]: https://github.com/nasa/cumulus/compare/v1.21.0...v1.22.1
[v1.21.0]: https://github.com/nasa/cumulus/compare/v1.20.0...v1.21.0
[v1.20.0]: https://github.com/nasa/cumulus/compare/v1.19.0...v1.20.0
[v1.19.0]: https://github.com/nasa/cumulus/compare/v1.18.0...v1.19.0
[v1.18.0]: https://github.com/nasa/cumulus/compare/v1.17.0...v1.18.0
[v1.17.0]: https://github.com/nasa/cumulus/compare/v1.16.1...v1.17.0
[v1.16.1]: https://github.com/nasa/cumulus/compare/v1.16.0...v1.16.1
[v1.16.0]: https://github.com/nasa/cumulus/compare/v1.15.0...v1.16.0
[v1.15.0]: https://github.com/nasa/cumulus/compare/v1.14.5...v1.15.0
[v1.14.5]: https://github.com/nasa/cumulus/compare/v1.14.4...v1.14.5
[v1.14.4]: https://github.com/nasa/cumulus/compare/v1.14.3...v1.14.4
[v1.14.3]: https://github.com/nasa/cumulus/compare/v1.14.2...v1.14.3
[v1.14.2]: https://github.com/nasa/cumulus/compare/v1.14.1...v1.14.2
[v1.14.1]: https://github.com/nasa/cumulus/compare/v1.14.0...v1.14.1
[v1.14.0]: https://github.com/nasa/cumulus/compare/v1.13.5...v1.14.0
[v1.13.5]: https://github.com/nasa/cumulus/compare/v1.13.4...v1.13.5
[v1.13.4]: https://github.com/nasa/cumulus/compare/v1.13.3...v1.13.4
[v1.13.3]: https://github.com/nasa/cumulus/compare/v1.13.2...v1.13.3
[v1.13.2]: https://github.com/nasa/cumulus/compare/v1.13.1...v1.13.2
[v1.13.1]: https://github.com/nasa/cumulus/compare/v1.13.0...v1.13.1
[v1.13.0]: https://github.com/nasa/cumulus/compare/v1.12.1...v1.13.0
[v1.12.1]: https://github.com/nasa/cumulus/compare/v1.12.0...v1.12.1
[v1.12.0]: https://github.com/nasa/cumulus/compare/v1.11.3...v1.12.0
[v1.11.3]: https://github.com/nasa/cumulus/compare/v1.11.2...v1.11.3
[v1.11.2]: https://github.com/nasa/cumulus/compare/v1.11.1...v1.11.2
[v1.11.1]: https://github.com/nasa/cumulus/compare/v1.11.0...v1.11.1
[v1.11.0]: https://github.com/nasa/cumulus/compare/v1.10.4...v1.11.0
[v1.10.4]: https://github.com/nasa/cumulus/compare/v1.10.3...v1.10.4
[v1.10.3]: https://github.com/nasa/cumulus/compare/v1.10.2...v1.10.3
[v1.10.2]: https://github.com/nasa/cumulus/compare/v1.10.1...v1.10.2
[v1.10.1]: https://github.com/nasa/cumulus/compare/v1.10.0...v1.10.1
[v1.10.0]: https://github.com/nasa/cumulus/compare/v1.9.1...v1.10.0
[v1.9.1]: https://github.com/nasa/cumulus/compare/v1.9.0...v1.9.1
[v1.9.0]: https://github.com/nasa/cumulus/compare/v1.8.1...v1.9.0
[v1.8.1]: https://github.com/nasa/cumulus/compare/v1.8.0...v1.8.1
[v1.8.0]: https://github.com/nasa/cumulus/compare/v1.7.0...v1.8.0
[v1.7.0]: https://github.com/nasa/cumulus/compare/v1.6.0...v1.7.0
[v1.6.0]: https://github.com/nasa/cumulus/compare/v1.5.5...v1.6.0
[v1.5.5]: https://github.com/nasa/cumulus/compare/v1.5.4...v1.5.5
[v1.5.4]: https://github.com/nasa/cumulus/compare/v1.5.3...v1.5.4
[v1.5.3]: https://github.com/nasa/cumulus/compare/v1.5.2...v1.5.3
[v1.5.2]: https://github.com/nasa/cumulus/compare/v1.5.1...v1.5.2
[v1.5.1]: https://github.com/nasa/cumulus/compare/v1.5.0...v1.5.1
[v1.5.0]: https://github.com/nasa/cumulus/compare/v1.4.1...v1.5.0
[v1.4.1]: https://github.com/nasa/cumulus/compare/v1.4.0...v1.4.1
[v1.4.0]: https://github.com/nasa/cumulus/compare/v1.3.0...v1.4.0
[v1.3.0]: https://github.com/nasa/cumulus/compare/v1.2.0...v1.3.0
[v1.2.0]: https://github.com/nasa/cumulus/compare/v1.1.4...v1.2.0
[v1.1.4]: https://github.com/nasa/cumulus/compare/v1.1.3...v1.1.4
[v1.1.3]: https://github.com/nasa/cumulus/compare/v1.1.2...v1.1.3
[v1.1.2]: https://github.com/nasa/cumulus/compare/v1.1.1...v1.1.2
[v1.1.1]: https://github.com/nasa/cumulus/compare/v1.0.1...v1.1.1
[v1.1.0]: https://github.com/nasa/cumulus/compare/v1.0.1...v1.1.0
[v1.0.1]: https://github.com/nasa/cumulus/compare/v1.0.0...v1.0.1
[v1.0.0]: https://github.com/nasa/cumulus/compare/pre-v1-release...v1.0.0

[thin-egress-app]: <https://github.com/asfadmin/thin-egress-app> "Thin Egress App"<|MERGE_RESOLUTION|>--- conflicted
+++ resolved
@@ -6,29 +6,7 @@
 
 ## [Unreleased]
 
-### Added
-- **CUMULUS-2291**
-  - Add provider filter to Granule Inventory Report
-
-## [v5.0.0] 2021-01-12
-
 ### BREAKING CHANGES
-
-- **CUMULUS-2020**
-  - Elasticsearch data mappings have been updated to improve search and the API has been updated to reflect those changes. See Migration notes on how to update the Elasticsearch mappings.
-
-### Migration notes
-
-- **CUMULUS-2020**
-  - Elasticsearch data mappings have been updated to improve search. For example, case insensitive searching will now work (e.g. 'MOD' and 'mod' will return the same granule results). To use the improved Elasticsearch queries, [reindex](https://nasa.github.io/cumulus-api/#reindex) to create a new index with the correct types. Then perform a [change index](https://nasa.github.io/cumulus-api/#change-index) operation to use the new index.
-- **CUMULUS-2258**
-  - Because the `egress_lambda_log_group` and `egress_lambda_log_subscription_filter` resource were removed from the `cumulus` module, new definitions for these resources must be added to `cumulus-tf/main.tf`. For reference on how to define these resources, see [`example/cumulus-tf/thin_egress_app.tf`](https://github.com/nasa/cumulus/blob/master/example/cumulus-tf/thin_egress_app.tf).
-  - The `tea_stack_name` variable being passed into the `cumulus` module should be removed
-
-### BREAKING CHANGES
-
-- **CUMULUS-2020**
-  - Elasticsearch data mappings have been updated to improve search and the API has been updated to reflect those changes. See Migration notes on how to update the Elasticsearch mappings.
 
 - **CUMULUS-2185** - RDS Migration Epic
   - **CUMULUS-2191**
@@ -42,31 +20,8 @@
 
 ### Added
 
-<<<<<<< HEAD
-- **CUMULUS-2318**
-  - Added`async_operation_image` as `cumulus` module variable to allow for override of the async_operation container image.  Users can optionally specify a non-default docker image for use with Core async operations.
-- **CUMULUS-2219**
-  - Added `lzards-backup` Core task to facilitate making LZARDS backup requests in Cumulus ingest workflows
-- **CUMULUS-2092**
-  - Add documentation for Granule Not Found Reports
-=======
-- **HYRAX-320**
-  - `@cumulus/hyrax-metadata-updates`Add component URI encoding for entry title id and granule ur to allow for values with special characters in them. For example, EntryTitleId 'Sentinel-6A MF/Jason-CS L2 Advanced Microwave Radiometer (AMR-C) NRT Geophysical Parameters' Now, URLs generated from such values will be encoded correctly and parsable by HyraxInTheCloud
-
->>>>>>> fd72ac26
-- **CUMULUS-1370**
-  - Add documentation for Getting Started section including FAQs
-- **CUMULUS-2092**
-  - Add documentation for Granule Not Found Reports
-- **CUMULUS-2219**
-  - Added `lzards-backup` Core task to facilitate making LZARDS backup requests in Cumulus ingest workflows
-- **CUMULUS-2280**
-  - In local api, retry to create tables if they fail to ensure localstack has had time to start fully.
-- **CUMULUS-2290**
-  - Add `queryFields` to granule schema, and this allows workflow tasks to add queryable data to granule record. For reference on how to add data to `queryFields` field, see [`example/cumulus-tf/kinesis_trigger_test_workflow.tf`](https://github.com/nasa/cumulus/blob/master/example/cumulus-tf/kinesis_trigger_test_workflow.tf).
-- **CUMULUS-2318**
-  - Added`async_operation_image` as `cumulus` module variable to allow for override of the async_operation container image.  Users can optionally specify a non-default docker image for use with Core async operations.
-
+- **CUMULUS-2291**
+  - Add provider filter to Granule Inventory Report
 - **CUMULUS-2185** - RDS Migration Epic
   - **CUMULUS-2191**
     - Added `@cumulus/async-operations` to core packages, exposing
@@ -118,16 +73,6 @@
 
 ### Changed
 
-- **CUMULUS-2020**
-  - Updated Elasticsearch mappings to support case-insensitive search
-- **CUMULUS-2124**
-  - cumulus-rds-tf terraform module now takes engine_version as an input variable.
-- **CUMULUS-2279**
-  - Changed the formatting of granule CMR links: instead of a link to the `/search/granules.json` endpoint, now it is a direct link to `/search/concepts/conceptid.format`
-- **CUMULUS-2296**
-  - Improved PDR spec compliance of `parse-pdr` by updating `@cumulus/pvl` to parse fields in a manner more consistent with the PDR ICD, with respect to numbers and dates. Anything not matching the ICD expectations, or incompatible with Javascript parsing, will be parsed as a string instead.
-
-<<<<<<< HEAD
 - **CUMULUS-2185** - RDS Migration Epic
   - **CUMUlUS-2128**
     - Added "upsert" logic to the `sfEventSqsToDbRecords` Lambda for granule and file writes to the core PostgreSQL database
@@ -155,13 +100,66 @@
     - Change Postgres Schema definition for Files to remove `filename` and `name` and only support `file_name`.
     - Change Postgres Schema definition for Files to remove `size` to only support `file_size`.
     - Change `PostgresFile` to remove duplicate fields `filename` and `name` and rename `size` to `file_size`.
-=======
+
+## [v5.0.0] 2021-01-12
+
+### BREAKING CHANGES
+
+- **CUMULUS-2020**
+  - Elasticsearch data mappings have been updated to improve search and the API has been updated to reflect those changes. See Migration notes on how to update the Elasticsearch mappings.
+
+### Migration notes
+
+- **CUMULUS-2020**
+  - Elasticsearch data mappings have been updated to improve search. For example, case insensitive searching will now work (e.g. 'MOD' and 'mod' will return the same granule results). To use the improved Elasticsearch queries, [reindex](https://nasa.github.io/cumulus-api/#reindex) to create a new index with the correct types. Then perform a [change index](https://nasa.github.io/cumulus-api/#change-index) operation to use the new index.
+- **CUMULUS-2258**
+  - Because the `egress_lambda_log_group` and `egress_lambda_log_subscription_filter` resource were removed from the `cumulus` module, new definitions for these resources must be added to `cumulus-tf/main.tf`. For reference on how to define these resources, see [`example/cumulus-tf/thin_egress_app.tf`](https://github.com/nasa/cumulus/blob/master/example/cumulus-tf/thin_egress_app.tf).
+  - The `tea_stack_name` variable being passed into the `cumulus` module should be removed
+
+### BREAKING CHANGES
+
+- **CUMULUS-2020**
+  - Elasticsearch data mappings have been updated to improve search and the API has been updated to reflect those changes. See Migration notes on how to update the Elasticsearch mappings.
+
+### Added
+
+- **CUMULUS-2318**
+  - Added`async_operation_image` as `cumulus` module variable to allow for override of the async_operation container image.  Users can optionally specify a non-default docker image for use with Core async operations.
+- **CUMULUS-2219**
+  - Added `lzards-backup` Core task to facilitate making LZARDS backup requests in Cumulus ingest workflows
+- **CUMULUS-2092**
+  - Add documentation for Granule Not Found Reports
+- **HYRAX-320**
+  - `@cumulus/hyrax-metadata-updates`Add component URI encoding for entry title id and granule ur to allow for values with special characters in them. For example, EntryTitleId 'Sentinel-6A MF/Jason-CS L2 Advanced Microwave Radiometer (AMR-C) NRT Geophysical Parameters' Now, URLs generated from such values will be encoded correctly and parsable by HyraxInTheCloud
+- **CUMULUS-1370**
+  - Add documentation for Getting Started section including FAQs
+- **CUMULUS-2092**
+  - Add documentation for Granule Not Found Reports
+- **CUMULUS-2219**
+  - Added `lzards-backup` Core task to facilitate making LZARDS backup requests in Cumulus ingest workflows
+- **CUMULUS-2280**
+  - In local api, retry to create tables if they fail to ensure localstack has had time to start fully.
+- **CUMULUS-2290**
+  - Add `queryFields` to granule schema, and this allows workflow tasks to add queryable data to granule record. For reference on how to add data to `queryFields` field, see [`example/cumulus-tf/kinesis_trigger_test_workflow.tf`](https://github.com/nasa/cumulus/blob/master/example/cumulus-tf/kinesis_trigger_test_workflow.tf).
+- **CUMULUS-2318**
+  - Added`async_operation_image` as `cumulus` module variable to allow for override of the async_operation container image.  Users can optionally specify a non-default docker image for use with Core async operations.
+
+### Changed
+
+- **CUMULUS-2020**
+  - Updated Elasticsearch mappings to support case-insensitive search
+- **CUMULUS-2124**
+  - cumulus-rds-tf terraform module now takes engine_version as an input variable.
+- **CUMULUS-2279**
+  - Changed the formatting of granule CMR links: instead of a link to the `/search/granules.json` endpoint, now it is a direct link to `/search/concepts/conceptid.format`
+- **CUMULUS-2296**
+  - Improved PDR spec compliance of `parse-pdr` by updating `@cumulus/pvl` to parse fields in a manner more consistent with the PDR ICD, with respect to numbers and dates. Anything not matching the ICD expectations, or incompatible with Javascript parsing, will be parsed as a string instead.
+
 ### Removed
 
 - **CUMULUS-2258**
   - Removed `tea_stack_name` variable from `tf-modules/distribution/variables.tf` and `tf-modules/cumulus/variables.tf`
   - Removed `egress_lambda_log_group` and `egress_lambda_log_subscription_filter` resources from `tf-modules/distribution/main.tf`
->>>>>>> fd72ac26
 
 ## [v4.0.0] 2020-11-20
 
