--- conflicted
+++ resolved
@@ -68,16 +68,10 @@
   - **CUMULUS-2235**
     - Added initial ingest load spec test/utility
   - **CUMULUS-2167**
-<<<<<<< HEAD
-    - Added logic to `data-migration2` Lambda for migrating Granule records from DynamoDB to
-      RDS and parse Granule records to
-    store File records in RDS.
+    - Added logic to `data-migration2` Lambda for migrating Granule records from DynamoDB to RDS and parse Granule records to store File records in RDS.
   - **CUMULUS-2367**
     - Added `granules_executions` table to RDS schema to allow for a many-to-many relationship between granules and executions
     - Added `upsertWithExecutionHistory` helper to `@cumulus/db` to allow for upserting a granule record and its corresponding `granules_execution` record
-=======
-    - Added logic to `data-migration2` Lambda for migrating Granule records from DynamoDB to RDS and parse Granule records to store File records in RDS.
->>>>>>> 8a646030
 - **CUMULUS-2128**
   - Added helper functions:
     - `@cumulus/db/translate/file/translateApiFiletoPostgresFile`
