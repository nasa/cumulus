# Changelog

All notable changes to this project will be documented in this file.

The format is based on [Keep a Changelog](http://keepachangelog.com/en/1.0.0/).

## Unreleased

### Migration Notes

#### CUMULUS-3433 Update to node.js v20

The following applies only to users with a custom value configured for
`async_operation_image`:

- As part of the node v20 update process, a new version (49) of the Core
  async-operation container was published - [cumuluss/async
  operation](https://hub.docker.com/layers/cumuluss/async-operation)  The
  default value for `async_operation_image` has been updated in the `cumulus`
  module, however if you are using an internal image repository such as ECR,
  please make sure to update your deployment configuration with the newly
  provided image.

  Users making use of a custom image configuration should note the base image
  for Core async operations must support node v20.x.

#### CUMULUS-3449 Please follow instructions before upgrading Cumulus.

- The updates in CUMULUS-3449 requires manual update to postgres database in
  production environment. Please follow [Update Cumulus_id Type and
  Indexes](https://nasa.github.io/cumulus/docs/next/upgrade-notes/update-cumulus_id-type-indexes-CUMULUS-3449)

#### CUMULUS-3617 Migration of DLA messages should be performed after Cumulus is upgraded

Instructions for migrating old DLA (Dead Letter Archive) messages to new format:

- `YYYY-MM-DD` subfolders to organize by date
- new top level fields for simplified search and analysis
- captured error message

To invoke the Lambda and start the DLA migration, you can use the AWS Console or CLI:

```bash
aws lambda invoke --function-name $PREFIX-migrationHelperAsyncOperation \
  --payload $(echo '{"operationType": "DLA Migration"}' | base64) $OUTFILE
```

- `PREFIX` is your Cumulus deployment prefix.
- `OUTFILE` (**optional**) is the filepath where the Lambda output will be saved.

The Lambda will trigger an Async Operation and return an `id` such as:

```json
{"id":"41c9fbbf-a031-4dd8-91cc-8ec2d8b5e31a","description":"Migrate Dead Letter Archive Messages",
"operationType":"DLA Migration","status":"RUNNING",
"taskArn":"arn:aws:ecs:us-east-1:AWSID:task/$PREFIX-CumulusECSCluster/123456789"}
```

which you can then query the Async Operations [API
Endpoint](https://nasa.github.io/cumulus-api/#retrieve-async-operation) for the
output or status of your request. If you want to directly observe the progress
of the migration as it runs, you can view the CloudWatch logs for your async
operations (e.g. `PREFIX-AsyncOperationEcsLogs`).

#### CUMULUS-3951 - SNS topics set to use encrypted storage

As part of the requirements for this ticket Cumulus Core created SNS topics are
being updated to use server-side encryption with an AWS managed key.    No user
action is required, this note is being added to increase visibility re: this
modification.

### Breaking Changes

- **CUMULUS-3618**
  - Modified @cumulus/es-client/search.BaseSearch:
    - Removed static class method `es` in favor of new class for managing
       elasticsearch clients `EsClient` which allows for credential
       refresh/reset.  Updated api/es-client code to
       utilize new pattern.    Users making use of @cumulus/es-client should
       update their code to make use of the new EsClient create/initialize pattern.
    - Added helper method getEsClient to encapsulate logic to create/initialize
      a new EsClient.

- **CUMULUS-2889**
  - Removed unused CloudWatch Logs AWS SDK client. This change removes the CloudWatch Logs
    client from the `@cumulus/aws-client` package.
- **CUMULUS-2890**
  - Removed unused CloudWatch AWS SDK client. This change removes the CloudWatch client
    from the `@cumulus/aws-client` package.
- **CUMULUS-3323**
  - Updated `@cumulus/db` to by default set the `ssl` option for knex, and
    reject non-SSL connections via use of the `rejectUnauthorized` configuration
    flag.   This causes all Cumulus database connections to require SSL (CA or
    self-signed) and reject connectivity if the database does not provide SSL.
    Users using serverless v1/`cumulus-rds-tf` should not be impacted by this
    change as certs are provided by default.   Users using databases that do not
    provide SSL should update their database secret with the optional value
    `disableSSL` set to `true`
  - Updated `cumulus-rds-tf` to set `rds.force_ssl` to `1`, forcing SSL enabled
    connections in the `db_parameters` configuration.   Users of this module
    defining their own `db_parameters` should make this configuration change to allow only SSL
    connections to the RDS datastore.
- **CUMULUS-2897**
  - Removed unused Systems Manager AWS SDK client. This change removes the Systems Manager client
    from the `@cumulus/aws-client` package.
- **CUMULUS-3449**
  - Updated the following database columns to BIGINT: executions.cumulus_id, executions.parent_cumulus_id,
    files.granule_cumulus_id, granules_executions.granule_cumulus_id, granules_executions.execution_cumulus_id
    and pdrs.execution_cumulus_id
  - Changed granules table unique constraint to granules_collection_cumulus_id_granule_id_unique
  - Added indexes granules_granule_id_index and granules_provider_collection_cumulus_id_granule_id_index
    to granules table

### Added

- **CUMULUS-3614**
  - `tf-modules/monitoring` module now deploys Glue table for querying dead-letter-archive messages.
- **CUMULUS-3616**
  - Added user guide on querying dead-letter-archive messages using AWS Athena.
- **CUMULUS-3433**
  - Added `importGot` helper method to import `got` as an ESM module in
    CommmonJS typescript/webpack clients.
- **CUMULUS-3606**
  - Updated  with additional documentation covering tunneling configuration
    using a PKCS11 provider

### Changed
<<<<<<< HEAD
- **CUMULUS-3746**
  - cicd unit test error log changed to environment unique name
=======

- **CUMULUS-3735**
  - Remove unused getGranuleIdsForPayload from `@cumulus/api/lib`
>>>>>>> 56740647
- **CUMULUS-3717**
  - Update `@cumulus/ingest/HttpProviderClient` to use direct injection test mocks, and remove rewire from unit tests
- **CUMULUS-3720**
  - add cicd unit test error logging to s3 for testing improvements
- **CUMULUS-3951**
  - Enable server-side encryption for all SNS topcis deployed by Cumulus Core
  - Update all integration/unit tests to use encrypted SNS topics
- **CUMULUS-3433**
  - Updated all node.js lambda dependencies to node 20.x/20.12.2
  - Modified `@cumulus/ingest` unit test HTTPs server to accept localhost POST
    requests, and removed nock dependency from tests involving `fs.Readstream`
    and `got` due to a likely incompatibility with changes in node v18, `got`,
    fs.Readstream and nock when used in combination in units
    (https://github.com/sindresorhus/got/issues/2341)
  - Updated `got` dependency in `@cumulus/ingest` to use `@cumulus/common`
    dynamic import helper / `got` > v10 in CommonJS.
  - Updated all Core lambdas to use [cumulus-message-adapter-js](https://github.com/nasa/cumulus-message-adapter-js) v2.2.0
- **CUMULUS-3629**
  - dla guarantees de-nested SQS message bodies, preferring outermost metadata as found.
  - dla uses execution Name as filename and ensures no ':' or '/' characters in name
- **CUMULUS-3570**
  - Updated Kinesis docs to support latest AWS UI and recommend server-side encryption.
- **CUMULUS-3519**
  - Updates SQS and SNS code to AWS SDK V3 Syntax
- **CUMULUS-3609**
  - Adds dla-migration lambda to async-operations to be used for updating existing DLA records
  - Moved hoistCumulusMessageDetails function from write-db-dlq-records-to-s3 lambda to @cumulus/message/DeadLetterMessage
- **CUMULUS-3613**
  - Updated writeDbRecordsDLQtoS3 lambda to write messages to `YYYY-MM-DD` subfolder of S3 dead letter archive.
- **CUMULUS-3518**
  - Update existing usage of `@cumulus/aws-client` lambda service to use AWS SDK v3 `send` syntax
  - Update Discover Granules lambda default memory to 1024 MB
- **CUMULUS-3600**
  - Update docs to clarify CloudFront HTTPS DIT requirements.
- **CUMULUS-2892**
  - Updates `aws-client`'s EC2 client to use AWS SDK v3.
- **CUMULUS-2896**
  - Updated Secrets Manager code to AWS SDK v3.
- **CUMULUS-2901**
  - Updated STS code to AWS SDK v3.
- **CUMULUS-2898**
  - Update Step Functions code to AWS SDK v3
- **CUMULUS-2902**
  - Removes `aws-sdk` from `es-client` package by replacing credential fetching with
  the `@aws-sdk/credential-providers` AWS SDK v3 package.
  - Removes `aws-sdk` from all cumulus packages and replaces usages with AWS SDK v3 clients.
- **CUMULUS-3456**
  - Added stateMachineArn, executionArn, collectionId, providerId, granules, status, time, and error fields to Dead Letter Archive message
  - Added cumulusError field to records in sfEventSqsToDbRecordsDeadLetterQueue
- **CUMULUS-3323**
  - Added `disableSSL` as a valid database secret key - setting this in your database credentials will
    disable SSL for all Core database connection attempts.
  - Added `rejectUnauthorized` as a valid database secret key - setting
    this to `false` in your database credentials will allow self-signed certs/certs with an unrecognized authority.
  - Updated the default parameter group for `cumulus-rds-tf` to set `force_ssl`
    to 1.   This setting for the Aurora Serverless v1 database disallows non-SSL
    connections to the database, and is intended to help enforce security
    compliance rules.  This update can be opted-out by supplying a non-default
    `db_parameters` set in the terraform configuration.
- **CUMULUS-3425**
  - Update `@cumulus/lzards-backup` task to either respect the `lzards_provider`
    terraform configuration value or utilize `lzardsProvider` as part of the task
    workflow configuration
  - Minor refactor of `@cumulus/lzards-api-client` to:
    - Use proper ECMAScript import for `@cumulus/launchpad-auth`
    - Update incorrect docstring
- **CUMULUS-3449**
  - Updated `@cumulus/db` package and configure knex hook postProcessResponse to convert the return string
    from columns ending with "cumulus_id" to number.
- **CUMULUS-3497**
  - Updated `example/cumulus-tf/orca.tf` to use v9.0.4
- **CUMULUS-3527**
  - Added suppport for additional kex algorithms in the sftp-client.
- **CUMULUS-3610**
  - Updated `aws-client`'s ES client to use AWS SDK v3.
- **CUMULUS-3617**
  - Added lambdas to migrate DLA messages to `YYYY-MM-DD` subfolder
  - Updated `@cumulus/aws-client/S3/recursivelyDeleteS3Bucket` to handle bucket with more than 1000 objects.

### Fixed

- **CUMULUS-3715**
  - Update `ProvisionUserDatabase` lambda to correctly pass in knex/node debug
    flags to knex custom code
- **CUMULUS-3721**
  - Update lambda:GetFunctionConfiguration policy statement to fix error related to resource naming
- **CUMULUS-3701**
  - Updated `@cumulus/api` to no longer improperly pass PATCH/PUT null values to Eventbridge rules
- **CUMULUS-3618**
  - Fixed `@cumulus/es-client` credentialing issue in instance where
    lambda/Fargate task runtime would exceed the timeout for the es-client. Added retry/credential
    refresh behavior to `@cumulus/es-client/indexer.genericRecordUpdate` to ensure record indexing
    does not fail in those instances.
  - Updated `index-from-database` lambda to utilize updated es-client to prevent
    credentialing timeout in long-running ECS jobs.
- **CUMULUS-3323**
  - Minor edits to errant integration test titles (dyanmo->postgres)
- **CUMULUS-3587**
  - Ported https://github.com/scottcorgan/express-boom into API/lib to allow
    updates of sub-dependencies and maintain without refactoring errors in
    API/etc wholesale
  - Addresses [CVE-2020-36604](https://github.com/advisories/GHSA-c429-5p7v-vgjp)
- **CUMULUS-3673**
  - Fixes Granules API so that paths containing a granule and/or collection ID properly URI encode the ID.
- **Audit Issues**
  - Addressed [CVE-2023-45133](https://github.com/advisories/GHSA-67hx-6x53-jw92) by
    updating babel packages and .babelrc

## [v18.2.1] 2024-05-08

**Please note** changes in 18.2.1 may not yet be released in future versions, as this
is a backport/patch release on the 18.2.x series of releases.  Updates that are
included in the future will have a corresponding CHANGELOG entry in future releases.

### Fixed

- **CUMULUS-3721**
  - Update lambda:GetFunctionConfiguration policy statement to fix error related to resource naming
- **CUMULUS-3701**
  - Updated `@cumulus/api` to no longer improperly pass PATCH/PUT null values to Eventbridge rules

## [v18.2.0] 2024-02-02

### Migration Notes

From this release forward, Cumulus Core will be tested against PostgreSQL v13. Users
should migrate their datastores to Aurora PostgreSQL 13.9+ compatible data
stores as soon as possible after upgrading to this release.

#### Database Upgrade

Users utilizing the `cumulus-rds-tf` module should reference [cumulus-rds-tf
upgrade
instructions](https://nasa.github.io/cumulus/docs/upgrade-notes/upgrade-rds-cluster-tf-postgres-13).

### Breaking Changes

- **CUMULUS-2889**
  - Removed unused CloudWatch Logs AWS SDK client. This change removes the CloudWatch Logs
    client from the `@cumulus/aws-client` package.
- **CUMULUS-2890**
  - Removed unused CloudWatch AWS SDK client. This change removes the CloudWatch client
    from the `@cumulus/aws-client` package.

### Changed

- **CUMULUS-3492**
  - add teclark to select-stack.js
- **CUMULUS-3444**
  - Update `cumulus-rds-tf` module to take additional parameters in support of
    migration from Aurora PostgreSQl v11 to v13.   See Migration Notes for more details
- **CUMULUS-3564**
  - Update webpack configuration to explicitly disable chunking
- **CUMULUS-2891**
  - Updated ECS code to aws sdk v3
- **CUMULUS-2895**
  - Updated KMS code to aws sdk v3
- **CUMULUS-2888**
  - Update CloudWatch Events code to AWS SDK v3
- **CUMULUS-2893**
  - Updated Kinesis code to AWS SDK v3
- **CUMULUS-3555**
  - Revert 3540, un-stubbing cmr facing tests
  - Raise memory_size of ftpPopulateTestLambda to 512MB
- **CUMULUS-2887**
  - Updated CloudFormation code to aws sdk v3
- **CUMULUS-2899**
  - Updated SNS code to aws sdk v3
- **CUMULUS_3499**
  - Update AWS-SDK dependency pin to "2.1490" to prevent SQS issue.  Dependency
    pin expected to be changed with the resolution to CUMULUS-2900
- **CUMULUS-2894**
  - Update Lambda code to AWS SDK v3
- **CUMULUS-3432**
  - Update `cumulus-rds-tf` `engine_version` to `13.9`
  - Update `cumulus-rds-tf` `parameter_group_family` to `aurora-postgresql13`
  - Update development/local stack postgres image version to postgres:13.9-alpine
- **CUMULUS-2900**
  - Update SQS code to AWS SDK v3
- **CUMULUS-3352**
  - Update example project to use CMA v2.0.3 for integration testing
  - Update example deployment to deploy cnmResponse lambda version
    2.1.1-aplha.2-SNAPSHOT
  - Update example deployment to deploy cnmToGranule lambda
    version 1.7.0-alpha.2-SNAPSHOT
- **CUMULUS-3501**
  - Updated CreateReconciliationReport lambda to save report record to Elasticsearch.
  - Created docker image cumuluss/async-operation:48 from v16.1.2, and used it as default async_operation_image.
- **CUMULUS-3502**
  - Upgraded localstack to v3.0.0 to support recent aws-sdk releases and update unit tests.
- **CUMULUS-3540**
  - stubbed cmr interfaces in integration tests allow integration tests to pass
  - needed while cmr is failing to continue needed releases and progress
  - this change should be reverted ASAP when cmr is working as needed again
- **CUMULUS-3547**
  - Updated ECS Cluster `/dev/xvdcz` EBS volumes so they're encrypted.

### Fixed

- **CUMULUS-3177**
  - changed `_removeGranuleFromCmr` function for granule `bulkDelete` to not throw an error and instead catch the error when the granule is not found in CMR
- **CUMULUS-3293**
  - Process Dead Letter Archive is fixed to properly copy objects from `/sqs/` to `/failed-sqs/` location
- **CUMULUS-3467**
  - Added `childWorkflowMeta` to `QueueWorkflow` task configuration
- **CUMULUS-3474**
  - Fixed overridden changes to `rules.buildPayload' to restore changes from ticket `CUMULUS-2969` which limited the definition object to `name` and `arn` to
    account for AWS character limits.
- **CUMULUS-3479**
  - Fixed typo in s3-replicator resource declaration where `var.lambda_memory_size` is supposed to be `var.lambda_memory_sizes`
- **CUMULUS-3510**
  - Fixed `@cumulus/api` `validateAndUpdateSqsRule` method to allow 0 retries and 0 visibilityTimeout
    in rule's meta.  This fix from CUMULUS-2863 was not in release 16 and later.
- **CUMULUS-3562**
  - updated crypto-js to 4.2.0
  - updated aws-sdk/client-api-gateway to 3.499 to avoid older crypto-js dependency

## [v18.1.0] 2023-10-25

### MIGRATION notes

#### Rules API Endpoint Versioning

As part of the work on CUMULUS-3095, we have added a required header for the
rules PUT/PATCH endpoints -- to ensure that older clients/utilities do not
unexpectedly make destructive use of those endpoints, a validation check of a
header value against supported versions has been implemented.

Moving forward, if a breaking change is made to an existing endpoint that
requires user updates, as part of that update we will set the current version of
the core API and require a header that confirms the client is compatible with
the version required or greater.

In this instance, the rules PUT/PATCH
endpoints will require a `Cumulus-API-Version` value of at least `2`.

```bash
 curl --request PUT https://example.com/rules/repeat_test\
 --header 'Cumulus-API-Version: 2'\
 --header 'Content-Type: application/json'\
 --header 'Authorization: Bearer ReplaceWithToken'\
 --data ...
```

Users/clients that do not make use of these endpoints will not be impacted.

### Breaking Changes

- **CUMULUS-3427**
  - Changed the naming conventions for memory size and timeouts configuration to simply the lambda name

### Notable Changes

- **CUMULUS-3095**
  - Added `PATCH` rules endpoint to update rule which works as the existing `PUT` endpoint.
  - Updated `PUT` rules endpoint to replace rule.

### Added

- **CUMULUS-3218**
  - Added optional `maxDownloadTime` field to `provider` schema
  - Added `max_download_time` column to PostgreSQL `providers` table
  - Updated `@cumulus/ingest/lock` to check expired locks based on `provider.maxDownloadTime`

### Changed

- **CUMULUS-3095**
  - Updated `@cumulus/api-client/rules` to have`replaceRule` and `updateRule` methods.
  - Updated mapping for rule Elasticsearch records to prevent dynamic field for keys under
    `meta` and `payload`, and fixed `rule` field mapping.
- **CUMULUS-3351**
  - Updated `constructOnlineAccessUrls()` to group CMR online access URLs by link type.
- **CUMULUS-3377**
  - Added configuration option to cumulus-tf/terraform.tfvars to include sns:Subscribe access policy for
    executions, granules, collections, and PDRs report topics.
- **CUMULUS-3392**
  - Modify cloudwatch rule by deleting `custom`
- **CUMULUS-3434**
  - Updated `@cumulus/orca-recovery-adapter` task to output both input granules and recovery output.
  - Updated `example/cumulus-tf/orca.tf` to use v9.0.0.

### Fixed

- **CUMULUS-3095**
  - Added back `rule` schema validation which is missing after RDS phase 3.
  - Fixed a bug for creating rule with tags.
- **CUMULUS-3286**
  - Fixed `@cumulus/cmrjs/cmr-utils/getGranuleTemporalInfo` and `@cumulus/message/Granules/getGranuleCmrTemporalInfo`
    to handle non-existing cmr file.
  - Updated mapping for granule and deletedgranule Elasticsearch records to prevent dynamic field for keys under
    `queryFields`.
  - Updated mapping for collection Elasticsearch records to prevent dynamic field for keys under `meta`.
- **CUMULUS-3393**
  - Fixed `PUT` collection endpoint to update collection configuration in S3.
- **CUMULUS-3427**
  - Fixed issue where some lambda and task memory sizes and timeouts were not configurable
- **@aws-sdk upgrade**
  - Fixed TS compilation error on aws-client package caused by @aws-sdk/client-dynamodb 3.433.0 upgrade

## [v18.0.0] 2023-08-28

### Notable Changes

- **CUMULUS-3270**
  - update python lambdas to use python3.10
  - update dependencies to use python3.10 including cumulus-message-adapter, cumulus-message-adapter-python and cumulus-process-py
- **CUMULUS-3259**
  - Updated Terraform version from 0.13.6 to 1.5.3. Please see the [instructions to upgrade your deployments](https://github.com/nasa/cumulus/blob/master/docs/upgrade-notes/upgrading-tf-version-1.5.3.md).

### Changed

- **CUMULUS-3366**
  - Added logging to the `collectionRuleMatcher` Rules Helper, which is used by the sqs-message-consumer and message-consumer Lambdas,
    to report when an incoming message's collection does not match any rules.

## [v17.0.0] 2023-08-09

### MIGRATION notes

- This release updates the `hashicorp/aws` provider required by Cumulus to `~> 5.0`
  which in turn requires updates to all modules deployed with Core in the same stack
  to use a compatible provider version.
- This update is *not* compatible with prior stack states - Terraform will not
  allow redeployment of a prior version of Cumulus using an older version of
  the provider.  Please be sure to validate the install changeset is what you
  expect prior to upgrading to this version.
- Upgrading Cumulus to v17 from prior versions should only require the usual
  terraform init/apply steps.  As always **be sure** to inspect the `terraform plan` or
  `terraform apply` changeset to ensure the changes between providers are what
  you're expecting for all modules you've chosen to deploy with Cumulus

### Notable Changes

- **CUMULUS-3258**
  - @cumulus/api is now compatible *only* with Orca >= 8.1.0.    Prior versions of
    Orca are not compatible with Cumulus 17+
  - Updated all hashicorp terraform AWS provider configs to ~> 5.0
    - Upstream/downstream terraform modules will need to utilize an AWS provider
      that matches this range

### Breaking Changes

- **CUMULUS-3258**
  - Update @cumulus/api/lib/orca/getOrcaRecoveryStatusByGranuleCollection
    to @cumulus/api/lib/orca/getOrcaRecoveryStatusByGranuleIdAndCollection and
    add collectionId to arguments to support Orca v8+ required use of
    collectionId

  - Updated all terraform AWS providers to ~> 5.0

### Changed

- **CUMULUS-3258**
  - Update all Core integration tests/integrations to be compatible with Orca >=
    v8.1.0 only

### Fixed

- **CUMULUS-3319**
  - Removed @cumulus/api/models/schema and changed all references to
    @cumulus/api/lib/schema in docs and related models
  - Removed @cumulus/api/models/errors.js
  - Updated API granule write logic to cause postgres schema/db write failures on an individual granule file write to result  in a thrown error/400 return instead of a 200 return and a 'silent' update of the granule to failed status.
  - Update api/lib/_writeGranule/_writeGranulefiles logic to allow for schema failures on individual granule writes via an optional method parameter in _writeGranules, and an update to the API granule write calls.
  - Updated thrown error to include information related to automatic failure behavior in addition to the stack trace.

## [v16.1.3] 2024-1-15

**Please note** changes in 16.1.3 may not yet be released in future versions, as this
is a backport/patch release on the 16.x series of releases.  Updates that are
included in the future will have a corresponding CHANGELOG entry in future releases.

### Changed

- **CUMULUS_3499
  - Update AWS-SDK dependency pin to "2.1490" to prevent SQS issue.  Dependency
    pin expected to be changed with the resolution to CUMULUS-2900

### Fixed

- **CUMULUS-3474**
  - Fixed overriden changes to `rules.buildPayload' to restore changes from
    ticket `CUMULUS-2969` which limited the definition object to `name` and `arn` to
    account for AWS character limits.
- **CUMULUS-3501**
  - Updated CreateReconciliationReport lambda to save report record to Elasticsearch.
  - Created docker image cumuluss/async-operation:48 from v16.1.2, and used it as default async_operation_image.
- **CUMULUS-3510**
  - Fixed `@cumulus/api` `validateAndUpdateSqsRule` method to allow 0 retries and 0 visibilityTimeout
    in rule's meta.  This fix from CUMULUS-2863 was not in release 16 and later.
- **CUMULUS-3540**
  - stubbed cmr interfaces in integration tests allow integration tests to pass
  - needed while cmr is failing to continue needed releases and progress
  - this change should be reverted ASAP when cmr is working as needed again

## [v16.1.2] 2023-11-01

**Please note** changes in 16.1.2 may not yet be released in future versions, as this
is a backport/patch release on the 16.x series of releases.  Updates that are
included in the future will have a corresponding CHANGELOG entry in future releases.

### Added

- **CUMULUS-3218**
  - Added optional `maxDownloadTime` field to `provider` schema
  - Added `max_download_time` column to PostgreSQL `providers` table
  - Updated `@cumulus/ingest/lock` to check expired locks based on `provider.maxDownloadTime`

### Fixed

- **@aws-sdk upgrade**
  - Fixed TS compilation error on aws-client package caused by @aws-sdk/client-dynamodb 3.433.0 upgrade
  - Updated mapping for collection Elasticsearch records to prevent dynamic field for keys under `meta`.
- **CUMULUS-3286**
  - Fixed `@cumulus/cmrjs/cmr-utils/getGranuleTemporalInfo` and `@cumulus/message/Granules/getGranuleCmrTemporalInfo`
    to handle non-existing cmr file.
  - Updated mapping for granule and deletedgranule Elasticsearch records to prevent dynamic field for keys under
    `queryFields`.
- **CUMULUS-3293**
  - Process Dead Letter Archive is fixed to properly copy objects from `/sqs/` to `/failed-sqs/` location
- **CUMULUS-3393**
  - Fixed `PUT` collection endpoint to update collection configuration in S3.
- **CUMULUS-3467**
  - Added `childWorkflowMeta` to `QueueWorkflow` task configuration

## [v16.1.1] 2023-08-03

### Notable Changes

- The async_operation_image property of cumulus module should be updated to pull
  the ECR image for cumuluss/async-operation:47

### Added

- **CUMULUS-3298**
  - Added extra time to the buffer for replacing the launchpad token before it
    expires to alleviate CMR error messages
- **CUMULUS-3220**
  - Created a new send-pan task
- **CUMULUS-3287**
  - Added variable to allow the aws_ecs_task_definition health check to be configurable.
  - Added clarity to how the bucket field needs to be configured for the
    move-granules task definition

### Changed

- Security upgrade node from 14.19.3-buster to 14.21.1-buster
- **CUMULUS-2985**
  - Changed `onetime` rules RuleTrigger to only execute when the state is `ENABLED` and updated documentation to reflect the change
  - Changed the `invokeRerun` function to only re-run enabled rules
- **CUMULUS-3188**
  - Updated QueueGranules to support queueing granules that meet the required API granule schema.
  - Added optional additional properties to queue-granules input schema
- **CUMULUS-3252**
  - Updated example/cumulus-tf/orca.tf to use orca v8.0.1
  - Added cumulus task `@cumulus/orca-copy-to-archive-adapter`, and add the task to `tf-modules/ingest`
  - Updated `tf-modules/cumulus` module to take variable `orca_lambda_copy_to_archive_arn` and pass to `tf-modules/ingest`
  - Updated `example/cumulus-tf/ingest_and_publish_granule_with_orca_workflow.tf` `CopyToGlacier` (renamed to `CopyToArchive`) step to call
    `orca_copy_to_archive_adapter_task`
- **CUMULUS-3253**
  - Added cumulus task `@cumulus/orca-recovery-adapter`, and add the task to `tf-modules/ingest`
  - Updated `tf-modules/cumulus` module to take variable `orca_sfn_recovery_workflow_arn` and pass to `tf-modules/ingest`
  - Added `example/cumulus-tf/orca_recovery_adapter_workflow.tf`, `OrcaRecoveryAdapterWorkflow` workflow has `OrcaRecoveryAdapter` task
    to call the ORCA recovery step-function.
  - Updated `example/data/collections/` collection configuration `meta.granuleRecoveryWorkflow` to use `OrcaRecoveryAdapterWorkflow`
- **CUMULUS-3215**
  - Create reconciliation reports will properly throw errors and set the async
    operation status correctly to failed if there is an error.
  - Knex calls relating to reconciliation reports will retry if there is a
    connection terminated unexpectedly error
  - Improved logging for async operation
  - Set default async_operation_image_version to 47
- **CUMULUS-3024**
  - Combined unit testing of @cumulus/api/lib/rulesHelpers to a single test file
    `api/tests/lib/test-rulesHelpers` and removed extraneous test files.
- **CUMULUS-3209**
  - Apply brand color with high contrast settings for both (light and dark) themes.
  - Cumulus logo can be seen when scrolling down.
  - "Back to Top" button matches the brand color for both themes.
  - Update "note", "info", "tip", "caution", and "warning" components to [new admonition styling](https://docusaurus.io/docs/markdown-features/admonitions).
  - Add updated arch diagram for both themes.
- **CUMULUS-3203**
  - Removed ACL setting of private on S3.multipartCopyObject() call
  - Removed ACL setting of private for s3PutObject()
  - Removed ACL confguration on sync-granules task
  - Update documentation on dashboard deployment to exclude ACL public-read setting
- **CUMULUS-3245**
  - Update SQS consumer logic to catch ExecutionAlreadyExists error and
    delete SQS message accordingly.
  - Add ReportBatchItemFailures to event source mapping start_sf_mapping
- **CUMULUS-3357**
  - `@cumulus/queue-granules` is now written in TypeScript
  - `@cumulus/schemas` can now generate TypeScript interfaces for the task input, output and config.
- Added missing name to throttle_queue_watcher Cloudwatch event in `throttled-queue.tf`


### Fixed

- **CUMULUS-3258**
  - Fix un-prefixed s3 lifecycle configuration ID from CUMULUS-2915
- **CUMULUS-2625**
  - Optimized heap memory and api load in queue-granules task to scale to larger workloads.
- **CUMULUS-3265**
  - Fixed `@cumulus/api` `getGranulesForPayload` function to query cloud metrics es when needed.
- **CUMULUS-3389**
  - Updated runtime of `send-pan` and `startAsyncOperation` lambdas to `nodejs16.x`

## [v16.0.0] 2023-05-09

### Notable Changes

- The async_operation_image property of cumulus module should be updated to pull
  the ECR image for cumuluss/async-operation:46

### MIGRATION notes

#### PI release version

When updating directly to v16 from prior releases older that V15, please make sure to
read through all prior release notes.

Notable migration concerns since the last PI release version (11.1.x):

- [v14.1.0] - Postgres compatibility update to Aurora PostgreSQL 11.13.
- [v13.1.0] - Postgres update to add `files_granules_cumulus_id_index` to the
  `files` table may require manual steps depending on load.

#### RDS Phase 3 migration notes

This release includes updates that remove existing DynamoDB tables as part of
release deployment process.   This release *cannot* be properly rolled back in
production as redeploying a prior version of Cumulus will not recover the
associated Dynamo tables.

Please read the full change log for RDS Phase 3 and consult the [RDS Phase 3 update
documentation](https://nasa.github.io/cumulus/docs/next/upgrade-notes/upgrade-rds-phase-3-release)

#### API Endpoint Versioning

As part of the work on CUMULUS-3072, we have added a required header for the
granule PUT/PATCH endpoints -- to ensure that older clients/utilities do not
unexpectedly make destructive use of those endpoints, a validation check of a
header value against supported versions has been implemented.

Moving forward, if a breaking change is made to an existing endpoint that
requires user updates, as part of that update we will set the current version of
the core API and require a header that confirms the client is compatible with
the version required or greater.

In this instance, the granule PUT/PATCH
endpoints will require a `Cumulus-API-Version` value of at least `2`.

```bash
 curl --request PUT https://example.com/granules/granuleId.A19990103.006.1000\
 --header 'Cumulus-API-Version: 2'\
 --header 'Content-Type: application/json'\
 --header 'Authorization: Bearer ReplaceWithToken'\
 --data ...
```

Users/clients that do not make use of these endpoints will not be impacted.

### RDS Phase 3
#### Breaking Changes

- **CUMULUS-2688**
  - Updated bulk operation logic to use collectionId in addition to granuleId to fetch granules.
  - Tasks using the `bulk-operation` Lambda should provide collectionId and granuleId e.g. { granuleId: xxx, collectionId: xxx }
- **CUMULUS-2856**
  - Update execution PUT endpoint to no longer respect message write constraints and update all values passed in

#### Changed

- **CUMULUS-3282**
  - Updated internal granule endpoint parameters from :granuleName to :granuleId
    for maintenance/consistency reasons
- **CUMULUS-2312** - RDS Migration Epic Phase 3
  - **CUMULUS-2645**
    - Removed unused index functionality for all tables other than
      `ReconciliationReportsTable` from `dbIndexer` lambda
  - **CUMULUS-2398**
    - Remove all dynamoDB updates for `@cumulus/api/ecs/async-operation/*`
    - Updates all api endpoints with updated signature for
      `asyncOperationsStart` calls
    - Remove all dynamoDB models calls from async-operations api endpoints
  - **CUMULUS-2801**
    - Move `getFilesExistingAtLocation`from api granules model to api/lib, update granules put
      endpoint to remove model references
  - **CUMULUS-2804**
    - Updates api/lib/granule-delete.deleteGranuleAndFiles:
      - Updates dynamoGranule -> apiGranule in the signature and throughout the dependent code
      - Updates logic to make apiGranule optional, but pgGranule required, and
        all lookups use postgres instead of ES/implied apiGranule values
      - Updates logic to make pgGranule optional - in this case the logic removes the entry from ES only
    - Removes all dynamo model logic from api/endpoints/granules
    - Removes dynamo write logic from api/lib/writeRecords.*
    - Removes dynamo write logic from api/lib/ingest.*
    - Removes all granule model calls from api/lambdas/bulk-operations and any dependencies
    - Removes dynamo model calls from api/lib/granule-remove-from-cmr.unpublishGranule
    - Removes Post Deployment execution check from sf-event-sqs-to-db-records
    - Moves describeGranuleExecution from api granule model to api/lib/executions.js
  - **CUMULUS-2806**
    - Remove DynamoDB logic from executions `POST` endpoint
    - Remove DynamoDB logic from sf-event-sqs-to-db-records lambda execution writes.
    - Remove DynamoDB logic from executions `PUT` endpoint
  - **CUMULUS-2808**
    - Remove DynamoDB logic from executions `DELETE` endpoint
  - **CUMULUS-2809**
    - Remove DynamoDB logic from providers `PUT` endpoint
    - Updates DB models asyncOperation, provider and rule to return all fields on upsert.
  - **CUMULUS-2810**
    - Removes addition of DynamoDB record from API endpoint POST /provider/<name>
  - **CUMULUS-2811**
    - Removes deletion of DynamoDB record from API endpoint DELETE /provider/<name>
  - **CUMULUS-2817**
    - Removes deletion of DynamoDB record from API endpoint DELETE /collection/<name>/<version>
  - **CUMULUS-2814**
    - Move event resources deletion logic from `rulesModel` to `rulesHelper`
  - **CUMULUS-2815**
    - Move File Config and Core Config validation logic for Postgres Collections from `api/models/collections.js` to `api/lib/utils.js`
  - **CUMULUS-2813**
    - Removes creation and deletion of DynamoDB record from API endpoint POST /rules/
  - **CUMULUS-2816**
    - Removes addition of DynamoDB record from API endpoint POST /collections
  - **CUMULUS-2797**
    - Move rule helper functions to separate rulesHelpers file
  - **CUMULUS-2821**
    - Remove DynamoDB logic from `sfEventSqsToDbRecords` lambda
  - **CUMULUS-2856**
    - Update API/Message write logic to handle nulls as deletion in execution PUT/message write logic

#### Added

- **CUMULUS-2312** - RDS Migration Epic Phase 3
  - **CUMULUS-2813**
    - Added function `create` in the `db` model for Rules
      to return an array of objects containing all columns of the created record.
  - **CUMULUS-2812**
    - Move event resources logic from `rulesModel` to `rulesHelper`
  - **CUMULUS-2820**
    - Remove deletion of DynamoDB record from API endpoint DELETE /pdr/<pdrName>
  - **CUMULUS-2688**
    - Add new endpoint to fetch granules by collectionId as well as granuleId: GET /collectionId/granuleId
    - Add new endpoints to update and delete granules by collectionId as well as
      granuleId

#### Removed

- **CUMULUS-2994**
  - Delete code/lambdas that publish DynamoDB stream events to SNS
- **CUMULUS-3226**
  - Removed Dynamo Async Operations table
- **CUMULUS-3199**
  - Removed DbIndexer lambda and all associated terraform resources
- **CUMULUS-3009**
  - Removed Dynamo PDRs table
- **CUMULUS-3008**
  - Removed DynamoDB Collections table
- **CUMULUS-2815**
  - Remove update of DynamoDB record from API endpoint PUT /collections/<name>/<version>
- **CUMULUS-2814**
  - Remove DynamoDB logic from rules `DELETE` endpoint
- **CUMULUS-2812**
  - Remove DynamoDB logic from rules `PUT` endpoint
- **CUMULUS-2798**
  - Removed AsyncOperations model
- **CUMULUS-2797**
- **CUMULUS-2795**
  - Removed API executions model
- **CUMULUS-2796**
  - Remove API pdrs model and all related test code
  - Remove API Rules model and all related test code
- **CUMULUS-2794**
  - Remove API Collections model and all related test code
  - Remove lambdas/postgres-migration-count-tool, api/endpoints/migrationCounts and api-client/migrationCounts
  - Remove lambdas/data-migration1 tool
  - Remove lambdas/data-migration2 and
    lambdas/postgres-migration-async-operation
- **CUMULUS-2793**
  - Removed Provider Dynamo model and related test code
- **CUMULUS-2792**
  - Remove API Granule model and all related test code
  - Remove granule-csv endpoint
- **CUMULUS-2645**
  - Removed dynamo structural migrations and related code from `@cumulus/api`
  - Removed `executeMigrations` lambda
  - Removed `granuleFilesCacheUpdater` lambda
  - Removed dynamo files table from `data-persistence` module.  *This table and
    all of its data will be removed on deployment*.

### Added
- **CUMULUS-3072**
  - Added `replaceGranule` to `@cumulus/api-client/granules` to add usage of the
    updated RESTful PUT logic
- **CUMULUS-3121**
  - Added a map of variables for the cloud_watch_log retention_in_days for the various cloudwatch_log_groups, as opposed to keeping them hardcoded at 30 days. Can be configured by adding the <module>_<cloudwatch_log_group_name>_log_retention value in days to the cloudwatch_log_retention_groups map variable
- **CUMULUS-3201**
  - Added support for sha512 as checksumType for LZARDs backup task.

### Changed

- **CUMULUS-3315**
  - Updated `@cumulus/api-client/granules.bulkOperation` to remove `ids`
    parameter in favor of `granules` parameter, in the form of a
    `@cumulus/types/ApiGranule` that requires the following keys: `[granuleId, collectionId]`
- **CUMULUS-3307**
  - Pinned cumulus dependency on `pg` to `v8.10.x`
- **CUMULUS-3279**
  - Updated core dependencies on `xml2js` to `v0.5.0`
  - Forcibly updated downstream dependency for `xml2js` in `saml2-js` to
    `v0.5.0`
  - Added audit-ci CVE override until July 1 to allow for Core package releases
- **CUMULUS-3106**
  - Updated localstack version to 1.4.0 and removed 'skip' from all skipped tests
- **CUMULUS-3115**
  - Fixed DiscoverGranules' workflow's duplicateHandling when set to `skip` or `error` to stop retrying
    after receiving a 404 Not Found Response Error from the `cumulus-api`.
- **CUMULUS-3165**
  - Update example/cumulus-tf/orca.tf to use orca v6.0.3

### Fixed

- **CUMULUS-3315**
  - Update CI scripts to use shell logic/GNU timeout to bound test timeouts
    instead of NPM `parallel` package, as timeouts were not resulting in
    integration test failure
- **CUMULUS-3223**
  - Update `@cumulus/cmrjs/cmr-utils.getGranuleTemporalInfo` to handle the error when the cmr file s3url is not available
  - Update `sfEventSqsToDbRecords` lambda to return [partial batch failure](https://docs.aws.amazon.com/lambda/latest/dg/with-sqs.html#services-sqs-batchfailurereporting),
    and only reprocess messages when cumulus message can't be retrieved from the execution events.
  - Update `@cumulus/cumulus-message-adapter-js` to `2.0.5` for all cumulus tasks

## [v15.0.4] 2023-06-23

### Changed

- **CUMULUS-3307**
  - Pinned cumulus dependency on `pg` to `v8.10.x`

### Fixed

- **CUMULUS-3115**
  - Fixed DiscoverGranules' workflow's duplicateHandling when set to `skip` or `error` to stop retrying
    after receiving a 404 Not Found Response Error from the `cumulus-api`.
- **CUMULUS-3315**
  - Update CI scripts to use shell logic/GNU timeout to bound test timeouts
    instead of NPM `parallel` package, as timeouts were not resulting in
    integration test failure
- **CUMULUS-3223**
  - Update `@cumulus/cmrjs/cmr-utils.getGranuleTemporalInfo` to handle the error when the cmr file s3url is not available
  - Update `sfEventSqsToDbRecords` lambda to return [partial batch failure](https://docs.aws.amazon.com/lambda/latest/dg/with-sqs.html#services-sqs-batchfailurereporting),
    and only reprocess messages when cumulus message can't be retrieved from the execution events.
  - Update `@cumulus/cumulus-message-adapter-js` to `2.0.5` for all cumulus tasks

## [v15.0.3] 2023-04-28

### Fixed

- **CUMULUS-3243**
  - Updated granule delete logic to delete granule which is not in DynamoDB
  - Updated granule unpublish logic to handle granule which is not in DynamoDB and/or CMR

## [v15.0.2] 2023-04-25

### Fixed

- **CUMULUS-3120**
  - Fixed a bug by adding in `default_log_retention_periods` and `cloudwatch_log_retention_periods`
  to Cumulus modules so they can be used during deployment for configuring cloudwatch retention periods, for more information check here: [retention document](https://nasa.github.io/cumulus/docs/configuration/cloudwatch-retention)
  - Updated cloudwatch retention documentation to reflect the bugfix changes

## [v15.0.1] 2023-04-20

### Changed

- **CUMULUS-3279**
  - Updated core dependencies on `xml2js` to `v0.5.0`
  - Forcibly updated downstream dependency for `xml2js` in `saml2-js` to
    `v0.5.0`
  - Added audit-ci CVE override until July 1 to allow for Core package releases

## Fixed

- **CUMULUS-3285**
  - Updated `api/lib/distribution.js isAuthBearTokenRequest` to handle non-Bearer authorization header

## [v15.0.0] 2023-03-10

### Breaking Changes

- **CUMULUS-3147**
  - The minimum supported version for all published Cumulus Core npm packages is now Node 16.19.0
  - Tasks using the `cumuluss/cumulus-ecs-task` Docker image must be updated to `cumuluss/cumulus-ecs-task:1.9.0.` which is built with node:16.19.0-alpine.  This can be done by updating the `image` property of any tasks defined using the `cumulus_ecs_service` Terraform module.
  - Updated Dockerfile of async operation docker image to build from node:16.19.0-buster
  - Published new tag [`44` of `cumuluss/async-operation` to Docker Hub](https://hub.docker.com/layers/cumuluss/async-operation/44/images/sha256-8d757276714153e4ab8c24a2b7b6b9ffee14cc78b482d9924e7093af88362b04?context=explore).
  - The `async_operation_image` property of `cumulus` module must be updated to pull the ECR image for `cumuluss/async-operation:44`.

### Changed

- **CUMULUS-2997**
  - Migrate Cumulus Docs to Docusaurus v2 and DocSearch v3.
- **CUMULUS-3044**
  - Deployment section:
    - Consolidate and migrate Cumulus deployment (public facing) content from wiki to Cumulus Docs in GitHub.
    - Update links to make sure that the user can maintain flow between the wiki and GitHub deployment documentation.
    - Organize and update sidebar to include categories for similar deployment topics.
- **CUMULUS-3147**
  - Set example/cumulus-tf default async_operation_image_version to 44.
  - Set example/cumulus-tf default ecs_task_image_version to 1.9.0.
- **CUMULUS-3166**
  - Updated example/cumulus-tf/thin_egress_app.tf to use tea 1.3.2

### Fixed

- **CUMULUS-3187**
  - Restructured Earthdata Login class to be individual methods as opposed to a Class Object
  - Removed typescript no-checks and reformatted EarthdataLogin code to be more type friendly

## [v14.1.0] 2023-02-27

### MIGRATION notes

#### PostgreSQL compatibility update

From this release forward Core will be tested against PostgreSQL 11   Existing
release compatibility testing was done for release 11.1.8/14.0.0+.   Users
should migrate their datastores to Aurora PostgreSQL 11.13+ compatible data stores
as soon as possible.

Users utilizing the `cumulus-rds-tf` module will have upgraded/had their
database clusters forcibly upgraded at the next maintenance window after 31 Jan
2023.   Our guidance to mitigate this issue is to do a manual (outside of
terraform) upgrade.   This will result in the cluster being upgraded with a
manually set parameter group not managed by terraform.

If you manually upgraded and the cluster is now on version 11.13, to continue
using the `cumulus-rds-tf` module *once upgraded* update following module
configuration values if set, or allow their defaults to be utilized:

```terraform
parameter_group_family = "aurora-postgresql11"
engine_version = 11.13
```

When you apply this update, the original PostgreSQL v10 parameter group will be
removed, and recreated using PG11 defaults/configured terraform values and
update the database cluster to use the new configuration.

### Added

- **CUMULUS-3193**
  - Add a Python version file
- **CUMULUS-3121**
  - Added a map of variables in terraform for custom configuration of cloudwatch_log_groups' retention periods.
    Please refer to the [Cloudwatch-Retention] (https://nasa.github.io/cumulus/docs/configuration/cloudwatch-retention)
    section of the Cumulus documentation in order for more detailed information and an example into how to do this.
- **CUMULUS-3071**
  - Added 'PATCH' granules endpoint as an exact duplicate of the existing `PUT`
    endpoint.    In future releases the `PUT` endpoint will be replaced with valid PUT logic
    behavior (complete overwrite) in a future release.   **The existing PUT
    implementation is deprecated** and users should move all existing usage of
    `PUT` to `PATCH` before upgrading to a release with `CUMULUS-3072`.

### Fixed

- **CUMULUS-3033**
  - Fixed `granuleEsQuery` to properly terminate if `body.hit.total.value` is 0.

- The `getLambdaAliases` function has been removed from the `@cumulus/integration-tests` package
- The `getLambdaVersions` function has been removed from the `@cumulus/integration-tests` package
- **CUMULUS-3117**
  - Update `@cumulus/es-client/indexer.js` to properly handle framework write
    constraints for queued granules.    Queued writes will now be properly
    dropped from elasticsearch writes along with the primary datastore(s) when
    write constraints apply
- **CUMULUS-3134**
  - Get tests working on M1 Macs
- **CUMULUS-3148**:
  - Updates cumulus-rds-tf to use defaults for PostgreSQL 11.13
  - Update IngestGranuleSuccessSpec as test was dependant on file ordering and
    PostgreSQL 11 upgrade exposed dependency on database results in the API return
  - Update unit test container to utilize PostgreSQL 11.13 container
- **CUMULUS-3149**
  - Updates the api `/granules/bulkDelete` endpoint to take the
    following configuration keys for the bulkDelete:
    - concurrency - Number of concurrent bulk deletions to process at a time.
            Defaults to 10, increasing this value may improve throughput at the cost
            of additional database/CMR/etc load.
    - maxDbConnections - Defaults to `concurrency`, and generally should not be
        changed unless troubleshooting performance concerns.
  - Updates all bulk api endpoints to add knexDebug boolean query parameter to
    allow for debugging of database connection issues in the future.  Defaults
    to false.
  - Fixed logic defect in bulk deletion logic where an information query was
    nested in a transaction call, resulting in transactions holding knex
    connection pool connections in a blocking way that would not resolve,
    resulting in deletion failures.
- **CUMULUS-3142**
  - Fix issue from CUMULUS-3070 where undefined values for status results in
    unexpected insertion failure on PATCH.
- **CUMULUS-3181**
  - Fixed `sqsMessageRemover` lambda to correctly retrieve ENABLED sqs rules.

- **CUMULUS-3189**
  - Upgraded `cumulus-process` and `cumulus-message-adapter-python` versions to
    support pip 23.0
- **CUMULUS-3196**
  - Moved `createServer` initialization outside the `s3-credentials-endpoint` lambda
    handler to reduce file descriptor usage
- README shell snippets better support copying
- **CUMULUS-3111**
  - Fix issue where if granule update dropped due to write constraints for writeGranuleFromMessage, still possible for granule files to be written
  - Fix issue where if granule update is limited to status and timestamp values due to write constraints for writeGranuleFromMessage, Dynamo or ES granules could be out of sync with PG

### Breaking Changes

- **CUMULUS-3072**
  - Removed original PUT granule endpoint logic (in favor of utilizing new PATCH
    endpoint introduced in CUMULUS-3071)
  - Updated PUT granule endpoint to expected RESTful behavior:
    - PUT will now overwrite all non-provided fields as either non-defined or
      defaults, removing existing related database records (e.g. files,
      granule-execution linkages ) as appropriate.
    - PUT will continue to overwrite fields that are provided in the payload,
      excepting collectionId and granuleId which cannot be modified.
    - PUT will create a new granule record if one does not already exist
    - Like PATCH, the execution field is additive only - executions, once
      associated with a granule record cannot be unassociated via the granule
      endpoint.
  - /granule PUT and PATCH endpoints now require a header with values `{
    version: 2 }`
  - PUT endpoint will now only support /:collectionId/:granuleId formatted
    queries
  - `@cumulus/api-client.replaceGranule now utilizes body.collectionId to
    utilize the correct API PUT endpoint
  - Cumulus API version updated to `2`

### Changed

- **Snyk Security**
  - Upgraded jsonwebtoken from 8.5.1 to 9.0.0
  - CUMULUS-3160: Upgrade knex from 0.95.15 to 2.4.1
  - Upgraded got from 11.8.3 to ^11.8.5
- **Dependabot Security**
  - Upgraded the python package dependencies of the example lambdas
- **CUMULUS-3043**
  - Organize & link Getting Started public docs for better user guidance
  - Update Getting Started sections with current content
- **CUMULUS-3046**
  - Update 'Deployment' public docs
  - Apply grammar, link fixes, and continuity/taxonomy standards
- **CUMULUS-3071**
  - Updated `@cumulus/api-client` packages to use `PATCH` protocol for existing
    granule `PUT` calls, this change should not require user updates for
    `api-client` users.
    - `@cumulus/api-client/granules.updateGranule`
    - `@cumulus/api-client/granules.moveGranule`
    - `@cumulus/api-client/granules.updateGranule`
    - `@cumulus/api-client/granules.reingestGranule`
    - `@cumulus/api-client/granules.removeFromCMR`
    - `@cumulus/api-client/granules.applyWorkflow`
- **CUMULUS-3097**
  - Changed `@cumulus/cmr-client` package's token from Echo-Token to Earthdata Login (EDL) token in updateToken method
  - Updated CMR header and token tests to reflect the Earthdata Login changes
- **CUMULUS-3144**
  - Increased the memory of API lambda to 1280MB
- **CUMULUS-3140**
  - Update release note to include cumulus-api release
- **CUMULUS-3193**
  - Update eslint config to better support typing
- Improve linting of TS files

### Removed

- **CUMULUS-2798**
  - Removed AsyncOperations model

### Removed

- **CUMULUS-3009**
  - Removed Dynamo PDRs table

## [v14.0.0] 2022-12-08

### Breaking Changes

- **CUMULUS-2915**
  - API endpoint GET `/executions/status/${executionArn}` returns `presignedS3Url` and `data`
  - The user (dashboard) must read the `s3SignedURL` and `data` from the return
- **CUMULUS-3070/3074**
  - Updated granule PUT/POST endpoints to no longer respect message write
    constraints.  Functionally this means that:
    - Granules with older createdAt values will replace newer ones, instead of
        ignoring the write request
    - Granules that attempt to set a non-complete state (e.g. 'queued' and
        'running') will now ignore execution state/state change and always write
    - Granules being set to non-complete state will update all values passed in,
      instead of being restricted to `['createdAt', 'updatedAt', 'timestamp',
      'status', 'execution']`

### Added

- **CUMULUS-3070**
  - Remove granules dynamoDb model logic that sets default publish value on record
    validation
  - Update API granule write logic to not set default publish value on record
    updates to avoid overwrite (PATCH behavior)
  - Update API granule write logic to publish to false on record
    creation if not specified
  - Update message granule write logic to set default publish value on record
    creation update.
  - Update granule write logic to set published to default value of `false` if
    `null` is explicitly set with intention to delete the value.
  - Removed dataType/version from api granule schema
  - Added `@cumulus/api/endpoints/granules` unit to cover duration overwrite
    logic for PUT/PATCH endpoint.
- **CUMULUS-3098**
  - Added task configuration setting named `failTaskWhenFileBackupFail` to the
    `lzards-backup` task. This setting is `false` by default, but when set to
    `true`, task will fail if one of the file backup request fails.

### Changed

- Updated CI deploy process to utilize the distribution module in the published zip file which
    will be run against for the integration tests
- **CUMULUS-2915**
  - Updated API endpoint GET `/executions/status/${executionArn}` to return the
    presigned s3 URL in addition to execution status data
- **CUMULUS-3045**
  - Update GitHub FAQs:
    - Add new and refreshed content for previous sections
    - Add new dedicated Workflows section
- **CUMULUS-3070**
  - Updated API granule write logic to no longer require createdAt value in
    dynamo/API granule validation.   Write-time createdAt defaults will be set in the case
    of new API granule writes without the value set, and createdAt will be
    overwritten if it already exists.
  - Refactored granule write logic to allow PATCH behavior on API granule update
    such that existing createdAt values will be retained in case of overwrite
    across all API granule writes.
  - Updated granule write code to validate written createdAt is synced between
    datastores in cases where granule.createdAt is not provided for a new
    granule.
  - Updated @cumulus/db/translate/granules.translateApiGranuleToPostgresGranuleWithoutNilsRemoved to validate incoming values to ensure values that can't be set to null are not
  - Updated @cumulus/db/translate/granules.translateApiGranuleToPostgresGranuleWithoutNilsRemoved to handle null values in incoming ApiGranule
  - Updated @cumulus/db/types/granules.PostgresGranule typings to allow for null values
  - Added ApiGranuleRecord to @cumulus/api/granule type to represent a written/retrieved from datastore API granule record.
  - Update API/Message write logic to handle nulls as deletion in granule PUT/message write logic
- **CUMULUS-3075**
  - Changed the API endpoint return value for a granule with no files. When a granule has no files, the return value beforehand for
    the translatePostgresGranuletoApiGranule, the function which does the translation of a Postgres granule to an API granule, was
    undefined, now changed to an empty array.
  - Existing behavior which relied on the pre-disposed undefined value was changed to instead accept the empty array.
  - Standardized tests in order to expect an empty array for a granule with no files files' object instead of undefined.
- **CUMULUS-3077**
  - Updated `lambdas/data-migration2` granule and files migration to have a `removeExcessFiles` function like in write-granules that will remove file records no longer associated with a granule being migrated
- **CUMULUS-3080**
  - Changed the retention period in days from 14 to 30 for cloudwatch logs for NIST-5 compliance
- **CUMULUS-3100**
  - Updated `POST` granules endpoint to check if granuleId exists across all collections rather than a single collection.
  - Updated `PUT` granules endpoint to check if granuleId exists across a different collection and throw conflict error if so.
  - Updated logic for writing granules from a message to check if granuleId exists across a different collection and throw conflict error if so.

### Fixed

- **CUMULUS-3070**
  - Fixed inaccurate typings for PostgresGranule in @cumulus/db/types/granule
  - Fixed inaccurate typings for @cumulus/api/granules.ApiGranule and updated to
    allow null
- **CUMULUS-3104**
  - Fixed TS compilation error on aws-client package caused by @aws-sdk/client-s3 3.202.0 upgrade
- **CUMULUS-3116**
  - Reverted the default ElasticSearch sorting behavior to the pre-13.3.0 configuration
  - Results from ElasticSearch are sorted by default by the `timestamp` field. This means that the order
  is not guaranteed if two or more records have identical timestamps as there is no secondary sort/tie-breaker.

## [v13.4.0] 2022-10-31

### Notable changes

- **CUMULUS-3104**
  - Published new tag [`43` of `cumuluss/async-operation` to Docker Hub](https://hub.docker.com/layers/cumuluss/async-operation/43/images/sha256-5f989c7d45db3dde87c88c553182d1e4e250a1e09af691a84ff6aa683088b948?context=explore) which was built with node:14.19.3-buster.

### Added

- **CUMULUS-2998**
  - Added Memory Size and Timeout terraform variable configuration for the following Cumulus tasks:
    - fake_processing_task_timeout and fake_processing_task_memory_size
    - files_to_granules_task_timeout and files_to_granule_task_memory_size
    - hello_world_task_timeout and hello_world_task_memory_size
    - sf_sqs_report_task_timeout and sf_sqs_report_task_memory_size
- **CUMULUS-2986**
  - Adds Terraform memory_size configurations to lambda functions with customizable timeouts enabled (the minimum default size has also been raised from 256 MB to 512 MB)
    allowed properties include:
      - add_missing_file_checksums_task_memory_size
      - discover_granules_task_memory_size
      - discover_pdrs_task_memory_size
      - hyrax_metadata_updates_task_memory_size
      - lzards_backup_task_memory_size
      - move_granules_task_memory_size
      - parse_pdr_task_memory_size
      - pdr_status_check_task_memory_size
      - post_to_cmr_task_memory_size
      - queue_granules_task_memory_size
      - queue_pdrs_task_memory_size
      - queue_workflow_task_memory_size
      - sync_granule_task_memory_size
      - update_cmr_access_constraints_task_memory_size
      - update_granules_cmr_task_memory_size
  - Initializes the lambda_memory_size(s) variable in the Terraform variable list
  - Adds Terraform timeout variable for add_missing_file_checksums_task
- **CUMULUS-2631**
  - Added 'Bearer token' support to s3credentials endpoint
- **CUMULUS-2787**
  - Added `lzards-api-client` package to Cumulus with `submitQueryToLzards` method
- **CUMULUS-2944**
  - Added configuration to increase the limit for body-parser's JSON and URL encoded parsers to allow for larger input payloads

### Changed


- Updated `example/cumulus-tf/variables.tf` to have `cmr_oauth_provider` default to `launchpad`
- **CUMULUS-3024**
  - Update PUT /granules endpoint to operate consistently across datastores
    (PostgreSQL, ElasticSearch, DynamoDB). Previously it was possible, given a
    partial Granule payload to have different data in Dynamo/ElasticSearch and PostgreSQL
  - Given a partial Granule object, the /granules update endpoint now operates
    with behavior more consistent with a PATCH operation where fields not provided
    in the payload will not be updated in the datastores.
  - Granule translation (db/src/granules.ts) now supports removing null/undefined fields when converting from API to Postgres
    granule formats.
  - Update granule write logic: if a `null` files key is provided in an update payload (e.g. `files: null`),
    an error will be thrown. `null` files were not previously supported and would throw potentially unclear errors. This makes the error clearer and more explicit.
  - Update granule write logic: If an empty array is provided for the `files` key, all files will be removed in all datastores
- **CUMULUS-2787**
  - Updated `lzards-backup-task` to send Cumulus provider and granule createdAt values as metadata in LZARDS backup request to support querying LZARDS for reconciliation reports
- **CUMULUS-2913**
  - Changed `process-dead-letter-archive` lambda to put messages from S3 dead
    letter archive that fail to process to new S3 location.
- **CUMULUS-2974**
  - The `DELETE /granules/<granuleId>` endpoint now includes additional details about granule
    deletion, including collection, deleted granule ID, deleted files, and deletion time.
- **CUMULUS-3027**
  - Pinned typescript to ~4.7.x to address typing incompatibility issues
    discussed in https://github.com/knex/knex/pull/5279
  - Update generate-ts-build-cache script to always install root project dependencies
- **CUMULUS-3104**
  - Updated Dockerfile of async operation docker image to build from node:14.19.3-buster
  - Sets default async_operation_image version to 43.
  - Upgraded saml2-js 4.0.0, rewire to 6.0.0 to address security vulnerabilities
  - Fixed TS compilation error caused by @aws-sdk/client-s3 3.190->3.193 upgrade

## [v13.3.2] 2022-10-10 [BACKPORT]

**Please note** changes in 13.3.2 may not yet be released in future versions, as
this is a backport and patch release on the 13.3.x series of releases. Updates that
are included in the future will have a corresponding CHANGELOG entry in future
releases.

### Fixed

- **CUMULUS-2557**
  - Updated `@cumulus/aws-client/S3/moveObject` to handle zero byte files (0 byte files).
- **CUMULUS-2971**
  - Updated `@cumulus/aws-client/S3ObjectStore` class to take string query parameters and
    its methods `signGetObject` and `signHeadObject` to take parameter presignOptions
- **CUMULUS-3021**
  - Updated `@cumulus/api-client/collections` and `@cumulus/integration-tests/api` to encode
    collection version in the URI path
- **CUMULUS-3024**
  - Update PUT /granules endpoint to operate consistently across datastores
    (PostgreSQL, ElasticSearch, DynamoDB). Previously it was possible, given a
    partial Granule payload to have different data in Dynamo/ElasticSearch and PostgreSQL
  - Given a partial Granule object, the /granules update endpoint now operates
    with behavior more consistent with a PATCH operation where fields not provided
    in the payload will not be updated in the datastores.
  - Granule translation (db/src/granules.ts) now supports removing null/undefined fields when converting from API to Postgres
    granule formats.
  - Update granule write logic: if a `null` files key is provided in an update payload (e.g. `files: null`),
    an error will be thrown. `null` files were not previously supported and would throw potentially unclear errors. This makes the error clearer and more explicit.
  - Update granule write logic: If an empty array is provided for the `files` key, all files will be removed in all datastores

## [v13.3.0] 2022-8-19

### Notable Changes

- **CUMULUS-2930**
  - The `GET /granules` endpoint has a new optional query parameter:
    `searchContext`, which is used to resume listing within the same search
    context. It is provided in every response from the endpoint as
    `meta.searchContext`. The searchContext value must be submitted with every
    consequent API call, and must be fetched from each new response to maintain
    the context.
  - Use of the `searchContext` query string parameter allows listing past 10,000 results.
  - Note that using the `from` query param in a request will cause the `searchContext` to
    be ignored and also make the query subject to the 10,000 results cap again.
  - Updated `GET /granules` endpoint to leverage ElasticSearch search-after API.
    The endpoint will only use search-after when the `searchContext` parameter
    is provided in a request.

## [v13.2.1] 2022-8-10 [BACKPORT]

### Notable changes

- **CUMULUS-3019**
  - Fix file write logic to delete files by `granule_cumulus_id` instead of
    `cumulus_id`. Previous logic removed files by matching `file.cumulus_id`
    to `granule.cumulus_id`.

## [v13.2.0] 2022-8-04

### Changed

- **CUMULUS-2940**
  - Updated bulk operation lambda to utilize system wide rds_connection_timing
    configuration parameters from the main `cumulus` module
- **CUMULUS-2980**
  - Updated `ingestPdrWithNodeNameSpec.js` to use `deleteProvidersAndAllDependenciesByHost` function.
  - Removed `deleteProvidersByHost`function.
- **CUMULUS-2954**
  - Updated Backup LZARDS task to run as a single task in a step function workflow.
  - Updated task to allow user to provide `collectionId` in workflow input and
    updated task to use said `collectionId` to look up the corresponding collection record in RDS.

## [v13.1.0] 2022-7-22

### MIGRATION notes

- The changes introduced in CUMULUS-2962 will re-introduce a
  `files_granules_cumulus_id_index` on the `files` table in the RDS database.
  This index will be automatically created as part of the bootstrap lambda
  function *on deployment* of the `data-persistence` module.

  *In cases where the index is already applied, this update will have no effect*.

  **Please Note**: In some cases where ingest is occurring at high volume levels and/or the
  files table has > 150M file records, the migration may
  fail on deployment due to timing required to both acquire the table state needed for the
  migration and time to create the index given the resources available.

  For reference a rx.5 large Aurora/RDS database
  with *no activity* took roughly 6 minutes to create the index for a file table with 300M records and no active ingest, however timed out when the same migration was attempted
  in production with possible activity on the table.

  If you believe you are subject to the above consideration, you may opt to
  manually create the `files` table index *prior* to deploying this version of
  Core with the following procedure:

  -----

  - Verify you do not have the index:

  ```text
  select * from pg_indexes where tablename = 'files';

   schemaname | tablename |        indexname        | tablespace |                                       indexdef
  ------------+-----------+-------------------------+------------+---------------------------------------------------------------------------------------
   public     | files     | files_pkey              |            | CREATE UNIQUE INDEX files_pkey ON public.files USING btree (cumulus_id)
   public     | files     | files_bucket_key_unique |            | CREATE UNIQUE INDEX files_bucket_key_unique ON public.files USING btree (bucket, key)
  ```

  In this instance you should not see an `indexname` row with
  `files_granules_cumulus_id_index` as the value.     If you *do*, you should be
  clear to proceed with the installation.
  - Quiesce ingest

  Stop all ingest operations in Cumulus Core according to your operational
  procedures.    You should validate that it appears there are no active queries that
  appear to be inserting granules/files into the database as a secondary method
  of evaluating the database system state:

  ```text
  select pid, query, state, wait_event_type, wait_event from pg_stat_activity where state = 'active';
  ```

  If query rows are returned with a `query` value that involves the files table,
  make sure ingest is halted and no other granule-update activity is running on
  the system.

  Note: In rare instances if there are hung queries that are unable to resolve, it may be necessary to
  manually use psql [Server Signaling
  Functions](https://www.postgresql.org/docs/10/functions-admin.html#FUNCTIONS-ADMIN-SIGNAL)
  `pg_cancel_backend` and/or
  `pg_terminate_backend` if the migration will not complete in the next step.

  - Create the Index

  Run the following query to create the index.    Depending on the situation
  this may take many minutes to complete, and you will note your CPU load and
  disk I/O rates increase on your cluster:

  ```text
  CREATE INDEX files_granule_cumulus_id_index ON files (granule_cumulus_id);
  ```

  You should see a response like:

  ```text
  CREATE INDEX
  ```

  and can verify the index `files_granule_cumulus_id_index` was created:

  ```text
  => select * from pg_indexes where tablename = 'files';
  schemaname | tablename |           indexname            | tablespace |                                           indexdef
   ------------+-----------+--------------------------------+------------+----------------------------------------------------------------------------------------------
   public     | files     | files_pkey                     |            | CREATE UNIQUE INDEX files_pkey ON public.files USING btree (cumulus_id)
   public     | files     | files_bucket_key_unique        |            | CREATE UNIQUE INDEX files_bucket_key_unique ON public.files USING btree (bucket, key)
   public     | files     | files_granule_cumulus_id_index |            | CREATE INDEX files_granule_cumulus_id_index ON public.files USING btree (granule_cumulus_id)
  (3 rows)
  ```

  - Once this is complete, you may deploy this version of Cumulus as you
    normally would.
  **If you are unable to stop ingest for the above procedure** *and* cannot
  migrate with deployment, you may be able to manually create the index while
  writes are ongoing using postgres's `CONCURRENTLY` option for `CREATE INDEX`.
  This can have significant impacts on CPU/write IO, particularly if you are
  already using a significant amount of your cluster resources, and may result
  in failed writes or an unexpected index/database state.

  PostgreSQL's
  [documentation](https://www.postgresql.org/docs/10/sql-createindex.html#SQL-CREATEINDEX-CONCURRENTLY)
  provides more information on this option.   Please be aware it is
  **unsupported** by Cumulus at this time, so community members that opt to go
  this route should proceed with caution.

  -----

### Notable changes

- **CUMULUS-2962**
  - Re-added database structural migration to `files` table to add an index on `granule_cumulus_id`
- **CUMULUS-2929**
  - Updated `move-granule` task to check the optional collection configuration parameter
    `meta.granuleMetadataFileExtension` to determine the granule metadata file.
    If none is specified, the granule CMR metadata or ISO metadata file is used.

### Changed

- Updated Moment.js package to 2.29.4 to address security vulnerability
- **CUMULUS-2967**
  - Added fix example/spec/helpers/Provider that doesn't fail deletion 404 in
    case of deletion race conditions
### Fixed

- **CUMULUS-2995**
  - Updated Lerna package to 5.1.8 to address security vulnerability

- **CUMULUS-2863**
  - Fixed `@cumulus/api` `validateAndUpdateSqsRule` method to allow 0 retries and 0 visibilityTimeout
    in rule's meta.

- **CUMULUS-2959**
  - Fixed `@cumulus/api` `granules` module to convert numeric productVolume to string
    when an old granule record is retrieved from DynamoDB
- Fixed the following links on Cumulus docs' [Getting Started](https://nasa.github.io/cumulus/docs/getting-started) page:
    * Cumulus Deployment
    * Terraform Best Practices
    * Integrator Common Use Cases
- Also corrected the _How to Deploy Cumulus_ link in the [Glossary](https://nasa.github.io/cumulus/docs/glossary)


## [v13.0.1] 2022-7-12

- **CUMULUS-2995**
  - Updated Moment.js package to 2.29.4 to address security vulnerability

## [v13.0.0] 2022-06-13

### MIGRATION NOTES

- The changes introduced in CUMULUS-2955 should result in removal of
  `files_granule_cumulus_id_index` from the `files` table (added in the v11.1.1
  release).  The success of this operation is dependent on system ingest load.

  In rare cases where data-persistence deployment fails because the
  `postgres-db-migration` times out, it may be required to manually remove the
  index and then redeploy:

  ```text
  DROP INDEX IF EXISTS files_granule_cumulus_id_index;
  ```

### Breaking Changes

- **CUMULUS-2931**

  - Updates CustomBootstrap lambda to default to failing if attempting to remove
    a pre-existing `cumulus-alias` index that would collide with the required
    `cumulus-alias` *alias*.   A configuration parameter
    `elasticsearch_remove_index_alias_conflict`  on the `cumulus` and
    `archive` modules has been added to enable the original behavior that would
    remove the invalid index (and all it's data).
  - Updates `@cumulus/es-client.bootstrapElasticSearch` signature to be
    parameterized and accommodate a new parameter `removeAliasConflict` which
    allows/disallows the deletion of a conflicting `cumulus-alias` index

### Notable changes

- **CUMULUS-2929**
  - Updated `move-granule` task to check the optional collection configuration parameter
    `meta.granuleMetadataFileExtension` to determine the granule metadata file.
    If none is specified, the granule CMR metadata or ISO metadata file is used.

### Added

- **CUMULUS-2929**
  - Added optional collection configuration `meta.granuleMetadataFileExtension` to specify CMR metadata
    file extension for tasks that utilize metadata file lookups

- **CUMULUS-2939**
  - Added `@cumulus/api/lambdas/start-async-operation` to start an async operation

- **CUMULUS-2953**
  - Added `skipMetadataCheck` flag to config for Hyrax metadata updates task.
  - If this config flag is set to `true`, and a granule has no CMR file, the task will simply return the input values.

- **CUMULUS-2966**
  - Added extractPath operation and support of nested string replacement to `url_path` in the collection configuration

### Changed

- **CUMULUS-2965**
  - Update `cumulus-rds-tf` module to ignore `engine_version` lifecycle changes
- **CUMULUS-2967**
  - Added fix example/spec/helpers/Provider that doesn't fail deletion 404 in
    case of deletion race conditions
- **CUMULUS-2955**
  - Updates `20220126172008_files_granule_id_index` to *not* create an index on
    `granule_cumulus_id` on the files table.
  - Adds `20220609024044_remove_files_granule_id_index` migration to revert
    changes from `20220126172008_files_granule_id_index` on any deployed stacks
    that might have the index to ensure consistency in deployed stacks

- **CUMULUS-2923**
  - Changed public key setup for SFTP local testing.
- **CUMULUS-2939**
  - Updated `@cumulus/api` `granules/bulk*`, `elasticsearch/index-from-database` and
    `POST reconciliationReports` endpoints to invoke StartAsyncOperation lambda

### Fixed

- **CUMULUS-2863**
  - Fixed `@cumulus/api` `validateAndUpdateSqsRule` method to allow 0 retries
    and 0 visibilityTimeout in rule's meta.
- **CUMULUS-2961**
  - Fixed `data-migration2` granule migration logic to allow for DynamoDb granules that have a null/empty string value for `execution`.   The migration will now migrate them without a linked execution.
  - Fixed `@cumulus/api` `validateAndUpdateSqsRule` method to allow 0 retries and 0 visibilityTimeout
    in rule's meta.

- **CUMULUS-2959**
  - Fixed `@cumulus/api` `granules` module to convert numeric productVolume to string
    when an old granule record is retrieved from DynamoDB.

## [v12.0.3] 2022-10-03 [BACKPORT]

**Please note** changes in 12.0.3 may not yet be released in future versions, as
this is a backport and patch release on the 12.0.x series of releases. Updates that
are included in the future will have a corresponding CHANGELOG entry in future
releases.

### Fixed

- **CUMULUS-3024**
  - Update PUT /granules endpoint to operate consistently across datastores
    (PostgreSQL, ElasticSearch, DynamoDB). Previously it was possible, given a
    partial Granule payload to have different data in Dynamo/ElasticSearch and PostgreSQL
  - Given a partial Granule object, the /granules update endpoint now operates
    with behavior more consistent with a PATCH operation where fields not provided
    in the payload will not be updated in the datastores.
  - Granule translation (db/src/granules.ts) now supports removing null/undefined fields when converting from API to Postgres
    granule formats.
  - Update granule write logic: if a `null` files key is provided in an update payload (e.g. `files: null`),
    an error will be thrown. `null` files were not previously supported and would throw potentially unclear errors. This makes the error clearer and more explicit.
  - Update granule write logic: If an empty array is provided for the `files` key, all files will be removed in all datastores
- **CUMULUS-2971**
  - Updated `@cumulus/aws-client/S3ObjectStore` class to take string query parameters and
    its methods `signGetObject` and `signHeadObject` to take parameter presignOptions
- **CUMULUS-2557**
  - Updated `@cumulus/aws-client/S3/moveObject` to handle zero byte files (0 byte files).
- **CUMULUS-3021**
  - Updated `@cumulus/api-client/collections` and `@cumulus/integration-tests/api` to encode
    collection version in the URI path

## [v12.0.2] 2022-08-10 [BACKPORT]

**Please note** changes in 12.0.2 may not yet be released in future versions, as
this is a backport and patch release on the 12.0.x series of releases. Updates that
are included in the future will have a corresponding CHANGELOG entry in future
releases.

### Notable Changes

- **CUMULUS-3019**
  - Fix file write logic to delete files by `granule_cumulus_id` instead of
      `cumulus_id`. Previous logic removed files by matching `file.cumulus_id`
      to `granule.cumulus_id`.

## [v12.0.1] 2022-07-18

- **CUMULUS-2995**
  - Updated Moment.js package to 2.29.4 to address security vulnerability

## [v12.0.0] 2022-05-20

### Breaking Changes

- **CUMULUS-2903**

  - The minimum supported version for all published Cumulus Core npm packages is now Node 14.19.1
  - Tasks using the `cumuluss/cumulus-ecs-task` Docker image must be updated to
    `cumuluss/cumulus-ecs-task:1.8.0`. This can be done by updating the `image`
    property of any tasks defined using the `cumulus_ecs_service` Terraform
    module.

### Changed

- **CUMULUS-2932**

  - Updates `SyncGranule` task to include `disableOrDefaultAcl` function that uses
    the configuration ACL parameter to set ACL to private by default or disable ACL.
  - Updates `@cumulus/sync-granule` `download()` function to take in ACL parameter
  - Updates `@cumulus/ingest` `proceed()` function to take in ACL parameter
  - Updates `@cumulus/ingest` `addLock()` function to take in an optional ACL parameter
  - Updates `SyncGranule` example worfklow config
    `example/cumulus-tf/sync_granule_workflow.asl.json` to include `ACL`
    parameter.

## [v11.1.8] 2022-11-07 [BACKPORT]

**Please note** changes in 11.1.7 may not yet be released in future versions, as
this is a backport and patch release on the 11.1.x series of releases. Updates that
are included in the future will have a corresponding CHANGELOG entry in future
releases.

### Breaking Changes

- **CUMULUS-2903**
  - The minimum supported version for all published Cumulus Core npm packages is now Node 14.19.1
  - Tasks using the `cumuluss/cumulus-ecs-task` Docker image must be updated to
    `cumuluss/cumulus-ecs-task:1.8.0`. This can be done by updating the `image`
    property of any tasks defined using the `cumulus_ecs_service` Terraform
    module.

### Notable changes

- Published new tag [`43` of `cumuluss/async-operation` to Docker Hub](https://hub.docker.com/layers/cumuluss/async-operation/43/images/sha256-5f989c7d45db3dde87c88c553182d1e4e250a1e09af691a84ff6aa683088b948?context=explore) which was built with node:14.19.3-buster.

### Changed

- **CUMULUS-3104**
  - Updated Dockerfile of async operation docker image to build from node:14.19.3-buster
  - Sets default async_operation_image version to 43.
  - Upgraded saml2-js 4.0.0, rewire to 6.0.0 to address security vulnerabilities
  - Fixed TS compilation error on aws-client package caused by @aws-sdk/client-s3 3.202.0 upgrade

- **CUMULUS-3080**
  - Changed the retention period in days from 14 to 30 for cloudwatch logs for NIST-5 compliance

## [v11.1.7] 2022-10-05 [BACKPORT]

**Please note** changes in 11.1.7 may not yet be released in future versions, as
this is a backport and patch release on the 11.1.x series of releases. Updates that
are included in the future will have a corresponding CHANGELOG entry in future
releases.

### Fixed

- **CUMULUS-3024**
  - Update PUT /granules endpoint to operate consistently across datastores
    (PostgreSQL, ElasticSearch, DynamoDB). Previously it was possible, given a
    partial Granule payload to have different data in Dynamo/ElasticSearch and PostgreSQL
  - Given a partial Granule object, the /granules update endpoint now operates
    with behavior more consistent with a PATCH operation where fields not provided
    in the payload will not be updated in the datastores.
  - Granule translation (db/src/granules.ts) now supports removing null/undefined fields when converting from API to Postgres
    granule formats.
  - Update granule write logic: if a `null` files key is provided in an update payload (e.g. `files: null`),
    an error will be thrown. `null` files were not previously supported and would throw potentially unclear errors. This makes the error clearer and more explicit.
  - Update granule write logic: If an empty array is provided for the `files` key, all files will be removed in all datastores
- **CUMULUS-2971**
  - Updated `@cumulus/aws-client/S3ObjectStore` class to take string query parameters and
    its methods `signGetObject` and `signHeadObject` to take parameter presignOptions
- **CUMULUS-2557**
  - Updated `@cumulus/aws-client/S3/moveObject` to handle zero byte files (0 byte files).
- **CUMULUS-3021**
  - Updated `@cumulus/api-client/collections` and `@cumulus/integration-tests/api` to encode
    collection version in the URI path
- **CUMULUS-3027**
  - Pinned typescript to ~4.7.x to address typing incompatibility issues
    discussed in https://github.com/knex/knex/pull/5279
  - Update generate-ts-build-cache script to always install root project dependencies

## [v11.1.5] 2022-08-10 [BACKPORT]

**Please note** changes in 11.1.5 may not yet be released in future versions, as
this is a backport and patch release on the 11.1.x series of releases. Updates that
are included in the future will have a corresponding CHANGELOG entry in future
releases.

### Notable changes

- **CUMULUS-3019**
  - Fix file write logic to delete files by `granule_cumulus_id` instead of
      `cumulus_id`. Previous logic removed files by matching `file.cumulus_id`
      to `granule.cumulus_id`.

## [v11.1.4] 2022-07-18

**Please note** changes in 11.1.4 may not yet be released in future versions, as
this is a backport and patch release on the 11.1.x series of releases. Updates that
are included in the future will have a corresponding CHANGELOG entry in future
releases.

### MIGRATION notes


- The changes introduced in CUMULUS-2962 will re-introduce a
  `files_granules_cumulus_id_index` on the `files` table in the RDS database.
  This index will be automatically created as part of the bootstrap lambda
  function *on deployment* of the `data-persistence` module.

  *In cases where the index is already applied, this update will have no effect*.

  **Please Note**: In some cases where ingest is occurring at high volume levels and/or the
  files table has > 150M file records, the migration may
  fail on deployment due to timing required to both acquire the table state needed for the
  migration and time to create the index given the resources available.

  For reference a rx.5 large Aurora/RDS database
  with *no activity* took roughly 6 minutes to create the index for a file table with 300M records and no active ingest, however timed out when the same migration was attempted
  in production with possible activity on the table.

  If you believe you are subject to the above consideration, you may opt to
  manually create the `files` table index *prior* to deploying this version of
  Core with the following procedure:

  -----

  - Verify you do not have the index:

  ```text
  select * from pg_indexes where tablename = 'files';

   schemaname | tablename |        indexname        | tablespace |                                       indexdef
  ------------+-----------+-------------------------+------------+---------------------------------------------------------------------------------------
   public     | files     | files_pkey              |            | CREATE UNIQUE INDEX files_pkey ON public.files USING btree (cumulus_id)
   public     | files     | files_bucket_key_unique |            | CREATE UNIQUE INDEX files_bucket_key_unique ON public.files USING btree (bucket, key)
  ```

  In this instance you should not see an `indexname` row with
  `files_granules_cumulus_id_index` as the value.     If you *do*, you should be
  clear to proceed with the installation.
  - Quiesce ingest

  Stop all ingest operations in Cumulus Core according to your operational
  procedures.    You should validate that it appears there are no active queries that
  appear to be inserting granules/files into the database as a secondary method
  of evaluating the database system state:

  ```text
  select pid, query, state, wait_event_type, wait_event from pg_stat_activity where state = 'active';
  ```

  If query rows are returned with a `query` value that involves the files table,
  make sure ingest is halted and no other granule-update activity is running on
  the system.

  Note: In rare instances if there are hung queries that are unable to resolve, it may be necessary to
  manually use psql [Server Signaling
  Functions](https://www.postgresql.org/docs/10/functions-admin.html#FUNCTIONS-ADMIN-SIGNAL)
  `pg_cancel_backend` and/or
  `pg_terminate_backend` if the migration will not complete in the next step.

  - Create the Index

  Run the following query to create the index.    Depending on the situation
  this may take many minutes to complete, and you will note your CPU load and
  disk I/O rates increase on your cluster:

  ```text
  CREATE INDEX files_granule_cumulus_id_index ON files (granule_cumulus_id);
  ```

  You should see a response like:

  ```text
  CREATE INDEX
  ```

  and can verify the index `files_granule_cumulus_id_index` was created:

  ```text
  => select * from pg_indexes where tablename = 'files';
  schemaname | tablename |           indexname            | tablespace |                                           indexdef
   ------------+-----------+--------------------------------+------------+----------------------------------------------------------------------------------------------
   public     | files     | files_pkey                     |            | CREATE UNIQUE INDEX files_pkey ON public.files USING btree (cumulus_id)
   public     | files     | files_bucket_key_unique        |            | CREATE UNIQUE INDEX files_bucket_key_unique ON public.files USING btree (bucket, key)
   public     | files     | files_granule_cumulus_id_index |            | CREATE INDEX files_granule_cumulus_id_index ON public.files USING btree (granule_cumulus_id)
  (3 rows)
  ```

  - Once this is complete, you may deploy this version of Cumulus as you
    normally would.
  **If you are unable to stop ingest for the above procedure** *and* cannot
  migrate with deployment, you may be able to manually create the index while
  writes are ongoing using postgres's `CONCURRENTLY` option for `CREATE INDEX`.
  This can have significant impacts on CPU/write IO, particularly if you are
  already using a significant amount of your cluster resources, and may result
  in failed writes or an unexpected index/database state.

  PostgreSQL's
  [documentation](https://www.postgresql.org/docs/10/sql-createindex.html#SQL-CREATEINDEX-CONCURRENTLY)
  provides more information on this option.   Please be aware it is
  **unsupported** by Cumulus at this time, so community members that opt to go
  this route should proceed with caution.

  -----

### Changed

- Updated Moment.js package to 2.29.4 to address security vulnerability

## [v11.1.3] 2022-06-24

**Please note** changes in 11.1.3 may not yet be released in future versions, as
this is a backport and patch release on the 11.1.x series of releases. Updates that
are included in the future will have a corresponding CHANGELOG entry in future
releases.

### Notable changes

- **CUMULUS-2929**
  - Updated `move-granule` task to check the optional collection configuration parameter
    `meta.granuleMetadataFileExtension` to determine the granule metadata file.
    If none is specified, the granule CMR metadata or ISO metadata file is used.

### Added

- **CUMULUS-2929**
  - Added optional collection configuration `meta.granuleMetadataFileExtension` to specify CMR metadata
    file extension for tasks that utilize metadata file lookups
- **CUMULUS-2966**
  - Added extractPath operation and support of nested string replacement to `url_path` in the collection configuration
### Fixed

- **CUMULUS-2863**
  - Fixed `@cumulus/api` `validateAndUpdateSqsRule` method to allow 0 retries
    and 0 visibilityTimeout in rule's meta.
- **CUMULUS-2959**
  - Fixed `@cumulus/api` `granules` module to convert numeric productVolume to string
    when an old granule record is retrieved from DynamoDB.
- **CUMULUS-2961**
  - Fixed `data-migration2` granule migration logic to allow for DynamoDb granules that have a null/empty string value for `execution`.   The migration will now migrate them without a linked execution.

## [v11.1.2] 2022-06-13

**Please note** changes in 11.1.2 may not yet be released in future versions, as
this is a backport and patch release on the 11.1.x series of releases. Updates that
are included in the future will have a corresponding CHANGELOG entry in future
releases.

### MIGRATION NOTES

- The changes introduced in CUMULUS-2955 should result in removal of
  `files_granule_cumulus_id_index` from the `files` table (added in the v11.1.1
  release).  The success of this operation is dependent on system ingest load

  In rare cases where data-persistence deployment fails because the
  `postgres-db-migration` times out, it may be required to manually remove the
  index and then redeploy:

  ```text
  > DROP INDEX IF EXISTS postgres-db-migration;
  DROP INDEX
  ```

### Changed

- **CUMULUS-2955**
  - Updates `20220126172008_files_granule_id_index` to *not* create an index on
    `granule_cumulus_id` on the files table.
  - Adds `20220609024044_remove_files_granule_id_index` migration to revert
    changes from `20220126172008_files_granule_id_index` on any deployed stacks
    that might have the index to ensure consistency in deployed stacks

## [v11.1.1] 2022-04-26

### Added

### Changed

- **CUMULUS-2885**
  - Updated `@cumulus/aws-client` to use new AWS SDK v3 packages for S3 requests:
    - `@aws-sdk/client-s3`
    - `@aws-sdk/lib-storage`
    - `@aws-sdk/s3-request-presigner`
  - Updated code for compatibility with updated `@cumulus/aws-client` and AWS SDK v3 S3 packages:
    - `@cumulus/api`
    - `@cumulus/async-operations`
    - `@cumulus/cmrjs`
    - `@cumulus/common`
    - `@cumulus/collection-config-store`
    - `@cumulus/ingest`
    - `@cumulus/launchpad-auth`
    - `@cumulus/sftp-client`
    - `@cumulus/tf-inventory`
    - `lambdas/data-migration2`
    - `tasks/add-missing-file-checksums`
    - `tasks/hyrax-metadata-updates`
    - `tasks/lzards-backup`
    - `tasks/sync-granule`
- **CUMULUS-2886**
  - Updated `@cumulus/aws-client` to use new AWS SDK v3 packages for API Gateway requests:
    - `@aws-sdk/client-api-gateway`
- **CUMULUS-2920**
  - Update npm version for Core build to 8.6
- **CUMULUS-2922**
  - Added `@cumulus/example-lib` package to example project to allow unit tests `example/script/lib` dependency.
  - Updates Mutex unit test to address changes made in [#2902](https://github.com/nasa/cumulus/pull/2902/files)
- **CUMULUS-2924**
  - Update acquireTimeoutMillis to 400 seconds for the db-provision-lambda module to address potential timeout issues on RDS database start
- **CUMULUS-2925**
  - Updates CI to utilize `audit-ci` v6.2.0
  - Updates CI to utilize a on-container filesystem when building Core in 'uncached' mode
  - Updates CI to selectively bootstrap Core modules in the cleanup job phase
- **CUMULUS-2934**
  - Update CI Docker container build to install pipenv to prevent contention on parallel lambda builds


## [v11.1.0] 2022-04-07

### MIGRATION NOTES

- 11.1.0 is an amendment release and supersedes 11.0.0. However, follow the migration steps for 11.0.0.

- **CUMULUS-2905**
  - Updates migration script with new `migrateAndOverwrite` and
    `migrateOnlyFiles` options.

### Added

- **CUMULUS-2860**
  - Added an optional configuration parameter `skipMetadataValidation` to `hyrax-metadata-updates` task
- **CUMULUS-2870**
  - Added `last_modified_date` as output to all tasks in Terraform `ingest` module.
- **CUMULUS-NONE**
  - Added documentation on choosing and configuring RDS at `deployment/choosing_configuring_rds`.

### Changed

- **CUMULUS-2703**
  - Updated `ORCA Backup` reconciliation report to report `cumulusFilesCount` and `orcaFilesCount`
- **CUMULUS-2849**
  - Updated `@cumulus/aws-client` to use new AWS SDK v3 packages for DynamoDB requests:
    - `@aws-sdk/client-dynamodb`
    - `@aws-sdk/lib-dynamodb`
    - `@aws-sdk/util-dynamodb`
  - Updated code for compatibility with AWS SDK v3 Dynamo packages
    - `@cumulus/api`
    - `@cumulus/errors`
    - `@cumulus/tf-inventory`
    - `lambdas/data-migration2`
    - `packages/api/ecs/async-operation`
- **CUMULUS-2864**
  - Updated `@cumulus/cmr-client/ingestUMMGranule` and `@cumulus/cmr-client/ingestConcept`
    functions to not perform separate validation request
- **CUMULUS-2870**
  - Updated `hello_world_service` module to pass in `lastModified` parameter in command list to trigger a Terraform state change when the `hello_world_task` is modified.

### Fixed

- **CUMULUS-2849**
  - Fixed AWS service client memoization logic in `@cumulus/aws-client`

## [v11.0.0] 2022-03-24 [STABLE]

### v9.9->v11.0 MIGRATION NOTES

Release v11.0 is a maintenance release series, replacing v9.9.   If you are
upgrading to or past v11 from v9.9.x to this release, please pay attention to the following
migration notes from prior releases:

#### Migration steps

##### **After deploying the `data-persistence` module, but before deploying the main `cumulus` module**

- Due to a bug in the PUT `/rules/<name>` endpoint, the rule records in PostgreSQL may be
out of sync with records in DynamoDB. In order to bring the records into sync, re-deploy and re-run the
[`data-migration1` Lambda](https://nasa.github.io/cumulus/docs/upgrade-notes/upgrade-rds#3-deploy-and-run-data-migration1) with a payload of
`{"forceRulesMigration": true}`:

```shell
aws lambda invoke --function-name $PREFIX-data-migration1 \
  --payload $(echo '{"forceRulesMigration": true}' | base64) $OUTFILE
```

##### As part of the `cumulus` deployment

- Please read the [documentation on the updates to the granule files schema for our Cumulus workflow tasks and how to upgrade your deployment for compatibility](https://nasa.github.io/cumulus/docs/upgrade-notes/update-task-file-schemas).
- (Optional) Update the `task-config` for all workflows that use the `sync-granule` task to include `workflowStartTime` set to
`{$.cumulus_meta.workflow_start_time}`. See [here](https://github.com/nasa/cumulus/blob/master/example/cumulus-tf/sync_granule_workflow.asl.json#L9) for an example.

##### After the `cumulus` deployment

As part of the work on the RDS Phase 2 feature, it was decided to re-add the
granule file `type` property on the file table (detailed reasoning
https://wiki.earthdata.nasa.gov/pages/viewpage.action?pageId=219186829).  This
change was implemented as part of CUMULUS-2672/CUMULUS-2673, however granule
records ingested prior to v11 will *not* have the file.type property stored in the
PostGreSQL database, and on installation of v11 API calls to get granule.files
will not return this value. We anticipate most users are impacted by this issue.

Users that are impacted by these changes should re-run the granule migration
lambda to *only* migrate granule file records:

```shell
PAYLOAD=$(echo '{"migrationsList": ["granules"], "granuleMigrationParams": {"migrateOnlyFiles": "true"}}' | base64)
aws lambda invoke --function-name $PREFIX-postgres-migration-async-operation \
--payload $PAYLOAD $OUTFILE
```

You should note that this will *only* move files for granule records in
PostgreSQL.  **If you have not completed the phase 1 data migration or
have granule records in dynamo that are not in PostgreSQL, the migration will
report failure for both the DynamoDB granule and all the associated files and the file
records will not be updated**.

If you prefer to do a full granule and file migration, you may instead
opt to run the migration with the `migrateAndOverwrite` option instead, this will re-run a
full granule/files migration and overwrite all values in the PostgreSQL database from
what is in DynamoDB for both granules and associated files:

```shell
PAYLOAD=$(echo '{"migrationsList": ["granules"], "granuleMigrationParams": {"migrateAndOverwrite": "true"}}' | base64)
aws lambda invoke --function-name $PREFIX-postgres-migration-async-operation \
--payload $PAYLOAD $OUTFILE
```

*Please note*: Since this data migration is copying all of your granule data
from DynamoDB to PostgreSQL, it can take multiple hours (or even days) to run,
depending on how much data you have and how much parallelism you configure the
migration to use. In general, the more parallelism you configure the migration
to use, the faster it will go, but the higher load it will put on your
PostgreSQL database. Excessive database load can cause database outages and
result in data loss/recovery scenarios. Thus, the parallelism settings for the
migration are intentionally set by default to conservative values but are
configurable.      If this impacts only some of your data products you may want
to consider using other `granuleMigrationParams`.

Please see [the second data migration
docs](https://nasa.github.io/cumulus/docs/upgrade-notes/upgrade-rds#5-run-the-second-data-migration)
for more on this tool if you are unfamiliar with the various options.

### Notable changes

- **CUMULUS-2703**
  - `ORCA Backup` is now a supported `reportType` for the `POST /reconciliationReports` endpoint

### Added

- **CUMULUS-2311** - RDS Migration Epic Phase 2
  - **CUMULUS-2208**
    - Added `@cumulus/message/utils.parseException` to parse exception objects
    - Added helpers to `@cumulus/message/Granules`:
      - `getGranuleProductVolume`
      - `getGranuleTimeToPreprocess`
      - `getGranuleTimeToArchive`
      - `generateGranuleApiRecord`
    - Added `@cumulus/message/PDRs/generatePdrApiRecordFromMessage` to generate PDR from Cumulus workflow message
    - Added helpers to `@cumulus/es-client/indexer`:
      - `deleteAsyncOperation` to delete async operation records from Elasticsearch
      - `updateAsyncOperation` to update an async operation record in Elasticsearch
    - Added granules `PUT` endpoint to Cumulus API for updating a granule.
    Requests to this endpoint should be submitted **without an `action`**
    attribute in the request body.
    - Added `@cumulus/api-client/granules.updateGranule` to update granule via the API
  - **CUMULUS-2303**
    - Add translatePostgresProviderToApiProvider method to `@cumulus/db/translate/providers`
  - **CUMULUS-2306**
    - Updated API execution GET endpoint to read individual execution records
      from PostgreSQL database instead of DynamoDB
    - Updated API execution-status endpoint to read execution records from
      PostgreSQL database instead of DynamoDB
  - **CUMULUS-2302**
    - Added translatePostgresCollectionToApiCollection method to
      `@cumulus/db/translate/collections`
    - Added `searchWithUpdatedAtRange` method to
      `@cumulus/db/models/collections`
  - **CUMULUS-2301**
    - Created API asyncOperations POST endpoint to create async operations.
  - **CUMULUS-2307**
    - Updated API PDR GET endpoint to read individual PDR records from
      PostgreSQL database instead of DynamoDB
    - Added `deletePdr` to `@cumulus/api-client/pdrs`
  - **CUMULUS-2782**
    - Update API granules endpoint `move` action to update granules in the index
      and utilize postgres as the authoritative datastore
  - **CUMULUS-2769**
    - Update collection PUT endpoint to require existance of postgresql record
      and to ignore lack of dynamoDbRecord on update
  - **CUMULUS-2767**
    - Update provider PUT endpoint to require existence of PostgreSQL record
      and to ignore lack of DynamoDB record on update
  - **CUMULUS-2759**
    - Updates collection/provider/rules/granules creation (post) endpoints to
      primarily check for existence/collision in PostgreSQL database instead of DynamoDB
  - **CUMULUS-2714**
    - Added `@cumulus/db/base.deleteExcluding` method to allow for deletion of a
      record set with an exclusion list of cumulus_ids
  - **CUMULUS-2317**
    - Added `@cumulus/db/getFilesAndGranuleInfoQuery()` to build a query for searching file
    records in PostgreSQL and return specified granule information for each file
    - Added `@cumulus/db/QuerySearchClient` library to handle sequentially fetching and paging
    through results for an arbitrary PostgreSQL query
    - Added `insert` method to all `@cumulus/db` models to handle inserting multiple records into
    the database at once
    - Added `@cumulus/db/translatePostgresGranuleResultToApiGranule` helper to
    translate custom PostgreSQL granule result to API granule
  - **CUMULUS-2672**
    - Added migration to add `type` text column to Postgres database `files` table
  - **CUMULUS-2634**
    - Added new functions for upserting data to Elasticsearch:
      - `@cumulus/es-client/indexer.upsertExecution` to upsert an execution
      - `@cumulus/es-client/indexer.upsertPdr` to upsert a PDR
      - `@cumulus/es-client/indexer.upsertGranule` to upsert a granule
  - **CUMULUS-2510**
    - Added `execution_sns_topic_arn` environment variable to
      `sf_event_sqs_to_db_records` lambda TF definition.
    - Added to `sf_event_sqs_to_db_records_lambda` IAM policy to include
      permissions for SNS publish for `report_executions_topic`
    - Added `collection_sns_topic_arn` environment variable to
      `PrivateApiLambda` and `ApiEndpoints` lambdas.
    - Added `updateCollection` to `@cumulus/api-client`.
    - Added to `ecs_cluster` IAM policy to include permissions for SNS publish
      for `report_executions_sns_topic_arn`, `report_pdrs_sns_topic_arn`,
      `report_granules_sns_topic_arn`
    - Added variables for report topic ARNs to `process_dead_letter_archive.tf`
    - Added variable for granule report topic ARN to `bulk_operation.tf`
    - Added `pdr_sns_topic_arn` environment variable to
      `sf_event_sqs_to_db_records` lambda TF definition.
    - Added the new function `publishSnsMessageByDataType` in `@cumulus/api` to
      publish SNS messages to the report topics to PDRs, Collections, and
      Executions.
    - Added the following functions in `publishSnsMessageUtils` to handle
      publishing SNS messages for specific data and event types:
      - `publishCollectionUpdateSnsMessage`
      - `publishCollectionCreateSnsMessage`
      - `publishCollectionDeleteSnsMessage`
      - `publishGranuleUpdateSnsMessage`
      - `publishGranuleDeleteSnsMessage`
      - `publishGranuleCreateSnsMessage`
      - `publishExecutionSnsMessage`
      - `publishPdrSnsMessage`
      - `publishGranuleSnsMessageByEventType`
    - Added to `ecs_cluster` IAM policy to include permissions for SNS publish
      for `report_executions_topic` and `report_pdrs_topic`.
  - **CUMULUS-2315**
    - Added `paginateByCumulusId` to `@cumulus/db` `BasePgModel` to allow for paginated
      full-table select queries in support of elasticsearch indexing.
    - Added `getMaxCumulusId` to `@cumulus/db` `BasePgModel` to allow all
      derived table classes to support querying the current max `cumulus_id`.
  - **CUMULUS-2673**
    - Added `ES_HOST` environment variable to `postgres-migration-async-operation`
    Lambda using value of `elasticsearch_hostname` Terraform variable.
    - Added `elasticsearch_security_group_id` to security groups for
      `postgres-migration-async-operation` lambda.
    - Added permission for `DynamoDb:DeleteItem` to
      `postgres-migration-async-operation` lambda.
  - **CUMULUS-2778**
    - Updated default value of `async_operation_image` in
      `tf-modules/cumulus/variables.tf` to `cumuluss/async-operation:41`
    - Added `ES_HOST` environment variable to async operation ECS task
      definition to ensure that async operation tasks write to the correct
      Elasticsearch domain
- **CUMULUS-2642**
  - Reduces the reconcilation report's default maxResponseSize that returns
     the full report rather than an s3 signed url. Reports very close to the
     previous limits were failing to download, so the limit has been lowered to
     ensure all files are handled properly.
- **CUMULUS-2703**
  - Added `@cumulus/api/lambdas/reports/orca-backup-reconciliation-report` to create
    `ORCA Backup` reconciliation report

### Removed

- **CUMULUS-2311** - RDS Migration Epic Phase 2
  - **CUMULUS-2208**
    - Removed trigger for `dbIndexer` Lambda for DynamoDB tables:
      - `<prefix>-AsyncOperationsTable`
      - `<prefix>-CollectionsTable`
      - `<prefix>-ExecutionsTable`
      - `<prefix>-GranulesTable`
      - `<prefix>-PdrsTable`
      - `<prefix>-ProvidersTable`
      - `<prefix>-RulesTable`
  - **CUMULUS-2782**
    - Remove deprecated `@ingest/granule.moveGranuleFiles`
  - **CUMULUS-2770**
    - Removed `waitForModelStatus` from `example/spec/helpers/apiUtils` integration test helpers
  - **CUMULUS-2510**
    - Removed `stream_enabled` and `stream_view_type` from `executions_table` TF
      definition.
    - Removed `aws_lambda_event_source_mapping` TF definition on executions
      DynamoDB table.
    - Removed `stream_enabled` and `stream_view_type` from `collections_table`
      TF definition.
    - Removed `aws_lambda_event_source_mapping` TF definition on collections
      DynamoDB table.
    - Removed lambda `publish_collections` TF resource.
    - Removed `aws_lambda_event_source_mapping` TF definition on granules
    - Removed `stream_enabled` and `stream_view_type` from `pdrs_table` TF
      definition.
    - Removed `aws_lambda_event_source_mapping` TF definition on PDRs
      DynamoDB table.
  - **CUMULUS-2694**
    - Removed `@cumulus/api/models/granules.storeGranulesFromCumulusMessage()` method
  - **CUMULUS-2662**
    - Removed call to `addToLocalES` in POST `/granules` endpoint since it is
      redundant.
    - Removed call to `addToLocalES` in POST and PUT `/executions` endpoints
      since it is redundant.
    - Removed function `addToLocalES` from `es-client` package since it is no
      longer used.
  - **CUMULUS-2771**
    - Removed `_updateGranuleStatus` to update granule to "running" from `@cumulus/api/lib/ingest.reingestGranule`
    and `@cumulus/api/lib/ingest.applyWorkflow`

### Changed

- CVE-2022-2477
  - Update node-forge to 1.3.0 in `@cumulus/common` to address CVE-2022-2477
- **CUMULUS-2311** - RDS Migration Epic Phase 2
  - **CUMULUS_2641**
    - Update API granule schema to set productVolume as a string value
    - Update `@cumulus/message` package to set productVolume as string
      (calculated with `file.size` as a `BigInt`) to match API schema
    - Update `@cumulus/db` granule translation to translate `granule` objects to
      match the updated API schema
  - **CUMULUS-2714**
    - Updated
      - @cumulus/api/lib.writeRecords.writeGranulesFromMessage
      - @cumulus/api/lib.writeRecords.writeGranuleFromApi
      - @cumulus/api/lib.writeRecords.createGranuleFromApi
      - @cumulus/api/lib.writeRecords.updateGranuleFromApi
    - These methods now remove postgres file records that aren't contained in
        the write/update action if such file records exist.  This update
        maintains consistency with the writes to elasticsearch/dynamodb.
  - **CUMULUS-2672**
    - Updated `data-migration2` lambda to migrate Dynamo `granule.files[].type`
      instead of dropping it.
    - Updated `@cumlus/db` `translateApiFiletoPostgresFile` to retain `type`
    - Updated `@cumulus/db` `translatePostgresFileToApiFile` to retain `type`
    - Updated `@cumulus/types.api.file` to add `type` to the typing.
  - **CUMULUS-2315**
    - Update `index-from-database` lambda/ECS task and elasticsearch endpoint to read
      from PostgreSQL database
    - Update `index-from-database` endpoint to add the following configuration
      tuning parameters:
      - postgresResultPageSize -- The number of records to read from each
        postgres table per request.   Default is 1000.
      - postgresConnectionPoolSize -- The max number of connections to allow the
        index function to make to the database.  Default is 10.
      - esRequestConcurrency -- The maximium number of concurrent record
        translation/ES record update requests.   Default is 10.
  - **CUMULUS-2308**
    - Update `/granules/<granule_id>` GET endpoint to return PostgreSQL Granules instead of DynamoDB Granules
    - Update `/granules/<granule_id>` PUT endpoint to use PostgreSQL Granule as source rather than DynamoDB Granule
    - Update `unpublishGranule` (used in /granules PUT) to use PostgreSQL Granule as source rather than DynamoDB Granule
    - Update integration tests to use `waitForApiStatus` instead of `waitForModelStatus`
    - Update Granule ingest to update the Postgres Granule status as well as the DynamoDB Granule status
  - **CUMULUS-2302**
    - Update API collection GET endpoint to read individual provider records from
      PostgreSQL database instead of DynamoDB
    - Update sf-scheduler lambda to utilize API endpoint to get provider record
      from database via Private API lambda
    - Update API granule `reingest` endpoint to read collection from PostgreSQL
      database instead of DynamoDB
    - Update internal-reconciliation report to base report Collection comparison
      on PostgreSQL instead of DynamoDB
    - Moved createGranuleAndFiles `@cumulus/api` unit helper from `./lib` to
      `.test/helpers`
  - **CUMULUS-2208**
    - Moved all `@cumulus/api/es/*` code to new `@cumulus/es-client` package
    - Updated logic for collections API POST/PUT/DELETE to create/update/delete
      records directly in Elasticsearch in parallel with updates to
      DynamoDb/PostgreSQL
    - Updated logic for rules API POST/PUT/DELETE to create/update/delete
      records directly in Elasticsearch in parallel with updates to
      DynamoDb/PostgreSQL
    - Updated logic for providers API POST/PUT/DELETE to create/update/delete
      records directly in  Elasticsearch in parallel with updates to
      DynamoDb/PostgreSQL
    - Updated logic for PDRs API DELETE to delete records directly in
      Elasticsearch in parallel with deletes to DynamoDB/PostgreSQL
    - Updated logic for executions API DELETE to delete records directly in
      Elasticsearch in parallel with deletes to DynamoDB/PostgreSQL
    - Updated logic for granules API DELETE to delete records directly in
      Elasticsearch in parallel with deletes to DynamoDB/PostgreSQL
    - `sfEventSqsToDbRecords` Lambda now writes following data directly to
      Elasticsearch in parallel with writes to DynamoDB/PostgreSQL:
      - executions
      - PDRs
      - granules
    - All async operations are now written directly to Elasticsearch in parallel
      with DynamoDB/PostgreSQL
    - Updated logic for async operation API DELETE to delete records directly in
      Elasticsearch in parallel with deletes to DynamoDB/PostgreSQL
    - Moved:
      - `packages/api/lib/granules.getGranuleProductVolume` ->
      `@cumulus/message/Granules.getGranuleProductVolume`
      - `packages/api/lib/granules.getGranuleTimeToPreprocess`
      -> `@cumulus/message/Granules.getGranuleTimeToPreprocess`
      - `packages/api/lib/granules.getGranuleTimeToArchive` ->
      `@cumulus/message/Granules.getGranuleTimeToArchive`
      - `packages/api/models/Granule.generateGranuleRecord`
      -> `@cumulus/message/Granules.generateGranuleApiRecord`
  - **CUMULUS-2306**
    - Updated API local serve (`api/bin/serve.js`) setup code to add cleanup/executions
    related records
    - Updated @cumulus/db/models/granules-executions to add a delete method in
      support of local cleanup
    - Add spec/helpers/apiUtils/waitForApiStatus integration helper to retry API
      record retrievals on status in lieu of using `waitForModelStatus`
  - **CUMULUS-2303**
    - Update API provider GET endpoint to read individual provider records from
      PostgreSQL database instead of DynamoDB
    - Update sf-scheduler lambda to utilize API endpoint to get provider record
      from database via Private API lambda
  - **CUMULUS-2301**
    - Updated `getAsyncOperation` to read from PostgreSQL database instead of
      DynamoDB.
    - Added `translatePostgresAsyncOperationToApiAsyncOperation` function in
      `@cumulus/db/translate/async-operation`.
    - Updated `translateApiAsyncOperationToPostgresAsyncOperation` function to
      ensure that `output` is properly translated to an object for the
      PostgreSQL record for the following cases of `output` on the incoming API
      record:
      - `record.output` is a JSON stringified object
      - `record.output` is a JSON stringified array
      - `record.output` is a JSON stringified string
      - `record.output` is a string
  - **CUMULUS-2317**
    - Changed reconciliation reports to read file records from PostgreSQL instead of DynamoDB
  - **CUMULUS-2304**
    - Updated API rule GET endpoint to read individual rule records from
      PostgreSQL database instead of DynamoDB
    - Updated internal consumer lambdas for SNS, SQS and Kinesis to read
      rules from PostgreSQL.
  - **CUMULUS-2634**
    - Changed `sfEventSqsToDbRecords` Lambda to use new upsert helpers for executions, granules, and PDRs
    to ensure out-of-order writes are handled correctly when writing to Elasticsearch
  - **CUMULUS-2510**
    - Updated `@cumulus/api/lib/writeRecords/write-execution` to publish SNS
      messages after a successful write to Postgres, DynamoDB, and ES.
    - Updated functions `create` and `upsert` in the `db` model for Executions
      to return an array of objects containing all columns of the created or
      updated records.
    - Updated `@cumulus/api/endpoints/collections` to publish an SNS message
      after a successful collection delete, update (PUT), create (POST).
    - Updated functions `create` and `upsert` in the `db` model for Collections
      to return an array of objects containing all columns for the created or
      updated records.
    - Updated functions `create` and `upsert` in the `db` model for Granules
      to return an array of objects containing all columns for the created or
      updated records.
    - Updated `@cumulus/api/lib/writeRecords/write-granules` to publish SNS
      messages after a successful write to Postgres, DynamoDB, and ES.
    - Updated `@cumulus/api/lib/writeRecords/write-pdr` to publish SNS
      messages after a successful write to Postgres, DynamoDB, and ES.
  - **CUMULUS-2733**
    - Updated `_writeGranuleFiles` function creates an aggregate error which
      contains the workflow error, if any, as well as any error that may occur
      from writing granule files.
  - **CUMULUS-2674**
    - Updated `DELETE` endpoints for the following data types to check that record exists in
      PostgreSQL or Elasticsearch before proceeding with deletion:
      - `provider`
      - `async operations`
      - `collections`
      - `granules`
      - `executions`
      - `PDRs`
      - `rules`
  - **CUMULUS-2294**
    - Updated architecture and deployment documentation to reference RDS
  - **CUMULUS-2642**
    - Inventory and Granule Not Found Reconciliation Reports now compare
      Databse against S3 in on direction only, from Database to S3
      Objects. This means that only files in the database are compared against
      objects found on S3 and the filesInCumulus.onlyInS3 report key will
      always be empty. This significantly decreases the report output size and
      aligns with a users expectations.
    - Updates getFilesAndGranuleInfoQuery to take additional optional
      parameters `collectionIds`, `granuleIds`, and `providers` to allow
      targeting/filtering of the results.

  - **CUMULUS-2694**
    - Updated database write logic in `sfEventSqsToDbRccords` to log message if Cumulus
    workflow message is from pre-RDS deployment but still attempt parallel writing to DynamoDB
    and PostgreSQL
    - Updated database write logic in `sfEventSqsToDbRccords` to throw error if requirements to write execution to PostgreSQL cannot be met
  - **CUMULUS-2660**
    - Updated POST `/executions` endpoint to publish SNS message of created record to executions SNS topic
  - **CUMULUS-2661**
    - Updated PUT `/executions/<arn>` endpoint to publish SNS message of updated record to executions SNS topic
  - **CUMULUS-2765**
    - Updated `updateGranuleStatusToQueued` in `write-granules` to write to
      Elasticsearch and publish SNS message to granules topic.
  - **CUMULUS-2774**
    - Updated `constructGranuleSnsMessage` and `constructCollectionSnsMessage`
      to throw error if `eventType` is invalid or undefined.
  - **CUMULUS-2776**
    - Updated `getTableIndexDetails` in `db-indexer` to use correct
      `deleteFnName` for reconciliation reports.
  - **CUMULUS-2780**
    - Updated bulk granule reingest operation to read granules from PostgreSQL instead of DynamoDB.
  - **CUMULUS-2778**
    - Updated default value of `async_operation_image` in `tf-modules/cumulus/variables.tf` to `cumuluss/async-operation:38`
  - **CUMULUS-2854**
    - Updated rules model to decouple `createRuleTrigger` from `create`.
    - Updated rules POST endpoint to call `rulesModel.createRuleTrigger` directly to create rule trigger.
    - Updated rules PUT endpoints to call `rulesModel.createRuleTrigger` if update fails and reversion needs to occur.

### Fixed

- **CUMULUS-2311** - RDS Migration Epic Phase 2
  - **CUMULUS-2810**
    - Updated @cumulus/db/translate/translatePostgresProviderToApiProvider to
      correctly return provider password and updated tests to prevent
      reintroduction.
  - **CUMULUS-2778**
    - Fixed async operation docker image to correctly update record status in
    Elasticsearch
  - Updated localAPI to set additional env variable, and fixed `GET /executions/status` response
  - **CUMULUS-2877**
    - Ensure database records receive a timestamp when writing granules.

## [v10.1.3] 2022-06-28 [BACKPORT]

### Added

- **CUMULUS-2966**
  - Added extractPath operation and support of nested string replacement to `url_path` in the collection configuration

## [v10.1.2] 2022-03-11

### Added

- **CUMULUS-2859**
  - Update `postgres-db-migration` lambda timeout to default 900 seconds
  - Add `db_migration_lambda_timeout` variable to `data-persistence` module to
    allow this timeout to be user configurable
- **CUMULUS-2868**
  - Added `iam:PassRole` permission to `step_policy` in `tf-modules/ingest/iam.tf`

## [v10.1.1] 2022-03-04

### Migration steps

- Due to a bug in the PUT `/rules/<name>` endpoint, the rule records in PostgreSQL may be
out of sync with records in DynamoDB. In order to bring the records into sync, re-run the
[previously deployed `data-migration1` Lambda](https://nasa.github.io/cumulus/docs/upgrade-notes/upgrade-rds#3-deploy-and-run-data-migration1) with a payload of
`{"forceRulesMigration": true}`:

```shell
aws lambda invoke --function-name $PREFIX-data-migration1 \
  --payload $(echo '{"forceRulesMigration": true}' | base64) $OUTFILE
```

### Added

- **CUMULUS-2841**
  - Add integration test to validate PDR node provider that requires password
    credentials succeeds on ingest

- **CUMULUS-2846**
  - Added `@cumulus/db/translate/rule.translateApiRuleToPostgresRuleRaw` to translate API rule to PostgreSQL rules and
  **keep undefined fields**

### Changed

- **CUMULUS-NONE**
  - Adds logging to ecs/async-operation Docker container that launches async
    tasks on ECS. Sets default async_operation_image_version to 39.

- **CUMULUS-2845**
  - Updated rules model to decouple `createRuleTrigger` from `create`.
  - Updated rules POST endpoint to call `rulesModel.createRuleTrigger` directly to create rule trigger.
  - Updated rules PUT endpoints to call `rulesModel.createRuleTrigger` if update fails and reversion needs to occur.
- **CUMULUS-2846**
  - Updated version of `localstack/localstack` used in local unit testing to `0.11.5`

### Fixed

- Upgraded lodash to version 4.17.21 to fix vulnerability
- **CUMULUS-2845**
  - Fixed bug in POST `/rules` endpoint causing rule records to be created
  inconsistently in DynamoDB and PostgreSQL
- **CUMULUS-2846**
  - Fixed logic for `PUT /rules/<name>` endpoint causing rules to be saved
  inconsistently between DynamoDB and PostgreSQL
- **CUMULUS-2854**
  - Fixed queue granules behavior where the task was not accounting for granules that
  *already* had createdAt set. Workflows downstream in this scenario should no longer
  fail to write their granules due to order-of-db-writes constraints in the database
  update logic.

## [v10.1.0] 2022-02-23

### Added

- **CUMULUS-2775**
  - Added a configurable parameter group for the RDS serverless database cluster deployed by `tf-modules/rds-cluster-tf`. The allowed parameters for the parameter group can be found in the AWS documentation of [allowed parameters for an Aurora PostgreSQL cluster](https://docs.aws.amazon.com/AmazonRDS/latest/AuroraUserGuide/AuroraPostgreSQL.Reference.ParameterGroups.html). By default, the following parameters are specified:
    - `shared_preload_libraries`: `pg_stat_statements,auto_explain`
    - `log_min_duration_statement`: `250`
    - `auto_explain.log_min_duration`: `250`
- **CUMULUS-2781**
  - Add api_config secret to hold API/Private API lambda configuration values
- **CUMULUS-2840**
  - Added an index on `granule_cumulus_id` to the RDS files table.

### Changed

- **CUMULUS-2492**
  - Modify collectionId logic to accomodate trailing underscores in collection short names. e.g. `shortName____`
- **CUMULUS-2847**
  - Move DyanmoDb table name into API keystore and initialize only on lambda cold start
- **CUMULUS-2833**
  - Updates provider model schema titles to display on the dashboard.
- **CUMULUS-2837**
  - Update process-s3-dead-letter-archive to unpack SQS events in addition to
    Cumulus Messages
  - Update process-s3-dead-letter-archive to look up execution status using
    getCumulusMessageFromExecutionEvent (common method with sfEventSqsToDbRecords)
  - Move methods in api/lib/cwSfExecutionEventUtils to
    @cumulus/message/StepFunctions
- **CUMULUS-2775**
  - Changed the `timeout_action` to `ForceApplyCapacityChange` by default for the RDS serverless database cluster `tf-modules/rds-cluster-tf`
- **CUMULUS-2781**
  - Update API lambda to utilize api_config secret for initial environment variables

### Fixed

- **CUMULUS-2853**
  - Move OAUTH_PROVIDER to lambda env variables to address regression in CUMULUS-2781
  - Add logging output to api app router
- Added Cloudwatch permissions to `<prefix>-steprole` in `tf-modules/ingest/iam.tf` to address the
`Error: error creating Step Function State Machine (xxx): AccessDeniedException: 'arn:aws:iam::XXX:role/xxx-steprole' is not authorized to create managed-rule`
error in non-NGAP accounts:
  - `events:PutTargets`
  - `events:PutRule`
  - `events:DescribeRule`

## [v10.0.1] 2022-02-03

### Fixed

- Fixed IAM permissions issue with `<prefix>-postgres-migration-async-operation` Lambda
which prevented it from running a Fargate task for data migration.

## [v10.0.0] 2022-02-01

### Migration steps

- Please read the [documentation on the updates to the granule files schema for our Cumulus workflow tasks and how to upgrade your deployment for compatibility](https://nasa.github.io/cumulus/docs/upgrade-notes/update-task-file-schemas).
- (Optional) Update the `task-config` for all workflows that use the `sync-granule` task to include `workflowStartTime` set to
`{$.cumulus_meta.workflow_start_time}`. See [here](https://github.com/nasa/cumulus/blob/master/example/cumulus-tf/sync_granule_workflow.asl.json#L9) for an example.

### BREAKING CHANGES

- **NDCUM-624**
  - Functions in @cumulus/cmrjs renamed for consistency with `isCMRFilename` and `isCMRFile`
    - `isECHO10File` -> `isECHO10Filename`
    - `isUMMGFile` -> `isUMMGFilename`
    - `isISOFile` -> `isCMRISOFilename`
- **CUMULUS-2388**
  - In order to standardize task messaging formats, please note the updated input, output and config schemas for the following Cumulus workflow tasks:
    - add-missing-file-checksums
    - files-to-granules
    - hyrax-metadata-updates
    - lzards-backup
    - move-granules
    - post-to-cmr
    - sync-granule
    - update-cmr-access-constraints
    - update-granules-cmr-metadata-file-links
  The primary focus of the schema updates was to standardize the format of granules, and
  particularly their files data. The granule `files` object now matches the file schema in the
  Cumulus database and thus also matches the `files` object produced by the API with use cases like
  `applyWorkflow`. This includes removal of `name` and `filename` in favor of `bucket` and `key`,
  removal of certain properties such as `etag` and `duplicate_found` and outputting them as
  separate objects stored in `meta`.
  - Checksum values calculated by `@cumulus/checksum` are now converted to string to standardize
  checksum formatting across the Cumulus library.

### Notable changes

- **CUMULUS-2718**
  - The `sync-granule` task has been updated to support an optional configuration parameter `workflowStartTime`. The output payload of `sync-granule` now includes a `createdAt` time for each granule which is set to the
  provided `workflowStartTime` or falls back to `Date.now()` if not provided. Workflows using
  `sync-granule` may be updated to include this parameter with the value of `{$.cumulus_meta.workflow_start_time}` in the `task_config`.
- Updated version of `@cumulus/cumulus-message-adapter-js` from `2.0.3` to `2.0.4` for
all Cumulus workflow tasks
- **CUMULUS-2783**
  - A bug in the ECS cluster autoscaling configuration has been
resolved. ECS clusters should now correctly autoscale by adding new cluster
instances according to the [policy configuration](https://github.com/nasa/cumulus/blob/master/tf-modules/cumulus/ecs_cluster.tf).
  - Async operations that are started by these endpoints will be run as ECS tasks
  with a launch type of Fargate, not EC2:
    - `POST /deadLetterArchive/recoverCumulusMessages`
    - `POST /elasticsearch/index-from-database`
    - `POST /granules/bulk`
    - `POST /granules/bulkDelete`
    - `POST /granules/bulkReingest`
    - `POST /migrationCounts`
    - `POST /reconciliationReports`
    - `POST /replays`
    - `POST /replays/sqs`

### Added

- Upgraded version of dependencies on `knex` package from `0.95.11` to `0.95.15`
- Added Terraform data sources to `example/cumulus-tf` module to retrieve default VPC and subnets in NGAP accounts
  - Added `vpc_tag_name` variable which defines the tags used to look up a VPC. Defaults to VPC tag name used in NGAP accounts
  - Added `subnets_tag_name` variable which defines the tags used to look up VPC subnets. Defaults to a subnet tag name used in NGAP accounts
- Added Terraform data sources to `example/data-persistence-tf` module to retrieve default VPC and subnets in NGAP accounts
  - Added `vpc_tag_name` variable which defines the tags used to look up a VPC. Defaults to VPC tag name used in NGAP accounts
  - Added `subnets_tag_name` variable which defines the tags used to look up VPC subnets. Defaults to a subnet tag name used in NGAP accounts
- Added Terraform data sources to `example/rds-cluster-tf` module to retrieve default VPC and subnets in NGAP accounts
  - Added `vpc_tag_name` variable which defines the tags used to look up a VPC. Defaults to VPC tag name used in NGAP accounts
  - Added `subnets_tag_name` variable which defines the tags used to look up VPC subnets. Defaults to tag names used in subnets in for NGAP accounts
- **CUMULUS-2299**
  - Added support for SHA checksum types with hyphens (e.g. `SHA-256` vs `SHA256`) to tasks that calculate checksums.
- **CUMULUS-2439**
  - Added CMR search client setting to the CreateReconciliationReport lambda function.
  - Added `cmr_search_client_config` tfvars to the archive and cumulus terraform modules.
  - Updated CreateReconciliationReport lambda to search CMR collections with CMRSearchConceptQueue.
- **CUMULUS-2441**
  - Added support for 'PROD' CMR environment.
- **CUMULUS-2456**
  - Updated api lambdas to query ORCA Private API
  - Updated example/cumulus-tf/orca.tf to the ORCA release v4.0.0-Beta3
- **CUMULUS-2638**
  - Adds documentation to clarify bucket config object use.
- **CUMULUS-2684**
  - Added optional collection level parameter `s3MultipartChunksizeMb` to collection's `meta` field
  - Updated `move-granules` task to take in an optional config parameter s3MultipartChunksizeMb
- **CUMULUS-2747**
  - Updated data management type doc to include additional fields for provider configurations
- **CUMULUS-2773**
  - Added a document to the workflow-tasks docs describing deployment, configuration and usage of the LZARDS backup task.

### Changed

- Made `vpc_id` variable optional for `example/cumulus-tf` module
- Made `vpc_id` and `subnet_ids` variables optional for `example/data-persistence-tf` module
- Made `vpc_id` and `subnets` variables optional for `example/rds-cluster-tf` module
- Changes audit script to handle integration test failure when `USE\_CACHED\_BOOTSTRAP` is disabled.
- Increases wait time for CMR to return online resources in integration tests
- **CUMULUS-1823**
  - Updates to Cumulus rule/provider schemas to improve field titles and descriptions.
- **CUMULUS-2638**
  - Transparent to users, remove typescript type `BucketType`.
- **CUMULUS-2718**
  - Updated config for SyncGranules to support optional `workflowStartTime`
  - Updated SyncGranules to provide `createdAt` on output based on `workflowStartTime` if provided,
  falling back to `Date.now()` if not provided.
  - Updated `task_config` of SyncGranule in example workflows
- **CUMULUS-2735**
  - Updated reconciliation reports to write formatted JSON to S3 to improve readability for
    large reports
  - Updated TEA version from 102 to 121 to address TEA deployment issue with the max size of
    a policy role being exceeded
- **CUMULUS-2743**
  - Updated bamboo Dockerfile to upgrade pip as part of the image creation process
- **CUMULUS-2744**
  - GET executions/status returns associated granules for executions retrieved from the Step Function API
- **CUMULUS-2751**
  - Upgraded all Cumulus (node.js) workflow tasks to use
    `@cumulus/cumulus-message-adapter-js` version `2.0.3`, which includes an
    update cma-js to better expose CMA stderr stream output on lambda timeouts
    as well as minor logging enhancements.
- **CUMULUS-2752**
  - Add new mappings for execution records to prevent dynamic field expansion from exceeding
  Elasticsearch field limits
    - Nested objects under `finalPayload.*` will not dynamically add new fields to mapping
    - Nested objects under `originalPayload.*` will not dynamically add new fields to mapping
    - Nested keys under `tasks` will not dynamically add new fields to mapping
- **CUMULUS-2753**
  - Updated example/cumulus-tf/orca.tf to the latest ORCA release v4.0.0-Beta2 which is compatible with granule.files file schema
  - Updated /orca/recovery to call new lambdas request_status_for_granule and request_status_for_job.
  - Updated orca integration test
- [**PR #2569**](https://github.com/nasa/cumulus/pull/2569)
  - Fixed `TypeError` thrown by `@cumulus/cmrjs/cmr-utils.getGranuleTemporalInfo` when
    a granule's associated UMM-G JSON metadata file does not contain a `ProviderDates`
    element that has a `Type` of either `"Update"` or `"Insert"`.  If neither are
    present, the granule's last update date falls back to the `"Create"` type
    provider date, or `undefined`, if none is present.
- **CUMULUS-2775**
  - Changed `@cumulus/api-client/invokeApi()` to accept a single accepted status code or an array
  of accepted status codes via `expectedStatusCodes`
- [**PR #2611**](https://github.com/nasa/cumulus/pull/2611)
  - Changed `@cumulus/launchpad-auth/LaunchpadToken.requestToken` and `validateToken`
    to use the HTTPS request option `https.pfx` instead of the deprecated `pfx` option
    for providing the certificate.
- **CUMULUS-2836**
  - Updates `cmr-utils/getGranuleTemporalInfo` to search for a SingleDateTime
    element, when beginningDateTime value is not
    found in the metadata file.  The granule's temporal information is
    returned so that both beginningDateTime and endingDateTime are set to the
    discovered singleDateTimeValue.
- **CUMULUS-2756**
  - Updated `_writeGranule()` in `write-granules.js` to catch failed granule writes due to schema validation, log the failure and then attempt to set the status of the granule to `failed` if it already exists to prevent a failure from allowing the granule to get "stuck" in a non-failed status.

### Fixed

- **CUMULUS-2775**
  - Updated `@cumulus/api-client` to not log an error for 201 response from `updateGranule`
- **CUMULUS-2783**
  - Added missing lower bound on scale out policy for ECS cluster to ensure that
  the cluster will autoscale correctly.
- **CUMULUS-2835**
  - Updated `hyrax-metadata-updates` task to support reading the DatasetId from ECHO10 XML, and the EntryTitle from UMM-G JSON; these are both valid alternatives to the shortname and version ID.

## [v9.9.3] 2021-02-17 [BACKPORT]

**Please note** changes in 9.9.3 may not yet be released in future versions, as
this is a backport and patch release on the 9.9.x series of releases. Updates that
are included in the future will have a corresponding CHANGELOG entry in future
releases.

- **CUMULUS-2853**
  - Move OAUTH_PROVIDER to lambda env variables to address regression in 9.9.2/CUMULUS-2275
  - Add logging output to api app router

## [v9.9.2] 2021-02-10 [BACKPORT]

**Please note** changes in 9.9.2 may not yet be released in future versions, as
this is a backport and patch release on the 9.9.x series of releases. Updates that
are included in the future will have a corresponding CHANGELOG entry in future
releases.### Added

- **CUMULUS-2775**
  - Added a configurable parameter group for the RDS serverless database cluster deployed by `tf-modules/rds-cluster-tf`. The allowed parameters for the parameter group can be found in the AWS documentation of [allowed parameters for an Aurora PostgreSQL cluster](https://docs.aws.amazon.com/AmazonRDS/latest/AuroraUserGuide/AuroraPostgreSQL.Reference.ParameterGroups.html). By default, the following parameters are specified:
    - `shared_preload_libraries`: `pg_stat_statements,auto_explain`
    - `log_min_duration_statement`: `250`
    - `auto_explain.log_min_duration`: `250`
- **CUMULUS-2840**
  - Added an index on `granule_cumulus_id` to the RDS files table.

### Changed

- **CUMULUS-2847**
  - Move DyanmoDb table name into API keystore and initialize only on lambda cold start
- **CUMULUS-2781**
  - Add api_config secret to hold API/Private API lambda configuration values
- **CUMULUS-2775**
  - Changed the `timeout_action` to `ForceApplyCapacityChange` by default for the RDS serverless database cluster `tf-modules/rds-cluster-tf`

## [v9.9.1] 2021-02-10 [BACKPORT]

**Please note** changes in 9.9.1 may not yet be released in future versions, as
this is a backport and patch release on the 9.9.x series of releases. Updates that
are included in the future will have a corresponding CHANGELOG entry in future
releases.

### Fixed

- **CUMULUS-2775**
  - Updated `@cumulus/api-client` to not log an error for 201 response from `updateGranule`

### Changed

- Updated version of `@cumulus/cumulus-message-adapter-js` from `2.0.3` to `2.0.4` for
all Cumulus workflow tasks
- **CUMULUS-2775**
  - Changed `@cumulus/api-client/invokeApi()` to accept a single accepted status code or an array
  of accepted status codes via `expectedStatusCodes`
- **CUMULUS-2837**
  - Update process-s3-dead-letter-archive to unpack SQS events in addition to
    Cumulus Messages
  - Update process-s3-dead-letter-archive to look up execution status using
    getCumulusMessageFromExecutionEvent (common method with sfEventSqsToDbRecords)
  - Move methods in api/lib/cwSfExecutionEventUtils to
    @cumulus/message/StepFunctions

## [v9.9.0] 2021-11-03

### Added

- **NDCUM-624**: Add support for ISO metadata files for the `MoveGranules` step
  - Add function `isISOFile` to check if a given file object is an ISO file
  - `granuleToCmrFileObject` and `granulesToCmrFileObjects` now take a
    `filterFunc` argument
    - `filterFunc`'s default value is `isCMRFile`, so the previous behavior is
      maintained if no value is given for this argument
    - `MoveGranules` passes a custom filter function to
      `granulesToCmrFileObjects` to check for `isISOFile` in addition to
      `isCMRFile`, so that metadata from `.iso.xml` files can be used in the
      `urlPathTemplate`
- [**PR #2535**](https://github.com/nasa/cumulus/pull/2535)
  - NSIDC and other cumulus users had desire for returning formatted dates for
    the 'url_path' date extraction utilities. Added 'dateFormat' function as
    an option for extracting and formating the entire date. See
    docs/workflow/workflow-configuration-how-to.md for more information.
- [**PR #2548**](https://github.com/nasa/cumulus/pull/2548)
  - Updated webpack configuration for html-loader v2
- **CUMULUS-2640**
  - Added Elasticsearch client scroll setting to the CreateReconciliationReport lambda function.
  - Added `elasticsearch_client_config` tfvars to the archive and cumulus terraform modules.
- **CUMULUS-2683**
  - Added `default_s3_multipart_chunksize_mb` setting to the `move-granules` lambda function.
  - Added `default_s3_multipart_chunksize_mb` tfvars to the cumulus and ingest terraform modules.
  - Added optional parameter `chunkSize` to `@cumulus/aws-client/S3.moveObject` and
    `@cumulus/aws-client/S3.multipartCopyObject` to set the chunk size of the S3 multipart uploads.
  - Renamed optional parameter `maxChunkSize` to `chunkSize` in
    `@cumulus/aws-client/lib/S3MultipartUploads.createMultipartChunks`.

### Changed

- Upgraded all Cumulus workflow tasks to use `@cumulus/cumulus-message-adapter-js` version `2.0.1`
- **CUMULUS-2725**
  - Updated providers endpoint to return encrypted password
  - Updated providers model to try decrypting credentials before encryption to allow for better handling of updating providers
- **CUMULUS-2734**
  - Updated `@cumulus/api/launchpadSaml.launchpadPublicCertificate` to correctly retrieve
    certificate from launchpad IdP metadata with and without namespace prefix.

## [v9.8.0] 2021-10-19

### Notable changes

- Published new tag [`36` of `cumuluss/async-operation` to Docker Hub](https://hub.docker.com/layers/cumuluss/async-operation/35/images/sha256-cf777a6ef5081cd90a0f9302d45243b6c0a568e6d977c0ee2ccc5a90b12d45d0?context=explore) for compatibility with
upgrades to `knex` package and to address security vulnerabilities.

### Added

- Added `@cumulus/db/createRejectableTransaction()` to handle creating a Knex transaction that **will throw an error** if the transaction rolls back. [As of Knex 0.95+, promise rejection on transaction rollback is no longer the default behavior](https://github.com/knex/knex/blob/master/UPGRADING.md#upgrading-to-version-0950).

- **CUMULUS-2639**
  - Increases logging on reconciliation reports.

- **CUMULUS-2670**
  - Updated `lambda_timeouts` string map variable for `cumulus` module to accept a
  `update_granules_cmr_metadata_file_links_task_timeout` property
- **CUMULUS-2598**
  - Add unit and integration tests to describe queued granules as ignored when
    duplicate handling is 'skip'

### Changed

- Updated `knex` version from 0.23.11 to 0.95.11 to address security vulnerabilities
- Updated default version of async operations Docker image to `cumuluss/async-operation:36`
- **CUMULUS-2590**
  - Granule applyWorkflow, Reingest actions and Bulk operation now update granule status to `queued` when scheduling the granule.
- **CUMULUS-2643**
  - relocates system file `buckets.json` out of the
    `s3://internal-bucket/workflows` directory into
    `s3://internal-bucket/buckets`.


## [v9.7.1] 2021-12-08 [Backport]

Please note changes in 9.7.0 may not yet be released in future versions, as this is a backport and patch release on the 9.7.x series of releases. Updates that are included in the future will have a corresponding CHANGELOG entry in future releases.
Fixed

- **CUMULUS-2751**
  - Update all tasks to update to use cumulus-message-adapter-js version 2.0.4

## [v9.7.0] 2021-10-01

### Notable Changes

- **CUMULUS-2583**
  - The `queue-granules` task now updates granule status to `queued` when a granule is queued. In order to prevent issues with the private API endpoint and Lambda API request and concurrency limits, this functionality runs with limited concurrency, which may increase the task's overall runtime when large numbers of granules are being queued. If you are facing Lambda timeout errors with this task, we recommend converting your `queue-granules` task to an ECS activity. This concurrency is configurable via the task config's `concurrency` value.
- **CUMULUS-2676**
  - The `discover-granules` task has been updated to limit concurrency on checks to identify and skip already ingested granules in order to prevent issues with the private API endpoint and Lambda API request and concurrency limits. This may increase the task's overall runtime when large numbers of granules are discovered. If you are facing Lambda timeout errors with this task, we recommend converting your `discover-granules` task to an ECS activity. This concurrency is configurable via the task config's `concurrency` value.
- Updated memory of `<prefix>-sfEventSqsToDbRecords` Lambda to 1024MB

### Added

- **CUMULUS-2000**
  - Updated `@cumulus/queue-granules` to respect a new config parameter: `preferredQueueBatchSize`. Queue-granules will respect this batchsize as best as it can to batch granules into workflow payloads. As workflows generally rely on information such as collection and provider expected to be shared across all granules in a workflow, queue-granules will break batches up by collection, as well as provider if there is a `provider` field on the granule. This may result in batches that are smaller than the preferred size, but never larger ones. The default value is 1, which preserves current behavior of queueing 1 granule per workflow.
- **CUMULUS-2630**
  - Adds a new workflow `DiscoverGranulesToThrottledQueue` that discovers and writes
    granules to a throttled background queue.  This allows discovery and ingest
    of larger numbers of granules without running into limits with lambda
    concurrency.

### Changed

- **CUMULUS-2720**
  - Updated Core CI scripts to validate CHANGELOG diffs as part of the lint process
- **CUMULUS-2695**
  - Updates the example/cumulus-tf deployment to change
    `archive_api_reserved_concurrency` from 8 to 5 to use fewer reserved lambda
    functions. If you see throttling errors on the `<stack>-apiEndpoints` you
    should increase this value.
  - Updates cumulus-tf/cumulus/variables.tf to change
    `archive_api_reserved_concurrency` from 8 to 15 to prevent throttling on
    the dashboard for default deployments.
- **CUMULUS-2584**
  - Updates `api/endpoints/execution-status.js` `get` method to include associated granules, as
    an array, for the provided execution.
  - Added `getExecutionArnsByGranuleCumulusId` returning a list of executionArns sorted by most recent first,
    for an input Granule Cumulus ID in support of the move of `translatePostgresGranuleToApiGranule` from RDS-Phase2
    feature branch
  - Added `getApiExecutionCumulusIds` returning cumulus IDs for a given list of executions
- **CUMULUS-NONE**
  - Downgrades elasticsearch version in testing container to 5.3 to match AWS version.
  - Update serve.js -> `eraseDynamoTables()`. Changed the call `Promise.all()` to `Promise.allSettled()` to ensure all dynamo records (provider records in particular) are deleted prior to reseeding.

### Fixed

- **CUMULUS-2583**
  - Fixed a race condition where granules set as “queued” were not able to be set as “running” or “completed”

## [v9.6.0] 2021-09-20

### Added

- **CUMULUS-2576**
  - Adds `PUT /granules` API endpoint to update a granule
  - Adds helper `updateGranule` to `@cumulus/api-client/granules`
- **CUMULUS-2606**
  - Adds `POST /granules/{granuleId}/executions` API endpoint to associate an execution with a granule
  - Adds helper `associateExecutionWithGranule` to `@cumulus/api-client/granules`
- **CUMULUS-2583**
  - Adds `queued` as option for granule's `status` field

### Changed

- Moved `ssh2` package from `@cumulus/common` to `@cumulus/sftp-client` and
  upgraded package from `^0.8.7` to `^1.0.0` to address security vulnerability
  issue in previous version.
- **CUMULUS-2583**
  - `QueueGranules` task now updates granule status to `queued` once it is added to the queue.

- **CUMULUS-2617**
  - Use the `Authorization` header for CMR Launchpad authentication instead of the deprecated `Echo-Token` header.

### Fixed

- Added missing permission for `<prefix>_ecs_cluster_instance_role` IAM role (used when running ECS services/tasks)
to allow `kms:Decrypt` on the KMS key used to encrypt provider credentials. Adding this permission fixes the `sync-granule` task when run as an ECS activity in a Step Function, which previously failed trying to decrypt credentials for providers.

- **CUMULUS-2576**
  - Adds default value to granule's timestamp when updating a granule via API.

## [v9.5.0] 2021-09-07

### BREAKING CHANGES

- Removed `logs` record type from mappings from Elasticsearch. This change **should not have**
any adverse impact on existing deployments, even those which still contain `logs` records,
but technically it is a breaking change to the Elasticsearch mappings.
- Changed `@cumulus/api-client/asyncOperations.getAsyncOperation` to return parsed JSON body
of response and not the raw API endpoint response

### Added

- **CUMULUS-2670**
  - Updated core `cumulus` module to take lambda_timeouts string map variable that allows timeouts of ingest tasks to be configurable. Allowed properties for the mapping include:
  - discover_granules_task_timeout
  - discover_pdrs_task_timeout
  - hyrax_metadata_update_tasks_timeout
  - lzards_backup_task_timeout
  - move_granules_task_timeout
  - parse_pdr_task_timeout
  - pdr_status_check_task_timeout
  - post_to_cmr_task_timeout
  - queue_granules_task_timeout
  - queue_pdrs_task_timeout
  - queue_workflow_task_timeout
  - sync_granule_task_timeout
- **CUMULUS-2575**
  - Adds `POST /granules` API endpoint to create a granule
  - Adds helper `createGranule` to `@cumulus/api-client`
- **CUMULUS-2577**
  - Adds `POST /executions` endpoint to create an execution
- **CUMULUS-2578**
  - Adds `PUT /executions` endpoint to update an execution
- **CUMULUS-2592**
  - Adds logging when messages fail to be added to queue
- **CUMULUS-2644**
  - Pulled `delete` method for `granules-executions.ts` implemented as part of CUMULUS-2306
  from the RDS-Phase-2 feature branch in support of CUMULUS-2644.
  - Pulled `erasePostgresTables` method in `serve.js` implemented as part of CUMULUS-2644,
  and CUMULUS-2306 from the RDS-Phase-2 feature branch in support of CUMULUS-2644
  - Added `resetPostgresDb` method to support resetting between integration test suite runs

### Changed

- Updated `processDeadLetterArchive` Lambda to return an object where
`processingSucceededKeys` is an array of the S3 keys for successfully
processed objects and `processingFailedKeys` is an array of S3 keys
for objects that could not be processed
- Updated async operations to handle writing records to the databases
when output of the operation is `undefined`

- **CUMULUS-2644**
  - Moved `migration` directory from the `db-migration-lambda` to the `db` package and
  updated unit test references to migrationDir to be pulled from `@cumulus/db`
  - Updated `@cumulus/api/bin/serveUtils` to write records to PostgreSQL tables

- **CUMULUS-2575**
  - Updates model/granule to allow a granule created from API to not require an
    execution to be associated with it. This is a backwards compatible change
    that will not affect granules created in the normal way.
  - Updates `@cumulus/db/src/model/granules` functions `get` and `exists` to
    enforce parameter checking so that requests include either (granule\_id
    and collection\_cumulus\_id) or (cumulus\_id) to prevent incorrect results.
  - `@cumulus/message/src/Collections.deconstructCollectionId` has been
    modified to throw a descriptive error if the input `collectionId` is
    undefined rather than `TypeError: Cannot read property 'split' of
    undefined`. This function has also been updated to throw descriptive errors
    if an incorrectly formatted collectionId is input.

## [v9.4.1] 2022-02-14 [BACKPORT]

**Please note** changes in 9.4.1 may not yet be released in future versions, as
this is a backport and patch release on the 9.4.x series of releases. Updates that
are included in the future will have a corresponding CHANGELOG entry in future
releases.

- **CUMULUS-2847**
  - Update dynamo configuration to read from S3 instead of System Manager
    Parameter Store
  - Move api configuration initialization outside the lambda handler to
    eliminate unneded S3 calls/require config on cold-start only
  - Moved `ssh2` package from `@cumulus/common` to `@cumulus/sftp-client` and
    upgraded package from `^0.8.7` to `^1.0.0` to address security vulnerability
    issue in previous version.
  - Fixed hyrax task package.json dev dependency
  - Update CNM lambda dependencies for Core tasks
    - cumulus-cnm-response-task: 1.4.4
    - cumulus-cnm-to-granule: 1.5.4
  - Whitelist ssh2 re: https://github.com/advisories/GHSA-652h-xwhf-q4h6

## [v9.4.0] 2021-08-16

### Notable changes

- `@cumulus/sync-granule` task should now properly handle
syncing files from HTTP/HTTPS providers where basic auth is
required and involves a redirect to a different host (e.g.
downloading files protected by Earthdata Login)

### Added

- **CUMULUS-2591**
  - Adds `failedExecutionStepName` to failed execution's jsonb error records.
    This is the name of the Step Function step for the last failed event in the
    execution's event history.
- **CUMULUS-2548**
  - Added `allowed_redirects` field to PostgreSQL `providers` table
  - Added `allowedRedirects` field to DynamoDB `<prefix>-providers` table
  - Added `@cumulus/aws-client/S3.streamS3Upload` to handle uploading the contents
  of a readable stream to S3 and returning a promise
- **CUMULUS-2373**
  - Added `replaySqsMessages` lambda to replay archived incoming SQS
    messages from S3.
  - Added `/replays/sqs` endpoint to trigger an async operation for
    the `replaySqsMessages` lambda.
  - Added unit tests and integration tests for new endpoint and lambda.
  - Added `getS3PrefixForArchivedMessage` to `ingest/sqs` package to get prefix
    for an archived message.
  - Added new `async_operation` type `SQS Replay`.
- **CUMULUS-2460**
  - Adds `POST` /executions/workflows-by-granules for retrieving workflow names common to a set of granules
  - Adds `workflowsByGranules` to `@cumulus/api-client/executions`
- **CUMULUS-2635**
  - Added helper functions:
    - `@cumulus/db/translate/file/translateApiPdrToPostgresPdr`

### Fixed

- **CUMULUS-2548**
  - Fixed `@cumulus/ingest/HttpProviderClient.sync` to
properly handle basic auth when redirecting to a different
host and/or host with a different port
- **CUMULUS-2626**
  - Update [PDR migration](https://github.com/nasa/cumulus/blob/master/lambdas/data-migration2/src/pdrs.ts) to correctly find Executions by a Dynamo PDR's `execution` field
- **CUMULUS-2635**
  - Update `data-migration2` to migrate PDRs before migrating granules.
  - Update `data-migration2` unit tests testing granules migration to reference
    PDR records to better model the DB schema.
  - Update `migratePdrRecord` to use `translateApiPdrToPostgresPdr` function.

### Changed

- **CUMULUS-2373**
  - Updated `getS3KeyForArchivedMessage` in `ingest/sqs` to store SQS messages
    by `queueName`.
- **CUMULUS-2630**
  - Updates the example/cumulus-tf deployment to change
    `archive_api_reserved_concurrency` from 2 to 8 to prevent throttling with
    the dashboard.

## [v9.3.0] 2021-07-26

### BREAKING CHANGES

- All API requests made by `@cumulus/api-client` will now throw an error if the status code
does not match the expected response (200 for most requests and 202 for a few requests that
trigger async operations). Previously the helpers in this package would return the response
regardless of the status code, so you may need to update any code using helpers from this
package to catch or to otherwise handle errors that you may encounter.
- The Cumulus API Lambda function has now been configured with reserved concurrency to ensure
availability in a high-concurrency environment. However, this also caps max concurrency which
may result in throttling errors if trying to reach the Cumulus API multiple times in a short
period. Reserved concurrency can be configured with the `archive_api_reserved_concurrency`
terraform variable on the Cumulus module and increased if you are seeing throttling errors.
The default reserved concurrency value is 8.

### Notable changes

- `cmr_custom_host` variable for `cumulus` module can now be used to configure Cumulus to
  integrate with a custom CMR host name and protocol (e.g.
  `http://custom-cmr-host.com`). Note that you **must** include a protocol
  (`http://` or `https://)  if specifying a value for this variable.
- The cumulus module configuration value`rds_connetion_heartbeat` and it's
  behavior has been replaced by a more robust database connection 'retry'
  solution.   Users can remove this value from their configuration, regardless
  of value.  See the `Changed` section notes on CUMULUS-2528 for more details.

### Added

- Added user doc describing new features related to the Cumulus dead letter archive.
- **CUMULUS-2327**
  - Added reserved concurrency setting to the Cumulus API lambda function.
  - Added relevant tfvars to the archive and cumulus terraform modules.
- **CUMULUS-2460**
  - Adds `POST` /executions/search-by-granules for retrieving executions from a list of granules or granule query
  - Adds `searchExecutionsByGranules` to `@cumulus/api-client/executions`
- **CUMULUS-2475**
  - Adds `GET` endpoint to distribution API
- **CUMULUS-2463**
  - `PUT /granules` reingest action allows a user to override the default execution
    to use by providing an optional `workflowName` or `executionArn` parameter on
    the request body.
  - `PUT /granules/bulkReingest` action allows a user to override the default
    execution/workflow combination to reingest with by providing an optional
    `workflowName` on the request body.
- Adds `workflowName` and `executionArn` params to @cumulus/api-client/reingestGranules
- **CUMULUS-2476**
  - Adds handler for authenticated `HEAD` Distribution requests replicating current behavior of TEA
- **CUMULUS-2478**
  - Implemented [bucket map](https://github.com/asfadmin/thin-egress-app#bucket-mapping).
  - Implemented /locate endpoint
  - Cumulus distribution API checks the file request against bucket map:
    - retrieves the bucket and key from file path
    - determines if the file request is public based on the bucket map rather than the bucket type
    - (EDL only) restricts download from PRIVATE_BUCKETS to users who belong to certain EDL User Groups
    - bucket prefix and object prefix are supported
  - Add 'Bearer token' support as an authorization method
- **CUMULUS-2486**
  - Implemented support for custom headers
  - Added 'Bearer token' support as an authorization method
- **CUMULUS-2487**
  - Added integration test for cumulus distribution API
- **CUMULUS-2569**
  - Created bucket map cache for cumulus distribution API
- **CUMULUS-2568**
  - Add `deletePdr`/PDR deletion functionality to `@cumulus/api-client/pdrs`
  - Add `removeCollectionAndAllDependencies` to integration test helpers
  - Added `example/spec/apiUtils.waitForApiStatus` to wait for a
  record to be returned by the API with a specific value for
  `status`
  - Added `example/spec/discoverUtils.uploadS3GranuleDataForDiscovery` to upload granule data fixtures
  to S3 with a randomized granule ID for `discover-granules` based
  integration tests
  - Added `example/spec/Collections.removeCollectionAndAllDependencies` to remove a collection and
  all dependent objects (e.g. PDRs, granules, executions) from the
  database via the API
  - Added helpers to `@cumulus/api-client`:
    - `pdrs.deletePdr` - Delete a PDR via the API
    - `replays.postKinesisReplays` - Submit a POST request to the `/replays` endpoint for replaying Kinesis messages

- `@cumulus/api-client/granules.getGranuleResponse` to return the raw endpoint response from the GET `/granules/<granuleId>` endpoint

### Changed

- Moved functions from `@cumulus/integration-tests` to `example/spec/helpers/workflowUtils`:
  - `startWorkflowExecution`
  - `startWorkflow`
  - `executeWorkflow`
  - `buildWorkflow`
  - `testWorkflow`
  - `buildAndExecuteWorkflow`
  - `buildAndStartWorkflow`
- `example/spec/helpers/workflowUtils.executeWorkflow` now uses
`waitForApiStatus` to ensure that the execution is `completed` or
`failed` before resolving
- `example/spec/helpers/testUtils.updateAndUploadTestFileToBucket`
now accepts an object of parameters rather than positional
arguments
- Removed PDR from the `payload` in the input payload test fixture for reconciliation report integration tests
- The following integration tests for PDR-based workflows were
updated to use randomized granule IDs:
  - `example/spec/parallel/ingest/ingestFromPdrSpec.js`
  - `example/spec/parallel/ingest/ingestFromPdrWithChildWorkflowMetaSpec.js`
  - `example/spec/parallel/ingest/ingestFromPdrWithExecutionNamePrefixSpec.js`
  - `example/spec/parallel/ingest/ingestPdrWithNodeNameSpec.js`
- Updated the `@cumulus/api-client/CumulusApiClientError` error class to include new properties that can be accessed directly on
the error object:
  - `statusCode` - The HTTP status code of the API response
  - `apiMessage` - The message from the API response
- Added `params.pRetryOptions` parameter to
`@cumulus/api-client/granules.deleteGranule` to control the retry
behavior
- Updated `cmr_custom_host` variable to accept a full protocol and host name
(e.g. `http://cmr-custom-host.com`), whereas it previously only accepted a host name
- **CUMULUS-2482**
  - Switches the default distribution app in the `example/cumulus-tf` deployment to the new Cumulus Distribution
  - TEA is still available by following instructions in `example/README.md`
- **CUMULUS-2463**
  - Increases the duration of allowed backoff times for a successful test from
    0.5 sec to 1 sec.
- **CUMULUS-2528**
  - Removed `rds_connection_heartbeat` as a configuration option from all
    Cumulus terraform modules
  - Removed `dbHeartBeat` as an environmental switch from
    `@cumulus/db.getKnexClient` in favor of more comprehensive general db
    connect retry solution
  - Added new `rds_connection_timing_configuration` string map to allow for
    configuration and tuning of Core's internal database retry/connection
    timeout behaviors.  These values map to connection pool configuration
    values for tarn (https://github.com/vincit/tarn.js/) which Core's database
    module / knex(https://www.npmjs.com/package/knex) use for this purpose:
    - acquireTimeoutMillis
    - createRetryIntervalMillis
    - createTimeoutMillis
    - idleTimeoutMillis
    - reapIntervalMillis
      Connection errors will result in a log line prepended with 'knex failed on
      attempted connection error' and sent from '@cumulus/db/connection'
  - Updated `@cumulus/db` and all terraform mdules to set default retry
    configuration values for the database module to cover existing database
    heartbeat connection failures as well as all other knex/tarn connection
    creation failures.

### Fixed

- Fixed bug where `cmr_custom_host` variable was not properly forwarded into `archive`, `ingest`, and `sqs-message-remover` modules from `cumulus` module
- Fixed bug where `parse-pdr` set a granule's provider to the entire provider record when a `NODE_NAME`
  is present. Expected behavior consistent with other tasks is to set the provider name in that field.
- **CUMULUS-2568**
  - Update reconciliation report integration test to have better cleanup/failure behavior
  - Fixed `@cumulus/api-client/pdrs.getPdr` to request correct endpoint for returning a PDR from the API
- **CUMULUS-2620**
  - Fixed a bug where a granule could be removed from CMR but still be set as
  `published: true` and with a CMR link in the Dynamo/PostgreSQL databases. Now,
  the CMR deletion and the Dynamo/PostgreSQL record updates will all succeed or fail
  together, preventing the database records from being out of sync with CMR.
  - Fixed `@cumulus/api-client/pdrs.getPdr` to request correct
  endpoint for returning a PDR from the API

## [v9.2.2] 2021-08-06 - [BACKPORT]

**Please note** changes in 9.2.2 may not yet be released in future versions, as
this is a backport and patch release on the 9.2.x series of releases. Updates that
are included in the future will have a corresponding CHANGELOG entry in future
releases.

### Added

- **CUMULUS-2635**
  - Added helper functions:
    - `@cumulus/db/translate/file/translateApiPdrToPostgresPdr`

### Fixed

- **CUMULUS-2635**
  - Update `data-migration2` to migrate PDRs before migrating granules.
  - Update `data-migration2` unit tests testing granules migration to reference
    PDR records to better model the DB schema.
  - Update `migratePdrRecord` to use `translateApiPdrToPostgresPdr` function.

## [v9.2.1] 2021-07-29 - [BACKPORT]

### Fixed

- **CUMULUS-2626**
  - Update [PDR migration](https://github.com/nasa/cumulus/blob/master/lambdas/data-migration2/src/pdrs.ts) to correctly find Executions by a Dynamo PDR's `execution` field

## [v9.2.0] 2021-06-22

### Added

- **CUMULUS-2475**
  - Adds `GET` endpoint to distribution API
- **CUMULUS-2476**
  - Adds handler for authenticated `HEAD` Distribution requests replicating current behavior of TEA

### Changed

- **CUMULUS-2482**
  - Switches the default distribution app in the `example/cumulus-tf` deployment to the new Cumulus Distribution
  - TEA is still available by following instructions in `example/README.md`

### Fixed

- **CUMULUS-2520**
  - Fixed error that prevented `/elasticsearch/index-from-database` from starting.
- **CUMULUS-2558**
  - Fixed issue where executions original_payload would not be retained on successful execution

## [v9.1.0] 2021-06-03

### BREAKING CHANGES

- @cumulus/api-client/granules.getGranule now returns the granule record from the GET /granules/<granuleId> endpoint, not the raw endpoint response
- **CUMULUS-2434**
  - To use the updated `update-granules-cmr-metadata-file-links` task, the
    granule  UMM-G metadata should have version 1.6.2 or later, since CMR s3
    link type 'GET DATA VIA DIRECT ACCESS' is not valid until UMM-G version
    [1.6.2](https://cdn.earthdata.nasa.gov/umm/granule/v1.6.2/umm-g-json-schema.json)
- **CUMULUS-2488**
  - Removed all EMS reporting including lambdas, endpoints, params, etc as all
    reporting is now handled through Cloud Metrics
- **CUMULUS-2472**
  - Moved existing `EarthdataLoginClient` to
    `@cumulus/oauth-client/EarthdataLoginClient` and updated all references in
    Cumulus Core.
  - Rename `EarthdataLoginClient` property from `earthdataLoginUrl` to
    `loginUrl for consistency with new OAuth clients. See example in
    [oauth-client
    README](https://github.com/nasa/cumulus/blob/master/packages/oauth-client/README.md)

### Added

- **HYRAX-439** - Corrected README.md according to a new Hyrax URL format.
- **CUMULUS-2354**
  - Adds configuration options to allow `/s3credentials` endpoint to distribute
    same-region read-only tokens based on a user's CMR ACLs.
  - Configures the example deployment to enable this feature.
- **CUMULUS-2442**
  - Adds option to generate cloudfront URL to lzards-backup task. This will require a few new task config options that have been documented in the [task README](https://github.com/nasa/cumulus/blob/master/tasks/lzards-backup/README.md).
- **CUMULUS-2470**
  - Added `/s3credentials` endpoint for distribution API
- **CUMULUS-2471**
  - Add `/s3credentialsREADME` endpoint to distribution API
- **CUMULUS-2473**
  - Updated `tf-modules/cumulus_distribution` module to take earthdata or cognito credentials
  - Configured `example/cumulus-tf/cumulus_distribution.tf` to use CSDAP credentials
- **CUMULUS-2474**
  - Add `S3ObjectStore` to `aws-client`. This class allows for interaction with the S3 object store.
  - Add `object-store` package which contains abstracted object store functions for working with various cloud providers
- **CUMULUS-2477**
  - Added `/`, `/login` and `/logout` endpoints to cumulus distribution api
- **CUMULUS-2479**
  - Adds /version endpoint to distribution API
- **CUMULUS-2497**
  - Created `isISOFile()` to check if a CMR file is a CMR ISO file.
- **CUMULUS-2371**
  - Added helpers to `@cumulus/ingest/sqs`:
    - `archiveSqsMessageToS3` - archives an incoming SQS message to S3
    - `deleteArchivedMessageFromS3` - deletes a processed SQS message from S3
  - Added call to `archiveSqsMessageToS3` to `sqs-message-consumer` which
    archives all incoming SQS messages to S3.
  - Added call to `deleteArchivedMessageFrom` to `sqs-message-remover` which
    deletes archived SQS message from S3 once it has been processed.

### Changed

- **[PR2224](https://github.com/nasa/cumulus/pull/2244)**
- **CUMULUS-2208**
  - Moved all `@cumulus/api/es/*` code to new `@cumulus/es-client` package
- Changed timeout on `sfEventSqsToDbRecords` Lambda to 60 seconds to match
  timeout for Knex library to acquire database connections
- **CUMULUS-2517**
  - Updated postgres-migration-count-tool default concurrency to '1'
- **CUMULUS-2489**
  - Updated docs for Terraform references in FAQs, glossary, and in Deployment sections
- **CUMULUS-2434**
  - Updated `@cumulus/cmrjs` `updateCMRMetadata` and related functions to add
    both HTTPS URLS and S3 URIs to CMR metadata.
  - Updated `update-granules-cmr-metadata-file-links` task to add both HTTPS
    URLs and S3 URIs to the OnlineAccessURLs field of CMR metadata. The task
    configuration parameter `cmrGranuleUrlType` now has default value `both`.
  - To use the updated `update-granules-cmr-metadata-file-links` task, the
    granule UMM-G metadata should have version 1.6.2 or later, since CMR s3 link
    type 'GET DATA VIA DIRECT ACCESS' is not valid until UMM-G version
    [1.6.2](https://cdn.earthdata.nasa.gov/umm/granule/v1.6.2/umm-g-json-schema.json)
- **CUMULUS-2472**
  - Renamed `@cumulus/earthdata-login-client` to more generic
    `@cumulus/oauth-client` as a parent  class for new OAuth clients.
  - Added `@cumulus/oauth-client/CognitoClient` to interface with AWS cognito login service.
- **CUMULUS-2497**
  - Changed the `@cumulus/cmrjs` package:
    - Updated `@cumulus/cmrjs/cmr-utils.getGranuleTemporalInfo()` so it now
      returns temporal info for CMR ISO 19115 SMAP XML files.
    - Updated `@cumulus/cmrjs/cmr-utils.isCmrFilename()` to include
      `isISOFile()`.
- **CUMULUS-2532**
  - Changed integration tests to use `api-client/granules` functions as opposed to granulesApi from `@cumulus/integration-tests`.

### Fixed

- **CUMULUS-2519**
  - Update @cumulus/integration-tests.buildWorkflow to fail if provider/collection API response is not successful
- **CUMULUS-2518**
  - Update sf-event-sqs-to-db-records to not throw if a collection is not
    defined on a payload that has no granules/an empty granule payload object
- **CUMULUS-2512**
  - Updated ingest package S3 provider client to take additional parameter
    `remoteAltBucket` on `download` method to allow for per-file override of
    provider bucket for checksum
  - Updated @cumulus/ingest.fetchTextFile's signature to be parameterized and
    added `remoteAltBucket`to allow for an override of the passed in provider
    bucket for the source file
  - Update "eslint-plugin-import" to be pinned to 2.22.1
- **CUMULUS-2520**
  - Fixed error that prevented `/elasticsearch/index-from-database` from starting.
- **CUMULUS-2532**
  - Fixed integration tests to have granule deletion occur before provider and
    collection deletion in test cleanup.
- **[2231](https://github.com/nasa/cumulus/issues/2231)**
  - Fixes broken relative path links in `docs/README.md`

### Removed

- **CUMULUS-2502**
  - Removed outdated documentation regarding Kibana index patterns for metrics.

## [v9.0.1] 2021-05-07

### Migration Steps

Please review the migration steps for 9.0.0 as this release is only a patch to
correct a failure in our build script and push out corrected release artifacts. The previous migration steps still apply.

### Changed

- Corrected `@cumulus/db` configuration to correctly build package.

## [v9.0.0] 2021-05-03

### Migration steps

- This release of Cumulus enables integration with a PostgreSQL database for archiving Cumulus data. There are several upgrade steps involved, **some of which need to be done before redeploying Cumulus**. See the [documentation on upgrading to the RDS release](https://nasa.github.io/cumulus/docs/upgrade-notes/upgrade-rds).

### BREAKING CHANGES

- **CUMULUS-2185** - RDS Migration Epic
  - **CUMULUS-2191**
    - Removed the following from the `@cumulus/api/models.asyncOperation` class in
      favor of the added `@cumulus/async-operations` module:
      - `start`
      - `startAsyncOperations`
  - **CUMULUS-2187**
    - The `async-operations` endpoint will now omit `output` instead of
      returning `none` when the operation did not return output.
  - **CUMULUS-2309**
    - Removed `@cumulus/api/models/granule.unpublishAndDeleteGranule` in favor
      of `@cumulus/api/lib/granule-remove-from-cmr.unpublishGranule` and
      `@cumulus/api/lib/granule-delete.deleteGranuleAndFiles`.
  - **CUMULUS-2385**
    - Updated `sf-event-sqs-to-db-records` to write a granule's files to
      PostgreSQL only after the workflow has exited the `Running` status.
      Please note that any workflow that uses `sf_sqs_report_task` for
      mid-workflow updates will be impacted.
    - Changed PostgreSQL `file` schema and TypeScript type definition to require
      `bucket` and `key` fields.
    - Updated granule/file write logic to mark a granule's status as "failed"
  - **CUMULUS-2455**
    - API `move granule` endpoint now moves granule files on a per-file basis
    - API `move granule` endpoint on granule file move failure will retain the
      file at it's original location, but continue to move any other granule
      files.
    - Removed the `move` method from the `@cumulus/api/models.granule` class.
      logic is now handled in `@cumulus/api/endpoints/granules` and is
      accessible via the Core API.

### Added

- **CUMULUS-2185** - RDS Migration Epic
  - **CUMULUS-2130**
    - Added postgres-migration-count-tool lambda/ECS task to allow for
      evaluation of database state
    - Added /migrationCounts api endpoint that allows running of the
      postgres-migration-count-tool as an asyncOperation
  - **CUMULUS-2394**
    - Updated PDR and Granule writes to check the step function
      workflow_start_time against the createdAt field for each record to ensure
      old records do not overwrite newer ones for legacy Dynamo and PostgreSQL
      writes
  - **CUMULUS-2188**
    - Added `data-migration2` Lambda to be run after `data-migration1`
    - Added logic to `data-migration2` Lambda for migrating execution records
      from DynamoDB to PostgreSQL
  - **CUMULUS-2191**
    - Added `@cumulus/async-operations` to core packages, exposing
      `startAsyncOperation` which will handle starting an async operation and
      adding an entry to both PostgreSQL and DynamoDb
  - **CUMULUS-2127**
    - Add schema migration for `collections` table
  - **CUMULUS-2129**
    - Added logic to `data-migration1` Lambda for migrating collection records
      from Dynamo to PostgreSQL
  - **CUMULUS-2157**
    - Add schema migration for `providers` table
    - Added logic to `data-migration1` Lambda for migrating provider records
      from Dynamo to PostgreSQL
  - **CUMULUS-2187**
    - Added logic to `data-migration1` Lambda for migrating async operation
      records from Dynamo to PostgreSQL
  - **CUMULUS-2198**
    - Added logic to `data-migration1` Lambda for migrating rule records from
      DynamoDB to PostgreSQL
  - **CUMULUS-2182**
    - Add schema migration for PDRs table
  - **CUMULUS-2230**
    - Add schema migration for `rules` table
  - **CUMULUS-2183**
    - Add schema migration for `asyncOperations` table
  - **CUMULUS-2184**
    - Add schema migration for `executions` table
  - **CUMULUS-2257**
    - Updated PostgreSQL table and column names to snake_case
    - Added `translateApiAsyncOperationToPostgresAsyncOperation` function to `@cumulus/db`
  - **CUMULUS-2186**
    - Added logic to `data-migration2` Lambda for migrating PDR records from
      DynamoDB to PostgreSQL
  - **CUMULUS-2235**
    - Added initial ingest load spec test/utility
  - **CUMULUS-2167**
    - Added logic to `data-migration2` Lambda for migrating Granule records from
      DynamoDB to PostgreSQL and parse Granule records to store File records in
      RDS.
  - **CUMULUS-2367**
    - Added `granules_executions` table to PostgreSQL schema to allow for a
      many-to-many relationship between granules and executions
      - The table refers to granule and execution records using foreign keys
        defined with ON CASCADE DELETE, which means that any time a granule or
        execution record is deleted, all of the records in the
        `granules_executions` table referring to that record will also be
        deleted.
    - Added `upsertGranuleWithExecutionJoinRecord` helper to `@cumulus/db` to
      allow for upserting a granule record and its corresponding
      `granules_execution` record
  - **CUMULUS-2128**
    - Added helper functions:
      - `@cumulus/db/translate/file/translateApiFiletoPostgresFile`
      - `@cumulus/db/translate/file/translateApiGranuletoPostgresGranule`
      - `@cumulus/message/Providers/getMessageProvider`
  - **CUMULUS-2190**
    - Added helper functions:
      - `@cumulus/message/Executions/getMessageExecutionOriginalPayload`
      - `@cumulus/message/Executions/getMessageExecutionFinalPayload`
      - `@cumulus/message/workflows/getMessageWorkflowTasks`
      - `@cumulus/message/workflows/getMessageWorkflowStartTime`
      - `@cumulus/message/workflows/getMessageWorkflowStopTime`
      - `@cumulus/message/workflows/getMessageWorkflowName`
  - **CUMULUS-2192**
    - Added helper functions:
      - `@cumulus/message/PDRs/getMessagePdrRunningExecutions`
      - `@cumulus/message/PDRs/getMessagePdrCompletedExecutions`
      - `@cumulus/message/PDRs/getMessagePdrFailedExecutions`
      - `@cumulus/message/PDRs/getMessagePdrStats`
      - `@cumulus/message/PDRs/getPdrPercentCompletion`
      - `@cumulus/message/workflows/getWorkflowDuration`
  - **CUMULUS-2199**
    - Added `translateApiRuleToPostgresRule` to `@cumulus/db` to translate API
      Rule to conform to Postgres Rule definition.
  - **CUMUlUS-2128**
    - Added "upsert" logic to the `sfEventSqsToDbRecords` Lambda for granule and
      file writes to the core PostgreSQL database
  - **CUMULUS-2199**
    - Updated Rules endpoint to write rules to core PostgreSQL database in
      addition to DynamoDB and to delete rules from the PostgreSQL database in
      addition to DynamoDB.
    - Updated `create` in Rules Model to take in optional `createdAt` parameter
      which sets the value of createdAt if not specified during function call.
  - **CUMULUS-2189**
    - Updated Provider endpoint logic to write providers in parallel to Core
      PostgreSQL database
    - Update integration tests to utilize API calls instead of direct
      api/model/Provider calls
  - **CUMULUS-2191**
    - Updated cumuluss/async-operation task to write async-operations to the
      PostgreSQL database.
  - **CUMULUS-2228**
    - Added logic to the `sfEventSqsToDbRecords` Lambda to write execution, PDR,
      and granule records to the core PostgreSQL database in parallel with
      writes to DynamoDB
  - **CUMUlUS-2190**
    - Added "upsert" logic to the `sfEventSqsToDbRecords` Lambda for PDR writes
      to the core PostgreSQL database
  - **CUMUlUS-2192**
    - Added "upsert" logic to the `sfEventSqsToDbRecords` Lambda for execution
      writes to the core PostgreSQL database
  - **CUMULUS-2187**
    - The `async-operations` endpoint will now omit `output` instead of
      returning `none` when the operation did not return output.
  - **CUMULUS-2167**
    - Change PostgreSQL schema definition for `files` to remove `filename` and
      `name` and only support `file_name`.
    - Change PostgreSQL schema definition for `files` to remove `size` to only
      support `file_size`.
    - Change `PostgresFile` to remove duplicate fields `filename` and `name` and
      rename `size` to `file_size`.
  - **CUMULUS-2266**
    - Change `sf-event-sqs-to-db-records` behavior to discard and not throw an
      error on an out-of-order/delayed message so as not to have it be sent to
      the DLQ.
  - **CUMULUS-2305**
    - Changed `DELETE /pdrs/{pdrname}` API behavior to also delete record from
      PostgreSQL database.
  - **CUMULUS-2309**
    - Changed `DELETE /granules/{granuleName}` API behavior to also delete
      record from PostgreSQL database.
    - Changed `Bulk operation BULK_GRANULE_DELETE` API behavior to also delete
      records from PostgreSQL database.
  - **CUMULUS-2367**
    - Updated `granule_cumulus_id` foreign key to granule in PostgreSQL `files`
      table to use a CASCADE delete, so records in the files table are
      automatically deleted by the database when the corresponding granule is
      deleted.
  - **CUMULUS-2407**
    - Updated data-migration1 and data-migration2 Lambdas to use UPSERT instead
      of UPDATE when migrating dynamoDB records to PostgreSQL.
    - Changed data-migration1 and data-migration2 logic to only update already
      migrated records if the incoming record update has a newer timestamp
  - **CUMULUS-2329**
    - Add `write-db-dlq-records-to-s3` lambda.
    - Add terraform config to automatically write db records DLQ messages to an
      s3 archive on the system bucket.
    - Add unit tests and a component spec test for the above.
  - **CUMULUS-2380**
    - Add `process-dead-letter-archive` lambda to pick up and process dead letters in the S3 system bucket dead letter archive.
    - Add `/deadLetterArchive/recoverCumulusMessages` endpoint to trigger an async operation to leverage this capability on demand.
    - Add unit tests and integration test for all of the above.
  - **CUMULUS-2406**
    - Updated parallel write logic to ensure that updatedAt/updated_at
      timestamps are the same in Dynamo/PG on record write for the following
      data types:
      - async operations
      - granules
      - executions
      - PDRs
  - **CUMULUS-2446**
    - Remove schema validation check against DynamoDB table for collections when
      migrating records from DynamoDB to core PostgreSQL database.
  - **CUMULUS-2447**
    - Changed `translateApiAsyncOperationToPostgresAsyncOperation` to call
      `JSON.stringify` and then `JSON.parse` on output.
  - **CUMULUS-2313**
    - Added `postgres-migration-async-operation` lambda to start an ECS task to
      run a the `data-migration2` lambda.
    - Updated `async_operations` table to include `Data Migration 2` as a new
      `operation_type`.
    - Updated `cumulus-tf/variables.tf` to include `optional_dynamo_tables` that
      will be merged with `dynamo_tables`.
  - **CUMULUS-2451**
    - Added summary type file `packages/db/src/types/summary.ts` with
      `MigrationSummary` and `DataMigration1` and `DataMigration2` types.
    - Updated `data-migration1` and `data-migration2` lambdas to return
      `MigrationSummary` objects.
    - Added logging for every batch of 100 records processed for executions,
      granules and files, and PDRs.
    - Removed `RecordAlreadyMigrated` logs in `data-migration1` and
      `data-migration2`
  - **CUMULUS-2452**
    - Added support for only migrating certain granules by specifying the
      `granuleSearchParams.granuleId` or `granuleSearchParams.collectionId`
      properties in the payload for the
      `<prefix>-postgres-migration-async-operation` Lambda
    - Added support for only running certain migrations for data-migration2 by
      specifying the `migrationsList` property in the payload for the
      `<prefix>-postgres-migration-async-operation` Lambda
  - **CUMULUS-2453**
    - Created `storeErrors` function which stores errors in system bucket.
    - Updated `executions` and `granulesAndFiles` data migrations to call `storeErrors` to store migration errors.
    - Added `system_bucket` variable to `data-migration2`.
  - **CUMULUS-2455**
    - Move granules API endpoint records move updates for migrated granule files
      if writing any of the granule files fails.
  - **CUMULUS-2468**
    - Added support for doing [DynamoDB parallel scanning](https://docs.aws.amazon.com/amazondynamodb/latest/developerguide/Scan.html#Scan.ParallelScan) for `executions` and `granules` migrations to improve performance. The behavior of the parallel scanning and writes can be controlled via the following properties on the event input to the `<prefix>-postgres-migration-async-operation` Lambda:
      - `granuleMigrationParams.parallelScanSegments`: How many segments to divide your granules DynamoDB table into for parallel scanning
      - `granuleMigrationParams.parallelScanLimit`: The maximum number of granule records to evaluate for each parallel scanning segment of the DynamoDB table
      - `granuleMigrationParams.writeConcurrency`: The maximum number of concurrent granule/file writes to perform to the PostgreSQL database across all DynamoDB segments
      - `executionMigrationParams.parallelScanSegments`: How many segments to divide your executions DynamoDB table into for parallel scanning
      - `executionMigrationParams.parallelScanLimit`: The maximum number of execution records to evaluate for each parallel scanning segment of the DynamoDB table
      - `executionMigrationParams.writeConcurrency`: The maximum number of concurrent execution writes to perform to the PostgreSQL database across all DynamoDB segments
  - **CUMULUS-2468** - Added `@cumulus/aws-client/DynamoDb.parallelScan` helper to perform [parallel scanning on DynamoDb tables](https://docs.aws.amazon.com/amazondynamodb/latest/developerguide/Scan.html#Scan.ParallelScan)
  - **CUMULUS-2507**
    - Updated granule record write logic to set granule status to `failed` in both Postgres and DynamoDB if any/all of its files fail to write to the database.

### Deprecated

- **CUMULUS-2185** - RDS Migration Epic
  - **CUMULUS-2455**
    - `@cumulus/ingest/moveGranuleFiles`

## [v8.1.2] 2021-07-29

**Please note** changes in 8.1.2 may not yet be released in future versions, as this
is a backport/patch release on the 8.x series of releases.  Updates that are
included in the future will have a corresponding CHANGELOG entry in future releases.

### Notable changes

- `cmr_custom_host` variable for `cumulus` module can now be used to configure Cumulus to
integrate with a custom CMR host name and protocol (e.g. `http://custom-cmr-host.com`). Note
that you **must** include a protocol (`http://` or `https://`) if specifying a value for this
variable.
- `@cumulus/sync-granule` task should now properly handle
syncing files from HTTP/HTTPS providers where basic auth is
required and involves a redirect to a different host (e.g.
downloading files protected by Earthdata Login)

### Added

- **CUMULUS-2548**
  - Added `allowed_redirects` field to PostgreSQL `providers` table
  - Added `allowedRedirects` field to DynamoDB `<prefix>-providers` table
  - Added `@cumulus/aws-client/S3.streamS3Upload` to handle uploading the contents
  of a readable stream to S3 and returning a promise

### Changed

- Updated `cmr_custom_host` variable to accept a full protocol and host name
(e.g. `http://cmr-custom-host.com`), whereas it previously only accepted a host name

### Fixed

- Fixed bug where `cmr_custom_host` variable was not properly forwarded into `archive`, `ingest`, and `sqs-message-remover` modules from `cumulus` module
- **CUMULUS-2548**
  - Fixed `@cumulus/ingest/HttpProviderClient.sync` to
properly handle basic auth when redirecting to a different
host and/or host with a different port

## [v8.1.1] 2021-04-30 -- Patch Release

**Please note** changes in 8.1.1 may not yet be released in future versions, as this
is a backport/patch release on the 8.x series of releases.  Updates that are
included in the future will have a corresponding CHANGELOG entry in future releases.

### Added

- **CUMULUS-2497**
  - Created `isISOFile()` to check if a CMR file is a CMR ISO file.

### Fixed

- **CUMULUS-2512**
  - Updated ingest package S3 provider client to take additional parameter
    `remoteAltBucket` on `download` method to allow for per-file override of
    provider bucket for checksum
  - Updated @cumulus/ingest.fetchTextFile's signature to be parameterized and
    added `remoteAltBucket`to allow for an override of the passed in provider
    bucket for the source file
  - Update "eslint-plugin-import" to be pinned to 2.22.1

### Changed

- **CUMULUS-2497**
  - Changed the `@cumulus/cmrjs` package:
    - Updated `@cumulus/cmrjs/cmr-utils.getGranuleTemporalInfo()` so it now
      returns temporal info for CMR ISO 19115 SMAP XML files.
    - Updated `@cumulus/cmrjs/cmr-utils.isCmrFilename()` to include
      `isISOFile()`.

- **[2216](https://github.com/nasa/cumulus/issues/2216)**
  - Removed "node-forge", "xml-crypto" from audit whitelist, added "underscore"

## [v8.1.0] 2021-04-29

### Added

- **CUMULUS-2348**
  - The `@cumulus/api` `/granules` and `/granules/{granuleId}` endpoints now take `getRecoveryStatus` parameter
  to include recoveryStatus in result granule(s)
  - The `@cumulus/api-client.granules.getGranule` function takes a `query` parameter which can be used to
  request additional granule information.
  - Published `@cumulus/api@7.2.1-alpha.0` for dashboard testing
- **CUMULUS-2469**
  - Added `tf-modules/cumulus_distribution` module to standup a skeleton
    distribution api

## [v8.0.0] 2021-04-08

### BREAKING CHANGES

- **CUMULUS-2428**
  - Changed `/granules/bulk` to use `queueUrl` property instead of a `queueName` property for setting the queue to use for scheduling bulk granule workflows

### Notable changes

- Bulk granule operations endpoint now supports setting a custom queue for scheduling workflows via the `queueUrl` property in the request body. If provided, this value should be the full URL for an SQS queue.

### Added

- **CUMULUS-2374**
  - Add cookbok entry for queueing PostToCmr step
  - Add example workflow to go with cookbook
- **CUMULUS-2421**
  - Added **experimental** `ecs_include_docker_cleanup_cronjob` boolean variable to the Cumulus module to enable cron job to clean up docker root storage blocks in ECS cluster template for non-`device-mapper` storage drivers. Default value is `false`. This fulfills a specific user support request. This feature is otherwise untested and will remain so until we can iterate with a better, more general-purpose solution. Use of this feature is **NOT** recommended unless you are certain you need it.

- **CUMULUS-1808**
  - Add additional error messaging in `deleteSnsTrigger` to give users more context about where to look to resolve ResourceNotFound error when disabling or deleting a rule.

### Fixed

- **CUMULUS-2281**
  - Changed discover-granules task to write discovered granules directly to
    logger, instead of via environment variable. This fixes a problem where a
    large number of found granules prevents this lambda from running as an
    activity with an E2BIG error.

## [v7.2.0] 2021-03-23

### Added

- **CUMULUS-2346**
  - Added orca API endpoint to `@cumulus/api` to get recovery status
  - Add `CopyToGlacier` step to [example IngestAndPublishGranuleWithOrca workflow](https://github.com/nasa/cumulus/blob/master/example/cumulus-tf/ingest_and_publish_granule_with_orca_workflow.tf)

### Changed

- **HYRAX-357**
  - Format of NGAP OPeNDAP URL changed and by default now is referring to concept id and optionally can include short name and version of collection.
  - `addShortnameAndVersionIdToConceptId` field has been added to the config inputs of the `hyrax-metadata-updates` task

## [v7.1.0] 2021-03-12

### Notable changes

- `sync-granule` task will now properly handle syncing 0 byte files to S3
- SQS/Kinesis rules now support scheduling workflows to a custom queue via the `rule.queueUrl` property. If provided, this value should be the full URL for an SQS queue.

### Added

- `tf-modules/cumulus` module now supports a `cmr_custom_host` variable that can
  be used to set to an arbitrary  host for making CMR requests (e.g.
  `https://custom-cmr-host.com`).
- Added `buckets` variable to `tf-modules/archive`
- **CUMULUS-2345**
  - Deploy ORCA with Cumulus, see `example/cumulus-tf/orca.tf` and `example/cumulus-tf/terraform.tfvars.example`
  - Add `CopyToGlacier` step to [example IngestAndPublishGranule workflow](https://github.com/nasa/cumulus/blob/master/example/cumulus-tf/ingest_and_publish_granule_workflow.asl.json)
- **CUMULUS-2424**
  - Added `childWorkflowMeta` to `queue-pdrs` config. An object passed to this config value will be merged into a child workflow message's `meta` object. For an example of how this can be used, see `example/cumulus-tf/discover_and_queue_pdrs_with_child_workflow_meta_workflow.asl.json`.
- **CUMULUS-2427**
  - Added support for using a custom queue with SQS and Kinesis rules. Whatever queue URL is set on the `rule.queueUrl` property will be used to schedule workflows for that rule. This change allows SQS/Kinesis rules to use [any throttled queues defined for a deployment](https://nasa.github.io/cumulus/docs/data-cookbooks/throttling-queued-executions).

### Fixed

- **CUMULUS-2394**
  - Updated PDR and Granule writes to check the step function `workflow_start_time` against
      the `createdAt` field  for each record to ensure old records do not
      overwrite newer ones

### Changed

- `<prefix>-lambda-api-gateway` IAM role used by API Gateway Lambda now
  supports accessing all buckets defined in your `buckets` variable except
  "internal" buckets
- Updated the default scroll duration used in ESScrollSearch and part of the
  reconciliation report functions as a result of testing and seeing timeouts
  at its current value of 2min.
- **CUMULUS-2355**
  - Added logic to disable `/s3Credentials` endpoint based upon value for
    environment variable `DISABLE_S3_CREDENTIALS`. If set to "true", the
    endpoint will not dispense S3 credentials and instead return a message
    indicating that the endpoint has been disabled.
- **CUMULUS-2397**
  - Updated `/elasticsearch` endpoint's `reindex` function to prevent
    reindexing when source and destination indices are the same.
- **CUMULUS-2420**
  - Updated test function `waitForAsyncOperationStatus` to take a retryObject
    and use exponential backoff.  Increased the total test duration for both
    AsycOperation specs and the ReconciliationReports tests.
  - Updated the default scroll duration used in ESScrollSearch and part of the
    reconciliation report functions as a result of testing and seeing timeouts
    at its current value of 2min.
- **CUMULUS-2427**
  - Removed `queueUrl` from the parameters object for `@cumulus/message/Build.buildQueueMessageFromTemplate`
  - Removed `queueUrl` from the parameters object for `@cumulus/message/Build.buildCumulusMeta`

### Fixed

- Fixed issue in `@cumulus/ingest/S3ProviderClient.sync()` preventing 0 byte files from being synced to S3.

### Removed

- Removed variables from `tf-modules/archive`:
  - `private_buckets`
  - `protected_buckets`
  - `public_buckets`

## [v7.0.0] 2021-02-22

### BREAKING CHANGES

- **CUMULUS-2362** - Endpoints for the logs (/logs) will now throw an error unless Metrics is set up

### Added

- **CUMULUS-2345**
  - Deploy ORCA with Cumulus, see `example/cumulus-tf/orca.tf` and `example/cumulus-tf/terraform.tfvars.example`
  - Add `CopyToGlacier` step to [example IngestAndPublishGranule workflow](https://github.com/nasa/cumulus/blob/master/example/cumulus-tf/ingest_and_publish_granule_workflow.asl.json)
- **CUMULUS-2376**
  - Added `cmrRevisionId` as an optional parameter to `post-to-cmr` that will be used when publishing metadata to CMR.
- **CUMULUS-2412**
  - Adds function `getCollectionsByShortNameAndVersion` to @cumulus/cmrjs that performs a compound query to CMR to retrieve collection information on a list of collections. This replaces a series of calls to the CMR for each collection with a single call on the `/collections` endpoint and should improve performance when CMR return times are increased.

### Changed

- **CUMULUS-2362**
  - Logs endpoints only work with Metrics set up
- **CUMULUS-2376**
  - Updated `publishUMMGJSON2CMR` to take in an optional `revisionId` parameter.
  - Updated `publishUMMGJSON2CMR` to throw an error if optional `revisionId` does not match resulting revision ID.
  - Updated `publishECHO10XML2CMR` to take in an optional `revisionId` parameter.
  - Updated `publishECHO10XML2CMR` to throw an error if optional `revisionId` does not match resulting revision ID.
  - Updated `publish2CMR` to take in optional `cmrRevisionId`.
  - Updated `getWriteHeaders` to take in an optional CMR Revision ID.
  - Updated `ingestGranule` to take in an optional CMR Revision ID to pass to `getWriteHeaders`.
  - Updated `ingestUMMGranule` to take in an optional CMR Revision ID to pass to `getWriteHeaders`.
- **CUMULUS-2350**
  - Updates the examples on the `/s3credentialsREADME`, to include Python and
    JavaScript code demonstrating how to refrsh  the s3credential for
    programatic access.
- **CUMULUS-2383**
  - PostToCMR task will return CMRInternalError when a `500` status is returned from CMR

## [v6.0.0] 2021-02-16

### MIGRATION NOTES

- **CUMULUS-2255** - Cumulus has upgraded its supported version of Terraform
  from **0.12.12** to **0.13.6**. Please see the [instructions to upgrade your
  deployments](https://github.com/nasa/cumulus/blob/master/docs/upgrade-notes/upgrading-tf-version-0.13.6.md).

- **CUMULUS-2350**
  - If the  `/s3credentialsREADME`, does not appear to be working after
    deployment, [manual redeployment](https://docs.aws.amazon.com/apigateway/latest/developerguide/how-to-deploy-api-with-console.html)
    of the API-gateway stage may be necessary to finish the deployment.

### BREAKING CHANGES

- **CUMULUS-2255** - Cumulus has upgraded its supported version of Terraform from **0.12.12** to **0.13.6**.

### Added

- **CUMULUS-2291**
  - Add provider filter to Granule Inventory Report
- **CUMULUS-2300**
  - Added `childWorkflowMeta` to `queue-granules` config. Object passed to this
    value will be merged into a child workflow message's  `meta` object. For an
    example of how this can be used, see
    `example/cumulus-tf/discover_granules_workflow.asl.json`.
- **CUMULUS-2350**
  - Adds an unprotected endpoint, `/s3credentialsREADME`, to the
    s3-credentials-endpoint that displays  information on how to use the
    `/s3credentials` endpoint
- **CUMULUS-2368**
  - Add QueueWorkflow task
- **CUMULUS-2391**
  - Add reportToEms to collections.files file schema
- **CUMULUS-2395**
  - Add Core module parameter `ecs_custom_sg_ids` to Cumulus module to allow for
    custom security group mappings
- **CUMULUS-2402**
  - Officially expose `sftp()` for use in `@cumulus/sftp-client`

### Changed

- **CUMULUS-2323**
  - The sync granules task when used with the s3 provider now uses the
    `source_bucket` key in `granule.files` objects.  If incoming payloads using
    this task have a `source_bucket` value for a file using the s3 provider, the
    task will attempt to sync from the bucket defined in the file's
    `source_bucket` key instead of the `provider`.
    - Updated `S3ProviderClient.sync` to allow for an optional bucket parameter
      in support of the changed behavior.
  - Removed `addBucketToFile` and related code from sync-granules task

- **CUMULUS-2255**
  - Updated Terraform deployment code syntax for compatibility with version 0.13.6
- **CUMULUS-2321**
  - Updated API endpoint GET `/reconciliationReports/{name}` to return the
    presigned s3 URL in addition to report data

### Fixed

- Updated `hyrax-metadata-updates` task so the opendap url has Type 'USE SERVICE API'

- **CUMULUS-2310**
  - Use valid filename for reconciliation report
- **CUMULUS-2351**
  - Inventory report no longer includes the File/Granule relation object in the
    okCountByGranules key of a report.  The information is only included when a
    'Granule Not Found' report is run.

### Removed

- **CUMULUS-2364**
  - Remove the internal Cumulus logging lambda (log2elasticsearch)

## [v5.0.1] 2021-01-27

### Changed

- **CUMULUS-2344**
  - Elasticsearch API now allows you to reindex to an index that already exists
  - If using the Change Index operation and the new index doesn't exist, it will be created
  - Regarding instructions for CUMULUS-2020, you can now do a change index
    operation before a reindex operation. This will
    ensure that new data will end up in the new index while Elasticsearch is reindexing.

- **CUMULUS-2351**
  - Inventory report no longer includes the File/Granule relation object in the okCountByGranules key of a report. The information is only included when a 'Granule Not Found' report is run.

### Removed

- **CUMULUS-2367**
  - Removed `execution_cumulus_id` column from granules RDS schema and data type

## [v5.0.0] 2021-01-12

### BREAKING CHANGES

- **CUMULUS-2020**
  - Elasticsearch data mappings have been updated to improve search and the API
    has been update to reflect those changes. See Migration notes on how to
    update the Elasticsearch mappings.

### Migration notes

- **CUMULUS-2020**
  - Elasticsearch data mappings have been updated to improve search. For
    example, case insensitive searching will now work (e.g. 'MOD' and 'mod' will
    return the same granule results). To use the improved Elasticsearch queries,
    [reindex](https://nasa.github.io/cumulus-api/#reindex) to create a new index
    with the correct types. Then perform a [change
    index](https://nasa.github.io/cumulus-api/#change-index) operation to use
    the new index.
- **CUMULUS-2258**
  - Because the `egress_lambda_log_group` and
    `egress_lambda_log_subscription_filter` resource were removed from the
    `cumulus` module, new definitions for these resources must be added to
    `cumulus-tf/main.tf`. For reference on how to define these resources, see
    [`example/cumulus-tf/thin_egress_app.tf`](https://github.com/nasa/cumulus/blob/master/example/cumulus-tf/thin_egress_app.tf).
  - The `tea_stack_name` variable being passed into the `cumulus` module should be removed
- **CUMULUS-2344**
  - Regarding instructions for CUMULUS-2020, you can now do a change index operation before a reindex operation. This will
    ensure that new data will end up in the new index while Elasticsearch is reindexing.

### BREAKING CHANGES

- **CUMULUS-2020**
  - Elasticsearch data mappings have been updated to improve search and the API has been updated to reflect those changes. See Migration notes on how to update the Elasticsearch mappings.

### Added

- **CUMULUS-2318**
  - Added`async_operation_image` as `cumulus` module variable to allow for override of the async_operation container image.  Users can optionally specify a non-default docker image for use with Core async operations.
- **CUMULUS-2219**
  - Added `lzards-backup` Core task to facilitate making LZARDS backup requests in Cumulus ingest workflows
- **CUMULUS-2092**
  - Add documentation for Granule Not Found Reports
- **HYRAX-320**
  - `@cumulus/hyrax-metadata-updates`Add component URI encoding for entry title id and granule ur to allow for values with special characters in them. For example, EntryTitleId 'Sentinel-6A MF/Jason-CS L2 Advanced Microwave Radiometer (AMR-C) NRT Geophysical Parameters' Now, URLs generated from such values will be encoded correctly and parsable by HyraxInTheCloud
- **CUMULUS-1370**
  - Add documentation for Getting Started section including FAQs
- **CUMULUS-2092**
  - Add documentation for Granule Not Found Reports
- **CUMULUS-2219**
  - Added `lzards-backup` Core task to facilitate making LZARDS backup requests in Cumulus ingest workflows
- **CUMULUS-2280**
  - In local api, retry to create tables if they fail to ensure localstack has had time to start fully.
- **CUMULUS-2290**
  - Add `queryFields` to granule schema, and this allows workflow tasks to add queryable data to granule record. For reference on how to add data to `queryFields` field, see [`example/cumulus-tf/kinesis_trigger_test_workflow.tf`](https://github.com/nasa/cumulus/blob/master/example/cumulus-tf/kinesis_trigger_test_workflow.tf).
- **CUMULUS-2318**
  - Added`async_operation_image` as `cumulus` module variable to allow for override of the async_operation container image.  Users can optionally specify a non-default docker image for use with Core async operations.

### Changed

- **CUMULUS-2020**
  - Updated Elasticsearch mappings to support case-insensitive search
- **CUMULUS-2124**
  - cumulus-rds-tf terraform module now takes engine_version as an input variable.
- **CUMULUS-2279**
  - Changed the formatting of granule CMR links: instead of a link to the `/search/granules.json` endpoint, now it is a direct link to `/search/concepts/conceptid.format`
- **CUMULUS-2296**
  - Improved PDR spec compliance of `parse-pdr` by updating `@cumulus/pvl` to parse fields in a manner more consistent with the PDR ICD, with respect to numbers and dates. Anything not matching the ICD expectations, or incompatible with Javascript parsing, will be parsed as a string instead.
- **CUMULUS-2344**
  - Elasticsearch API now allows you to reindex to an index that already exists
  - If using the Change Index operation and the new index doesn't exist, it will be created

### Removed

- **CUMULUS-2258**
  - Removed `tea_stack_name` variable from `tf-modules/distribution/variables.tf` and `tf-modules/cumulus/variables.tf`
  - Removed `egress_lambda_log_group` and `egress_lambda_log_subscription_filter` resources from `tf-modules/distribution/main.tf`

## [v4.0.0] 2020-11-20

### Migration notes

- Update the name of your `cumulus_message_adapter_lambda_layer_arn` variable for the `cumulus` module to `cumulus_message_adapter_lambda_layer_version_arn`. The value of the variable should remain the same (a layer version ARN of a Lambda layer for the [`cumulus-message-adapter`](https://github.com/nasa/cumulus-message-adapter/).
- **CUMULUS-2138** - Update all workflows using the `MoveGranules` step to add `UpdateGranulesCmrMetadataFileLinksStep`that runs after it. See the example [`IngestAndPublishWorkflow`](https://github.com/nasa/cumulus/blob/master/example/cumulus-tf/ingest_and_publish_granule_workflow.asl.json) for reference.
- **CUMULUS-2251**
  - Because it has been removed from the `cumulus` module, a new resource definition for `egress_api_gateway_log_subscription_filter` must be added to `cumulus-tf/main.tf`. For reference on how to define this resource, see [`example/cumulus-tf/main.tf`](https://github.com/nasa/cumulus/blob/master/example/cumulus-tf/main.tf).

### Added

- **CUMULUS-2248**
  - Updates Integration Tests README to point to new fake provider template.
- **CUMULUS-2239**
  - Add resource declaration to create a VPC endpoint in tea-map-cache module if `deploy_to_ngap` is false.
- **CUMULUS-2063**
  - Adds a new, optional query parameter to the `/collections[&getMMT=true]` and `/collections/active[&getMMT=true]` endpoints. When a user provides a value of `true` for `getMMT` in the query parameters, the endpoint will search CMR and update each collection's results with new key `MMTLink` containing a link to the MMT (Metadata Management Tool) if a CMR collection id is found.
- **CUMULUS-2170**
  - Adds ability to filter granule inventory reports
- **CUMULUS-2211**
  - Adds `granules/bulkReingest` endpoint to `@cumulus/api`
- **CUMULUS-2251**
  - Adds `log_api_gateway_to_cloudwatch` variable to `example/cumulus-tf/variables.tf`.
  - Adds `log_api_gateway_to_cloudwatch` variable to `thin_egress_app` module definition.

### Changed

- **CUMULUS-2216**
  - `/collection` and `/collection/active` endpoints now return collections without granule aggregate statistics by default. The original behavior is preserved and can be found by including a query param of `includeStats=true` on the request to the endpoint.
  - The `es/collections` Collection class takes a new parameter includeStats. It no longer appends granule aggregate statistics to the returned results by default. One must set the new parameter to any non-false value.
- **CUMULUS-2201**
  - Update `dbIndexer` lambda to process requests in serial
  - Fixes ingestPdrWithNodeNameSpec parsePdr provider error
- **CUMULUS-2251**
  - Moves Egress Api Gateway Log Group Filter from `tf-modules/distribution/main.tf` to `example/cumulus-tf/main.tf`

### Fixed

- **CUMULUS-2251**
  - This fixes a deployment error caused by depending on the `thin_egress_app` module output for a resource count.

### Removed

- **CUMULUS-2251**
  - Removes `tea_api_egress_log_group` variable from `tf-modules/distribution/variables.tf` and `tf-modules/cumulus/variables.tf`.

### BREAKING CHANGES

- **CUMULUS-2138** - CMR metadata update behavior has been removed from the `move-granules` task into a
new `update-granules-cmr-metadata-file-links` task.
- **CUMULUS-2216**
  - `/collection` and `/collection/active` endpoints now return collections without granule aggregate statistics by default. The original behavior is preserved and can be found by including a query param of `includeStats=true` on the request to the endpoint.  This is likely to affect the dashboard only but included here for the change of behavior.
- **[1956](https://github.com/nasa/cumulus/issues/1956)**
  - Update the name of the `cumulus_message_adapter_lambda_layer_arn` output from the `cumulus-message-adapter` module to `cumulus_message_adapter_lambda_layer_version_arn`. The output value has changed from being the ARN of the Lambda layer **without a version** to the ARN of the Lambda layer **with a version**.
  - Update the variable name in the `cumulus` and `ingest` modules from `cumulus_message_adapter_lambda_layer_arn` to `cumulus_message_adapter_lambda_layer_version_arn`

## [v3.0.1] 2020-10-21

- **CUMULUS-2203**
  - Update Core tasks to use
    [cumulus-message-adapter-js](https://github.com/nasa/cumulus-message-adapter-js)
    v2.0.0 to resolve memory leak/lambda ENOMEM constant failure issue.   This
    issue caused lambdas to slowly use all memory in the run environment and
    prevented AWS from halting/restarting warmed instances when task code was
    throwing consistent errors under load.

- **CUMULUS-2232**
  - Updated versions for `ajv`, `lodash`, `googleapis`, `archiver`, and
    `@cumulus/aws-client` to remediate vulnerabilities found in SNYK scan.

### Fixed

- **CUMULUS-2233**
  - Fixes /s3credentials bug where the expiration time on the cookie was set to a time that is always expired, so authentication was never being recognized as complete by the API. Consequently, the user would end up in a redirect loop and requests to /s3credentials would never complete successfully. The bug was caused by the fact that the code setting the expiration time for the cookie was expecting a time value in milliseconds, but was receiving the expirationTime from the EarthdataLoginClient in seconds. This bug has been fixed by converting seconds into milliseconds. Unit tests were added to test that the expiration time has been converted to milliseconds and checking that the cookie's expiration time is greater than the current time.

## [v3.0.0] 2020-10-7

### MIGRATION STEPS

- **CUMULUS-2099**
  - All references to `meta.queues` in workflow configuration must be replaced with references to queue URLs from Terraform resources. See the updated [data cookbooks](https://nasa.github.io/cumulus/docs/data-cookbooks/about-cookbooks) or example [Discover Granules workflow configuration](https://github.com/nasa/cumulus/blob/master/example/cumulus-tf/discover_granules_workflow.asl.json).
  - The steps for configuring queued execution throttling have changed. See the [updated documentation](https://nasa.github.io/cumulus/docs/data-cookbooks/throttling-queued-executions).
  - In addition to the configuration for execution throttling, the internal mechanism for tracking executions by queue has changed. As a result, you should **disable any rules or workflows scheduling executions via a throttled queue** before upgrading. Otherwise, you may be at risk of having **twice as many executions** as are configured for the queue while the updated tracking is deployed. You can re-enable these rules/workflows once the upgrade is complete.

- **CUMULUS-2111**
  - **Before you re-deploy your `cumulus-tf` module**, note that the [`thin-egress-app`][thin-egress-app] is no longer deployed by default as part of the `cumulus` module, so you must add the TEA module to your deployment and manually modify your Terraform state **to avoid losing your API gateway and impacting any Cloudfront endpoints pointing to those gateways**. If you don't care about losing your API gateway and impacting Cloudfront endpoints, you can ignore the instructions for manually modifying state.

    1. Add the [`thin-egress-app`][thin-egress-app] module to your `cumulus-tf` deployment as shown in the [Cumulus example deployment](https://github.com/nasa/cumulus/tree/master/example/cumulus-tf/main.tf).

         - Note that the values for `tea_stack_name` variable to the `cumulus` module and the `stack_name` variable to the `thin_egress_app` module **must match**
         - Also, if you are specifying the `stage_name` variable to the `thin_egress_app` module, **the value of the `tea_api_gateway_stage` variable to the `cumulus` module must match it**

    2. **If you want to preserve your existing `thin-egress-app` API gateway and avoid having to update your Cloudfront endpoint for distribution, then you must follow these instructions**: <https://nasa.github.io/cumulus/docs/upgrade-notes/migrate_tea_standalone>. Otherwise, you can re-deploy as usual.

  - If you provide your own custom bucket map to TEA as a standalone module, **you must ensure that your custom bucket map includes mappings for the `protected` and `public` buckets specified in your `cumulus-tf/terraform.tfvars`, otherwise Cumulus may not be able to determine the correct distribution URL for ingested files and you may encounter errors**

- **CUMULUS-2197**
  - EMS resources are now optional, and `ems_deploy` is set to `false` by default, which will delete your EMS resources.
  - If you would like to keep any deployed EMS resources, add the `ems_deploy` variable set to `true` in your `cumulus-tf/terraform.tfvars`

### BREAKING CHANGES

- **CUMULUS-2200**
  - Changes return from 303 redirect to 200 success for `Granule Inventory`'s
    `/reconciliationReport` returns.  The user (dashboard) must read the value
    of `url` from the return to get the s3SignedURL and then download the report.
- **CUMULUS-2099**
  - `meta.queues` has been removed from Cumulus core workflow messages.
  - `@cumulus/sf-sqs-report` workflow task no longer reads the reporting queue URL from `input.meta.queues.reporting` on the incoming event. Instead, it requires that the queue URL be set as the `reporting_queue_url` environment variable on the deployed Lambda.
- **CUMULUS-2111**
  - The deployment of the `thin-egress-app` module has be removed from `tf-modules/distribution`, which is a part of the `tf-modules/cumulus` module. Thus, the `thin-egress-app` module is no longer deployed for you by default. See the migration steps for details about how to add deployment for the `thin-egress-app`.
- **CUMULUS-2141**
  - The `parse-pdr` task has been updated to respect the `NODE_NAME` property in
    a PDR's `FILE_GROUP`. If a `NODE_NAME` is present, the task will query the
    Cumulus API for a provider with that host. If a provider is found, the
    output granule from the task will contain a `provider` property containing
    that provider. If `NODE_NAME` is set but a provider with that host cannot be
    found in the API, or if multiple providers are found with that same host,
    the task will fail.
  - The `queue-granules` task has been updated to expect an optional
    `granule.provider` property on each granule. If present, the granule will be
    enqueued using that provider. If not present, the task's `config.provider`
    will be used instead.
- **CUMULUS-2197**
  - EMS resources are now optional and will not be deployed by default. See migration steps for information
    about how to deploy EMS resources.

#### CODE CHANGES

- The `@cumulus/api-client.providers.getProviders` function now takes a
  `queryStringParameters` parameter which can be used to filter the providers
  which are returned
- The `@cumulus/aws-client/S3.getS3ObjectReadStreamAsync` function has been
  removed. It read the entire S3 object into memory before returning a read
  stream, which could cause Lambdas to run out of memory. Use
  `@cumulus/aws-client/S3.getObjectReadStream` instead.
- The `@cumulus/ingest/util.lookupMimeType` function now returns `undefined`
  rather than `null` if the mime type could not be found.
- The `@cumulus/ingest/lock.removeLock` function now returns `undefined`
- The `@cumulus/ingest/granule.generateMoveFileParams` function now returns
  `source: undefined` and `target :undefined` on the response object if either could not be
  determined. Previously, `null` had been returned.
- The `@cumulus/ingest/recursion.recursion` function must now be imported using
  `const { recursion } = require('@cumulus/ingest/recursion');`
- The `@cumulus/ingest/granule.getRenamedS3File` function has been renamed to
  `listVersionedObjects`
- `@cumulus/common.http` has been removed
- `@cumulus/common/http.download` has been removed

### Added

- **CUMULUS-1855**
  - Fixed SyncGranule task to return an empty granules list when given an empty
    (or absent) granules list on input, rather than throwing an exception
- **CUMULUS-1955**
  - Added `@cumulus/aws-client/S3.getObject` to get an AWS S3 object
  - Added `@cumulus/aws-client/S3.waitForObject` to get an AWS S3 object,
    retrying, if necessary
- **CUMULUS-1961**
  - Adds `startTimestamp` and `endTimestamp` parameters to endpoint
    `reconcilationReports`.  Setting these values will filter the returned
    report to cumulus data that falls within the timestamps. It also causes the
    report to be one directional, meaning cumulus is only reconciled with CMR,
    but not the other direction. The Granules will be filtered by their
    `updatedAt` values. Collections are filtered by the updatedAt time of their
    granules, i.e. Collections with granules that are updatedAt a time between
    the time parameters will be returned in the reconciliation reports.
  - Adds `startTimestamp` and `endTimestamp` parameters to create-reconciliation-reports
    lambda function. If either of these params is passed in with a value that can be
    converted to a date object, the inter-platform comparison between Cumulus and CMR will
    be one way.  That is, collections, granules, and files will be filtered by time for
    those found in Cumulus and only those compared to the CMR holdings. For the moment
    there is not enough information to change the internal consistency check, and S3 vs
    Cumulus comparisons are unchanged by the timestamps.
- **CUMULUS-1962**
  - Adds `location` as parameter to `/reconciliationReports` endpoint. Options are `S3`
    resulting in a S3 vs. Cumulus database search or `CMR` resulting in CMR vs. Cumulus database search.
- **CUMULUS-1963**
  - Adds `granuleId` as input parameter to `/reconcilationReports`
    endpoint. Limits inputs parameters to either `collectionId` or `granuleId`
    and will fail to create the report if both are provided.  Adding granuleId
    will find collections in Cumulus by granuleId and compare those one way
    with those in CMR.
  - `/reconciliationReports` now validates any input json before starting the
    async operation and the lambda handler no longer validates input
    parameters.
- **CUMULUS-1964**
  - Reports can now be filtered on provider
- **CUMULUS-1965**
  - Adds `collectionId` parameter to the `/reconcilationReports`
    endpoint. Setting this value will limit the scope of the reconcilation
    report to only the input collectionId when comparing Cumulus and
    CMR. `collectionId` is provided an array of strings e.g. `[shortname___version, shortname2___version2]`
- **CUMULUS-2107**
  - Added a new task, `update-cmr-access-constraints`, that will set access constraints in CMR Metadata.
    Currently supports UMMG-JSON and Echo10XML, where it will configure `AccessConstraints` and
    `RestrictionFlag/RestrictionComment`, respectively.
  - Added an operator doc on how to configure and run the access constraint update workflow, which will update the metadata using the new task, and then publish the updated metadata to CMR.
  - Added an operator doc on bulk operations.
- **CUMULUS-2111**
  - Added variables to `cumulus` module:
    - `tea_api_egress_log_group`
    - `tea_external_api_endpoint`
    - `tea_internal_api_endpoint`
    - `tea_rest_api_id`
    - `tea_rest_api_root_resource_id`
    - `tea_stack_name`
  - Added variables to `distribution` module:
    - `tea_api_egress_log_group`
    - `tea_external_api_endpoint`
    - `tea_internal_api_endpoint`
    - `tea_rest_api_id`
    - `tea_rest_api_root_resource_id`
    - `tea_stack_name`
- **CUMULUS-2112**
  - Added `@cumulus/api/lambdas/internal-reconciliation-report`, so create-reconciliation-report
    lambda can create `Internal` reconciliation report
- **CUMULUS-2116**
  - Added `@cumulus/api/models/granule.unpublishAndDeleteGranule` which
  unpublishes a granule from CMR and deletes it from Cumulus, but does not
  update the record to `published: false` before deletion
- **CUMULUS-2113**
  - Added Granule not found report to reports endpoint
  - Update reports to return breakdown by Granule of files both in DynamoDB and S3
- **CUMULUS-2123**
  - Added `cumulus-rds-tf` DB cluster module to `tf-modules` that adds a
    serverless RDS Aurora/PostgreSQL database cluster to meet the PostgreSQL
    requirements for future releases.
  - Updated the default Cumulus module to take the following new required variables:
    - rds_user_access_secret_arn:
      AWS Secrets Manager secret ARN containing a JSON string of DB credentials
      (containing at least host, password, port as keys)
    - rds_security_group:
      RDS Security Group that provides connection access to the RDS cluster
  - Updated API lambdas and default ECS cluster to add them to the
    `rds_security_group` for database access
- **CUMULUS-2126**
  - The collections endpoint now writes to the RDS database
- **CUMULUS-2127**
  - Added migration to create collections relation for RDS database
- **CUMULUS-2129**
  - Added `data-migration1` Terraform module and Lambda to migrate data from Dynamo to RDS
    - Added support to Lambda for migrating collections data from Dynamo to RDS
- **CUMULUS-2155**
  - Added `rds_connection_heartbeat` to `cumulus` and `data-migration` tf
    modules.  If set to true, this diagnostic variable instructs Core's database
    code to fire off a connection 'heartbeat' query and log the timing/results
    for diagnostic purposes, and retry certain connection timeouts once.
    This option is disabled by default
- **CUMULUS-2156**
  - Support array inputs parameters for `Internal` reconciliation report
- **CUMULUS-2157**
  - Added support to `data-migration1` Lambda for migrating providers data from Dynamo to RDS
    - The migration process for providers will convert any credentials that are stored unencrypted or encrypted with an S3 keypair provider to be encrypted with a KMS key instead
- **CUMULUS-2161**
  - Rules now support an `executionNamePrefix` property. If set, any executions
    triggered as a result of that rule will use that prefix in the name of the
    execution.
  - The `QueueGranules` task now supports an `executionNamePrefix` property. Any
    executions queued by that task will use that prefix in the name of the
    execution. See the
    [example workflow](./example/cumulus-tf/discover_granules_with_execution_name_prefix_workflow.asl.json)
    for usage.
  - The `QueuePdrs` task now supports an `executionNamePrefix` config property.
    Any executions queued by that task will use that prefix in the name of the
    execution. See the
    [example workflow](./example/cumulus-tf/discover_and_queue_pdrs_with_execution_name_prefix_workflow.asl.json)
    for usage.
- **CUMULUS-2162**
  - Adds new report type to `/reconciliationReport` endpoint.  The new report
    is `Granule Inventory`. This report is a CSV file of all the granules in
    the Cumulus DB. This report will eventually replace the existing
    `granules-csv` endpoint which has been deprecated.
- **CUMULUS-2197**
  - Added `ems_deploy` variable to the `cumulus` module. This is set to false by default, except
    for our example deployment, where it is needed for integration tests.

### Changed

- Upgraded version of [TEA](https://github.com/asfadmin/thin-egress-app/) deployed with Cumulus to build 88.
- **CUMULUS-2107**
  - Updated the `applyWorkflow` functionality on the granules endpoint to take a `meta` property to pass into the workflow message.
  - Updated the `BULK_GRANULE` functionality on the granules endpoint to support the above `applyWorkflow` change.
- **CUMULUS-2111**
  - Changed `distribution_api_gateway_stage` variable for `cumulus` module to `tea_api_gateway_stage`
  - Changed `api_gateway_stage` variable for `distribution` module to `tea_api_gateway_stage`
- **CUMULUS-2224**
  - Updated `/reconciliationReport`'s file reconciliation to include `"EXTENDED METADATA"` as a valid CMR relatedUrls Type.

### Fixed

- **CUMULUS-2168**
  - Fixed issue where large number of documents (generally logs) in the
    `cumulus` elasticsearch index results in the collection granule stats
    queries failing for the collections list api endpoint
- **CUMULUS-1955**
  - Due to AWS's eventual consistency model, it was possible for PostToCMR to
    publish an earlier version of a CMR metadata file, rather than the latest
    version created in a workflow.  This fix guarantees that the latest version
    is published, as expected.
- **CUMULUS-1961**
  - Fixed `activeCollections` query only returning 10 results
- **CUMULUS-2201**
  - Fix Reconciliation Report integration test failures by waiting for collections appear
    in es list and ingesting a fake granule xml file to CMR
- **CUMULUS-2015**
  - Reduced concurrency of `QueueGranules` task. That task now has a
    `config.concurrency` option that defaults to `3`.
- **CUMULUS-2116**
  - Fixed a race condition with bulk granule delete causing deleted granules to still appear in Elasticsearch. Granules removed via bulk delete should now be removed from Elasticsearch.
- **CUMULUS-2163**
  - Remove the `public-read` ACL from the `move-granules` task
- **CUMULUS-2164**
  - Fix issue where `cumulus` index is recreated and attached to an alias if it has been previously deleted
- **CUMULUS-2195**
  - Fixed issue with redirect from `/token` not working when using a Cloudfront endpoint to access the Cumulus API with Launchpad authentication enabled. The redirect should now work properly whether you are using a plain API gateway URL or a Cloudfront endpoint pointing at an API gateway URL.
- **CUMULUS-2200**
  - Fixed issue where __in and __not queries were stripping spaces from values

### Deprecated

- **CUMULUS-1955**
  - `@cumulus/aws-client/S3.getS3Object()`
  - `@cumulus/message/Queue.getQueueNameByUrl()`
  - `@cumulus/message/Queue.getQueueName()`
- **CUMULUS-2162**
  - `@cumulus/api/endpoints/granules-csv/list()`

### Removed

- **CUMULUS-2111**
  - Removed `distribution_url` and `distribution_redirect_uri` outputs from the `cumulus` module
  - Removed variables from the `cumulus` module:
    - `distribution_url`
    - `log_api_gateway_to_cloudwatch`
    - `thin_egress_cookie_domain`
    - `thin_egress_domain_cert_arn`
    - `thin_egress_download_role_in_region_arn`
    - `thin_egress_jwt_algo`
    - `thin_egress_jwt_secret_name`
    - `thin_egress_lambda_code_dependency_archive_key`
    - `thin_egress_stack_name`
  - Removed outputs from the `distribution` module:
    - `distribution_url`
    - `internal_tea_api`
    - `rest_api_id`
    - `thin_egress_app_redirect_uri`
  - Removed variables from the `distribution` module:
    - `bucket_map_key`
    - `distribution_url`
    - `log_api_gateway_to_cloudwatch`
    - `thin_egress_cookie_domain`
    - `thin_egress_domain_cert_arn`
    - `thin_egress_download_role_in_region_arn`
    - `thin_egress_jwt_algo`
    - `thin_egress_jwt_secret_name`
    - `thin_egress_lambda_code_dependency_archive_key`
- **CUMULUS-2157**
  - Removed `providerSecretsMigration` and `verifyProviderSecretsMigration` lambdas
- Removed deprecated `@cumulus/sf-sns-report` task
- Removed code:
  - `@cumulus/aws-client/S3.calculateS3ObjectChecksum`
  - `@cumulus/aws-client/S3.getS3ObjectReadStream`
  - `@cumulus/cmrjs.getFullMetadata`
  - `@cumulus/cmrjs.getMetadata`
  - `@cumulus/common/util.isNil`
  - `@cumulus/common/util.isNull`
  - `@cumulus/common/util.isUndefined`
  - `@cumulus/common/util.lookupMimeType`
  - `@cumulus/common/util.mkdtempSync`
  - `@cumulus/common/util.negate`
  - `@cumulus/common/util.noop`
  - `@cumulus/common/util.omit`
  - `@cumulus/common/util.renameProperty`
  - `@cumulus/common/util.sleep`
  - `@cumulus/common/util.thread`
  - `@cumulus/ingest/granule.copyGranuleFile`
  - `@cumulus/ingest/granule.moveGranuleFile`
  - `@cumulus/integration-tests/api/rules.deleteRule`
  - `@cumulus/integration-tests/api/rules.getRule`
  - `@cumulus/integration-tests/api/rules.listRules`
  - `@cumulus/integration-tests/api/rules.postRule`
  - `@cumulus/integration-tests/api/rules.rerunRule`
  - `@cumulus/integration-tests/api/rules.updateRule`
  - `@cumulus/integration-tests/sfnStep.parseStepMessage`
  - `@cumulus/message/Queue.getQueueName`
  - `@cumulus/message/Queue.getQueueNameByUrl`

## v2.0.2+ Backport releases

Release v2.0.1 was the last release on the 2.0.x release series.

Changes after this version on the 2.0.x release series are limited
security/requested feature patches and will not be ported forward to future
releases unless there is a corresponding CHANGELOG entry.

For up-to-date CHANGELOG for the maintenance release branch see
[CHANGELOG.md](https://github.com/nasa/cumulus/blob/release-2.0.x/CHANGELOG.md)
from the 2.0.x branch.

For the most recent release information for the maintenance branch please see
the [release page](https://github.com/nasa/cumulus/releases)

## [v2.0.7] 2020-10-1 - [BACKPORT]

### Fixed

- CVE-2020-7720
  - Updated common `node-forge` dependency to 0.10.0 to address CVE finding

### [v2.0.6] 2020-09-25 - [BACKPORT]

### Fixed

- **CUMULUS-2168**
  - Fixed issue where large number of documents (generally logs) in the
    `cumulus` elasticsearch index results in the collection granule stats
    queries failing for the collections list api endpoint

### [v2.0.5] 2020-09-15 - [BACKPORT]

#### Added

- Added `thin_egress_stack_name` variable to `cumulus` and `distribution` Terraform modules to allow overriding the default Cloudformation stack name used for the `thin-egress-app`. **Please note that if you change/set this value for an existing deployment, it will destroy and re-create your API gateway for the `thin-egress-app`.**

#### Fixed

- Fix collection list queries. Removed fixes to collection stats, which break queries for a large number of granules.

### [v2.0.4] 2020-09-08 - [BACKPORT]

#### Changed

- Upgraded version of [TEA](https://github.com/asfadmin/thin-egress-app/) deployed with Cumulus to build 88.

### [v2.0.3] 2020-09-02 - [BACKPORT]

#### Fixed

- **CUMULUS-1961**
  - Fixed `activeCollections` query only returning 10 results

- **CUMULUS-2039**
  - Fix issue causing SyncGranules task to run out of memory on large granules

#### CODE CHANGES

- The `@cumulus/aws-client/S3.getS3ObjectReadStreamAsync` function has been
  removed. It read the entire S3 object into memory before returning a read
  stream, which could cause Lambdas to run out of memory. Use
  `@cumulus/aws-client/S3.getObjectReadStream` instead.

### [v2.0.2] 2020-08-17 - [BACKPORT]

#### CODE CHANGES

- The `@cumulus/ingest/util.lookupMimeType` function now returns `undefined`
  rather than `null` if the mime type could not be found.
- The `@cumulus/ingest/lock.removeLock` function now returns `undefined`

#### Added

- **CUMULUS-2116**
  - Added `@cumulus/api/models/granule.unpublishAndDeleteGranule` which
  unpublishes a granule from CMR and deletes it from Cumulus, but does not
  update the record to `published: false` before deletion

### Fixed

- **CUMULUS-2116**
  - Fixed a race condition with bulk granule delete causing deleted granules to still appear in Elasticsearch. Granules removed via bulk delete should now be removed from Elasticsearch.

## [v2.0.1] 2020-07-28

### Added

- **CUMULUS-1886**
  - Added `multiple sort keys` support to `@cumulus/api`
- **CUMULUS-2099**
  - `@cumulus/message/Queue.getQueueUrl` to get the queue URL specified in a Cumulus workflow message, if any.

### Fixed

- **[PR 1790](https://github.com/nasa/cumulus/pull/1790)**
  - Fixed bug with request headers in `@cumulus/launchpad-auth` causing Launchpad token requests to fail

## [v2.0.0] 2020-07-23

### BREAKING CHANGES

- Changes to the `@cumulus/api-client` package
  - The `CumulusApiClientError` class must now be imported using
    `const { CumulusApiClientError } = require('@cumulus/api-client/CumulusApiClientError')`
- The `@cumulus/sftp-client/SftpClient` class must now be imported using
  `const { SftpClient } = require('@cumulus/sftp-client');`
- Instances of `@cumulus/ingest/SftpProviderClient` no longer implicitly connect
  when `download`, `list`, or `sync` are called. You must call `connect` on the
  provider client before issuing one of those calls. Failure to do so will
  result in a "Client not connected" exception being thrown.
- Instances of `@cumulus/ingest/SftpProviderClient` no longer implicitly
  disconnect from the SFTP server when `list` is called.
- Instances of `@cumulus/sftp-client/SftpClient` must now be explicitly closed
  by calling `.end()`
- Instances of `@cumulus/sftp-client/SftpClient` no longer implicitly connect to
  the server when `download`, `unlink`, `syncToS3`, `syncFromS3`, and `list` are
  called. You must explicitly call `connect` before calling one of those
  methods.
- Changes to the `@cumulus/common` package
  - `cloudwatch-event.getSfEventMessageObject()` now returns `undefined` if the
    message could not be found or could not be parsed. It previously returned
    `null`.
  - `S3KeyPairProvider.decrypt()` now throws an exception if the bucket
    containing the key cannot be determined.
  - `S3KeyPairProvider.decrypt()` now throws an exception if the stack cannot be
    determined.
  - `S3KeyPairProvider.encrypt()` now throws an exception if the bucket
    containing the key cannot be determined.
  - `S3KeyPairProvider.encrypt()` now throws an exception if the stack cannot be
    determined.
  - `sns-event.getSnsEventMessageObject()` now returns `undefined` if it could
    not be parsed. It previously returned `null`.
  - The `aws` module has been removed.
  - The `BucketsConfig.buckets` property is now read-only and private
  - The `test-utils.validateConfig()` function now resolves to `undefined`
    rather than `true`.
  - The `test-utils.validateInput()` function now resolves to `undefined` rather
    than `true`.
  - The `test-utils.validateOutput()` function now resolves to `undefined`
    rather than `true`.
  - The static `S3KeyPairProvider.retrieveKey()` function has been removed.
- Changes to the `@cumulus/cmrjs` package
  - `@cumulus/cmrjs.constructOnlineAccessUrl()` and
    `@cumulus/cmrjs/cmr-utils.constructOnlineAccessUrl()` previously took a
    `buckets` parameter, which was an instance of
    `@cumulus/common/BucketsConfig`. They now take a `bucketTypes` parameter,
    which is a simple object mapping bucket names to bucket types. Example:
    `{ 'private-1': 'private', 'public-1': 'public' }`
  - `@cumulus/cmrjs.reconcileCMRMetadata()` and
    `@cumulus/cmrjs/cmr-utils.reconcileCMRMetadata()` now take a **required**
    `bucketTypes` parameter, which is a simple object mapping bucket names to
    bucket types. Example: `{ 'private-1': 'private', 'public-1': 'public' }`
  - `@cumulus/cmrjs.updateCMRMetadata()` and
    `@cumulus/cmrjs/cmr-utils.updateCMRMetadata()` previously took an optional
    `inBuckets` parameter, which was an instance of
    `@cumulus/common/BucketsConfig`. They now take a **required** `bucketTypes`
    parameter, which is a simple object mapping bucket names to bucket types.
    Example: `{ 'private-1': 'private', 'public-1': 'public' }`
- The minimum supported version of all published Cumulus packages is now Node
  12.18.0
  - Tasks using the `cumuluss/cumulus-ecs-task` Docker image must be updated to
    `cumuluss/cumulus-ecs-task:1.7.0`. This can be done by updating the `image`
    property of any tasks defined using the `cumulus_ecs_service` Terraform
    module.
- Changes to `@cumulus/aws-client/S3`
  - The signature of the `getObjectSize` function has changed. It now takes a
    params object with three properties:
    - **s3**: an instance of an AWS.S3 object
    - **bucket**
    - **key**
  - The `getObjectSize` function will no longer retry if the object does not
    exist
- **CUMULUS-1861**
  - `@cumulus/message/Collections.getCollectionIdFromMessage` now throws a
    `CumulusMessageError` if `collectionName` and `collectionVersion` are missing
    from `meta.collection`.   Previously this method would return
    `'undefined___undefined'` instead
  - `@cumulus/integration-tests/addCollections` now returns an array of collections that
    were added rather than the count of added collections
- **CUMULUS-1930**
  - The `@cumulus/common/util.uuid()` function has been removed
- **CUMULUS-1955**
  - `@cumulus/aws-client/S3.multipartCopyObject` now returns an object with the
    AWS `etag` of the destination object
  - `@cumulus/ingest/S3ProviderClient.list` now sets a file object's `path`
    property to `undefined` instead of `null` when the file is at the top level
    of its bucket
  - The `sync` methods of the following classes in the `@cumulus/ingest` package
    now return an object with the AWS `s3uri` and `etag` of the destination file
    (they previously returned only a string representing the S3 URI)
    - `FtpProviderClient`
    - `HttpProviderClient`
    - `S3ProviderClient`
    - `SftpProviderClient`
- **CUMULUS-1958**
  - The following methods exported from `@cumulus/cmr-js/cmr-utils` were made
    async, and added distributionBucketMap as a parameter:
    - constructOnlineAccessUrl
    - generateFileUrl
    - reconcileCMRMetadata
    - updateCMRMetadata
- **CUMULUS-1969**
  - The `DiscoverPdrs` task now expects `provider_path` to be provided at
    `event.config.provider_path`, not `event.config.collection.provider_path`
  - `event.config.provider_path` is now a required parameter of the
    `DiscoverPdrs` task
  - `event.config.collection` is no longer a parameter to the `DiscoverPdrs`
    task
  - Collections no longer support the `provider_path` property. The tasks that
    relied on that property are now referencing `config.meta.provider_path`.
    Workflows should be updated accordingly.
- **CUMULUS-1977**
  - Moved bulk granule deletion endpoint from `/bulkDelete` to
    `/granules/bulkDelete`
- **CUMULUS-1991**
  - Updated CMR metadata generation to use "Download file.hdf" (where `file.hdf` is the filename of the given resource) as the resource description instead of "File to download"
  - CMR metadata updates now respect changes to resource descriptions (previously only changes to resource URLs were respected)

### MIGRATION STEPS

- Due to an issue with the AWS API Gateway and how the Thin Egress App Cloudformation template applies updates, you may need to redeploy your
  `thin-egress-app-EgressGateway` manually as a one time migration step.    If your deployment fails with an
  error similar to:

  ```bash
  Error: Lambda function (<stack>-tf-TeaCache) returned error: ({"errorType":"HTTPError","errorMessage":"Response code 404 (Not Found)"})
  ```

  Then follow the [AWS
  instructions](https://docs.aws.amazon.com/apigateway/latest/developerguide/how-to-deploy-api-with-console.html)
  to `Redeploy a REST API to a stage` for your egress API and re-run `terraform
  apply`.

### Added

- **CUMULUS-2081**
  - Add Integrator Guide section for onboarding
  - Add helpful tips documentation

- **CUMULUS-1902**
  - Add Common Use Cases section under Operator Docs

- **CUMULUS-2058**
  - Added `lambda_processing_role_name` as an output from the `cumulus` module
    to provide the processing role name
- **CUMULUS-1417**
  - Added a `checksumFor` property to collection `files` config. Set this
    property on a checksum file's definition matching the `regex` of the target
    file. More details in the ['Data Cookbooks
    Setup'](https://nasa.github.io/cumulus/docs/next/data-cookbooks/setup)
    documentation.
  - Added `checksumFor` validation to collections model.
- **CUMULUS-1956**
  - Added `@cumulus/earthata-login-client` package
  - The `/s3credentials` endpoint that is deployed as part of distribution now
    supports authentication using tokens created by a different application. If
    a request contains the `EDL-ClientId` and `EDL-Token` headers,
    authentication will be handled using that token rather than attempting to
    use OAuth.
  - `@cumulus/earthata-login-client.getTokenUsername()` now accepts an
    `xRequestId` argument, which will be included as the `X-Request-Id` header
    when calling Earthdata Login.
  - If the `s3Credentials` endpoint is invoked with an EDL token and an
    `X-Request-Id` header, that `X-Request-Id` header will be forwarded to
    Earthata Login.
- **CUMULUS-1957**
  - If EDL token authentication is being used, and the `EDL-Client-Name` header
    is set, `@the-client-name` will be appended to the end of the Earthdata
    Login username that is used as the `RoleSessionName` of the temporary IAM
    credentials. This value will show up in the AWS S3 server access logs.
- **CUMULUS-1958**
  - Add the ability for users to specify a `bucket_map_key` to the `cumulus`
    terraform module as an override for the default .yaml values that are passed
    to TEA by Core.    Using this option *requires* that each configured
    Cumulus 'distribution' bucket (e.g. public/protected buckets) have a single
    TEA mapping.  Multiple maps per bucket are not supported.
  - Updated Generating a distribution URL, the MoveGranules task and all CMR
    reconciliation functionality to utilize the TEA bucket map override.
  - Updated deploy process to utilize a bootstrap 'tea-map-cache' lambda that
    will, after deployment of Cumulus Core's TEA instance, query TEA for all
    protected/public buckets and generate a mapping configuration used
    internally by Core.  This object is also exposed as an output of the Cumulus
    module as `distribution_bucket_map`.
- **CUMULUS-1961**
  - Replaces DynamoDB for Elasticsearch for reconciliationReportForCumulusCMR
    comparisons between Cumulus and CMR.
- **CUMULUS-1970**
  - Created the `add-missing-file-checksums` workflow task
  - Added `@cumulus/aws-client/S3.calculateObjectHash()` function
  - Added `@cumulus/aws-client/S3.getObjectReadStream()` function
- **CUMULUS-1887**
  - Add additional fields to the granule CSV download file
- **CUMULUS-2019**
  - Add `infix` search to es query builder `@cumulus/api/es/es/queries` to
    support partial matching of the keywords

### Changed

- **CUMULUS-2032**
  - Updated @cumulus/ingest/HttpProviderClient to utilize a configuration key
    `httpListTimeout` to set the default timeout for discovery HTTP/HTTPS
    requests, and updates the default for the provider to 5 minutes (300 seconds).
  - Updated the DiscoverGranules and DiscoverPDRs tasks to utilize the updated
    configuration value if set via workflow config, and updates the default for
    these tasks to 5 minutes (300 seconds).

- **CUMULUS-176**
  - The API will now respond with a 400 status code when a request body contains
    invalid JSON. It had previously returned a 500 status code.
- **CUMULUS-1861**
  - Updates Rule objects to no longer require a collection.
  - Changes the DLQ behavior for `sfEventSqsToDbRecords` and
    `sfEventSqsToDbRecordsInputQueue`. Previously failure to write a database
    record would result in lambda success, and an error log in the CloudWatch
    logs.   The lambda has been updated to manually add a record to
    the `sfEventSqsToDbRecordsDeadLetterQueue` if the granule, execution, *or*
    pdr record fails to write, in addition to the previous error logging.
- **CUMULUS-1956**
  - The `/s3credentials` endpoint that is deployed as part of distribution now
    supports authentication using tokens created by a different application. If
    a request contains the `EDL-ClientId` and `EDL-Token` headers,
    authentication will be handled using that token rather than attempting to
    use OAuth.
- **CUMULUS-1977**
  - API endpoint POST `/granules/bulk` now returns a 202 status on a successful
    response instead of a 200 response
  - API endpoint DELETE `/granules/<granule-id>` now returns a 404 status if the
    granule record was already deleted
  - `@cumulus/api/models/Granule.update()` now returns the updated granule
    record
  - Implemented POST `/granules/bulkDelete` API endpoint to support deleting
    granules specified by ID or returned by the provided query in the request
    body. If the request is successful, the endpoint returns the async operation
    ID that has been started to remove the granules.
    - To use a query in the request body, your deployment must be
      [configured to access the Elasticsearch host for ESDIS metrics](https://nasa.github.io/cumulus/docs/additional-deployment-options/cloudwatch-logs-delivery#esdis-metrics)
      in your environment
  - Added `@cumulus/api/models/Granule.getRecord()` method to return raw record
    from DynamoDB
  - Added `@cumulus/api/models/Granule.delete()` method which handles deleting
    the granule record from DynamoDB and the granule files from S3
- **CUMULUS-1982**
  - The `globalConnectionLimit` property of providers is now optional and
    defaults to "unlimited"
- **CUMULUS-1997**
  - Added optional `launchpad` configuration to `@cumulus/hyrax-metadata-updates` task config schema.
- **CUMULUS-1991**
  - `@cumulus/cmrjs/src/cmr-utils/constructOnlineAccessUrls()` now throws an error if `cmrGranuleUrlType = "distribution"` and no distribution endpoint argument is provided
- **CUMULUS-2011**
  - Reconciliation reports are now generated within an AsyncOperation
- **CUMULUS-2016**
  - Upgrade TEA to version 79

### Fixed

- **CUMULUS-1991**
  - Added missing `DISTRIBUTION_ENDPOINT` environment variable for API lambdas. This environment variable is required for API requests to move granules.

- **CUMULUS-1961**
  - Fixed granules and executions query params not getting sent to API in granule list operation in `@cumulus/api-client`

### Deprecated

- `@cumulus/aws-client/S3.calculateS3ObjectChecksum()`
- `@cumulus/aws-client/S3.getS3ObjectReadStream()`
- `@cumulus/common/log.convertLogLevel()`
- `@cumulus/collection-config-store`
- `@cumulus/common/util.sleep()`

- **CUMULUS-1930**
  - `@cumulus/common/log.convertLogLevel()`
  - `@cumulus/common/util.isNull()`
  - `@cumulus/common/util.isUndefined()`
  - `@cumulus/common/util.negate()`
  - `@cumulus/common/util.noop()`
  - `@cumulus/common/util.isNil()`
  - `@cumulus/common/util.renameProperty()`
  - `@cumulus/common/util.lookupMimeType()`
  - `@cumulus/common/util.thread()`
  - `@cumulus/common/util.mkdtempSync()`

### Removed

- The deprecated `@cumulus/common.bucketsConfigJsonObject` function has been
  removed
- The deprecated `@cumulus/common.CollectionConfigStore` class has been removed
- The deprecated `@cumulus/common.concurrency` module has been removed
- The deprecated `@cumulus/common.constructCollectionId` function has been
  removed
- The deprecated `@cumulus/common.launchpad` module has been removed
- The deprecated `@cumulus/common.LaunchpadToken` class has been removed
- The deprecated `@cumulus/common.Semaphore` class has been removed
- The deprecated `@cumulus/common.stringUtils` module has been removed
- The deprecated `@cumulus/common/aws.cloudwatchlogs` function has been removed
- The deprecated `@cumulus/common/aws.deleteS3Files` function has been removed
- The deprecated `@cumulus/common/aws.deleteS3Object` function has been removed
- The deprecated `@cumulus/common/aws.dynamodb` function has been removed
- The deprecated `@cumulus/common/aws.dynamodbDocClient` function has been
  removed
- The deprecated `@cumulus/common/aws.getExecutionArn` function has been removed
- The deprecated `@cumulus/common/aws.headObject` function has been removed
- The deprecated `@cumulus/common/aws.listS3ObjectsV2` function has been removed
- The deprecated `@cumulus/common/aws.parseS3Uri` function has been removed
- The deprecated `@cumulus/common/aws.promiseS3Upload` function has been removed
- The deprecated `@cumulus/common/aws.recursivelyDeleteS3Bucket` function has
  been removed
- The deprecated `@cumulus/common/aws.s3CopyObject` function has been removed
- The deprecated `@cumulus/common/aws.s3ObjectExists` function has been removed
- The deprecated `@cumulus/common/aws.s3PutObject` function has been removed
- The deprecated `@cumulus/common/bucketsConfigJsonObject` function has been
  removed
- The deprecated `@cumulus/common/CloudWatchLogger` class has been removed
- The deprecated `@cumulus/common/collection-config-store.CollectionConfigStore`
  class has been removed
- The deprecated `@cumulus/common/collection-config-store.constructCollectionId`
  function has been removed
- The deprecated `@cumulus/common/concurrency.limit` function has been removed
- The deprecated `@cumulus/common/concurrency.mapTolerant` function has been
  removed
- The deprecated `@cumulus/common/concurrency.promiseUrl` function has been
  removed
- The deprecated `@cumulus/common/concurrency.toPromise` function has been
  removed
- The deprecated `@cumulus/common/concurrency.unless` function has been removed
- The deprecated `@cumulus/common/config.parseConfig` function has been removed
- The deprecated `@cumulus/common/config.resolveResource` function has been
  removed
- The deprecated `@cumulus/common/DynamoDb.get` function has been removed
- The deprecated `@cumulus/common/DynamoDb.scan` function has been removed
- The deprecated `@cumulus/common/FieldPattern` class has been removed
- The deprecated `@cumulus/common/launchpad.getLaunchpadToken` function has been
  removed
- The deprecated `@cumulus/common/launchpad.validateLaunchpadToken` function has
  been removed
- The deprecated `@cumulus/common/LaunchpadToken` class has been removed
- The deprecated `@cumulus/common/message.buildCumulusMeta` function has been
  removed
- The deprecated `@cumulus/common/message.buildQueueMessageFromTemplate`
  function has been removed
- The deprecated `@cumulus/common/message.getCollectionIdFromMessage` function
  has been removed
- The deprecated `@cumulus/common/message.getMaximumExecutions` function has
  been removed
- The deprecated `@cumulus/common/message.getMessageExecutionArn` function has
  been removed
- The deprecated `@cumulus/common/message.getMessageExecutionName` function has
  been removed
- The deprecated `@cumulus/common/message.getMessageFromTemplate` function has
  been removed
- The deprecated `@cumulus/common/message.getMessageGranules` function has been
  removed
- The deprecated `@cumulus/common/message.getMessageStateMachineArn` function
  has been removed
- The deprecated `@cumulus/common/message.getQueueName` function has been
  removed
- The deprecated `@cumulus/common/message.getQueueNameByUrl` function has been
  removed
- The deprecated `@cumulus/common/message.hasQueueAndExecutionLimit` function
  has been removed
- The deprecated `@cumulus/common/Semaphore` class has been removed
- The deprecated `@cumulus/common/string.globalReplace` function has been removed
- The deprecated `@cumulus/common/string.isNonEmptyString` function has been
  removed
- The deprecated `@cumulus/common/string.isValidHostname` function has been
  removed
- The deprecated `@cumulus/common/string.match` function has been removed
- The deprecated `@cumulus/common/string.matches` function has been removed
- The deprecated `@cumulus/common/string.replace` function has been removed
- The deprecated `@cumulus/common/string.toLower` function has been removed
- The deprecated `@cumulus/common/string.toUpper` function has been removed
- The deprecated `@cumulus/common/testUtils.getLocalstackEndpoint` function has been removed
- The deprecated `@cumulus/common/util.setErrorStack` function has been removed
- The `@cumulus/common/util.uuid` function has been removed
- The deprecated `@cumulus/common/workflows.getWorkflowArn` function has been
  removed
- The deprecated `@cumulus/common/workflows.getWorkflowFile` function has been
  removed
- The deprecated `@cumulus/common/workflows.getWorkflowList` function has been
  removed
- The deprecated `@cumulus/common/workflows.getWorkflowTemplate` function has
  been removed
- `@cumulus/aws-client/StepFunctions.toSfnExecutionName()`
- `@cumulus/aws-client/StepFunctions.fromSfnExecutionName()`
- `@cumulus/aws-client/StepFunctions.getExecutionArn()`
- `@cumulus/aws-client/StepFunctions.getExecutionUrl()`
- `@cumulus/aws-client/StepFunctions.getStateMachineArn()`
- `@cumulus/aws-client/StepFunctions.pullStepFunctionEvent()`
- `@cumulus/common/test-utils/throttleOnce()`
- `@cumulus/integration-tests/api/distribution.invokeApiDistributionLambda()`
- `@cumulus/integration-tests/api/distribution.getDistributionApiRedirect()`
- `@cumulus/integration-tests/api/distribution.getDistributionApiFileStream()`

## [v1.24.0] 2020-06-03

### BREAKING CHANGES

- **CUMULUS-1969**
  - The `DiscoverPdrs` task now expects `provider_path` to be provided at
    `event.config.provider_path`, not `event.config.collection.provider_path`
  - `event.config.provider_path` is now a required parameter of the
    `DiscoverPdrs` task
  - `event.config.collection` is no longer a parameter to the `DiscoverPdrs`
    task
  - Collections no longer support the `provider_path` property. The tasks that
    relied on that property are now referencing `config.meta.provider_path`.
    Workflows should be updated accordingly.

- **CUMULUS-1997**
  - `@cumulus/cmr-client/CMRSearchConceptQueue` parameters have been changed to take a `cmrSettings` object containing clientId, provider, and auth information. This can be generated using `@cumulus/cmrjs/cmr-utils/getCmrSettings`. The `cmrEnvironment` variable has been removed.

### Added

- **CUMULUS-1800**
  - Added task configuration setting named `syncChecksumFiles` to the
    SyncGranule task. This setting is `false` by default, but when set to
    `true`, all checksum files associated with data files that are downloaded
    will be downloaded as well.
- **CUMULUS-1952**
  - Updated HTTP(S) provider client to accept username/password for Basic authorization. This change adds support for Basic Authorization such as Earthdata login redirects to ingest (i.e. as implemented in SyncGranule), but not to discovery (i.e. as implemented in DiscoverGranules). Discovery still expects the provider's file system to be publicly accessible, but not the individual files and their contents.
  - **NOTE**: Using this in combination with the HTTP protocol may expose usernames and passwords to intermediary network entities. HTTPS is highly recommended.
- **CUMULUS-1997**
  - Added optional `launchpad` configuration to `@cumulus/hyrax-metadata-updates` task config schema.

### Fixed

- **CUMULUS-1997**
  - Updated all CMR operations to use configured authentication scheme
- **CUMULUS-2010**
  - Updated `@cumulus/api/launchpadSaml` to support multiple userGroup attributes from the SAML response

## [v1.23.2] 2020-05-22

### BREAKING CHANGES

- Updates to the Cumulus archive API:
  - All endpoints now return a `401` response instead of a `403` for any request where the JWT passed as a Bearer token is invalid.
  - POST `/refresh` and DELETE `/token/<token>` endpoints now return a `401` response for requests with expired tokens

- **CUMULUS-1894**
  - `@cumulus/ingest/granule.handleDuplicateFile()`
    - The `copyOptions` parameter has been removed
    - An `ACL` parameter has been added
  - `@cumulus/ingest/granule.renameS3FileWithTimestamp()`
    - Now returns `undefined`

- **CUMULUS-1896**
  Updated all Cumulus core lambdas to utilize the new message adapter streaming interface via [cumulus-message-adapter-js v1.2.0](https://github.com/nasa/cumulus-message-adapter-js/releases/tag/v1.2.0).   Users of this version of Cumulus (or later) must utilize version 1.3.0 or greater of the [cumulus-message-adapter](https://github.com/nasa/cumulus-message-adapter) to support core lambdas.

- **CUMULUS-1912**
  - `@cumulus/api` reconciliationReports list endpoint returns a list of reconciliationReport records instead of S3Uri.

- **CUMULUS-1969**
  - The `DiscoverGranules` task now expects `provider_path` to be provided at
    `event.config.provider_path`, not `event.config.collection.provider_path`
  - `config.provider_path` is now a required parameter of the `DiscoverGranules`
    task

### MIGRATION STEPS

- To take advantage of the new TTL-based access token expiration implemented in CUMULUS-1777 (see notes below) and clear out existing records in your access tokens table, do the following:
  1. Log out of any active dashboard sessions
  2. Use the AWS console or CLI to delete your `<prefix>-AccessTokensTable` DynamoDB table
  3. [Re-deploy your `data-persistence` module](https://nasa.github.io/cumulus/docs/deployment/upgrade-readme#update-data-persistence-resources), which should re-create the `<prefix>-AccessTokensTable` DynamoDB table
  4. Return to using the Cumulus API/dashboard as normal
- This release requires the Cumulus Message Adapter layer deployed with Cumulus Core to be at least 1.3.0, as the core lambdas have updated to [cumulus-message-adapter-js v1.2.0](https://github.com/nasa/cumulus-message-adapter-js/releases/tag/v1.2.0) and the new CMA interface.  As a result, users should:
  1. Follow the [Cumulus Message Adapter (CMA) deployment instructions](https://nasa.github.io/cumulus/docs/deployment/deployment-readme#deploy-the-cumulus-message-adapter-layer) and install a CMA layer version >=1.3.0
  2. If you are using any custom Node.js Lambdas in your workflows **and** the Cumulus CMA layer/`cumulus-message-adapter-js`, you must update your lambda to use [cumulus-message-adapter-js v1.2.0](https://github.com/nasa/cumulus-message-adapter-js/releases/tag/v1.2.0) and follow the migration instructions in the release notes. Prior versions of `cumulus-message-adapter-js` are not compatible with CMA >= 1.3.0.
- Migrate existing s3 reconciliation report records to database (CUMULUS-1911):
  - After update your `data persistence` module and Cumulus resources, run the command:

  ```bash
  ./node_modules/.bin/cumulus-api migrate --stack `<your-terraform-deployment-prefix>` --migrationVersion migration5
  ```

### Added

- Added a limit for concurrent Elasticsearch requests when doing an index from database operation
- Added the `es_request_concurrency` parameter to the archive and cumulus Terraform modules

- **CUMULUS-1995**
  - Added the `es_index_shards` parameter to the archive and cumulus Terraform modules to configure the number of shards for the ES index
    - If you have an existing ES index, you will need to [reindex](https://nasa.github.io/cumulus-api/#reindex) and then [change index](https://nasa.github.io/cumulus-api/#change-index) to take advantage of shard updates

- **CUMULUS-1894**
  - Added `@cumulus/aws-client/S3.moveObject()`

- **CUMULUS-1911**
  - Added ReconciliationReports table
  - Updated CreateReconciliationReport lambda to save Reconciliation Report records to database
  - Updated dbIndexer and IndexFromDatabase lambdas to index Reconciliation Report records to Elasticsearch
  - Added migration_5 to migrate existing s3 reconciliation report records to database and Elasticsearch
  - Updated `@cumulus/api` package, `tf-modules/archive` and `tf-modules/data-persistence` Terraform modules

- **CUMULUS-1916**
  - Added util function for seeding reconciliation reports when running API locally in dashboard

### Changed

- **CUMULUS-1777**
  - The `expirationTime` property is now a **required field** of the access tokens model.
  - Updated the `AccessTokens` table to set a [TTL](https://docs.aws.amazon.com/amazondynamodb/latest/developerguide/howitworks-ttl.html) on the `expirationTime` field in `tf-modules/data-persistence/dynamo.tf`. As a result, access token records in this table whose `expirationTime` has passed should be **automatically deleted by DynamoDB**.
  - Updated all code creating access token records in the Dynamo `AccessTokens` table to set the `expirationTime` field value in seconds from the epoch.
- **CUMULUS-1912**
  - Updated reconciliationReports endpoints to query against Elasticsearch, delete report from both database and s3
  - Added `@cumulus/api-client/reconciliationReports`
- **CUMULUS-1999**
  - Updated `@cumulus/common/util.deprecate()` so that only a single deprecation notice is printed for each name/version combination

### Fixed

- **CUMULUS-1894**
  - The `SyncGranule` task can now handle files larger than 5 GB
- **CUMULUS-1987**
  - `Remove granule from CMR` operation in `@cumulus/api` now passes token to CMR when fetching granule metadata, allowing removal of private granules
- **CUMULUS-1993**
  - For a given queue, the `sqs-message-consumer` Lambda will now only schedule workflows for rules matching the queue **and the collection information in each queue message (if any)**
    - The consumer also now only reads each queue message **once per Lambda invocation**, whereas previously each message was read **once per queue rule per Lambda invocation**
  - Fixed bug preventing the deletion of multiple SNS rules that share the same SNS topic

### Deprecated

- **CUMULUS-1894**
  - `@cumulus/ingest/granule.copyGranuleFile()`
  - `@cumulus/ingest/granule.moveGranuleFile()`

- **CUMULUS-1987** - Deprecated the following functions:
  - `@cumulus/cmrjs/getMetadata(cmrLink)` -> `@cumulus/cmr-client/CMR.getGranuleMetadata(cmrLink)`
  - `@cumulus/cmrjs/getFullMetadata(cmrLink)`

## [v1.22.1] 2020-05-04

**Note**: v1.22.0 was not released as a package due to npm/release concerns.  Users upgrading to 1.22.x should start with 1.22.1

### Added

- **CUMULUS-1894**
  - Added `@cumulus/aws-client/S3.multipartCopyObject()`
- **CUMULUS-408**
  - Added `certificateUri` field to provider schema. This optional field allows operators to specify an S3 uri to a CA bundle to use for HTTPS requests.
- **CUMULUS-1787**
  - Added `collections/active` endpoint for returning collections with active granules in `@cumulus/api`
- **CUMULUS-1799**
  - Added `@cumulus/common/stack.getBucketsConfigKey()` to return the S3 key for the buckets config object
  - Added `@cumulus/common/workflows.getWorkflowFileKey()` to return the S3 key for a workflow definition object
  - Added `@cumulus/common/workflows.getWorkflowsListKeyPrefix()` to return the S3 key prefix for objects containing workflow definitions
  - Added `@cumulus/message` package containing utilities for building and parsing Cumulus messages
- **CUMULUS-1850**
  - Added `@cumulus/aws-client/Kinesis.describeStream()` to get a Kinesis stream description
- **CUMULUS-1853**
  - Added `@cumulus/integration-tests/collections.createCollection()`
  - Added `@cumulus/integration-tests/executions.findExecutionArn()`
  - Added `@cumulus/integration-tests/executions.getExecutionWithStatus()`
  - Added `@cumulus/integration-tests/granules.getGranuleWithStatus()`
  - Added `@cumulus/integration-tests/providers.createProvider()`
  - Added `@cumulus/integration-tests/rules.createOneTimeRule()`

### Changed

- **CUMULUS-1682**
  - Moved all `@cumulus/ingest/parse-pdr` code into the `parse-pdr` task as it had become tightly coupled with that task's handler and was not used anywhere else. Unit tests also restored.
- **CUMULUS-1820**
  - Updated the Thin Egress App module used in `tf-modules/distribution/main.tf` to build 74. [See the release notes](https://github.com/asfadmin/thin-egress-app/releases/tag/tea-build.74).
- **CUMULUS-1852**
  - Updated POST endpoints for `/collections`, `/providers`, and `/rules` to log errors when returning a 500 response
  - Updated POST endpoint for `/collections`:
    - Return a 400 response when the `name` or `version` fields are missing
    - Return a 409 response if the collection already exists
    - Improved error messages to be more explicit
  - Updated POST endpoint for `/providers`:
    - Return a 400 response if the `host` field value is invalid
    - Return a 409 response if the provider already exists
  - Updated POST endpoint for `/rules`:
    - Return a 400 response if rule `name` is invalid
    - Return a 400 response if rule `type` is invalid
- **CUMULUS-1891**
  - Updated the following endpoints using async operations to return a 503 error if the ECS task  cannot be started and a 500 response for a non-specific error:
    - POST `/replays`
    - POST `/bulkDelete`
    - POST `/elasticsearch/index-from-database`
    - POST `/granules/bulk`

### Fixed

- **CUMULUS-408**
  - Fixed HTTPS discovery and ingest.

- **CUMULUS-1850**
  - Fixed a bug in Kinesis event processing where the message consumer would not properly filter available rules based on the collection information in the event and the Kinesis stream ARN

- **CUMULUS-1853**
  - Fixed a bug where attempting to create a rule containing a payload property
    would fail schema validation.

- **CUMULUS-1854**
  - Rule schema is validated before starting workflows or creating event source mappings

- **CUMULUS-1974**
  - Fixed @cumulus/api webpack config for missing underscore object due to underscore update

- **CUMULUS-2210**
  - Fixed `cmr_oauth_provider` variable not being propagated to reconciliation reports

### Deprecated

- **CUMULUS-1799** - Deprecated the following code. For cases where the code was moved into another package, the new code location is noted:
  - `@cumulus/aws-client/StepFunctions.fromSfnExecutionName()`
  - `@cumulus/aws-client/StepFunctions.toSfnExecutionName()`
  - `@cumulus/aws-client/StepFunctions.getExecutionArn()` -> `@cumulus/message/Executions.buildExecutionArn()`
  - `@cumulus/aws-client/StepFunctions.getExecutionUrl()` -> `@cumulus/message/Executions.getExecutionUrlFromArn()`
  - `@cumulus/aws-client/StepFunctions.getStateMachineArn()` -> `@cumulus/message/Executions.getStateMachineArnFromExecutionArn()`
  - `@cumulus/aws-client/StepFunctions.pullStepFunctionEvent()` -> `@cumulus/message/StepFunctions.pullStepFunctionEvent()`
  - `@cumulus/common/bucketsConfigJsonObject()`
  - `@cumulus/common/CloudWatchLogger`
  - `@cumulus/common/collection-config-store/CollectionConfigStore` -> `@cumulus/collection-config-store`
  - `@cumulus/common/collection-config-store.constructCollectionId()` -> `@cumulus/message/Collections.constructCollectionId`
  - `@cumulus/common/concurrency.limit()`
  - `@cumulus/common/concurrency.mapTolerant()`
  - `@cumulus/common/concurrency.promiseUrl()`
  - `@cumulus/common/concurrency.toPromise()`
  - `@cumulus/common/concurrency.unless()`
  - `@cumulus/common/config.buildSchema()`
  - `@cumulus/common/config.parseConfig()`
  - `@cumulus/common/config.resolveResource()`
  - `@cumulus/common/config.resourceToArn()`
  - `@cumulus/common/FieldPattern`
  - `@cumulus/common/launchpad.getLaunchpadToken()` -> `@cumulus/launchpad-auth/index.getLaunchpadToken()`
  - `@cumulus/common/LaunchpadToken` -> `@cumulus/launchpad-auth/LaunchpadToken`
  - `@cumulus/common/launchpad.validateLaunchpadToken()` -> `@cumulus/launchpad-auth/index.validateLaunchpadToken()`
  - `@cumulus/common/message.buildCumulusMeta()` -> `@cumulus/message/Build.buildCumulusMeta()`
  - `@cumulus/common/message.buildQueueMessageFromTemplate()` -> `@cumulus/message/Build.buildQueueMessageFromTemplate()`
  - `@cumulus/common/message.getCollectionIdFromMessage()` -> `@cumulus/message/Collections.getCollectionIdFromMessage()`
  - `@cumulus/common/message.getMessageExecutionArn()` -> `@cumulus/message/Executions.getMessageExecutionArn()`
  - `@cumulus/common/message.getMessageExecutionName()` -> `@cumulus/message/Executions.getMessageExecutionName()`
  - `@cumulus/common/message.getMaximumExecutions()` -> `@cumulus/message/Queue.getMaximumExecutions()`
  - `@cumulus/common/message.getMessageFromTemplate()`
  - `@cumulus/common/message.getMessageStateMachineArn()` -> `@cumulus/message/Executions.getMessageStateMachineArn()`)
  - `@cumulus/common/message.getMessageGranules()` -> `@cumulus/message/Granules.getMessageGranules()`
  - `@cumulus/common/message.getQueueNameByUrl()` -> `@cumulus/message/Queue.getQueueNameByUrl()`
  - `@cumulus/common/message.getQueueName()` -> `@cumulus/message/Queue.getQueueName()`)
  - `@cumulus/common/message.hasQueueAndExecutionLimit()` -> `@cumulus/message/Queue.hasQueueAndExecutionLimit()`
  - `@cumulus/common/Semaphore`
  - `@cumulus/common/test-utils.throttleOnce()`
  - `@cumulus/common/workflows.getWorkflowArn()`
  - `@cumulus/common/workflows.getWorkflowFile()`
  - `@cumulus/common/workflows.getWorkflowList()`
  - `@cumulus/common/workflows.getWorkflowTemplate()`
  - `@cumulus/integration-tests/sfnStep/SfnStep.parseStepMessage()` -> `@cumulus/message/StepFunctions.parseStepMessage()`
- **CUMULUS-1858** - Deprecated the following functions.
  - `@cumulus/common/string.globalReplace()`
  - `@cumulus/common/string.isNonEmptyString()`
  - `@cumulus/common/string.isValidHostname()`
  - `@cumulus/common/string.match()`
  - `@cumulus/common/string.matches()`
  - `@cumulus/common/string.replace()`
  - `@cumulus/common/string.toLower()`
  - `@cumulus/common/string.toUpper()`

### Removed

- **CUMULUS-1799**: Deprecated code removals:
  - Removed from `@cumulus/common/aws`:
    - `pullStepFunctionEvent()`
  - Removed `@cumulus/common/sfnStep`
  - Removed `@cumulus/common/StepFunctions`

## [v1.21.0] 2020-03-30

### PLEASE NOTE

- **CUMULUS-1762**: the `messageConsumer` for `sns` and `kinesis`-type rules now fetches
  the collection information from the message. You should ensure that your rule's collection
  name and version match what is in the message for these ingest messages to be processed.
  If no matching rule is found, an error will be thrown and logged in the
  `messageConsumer` Lambda function's log group.

### Added

- **CUMULUS-1629**`
  - Updates discover-granules task to respect/utilize duplicateHandling configuration such that
    - skip:               Duplicates will be filtered from the granule list
    - error:              Duplicates encountered will result in step failure
    - replace, version:   Duplicates will be ignored and handled as normal.
  - Adds a new copy of the API lambda `PrivateApiLambda()` which is configured to not require authentication. This Lambda is not connected to an API gateway
  - Adds `@cumulus/api-client` with functions for use by workflow lambdas to call the API when needed

- **CUMULUS-1732**
  - Added Python task/activity workflow and integration test (`PythonReferenceSpec`) to test `cumulus-message-adapter-python`and `cumulus-process-py` integration.
- **CUMULUS-1795**
  - Added an IAM policy on the Cumulus EC2 creation to enable SSM when the `deploy_to_ngap` flag is true

### Changed

- **CUMULUS-1762**
  - the `messageConsumer` for `sns` and `kinesis`-type rules now fetches the collection
    information from the message.

### Deprecated

- **CUMULUS-1629**
  - Deprecate `granulesApi`, `rulesApi`, `emsApi`, `executionsAPI` from `@cumulus/integration-test/api` in favor of code moved to `@cumulus/api-client`

### Removed

- **CUMULUS-1799**: Deprecated code removals
  - Removed deprecated method `@cumulus/api/models/Granule.createGranulesFromSns()`
  - Removed deprecated method `@cumulus/api/models/Granule.removeGranuleFromCmr()`
  - Removed from `@cumulus/common/aws`:
    - `apigateway()`
    - `buildS3Uri()`
    - `calculateS3ObjectChecksum()`
    - `cf()`
    - `cloudwatch()`
    - `cloudwatchevents()`
    - `cloudwatchlogs()`
    - `createAndWaitForDynamoDbTable()`
    - `createQueue()`
    - `deleteSQSMessage()`
    - `describeCfStackResources()`
    - `downloadS3File()`
    - `downloadS3Files()`
    - `DynamoDbSearchQueue` class
    - `dynamodbstreams()`
    - `ec2()`
    - `ecs()`
    - `fileExists()`
    - `findResourceArn()`
    - `fromSfnExecutionName()`
    - `getFileBucketAndKey()`
    - `getJsonS3Object()`
    - `getQueueUrl()`
    - `getObjectSize()`
    - `getS3ObjectReadStream()`
    - `getSecretString()`
    - `getStateMachineArn()`
    - `headObject()`
    - `isThrottlingException()`
    - `kinesis()`
    - `lambda()`
    - `listS3Objects()`
    - `promiseS3Upload()`
    - `publishSnsMessage()`
    - `putJsonS3Object()`
    - `receiveSQSMessages()`
    - `s3CopyObject()`
    - `s3GetObjectTagging()`
    - `s3Join()`
    - `S3ListObjectsV2Queue` class
    - `s3TagSetToQueryString()`
    - `s3PutObjectTagging()`
    - `secretsManager()`
    - `sendSQSMessage()`
    - `sfn()`
    - `sns()`
    - `sqs()`
    - `sqsQueueExists()`
    - `toSfnExecutionName()`
    - `uploadS3FileStream()`
    - `uploadS3Files()`
    - `validateS3ObjectChecksum()`
  - Removed `@cumulus/common/CloudFormationGateway` class
  - Removed `@cumulus/common/concurrency/Mutex` class
  - Removed `@cumulus/common/errors`
  - Removed `@cumulus/common/sftp`
  - Removed `@cumulus/common/string.unicodeEscape`
  - Removed `@cumulus/cmrjs/cmr-utils.getGranuleId()`
  - Removed `@cumulus/cmrjs/cmr-utils.getCmrFiles()`
  - Removed `@cumulus/cmrjs/cmr/CMR` class
  - Removed `@cumulus/cmrjs/cmr/CMRSearchConceptQueue` class
  - Removed `@cumulus/cmrjs/utils.getHost()`
  - Removed `@cumulus/cmrjs/utils.getIp()`
  - Removed `@cumulus/cmrjs/utils.hostId()`
  - Removed `@cumulus/cmrjs/utils/ummVersion()`
  - Removed `@cumulus/cmrjs/utils.updateToken()`
  - Removed `@cumulus/cmrjs/utils.validateUMMG()`
  - Removed `@cumulus/ingest/aws.getEndpoint()`
  - Removed `@cumulus/ingest/aws.getExecutionUrl()`
  - Removed `@cumulus/ingest/aws/invoke()`
  - Removed `@cumulus/ingest/aws/CloudWatch` class
  - Removed `@cumulus/ingest/aws/ECS` class
  - Removed `@cumulus/ingest/aws/Events` class
  - Removed `@cumulus/ingest/aws/SQS` class
  - Removed `@cumulus/ingest/aws/StepFunction` class
  - Removed `@cumulus/ingest/util.normalizeProviderPath()`
  - Removed `@cumulus/integration-tests/index.listCollections()`
  - Removed `@cumulus/integration-tests/index.listProviders()`
  - Removed `@cumulus/integration-tests/index.rulesList()`
  - Removed `@cumulus/integration-tests/api/api.addCollectionApi()`

## [v1.20.0] 2020-03-12

### BREAKING CHANGES

- **CUMULUS-1714**
  - Changed the format of the message sent to the granule SNS Topic. Message includes the granule record under `record` and the type of event under `event`. Messages with `deleted` events will have the record that was deleted with a `deletedAt` timestamp. Options for `event` are `Create | Update | Delete`
- **CUMULUS-1769** - `deploy_to_ngap` is now a **required** variable for the `tf-modules/cumulus` module. **For those deploying to NGAP environments, this variable should always be set to `true`.**

### Notable changes

- **CUMULUS-1739** - You can now exclude Elasticsearch from your `tf-modules/data-persistence` deployment (via `include_elasticsearch = false`) and your `tf-modules/cumulus` module will still deploy successfully.

- **CUMULUS-1769** - If you set `deploy_to_ngap = true` for the `tf-modules/archive` Terraform module, **you can only deploy your archive API gateway as `PRIVATE`**, not `EDGE`.

### Added

- Added `@cumulus/aws-client/S3.getS3ObjectReadStreamAsync()` to deal with S3 eventual consistency issues by checking for the existence an S3 object with retries before getting a readable stream for that object.
- **CUMULUS-1769**
  - Added `deploy_to_ngap` boolean variable for the `tf-modules/cumulus` and `tf-modules/archive` Terraform modules. This variable is required. **For those deploying to NGAP environments, this variable should always be set to `true`.**
- **HYRAX-70**
  - Add the hyrax-metadata-update task

### Changed

- [`AccessToken.get()`](https://github.com/nasa/cumulus/blob/master/packages/api/models/access-tokens.js) now enforces [strongly consistent reads from DynamoDB](https://docs.aws.amazon.com/amazondynamodb/latest/developerguide/HowItWorks.ReadConsistency.html)
- **CUMULUS-1739**
  - Updated `tf-modules/data-persistence` to make Elasticsearch alarm resources and outputs conditional on the `include_elasticsearch` variable
  - Updated `@cumulus/aws-client/S3.getObjectSize` to include automatic retries for any failures from `S3.headObject`
- **CUMULUS-1784**
  - Updated `@cumulus/api/lib/DistributionEvent.remoteIP()` to parse the IP address in an S3 access log from the `A-sourceip` query parameter if present, otherwise fallback to the original parsing behavior.
- **CUMULUS-1768**
  - The `stats/summary` endpoint reports the distinct collections for the number of granules reported

### Fixed

- **CUMULUS-1739** - Fixed the `tf-modules/cumulus` and `tf-modules/archive` modules to make these Elasticsearch variables truly optional:
  - `elasticsearch_domain_arn`
  - `elasticsearch_hostname`
  - `elasticsearch_security_group_id`

- **CUMULUS-1768**
  - Fixed the `stats/` endpoint so that data is correctly filtered by timestamp and `processingTime` is calculated correctly.

- **CUMULUS-1769**
  - In the `tf-modules/archive` Terraform module, the `lifecycle` block ignoring changes to the `policy` of the archive API gateway is now only enforced if `deploy_to_ngap = true`. This fixes a bug where users deploying outside of NGAP could not update their API gateway's resource policy when going from `PRIVATE` to `EDGE`, preventing their API from being accessed publicly.

- **CUMULUS-1775**
  - Fix/update api endpoint to use updated google auth endpoints such that it will work with new accounts

### Removed

- **CUMULUS-1768**
  - Removed API endpoints `stats/histogram` and `stats/average`. All advanced stats needs should be acquired from Cloud Metrics or similarly configured ELK stack.

## [v1.19.0] 2020-02-28

### BREAKING CHANGES

- **CUMULUS-1736**
  - The `@cumulus/discover-granules` task now sets the `dataType` of discovered
    granules based on the `name` of the configured collection, not the
    `dataType`.
  - The config schema of the `@cumulus/discover-granules` task now requires that
    collections contain a `version`.
  - The `@cumulus/sync-granule` task will set the `dataType` and `version` of a
    granule based on the configured collection if those fields are not already
    set on the granule. Previously it was using the `dataType` field of the
    configured collection, then falling back to the `name` field of the
    collection. This update will just use the `name` field of the collection to
    set the `dataType` field of the granule.

- **CUMULUS-1446**
  - Update the `@cumulus/integration-tests/api/executions.getExecution()`
    function to parse the response and return the execution, rather than return
    the full API response.

- **CUMULUS-1672**
  - The `cumulus` Terraform module in previous releases set a
    `Deployment = var.prefix` tag on all resources that it managed. In this
    release, a `tags` input variable has been added to the `cumulus` Terraform
    module to allow resource tagging to be customized. No default tags will be
    applied to Cumulus-managed resources. To replicate the previous behavior,
    set `tags = { Deployment: var.prefix }` as an input variable for the
    `cumulus` Terraform module.

- **CUMULUS-1684 Migration Instructions**
  - In previous releases, a provider's username and password were encrypted
    using a custom encryption library. That has now been updated to use KMS.
    This release includes a Lambda function named
    `<prefix>-ProviderSecretsMigration`, which will re-encrypt existing
    provider credentials to use KMS. After this release has been deployed, you
    will need to manually invoke that Lambda function using either the AWS CLI
    or AWS Console. It should only need to be successfully run once.
  - Future releases of Cumulus will invoke a
    `<prefix>-VerifyProviderSecretsMigration` Lambda function as part of the
    deployment, which will cause the deployment to fail if the migration
    Lambda has not been run.

- **CUMULUS-1718**
  - The `@cumulus/sf-sns-report` task for reporting mid-workflow updates has been retired.
  This task was used as the `PdrStatusReport` task in our ParsePdr example workflow.
  If you have a ParsePdr or other workflow using this task, use `@cumulus/sf-sqs-report` instead.
  Trying to deploy the old task will result in an error as the cumulus module no longer exports `sf_sns_report_task`.
  - Migration instruction: In your workflow definition, for each step using the old task change:
  `"Resource": "${module.cumulus.sf_sns_report_task.task_arn}"`
  to
  `"Resource": "${module.cumulus.sf_sqs_report_task.task_arn}"`

- **CUMULUS-1755**
  - The `thin_egress_jwt_secret_name` variable for the `tf-modules/cumulus` Terraform module is now **required**. This variable is passed on to the Thin Egress App in `tf-modules/distribution/main.tf`, which uses the keys stored in the secret to sign JWTs. See the [Thin Egress App documentation on how to create a value for this secret](https://github.com/asfadmin/thin-egress-app#setting-up-the-jwt-cookie-secrets).

### Added

- **CUMULUS-1446**
  - Add `@cumulus/common/FileUtils.readJsonFile()` function
  - Add `@cumulus/common/FileUtils.readTextFile()` function
  - Add `@cumulus/integration-tests/api/collections.createCollection()` function
  - Add `@cumulus/integration-tests/api/collections.deleteCollection()` function
  - Add `@cumulus/integration-tests/api/collections.getCollection()` function
  - Add `@cumulus/integration-tests/api/providers.getProvider()` function
  - Add `@cumulus/integration-tests/index.getExecutionOutput()` function
  - Add `@cumulus/integration-tests/index.loadCollection()` function
  - Add `@cumulus/integration-tests/index.loadProvider()` function
  - Add `@cumulus/integration-tests/index.readJsonFilesFromDir()` function

- **CUMULUS-1672**
  - Add a `tags` input variable to the `archive` Terraform module
  - Add a `tags` input variable to the `cumulus` Terraform module
  - Add a `tags` input variable to the `cumulus_ecs_service` Terraform module
  - Add a `tags` input variable to the `data-persistence` Terraform module
  - Add a `tags` input variable to the `distribution` Terraform module
  - Add a `tags` input variable to the `ingest` Terraform module
  - Add a `tags` input variable to the `s3-replicator` Terraform module

- **CUMULUS-1707**
  - Enable logrotate on ECS cluster

- **CUMULUS-1684**
  - Add a `@cumulus/aws-client/KMS` library of KMS-related functions
  - Add `@cumulus/aws-client/S3.getTextObject()`
  - Add `@cumulus/sftp-client` package
  - Create `ProviderSecretsMigration` Lambda function
  - Create `VerifyProviderSecretsMigration` Lambda function

- **CUMULUS-1548**
  - Add ability to put default Cumulus logs in Metrics' ELK stack
  - Add ability to add custom logs to Metrics' ELK Stack

- **CUMULUS-1702**
  - When logs are sent to Metrics' ELK stack, the logs endpoints will return results from there

- **CUMULUS-1459**
  - Async Operations are indexed in Elasticsearch
  - To index any existing async operations you'll need to perform an index from
    database function.

- **CUMULUS-1717**
  - Add `@cumulus/aws-client/deleteAndWaitForDynamoDbTableNotExists`, which
    deletes a DynamoDB table and waits to ensure the table no longer exists
  - Added `publishGranules` Lambda to handle publishing granule messages to SNS when granule records are written to DynamoDB
  - Added `@cumulus/api/models/Granule.storeGranulesFromCumulusMessage` to store granules from a Cumulus message to DynamoDB

- **CUMULUS-1718**
  - Added `@cumulus/sf-sqs-report` task to allow mid-workflow reporting updates.
  - Added `stepfunction_event_reporter_queue_url` and `sf_sqs_report_task` outputs to the `cumulus` module.
  - Added `publishPdrs` Lambda to handle publishing PDR messages to SNS when PDR records are written to DynamoDB.
  - Added `@cumulus/api/models/Pdr.storePdrFromCumulusMessage` to store PDRs from a Cumulus message to DynamoDB.
  - Added `@cumulus/aws-client/parseSQSMessageBody` to parse an SQS message body string into an object.

- **Ability to set custom backend API url in the archive module**
  - Add `api_url` definition in `tf-modules/cumulus/archive.tf`
  - Add `archive_api_url` variable in `tf-modules/cumulus/variables.tf`

- **CUMULUS-1741**
  - Added an optional `elasticsearch_security_group_ids` variable to the
    `data-persistence` Terraform module to allow additional security groups to
    be assigned to the Elasticsearch Domain.

- **CUMULUS-1752**
  - Added `@cumulus/integration-tests/api/distribution.invokeTEADistributionLambda` to simulate a request to the [Thin Egress App](https://github.com/asfadmin/thin-egress-app) by invoking the Lambda and getting a response payload.
  - Added `@cumulus/integration-tests/api/distribution.getTEARequestHeaders` to generate necessary request headers for a request to the Thin Egress App
  - Added `@cumulus/integration-tests/api/distribution.getTEADistributionApiFileStream` to get a response stream for a file served by Thin Egress App
  - Added `@cumulus/integration-tests/api/distribution.getTEADistributionApiRedirect` to get a redirect response from the Thin Egress App

- **CUMULUS-1755**
  - Added `@cumulus/aws-client/CloudFormation.describeCfStack()` to describe a Cloudformation stack
  - Added `@cumulus/aws-client/CloudFormation.getCfStackParameterValues()` to get multiple parameter values for a Cloudformation stack

### Changed

- **CUMULUS-1725**
  - Moved the logic that updates the granule files cache Dynamo table into its
    own Lambda function called `granuleFilesCacheUpdater`.

- **CUMULUS-1736**
  - The `collections` model in the API package now determines the name of a
    collection based on the `name` property, rather than using `dataType` and
    then falling back to `name`.
  - The `@cumulus/integration-tests.loadCollection()` function no longer appends
    the postfix to the end of the collection's `dataType`.
  - The `@cumulus/integration-tests.addCollections()` function no longer appends
    the postfix to the end of the collection's `dataType`.

- **CUMULUS-1672**
  - Add a `retryOptions` parameter to the `@cumulus/aws-client/S3.headObject`
     function, which will retry if the object being queried does not exist.

- **CUMULUS-1446**
  - Mark the `@cumulus/integration-tests/api.addCollectionApi()` function as
    deprecated
  - Mark the `@cumulus/integration-tests/index.listCollections()` function as
    deprecated
  - Mark the `@cumulus/integration-tests/index.listProviders()` function as
    deprecated
  - Mark the `@cumulus/integration-tests/index.rulesList()` function as
    deprecated

- **CUMULUS-1672**
  - Previously, the `cumulus` module defaulted to setting a
    `Deployment = var.prefix` tag on all resources that it managed. In this
    release, the `cumulus` module will now accept a `tags` input variable that
    defines the tags to be assigned to all resources that it manages.
  - Previously, the `data-persistence` module defaulted to setting a
    `Deployment = var.prefix` tag on all resources that it managed. In this
    release, the `data-persistence` module will now accept a `tags` input
    variable that defines the tags to be assigned to all resources that it
    manages.
  - Previously, the `distribution` module defaulted to setting a
    `Deployment = var.prefix` tag on all resources that it managed. In this
    release, the `distribution` module will now accept a `tags` input variable
    that defines the tags to be assigned to all resources that it manages.
  - Previously, the `ingest` module defaulted to setting a
    `Deployment = var.prefix` tag on all resources that it managed. In this
    release, the `ingest` module will now accept a `tags` input variable that
    defines the tags to be assigned to all resources that it manages.
  - Previously, the `s3-replicator` module defaulted to setting a
    `Deployment = var.prefix` tag on all resources that it managed. In this
    release, the `s3-replicator` module will now accept a `tags` input variable
    that defines the tags to be assigned to all resources that it manages.

- **CUMULUS-1684**
  - Update the API package to encrypt provider credentials using KMS instead of
    using RSA keys stored in S3

- **CUMULUS-1717**
  - Changed name of `cwSfExecutionEventToDb` Lambda to `cwSfEventToDbRecords`
  - Updated `cwSfEventToDbRecords` to write granule records to DynamoDB from the incoming Cumulus message

- **CUMULUS-1718**
  - Renamed `cwSfEventToDbRecords` to `sfEventSqsToDbRecords` due to architecture change to being a consumer of an SQS queue of Step Function Cloudwatch events.
  - Updated `sfEventSqsToDbRecords` to write PDR records to DynamoDB from the incoming Cumulus message
  - Moved `data-cookbooks/sns.md` to `data-cookbooks/ingest-notifications.md` and updated it to reflect recent changes.

- **CUMULUS-1748**
  - (S)FTP discovery tasks now use the provider-path as-is instead of forcing it to a relative path.
  - Improved error handling to catch permission denied FTP errors better and log them properly. Workflows will still fail encountering this error and we intend to consider that approach in a future ticket.

- **CUMULUS-1752**
  - Moved class for parsing distribution events to its own file: `@cumulus/api/lib/DistributionEvent.js`
    - Updated `DistributionEvent` to properly parse S3 access logs generated by requests from the [Thin Egress App](https://github.com/asfadmin/thin-egress-app)

- **CUMULUS-1753** - Changes to `@cumulus/ingest/HttpProviderClient.js`:
  - Removed regex filter in `HttpProviderClient.list()` that was used to return only files with an extension between 1 and 4 characters long. `HttpProviderClient.list()` will now return all files linked from the HTTP provider host.

- **CUMULUS-1755**
  - Updated the Thin Egress App module used in `tf-modules/distribution/main.tf` to build 61. [See the release notes](https://github.com/asfadmin/thin-egress-app/releases/tag/tea-build.61).

- **CUMULUS-1757**
  - Update @cumulus/cmr-client CMRSearchConceptQueue to take optional cmrEnvironment parameter

### Deprecated

- **CUMULUS-1684**
  - Deprecate `@cumulus/common/key-pair-provider/S3KeyPairProvider`
  - Deprecate `@cumulus/common/key-pair-provider/S3KeyPairProvider.encrypt()`
  - Deprecate `@cumulus/common/key-pair-provider/S3KeyPairProvider.decrypt()`
  - Deprecate `@cumulus/common/kms/KMS`
  - Deprecate `@cumulus/common/kms/KMS.encrypt()`
  - Deprecate `@cumulus/common/kms/KMS.decrypt()`
  - Deprecate `@cumulus/common/sftp.Sftp`

- **CUMULUS-1717**
  - Deprecate `@cumulus/api/models/Granule.createGranulesFromSns`

- **CUMULUS-1718**
  - Deprecate `@cumulus/sf-sns-report`.
    - This task has been updated to always throw an error directing the user to use `@cumulus/sf-sqs-report` instead. This was done because there is no longer an SNS topic to which to publish, and no consumers to listen to it.

- **CUMULUS-1748**
  - Deprecate `@cumulus/ingest/util.normalizeProviderPath`

- **CUMULUS-1752**
  - Deprecate `@cumulus/integration-tests/api/distribution.getDistributionApiFileStream`
  - Deprecate `@cumulus/integration-tests/api/distribution.getDistributionApiRedirect`
  - Deprecate `@cumulus/integration-tests/api/distribution.invokeApiDistributionLambda`

### Removed

- **CUMULUS-1684**
  - Remove the deployment script that creates encryption keys and stores them to
    S3

- **CUMULUS-1768**
  - Removed API endpoints `stats/histogram` and `stats/average`. All advanced stats needs should be acquired from Cloud Metrics or similarly configured ELK stack.

### Fixed

- **Fix default values for urs_url in variables.tf files**
  - Remove trailing `/` from default `urs_url` values.

- **CUMULUS-1610** - Add the Elasticsearch security group to the EC2 security groups

- **CUMULUS-1740** - `cumulus_meta.workflow_start_time` is now set in Cumulus
  messages

- **CUMULUS-1753** - Fixed `@cumulus/ingest/HttpProviderClient.js` to properly handle HTTP providers with:
  - Multiple link tags (e.g. `<a>`) per line of source code
  - Link tags in uppercase or lowercase (e.g. `<A>`)
  - Links with filepaths in the link target (e.g. `<a href="/path/to/file.txt">`). These files will be returned from HTTP file discovery **as the file name only** (e.g. `file.txt`).

- **CUMULUS-1768**
  - Fix an issue in the stats endpoints in `@cumulus/api` to send back stats for the correct type

## [v1.18.0] 2020-02-03

### BREAKING CHANGES

- **CUMULUS-1686**

  - `ecs_cluster_instance_image_id` is now a _required_ variable of the `cumulus` module, instead of optional.

- **CUMULUS-1698**

  - Change variable `saml_launchpad_metadata_path` to `saml_launchpad_metadata_url` in the `tf-modules/cumulus` Terraform module.

- **CUMULUS-1703**
  - Remove the unused `forceDownload` option from the `sync-granule` tasks's config
  - Remove the `@cumulus/ingest/granule.Discover` class
  - Remove the `@cumulus/ingest/granule.Granule` class
  - Remove the `@cumulus/ingest/pdr.Discover` class
  - Remove the `@cumulus/ingest/pdr.Granule` class
  - Remove the `@cumulus/ingest/parse-pdr.parsePdr` function

### Added

- **CUMULUS-1040**

  - Added `@cumulus/aws-client` package to provide utilities for working with AWS services and the Node.js AWS SDK
  - Added `@cumulus/errors` package which exports error classes for use in Cumulus workflow code
  - Added `@cumulus/integration-tests/sfnStep` to provide utilities for parsing step function execution histories

- **CUMULUS-1102**

  - Adds functionality to the @cumulus/api package for better local testing.
    - Adds data seeding for @cumulus/api's localAPI.
      - seed functions allow adding collections, executions, granules, pdrs, providers, and rules to a Localstack Elasticsearch and DynamoDB via `addCollections`, `addExecutions`, `addGranules`, `addPdrs`, `addProviders`, and `addRules`.
    - Adds `eraseDataStack` function to local API server code allowing resetting of local datastack for testing (ES and DynamoDB).
    - Adds optional parameters to the @cumulus/api bin serve to allow for launching the api without destroying the current data.

- **CUMULUS-1697**

  - Added the `@cumulus/tf-inventory` package that provides command line utilities for managing Terraform resources in your AWS account

- **CUMULUS-1703**

  - Add `@cumulus/aws-client/S3.createBucket` function
  - Add `@cumulus/aws-client/S3.putFile` function
  - Add `@cumulus/common/string.isNonEmptyString` function
  - Add `@cumulus/ingest/FtpProviderClient` class
  - Add `@cumulus/ingest/HttpProviderClient` class
  - Add `@cumulus/ingest/S3ProviderClient` class
  - Add `@cumulus/ingest/SftpProviderClient` class
  - Add `@cumulus/ingest/providerClientUtils.buildProviderClient` function
  - Add `@cumulus/ingest/providerClientUtils.fetchTextFile` function

- **CUMULUS-1731**

  - Add new optional input variables to the Cumulus Terraform module to support TEA upgrade:
    - `thin_egress_cookie_domain` - Valid domain for Thin Egress App cookie
    - `thin_egress_domain_cert_arn` - Certificate Manager SSL Cert ARN for Thin
      Egress App if deployed outside NGAP/CloudFront
    - `thin_egress_download_role_in_region_arn` - ARN for reading of Thin Egress
      App data buckets for in-region requests
    - `thin_egress_jwt_algo` - Algorithm with which to encode the Thin Egress
      App JWT cookie
    - `thin_egress_jwt_secret_name` - Name of AWS secret where keys for the Thin
      Egress App JWT encode/decode are stored
    - `thin_egress_lambda_code_dependency_archive_key` - Thin Egress App - S3
      Key of packaged python modules for lambda dependency layer

- **CUMULUS-1733**
  - Add `discovery-filtering` operator doc to document previously undocumented functionality.

- **CUMULUS-1737**
  - Added the `cumulus-test-cleanup` module to run a nightly cleanup on resources left over from the integration tests run from the `example/spec` directory.

### Changed

- **CUMULUS-1102**

  - Updates `@cumulus/api/auth/testAuth` to use JWT instead of random tokens.
  - Updates the default AMI for the ecs_cluster_instance_image_id.

- **CUMULUS-1622**

  - Mutex class has been deprecated in `@cumulus/common/concurrency` and will be removed in a future release.

- **CUMULUS-1686**

  - Changed `ecs_cluster_instance_image_id` to be a required variable of the `cumulus` module and removed the default value.
    The default was not available across accounts and regions, nor outside of NGAP and therefore not particularly useful.

- **CUMULUS-1688**

  - Updated `@cumulus/aws.receiveSQSMessages` not to replace `message.Body` with a parsed object. This behavior was undocumented and confusing as received messages appeared to contradict AWS docs that state `message.Body` is always a string.
  - Replaced `sf_watcher` CloudWatch rule from `cloudwatch-events.tf` with an EventSourceMapping on `sqs2sf` mapped to the `start_sf` SQS queue (in `event-sources.tf`).
  - Updated `sqs2sf` with an EventSourceMapping handler and unit test.

- **CUMULUS-1698**

  - Change variable `saml_launchpad_metadata_path` to `saml_launchpad_metadata_url` in the `tf-modules/cumulus` Terraform module.
  - Updated `@cumulus/api/launchpadSaml` to download launchpad IDP metadata from configured location when the metadata in s3 is not valid, and to work with updated IDP metadata and SAML response.

- **CUMULUS-1731**
  - Upgrade the version of the Thin Egress App deployed by Cumulus to v48
    - Note: New variables available, see the 'Added' section of this changelog.

### Fixed

- **CUMULUS-1664**

  - Updated `dbIndexer` Lambda to remove hardcoded references to DynamoDB table names.

- **CUMULUS-1733**
  - Fixed granule discovery recursion algorithm used in S/FTP protocols.

### Removed

- **CUMULUS-1481**
  - removed `process` config and output from PostToCmr as it was not required by the task nor downstream steps, and should still be in the output message's `meta` regardless.

### Deprecated

- **CUMULUS-1040**
  - Deprecated the following code. For cases where the code was moved into another package, the new code location is noted:
    - `@cumulus/common/CloudFormationGateway` -> `@cumulus/aws-client/CloudFormationGateway`
    - `@cumulus/common/DynamoDb` -> `@cumulus/aws-client/DynamoDb`
    - `@cumulus/common/errors` -> `@cumulus/errors`
    - `@cumulus/common/StepFunctions` -> `@cumulus/aws-client/StepFunctions`
    - All of the exported functions in `@cumulus/commmon/aws` (moved into `@cumulus/aws-client`), except:
      - `@cumulus/common/aws/isThrottlingException` -> `@cumulus/errors/isThrottlingException`
      - `@cumulus/common/aws/improveStackTrace` (not deprecated)
      - `@cumulus/common/aws/retryOnThrottlingException` (not deprecated)
    - `@cumulus/common/sfnStep/SfnStep.parseStepMessage` -> `@cumulus/integration-tests/sfnStep/SfnStep.parseStepMessage`
    - `@cumulus/common/sfnStep/ActivityStep` -> `@cumulus/integration-tests/sfnStep/ActivityStep`
    - `@cumulus/common/sfnStep/LambdaStep` -> `@cumulus/integration-tests/sfnStep/LambdaStep`
    - `@cumulus/common/string/unicodeEscape` -> `@cumulus/aws-client/StepFunctions.unicodeEscape`
    - `@cumulus/common/util/setErrorStack` -> `@cumulus/aws-client/util/setErrorStack`
    - `@cumulus/ingest/aws/invoke` -> `@cumulus/aws-client/Lambda/invoke`
    - `@cumulus/ingest/aws/CloudWatch.bucketSize`
    - `@cumulus/ingest/aws/CloudWatch.cw`
    - `@cumulus/ingest/aws/ECS.ecs`
    - `@cumulus/ingest/aws/ECS`
    - `@cumulus/ingest/aws/Events.putEvent` -> `@cumulus/aws-client/CloudwatchEvents.putEvent`
    - `@cumulus/ingest/aws/Events.deleteEvent` -> `@cumulus/aws-client/CloudwatchEvents.deleteEvent`
    - `@cumulus/ingest/aws/Events.deleteTarget` -> `@cumulus/aws-client/CloudwatchEvents.deleteTarget`
    - `@cumulus/ingest/aws/Events.putTarget` -> `@cumulus/aws-client/CloudwatchEvents.putTarget`
    - `@cumulus/ingest/aws/SQS.attributes` -> `@cumulus/aws-client/SQS.getQueueAttributes`
    - `@cumulus/ingest/aws/SQS.deleteMessage` -> `@cumulus/aws-client/SQS.deleteSQSMessage`
    - `@cumulus/ingest/aws/SQS.deleteQueue` -> `@cumulus/aws-client/SQS.deleteQueue`
    - `@cumulus/ingest/aws/SQS.getUrl` -> `@cumulus/aws-client/SQS.getQueueUrlByName`
    - `@cumulus/ingest/aws/SQS.receiveMessage` -> `@cumulus/aws-client/SQS.receiveSQSMessages`
    - `@cumulus/ingest/aws/SQS.sendMessage` -> `@cumulus/aws-client/SQS.sendSQSMessage`
    - `@cumulus/ingest/aws/StepFunction.getExecutionStatus` -> `@cumulus/aws-client/StepFunction.getExecutionStatus`
    - `@cumulus/ingest/aws/StepFunction.getExecutionUrl` -> `@cumulus/aws-client/StepFunction.getExecutionUrl`

## [v1.17.0] - 2019-12-31

### BREAKING CHANGES

- **CUMULUS-1498**
  - The `@cumulus/cmrjs.publish2CMR` function expects that the value of its
    `creds.password` parameter is a plaintext password.
  - Rather than using an encrypted password from the `cmr_password` environment
    variable, the `@cumulus/cmrjs.updateCMRMetadata` function now looks for an
    environment variable called `cmr_password_secret_name` and fetches the CMR
    password from that secret in AWS Secrets Manager.
  - The `@cumulus/post-to-cmr` task now expects a
    `config.cmr.passwordSecretName` value, rather than `config.cmr.password`.
    The CMR password will be fetched from that secret in AWS Secrets Manager.

### Added

- **CUMULUS-630**

  - Added support for replaying Kinesis records on a stream into the Cumulus Kinesis workflow triggering mechanism: either all the records, or some time slice delimited by start and end timestamps.
  - Added `/replays` endpoint to the operator API for triggering replays.
  - Added `Replay Kinesis Messages` documentation to Operator Docs.
  - Added `manualConsumer` lambda function to consume a Kinesis stream. Used by the replay AsyncOperation.

- **CUMULUS-1687**
  - Added new API endpoint for listing async operations at `/asyncOperations`
  - All asyncOperations now include the fields `description` and `operationType`. `operationType` can be one of the following. [`Bulk Delete`, `Bulk Granules`, `ES Index`, `Kinesis Replay`]

### Changed

- **CUMULUS-1626**

  - Updates Cumulus to use node10/CMA 1.1.2 for all of its internal lambdas in prep for AWS node 8 EOL

- **CUMULUS-1498**
  - Remove the DynamoDB Users table. The list of OAuth users who are allowed to
    use the API is now stored in S3.
  - The CMR password and Launchpad passphrase are now stored in Secrets Manager

## [v1.16.1] - 2019-12-6

**Please note**:

- The `region` argument to the `cumulus` Terraform module has been removed. You may see a warning or error if you have that variable populated.
- Your workflow tasks should use the following versions of the CMA libraries to utilize new granule, parentArn, asyncOperationId, and stackName fields on the logs:
  - `cumulus-message-adapter-js` version 1.0.10+
  - `cumulus-message-adapter-python` version 1.1.1+
  - `cumulus-message-adapter-java` version 1.2.11+
- The `data-persistence` module no longer manages the creation of an Elasticsearch service-linked role for deploying Elasticsearch to a VPC. Follow the [deployment instructions on preparing your VPC](https://nasa.github.io/cumulus/docs/deployment/deployment-readme#vpc-subnets-and-security-group) for guidance on how to create the Elasticsearch service-linked role manually.
- There is now a `distribution_api_gateway_stage` variable for the `tf-modules/cumulus` Terraform module that will be used as the API gateway stage name used for the distribution API (Thin Egress App)
- Default value for the `urs_url` variable is now `https://uat.urs.earthdata.nasa.gov/` in the `tf-modules/cumulus` and `tf-modules/archive` Terraform modules. So deploying the `cumulus` module without a `urs_url` variable set will integrate your Cumulus deployment with the UAT URS environment.

### Added

- **CUMULUS-1563**

  - Added `custom_domain_name` variable to `tf-modules/data-persistence` module

- **CUMULUS-1654**
  - Added new helpers to `@cumulus/common/execution-history`:
    - `getStepExitedEvent()` returns the `TaskStateExited` event in a workflow execution history after the given step completion/failure event
    - `getTaskExitedEventOutput()` returns the output message for a `TaskStateExited` event in a workflow execution history

### Changed

- **CUMULUS-1578**

  - Updates SAML launchpad configuration to authorize via configured userGroup.
    [See the NASA specific documentation (protected)](https://wiki.earthdata.nasa.gov/display/CUMULUS/Cumulus+SAML+Launchpad+Integration)

- **CUMULUS-1579**

  - Elasticsearch list queries use `match` instead of `term`. `term` had been analyzing the terms and not supporting `-` in the field values.

- **CUMULUS-1619**

  - Adds 4 new keys to `@cumulus/logger` to display granules, parentArn, asyncOperationId, and stackName.
  - Depends on `cumulus-message-adapter-js` version 1.0.10+. Cumulus tasks updated to use this version.

- **CUMULUS-1654**

  - Changed `@cumulus/common/SfnStep.parseStepMessage()` to a static class method

- **CUMULUS-1641**
  - Added `meta.retries` and `meta.visibilityTimeout` properties to sqs-type rule. To create sqs-type rule, you're required to configure a dead-letter queue on your queue.
  - Added `sqsMessageRemover` lambda which removes the message from SQS queue upon successful workflow execution.
  - Updated `sqsMessageConsumer` lambda to not delete message from SQS queue, and to retry the SQS message for configured number of times.

### Removed

- Removed `create_service_linked_role` variable from `tf-modules/data-persistence` module.

- **CUMULUS-1321**
  - The `region` argument to the `cumulus` Terraform module has been removed

### Fixed

- **CUMULUS-1668** - Fixed a race condition where executions may not have been
  added to the database correctly
- **CUMULUS-1654** - Fixed issue with `publishReports` Lambda not including workflow execution error information for failed workflows with a single step
- Fixed `tf-modules/cumulus` module so that the `urs_url` variable is passed on to its invocation of the `tf-modules/archive` module

## [v1.16.0] - 2019-11-15

### Added

- **CUMULUS-1321**

  - A `deploy_distribution_s3_credentials_endpoint` variable has been added to
    the `cumulus` Terraform module. If true, the NGAP-backed S3 credentials
    endpoint will be added to the Thin Egress App's API. Default: true

- **CUMULUS-1544**

  - Updated the `/granules/bulk` endpoint to correctly query Elasticsearch when
    granule ids are not provided.

- **CUMULUS-1580**
  - Added `/granules/bulk` endpoint to `@cumulus/api` to perform bulk actions on granules given either a list of granule ids or an Elasticsearch query and the workflow to perform.

### Changed

- **CUMULUS-1561**

  - Fix the way that we are handling Terraform provider version requirements
  - Pass provider configs into child modules using the method that the
    [Terraform documentation](https://www.terraform.io/docs/configuration/modules.html#providers-within-modules)
    suggests
  - Remove the `region` input variable from the `s3_access_test` Terraform module
  - Remove the `aws_profile` and `aws_region` input variables from the
    `s3-replicator` Terraform module

- **CUMULUS-1639**
  - Because of
    [S3's Data Consistency Model](https://docs.aws.amazon.com/AmazonS3/latest/dev/Introduction.html#BasicsObjects),
    there may be situations where a GET operation for an object can temporarily
    return a `NoSuchKey` response even if that object _has_ been created. The
    `@cumulus/common/aws.getS3Object()` function has been updated to support
    retries if a `NoSuchKey` response is returned by S3. This behavior can be
    enabled by passing a `retryOptions` object to that function. Supported
    values for that object can be found here:
    <https://github.com/tim-kos/node-retry#retryoperationoptions>

### Removed

- **CUMULUS-1559**
  - `logToSharedDestination` has been migrated to the Terraform deployment as `log_api_gateway_to_cloudwatch` and will ONLY apply to egress lambdas.
    Due to the differences in the Terraform deployment model, we cannot support a global log subscription toggle for a configurable subset of lambdas.
    However, setting up your own log forwarding for a Lambda with Terraform is fairly simple, as you will only need to add SubscriptionFilters to your Terraform configuration, one per log group.
    See [the Terraform documentation](https://www.terraform.io/docs/providers/aws/r/cloudwatch_log_subscription_filter.html) for details on how to do this.
    An empty FilterPattern ("") will capture all logs in a group.

## [v1.15.0] - 2019-11-04

### BREAKING CHANGES

- **CUMULUS-1644** - When a workflow execution begins or ends, the workflow
  payload is parsed and any new or updated PDRs or granules referenced in that
  workflow are stored to the Cumulus archive. The defined interface says that a
  PDR in `payload.pdr` will be added to the archive, and any granules in
  `payload.granules` will also be added to the archive. In previous releases,
  PDRs found in `meta.pdr` and granules found in `meta.input_granules` were also
  added to the archive. This caused unexpected behavior and has been removed.
  Only PDRs from `payload.pdr` and granules from `payload.granules` will now be
  added to the Cumulus archive.

- **CUMULUS-1449** - Cumulus now uses a universal workflow template when
  starting a workflow that contains general information specific to the
  deployment, but not specific to the workflow. Workflow task configs must be
  defined using AWS step function parameters. As part of this change,
  `CumulusConfig` has been retired and task configs must now be defined under
  the `cma.task_config` key in the Parameters section of a step function
  definition.

  **Migration instructions**:

  NOTE: These instructions require the use of Cumulus Message Adapter v1.1.x+.
  Please ensure you are using a compatible version before attempting to migrate
  workflow configurations. When defining workflow steps, remove any
  `CumulusConfig` section, as shown below:

  ```yaml
  ParsePdr:
    CumulusConfig:
      provider: "{$.meta.provider}"
      bucket: "{$.meta.buckets.internal.name}"
      stack: "{$.meta.stack}"
  ```

  Instead, use AWS Parameters to pass `task_config` for the task directly into
  the Cumulus Message Adapter:

  ```yaml
  ParsePdr:
    Parameters:
      cma:
        event.$: "$"
        task_config:
          provider: "{$.meta.provider}"
          bucket: "{$.meta.buckets.internal.name}"
          stack: "{$.meta.stack}"
  ```

  In this example, the `cma` key is used to pass parameters to the message
  adapter. Using `task_config` in combination with `event.$: '$'` allows the
  message adapter to process `task_config` as the `config` passed to the Cumulus
  task. See `example/workflows/sips.yml` in the core repository for further
  examples of how to set the Parameters.

  Additionally, workflow configurations for the `QueueGranules` and `QueuePdrs`
  tasks need to be updated:

  - `queue-pdrs` config changes:
    - `parsePdrMessageTemplateUri` replaced with `parsePdrWorkflow`, which is
      the workflow name (i.e. top-level name in `config.yml`, e.g. 'ParsePdr').
    - `internalBucket` and `stackName` configs now required to look up
      configuration from the deployment. Brings the task config in line with
      that of `queue-granules`.
  - `queue-granules` config change: `ingestGranuleMessageTemplateUri` replaced
    with `ingestGranuleWorkflow`, which is the workflow name (e.g.
    'IngestGranule').

- **CUMULUS-1396** - **Workflow steps at the beginning and end of a workflow
  using the `SfSnsReport` Lambda have now been deprecated (e.g. `StartStatus`,
  `StopStatus`) and should be removed from your workflow definitions**. These
  steps were used for publishing ingest notifications and have been replaced by
  an implementation using Cloudwatch events for Step Functions to trigger a
  Lambda that publishes ingest notifications. For further detail on how ingest
  notifications are published, see the notes below on **CUMULUS-1394**. For
  examples of how to update your workflow definitions, see our
  [example workflow definitions](https://github.com/nasa/cumulus/blob/master/example/workflows/).

- **CUMULUS-1470**
  - Remove Cumulus-defined ECS service autoscaling, allowing integrators to
    better customize autoscaling to meet their needs. In order to use
    autoscaling with ECS services, appropriate
    `AWS::ApplicationAutoScaling::ScalableTarget`,
    `AWS::ApplicationAutoScaling::ScalingPolicy`, and `AWS::CloudWatch::Alarm`
    resources should be defined in a kes overrides file. See
    [this example](https://github.com/nasa/cumulus/blob/release-1.15.x/example/overrides/app/cloudformation.template.yml)
    for an example.
  - The following config parameters are no longer used:
    - ecs.services.\<NAME\>.minTasks
    - ecs.services.\<NAME\>.maxTasks
    - ecs.services.\<NAME\>.scaleInActivityScheduleTime
    - ecs.services.\<NAME\>.scaleInAdjustmentPercent
    - ecs.services.\<NAME\>.scaleOutActivityScheduleTime
    - ecs.services.\<NAME\>.scaleOutAdjustmentPercent
    - ecs.services.\<NAME\>.activityName

### Added

- **CUMULUS-1100**

  - Added 30-day retention properties to all log groups that were missing those policies.

- **CUMULUS-1396**

  - Added `@cumulus/common/sfnStep`:
    - `LambdaStep` - A class for retrieving and parsing input and output to Lambda steps in AWS Step Functions
    - `ActivityStep` - A class for retrieving and parsing input and output to ECS activity steps in AWS Step Functions

- **CUMULUS-1574**

  - Added `GET /token` endpoint for SAML authorization when cumulus is protected by Launchpad.
    This lets a user retrieve a token by hand that can be presented to the API.

- **CUMULUS-1625**

  - Added `sf_start_rate` variable to the `ingest` Terraform module, equivalent to `sqs_consumer_rate` in the old model, but will not be automatically applied to custom queues as that was.

- **CUMULUS-1513**
  - Added `sqs`-type rule support in the Cumulus API `@cumulus/api`
  - Added `sqsMessageConsumer` lambda which processes messages from the SQS queues configured in the `sqs` rules.

### Changed

- **CUMULUS-1639**

  - Because of
    [S3's Data Consistency Model](https://docs.aws.amazon.com/AmazonS3/latest/dev/Introduction.html#BasicsObjects),
    there may be situations where a GET operation for an object can temporarily
    return a `NoSuchKey` response even if that object _has_ been created. The
    `@cumulus/common/aws.getS3Object()` function will now retry up to 10 times
    if a `NoSuchKey` response is returned by S3. This can behavior can be
    overridden by passing `{ retries: 0 }` as the `retryOptions` argument.

- **CUMULUS-1449**

  - `queue-pdrs` & `queue-granules` config changes. Details in breaking changes section.
  - Cumulus now uses a universal workflow template when starting workflow that contains general information specific to the deployment, but not specific to the workflow.
  - Changed the way workflow configs are defined, from `CumulusConfig` to a `task_config` AWS Parameter.

- **CUMULUS-1452**

  - Changed the default ECS docker storage drive to `devicemapper`

- **CUMULUS-1453**
  - Removed config schema for `@cumulus/sf-sns-report` task
  - Updated `@cumulus/sf-sns-report` to always assume that it is running as an intermediate step in a workflow, not as the first or last step

### Removed

- **CUMULUS-1449**
  - Retired `CumulusConfig` as part of step function definitions, as this is an artifact of the way Kes parses workflow definitions that was not possible to migrate to Terraform. Use AWS Parameters and the `task_config` key instead. See change note above.
  - Removed individual workflow templates.

### Fixed

- **CUMULUS-1620** - Fixed bug where `message_adapter_version` does not correctly inject the CMA

- **CUMULUS-1396** - Updated `@cumulus/common/StepFunctions.getExecutionHistory()` to recursively fetch execution history when `nextToken` is returned in response

- **CUMULUS-1571** - Updated `@cumulus/common/DynamoDb.get()` to throw any errors encountered when trying to get a record and the record does exist

- **CUMULUS-1452**
  - Updated the EC2 initialization scripts to use full volume size for docker storage
  - Changed the default ECS docker storage drive to `devicemapper`

## [v1.14.5] - 2019-12-30 - [BACKPORT]

### Updated

- **CUMULUS-1626**
  - Updates Cumulus to use node10/CMA 1.1.2 for all of its internal lambdas in prep for AWS node 8 EOL

## [v1.14.4] - 2019-10-28

### Fixed

- **CUMULUS-1632** - Pinned `aws-elasticsearch-connector` package in `@cumulus/api` to version `8.1.3`, since `8.2.0` includes breaking changes

## [v1.14.3] - 2019-10-18

### Fixed

- **CUMULUS-1620** - Fixed bug where `message_adapter_version` does not correctly inject the CMA

- **CUMULUS-1572** - A granule is now included in discovery results even when
  none of its files has a matching file type in the associated collection
  configuration. Previously, if all files for a granule were unmatched by a file
  type configuration, the granule was excluded from the discovery results.
  Further, added support for a `boolean` property
  `ignoreFilesConfigForDiscovery`, which controls how a granule's files are
  filtered at discovery time.

## [v1.14.2] - 2019-10-08

### BREAKING CHANGES

Your Cumulus Message Adapter version should be pinned to `v1.0.13` or lower in your `app/config.yml` using `message_adapter_version: v1.0.13` OR you should use the workflow migration steps below to work with CMA v1.1.1+.

- **CUMULUS-1394** - The implementation of the `SfSnsReport` Lambda requires additional environment variables for integration with the new ingest notification SNS topics. Therefore, **you must update the definition of `SfSnsReport` in your `lambdas.yml` like so**:

```yaml
SfSnsReport:
  handler: index.handler
  timeout: 300
  source: node_modules/@cumulus/sf-sns-report/dist
  tables:
    - ExecutionsTable
  envs:
    execution_sns_topic_arn:
      function: Ref
      value: reportExecutionsSns
    granule_sns_topic_arn:
      function: Ref
      value: reportGranulesSns
    pdr_sns_topic_arn:
      function: Ref
      value: reportPdrsSns
```

- **CUMULUS-1447** -
  The newest release of the Cumulus Message Adapter (v1.1.1) requires that parameterized configuration be used for remote message functionality. Once released, Kes will automatically bring in CMA v1.1.1 without additional configuration.

  **Migration instructions**
  Oversized messages are no longer written to S3 automatically. In order to utilize remote messaging functionality, configure a `ReplaceConfig` AWS Step Function parameter on your CMA task:

  ```yaml
  ParsePdr:
    Parameters:
      cma:
        event.$: "$"
        ReplaceConfig:
          FullMessage: true
  ```

  Accepted fields in `ReplaceConfig` include `MaxSize`, `FullMessage`, `Path` and `TargetPath`.
  See https://github.com/nasa/cumulus-message-adapter/blob/master/CONTRACT.md#remote-message-configuration for full details.

  As this change is backward compatible in Cumulus Core, users wishing to utilize the previous version of the CMA may opt to transition to using a CMA lambda layer, or set `message_adapter_version` in their configuration to a version prior to v1.1.0.

### PLEASE NOTE

- **CUMULUS-1394** - Ingest notifications are now provided via 3 separate SNS topics for executions, granules, and PDRs, instead of a single `sftracker` SNS topic. Whereas the `sftracker` SNS topic received a full Cumulus execution message, the new topics all receive generated records for the given object. The new topics are only published to if the given object exists for the current execution. For a given execution/granule/PDR, **two messages will be received by each topic**: one message indicating that ingest is running and another message indicating that ingest has completed or failed. The new SNS topics are:

  - `reportExecutions` - Receives 1 message per execution
  - `reportGranules` - Receives 1 message per granule in an execution
  - `reportPdrs` - Receives 1 message per PDR

### Added

- **CUMULUS-639**

  - Adds SAML JWT and launchpad token authentication to Cumulus API (configurable)
    - **NOTE** to authenticate with Launchpad ensure your launchpad user_id is in the `<prefix>-UsersTable`
    - when Cumulus configured to protect API via Launchpad:
      - New endpoints
        - `GET /saml/login` - starting point for SAML SSO creates the login request url and redirects to the SAML Identity Provider Service (IDP)
        - `POST /saml/auth` - SAML Assertion Consumer Service. POST receiver from SAML IDP. Validates response, logs the user in, and returns a SAML-based JWT.
    - Disabled endpoints
      - `POST /refresh`
      - Changes authorization worklow:
      - `ensureAuthorized` now presumes the bearer token is a JWT and tries to validate. If the token is malformed, it attempts to validate the token against Launchpad. This allows users to bring their own token as described here https://wiki.earthdata.nasa.gov/display/CUMULUS/Cumulus+API+with+Launchpad+Authentication. But it also allows dashboard users to manually authenticate via Launchpad SAML to receive a Launchpad-based JWT.

- **CUMULUS-1394**
  - Added `Granule.generateGranuleRecord()` method to granules model to generate a granule database record from a Cumulus execution message
  - Added `Pdr.generatePdrRecord()` method to PDRs model to generate a granule database record from a Cumulus execution message
  - Added helpers to `@cumulus/common/message`:
    - `getMessageExecutionName()` - Get the execution name from a Cumulus execution message
    - `getMessageStateMachineArn()` - Get the state machine ARN from a Cumulus execution message
    - `getMessageExecutionArn()` - Get the execution ARN for a Cumulus execution message
    - `getMessageGranules()` - Get the granules from a Cumulus execution message, if any.
  - Added `@cumulus/common/cloudwatch-event/isFailedSfStatus()` to determine if a Step Function status from a Cloudwatch event is a failed status

### Changed

- **CUMULUS-1308**

  - HTTP PUT of a Collection, Provider, or Rule via the Cumulus API now
    performs full replacement of the existing object with the object supplied
    in the request payload. Previous behavior was to perform a modification
    (partial update) by merging the existing object with the (possibly partial)
    object in the payload, but this did not conform to the HTTP standard, which
    specifies PATCH as the means for modifications rather than replacements.

- **CUMULUS-1375**

  - Migrate Cumulus from deprecated Elasticsearch JS client to new, supported one in `@cumulus/api`

- **CUMULUS-1485** Update `@cumulus/cmr-client` to return error message from CMR for validation failures.

- **CUMULUS-1394**

  - Renamed `Execution.generateDocFromPayload()` to `Execution.generateRecord()` on executions model. The method generates an execution database record from a Cumulus execution message.

- **CUMULUS-1432**

  - `logs` endpoint takes the level parameter as a string and not a number
  - Elasticsearch term query generation no longer converts numbers to boolean

- **CUMULUS-1447**

  - Consolidated all remote message handling code into @common/aws
  - Update remote message code to handle updated CMA remote message flags
  - Update example SIPS workflows to utilize Parameterized CMA configuration

- **CUMULUS-1448** Refactor workflows that are mutating cumulus_meta to utilize meta field

- **CUMULUS-1451**

  - Elasticsearch cluster setting `auto_create_index` will be set to false. This had been causing issues in the bootstrap lambda on deploy.

- **CUMULUS-1456**
  - `@cumulus/api` endpoints default error handler uses `boom` package to format errors, which is consistent with other API endpoint errors.

### Fixed

- **CUMULUS-1432** `logs` endpoint filter correctly filters logs by level
- **CUMULUS-1484** `useMessageAdapter` now does not set CUMULUS_MESSAGE_ADAPTER_DIR when `true`

### Removed

- **CUMULUS-1394**
  - Removed `sfTracker` SNS topic. Replaced by three new SNS topics for granule, execution, and PDR ingest notifications.
  - Removed unused functions from `@cumulus/common/aws`:
    - `getGranuleS3Params()`
    - `setGranuleStatus()`

## [v1.14.1] - 2019-08-29

### Fixed

- **CUMULUS-1455**

  - CMR token links updated to point to CMR legacy services rather than echo

- **CUMULUS-1211**
  - Errors thrown during granule discovery are no longer swallowed and ignored.
    Rather, errors are propagated to allow for proper error-handling and
    meaningful messaging.

## [v1.14.0] - 2019-08-22

### PLEASE NOTE

- We have encountered transient lambda service errors in our integration testing. Please handle transient service errors following [these guidelines](https://docs.aws.amazon.com/step-functions/latest/dg/bp-lambda-serviceexception.html). The workflows in the `example/workflows` folder have been updated with retries configured for these errors.

- **CUMULUS-799** added additional IAM permissions to support reading CloudWatch and API Gateway, so **you will have to redeploy your IAM stack.**

- **CUMULUS-800** Several items:

  - **Delete existing API Gateway stages**: To allow enabling of API Gateway logging, Cumulus now creates and manages a Stage resource during deployment. Before upgrading Cumulus, it is necessary to delete the API Gateway stages on both the Backend API and the Distribution API. Instructions are included in the documentation under [Delete API Gateway Stages](https://nasa.github.io/cumulus/docs/additional-deployment-options/delete-api-gateway-stages).

  - **Set up account permissions for API Gateway to write to CloudWatch**: In a one time operation for your AWS account, to enable CloudWatch Logs for API Gateway, you must first grant the API Gateway permission to read and write logs to CloudWatch for your account. The `AmazonAPIGatewayPushToCloudWatchLogs` managed policy (with an ARN of `arn:aws:iam::aws:policy/service-role/AmazonAPIGatewayPushToCloudWatchLogs`) has all the required permissions. You can find a simple how to in the documentation under [Enable API Gateway Logging.](https://nasa.github.io/cumulus/docs/additional-deployment-options/enable-gateway-logging-permissions)

  - **Configure API Gateway to write logs to CloudWatch** To enable execution logging for the distribution API set `config.yaml` `apiConfigs.distribution.logApigatewayToCloudwatch` value to `true`. More information [Enable API Gateway Logs](https://nasa.github.io/cumulus/docs/additional-deployment-options/enable-api-logs)

  - **Configure CloudWatch log delivery**: It is possible to deliver CloudWatch API execution and access logs to a cross-account shared AWS::Logs::Destination. An operator does this by adding the key `logToSharedDestination` to the `config.yml` at the default level with a value of a writable log destination. More information in the documentation under [Configure CloudWatch Logs Delivery.](https://nasa.github.io/cumulus/docs/additional-deployment-options/configure-cloudwatch-logs-delivery)

  - **Additional Lambda Logging**: It is now possible to configure any lambda to deliver logs to a shared subscriptions by setting `logToSharedDestination` to the ARN of a writable location (either an AWS::Logs::Destination or a Kinesis Stream) on any lambda config. Documentation for [Lambda Log Subscriptions](https://nasa.github.io/cumulus/docs/additional-deployment-options/additional-lambda-logging)

  - **Configure S3 Server Access Logs**: If you are running Cumulus in an NGAP environment you may [configure S3 Server Access Logs](https://nasa.github.io/cumulus/docs/next/deployment/server_access_logging) to be delivered to a shared bucket where the Metrics Team will ingest the logs into their ELK stack. Contact the Metrics team for permission and location.

- **CUMULUS-1368** The Cumulus distribution API has been deprecated and is being replaced by ASF's Thin Egress App. By default, the distribution API will not deploy. Please follow [the instructions for deploying and configuring Thin Egress](https://nasa.github.io/cumulus/docs/deployment/thin_egress_app).

To instead continue to deploy and use the legacy Cumulus distribution app, add the following to your `config.yml`:

```yaml
deployDistributionApi: true
```

If you deploy with no distribution app your deployment will succeed but you may encounter errors in your workflows, particularly in the `MoveGranule` task.

- **CUMULUS-1418** Users who are packaging the CMA in their Lambdas outside of Cumulus may need to update their Lambda configuration. Please see `BREAKING CHANGES` below for details.

### Added

- **CUMULUS-642**
  - Adds Launchpad as an authentication option for the Cumulus API.
  - Updated deployment documentation and added [instructions to setup Cumulus API Launchpad authentication](https://wiki.earthdata.nasa.gov/display/CUMULUS/Cumulus+API+with+Launchpad+Authentication)
- **CUMULUS-1418**
  - Adds usage docs/testing of lambda layers (introduced in PR1125), updates Core example tasks to use the updated `cumulus-ecs-task` and a CMA layer instead of kes CMA injection.
  - Added Terraform module to publish CMA as layer to user account.
- **PR1125** - Adds `layers` config option to support deploying Lambdas with layers
- **PR1128** - Added `useXRay` config option to enable AWS X-Ray for Lambdas.
- **CUMULUS-1345**
  - Adds new variables to the app deployment under `cmr`.
  - `cmrEnvironment` values are `SIT`, `UAT`, or `OPS` with `UAT` as the default.
  - `cmrLimit` and `cmrPageSize` have been added as configurable options.
- **CUMULUS-1273**
  - Added lambda function EmsProductMetadataReport to generate EMS Product Metadata report
- **CUMULUS-1226**
  - Added API endpoint `elasticsearch/index-from-database` to index to an Elasticsearch index from the database for recovery purposes and `elasticsearch/indices-status` to check the status of Elasticsearch indices via the API.
- **CUMULUS-824**
  - Added new Collection parameter `reportToEms` to configure whether the collection is reported to EMS
- **CUMULUS-1357**
  - Added new BackendApi endpoint `ems` that generates EMS reports.
- **CUMULUS-1241**
  - Added information about queues with maximum execution limits defined to default workflow templates (`meta.queueExecutionLimits`)
- **CUMULUS-1311**
  - Added `@cumulus/common/message` with various message parsing/preparation helpers
- **CUMULUS-812**

  - Added support for limiting the number of concurrent executions started from a queue. [See the data cookbook](https://nasa.github.io/cumulus/docs/data-cookbooks/throttling-queued-executions) for more information.

- **CUMULUS-1337**

  - Adds `cumulus.stackName` value to the `instanceMetadata` endpoint.

- **CUMULUS-1368**

  - Added `cmrGranuleUrlType` to the `@cumulus/move-granules` task. This determines what kind of links go in the CMR files. The options are `distribution`, `s3`, or `none`, with the default being distribution. If there is no distribution API being used with Cumulus, you must set the value to `s3` or `none`.

- Added `packages/s3-replicator` Terraform module to allow same-region s3 replication to metrics bucket.

- **CUMULUS-1392**

  - Added `tf-modules/report-granules` Terraform module which processes granule ingest notifications received via SNS and stores granule data to a database. The module includes:
    - SNS topic for publishing granule ingest notifications
    - Lambda to process granule notifications and store data
    - IAM permissions for the Lambda
    - Subscription for the Lambda to the SNS topic

- **CUMULUS-1393**

  - Added `tf-modules/report-pdrs` Terraform module which processes PDR ingest notifications received via SNS and stores PDR data to a database. The module includes:
    - SNS topic for publishing PDR ingest notifications
    - Lambda to process PDR notifications and store data
    - IAM permissions for the Lambda
    - Subscription for the Lambda to the SNS topic
  - Added unit tests for `@cumulus/api/models/pdrs.createPdrFromSns()`

- **CUMULUS-1400**

  - Added `tf-modules/report-executions` Terraform module which processes workflow execution information received via SNS and stores it to a database. The module includes:
    - SNS topic for publishing execution data
    - Lambda to process and store execution data
    - IAM permissions for the Lambda
    - Subscription for the Lambda to the SNS topic
  - Added `@cumulus/common/sns-event` which contains helpers for SNS events:
    - `isSnsEvent()` returns true if event is from SNS
    - `getSnsEventMessage()` extracts and parses the message from an SNS event
    - `getSnsEventMessageObject()` extracts and parses message object from an SNS event
  - Added `@cumulus/common/cloudwatch-event` which contains helpers for Cloudwatch events:
    - `isSfExecutionEvent()` returns true if event is from Step Functions
    - `isTerminalSfStatus()` determines if a Step Function status from a Cloudwatch event is a terminal status
    - `getSfEventStatus()` gets the Step Function status from a Cloudwatch event
    - `getSfEventDetailValue()` extracts a Step Function event detail field from a Cloudwatch event
    - `getSfEventMessageObject()` extracts and parses Step Function detail object from a Cloudwatch event

- **CUMULUS-1429**

  - Added `tf-modules/data-persistence` Terraform module which includes resources for data persistence in Cumulus:
    - DynamoDB tables
    - Elasticsearch with optional support for VPC
    - Cloudwatch alarm for number of Elasticsearch nodes

- **CUMULUS-1379** CMR Launchpad Authentication
  - Added `launchpad` configuration to `@cumulus/deployment/app/config.yml`, and cloudformation templates, workflow message, lambda configuration, api endpoint configuration
  - Added `@cumulus/common/LaunchpadToken` and `@cumulus/common/launchpad` to provide methods to get token and validate token
  - Updated lambdas to use Launchpad token for CMR actions (ingest and delete granules)
  - Updated deployment documentation and added [instructions to setup CMR client for Launchpad authentication](https://wiki.earthdata.nasa.gov/display/CUMULUS/CMR+Launchpad+Authentication)

## Changed

- **CUMULUS-1232**

  - Added retries to update `@cumulus/cmr-client` `updateToken()`

- **CUMULUS-1245 CUMULUS-795**

  - Added additional `ems` configuration parameters for sending the ingest reports to EMS
  - Added functionality to send daily ingest reports to EMS

- **CUMULUS-1241**

  - Removed the concept of "priority levels" and added ability to define a number of maximum concurrent executions per SQS queue
  - Changed mapping of Cumulus message properties for the `sqs2sfThrottle` lambda:
    - Queue name is read from `cumulus_meta.queueName`
    - Maximum executions for the queue is read from `meta.queueExecutionLimits[queueName]`, where `queueName` is `cumulus_meta.queueName`
  - Changed `sfSemaphoreDown` lambda to only attempt decrementing semaphores when:
    - the message is for a completed/failed/aborted/timed out workflow AND
    - `cumulus_meta.queueName` exists on the Cumulus message AND
    - An entry for the queue name (`cumulus_meta.queueName`) exists in the the object `meta.queueExecutionLimits` on the Cumulus message

- **CUMULUS-1338**

  - Updated `sfSemaphoreDown` lambda to be triggered via AWS Step Function Cloudwatch events instead of subscription to `sfTracker` SNS topic

- **CUMULUS-1311**

  - Updated `@cumulus/queue-granules` to set `cumulus_meta.queueName` for queued execution messages
  - Updated `@cumulus/queue-pdrs` to set `cumulus_meta.queueName` for queued execution messages
  - Updated `sqs2sfThrottle` lambda to immediately decrement queue semaphore value if dispatching Step Function execution throws an error

- **CUMULUS-1362**

  - Granule `processingStartTime` and `processingEndTime` will be set to the execution start time and end time respectively when there is no sync granule or post to cmr task present in the workflow

- **CUMULUS-1400**
  - Deprecated `@cumulus/ingest/aws/getExecutionArn`. Use `@cumulus/common/aws/getExecutionArn` instead.

### Fixed

- **CUMULUS-1439**

  - Fix bug with rule.logEventArn deletion on Kinesis rule update and fix unit test to verify

- **CUMULUS-796**

  - Added production information (collection ShortName and Version, granuleId) to EMS distribution report
  - Added functionality to send daily distribution reports to EMS

- **CUMULUS-1319**

  - Fixed a bug where granule ingest times were not being stored to the database

- **CUMULUS-1356**

  - The `Collection` model's `delete` method now _removes_ the specified item
    from the collection config store that was inserted by the `create` method.
    Previously, this behavior was missing.

- **CUMULUS-1374**
  - Addressed audit concerns (https://www.npmjs.com/advisories/782) in api package

### BREAKING CHANGES

### Changed

- **CUMULUS-1418**
  - Adding a default `cmaDir` key to configuration will cause `CUMULUS_MESSAGE_ADAPTER_DIR` to be set by default to `/opt` for any Lambda not setting `useCma` to true, or explicitly setting the CMA environment variable. In lambdas that package the CMA independently of the Cumulus packaging. Lambdas manually packaging the CMA should have their Lambda configuration updated to set the CMA path, or alternately if not using the CMA as a Lambda layer in this deployment set `cmaDir` to `./cumulus-message-adapter`.

### Removed

- **CUMULUS-1337**

  - Removes the S3 Access Metrics package added in CUMULUS-799

- **PR1130**
  - Removed code deprecated since v1.11.1:
    - Removed `@cumulus/common/step-functions`. Use `@cumulus/common/StepFunctions` instead.
    - Removed `@cumulus/api/lib/testUtils.fakeFilesFactory`. Use `@cumulus/api/lib/testUtils.fakeFileFactory` instead.
    - Removed `@cumulus/cmrjs/cmr` functions: `searchConcept`, `ingestConcept`, `deleteConcept`. Use the functions in `@cumulus/cmr-client` instead.
    - Removed `@cumulus/ingest/aws.getExecutionHistory`. Use `@cumulus/common/StepFunctions.getExecutionHistory` instead.

## [v1.13.5] - 2019-08-29 - [BACKPORT]

### Fixed

- **CUMULUS-1455** - CMR token links updated to point to CMR legacy services rather than echo

## [v1.13.4] - 2019-07-29

- **CUMULUS-1411** - Fix deployment issue when using a template override

## [v1.13.3] - 2019-07-26

- **CUMULUS-1345** Full backport of CUMULUS-1345 features - Adds new variables to the app deployment under `cmr`.
  - `cmrEnvironment` values are `SIT`, `UAT`, or `OPS` with `UAT` as the default.
  - `cmrLimit` and `cmrPageSize` have been added as configurable options.

## [v1.13.2] - 2019-07-25

- Re-release of v1.13.1 to fix broken npm packages.

## [v1.13.1] - 2019-07-22

- **CUMULUS-1374** - Resolve audit compliance with lodash version for api package subdependency
- **CUMULUS-1412** - Resolve audit compliance with googleapi package
- **CUMULUS-1345** - Backported CMR environment setting in getUrl to address immediate user need. CMR_ENVIRONMENT can now be used to set the CMR environment to OPS/SIT

## [v1.13.0] - 2019-5-20

### PLEASE NOTE

**CUMULUS-802** added some additional IAM permissions to support ECS autoscaling, so **you will have to redeploy your IAM stack.**
As a result of the changes for **CUMULUS-1193**, **CUMULUS-1264**, and **CUMULUS-1310**, **you must delete your existing stacks (except IAM) before deploying this version of Cumulus.**
If running Cumulus within a VPC and extended downtime is acceptable, we recommend doing this at the end of the day to allow AWS backend resources and network interfaces to be cleaned up overnight.

### BREAKING CHANGES

- **CUMULUS-1228**

  - The default AMI used by ECS instances is now an NGAP-compliant AMI. This
    will be a breaking change for non-NGAP deployments. If you do not deploy to
    NGAP, you will need to find the AMI ID of the
    [most recent Amazon ECS-optimized AMI](https://docs.aws.amazon.com/AmazonECS/latest/developerguide/ecs-optimized_AMI.html),
    and set the `ecs.amiid` property in your config. Instructions for finding
    the most recent NGAP AMI can be found using
    [these instructions](https://wiki.earthdata.nasa.gov/display/ESKB/Select+an+NGAP+Created+AMI).

- **CUMULUS-1310**

  - Database resources (DynamoDB, ElasticSearch) have been moved to an independent `db` stack.
    Migrations for this version will need to be user-managed. (e.g. [elasticsearch](https://docs.aws.amazon.com/elasticsearch-service/latest/developerguide/es-version-migration.html#snapshot-based-migration) and [dynamoDB](https://docs.aws.amazon.com/datapipeline/latest/DeveloperGuide/dp-template-exports3toddb.html)).
    Order of stack deployment is `iam` -> `db` -> `app`.
  - All stacks can now be deployed using a single `config.yml` file, i.e.: `kes cf deploy --kes-folder app --template node_modules/@cumulus/deployment/[iam|db|app] [...]`
    Backwards-compatible. For development, please re-run `npm run bootstrap` to build new `kes` overrides.
    Deployment docs have been updated to show how to deploy a single-config Cumulus instance.
  - `params` have been moved: Nest `params` fields under `app`, `db` or `iam` to override all Parameters for a particular stack's cloudformation template. Backwards-compatible with multi-config setups.
  - `stackName` and `stackNameNoDash` have been retired. Use `prefix` and `prefixNoDash` instead.
  - The `iams` section in `app/config.yml` IAM roles has been deprecated as a user-facing parameter,
    _unless_ your IAM role ARNs do not match the convention shown in `@cumulus/deployment/app/config.yml`
  - The `vpc.securityGroup` will need to be set with a pre-existing security group ID to use Cumulus in a VPC. Must allow inbound HTTP(S) (Port 443).

- **CUMULUS-1212**

  - `@cumulus/post-to-cmr` will now fail if any granules being processed are missing a metadata file. You can set the new config option `skipMetaCheck` to `true` to pass post-to-cmr without a metadata file.

- **CUMULUS-1232**

  - `@cumulus/sync-granule` will no longer silently pass if no checksum data is provided. It will use input
    from the granule object to:
    - Verify checksum if `checksumType` and `checksumValue` are in the file record OR a checksum file is provided
      (throws `InvalidChecksum` on fail), else log warning that no checksum is available.
    - Then, verify synced S3 file size if `file.size` is in the file record (throws `UnexpectedFileSize` on fail),
      else log warning that no file size is available.
    - Pass the step.

- **CUMULUS-1264**

  - The Cloudformation templating and deployment configuration has been substantially refactored.
    - `CumulusApiDefault` nested stack resource has been renamed to `CumulusApiDistribution`
    - `CumulusApiV1` nested stack resource has been renamed to `CumulusApiBackend`
  - The `urs: true` config option for when defining your lambdas (e.g. in `lambdas.yml`) has been deprecated. There are two new options to replace it:
    - `urs_redirect: 'token'`: This will expose a `TOKEN_REDIRECT_ENDPOINT` environment variable to your lambda that references the `/token` endpoint on the Cumulus backend API
    - `urs_redirect: 'distribution'`: This will expose a `DISTRIBUTION_REDIRECT_ENDPOINT` environment variable to your lambda that references the `/redirect` endpoint on the Cumulus distribution API

- **CUMULUS-1193**

  - The elasticsearch instance is moved behind the VPC.
  - Your account will need an Elasticsearch Service Linked role. This is a one-time setup for the account. You can follow the instructions to use the AWS console or AWS CLI [here](https://docs.aws.amazon.com/IAM/latest/UserGuide/using-service-linked-roles.html) or use the following AWS CLI command: `aws iam create-service-linked-role --aws-service-name es.amazonaws.com`

- **CUMULUS-802**

  - ECS `maxInstances` must be greater than `minInstances`. If you use defaults, no change is required.

- **CUMULUS-1269**
  - Brought Cumulus data models in line with CNM JSON schema:
    - Renamed file object `fileType` field to `type`
    - Renamed file object `fileSize` field to `size`
    - Renamed file object `checksumValue` field to `checksum` where not already done.
    - Added `ancillary` and `linkage` type support to file objects.

### Added

- **CUMULUS-799**

  - Added an S3 Access Metrics package which will take S3 Server Access Logs and
    write access metrics to CloudWatch

- **CUMULUS-1242** - Added `sqs2sfThrottle` lambda. The lambda reads SQS messages for queued executions and uses semaphores to only start new executions if the maximum number of executions defined for the priority key (`cumulus_meta.priorityKey`) has not been reached. Any SQS messages that are read but not used to start executions remain in the queue.

- **CUMULUS-1240**

  - Added `sfSemaphoreDown` lambda. This lambda receives SNS messages and for each message it decrements the semaphore used to track the number of running executions if:
    - the message is for a completed/failed workflow AND
    - the message contains a level of priority (`cumulus_meta.priorityKey`)
  - Added `sfSemaphoreDown` lambda as a subscriber to the `sfTracker` SNS topic

- **CUMULUS-1265**

  - Added `apiConfigs` configuration option to configure API Gateway to be private
  - All internal lambdas configured to run inside the VPC by default
  - Removed references to `NoVpc` lambdas from documentation and `example` folder.

- **CUMULUS-802**
  - Adds autoscaling of ECS clusters
  - Adds autoscaling of ECS services that are handling StepFunction activities

## Changed

- Updated `@cumulus/ingest/http/httpMixin.list()` to trim trailing spaces on discovered filenames

- **CUMULUS-1310**

  - Database resources (DynamoDB, ElasticSearch) have been moved to an independent `db` stack.
    This will enable future updates to avoid affecting database resources or requiring migrations.
    Migrations for this version will need to be user-managed.
    (e.g. [elasticsearch](https://docs.aws.amazon.com/elasticsearch-service/latest/developerguide/es-version-migration.html#snapshot-based-migration) and [dynamoDB](https://docs.aws.amazon.com/datapipeline/latest/DeveloperGuide/dp-template-exports3toddb.html)).
    Order of stack deployment is `iam` -> `db` -> `app`.
  - All stacks can now be deployed using a single `config.yml` file, i.e.: `kes cf deploy --kes-folder app --template node_modules/@cumulus/deployment/[iam|db|app] [...]`
    Backwards-compatible. Please re-run `npm run bootstrap` to build new `kes` overrides.
    Deployment docs have been updated to show how to deploy a single-config Cumulus instance.
  - `params` fields should now be nested under the stack key (i.e. `app`, `db` or `iam`) to provide Parameters for a particular stack's cloudformation template,
    for use with single-config instances. Keys _must_ match the name of the deployment package folder (`app`, `db`, or `iam`).
    Backwards-compatible with multi-config setups.
  - `stackName` and `stackNameNoDash` have been retired as user-facing config parameters. Use `prefix` and `prefixNoDash` instead.
    This will be used to create stack names for all stacks in a single-config use case.
    `stackName` may still be used as an override in multi-config usage, although this is discouraged.
    Warning: overriding the `db` stack's `stackName` will require you to set `dbStackName` in your `app/config.yml`.
    This parameter is required to fetch outputs from the `db` stack to reference in the `app` stack.
  - The `iams` section in `app/config.yml` IAM roles has been retired as a user-facing parameter,
    _unless_ your IAM role ARNs do not match the convention shown in `@cumulus/deployment/app/config.yml`
    In that case, overriding `iams` in your own config is recommended.
  - `iam` and `db` `cloudformation.yml` file names will have respective prefixes (e.g `iam.cloudformation.yml`).
  - Cumulus will now only attempt to create reconciliation reports for buckets of the `private`, `public` and `protected` types.
  - Cumulus will no longer set up its own security group.
    To pass a pre-existing security group for in-VPC deployments as a parameter to the Cumulus template, populate `vpc.securityGroup` in `config.yml`.
    This security group must allow inbound HTTP(S) traffic (Port 443). SSH traffic (Port 22) must be permitted for SSH access to ECS instances.
  - Deployment docs have been updated with examples for the new deployment model.

- **CUMULUS-1236**

  - Moves access to public files behind the distribution endpoint. Authentication is not required, but direct http access has been disallowed.

- **CUMULUS-1223**

  - Adds unauthenticated access for public bucket files to the Distribution API. Public files should be requested the same way as protected files, but for public files a redirect to a self-signed S3 URL will happen without requiring authentication with Earthdata login.

- **CUMULUS-1232**

  - Unifies duplicate handling in `ingest/granule.handleDuplicateFile` for maintainability.
  - Changed `ingest/granule.ingestFile` and `move-granules/index.moveFileRequest` to use new function.
  - Moved file versioning code to `ingest/granule.moveGranuleFileWithVersioning`
  - `ingest/granule.verifyFile` now also tests `file.size` for verification if it is in the file record and throws
    `UnexpectedFileSize` error for file size not matching input.
  - `ingest/granule.verifyFile` logs warnings if checksum and/or file size are not available.

- **CUMULUS-1193**

  - Moved reindex CLI functionality to an API endpoint. See [API docs](https://nasa.github.io/cumulus-api/#elasticsearch-1)

- **CUMULUS-1207**
  - No longer disable lambda event source mappings when disabling a rule

### Fixed

- Updated Lerna publish script so that published Cumulus packages will pin their dependencies on other Cumulus packages to exact versions (e.g. `1.12.1` instead of `^1.12.1`)

- **CUMULUS-1203**

  - Fixes IAM template's use of intrinsic functions such that IAM template overrides now work with kes

- **CUMULUS-1268**
  - Deployment will not fail if there are no ES alarms or ECS services

## [v1.12.1] - 2019-4-8

## [v1.12.0] - 2019-4-4

Note: There was an issue publishing 1.12.0. Upgrade to 1.12.1.

### BREAKING CHANGES

- **CUMULUS-1139**

  - `granule.applyWorkflow` uses the new-style granule record as input to workflows.

- **CUMULUS-1171**

  - Fixed provider handling in the API to make it consistent between protocols.
    NOTE: This is a breaking change. When applying this upgrade, users will need to:
    1. Disable all workflow rules
    2. Update any `http` or `https` providers so that the host field only
       contains a valid hostname or IP address, and the port field contains the
       provider port.
    3. Perform the deployment
    4. Re-enable workflow rules

- **CUMULUS-1176**:

  - `@cumulus/move-granules` input expectations have changed. `@cumulus/files-to-granules` is a new intermediate task to perform input translation in the old style.
    See the Added and Changed sections of this release changelog for more information.

- **CUMULUS-670**

  - The behavior of ParsePDR and related code has changed in this release. PDRs with FILE_TYPEs that do not conform to the PDR ICD (+ TGZ) (https://cdn.earthdata.nasa.gov/conduit/upload/6376/ESDS-RFC-030v1.0.pdf) will fail to parse.

- **CUMULUS-1208**
  - The granule object input to `@cumulus/queue-granules` will now be added to ingest workflow messages **as is**. In practice, this means that if you are using `@cumulus/queue-granules` to trigger ingest workflows and your granule objects input have invalid properties, then your ingest workflows will fail due to schema validation errors.

### Added

- **CUMULUS-777**
  - Added new cookbook entry on configuring Cumulus to track ancillary files.
- **CUMULUS-1183**
  - Kes overrides will now abort with a warning if a workflow step is configured without a corresponding
    lambda configuration
- **CUMULUS-1223**

  - Adds convenience function `@cumulus/common/bucketsConfigJsonObject` for fetching stack's bucket configuration as an object.

- **CUMULUS-853**
  - Updated FakeProcessing example lambda to include option to generate fake browse
  - Added feature documentation for ancillary metadata export, a new cookbook entry describing a workflow with ancillary metadata generation(browse), and related task definition documentation
- **CUMULUS-805**
  - Added a CloudWatch alarm to check running ElasticSearch instances, and a CloudWatch dashboard to view the health of ElasticSearch
  - Specify `AWS_REGION` in `.env` to be used by deployment script
- **CUMULUS-803**
  - Added CloudWatch alarms to check running tasks of each ECS service, and add the alarms to CloudWatch dashboard
- **CUMULUS-670**
  - Added Ancillary Metadata Export feature (see https://nasa.github.io/cumulus/docs/features/ancillary_metadata for more information)
  - Added new Collection file parameter "fileType" that allows configuration of workflow granule file fileType
- **CUMULUS-1184** - Added kes logging output to ensure we always see the state machine reference before failures due to configuration
- **CUMULUS-1105** - Added a dashboard endpoint to serve the dashboard from an S3 bucket
- **CUMULUS-1199** - Moves `s3credentials` endpoint from the backend to the distribution API.
- **CUMULUS-666**
  - Added `@api/endpoints/s3credentials` to allow EarthData Login authorized users to retrieve temporary security credentials for same-region direct S3 access.
- **CUMULUS-671**
  - Added `@packages/integration-tests/api/distribution/getDistributionApiS3SignedUrl()` to return the S3 signed URL for a file protected by the distribution API
- **CUMULUS-672**
  - Added `cmrMetadataFormat` and `cmrConceptId` to output for individual granules from `@cumulus/post-to-cmr`. `cmrMetadataFormat` will be read from the `cmrMetadataFormat` generated for each granule in `@cumulus/cmrjs/publish2CMR()`
  - Added helpers to `@packages/integration-tests/api/distribution`:
    - `getDistributionApiFileStream()` returns a stream to download files protected by the distribution API
    - `getDistributionFileUrl()` constructs URLs for requesting files from the distribution API
- **CUMULUS-1185** `@cumulus/api/models/Granule.removeGranuleFromCmrByGranule` to replace `@cumulus/api/models/Granule.removeGranuleFromCmr` and use the Granule UR from the CMR metadata to remove the granule from CMR

- **CUMULUS-1101**

  - Added new `@cumulus/checksum` package. This package provides functions to calculate and validate checksums.
  - Added new checksumming functions to `@cumulus/common/aws`: `calculateS3ObjectChecksum` and `validateS3ObjectChecksum`, which depend on the `checksum` package.

- CUMULUS-1171

  - Added `@cumulus/common` API documentation to `packages/common/docs/API.md`
  - Added an `npm run build-docs` task to `@cumulus/common`
  - Added `@cumulus/common/string#isValidHostname()`
  - Added `@cumulus/common/string#match()`
  - Added `@cumulus/common/string#matches()`
  - Added `@cumulus/common/string#toLower()`
  - Added `@cumulus/common/string#toUpper()`
  - Added `@cumulus/common/URLUtils#buildURL()`
  - Added `@cumulus/common/util#isNil()`
  - Added `@cumulus/common/util#isNull()`
  - Added `@cumulus/common/util#isUndefined()`
  - Added `@cumulus/common/util#negate()`

- **CUMULUS-1176**

  - Added new `@cumulus/files-to-granules` task to handle converting file array output from `cumulus-process` tasks into granule objects.
    Allows simplification of `@cumulus/move-granules` and `@cumulus/post-to-cmr`, see Changed section for more details.

- CUMULUS-1151 Compare the granule holdings in CMR with Cumulus' internal data store
- CUMULUS-1152 Compare the granule file holdings in CMR with Cumulus' internal data store

### Changed

- **CUMULUS-1216** - Updated `@cumulus/ingest/granule/ingestFile` to download files to expected staging location.
- **CUMULUS-1208** - Updated `@cumulus/ingest/queue/enqueueGranuleIngestMessage()` to not transform granule object passed to it when building an ingest message
- **CUMULUS-1198** - `@cumulus/ingest` no longer enforces any expectations about whether `provider_path` contains a leading slash or not.
- **CUMULUS-1170**
  - Update scripts and docs to use `npm` instead of `yarn`
  - Use `package-lock.json` files to ensure matching versions of npm packages
  - Update CI builds to use `npm ci` instead of `npm install`
- **CUMULUS-670**
  - Updated ParsePDR task to read standard PDR types+ (+ tgz as an external customer requirement) and add a fileType to granule-files on Granule discovery
  - Updated ParsePDR to fail if unrecognized type is used
  - Updated all relevant task schemas to include granule->files->filetype as a string value
  - Updated tests/test fixtures to include the fileType in the step function/task inputs and output validations as needed
  - Updated MoveGranules task to handle incoming configuration with new "fileType" values and to add them as appropriate to the lambda output.
  - Updated DiscoverGranules step/related workflows to read new Collection file parameter fileType that will map a discovered file to a workflow fileType
  - Updated CNM parser to add the fileType to the defined granule file fileType on ingest and updated integration tests to verify/validate that behavior
  - Updated generateEcho10XMLString in cmr-utils.js to use a map/related library to ensure order as CMR requires ordering for their online resources.
  - Updated post-to-cmr task to appropriately export CNM filetypes to CMR in echo10/UMM exports
- **CUMULUS-1139** - Granules stored in the API contain a `files` property. That schema has been greatly
  simplified and now better matches the CNM format.
  - The `name` property has been renamed to `fileName`.
  - The `filepath` property has been renamed to `key`.
  - The `checksumValue` property has been renamed to `checksum`.
  - The `path` property has been removed.
  - The `url_path` property has been removed.
  - The `filename` property (which contained an `s3://` URL) has been removed, and the `bucket`
    and `key` properties should be used instead. Any requests sent to the API containing a `granule.files[].filename`
    property will be rejected, and any responses coming back from the API will not contain that
    `filename` property.
  - A `source` property has been added, which is a URL indicating the original source of the file.
  - `@cumulus/ingest/granule.moveGranuleFiles()` no longer includes a `filename` field in its
    output. The `bucket` and `key` fields should be used instead.
- **CUMULUS-672**

  - Changed `@cumulus/integration-tests/api/EarthdataLogin.getEarthdataLoginRedirectResponse` to `@cumulus/integration-tests/api/EarthdataLogin.getEarthdataAccessToken`. The new function returns an access response from Earthdata login, if successful.
  - `@cumulus/integration-tests/cmr/getOnlineResources` now accepts an object of options, including `cmrMetadataFormat`. Based on the `cmrMetadataFormat`, the function will correctly retrieve the online resources for each metadata format (ECHO10, UMM-G)

- **CUMULUS-1101**

  - Moved `@cumulus/common/file/getFileChecksumFromStream` into `@cumulus/checksum`, and renamed it to `generateChecksumFromStream`.
    This is a breaking change for users relying on `@cumulus/common/file/getFileChecksumFromStream`.
  - Refactored `@cumulus/ingest/Granule` to depend on new `common/aws` checksum functions and remove significantly present checksumming code.
    - Deprecated `@cumulus/ingest/granule.validateChecksum`. Replaced with `@cumulus/ingest/granule.verifyFile`.
    - Renamed `granule.getChecksumFromFile` to `granule.retrieveSuppliedFileChecksumInformation` to be more accurate.
  - Deprecated `@cumulus/common/aws.checksumS3Objects`. Use `@cumulus/common/aws.calculateS3ObjectChecksum` instead.

- CUMULUS-1171

  - Fixed provider handling in the API to make it consistent between protocols.
    Before this change, FTP providers were configured using the `host` and
    `port` properties. HTTP providers ignored `port` and `protocol`, and stored
    an entire URL in the `host` property. Updated the API to only accept valid
    hostnames or IP addresses in the `provider.host` field. Updated ingest code
    to properly build HTTP and HTTPS URLs from `provider.protocol`,
    `provider.host`, and `provider.port`.
  - The default provider port was being set to 21, no matter what protocol was
    being used. Removed that default.

- **CUMULUS-1176**

  - `@cumulus/move-granules` breaking change:
    Input to `move-granules` is now expected to be in the form of a granules object (i.e. `{ granules: [ { ... }, { ... } ] }`);
    For backwards compatibility with array-of-files outputs from processing steps, use the new `@cumulus/files-to-granules` task as an intermediate step.
    This task will perform the input translation. This change allows `move-granules` to be simpler and behave more predictably.
    `config.granuleIdExtraction` and `config.input_granules` are no longer needed/used by `move-granules`.
  - `@cumulus/post-to-cmr`: `config.granuleIdExtraction` is no longer needed/used by `post-to-cmr`.

- CUMULUS-1174
  - Better error message and stacktrace for S3KeyPairProvider error reporting.

### Fixed

- **CUMULUS-1218** Reconciliation report will now scan only completed granules.
- `@cumulus/api` files and granules were not getting indexed correctly because files indexing was failing in `db-indexer`
- `@cumulus/deployment` A bug in the Cloudformation template was preventing the API from being able to be launched in a VPC, updated the IAM template to give the permissions to be able to run the API in a VPC

### Deprecated

- `@cumulus/api/models/Granule.removeGranuleFromCmr`, instead use `@cumulus/api/models/Granule.removeGranuleFromCmrByGranule`
- `@cumulus/ingest/granule.validateChecksum`, instead use `@cumulus/ingest/granule.verifyFile`
- `@cumulus/common/aws.checksumS3Objects`, instead use `@cumulus/common/aws.calculateS3ObjectChecksum`
- `@cumulus/cmrjs`: `getGranuleId` and `getCmrFiles` are deprecated due to changes in input handling.

## [v1.11.3] - 2019-3-5

### Added

- **CUMULUS-1187** - Added `@cumulus/ingest/granule/duplicateHandlingType()` to determine how duplicate files should be handled in an ingest workflow

### Fixed

- **CUMULUS-1187** - workflows not respecting the duplicate handling value specified in the collection
- Removed refreshToken schema requirement for OAuth

## [v1.11.2] - 2019-2-15

### Added

- CUMULUS-1169
  - Added a `@cumulus/common/StepFunctions` module. It contains functions for querying the AWS
    StepFunctions API. These functions have the ability to retry when a ThrottlingException occurs.
  - Added `@cumulus/common/aws.retryOnThrottlingException()`, which will wrap a function in code to
    retry on ThrottlingExceptions.
  - Added `@cumulus/common/test-utils.throttleOnce()`, which will cause a function to return a
    ThrottlingException the first time it is called, then return its normal result after that.
- CUMULUS-1103 Compare the collection holdings in CMR with Cumulus' internal data store
- CUMULUS-1099 Add support for UMMG JSON metadata versions > 1.4.
  - If a version is found in the metadata object, that version is used for processing and publishing to CMR otherwise, version 1.4 is assumed.
- CUMULUS-678
  - Added support for UMMG json v1.4 metadata files.
    `reconcileCMRMetadata` added to `@cumulus/cmrjs` to update metadata record with new file locations.
    `@cumulus/common/errors` adds two new error types `CMRMetaFileNotFound` and `InvalidArgument`.
    `@cumulus/common/test-utils` adds new function `randomId` to create a random string with id to help in debugging.
    `@cumulus/common/BucketsConfig` adds a new helper class `BucketsConfig` for working with bucket stack configuration and bucket names.
    `@cumulus/common/aws` adds new function `s3PutObjectTagging` as a convenience for the aws [s3().putObjectTagging](https://docs.aws.amazon.com/AWSJavaScriptSDK/latest/AWS/S3.html#putObjectTagging-property) function.
    `@cumulus/cmrjs` Adds: - `isCMRFile` - Identify an echo10(xml) or UMMG(json) metadata file. - `metadataObjectFromCMRFile` Read and parse CMR XML file from s3. - `updateCMRMetadata` Modify a cmr metadata (xml/json) file with updated information. - `publish2CMR` Posts XML or UMMG CMR data to CMR service. - `reconcileCMRMetadata` Reconciles cmr metadata file after a file moves.
- Adds some ECS and other permissions to StepRole to enable running ECS tasks from a workflow
- Added Apache logs to cumulus api and distribution lambdas
- **CUMULUS-1119** - Added `@cumulus/integration-tests/api/EarthdataLogin.getEarthdataLoginRedirectResponse` helper for integration tests to handle login with Earthdata and to return response from redirect to Cumulus API
- **CUMULUS-673** Added `@cumulus/common/file/getFileChecksumFromStream` to get file checksum from a readable stream

### Fixed

- CUMULUS-1123
  - Cloudformation template overrides now work as expected

### Changed

- CUMULUS-1169
  - Deprecated the `@cumulus/common/step-functions` module.
  - Updated code that queries the StepFunctions API to use the retry-enabled functions from
    `@cumulus/common/StepFunctions`
- CUMULUS-1121
  - Schema validation is now strongly enforced when writing to the database.
    Additional properties are not allowed and will result in a validation error.
- CUMULUS-678
  `tasks/move-granules` simplified and refactored to use functionality from cmrjs.
  `ingest/granules.moveGranuleFiles` now just moves granule files and returns a list of the updated files. Updating metadata now handled by `@cumulus/cmrjs/reconcileCMRMetadata`.
  `move-granules.updateGranuleMetadata` refactored and bugs fixed in the case of a file matching multiple collection.files.regexps.
  `getCmrXmlFiles` simplified and now only returns an object with the cmrfilename and the granuleId.
  `@cumulus/test-processing` - test processing task updated to generate UMM-G metadata

- CUMULUS-1043

  - `@cumulus/api` now uses [express](http://expressjs.com/) as the API engine.
  - All `@cumulus/api` endpoints on ApiGateway are consolidated to a single endpoint the uses `{proxy+}` definition.
  - All files under `packages/api/endpoints` along with associated tests are updated to support express's request and response objects.
  - Replaced environment variables `internal`, `bucket` and `systemBucket` with `system_bucket`.
  - Update `@cumulus/integration-tests` to work with updated cumulus-api express endpoints

- `@cumulus/integration-tests` - `buildAndExecuteWorkflow` and `buildWorkflow` updated to take a `meta` param to allow for additional fields to be added to the workflow `meta`

- **CUMULUS-1049** Updated `Retrieve Execution Status API` in `@cumulus/api`: If the execution doesn't exist in Step Function API, Cumulus API returns the execution status information from the database.

- **CUMULUS-1119**
  - Renamed `DISTRIBUTION_URL` environment variable to `DISTRIBUTION_ENDPOINT`
  - Renamed `DEPLOYMENT_ENDPOINT` environment variable to `DISTRIBUTION_REDIRECT_ENDPOINT`
  - Renamed `API_ENDPOINT` environment variable to `TOKEN_REDIRECT_ENDPOINT`

### Removed

- Functions deprecated before 1.11.0:
  - @cumulus/api/models/base: static Manager.createTable() and static Manager.deleteTable()
  - @cumulus/ingest/aws/S3
  - @cumulus/ingest/aws/StepFunction.getExecution()
  - @cumulus/ingest/aws/StepFunction.pullEvent()
  - @cumulus/ingest/consumer.Consume
  - @cumulus/ingest/granule/Ingest.getBucket()

### Deprecated

`@cmrjs/ingestConcept`, instead use the CMR object methods. `@cmrjs/CMR.ingestGranule` or `@cmrjs/CMR.ingestCollection`
`@cmrjs/searchConcept`, instead use the CMR object methods. `@cmrjs/CMR.searchGranules` or `@cmrjs/CMR.searchCollections`
`@cmrjs/deleteConcept`, instead use the CMR object methods. `@cmrjs/CMR.deleteGranule` or `@cmrjs/CMR.deleteCollection`

## [v1.11.1] - 2018-12-18

**Please Note**

- Ensure your `app/config.yml` has a `clientId` specified in the `cmr` section. This will allow CMR to identify your requests for better support and metrics.
  - For an example, please see [the example config](https://github.com/nasa/cumulus/blob/1c7e2bf41b75da9f87004c4e40fbcf0f39f56794/example/app/config.yml#L128).

### Added

- Added a `/tokenDelete` endpoint in `@cumulus/api` to delete access token records

### Changed

- CUMULUS-678
  `@cumulus/ingest/crypto` moved and renamed to `@cumulus/common/key-pair-provider`
  `@cumulus/ingest/aws` function: `KMSDecryptionFailed` and class: `KMS` extracted and moved to `@cumulus/common` and `KMS` is exported as `KMSProvider` from `@cumulus/common/key-pair-provider`
  `@cumulus/ingest/granule` functions: `publish`, `getGranuleId`, `getXMLMetadataAsString`, `getMetadataBodyAndTags`, `parseXmlString`, `getCmrXMLFiles`, `postS3Object`, `contructOnlineAccessUrls`, `updateMetadata`, extracted and moved to `@cumulus/cmrjs`
  `getGranuleId`, `getCmrXMLFiles`, `publish`, `updateMetadata` removed from `@cumulus/ingest/granule` and added to `@cumulus/cmrjs`;
  `updateMetadata` renamed `updateCMRMetadata`.
  `@cumulus/ingest` test files renamed.
- **CUMULUS-1070**
  - Add `'Client-Id'` header to all `@cumulus/cmrjs` requests (made via `searchConcept`, `ingestConcept`, and `deleteConcept`).
  - Updated `cumulus/example/app/config.yml` entry for `cmr.clientId` to use stackName for easier CMR-side identification.

## [v1.11.0] - 2018-11-30

**Please Note**

- Redeploy IAM roles:
  - CUMULUS-817 includes a migration that requires reconfiguration/redeployment of IAM roles. Please see the [upgrade instructions](https://nasa.github.io/cumulus/docs/upgrade/1.11.0) for more information.
  - CUMULUS-977 includes a few new SNS-related permissions added to the IAM roles that will require redeployment of IAM roles.
- `cumulus-message-adapter` v1.0.13+ is required for `@cumulus/api` granule reingest API to work properly. The latest version should be downloaded automatically by kes.
- A `TOKEN_SECRET` value (preferably 256-bit for security) must be added to `.env` to securely sign JWTs used for authorization in `@cumulus/api`

### Changed

- **CUUMULUS-1000** - Distribution endpoint now persists logins, instead of
  redirecting to Earthdata Login on every request
- **CUMULUS-783 CUMULUS-790** - Updated `@cumulus/sync-granule` and `@cumulus/move-granules` tasks to always overwrite existing files for manually-triggered reingest.
- **CUMULUS-906** - Updated `@cumulus/api` granule reingest API to
  - add `reingestGranule: true` and `forceDuplicateOverwrite: true` to Cumulus message `cumulus_meta.cumulus_context` field to indicate that the workflow is a manually triggered re-ingest.
  - return warning message to operator when duplicateHandling is not `replace`
  - `cumulus-message-adapter` v1.0.13+ is required.
- **CUMULUS-793** - Updated the granule move PUT request in `@cumulus/api` to reject the move with a 409 status code if one or more of the files already exist at the destination location
- Updated `@cumulus/helloworld` to use S3 to store state for pass on retry tests
- Updated `@cumulus/ingest`:
  - [Required for MAAP] `http.js#list` will now find links with a trailing whitespace
  - Removed code from `granule.js` which looked for files in S3 using `{ Bucket: discoveredFile.bucket, Key: discoveredFile.name }`. This is obsolete since `@cumulus/ingest` uses a `file-staging` and `constructCollectionId()` directory prefixes by default.
- **CUMULUS-989**
  - Updated `@cumulus/api` to use [JWT (JSON Web Token)](https://jwt.io/introduction/) as the transport format for API authorization tokens and to use JWT verification in the request authorization
  - Updated `/token` endpoint in `@cumulus/api` to return tokens as JWTs
  - Added a `/refresh` endpoint in `@cumulus/api` to request new access tokens from the OAuth provider using the refresh token
  - Added `refreshAccessToken` to `@cumulus/api/lib/EarthdataLogin` to manage refresh token requests with the Earthdata OAuth provider

### Added

- **CUMULUS-1050**
  - Separated configuration flags for originalPayload/finalPayload cleanup such that they can be set to different retention times
- **CUMULUS-798**
  - Added daily Executions cleanup CloudWatch event that triggers cleanExecutions lambda
  - Added cleanExecutions lambda that removes finalPayload/originalPayload field entries for records older than configured timeout value (execution_payload_retention_period), with a default of 30 days
- **CUMULUS-815/816**
  - Added 'originalPayload' and 'finalPayload' fields to Executions table
  - Updated Execution model to populate originalPayload with the execution payload on record creation
  - Updated Execution model code to populate finalPayload field with the execution payload on execution completion
  - Execution API now exposes the above fields
- **CUMULUS-977**
  - Rename `kinesisConsumer` to `messageConsumer` as it handles both Kinesis streams and SNS topics as of this version.
  - Add `sns`-type rule support. These rules create a subscription between an SNS topic and the `messageConsumer`.
    When a message is received, `messageConsumer` is triggered and passes the SNS message (JSON format expected) in
    its entirety to the workflow in the `payload` field of the Cumulus message. For more information on sns-type rules,
    see the [documentation](https://nasa.github.io/cumulus/docs/data-cookbooks/setup#rules).
- **CUMULUS-975**
  - Add `KinesisInboundEventLogger` and `KinesisOutboundEventLogger` API lambdas. These lambdas
    are utilized to dump incoming and outgoing ingest workflow kinesis streams
    to cloudwatch for analytics in case of AWS/stream failure.
  - Update rules model to allow tracking of log_event ARNs related to
    Rule event logging. Kinesis rule types will now automatically log
    incoming events via a Kinesis event triggered lambda.
    CUMULUS-975-migration-4
  - Update migration code to require explicit migration names per run
  - Added migration_4 to migrate/update existing Kinesis rules to have a log event mapping
  - Added new IAM policy for migration lambda
- **CUMULUS-775**
  - Adds a instance metadata endpoint to the `@cumulus/api` package.
  - Adds a new convenience function `hostId` to the `@cumulus/cmrjs` to help build environment specific cmr urls.
  - Fixed `@cumulus/cmrjs.searchConcept` to search and return CMR results.
  - Modified `@cumulus/cmrjs.CMR.searchGranule` and `@cumulus/cmrjs.CMR.searchCollection` to include CMR's provider as a default parameter to searches.
- **CUMULUS-965**
  - Add `@cumulus/test-data.loadJSONTestData()`,
    `@cumulus/test-data.loadTestData()`, and
    `@cumulus/test-data.streamTestData()` to safely load test data. These
    functions should be used instead of using `require()` to load test data,
    which could lead to tests interfering with each other.
  - Add a `@cumulus/common/util/deprecate()` function to mark a piece of code as
    deprecated
- **CUMULUS-986**
  - Added `waitForTestExecutionStart` to `@cumulus/integration-tests`
- **CUMULUS-919**
  - In `@cumulus/deployment`, added support for NGAP permissions boundaries for IAM roles with `useNgapPermissionBoundary` flag in `iam/config.yml`. Defaults to false.

### Fixed

- Fixed a bug where FTP sockets were not closed after an error, keeping the Lambda function active until it timed out [CUMULUS-972]
- **CUMULUS-656**
  - The API will no longer allow the deletion of a provider if that provider is
    referenced by a rule
  - The API will no longer allow the deletion of a collection if that collection
    is referenced by a rule
- Fixed a bug where `@cumulus/sf-sns-report` was not pulling large messages from S3 correctly.

### Deprecated

- `@cumulus/ingest/aws/StepFunction.pullEvent()`. Use `@cumulus/common/aws.pullStepFunctionEvent()`.
- `@cumulus/ingest/consumer.Consume` due to unpredictable implementation. Use `@cumulus/ingest/consumer.Consumer`.
  Call `Consumer.consume()` instead of `Consume.read()`.

## [v1.10.4] - 2018-11-28

### Added

- **CUMULUS-1008**
  - New `config.yml` parameter for SQS consumers: `sqs_consumer_rate: (default 500)`, which is the maximum number of
    messages the consumer will attempt to process per execution. Currently this is only used by the sf-starter consumer,
    which runs every minute by default, making this a messages-per-minute upper bound. SQS does not guarantee the number
    of messages returned per call, so this is not a fixed rate of consumption, only attempted number of messages received.

### Deprecated

- `@cumulus/ingest/consumer.Consume` due to unpredictable implementation. Use `@cumulus/ingest/consumer.Consumer`.

### Changed

- Backported update of `packages/api` dependency `@mapbox/dyno` to `1.4.2` to mitigate `event-stream` vulnerability.

## [v1.10.3] - 2018-10-31

### Added

- **CUMULUS-817**
  - Added AWS Dead Letter Queues for lambdas that are scheduled asynchronously/such that failures show up only in cloudwatch logs.
- **CUMULUS-956**
  - Migrated developer documentation and data-cookbooks to Docusaurus
    - supports versioning of documentation
  - Added `docs/docs-how-to.md` to outline how to do things like add new docs or locally install for testing.
  - Deployment/CI scripts have been updated to work with the new format
- **CUMULUS-811**
  - Added new S3 functions to `@cumulus/common/aws`:
    - `aws.s3TagSetToQueryString`: converts S3 TagSet array to querystring (for use with upload()).
    - `aws.s3PutObject`: Returns promise of S3 `putObject`, which puts an object on S3
    - `aws.s3CopyObject`: Returns promise of S3 `copyObject`, which copies an object in S3 to a new S3 location
    - `aws.s3GetObjectTagging`: Returns promise of S3 `getObjectTagging`, which returns an object containing an S3 TagSet.
  - `@/cumulus/common/aws.s3PutObject` defaults to an explicit `ACL` of 'private' if not overridden.
  - `@/cumulus/common/aws.s3CopyObject` defaults to an explicit `TaggingDirective` of 'COPY' if not overridden.

### Deprecated

- **CUMULUS-811**
  - Deprecated `@cumulus/ingest/aws.S3`. Member functions of this class will now
    log warnings pointing to similar functionality in `@cumulus/common/aws`.

## [v1.10.2] - 2018-10-24

### Added

- **CUMULUS-965**
  - Added a `@cumulus/logger` package
- **CUMULUS-885**
  - Added 'human readable' version identifiers to Lambda Versioning lambda aliases
- **CUMULUS-705**
  - Note: Make sure to update the IAM stack when deploying this update.
  - Adds an AsyncOperations model and associated DynamoDB table to the
    `@cumulus/api` package
  - Adds an /asyncOperations endpoint to the `@cumulus/api` package, which can
    be used to fetch the status of an AsyncOperation.
  - Adds a /bulkDelete endpoint to the `@cumulus/api` package, which performs an
    asynchronous bulk-delete operation. This is a stub right now which is only
    intended to demonstration how AsyncOperations work.
  - Adds an AsyncOperation ECS task to the `@cumulus/api` package, which will
    fetch an Lambda function, run it in ECS, and then store the result to the
    AsyncOperations table in DynamoDB.
- **CUMULUS-851** - Added workflow lambda versioning feature to allow in-flight workflows to use lambda versions that were in place when a workflow was initiated

  - Updated Kes custom code to remove logic that used the CMA file key to determine template compilation logic. Instead, utilize a `customCompilation` template configuration flag to indicate a template should use Cumulus's kes customized methods instead of 'core'.
  - Added `useWorkflowLambdaVersions` configuration option to enable the lambdaVersioning feature set. **This option is set to true by default** and should be set to false to disable the feature.
  - Added uniqueIdentifier configuration key to S3 sourced lambdas to optionally support S3 lambda resource versioning within this scheme. This key must be unique for each modified version of the lambda package and must be updated in configuration each time the source changes.
  - Added a new nested stack template that will create a `LambdaVersions` stack that will take lambda parameters from the base template, generate lambda versions/aliases and return outputs with references to the most 'current' lambda alias reference, and updated 'core' template to utilize these outputs (if `useWorkflowLambdaVersions` is enabled).

- Created a `@cumulus/api/lib/OAuth2` interface, which is implemented by the
  `@cumulus/api/lib/EarthdataLogin` and `@cumulus/api/lib/GoogleOAuth2` classes.
  Endpoints that need to handle authentication will determine which class to use
  based on environment variables. This also greatly simplifies testing.
- Added `@cumulus/api/lib/assertions`, containing more complex AVA test assertions
- Added PublishGranule workflow to publish a granule to CMR without full reingest. (ingest-in-place capability)

- `@cumulus/integration-tests` new functionality:
  - `listCollections` to list collections from a provided data directory
  - `deleteCollection` to delete list of collections from a deployed stack
  - `cleanUpCollections` combines the above in one function.
  - `listProviders` to list providers from a provided data directory
  - `deleteProviders` to delete list of providers from a deployed stack
  - `cleanUpProviders` combines the above in one function.
  - `@cumulus/integrations-tests/api.js`: `deleteGranule` and `deletePdr` functions to make `DELETE` requests to Cumulus API
  - `rules` API functionality for posting and deleting a rule and listing all rules
  - `wait-for-deploy` lambda for use in the redeployment tests
- `@cumulus/ingest/granule.js`: `ingestFile` inserts new `duplicate_found: true` field in the file's record if a duplicate file already exists on S3.
- `@cumulus/api`: `/execution-status` endpoint requests and returns complete execution output if execution output is stored in S3 due to size.
- Added option to use environment variable to set CMR host in `@cumulus/cmrjs`.
- **CUMULUS-781** - Added integration tests for `@cumulus/sync-granule` when `duplicateHandling` is set to `replace` or `skip`
- **CUMULUS-791** - `@cumulus/move-granules`: `moveFileRequest` inserts new `duplicate_found: true` field in the file's record if a duplicate file already exists on S3. Updated output schema to document new `duplicate_found` field.

### Removed

- Removed `@cumulus/common/fake-earthdata-login-server`. Tests can now create a
  service stub based on `@cumulus/api/lib/OAuth2` if testing requires handling
  authentication.

### Changed

- **CUMULUS-940** - modified `@cumulus/common/aws` `receiveSQSMessages` to take a parameter object instead of positional parameters. All defaults remain the same, but now access to long polling is available through `options.waitTimeSeconds`.
- **CUMULUS-948** - Update lambda functions `CNMToCMA` and `CnmResponse` in the `cumulus-data-shared` bucket and point the default stack to them.
- **CUMULUS-782** - Updated `@cumulus/sync-granule` task and `Granule.ingestFile` in `@cumulus/ingest` to keep both old and new data when a destination file with different checksum already exists and `duplicateHandling` is `version`
- Updated the config schema in `@cumulus/move-granules` to include the `moveStagedFiles` param.
- **CUMULUS-778** - Updated config schema and documentation in `@cumulus/sync-granule` to include `duplicateHandling` parameter for specifying how duplicate filenames should be handled
- **CUMULUS-779** - Updated `@cumulus/sync-granule` to throw `DuplicateFile` error when destination files already exist and `duplicateHandling` is `error`
- **CUMULUS-780** - Updated `@cumulus/sync-granule` to use `error` as the default for `duplicateHandling` when it is not specified
- **CUMULUS-780** - Updated `@cumulus/api` to use `error` as the default value for `duplicateHandling` in the `Collection` model
- **CUMULUS-785** - Updated the config schema and documentation in `@cumulus/move-granules` to include `duplicateHandling` parameter for specifying how duplicate filenames should be handled
- **CUMULUS-786, CUMULUS-787** - Updated `@cumulus/move-granules` to throw `DuplicateFile` error when destination files already exist and `duplicateHandling` is `error` or not specified
- **CUMULUS-789** - Updated `@cumulus/move-granules` to keep both old and new data when a destination file with different checksum already exists and `duplicateHandling` is `version`

### Fixed

- `getGranuleId` in `@cumulus/ingest` bug: `getGranuleId` was constructing an error using `filename` which was undefined. The fix replaces `filename` with the `uri` argument.
- Fixes to `del` in `@cumulus/api/endpoints/granules.js` to not error/fail when not all files exist in S3 (e.g. delete granule which has only 2 of 3 files ingested).
- `@cumulus/deployment/lib/crypto.js` now checks for private key existence properly.

## [v1.10.1] - 2018-09-4

### Fixed

- Fixed cloudformation template errors in `@cumulus/deployment/`
  - Replaced references to Fn::Ref: with Ref:
  - Moved long form template references to a newline

## [v1.10.0] - 2018-08-31

### Removed

- Removed unused and broken code from `@cumulus/common`
  - Removed `@cumulus/common/test-helpers`
  - Removed `@cumulus/common/task`
  - Removed `@cumulus/common/message-source`
  - Removed the `getPossiblyRemote` function from `@cumulus/common/aws`
  - Removed the `startPromisedSfnExecution` function from `@cumulus/common/aws`
  - Removed the `getCurrentSfnTask` function from `@cumulus/common/aws`

### Changed

- **CUMULUS-839** - In `@cumulus/sync-granule`, 'collection' is now an optional config parameter

### Fixed

- **CUMULUS-859** Moved duplicate code in `@cumulus/move-granules` and `@cumulus/post-to-cmr` to `@cumulus/ingest`. Fixed imports making assumptions about directory structure.
- `@cumulus/ingest/consumer` correctly limits the number of messages being received and processed from SQS. Details:
  - **Background:** `@cumulus/api` includes a lambda `<stack-name>-sqs2sf` which processes messages from the `<stack-name>-startSF` SQS queue every minute. The `sqs2sf` lambda uses `@cumulus/ingest/consumer` to receive and process messages from SQS.
  - **Bug:** More than `messageLimit` number of messages were being consumed and processed from the `<stack-name>-startSF` SQS queue. Many step functions were being triggered simultaneously by the lambda `<stack-name>-sqs2sf` (which consumes every minute from the `startSF` queue) and resulting in step function failure with the error: `An error occurred (ThrottlingException) when calling the GetExecutionHistory`.
  - **Fix:** `@cumulus/ingest/consumer#processMessages` now processes messages until `timeLimit` has passed _OR_ once it receives up to `messageLimit` messages. `sqs2sf` is deployed with a [default `messageLimit` of 10](https://github.com/nasa/cumulus/blob/670000c8a821ff37ae162385f921c40956e293f7/packages/deployment/app/config.yml#L147).
  - **IMPORTANT NOTE:** `consumer` will actually process up to `messageLimit * 2 - 1` messages. This is because sometimes `receiveSQSMessages` will return less than `messageLimit` messages and thus the consumer will continue to make calls to `receiveSQSMessages`. For example, given a `messageLimit` of 10 and subsequent calls to `receiveSQSMessages` returns up to 9 messages, the loop will continue and a final call could return up to 10 messages.

## [v1.9.1] - 2018-08-22

**Please Note** To take advantage of the added granule tracking API functionality, updates are required for the message adapter and its libraries. You should be on the following versions:

- `cumulus-message-adapter` 1.0.9+
- `cumulus-message-adapter-js` 1.0.4+
- `cumulus-message-adapter-java` 1.2.7+
- `cumulus-message-adapter-python` 1.0.5+

### Added

- **CUMULUS-687** Added logs endpoint to search for logs from a specific workflow execution in `@cumulus/api`. Added integration test.
- **CUMULUS-836** - `@cumulus/deployment` supports a configurable docker storage driver for ECS. ECS can be configured with either `devicemapper` (the default storage driver for AWS ECS-optimized AMIs) or `overlay2` (the storage driver used by the NGAP 2.0 AMI). The storage driver can be configured in `app/config.yml` with `ecs.docker.storageDriver: overlay2 | devicemapper`. The default is `overlay2`.
  - To support this configuration, a [Handlebars](https://handlebarsjs.com/) helper `ifEquals` was added to `packages/deployment/lib/kes.js`.
- **CUMULUS-836** - `@cumulus/api` added IAM roles required by the NGAP 2.0 AMI. The NGAP 2.0 AMI runs a script `register_instances_with_ssm.py` which requires the ECS IAM role to include `ec2:DescribeInstances` and `ssm:GetParameter` permissions.

### Fixed

- **CUMULUS-836** - `@cumulus/deployment` uses `overlay2` driver by default and does not attempt to write `--storage-opt dm.basesize` to fix [this error](https://github.com/moby/moby/issues/37039).
- **CUMULUS-413** Kinesis processing now captures all errors.
  - Added kinesis fallback mechanism when errors occur during record processing.
  - Adds FallbackTopicArn to `@cumulus/api/lambdas.yml`
  - Adds fallbackConsumer lambda to `@cumulus/api`
  - Adds fallbackqueue option to lambda definitions capture lambda failures after three retries.
  - Adds kinesisFallback SNS topic to signal incoming errors from kinesis stream.
  - Adds kinesisFailureSQS to capture fully failed events from all retries.
- **CUMULUS-855** Adds integration test for kinesis' error path.
- **CUMULUS-686** Added workflow task name and version tracking via `@cumulus/api` executions endpoint under new `tasks` property, and under `workflow_tasks` in step input/output.
  - Depends on `cumulus-message-adapter` 1.0.9+, `cumulus-message-adapter-js` 1.0.4+, `cumulus-message-adapter-java` 1.2.7+ and `cumulus-message-adapter-python` 1.0.5+
- **CUMULUS-771**
  - Updated sync-granule to stream the remote file to s3
  - Added integration test for ingesting granules from ftp provider
  - Updated http/https integration tests for ingesting granules from http/https providers
- **CUMULUS-862** Updated `@cumulus/integration-tests` to handle remote lambda output
- **CUMULUS-856** Set the rule `state` to have default value `ENABLED`

### Changed

- In `@cumulus/deployment`, changed the example app config.yml to have additional IAM roles

## [v1.9.0] - 2018-08-06

**Please note** additional information and upgrade instructions [here](https://nasa.github.io/cumulus/docs/upgrade/1.9.0)

### Added

- **CUMULUS-712** - Added integration tests verifying expected behavior in workflows
- **GITC-776-2** - Add support for versioned collections

### Fixed

- **CUMULUS-832**
  - Fixed indentation in example config.yml in `@cumulus/deployment`
  - Fixed issue with new deployment using the default distribution endpoint in `@cumulus/deployment` and `@cumulus/api`

## [v1.8.1] - 2018-08-01

**Note** IAM roles should be re-deployed with this release.

- **Cumulus-726**
  - Added function to `@cumulus/integration-tests`: `sfnStep` includes `getStepInput` which returns the input to the schedule event of a given step function step.
  - Added IAM policy `@cumulus/deployment`: Lambda processing IAM role includes `kinesis::PutRecord` so step function lambdas can write to kinesis streams.
- **Cumulus Community Edition**
  - Added Google OAuth authentication token logic to `@cumulus/api`. Refactored token endpoint to use environment variable flag `OAUTH_PROVIDER` when determining with authentication method to use.
  - Added API Lambda memory configuration variable `api_lambda_memory` to `@cumulus/api` and `@cumulus/deployment`.

### Changed

- **Cumulus-726**
  - Changed function in `@cumulus/api`: `models/rules.js#addKinesisEventSource` was modified to call to `deleteKinesisEventSource` with all required parameters (rule's name, arn and type).
  - Changed function in `@cumulus/integration-tests`: `getStepOutput` can now be used to return output of failed steps. If users of this function want the output of a failed event, they can pass a third parameter `eventType` as `'failure'`. This function will work as always for steps which completed successfully.

### Removed

- **Cumulus-726**

  - Configuration change to `@cumulus/deployment`: Removed default auto scaling configuration for Granules and Files DynamoDB tables.

- **CUMULUS-688**
  - Add integration test for ExecutionStatus
  - Function addition to `@cumulus/integration-tests`: `api` includes `getExecutionStatus` which returns the execution status from the Cumulus API

## [v1.8.0] - 2018-07-23

### Added

- **CUMULUS-718** Adds integration test for Kinesis triggering a workflow.

- **GITC-776-3** Added more flexibility for rules. You can now edit all fields on the rule's record
  We may need to update the api documentation to reflect this.

- **CUMULUS-681** - Add ingest-in-place action to granules endpoint

  - new applyWorkflow action at PUT /granules/{granuleid} Applying a workflow starts an execution of the provided workflow and passes the granule record as payload.
    Parameter(s):
    - workflow - the workflow name

- **CUMULUS-685** - Add parent exeuction arn to the execution which is triggered from a parent step function

### Changed

- **CUMULUS-768** - Integration tests get S3 provider data from shared data folder

### Fixed

- **CUMULUS-746** - Move granule API correctly updates record in dynamo DB and cmr xml file
- **CUMULUS-766** - Populate database fileSize field from S3 if value not present in Ingest payload

## [v1.7.1] - 2018-07-27 - [BACKPORT]

### Fixed

- **CUMULUS-766** - Backport from 1.8.0 - Populate database fileSize field from S3 if value not present in Ingest payload

## [v1.7.0] - 2018-07-02

### Please note: [Upgrade Instructions](https://nasa.github.io/cumulus/docs/upgrade/1.7.0)

### Added

- **GITC-776-2** - Add support for versioned collections
- **CUMULUS-491** - Add granule reconciliation API endpoints.
- **CUMULUS-480** Add support for backup and recovery:
  - Add DynamoDB tables for granules, executions and pdrs
  - Add ability to write all records to S3
  - Add ability to download all DynamoDB records in form json files
  - Add ability to upload records to DynamoDB
  - Add migration scripts for copying granule, pdr and execution records from ElasticSearch to DynamoDB
  - Add IAM support for batchWrite on dynamoDB
-
- **CUMULUS-508** - `@cumulus/deployment` cloudformation template allows for lambdas and ECS clusters to have multiple AZ availability.
  - `@cumulus/deployment` also ensures docker uses `devicemapper` storage driver.
- **CUMULUS-755** - `@cumulus/deployment` Add DynamoDB autoscaling support.
  - Application developers can add autoscaling and override default values in their deployment's `app/config.yml` file using a `{TableName}Table:` key.

### Fixed

- **CUMULUS-747** - Delete granule API doesn't delete granule files in s3 and granule in elasticsearch
  - update the StreamSpecification DynamoDB tables to have StreamViewType: "NEW_AND_OLD_IMAGES"
  - delete granule files in s3
- **CUMULUS-398** - Fix not able to filter executions by workflow
- **CUMULUS-748** - Fix invalid lambda .zip files being validated/uploaded to AWS
- **CUMULUS-544** - Post to CMR task has UAT URL hard-coded
  - Made configurable: PostToCmr now requires CMR_ENVIRONMENT env to be set to 'SIT' or 'OPS' for those CMR environments. Default is UAT.

### Changed

- **GITC-776-4** - Changed Discover-pdrs to not rely on collection but use provider_path in config. It also has an optional filterPdrs regex configuration parameter

- **CUMULUS-710** - In the integration test suite, `getStepOutput` returns the output of the first successful step execution or last failed, if none exists

## [v1.6.0] - 2018-06-06

### Please note: [Upgrade Instructions](https://nasa.github.io/cumulus/docs/upgrade/1.6.0)

### Fixed

- **CUMULUS-602** - Format all logs sent to Elastic Search.
  - Extract cumulus log message and index it to Elastic Search.

### Added

- **CUMULUS-556** - add a mechanism for creating and running migration scripts on deployment.
- **CUMULUS-461** Support use of metadata date and other components in `url_path` property

### Changed

- **CUMULUS-477** Update bucket configuration to support multiple buckets of the same type:
  - Change the structure of the buckets to allow for more than one bucket of each type. The bucket structure is now:
    bucket-key:
    name: <bucket-name>
    type: <type> i.e. internal, public, etc.
  - Change IAM and app deployment configuration to support new bucket structure
  - Update tasks and workflows to support new bucket structure
  - Replace instances where buckets.internal is relied upon to either use the system bucket or a configured bucket
  - Move IAM template to the deployment package. NOTE: You now have to specify '--template node_modules/@cumulus/deployment/iam' in your IAM deployment
  - Add IAM cloudformation template support to filter buckets by type

## [v1.5.5] - 2018-05-30

### Added

- **CUMULUS-530** - PDR tracking through Queue-granules
  - Add optional `pdr` property to the sync-granule task's input config and output payload.
- **CUMULUS-548** - Create a Lambda task that generates EMS distribution reports
  - In order to supply EMS Distribution Reports, you must enable S3 Server
    Access Logging on any S3 buckets used for distribution. See [How Do I Enable Server Access Logging for an S3 Bucket?](https://docs.aws.amazon.com/AmazonS3/latest/user-guide/server-access-logging.html)
    The "Target bucket" setting should point at the Cumulus internal bucket.
    The "Target prefix" should be
    "<STACK_NAME>/ems-distribution/s3-server-access-logs/", where "STACK_NAME"
    is replaced with the name of your Cumulus stack.

### Fixed

- **CUMULUS-546 - Kinesis Consumer should catch and log invalid JSON**
  - Kinesis Consumer lambda catches and logs errors so that consumer doesn't get stuck in a loop re-processing bad json records.
- EMS report filenames are now based on their start time instead of the time
  instead of the time that the report was generated
- **CUMULUS-552 - Cumulus API returns different results for the same collection depending on query**
  - The collection, provider and rule records in elasticsearch are now replaced with records from dynamo db when the dynamo db records are updated.

### Added

- `@cumulus/deployment`'s default cloudformation template now configures storage for Docker to match the configured ECS Volume. The template defines Docker's devicemapper basesize (`dm.basesize`) using `ecs.volumeSize`. This addresses ECS default of limiting Docker containers to 10GB of storage ([Read more](https://aws.amazon.com/premiumsupport/knowledge-center/increase-default-ecs-docker-limit/)).

## [v1.5.4] - 2018-05-21

### Added

- **CUMULUS-535** - EMS Ingest, Archive, Archive Delete reports
  - Add lambda EmsReport to create daily EMS Ingest, Archive, Archive Delete reports
  - ems.provider property added to `@cumulus/deployment/app/config.yml`.
    To change the provider name, please add `ems: provider` property to `app/config.yml`.
- **CUMULUS-480** Use DynamoDB to store granules, pdrs and execution records
  - Activate PointInTime feature on DynamoDB tables
  - Increase test coverage on api package
  - Add ability to restore metadata records from json files to DynamoDB
- **CUMULUS-459** provide API endpoint for moving granules from one location on s3 to another

## [v1.5.3] - 2018-05-18

### Fixed

- **CUMULUS-557 - "Add dataType to DiscoverGranules output"**
  - Granules discovered by the DiscoverGranules task now include dataType
  - dataType is now a required property for granules used as input to the
    QueueGranules task
- **CUMULUS-550** Update deployment app/config.yml to force elasticsearch updates for deleted granules

## [v1.5.2] - 2018-05-15

### Fixed

- **CUMULUS-514 - "Unable to Delete the Granules"**
  - updated cmrjs.deleteConcept to return success if the record is not found
    in CMR.

### Added

- **CUMULUS-547** - The distribution API now includes an
  "earthdataLoginUsername" query parameter when it returns a signed S3 URL
- **CUMULUS-527 - "parse-pdr queues up all granules and ignores regex"**
  - Add an optional config property to the ParsePdr task called
    "granuleIdFilter". This property is a regular expression that is applied
    against the filename of the first file of each granule contained in the
    PDR. If the regular expression matches, then the granule is included in
    the output. Defaults to '.', which will match all granules in the PDR.
- File checksums in PDRs now support MD5
- Deployment support to subscribe to an SNS topic that already exists
- **CUMULUS-470, CUMULUS-471** In-region S3 Policy lambda added to API to update bucket policy for in-region access.
- **CUMULUS-533** Added fields to granule indexer to support EMS ingest and archive record creation
- **CUMULUS-534** Track deleted granules
  - added `deletedgranule` type to `cumulus` index.
  - **Important Note:** Force custom bootstrap to re-run by adding this to
    app/config.yml `es: elasticSearchMapping: 7`
- You can now deploy cumulus without ElasticSearch. Just add `es: null` to your `app/config.yml` file. This is only useful for debugging purposes. Cumulus still requires ElasticSearch to properly operate.
- `@cumulus/integration-tests` includes and exports the `addRules` function, which seeds rules into the DynamoDB table.
- Added capability to support EFS in cloud formation template. Also added
  optional capability to ssh to your instance and privileged lambda functions.
- Added support to force discovery of PDRs that have already been processed
  and filtering of selected data types
- `@cumulus/cmrjs` uses an environment variable `USER_IP_ADDRESS` or fallback
  IP address of `10.0.0.0` when a public IP address is not available. This
  supports lambda functions deployed into a VPC's private subnet, where no
  public IP address is available.

### Changed

- **CUMULUS-550** Custom bootstrap automatically adds new types to index on
  deployment

## [v1.5.1] - 2018-04-23

### Fixed

- add the missing dist folder to the hello-world task
- disable uglifyjs on the built version of the pdr-status-check (read: https://github.com/webpack-contrib/uglifyjs-webpack-plugin/issues/264)

## [v1.5.0] - 2018-04-23

### Changed

- Removed babel from all tasks and packages and increased minimum node requirements to version 8.10
- Lambda functions created by @cumulus/deployment will use node8.10 by default
- Moved [cumulus-integration-tests](https://github.com/nasa/cumulus-integration-tests) to the `example` folder CUMULUS-512
- Streamlined all packages dependencies (e.g. remove redundant dependencies and make sure versions are the same across packages)
- **CUMULUS-352:** Update Cumulus Elasticsearch indices to use [index aliases](https://www.elastic.co/guide/en/elasticsearch/reference/current/indices-aliases.html).
- **CUMULUS-519:** ECS tasks are no longer restarted after each CF deployment unless `ecs.restartTasksOnDeploy` is set to true
- **CUMULUS-298:** Updated log filterPattern to include all CloudWatch logs in ElasticSearch
- **CUMULUS-518:** Updates to the SyncGranule config schema
  - `granuleIdExtraction` is no longer a property
  - `process` is now an optional property
  - `provider_path` is no longer a property

### Fixed

- **CUMULUS-455 "Kes deployments using only an updated message adapter do not get automatically deployed"**
  - prepended the hash value of cumulus-message-adapter.zip file to the zip file name of lambda which uses message adapter.
  - the lambda function will be redeployed when message adapter or lambda function are updated
- Fixed a bug in the bootstrap lambda function where it stuck during update process
- Fixed a bug where the sf-sns-report task did not return the payload of the incoming message as the output of the task [CUMULUS-441]

### Added

- **CUMULUS-352:** Add reindex CLI to the API package.
- **CUMULUS-465:** Added mock http/ftp/sftp servers to the integration tests
- Added a `delete` method to the `@common/CollectionConfigStore` class
- **CUMULUS-467 "@cumulus/integration-tests or cumulus-integration-tests should seed provider and collection in deployed DynamoDB"**
  - `example` integration-tests populates providers and collections to database
  - `example` workflow messages are populated from workflow templates in s3, provider and collection information in database, and input payloads. Input templates are removed.
  - added `https` protocol to provider schema

## [v1.4.1] - 2018-04-11

### Fixed

- Sync-granule install

## [v1.4.0] - 2018-04-09

### Fixed

- **CUMULUS-392 "queue-granules not returning the sfn-execution-arns queued"**
  - updated queue-granules to return the sfn-execution-arns queued and pdr if exists.
  - added pdr to ingest message meta.pdr instead of payload, so the pdr information doesn't get lost in the ingest workflow, and ingested granule in elasticsearch has pdr name.
  - fixed sf-sns-report schema, remove the invalid part
  - fixed pdr-status-check schema, the failed execution contains arn and reason
- **CUMULUS-206** make sure homepage and repository urls exist in package.json files of tasks and packages

### Added

- Example folder with a cumulus deployment example

### Changed

- [CUMULUS-450](https://bugs.earthdata.nasa.gov/browse/CUMULUS-450) - Updated
  the config schema of the **queue-granules** task
  - The config no longer takes a "collection" property
  - The config now takes an "internalBucket" property
  - The config now takes a "stackName" property
- [CUMULUS-450](https://bugs.earthdata.nasa.gov/browse/CUMULUS-450) - Updated
  the config schema of the **parse-pdr** task
  - The config no longer takes a "collection" property
  - The "stack", "provider", and "bucket" config properties are now
    required
- **CUMULUS-469** Added a lambda to the API package to prototype creating an S3 bucket policy for direct, in-region S3 access for the prototype bucket

### Removed

- Removed the `findTmpTestDataDirectory()` function from
  `@cumulus/common/test-utils`

### Fixed

- [CUMULUS-450](https://bugs.earthdata.nasa.gov/browse/CUMULUS-450)
  - The **queue-granules** task now enqueues a **sync-granule** task with the
    correct collection config for that granule based on the granule's
    data-type. It had previously been using the collection config from the
    config of the **queue-granules** task, which was a problem if the granules
    being queued belonged to different data-types.
  - The **parse-pdr** task now handles the case where a PDR contains granules
    with different data types, and uses the correct granuleIdExtraction for
    each granule.

### Added

- **CUMULUS-448** Add code coverage checking using [nyc](https://github.com/istanbuljs/nyc).

## [v1.3.0] - 2018-03-29

### Deprecated

- discover-s3-granules is deprecated. The functionality is provided by the discover-granules task

### Fixed

- **CUMULUS-331:** Fix aws.downloadS3File to handle non-existent key
- Using test ftp provider for discover-granules testing [CUMULUS-427]
- **CUMULUS-304: "Add AWS API throttling to pdr-status-check task"** Added concurrency limit on SFN API calls. The default concurrency is 10 and is configurable through Lambda environment variable CONCURRENCY.
- **CUMULUS-414: "Schema validation not being performed on many tasks"** revised npm build scripts of tasks that use cumulus-message-adapter to place schema directories into dist directories.
- **CUMULUS-301:** Update all tests to use test-data package for testing data.
- **CUMULUS-271: "Empty response body from rules PUT endpoint"** Added the updated rule to response body.
- Increased memory allotment for `CustomBootstrap` lambda function. Resolves failed deployments where `CustomBootstrap` lambda function was failing with error `Process exited before completing request`. This was causing deployments to stall, fail to update and fail to rollback. This error is thrown when the lambda function tries to use more memory than it is allotted.
- Cumulus repository folders structure updated:
  - removed the `cumulus` folder altogether
  - moved `cumulus/tasks` to `tasks` folder at the root level
  - moved the tasks that are not converted to use CMA to `tasks/.not_CMA_compliant`
  - updated paths where necessary

### Added

- `@cumulus/integration-tests` - Added support for testing the output of an ECS activity as well as a Lambda function.

## [v1.2.0] - 2018-03-20

### Fixed

- Update vulnerable npm packages [CUMULUS-425]
- `@cumulus/api`: `kinesis-consumer.js` uses `sf-scheduler.js#schedule` instead of placing a message directly on the `startSF` SQS queue. This is a fix for [CUMULUS-359](https://bugs.earthdata.nasa.gov/browse/CUMULUS-359) because `sf-scheduler.js#schedule` looks up the provider and collection data in DynamoDB and adds it to the `meta` object of the enqueued message payload.
- `@cumulus/api`: `kinesis-consumer.js` catches and logs errors instead of doing an error callback. Before this change, `kinesis-consumer` was failing to process new records when an existing record caused an error because it would call back with an error and stop processing additional records. It keeps trying to process the record causing the error because it's "position" in the stream is unchanged. Catching and logging the errors is part 1 of the fix. Proposed part 2 is to enqueue the error and the message on a "dead-letter" queue so it can be processed later ([CUMULUS-413](https://bugs.earthdata.nasa.gov/browse/CUMULUS-413)).
- **CUMULUS-260: "PDR page on dashboard only shows zeros."** The PDR stats in LPDAAC are all 0s, even if the dashboard has been fixed to retrieve the correct fields. The current version of pdr-status-check has a few issues.
  - pdr is not included in the input/output schema. It's available from the input event. So the pdr status and stats are not updated when the ParsePdr workflow is complete. Adding the pdr to the input/output of the task will fix this.
  - pdr-status-check doesn't update pdr stats which prevent the real time pdr progress from showing up in the dashboard. To solve this, added lambda function sf-sns-report which is copied from @cumulus/api/lambdas/sf-sns-broadcast with modification, sf-sns-report can be used to report step function status anywhere inside a step function. So add step sf-sns-report after each pdr-status-check, we will get the PDR status progress at real time.
  - It's possible an execution is still in the queue and doesn't exist in sfn yet. Added code to handle 'ExecutionDoesNotExist' error when checking the execution status.
- Fixed `aws.cloudwatchevents()` typo in `packages/ingest/aws.js`. This typo was the root cause of the error: `Error: Could not process scheduled_ingest, Error: : aws.cloudwatchevents is not a constructor` seen when trying to update a rule.

### Removed

- `@cumulus/ingest/aws`: Remove queueWorkflowMessage which is no longer being used by `@cumulus/api`'s `kinesis-consumer.js`.

## [v1.1.4] - 2018-03-15

### Added

- added flag `useList` to parse-pdr [CUMULUS-404]

### Fixed

- Pass encrypted password to the ApiGranule Lambda function [CUMULUS-424]

## [v1.1.3] - 2018-03-14

### Fixed

- Changed @cumulus/deployment package install behavior. The build process will happen after installation

## [v1.1.2] - 2018-03-14

### Added

- added tools to @cumulus/integration-tests for local integration testing
- added end to end testing for discovering and parsing of PDRs
- `yarn e2e` command is available for end to end testing

### Fixed

- **CUMULUS-326: "Occasionally encounter "Too Many Requests" on deployment"** The api gateway calls will handle throttling errors
- **CUMULUS-175: "Dashboard providers not in sync with AWS providers."** The root cause of this bug - DynamoDB operations not showing up in Elasticsearch - was shared by collections and rules. The fix was to update providers', collections' and rules; POST, PUT and DELETE endpoints to operate on DynamoDB and using DynamoDB streams to update Elasticsearch. The following packages were made:
  - `@cumulus/deployment` deploys DynamoDB streams for the Collections, Providers and Rules tables as well as a new lambda function called `dbIndexer`. The `dbIndexer` lambda has an event source mapping which listens to each of the DynamoDB streams. The dbIndexer lambda receives events referencing operations on the DynamoDB table and updates the elasticsearch cluster accordingly.
  - The `@cumulus/api` endpoints for collections, providers and rules _only_ query DynamoDB, with the exception of LIST endpoints and the collections' GET endpoint.

### Updated

- Broke up `kes.override.js` of @cumulus/deployment to multiple modules and moved to a new location
- Expanded @cumulus/deployment test coverage
- all tasks were updated to use cumulus-message-adapter-js 1.0.1
- added build process to integration-tests package to babelify it before publication
- Update @cumulus/integration-tests lambda.js `getLambdaOutput` to return the entire lambda output. Previously `getLambdaOutput` returned only the payload.

## [v1.1.1] - 2018-03-08

### Removed

- Unused queue lambda in api/lambdas [CUMULUS-359]

### Fixed

- Kinesis message content is passed to the triggered workflow [CUMULUS-359]
- Kinesis message queues a workflow message and does not write to rules table [CUMULUS-359]

## [v1.1.0] - 2018-03-05

### Added

- Added a `jlog` function to `common/test-utils` to aid in test debugging
- Integration test package with command line tool [CUMULUS-200] by @laurenfrederick
- Test for FTP `useList` flag [CUMULUS-334] by @kkelly51

### Updated

- The `queue-pdrs` task now uses the [cumulus-message-adapter-js](https://github.com/nasa/cumulus-message-adapter-js)
  library
- Updated the `queue-pdrs` JSON schemas
- The test-utils schema validation functions now throw an error if validation
  fails
- The `queue-granules` task now uses the [cumulus-message-adapter-js](https://github.com/nasa/cumulus-message-adapter-js)
  library
- Updated the `queue-granules` JSON schemas

### Removed

- Removed the `getSfnExecutionByName` function from `common/aws`
- Removed the `getGranuleStatus` function from `common/aws`

## [v1.0.1] - 2018-02-27

### Added

- More tests for discover-pdrs, dicover-granules by @yjpa7145
- Schema validation utility for tests by @yjpa7145

### Changed

- Fix an FTP listing bug for servers that do not support STAT [CUMULUS-334] by @kkelly51

## [v1.0.0] - 2018-02-23

[unreleased]: https://github.com/nasa/cumulus/compare/v18.2.0...HEAD
[v18.2.1]: https://github.com/nasa/cumulus/compare/v18.2.0...v18.2.1
[v18.2.0]: https://github.com/nasa/cumulus/compare/v18.1.0...v18.2.0
[v18.1.0]: https://github.com/nasa/cumulus/compare/v18.0.0...v18.1.0
[v18.0.0]: https://github.com/nasa/cumulus/compare/v17.0.0...v18.0.0
[v17.0.0]: https://github.com/nasa/cumulus/compare/v16.1.3...v17.0.0
[v16.1.3]: https://github.com/nasa/cumulus/compare/v16.1.2...v16.1.3
[v16.1.2]: https://github.com/nasa/cumulus/compare/v16.1.1...v16.1.2
[v16.1.1]: https://github.com/nasa/cumulus/compare/v16.0.0...v16.1.1
[v16.0.0]: https://github.com/nasa/cumulus/compare/v15.0.4...v16.0.0
[v15.0.4]: https://github.com/nasa/cumulus/compare/v15.0.3...v15.0.4
[v15.0.3]: https://github.com/nasa/cumulus/compare/v15.0.2...v15.0.3
[v15.0.2]: https://github.com/nasa/cumulus/compare/v15.0.1...v15.0.2
[v15.0.1]: https://github.com/nasa/cumulus/compare/v15.0.0...v15.0.1
[v15.0.0]: https://github.com/nasa/cumulus/compare/v14.1.0...v15.0.0
[v14.1.0]: https://github.com/nasa/cumulus/compare/v14.0.0...v14.1.0
[v14.0.0]: https://github.com/nasa/cumulus/compare/v13.4.0...v14.0.0
[v13.4.0]: https://github.com/nasa/cumulus/compare/v13.3.2...v13.4.0
[v13.3.2]: https://github.com/nasa/cumulus/compare/v13.3.0...v13.3.2
[v13.3.0]: https://github.com/nasa/cumulus/compare/v13.2.1...v13.3.0
[v13.2.1]: https://github.com/nasa/cumulus/compare/v13.2.0...v13.2.1
[v13.2.0]: https://github.com/nasa/cumulus/compare/v13.1.0...v13.2.0
[v13.1.0]: https://github.com/nasa/cumulus/compare/v13.0.1...v13.1.0
[v13.0.1]: https://github.com/nasa/cumulus/compare/v13.0.0...v13.0.1
[v13.0.0]: https://github.com/nasa/cumulus/compare/v12.0.3...v13.0.0
[v12.0.3]: https://github.com/nasa/cumulus/compare/v12.0.2...v12.0.3
[v12.0.2]: https://github.com/nasa/cumulus/compare/v12.0.1...v12.0.2
[v12.0.1]: https://github.com/nasa/cumulus/compare/v12.0.0...v12.0.1
[v12.0.0]: https://github.com/nasa/cumulus/compare/v11.1.8...v12.0.0
[v11.1.8]: https://github.com/nasa/cumulus/compare/v11.1.7...v11.1.8
[v11.1.7]: https://github.com/nasa/cumulus/compare/v11.1.5...v11.1.7
[v11.1.5]: https://github.com/nasa/cumulus/compare/v11.1.4...v11.1.5
[v11.1.4]: https://github.com/nasa/cumulus/compare/v11.1.3...v11.1.4
[v11.1.3]: https://github.com/nasa/cumulus/compare/v11.1.2...v11.1.3
[v11.1.2]: https://github.com/nasa/cumulus/compare/v11.1.1...v11.1.2
[v11.1.1]: https://github.com/nasa/cumulus/compare/v11.1.0...v11.1.1
[v11.1.0]: https://github.com/nasa/cumulus/compare/v11.0.0...v11.1.0
[v11.0.0]: https://github.com/nasa/cumulus/compare/v10.1.3...v11.0.0
[v10.1.3]: https://github.com/nasa/cumulus/compare/v10.1.2...v10.1.3
[v10.1.2]: https://github.com/nasa/cumulus/compare/v10.1.1...v10.1.2
[v10.1.1]: https://github.com/nasa/cumulus/compare/v10.1.0...v10.1.1
[v10.1.0]: https://github.com/nasa/cumulus/compare/v10.0.1...v10.1.0
[v10.0.1]: https://github.com/nasa/cumulus/compare/v10.0.0...v10.0.1
[v10.0.0]: https://github.com/nasa/cumulus/compare/v9.9.0...v10.0.0
[v9.9.3]: https://github.com/nasa/cumulus/compare/v9.9.2...v9.9.3
[v9.9.2]: https://github.com/nasa/cumulus/compare/v9.9.1...v9.9.2
[v9.9.1]: https://github.com/nasa/cumulus/compare/v9.9.0...v9.9.1
[v9.9.0]: https://github.com/nasa/cumulus/compare/v9.8.0...v9.9.0
[v9.8.0]: https://github.com/nasa/cumulus/compare/v9.7.0...v9.8.0
[v9.7.1]: https://github.com/nasa/cumulus/compare/v9.7.0...v9.7.1
[v9.7.0]: https://github.com/nasa/cumulus/compare/v9.6.0...v9.7.0
[v9.6.0]: https://github.com/nasa/cumulus/compare/v9.5.0...v9.6.0
[v9.5.0]: https://github.com/nasa/cumulus/compare/v9.4.0...v9.5.0
[v9.4.1]: https://github.com/nasa/cumulus/compare/v9.3.0...v9.4.1
[v9.4.0]: https://github.com/nasa/cumulus/compare/v9.3.0...v9.4.0
[v9.3.0]: https://github.com/nasa/cumulus/compare/v9.2.2...v9.3.0
[v9.2.2]: https://github.com/nasa/cumulus/compare/v9.2.1...v9.2.2
[v9.2.1]: https://github.com/nasa/cumulus/compare/v9.2.0...v9.2.1
[v9.2.0]: https://github.com/nasa/cumulus/compare/v9.1.0...v9.2.0
[v9.1.0]: https://github.com/nasa/cumulus/compare/v9.0.1...v9.1.0
[v9.0.1]: https://github.com/nasa/cumulus/compare/v9.0.0...v9.0.1
[v9.0.0]: https://github.com/nasa/cumulus/compare/v8.1.0...v9.0.0
[v8.1.0]: https://github.com/nasa/cumulus/compare/v8.0.0...v8.1.0
[v8.0.0]: https://github.com/nasa/cumulus/compare/v7.2.0...v8.0.0
[v7.2.0]: https://github.com/nasa/cumulus/compare/v7.1.0...v7.2.0
[v7.1.0]: https://github.com/nasa/cumulus/compare/v7.0.0...v7.1.0
[v7.0.0]: https://github.com/nasa/cumulus/compare/v6.0.0...v7.0.0
[v6.0.0]: https://github.com/nasa/cumulus/compare/v5.0.1...v6.0.0
[v5.0.1]: https://github.com/nasa/cumulus/compare/v5.0.0...v5.0.1
[v5.0.0]: https://github.com/nasa/cumulus/compare/v4.0.0...v5.0.0
[v4.0.0]: https://github.com/nasa/cumulus/compare/v3.0.1...v4.0.0
[v3.0.1]: https://github.com/nasa/cumulus/compare/v3.0.0...v3.0.1
[v3.0.0]: https://github.com/nasa/cumulus/compare/v2.0.1...v3.0.0
[v2.0.7]: https://github.com/nasa/cumulus/compare/v2.0.6...v2.0.7
[v2.0.6]: https://github.com/nasa/cumulus/compare/v2.0.5...v2.0.6
[v2.0.5]: https://github.com/nasa/cumulus/compare/v2.0.4...v2.0.5
[v2.0.4]: https://github.com/nasa/cumulus/compare/v2.0.3...v2.0.4
[v2.0.3]: https://github.com/nasa/cumulus/compare/v2.0.2...v2.0.3
[v2.0.2]: https://github.com/nasa/cumulus/compare/v2.0.1...v2.0.2
[v2.0.1]: https://github.com/nasa/cumulus/compare/v1.24.0...v2.0.1
[v2.0.0]: https://github.com/nasa/cumulus/compare/v1.24.0...v2.0.0
[v1.24.0]: https://github.com/nasa/cumulus/compare/v1.23.2...v1.24.0
[v1.23.2]: https://github.com/nasa/cumulus/compare/v1.22.1...v1.23.2
[v1.22.1]: https://github.com/nasa/cumulus/compare/v1.21.0...v1.22.1
[v1.21.0]: https://github.com/nasa/cumulus/compare/v1.20.0...v1.21.0
[v1.20.0]: https://github.com/nasa/cumulus/compare/v1.19.0...v1.20.0
[v1.19.0]: https://github.com/nasa/cumulus/compare/v1.18.0...v1.19.0
[v1.18.0]: https://github.com/nasa/cumulus/compare/v1.17.0...v1.18.0
[v1.17.0]: https://github.com/nasa/cumulus/compare/v1.16.1...v1.17.0
[v1.16.1]: https://github.com/nasa/cumulus/compare/v1.16.0...v1.16.1
[v1.16.0]: https://github.com/nasa/cumulus/compare/v1.15.0...v1.16.0
[v1.15.0]: https://github.com/nasa/cumulus/compare/v1.14.5...v1.15.0
[v1.14.5]: https://github.com/nasa/cumulus/compare/v1.14.4...v1.14.5
[v1.14.4]: https://github.com/nasa/cumulus/compare/v1.14.3...v1.14.4
[v1.14.3]: https://github.com/nasa/cumulus/compare/v1.14.2...v1.14.3
[v1.14.2]: https://github.com/nasa/cumulus/compare/v1.14.1...v1.14.2
[v1.14.1]: https://github.com/nasa/cumulus/compare/v1.14.0...v1.14.1
[v1.14.0]: https://github.com/nasa/cumulus/compare/v1.13.5...v1.14.0
[v1.13.5]: https://github.com/nasa/cumulus/compare/v1.13.4...v1.13.5
[v1.13.4]: https://github.com/nasa/cumulus/compare/v1.13.3...v1.13.4
[v1.13.3]: https://github.com/nasa/cumulus/compare/v1.13.2...v1.13.3
[v1.13.2]: https://github.com/nasa/cumulus/compare/v1.13.1...v1.13.2
[v1.13.1]: https://github.com/nasa/cumulus/compare/v1.13.0...v1.13.1
[v1.13.0]: https://github.com/nasa/cumulus/compare/v1.12.1...v1.13.0
[v1.12.1]: https://github.com/nasa/cumulus/compare/v1.12.0...v1.12.1
[v1.12.0]: https://github.com/nasa/cumulus/compare/v1.11.3...v1.12.0
[v1.11.3]: https://github.com/nasa/cumulus/compare/v1.11.2...v1.11.3
[v1.11.2]: https://github.com/nasa/cumulus/compare/v1.11.1...v1.11.2
[v1.11.1]: https://github.com/nasa/cumulus/compare/v1.11.0...v1.11.1
[v1.11.0]: https://github.com/nasa/cumulus/compare/v1.10.4...v1.11.0
[v1.10.4]: https://github.com/nasa/cumulus/compare/v1.10.3...v1.10.4
[v1.10.3]: https://github.com/nasa/cumulus/compare/v1.10.2...v1.10.3
[v1.10.2]: https://github.com/nasa/cumulus/compare/v1.10.1...v1.10.2
[v1.10.1]: https://github.com/nasa/cumulus/compare/v1.10.0...v1.10.1
[v1.10.0]: https://github.com/nasa/cumulus/compare/v1.9.1...v1.10.0
[v1.9.1]: https://github.com/nasa/cumulus/compare/v1.9.0...v1.9.1
[v1.9.0]: https://github.com/nasa/cumulus/compare/v1.8.1...v1.9.0
[v1.8.1]: https://github.com/nasa/cumulus/compare/v1.8.0...v1.8.1
[v1.8.0]: https://github.com/nasa/cumulus/compare/v1.7.0...v1.8.0
[v1.7.0]: https://github.com/nasa/cumulus/compare/v1.6.0...v1.7.0
[v1.6.0]: https://github.com/nasa/cumulus/compare/v1.5.5...v1.6.0
[v1.5.5]: https://github.com/nasa/cumulus/compare/v1.5.4...v1.5.5
[v1.5.4]: https://github.com/nasa/cumulus/compare/v1.5.3...v1.5.4
[v1.5.3]: https://github.com/nasa/cumulus/compare/v1.5.2...v1.5.3
[v1.5.2]: https://github.com/nasa/cumulus/compare/v1.5.1...v1.5.2
[v1.5.1]: https://github.com/nasa/cumulus/compare/v1.5.0...v1.5.1
[v1.5.0]: https://github.com/nasa/cumulus/compare/v1.4.1...v1.5.0
[v1.4.1]: https://github.com/nasa/cumulus/compare/v1.4.0...v1.4.1
[v1.4.0]: https://github.com/nasa/cumulus/compare/v1.3.0...v1.4.0
[v1.3.0]: https://github.com/nasa/cumulus/compare/v1.2.0...v1.3.0
[v1.2.0]: https://github.com/nasa/cumulus/compare/v1.1.4...v1.2.0
[v1.1.4]: https://github.com/nasa/cumulus/compare/v1.1.3...v1.1.4
[v1.1.3]: https://github.com/nasa/cumulus/compare/v1.1.2...v1.1.3
[v1.1.2]: https://github.com/nasa/cumulus/compare/v1.1.1...v1.1.2
[v1.1.1]: https://github.com/nasa/cumulus/compare/v1.0.1...v1.1.1
[v1.1.0]: https://github.com/nasa/cumulus/compare/v1.0.1...v1.1.0
[v1.0.1]: https://github.com/nasa/cumulus/compare/v1.0.0...v1.0.1
[v1.0.0]: https://github.com/nasa/cumulus/compare/pre-v1-release...v1.0.0

[thin-egress-app]: <https://github.com/asfadmin/thin-egress-app> "Thin Egress App"<|MERGE_RESOLUTION|>--- conflicted
+++ resolved
@@ -125,14 +125,11 @@
     using a PKCS11 provider
 
 ### Changed
-<<<<<<< HEAD
+
+- **CUMULUS-3735**
+  - Remove unused getGranuleIdsForPayload from `@cumulus/api/lib`
 - **CUMULUS-3746**
   - cicd unit test error log changed to environment unique name
-=======
-
-- **CUMULUS-3735**
-  - Remove unused getGranuleIdsForPayload from `@cumulus/api/lib`
->>>>>>> 56740647
 - **CUMULUS-3717**
   - Update `@cumulus/ingest/HttpProviderClient` to use direct injection test mocks, and remove rewire from unit tests
 - **CUMULUS-3720**
