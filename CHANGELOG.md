--- conflicted
+++ resolved
@@ -10,6 +10,17 @@
 
 - **CUMULUS-2019**
   - Add `infix` search to es query builder `@cumulus/api/es/es/queries` to support partial matching of the keywords
+
+
+### Changed
+
+- **CUMULUS-2011**
+  - Reconciliation reports are not generated within an AsyncOperation
+  - Added optional `launchpad` configuration to
+    `@cumulus/hyrax-metadata-updates` task config schema.
+
+- **CUMULUS-2016**
+  - Upgrade TEA to version 79
 
 
 ### BREAKING CHANGES
@@ -69,16 +80,7 @@
   - The `globalConnectionLimit` property of providers is now optional and
     defaults to "unlimited"
 - **CUMULUS-1997**
-<<<<<<< HEAD
   - Added optional `launchpad` configuration to `@cumulus/hyrax-metadata-updates` task config schema.
-- **CUMULUS-2011**
-  - Reconciliation reports are not generated within an AsyncOperation
-=======
-  - Added optional `launchpad` configuration to
-    `@cumulus/hyrax-metadata-updates` task config schema.
-- **CUMULUS-2016**
-  - Upgrade TEA to version 79
->>>>>>> 5763dd77
 
 ### Fixed
 
