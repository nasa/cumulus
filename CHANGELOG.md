# Changelog

All notable changes to this project will be documented in this file.

The format is based on [Keep a Changelog](http://keepachangelog.com/en/1.0.0/).

## Unreleased

### Migration Notes

#### CUMULUS-3449 Please follow instructions before upgrading Cumulus.

- The updates in CUMULUS-3449 requires manual update to postgres database in production environment. Please follow
  [Update Cumulus_id Type and Indexes](https://nasa.github.io/cumulus/docs/next/upgrade-notes/update-cumulus_id-type-indexes-CUMULUS-3449)

#### CUMULUS-3617 Migration of DLA messages should be performed after Cumulus is upgraded.

Instructions for migrating old DLA (Dead Letter Archive) messages to `YYYY-MM-DD` subfolder of S3 dead letter archive:

To invoke the Lambda and start the DLA migration, you can use the AWS Console or CLI:

```bash
aws lambda invoke --function-name $PREFIX-migrationHelperAsyncOperation \
  --payload $(echo '{"operationType": "DLA Migration"}' | base64) $OUTFILE
```

- `PREFIX` is your Cumulus deployment prefix.
- `OUTFILE` (**optional**) is the filepath where the Lambda output will be saved.

The Lambda will trigger an Async Operation and return an `id` such as:

```json
{"id":"41c9fbbf-a031-4dd8-91cc-8ec2d8b5e31a","description":"Migrate Dead Letter Archive Messages",
"operationType":"DLA Migration","status":"RUNNING",
"taskArn":"arn:aws:ecs:us-east-1:AWSID:task/$PREFIX-CumulusECSCluster/123456789"}
```

which you can then query the Async Operations [API Endpoint](https://nasa.github.io/cumulus-api/#retrieve-async-operation) for
the output or status of your request. If you want to directly observe the progress of the migration as it runs, you can view
the CloudWatch logs for your async operations (e.g. `PREFIX-AsyncOperationEcsLogs`).

### Breaking Changes

- **CUMULUS-2889**
  - Removed unused CloudWatch Logs AWS SDK client. This change removes the CloudWatch Logs
    client from the `@cumulus/aws-client` package.
- **CUMULUS-2890**
  - Removed unused CloudWatch AWS SDK client. This change removes the CloudWatch client
    from the `@cumulus/aws-client` package.
- **CUMULUS-3323**
  - Updated `@cumulus/db` to by default set the `ssl` option for knex, and
    reject non-SSL connections via use of the `rejectUnauthorized` configuration
    flag.   This causes all Cumulus database connections to require SSL (CA or
    self-signed) and reject connectivity if the database does not provide SSL.
    Users using serverless v1/`cumulus-rds-tf` should not be impacted by this
    change as certs are provided by default.   Users using databases that do not
    provide SSL should update their database secret with the optional value
    `disableSSL` set to `true`
  - Updated `cumulus-rds-tf` to set `rds.force_ssl` to `1`, forcing SSL enabled
    connections in the `db_parameters` configuration.   Users of this module
    defining their own `db_parameters` should make this configuration change to allow only SSL
    connections to the RDS datastore.
- **CUMULUS-2897**
  - Removed unused Systems Manager AWS SDK client. This change removes the Systems Manager client
    from the `@cumulus/aws-client` package.
- **CUMULUS-3449**
  - Updated the following database columns to BIGINT: executions.cumulus_id, executions.parent_cumulus_id,
    files.granule_cumulus_id, granules_executions.granule_cumulus_id, granules_executions.execution_cumulus_id
    and pdrs.execution_cumulus_id
  - Changed granules table unique constraint to granules_collection_cumulus_id_granule_id_unique
  - Added indexes granules_granule_id_index and granules_provider_collection_cumulus_id_granule_id_index
    to granules table

### Add

- **CUMULUS-3614**
  - `tf-modules/monitoring` module now deploys Glue table for querying dead-letter-archive messages.

<<<<<<< HEAD
- **CUMULUS-3609**
  - Adds update-dla-format to scripts to be used for updating existing DLA records
- **CUMULUS-3613**
  - Updated writeDbRecordsDLQtoS3 lambda to write messages to `YYYY-MM-DD` subfolder of S3 dead letter archive.
=======
### Changed
- **CUMULUS-3613**
  - Updated writeDbRecordsDLQtoS3 lambda to write messages to `YYYY-MM-DD` subfolder of S3 dead letter archive.
- **CUMULUS-3518**
  - Update existing usage of `@cumulus/aws-client` lambda service to use AWS SDK v3 `send` syntax
  - Update Discover Granules lambda default memory to 1024 MB
- **CUMULUS-3600**
  - Update docs to clarify CloudFront HTTPS DIT requirements.
>>>>>>> e683f689
- **CUMULUS-2892**
  - Updates `aws-client`'s EC2 client to use AWS SDK v3.
- **CUMULUS-2896**
  - Updated Secrets Manager code to AWS SDK v3.
- **CUMULUS-2901**
  - Updated STS code to AWS SDK v3.
- **CUMULUS-2898**
  - Update Step Functions code to AWS SDK v3
- **CUMULUS-3456**
  - Added stateMachineArn, executionArn, collectionId, providerId, granules, status, time, and error fields to Dead Letter Archive message
  - Added cumulusError field to records in sfEventSqsToDbRecordsDeadLetterQueue
- **CUMULUS-3323**
  - Added `disableSSL` as a valid database secret key - setting this in your database credentials will
    disable SSL for all Core database connection attempts.
  - Added `rejectUnauthorized` as a valid database secret key - setting
    this to `false` in your database credentials will allow self-signed certs/certs with an unrecognized authority.
  - Updated the default parameter group for `cumulus-rds-tf` to set `force_ssl`
    to 1.   This setting for the Aurora Serverless v1 database disallows non-SSL
    connections to the database, and is intended to help enforce security
    compliance rules.  This update can be opted-out by supplying a non-default
    `db_parameters` set in the terraform configuration.
- **CUMULUS-3245**
  - Update `@cumulus/lzards-backup` task to either respect the `lzards_provider`
    terraform configuration value or utilize `lzardsProvider` as part of the task
    workflow configuration
  - Minor refactor of `@cumulus/lzards-api-client` to:
    - Use proper ECMAScript import for `@cumulus/launchpad-auth`
    - Update incorrect docstring
- **CUMULUS-3449**
  - Updated `@cumulus/db` package and configure knex hook postProcessResponse to convert the return string
    from columns ending with "cumulus_id" to number.
- **CUMULUS-3497**
  - Updated `example/cumulus-tf/orca.tf` to use v9.0.4
- **CUMULUS-3527**
  - Added suppport for additional kex algorithms in the sftp-client.
- **CUMULUS-3610**
  - Updated `aws-client`'s ES client to use AWS SDK v3.
- **CUMULUS-3617**
  - Added lambdas to migrate DLA messages to `YYYY-MM-DD` subfolder
  - Updated `@cumulus/aws-client/S3/recursivelyDeleteS3Bucket` to handle bucket with more than 1000 objects.

### Fixed

- **CUMULUS-3323**
  - Minor edits to errant integration test titles (dyanmo->postgres)
- **CUMULUS-3587**
  - Ported https://github.com/scottcorgan/express-boom into API/lib to allow
    updates of sub-dependencies and maintain without refactoring errors in
    API/etc wholesale
  - Addresses [CVE-2020-36604](https://github.com/advisories/GHSA-c429-5p7v-vgjp)

## [v18.2.0] 2023-02-02

### Migration Notes

From this release forward, Cumulus Core will be tested against PostgreSQL v13. Users
should migrate their datastores to Aurora PostgreSQL 13.9+ compatible data
stores as soon as possible after upgrading to this release.

#### Database Upgrade

Users utilizing the `cumulus-rds-tf` module should reference [cumulus-rds-tf
upgrade
instructions](https://nasa.github.io/cumulus/docs/upgrade-notes/upgrade-rds-cluster-tf-postgres-13).

### Breaking Changes

- **CUMULUS-2889**
  - Removed unused CloudWatch Logs AWS SDK client. This change removes the CloudWatch Logs
    client from the `@cumulus/aws-client` package.
- **CUMULUS-2890**
  - Removed unused CloudWatch AWS SDK client. This change removes the CloudWatch client
    from the `@cumulus/aws-client` package.

### Changed

- **CUMULUS-3492**
  - add teclark to select-stack.js
- **CUMULUS-3444**
  - Update `cumulus-rds-tf` module to take additional parameters in support of
    migration from Aurora PostgreSQl v11 to v13.   See Migration Notes for more details
- **CUMULUS-3564**
  - Update webpack configuration to explicitly disable chunking
- **CUMULUS-2891**
  - Updated ECS code to aws sdk v3
- **CUMULUS-2895**
  - Updated KMS code to aws sdk v3
- **CUMULUS-2888**
  - Update CloudWatch Events code to AWS SDK v3
- **CUMULUS-2893**
  - Updated Kinesis code to AWS SDK v3
- **CUMULUS-3555**
  - Revert 3540, un-stubbing cmr facing tests
  - Raise memory_size of ftpPopulateTestLambda to 512MB
- **CUMULUS-2887**
  - Updated CloudFormation code to aws sdk v3
- **CUMULUS-2899**
  - Updated SNS code to aws sdk v3
- **CUMULUS_3499**
  - Update AWS-SDK dependency pin to "2.1490" to prevent SQS issue.  Dependency
    pin expected to be changed with the resolution to CUMULUS-2900
- **CUMULUS-2894**
  - Update Lambda code to AWS SDK v3
- **CUMULUS-3432**
  - Update `cumulus-rds-tf` `engine_version` to `13.9`
  - Update `cumulus-rds-tf` `parameter_group_family` to `aurora-postgresql13`
  - Update development/local stack postgres image version to postgres:13.9-alpine
- **CUMULUS-2900**
  - Update SQS code to AWS SDK v3
- **CUMULUS-3352**
  - Update example project to use CMA v2.0.3 for integration testing
  - Update example deployment to deploy cnmResponse lambda version
    2.1.1-aplha.2-SNAPSHOT
  - Update example deployment to deploy cnmToGranule lambda
    version 1.7.0-alpha.2-SNAPSHOT
- **CUMULUS-3501**
  - Updated CreateReconciliationReport lambda to save report record to Elasticsearch.
  - Created docker image cumuluss/async-operation:48 from v16.1.2, and used it as default async_operation_image.
- **CUMULUS-3502**
  - Upgraded localstack to v3.0.0 to support recent aws-sdk releases and update unit tests.
- **CUMULUS-3540**
  - stubbed cmr interfaces in integration tests allow integration tests to pass
  - needed while cmr is failing to continue needed releases and progress
  - this change should be reverted ASAP when cmr is working as needed again
- **CUMULUS-3547**
  - Updated ECS Cluster `/dev/xvdcz` EBS volumes so they're encrypted.

### Fixed

- **CUMULUS-3177**
  - changed `_removeGranuleFromCmr` function for granule `bulkDelete` to not throw an error and instead catch the error when the granule is not found in CMR
- **CUMULUS-3293**
  - Process Dead Letter Archive is fixed to properly copy objects from `/sqs/` to `/failed-sqs/` location
- **CUMULUS-3467**
  - Added `childWorkflowMeta` to `QueueWorkflow` task configuration
- **CUMULUS-3474**
  - Fixed overridden changes to `rules.buildPayload' to restore changes from ticket `CUMULUS-2969` which limited the definition object to `name` and `arn` to
    account for AWS character limits.
- **CUMULUS-3479**
  - Fixed typo in s3-replicator resource declaration where `var.lambda_memory_size` is supposed to be `var.lambda_memory_sizes`
- **CUMULUS-3510**
  - Fixed `@cumulus/api` `validateAndUpdateSqsRule` method to allow 0 retries and 0 visibilityTimeout
    in rule's meta.  This fix from CUMULUS-2863 was not in release 16 and later.
- **CUMULUS-3562**
  - updated crypto-js to 4.2.0
  - updated aws-sdk/client-api-gateway to 3.499 to avoid older crypto-js dependency

## [v18.1.0] 2023-10-25

### MIGRATION notes

#### Rules API Endpoint Versioning

As part of the work on CUMULUS-3095, we have added a required header for the
rules PUT/PATCH endpoints -- to ensure that older clients/utilities do not
unexpectedly make destructive use of those endpoints, a validation check of a
header value against supported versions has been implemented.

Moving forward, if a breaking change is made to an existing endpoint that
requires user updates, as part of that update we will set the current version of
the core API and require a header that confirms the client is compatible with
the version required or greater.

In this instance, the rules PUT/PATCH
endpoints will require a `Cumulus-API-Version` value of at least `2`.

```bash
 curl --request PUT https://example.com/rules/repeat_test\
 --header 'Cumulus-API-Version: 2'\
 --header 'Content-Type: application/json'\
 --header 'Authorization: Bearer ReplaceWithToken'\
 --data ...
```

Users/clients that do not make use of these endpoints will not be impacted.

### Breaking Changes

- **CUMULUS-3427**
  - Changed the naming conventions for memory size and timeouts configuration to simply the lambda name

### Notable Changes

- **CUMULUS-3095**
  - Added `PATCH` rules endpoint to update rule which works as the existing `PUT` endpoint.
  - Updated `PUT` rules endpoint to replace rule.

### Added

- **CUMULUS-3218**
  - Added optional `maxDownloadTime` field to `provider` schema
  - Added `max_download_time` column to PostgreSQL `providers` table
  - Updated `@cumulus/ingest/lock` to check expired locks based on `provider.maxDownloadTime`

### Changed

- **CUMULUS-3095**
  - Updated `@cumulus/api-client/rules` to have`replaceRule` and `updateRule` methods.
  - Updated mapping for rule Elasticsearch records to prevent dynamic field for keys under
    `meta` and `payload`, and fixed `rule` field mapping.
- **CUMULUS-3351**
  - Updated `constructOnlineAccessUrls()` to group CMR online access URLs by link type.
- **CUMULUS-3377**
  - Added configuration option to cumulus-tf/terraform.tfvars to include sns:Subscribe access policy for
    executions, granules, collections, and PDRs report topics.
- **CUMULUS-3392**
  - Modify cloudwatch rule by deleting `custom`
- **CUMULUS-3434**
  - Updated `@cumulus/orca-recovery-adapter` task to output both input granules and recovery output.
  - Updated `example/cumulus-tf/orca.tf` to use v9.0.0.

### Fixed

- **CUMULUS-3095**
  - Added back `rule` schema validation which is missing after RDS phase 3.
  - Fixed a bug for creating rule with tags.
- **CUMULUS-3286**
  - Fixed `@cumulus/cmrjs/cmr-utils/getGranuleTemporalInfo` and `@cumulus/message/Granules/getGranuleCmrTemporalInfo`
    to handle non-existing cmr file.
  - Updated mapping for granule and deletedgranule Elasticsearch records to prevent dynamic field for keys under
    `queryFields`.
  - Updated mapping for collection Elasticsearch records to prevent dynamic field for keys under `meta`.
- **CUMULUS-3393**
  - Fixed `PUT` collection endpoint to update collection configuration in S3.
- **CUMULUS-3427**
  - Fixed issue where some lambda and task memory sizes and timeouts were not configurable
- **@aws-sdk upgrade**
  - Fixed TS compilation error on aws-client package caused by @aws-sdk/client-dynamodb 3.433.0 upgrade

## [v18.0.0] 2023-08-28

### Notable Changes

- **CUMULUS-3270**
  - update python lambdas to use python3.10
  - update dependencies to use python3.10 including cumulus-message-adapter, cumulus-message-adapter-python and cumulus-process-py
- **CUMULUS-3259**
  - Updated Terraform version from 0.13.6 to 1.5.3. Please see the [instructions to upgrade your deployments](https://github.com/nasa/cumulus/blob/master/docs/upgrade-notes/upgrading-tf-version-1.5.3.md).

### Changed

- **CUMULUS-3366**
  - Added logging to the `collectionRuleMatcher` Rules Helper, which is used by the sqs-message-consumer and message-consumer Lambdas,
    to report when an incoming message's collection does not match any rules.

## [v17.0.0] 2023-08-09

### MIGRATION notes

- This release updates the `hashicorp/aws` provider required by Cumulus to `~> 5.0`
  which in turn requires updates to all modules deployed with Core in the same stack
  to use a compatible provider version.
- This update is *not* compatible with prior stack states - Terraform will not
  allow redeployment of a prior version of Cumulus using an older version of
  the provider.  Please be sure to validate the install changeset is what you
  expect prior to upgrading to this version.
- Upgrading Cumulus to v17 from prior versions should only require the usual
  terraform init/apply steps.  As always **be sure** to inspect the `terraform plan` or
  `terraform apply` changeset to ensure the changes between providers are what
  you're expecting for all modules you've chosen to deploy with Cumulus

### Notable Changes

- **CUMULUS-3258**
  - @cumulus/api is now compatible *only* with Orca >= 8.1.0.    Prior versions of
    Orca are not compatible with Cumulus 17+
  - Updated all hashicorp terraform AWS provider configs to ~> 5.0
    - Upstream/downstream terraform modules will need to utilize an AWS provider
      that matches this range

### Breaking Changes

- **CUMULUS-3258**
  - Update @cumulus/api/lib/orca/getOrcaRecoveryStatusByGranuleCollection
    to @cumulus/api/lib/orca/getOrcaRecoveryStatusByGranuleIdAndCollection and
    add collectionId to arguments to support Orca v8+ required use of
    collectionId

  - Updated all terraform AWS providers to ~> 5.0

### Changed

- **CUMULUS-3258**
  - Update all Core integration tests/integrations to be compatible with Orca >=
    v8.1.0 only

### Fixed

- **CUMULUS-3319**
  - Removed @cumulus/api/models/schema and changed all references to
    @cumulus/api/lib/schema in docs and related models
  - Removed @cumulus/api/models/errors.js
  - Updated API granule write logic to cause postgres schema/db write failures on an individual granule file write to result  in a thrown error/400 return instead of a 200 return and a 'silent' update of the granule to failed status.
  - Update api/lib/_writeGranule/_writeGranulefiles logic to allow for schema failures on individual granule writes via an optional method parameter in _writeGranules, and an update to the API granule write calls.
  - Updated thrown error to include information related to automatic failure behavior in addition to the stack trace.

## [v16.1.3] 2024-1-15

**Please note** changes in 16.1.3 may not yet be released in future versions, as this
is a backport/patch release on the 16.x series of releases.  Updates that are
included in the future will have a corresponding CHANGELOG entry in future releases.

### Changed

- **CUMULUS_3499
  - Update AWS-SDK dependency pin to "2.1490" to prevent SQS issue.  Dependency
    pin expected to be changed with the resolution to CUMULUS-2900

### Fixed

- **CUMULUS-3474**
  - Fixed overriden changes to `rules.buildPayload' to restore changes from
    ticket `CUMULUS-2969` which limited the definition object to `name` and `arn` to
    account for AWS character limits.
- **CUMULUS-3501**
  - Updated CreateReconciliationReport lambda to save report record to Elasticsearch.
  - Created docker image cumuluss/async-operation:48 from v16.1.2, and used it as default async_operation_image.
- **CUMULUS-3510**
  - Fixed `@cumulus/api` `validateAndUpdateSqsRule` method to allow 0 retries and 0 visibilityTimeout
    in rule's meta.  This fix from CUMULUS-2863 was not in release 16 and later.
- **CUMULUS-3540**
  - stubbed cmr interfaces in integration tests allow integration tests to pass
  - needed while cmr is failing to continue needed releases and progress
  - this change should be reverted ASAP when cmr is working as needed again

## [v16.1.2] 2023-11-01

**Please note** changes in 16.1.2 may not yet be released in future versions, as this
is a backport/patch release on the 16.x series of releases.  Updates that are
included in the future will have a corresponding CHANGELOG entry in future releases.

### Added

- **CUMULUS-3218**
  - Added optional `maxDownloadTime` field to `provider` schema
  - Added `max_download_time` column to PostgreSQL `providers` table
  - Updated `@cumulus/ingest/lock` to check expired locks based on `provider.maxDownloadTime`

### Fixed

- **@aws-sdk upgrade**
  - Fixed TS compilation error on aws-client package caused by @aws-sdk/client-dynamodb 3.433.0 upgrade
  - Updated mapping for collection Elasticsearch records to prevent dynamic field for keys under `meta`.
- **CUMULUS-3286**
  - Fixed `@cumulus/cmrjs/cmr-utils/getGranuleTemporalInfo` and `@cumulus/message/Granules/getGranuleCmrTemporalInfo`
    to handle non-existing cmr file.
  - Updated mapping for granule and deletedgranule Elasticsearch records to prevent dynamic field for keys under
    `queryFields`.
- **CUMULUS-3293**
  - Process Dead Letter Archive is fixed to properly copy objects from `/sqs/` to `/failed-sqs/` location
- **CUMULUS-3393**
  - Fixed `PUT` collection endpoint to update collection configuration in S3.
- **CUMULUS-3467**
  - Added `childWorkflowMeta` to `QueueWorkflow` task configuration

## [v16.1.1] 2023-08-03

### Notable Changes

- The async_operation_image property of cumulus module should be updated to pull
  the ECR image for cumuluss/async-operation:47

### Added

- **CUMULUS-3298**
  - Added extra time to the buffer for replacing the launchpad token before it
    expires to alleviate CMR error messages
- **CUMULUS-3220**
  - Created a new send-pan task
- **CUMULUS-3287**
  - Added variable to allow the aws_ecs_task_definition health check to be configurable.
  - Added clarity to how the bucket field needs to be configured for the
    move-granules task definition

### Changed

- Security upgrade node from 14.19.3-buster to 14.21.1-buster
- **CUMULUS-2985**
  - Changed `onetime` rules RuleTrigger to only execute when the state is `ENABLED` and updated documentation to reflect the change
  - Changed the `invokeRerun` function to only re-run enabled rules
- **CUMULUS-3188**
  - Updated QueueGranules to support queueing granules that meet the required API granule schema.
  - Added optional additional properties to queue-granules input schema
- **CUMULUS-3252**
  - Updated example/cumulus-tf/orca.tf to use orca v8.0.1
  - Added cumulus task `@cumulus/orca-copy-to-archive-adapter`, and add the task to `tf-modules/ingest`
  - Updated `tf-modules/cumulus` module to take variable `orca_lambda_copy_to_archive_arn` and pass to `tf-modules/ingest`
  - Updated `example/cumulus-tf/ingest_and_publish_granule_with_orca_workflow.tf` `CopyToGlacier` (renamed to `CopyToArchive`) step to call
    `orca_copy_to_archive_adapter_task`
- **CUMULUS-3253**
  - Added cumulus task `@cumulus/orca-recovery-adapter`, and add the task to `tf-modules/ingest`
  - Updated `tf-modules/cumulus` module to take variable `orca_sfn_recovery_workflow_arn` and pass to `tf-modules/ingest`
  - Added `example/cumulus-tf/orca_recovery_adapter_workflow.tf`, `OrcaRecoveryAdapterWorkflow` workflow has `OrcaRecoveryAdapter` task
    to call the ORCA recovery step-function.
  - Updated `example/data/collections/` collection configuration `meta.granuleRecoveryWorkflow` to use `OrcaRecoveryAdapterWorkflow`
- **CUMULUS-3215**
  - Create reconciliation reports will properly throw errors and set the async
    operation status correctly to failed if there is an error.
  - Knex calls relating to reconciliation reports will retry if there is a
    connection terminated unexpectedly error
  - Improved logging for async operation
  - Set default async_operation_image_version to 47
- **CUMULUS-3024**
  - Combined unit testing of @cumulus/api/lib/rulesHelpers to a single test file
    `api/tests/lib/test-rulesHelpers` and removed extraneous test files.
- **CUMULUS-3209**
  - Apply brand color with high contrast settings for both (light and dark) themes.
  - Cumulus logo can be seen when scrolling down.
  - "Back to Top" button matches the brand color for both themes.
  - Update "note", "info", "tip", "caution", and "warning" components to [new admonition styling](https://docusaurus.io/docs/markdown-features/admonitions).
  - Add updated arch diagram for both themes.
- **CUMULUS-3203**
  - Removed ACL setting of private on S3.multipartCopyObject() call
  - Removed ACL setting of private for s3PutObject()
  - Removed ACL confguration on sync-granules task
  - Update documentation on dashboard deployment to exclude ACL public-read setting
- **CUMULUS-3245**
  - Update SQS consumer logic to catch ExecutionAlreadyExists error and
    delete SQS message accordingly.
  - Add ReportBatchItemFailures to event source mapping start_sf_mapping
- **CUMULUS-3357**
  - `@cumulus/queue-granules` is now written in TypeScript
  - `@cumulus/schemas` can now generate TypeScript interfaces for the task input, output and config.
- Added missing name to throttle_queue_watcher Cloudwatch event in `throttled-queue.tf`


### Fixed

- **CUMULUS-3258**
  - Fix un-prefixed s3 lifecycle configuration ID from CUMULUS-2915
- **CUMULUS-2625**
  - Optimized heap memory and api load in queue-granules task to scale to larger workloads.
- **CUMULUS-3265**
  - Fixed `@cumulus/api` `getGranulesForPayload` function to query cloud metrics es when needed.
- **CUMULUS-3389**
  - Updated runtime of `send-pan` and `startAsyncOperation` lambdas to `nodejs16.x`

## [v16.0.0] 2023-05-09

### Notable Changes

- The async_operation_image property of cumulus module should be updated to pull
  the ECR image for cumuluss/async-operation:46

### MIGRATION notes

#### PI release version

When updating directly to v16 from prior releases older that V15, please make sure to
read through all prior release notes.

Notable migration concerns since the last PI release version (11.1.x):

- [v14.1.0] - Postgres compatibility update to Aurora PostgreSQL 11.13.
- [v13.1.0] - Postgres update to add `files_granules_cumulus_id_index` to the
  `files` table may require manual steps depending on load.

#### RDS Phase 3 migration notes

This release includes updates that remove existing DynamoDB tables as part of
release deployment process.   This release *cannot* be properly rolled back in
production as redeploying a prior version of Cumulus will not recover the
associated Dynamo tables.

Please read the full change log for RDS Phase 3 and consult the [RDS Phase 3 update
documentation](https://nasa.github.io/cumulus/docs/next/upgrade-notes/upgrade-rds-phase-3-release)

#### API Endpoint Versioning

As part of the work on CUMULUS-3072, we have added a required header for the
granule PUT/PATCH endpoints -- to ensure that older clients/utilities do not
unexpectedly make destructive use of those endpoints, a validation check of a
header value against supported versions has been implemented.

Moving forward, if a breaking change is made to an existing endpoint that
requires user updates, as part of that update we will set the current version of
the core API and require a header that confirms the client is compatible with
the version required or greater.

In this instance, the granule PUT/PATCH
endpoints will require a `Cumulus-API-Version` value of at least `2`.

```bash
 curl --request PUT https://example.com/granules/granuleId.A19990103.006.1000\
 --header 'Cumulus-API-Version: 2'\
 --header 'Content-Type: application/json'\
 --header 'Authorization: Bearer ReplaceWithToken'\
 --data ...
```

Users/clients that do not make use of these endpoints will not be impacted.

### RDS Phase 3
#### Breaking Changes

- **CUMULUS-2688**
  - Updated bulk operation logic to use collectionId in addition to granuleId to fetch granules.
  - Tasks using the `bulk-operation` Lambda should provide collectionId and granuleId e.g. { granuleId: xxx, collectionId: xxx }
- **CUMULUS-2856**
  - Update execution PUT endpoint to no longer respect message write constraints and update all values passed in

#### Changed

- **CUMULUS-3282**
  - Updated internal granule endpoint parameters from :granuleName to :granuleId
    for maintenance/consistency reasons
- **CUMULUS-2312** - RDS Migration Epic Phase 3
  - **CUMULUS-2645**
    - Removed unused index functionality for all tables other than
      `ReconciliationReportsTable` from `dbIndexer` lambda
  - **CUMULUS-2398**
    - Remove all dynamoDB updates for `@cumulus/api/ecs/async-operation/*`
    - Updates all api endpoints with updated signature for
      `asyncOperationsStart` calls
    - Remove all dynamoDB models calls from async-operations api endpoints
  - **CUMULUS-2801**
    - Move `getFilesExistingAtLocation`from api granules model to api/lib, update granules put
      endpoint to remove model references
  - **CUMULUS-2804**
    - Updates api/lib/granule-delete.deleteGranuleAndFiles:
      - Updates dynamoGranule -> apiGranule in the signature and throughout the dependent code
      - Updates logic to make apiGranule optional, but pgGranule required, and
        all lookups use postgres instead of ES/implied apiGranule values
      - Updates logic to make pgGranule optional - in this case the logic removes the entry from ES only
    - Removes all dynamo model logic from api/endpoints/granules
    - Removes dynamo write logic from api/lib/writeRecords.*
    - Removes dynamo write logic from api/lib/ingest.*
    - Removes all granule model calls from api/lambdas/bulk-operations and any dependencies
    - Removes dynamo model calls from api/lib/granule-remove-from-cmr.unpublishGranule
    - Removes Post Deployment execution check from sf-event-sqs-to-db-records
    - Moves describeGranuleExecution from api granule model to api/lib/executions.js
  - **CUMULUS-2806**
    - Remove DynamoDB logic from executions `POST` endpoint
    - Remove DynamoDB logic from sf-event-sqs-to-db-records lambda execution writes.
    - Remove DynamoDB logic from executions `PUT` endpoint
  - **CUMULUS-2808**
    - Remove DynamoDB logic from executions `DELETE` endpoint
  - **CUMULUS-2809**
    - Remove DynamoDB logic from providers `PUT` endpoint
    - Updates DB models asyncOperation, provider and rule to return all fields on upsert.
  - **CUMULUS-2810**
    - Removes addition of DynamoDB record from API endpoint POST /provider/<name>
  - **CUMULUS-2811**
    - Removes deletion of DynamoDB record from API endpoint DELETE /provider/<name>
  - **CUMULUS-2817**
    - Removes deletion of DynamoDB record from API endpoint DELETE /collection/<name>/<version>
  - **CUMULUS-2814**
    - Move event resources deletion logic from `rulesModel` to `rulesHelper`
  - **CUMULUS-2815**
    - Move File Config and Core Config validation logic for Postgres Collections from `api/models/collections.js` to `api/lib/utils.js`
  - **CUMULUS-2813**
    - Removes creation and deletion of DynamoDB record from API endpoint POST /rules/
  - **CUMULUS-2816**
    - Removes addition of DynamoDB record from API endpoint POST /collections
  - **CUMULUS-2797**
    - Move rule helper functions to separate rulesHelpers file
  - **CUMULUS-2821**
    - Remove DynamoDB logic from `sfEventSqsToDbRecords` lambda
  - **CUMULUS-2856**
    - Update API/Message write logic to handle nulls as deletion in execution PUT/message write logic

#### Added

- **CUMULUS-2312** - RDS Migration Epic Phase 3
  - **CUMULUS-2813**
    - Added function `create` in the `db` model for Rules
      to return an array of objects containing all columns of the created record.
  - **CUMULUS-2812**
    - Move event resources logic from `rulesModel` to `rulesHelper`
  - **CUMULUS-2820**
    - Remove deletion of DynamoDB record from API endpoint DELETE /pdr/<pdrName>
  - **CUMULUS-2688**
    - Add new endpoint to fetch granules by collectionId as well as granuleId: GET /collectionId/granuleId
    - Add new endpoints to update and delete granules by collectionId as well as
      granuleId

#### Removed

- **CUMULUS-2994**
  - Delete code/lambdas that publish DynamoDB stream events to SNS
- **CUMULUS-3226**
  - Removed Dynamo Async Operations table
- **CUMULUS-3199**
  - Removed DbIndexer lambda and all associated terraform resources
- **CUMULUS-3009**
  - Removed Dynamo PDRs table
- **CUMULUS-3008**
  - Removed DynamoDB Collections table
- **CUMULUS-2815**
  - Remove update of DynamoDB record from API endpoint PUT /collections/<name>/<version>
- **CUMULUS-2814**
  - Remove DynamoDB logic from rules `DELETE` endpoint
- **CUMULUS-2812**
  - Remove DynamoDB logic from rules `PUT` endpoint
- **CUMULUS-2798**
  - Removed AsyncOperations model
- **CUMULUS-2797**
- **CUMULUS-2795**
  - Removed API executions model
- **CUMULUS-2796**
  - Remove API pdrs model and all related test code
  - Remove API Rules model and all related test code
- **CUMULUS-2794**
  - Remove API Collections model and all related test code
  - Remove lambdas/postgres-migration-count-tool, api/endpoints/migrationCounts and api-client/migrationCounts
  - Remove lambdas/data-migration1 tool
  - Remove lambdas/data-migration2 and
    lambdas/postgres-migration-async-operation
- **CUMULUS-2793**
  - Removed Provider Dynamo model and related test code
- **CUMULUS-2792**
  - Remove API Granule model and all related test code
  - Remove granule-csv endpoint
- **CUMULUS-2645**
  - Removed dynamo structural migrations and related code from `@cumulus/api`
  - Removed `executeMigrations` lambda
  - Removed `granuleFilesCacheUpdater` lambda
  - Removed dynamo files table from `data-persistence` module.  *This table and
    all of its data will be removed on deployment*.

### Added
- **CUMULUS-3072**
  - Added `replaceGranule` to `@cumulus/api-client/granules` to add usage of the
    updated RESTful PUT logic
- **CUMULUS-3121**
  - Added a map of variables for the cloud_watch_log retention_in_days for the various cloudwatch_log_groups, as opposed to keeping them hardcoded at 30 days. Can be configured by adding the <module>_<cloudwatch_log_group_name>_log_retention value in days to the cloudwatch_log_retention_groups map variable
- **CUMULUS-3201**
  - Added support for sha512 as checksumType for LZARDs backup task.

### Changed

- **CUMULUS-3315**
  - Updated `@cumulus/api-client/granules.bulkOperation` to remove `ids`
    parameter in favor of `granules` parameter, in the form of a
    `@cumulus/types/ApiGranule` that requires the following keys: `[granuleId, collectionId]`
- **CUMULUS-3307**
  - Pinned cumulus dependency on `pg` to `v8.10.x`
- **CUMULUS-3279**
  - Updated core dependencies on `xml2js` to `v0.5.0`
  - Forcibly updated downstream dependency for `xml2js` in `saml2-js` to
    `v0.5.0`
  - Added audit-ci CVE override until July 1 to allow for Core package releases
- **CUMULUS-3106**
  - Updated localstack version to 1.4.0 and removed 'skip' from all skipped tests
- **CUMULUS-3115**
  - Fixed DiscoverGranules' workflow's duplicateHandling when set to `skip` or `error` to stop retrying
    after receiving a 404 Not Found Response Error from the `cumulus-api`.
- **CUMULUS-3165**
  - Update example/cumulus-tf/orca.tf to use orca v6.0.3

### Fixed

- **CUMULUS-3315**
  - Update CI scripts to use shell logic/GNU timeout to bound test timeouts
    instead of NPM `parallel` package, as timeouts were not resulting in
    integration test failure
- **CUMULUS-3223**
  - Update `@cumulus/cmrjs/cmr-utils.getGranuleTemporalInfo` to handle the error when the cmr file s3url is not available
  - Update `sfEventSqsToDbRecords` lambda to return [partial batch failure](https://docs.aws.amazon.com/lambda/latest/dg/with-sqs.html#services-sqs-batchfailurereporting),
    and only reprocess messages when cumulus message can't be retrieved from the execution events.
  - Update `@cumulus/cumulus-message-adapter-js` to `2.0.5` for all cumulus tasks

## [v15.0.4] 2023-06-23

### Changed

- **CUMULUS-3307**
  - Pinned cumulus dependency on `pg` to `v8.10.x`

### Fixed

- **CUMULUS-3115**
  - Fixed DiscoverGranules' workflow's duplicateHandling when set to `skip` or `error` to stop retrying
    after receiving a 404 Not Found Response Error from the `cumulus-api`.
- **CUMULUS-3315**
  - Update CI scripts to use shell logic/GNU timeout to bound test timeouts
    instead of NPM `parallel` package, as timeouts were not resulting in
    integration test failure
- **CUMULUS-3223**
  - Update `@cumulus/cmrjs/cmr-utils.getGranuleTemporalInfo` to handle the error when the cmr file s3url is not available
  - Update `sfEventSqsToDbRecords` lambda to return [partial batch failure](https://docs.aws.amazon.com/lambda/latest/dg/with-sqs.html#services-sqs-batchfailurereporting),
    and only reprocess messages when cumulus message can't be retrieved from the execution events.
  - Update `@cumulus/cumulus-message-adapter-js` to `2.0.5` for all cumulus tasks

## [v15.0.3] 2023-04-28

### Fixed

- **CUMULUS-3243**
  - Updated granule delete logic to delete granule which is not in DynamoDB
  - Updated granule unpublish logic to handle granule which is not in DynamoDB and/or CMR

## [v15.0.2] 2023-04-25

### Fixed

- **CUMULUS-3120**
  - Fixed a bug by adding in `default_log_retention_periods` and `cloudwatch_log_retention_periods`
  to Cumulus modules so they can be used during deployment for configuring cloudwatch retention periods, for more information check here: [retention document](https://nasa.github.io/cumulus/docs/configuration/cloudwatch-retention)
  - Updated cloudwatch retention documentation to reflect the bugfix changes

## [v15.0.1] 2023-04-20

### Changed

- **CUMULUS-3279**
  - Updated core dependencies on `xml2js` to `v0.5.0`
  - Forcibly updated downstream dependency for `xml2js` in `saml2-js` to
    `v0.5.0`
  - Added audit-ci CVE override until July 1 to allow for Core package releases

## Fixed

- **CUMULUS-3285**
  - Updated `api/lib/distribution.js isAuthBearTokenRequest` to handle non-Bearer authorization header

## [v15.0.0] 2023-03-10

### Breaking Changes

- **CUMULUS-3147**
  - The minimum supported version for all published Cumulus Core npm packages is now Node 16.19.0
  - Tasks using the `cumuluss/cumulus-ecs-task` Docker image must be updated to `cumuluss/cumulus-ecs-task:1.9.0.` which is built with node:16.19.0-alpine.  This can be done by updating the `image` property of any tasks defined using the `cumulus_ecs_service` Terraform module.
  - Updated Dockerfile of async operation docker image to build from node:16.19.0-buster
  - Published new tag [`44` of `cumuluss/async-operation` to Docker Hub](https://hub.docker.com/layers/cumuluss/async-operation/44/images/sha256-8d757276714153e4ab8c24a2b7b6b9ffee14cc78b482d9924e7093af88362b04?context=explore).
  - The `async_operation_image` property of `cumulus` module must be updated to pull the ECR image for `cumuluss/async-operation:44`.

### Changed

- **CUMULUS-2997**
  - Migrate Cumulus Docs to Docusaurus v2 and DocSearch v3.
- **CUMULUS-3044**
  - Deployment section:
    - Consolidate and migrate Cumulus deployment (public facing) content from wiki to Cumulus Docs in GitHub.
    - Update links to make sure that the user can maintain flow between the wiki and GitHub deployment documentation.
    - Organize and update sidebar to include categories for similar deployment topics.
- **CUMULUS-3147**
  - Set example/cumulus-tf default async_operation_image_version to 44.
  - Set example/cumulus-tf default ecs_task_image_version to 1.9.0.
- **CUMULUS-3166**
  - Updated example/cumulus-tf/thin_egress_app.tf to use tea 1.3.2

### Fixed

- **CUMULUS-3187**
  - Restructured Earthdata Login class to be individual methods as opposed to a Class Object
  - Removed typescript no-checks and reformatted EarthdataLogin code to be more type friendly

## [v14.1.0] 2023-02-27

### MIGRATION notes

#### PostgreSQL compatibility update

From this release forward Core will be tested against PostgreSQL 11   Existing
release compatibility testing was done for release 11.1.8/14.0.0+.   Users
should migrate their datastores to Aurora PostgreSQL 11.13+ compatible data stores
as soon as possible.

Users utilizing the `cumulus-rds-tf` module will have upgraded/had their
database clusters forcibly upgraded at the next maintenance window after 31 Jan
2023.   Our guidance to mitigate this issue is to do a manual (outside of
terraform) upgrade.   This will result in the cluster being upgraded with a
manually set parameter group not managed by terraform.

If you manually upgraded and the cluster is now on version 11.13, to continue
using the `cumulus-rds-tf` module *once upgraded* update following module
configuration values if set, or allow their defaults to be utilized:

```terraform
parameter_group_family = "aurora-postgresql11"
engine_version = 11.13
```

When you apply this update, the original PostgreSQL v10 parameter group will be
removed, and recreated using PG11 defaults/configured terraform values and
update the database cluster to use the new configuration.

### Added

- **CUMULUS-3193**
  - Add a Python version file
- **CUMULUS-3121**
  - Added a map of variables in terraform for custom configuration of cloudwatch_log_groups' retention periods.
    Please refer to the [Cloudwatch-Retention] (https://nasa.github.io/cumulus/docs/configuration/cloudwatch-retention)
    section of the Cumulus documentation in order for more detailed information and an example into how to do this.
- **CUMULUS-3071**
  - Added 'PATCH' granules endpoint as an exact duplicate of the existing `PUT`
    endpoint.    In future releases the `PUT` endpoint will be replaced with valid PUT logic
    behavior (complete overwrite) in a future release.   **The existing PUT
    implementation is deprecated** and users should move all existing usage of
    `PUT` to `PATCH` before upgrading to a release with `CUMULUS-3072`.

### Fixed

- **CUMULUS-3033**
  - Fixed `granuleEsQuery` to properly terminate if `body.hit.total.value` is 0.

- The `getLambdaAliases` function has been removed from the `@cumulus/integration-tests` package
- The `getLambdaVersions` function has been removed from the `@cumulus/integration-tests` package
- **CUMULUS-3117**
  - Update `@cumulus/es-client/indexer.js` to properly handle framework write
    constraints for queued granules.    Queued writes will now be properly
    dropped from elasticsearch writes along with the primary datastore(s) when
    write constraints apply
- **CUMULUS-3134**
  - Get tests working on M1 Macs
- **CUMULUS-3148**:
  - Updates cumulus-rds-tf to use defaults for PostgreSQL 11.13
  - Update IngestGranuleSuccessSpec as test was dependant on file ordering and
    PostgreSQL 11 upgrade exposed dependency on database results in the API return
  - Update unit test container to utilize PostgreSQL 11.13 container
- **CUMULUS-3149**
  - Updates the api `/granules/bulkDelete` endpoint to take the
    following configuration keys for the bulkDelete:
    - concurrency - Number of concurrent bulk deletions to process at a time.
            Defaults to 10, increasing this value may improve throughput at the cost
            of additional database/CMR/etc load.
    - maxDbConnections - Defaults to `concurrency`, and generally should not be
        changed unless troubleshooting performance concerns.
  - Updates all bulk api endpoints to add knexDebug boolean query parameter to
    allow for debugging of database connection issues in the future.  Defaults
    to false.
  - Fixed logic defect in bulk deletion logic where an information query was
    nested in a transaction call, resulting in transactions holding knex
    connection pool connections in a blocking way that would not resolve,
    resulting in deletion failures.
- **CUMULUS-3142**
  - Fix issue from CUMULUS-3070 where undefined values for status results in
    unexpected insertion failure on PATCH.
- **CUMULUS-3181**
  - Fixed `sqsMessageRemover` lambda to correctly retrieve ENABLED sqs rules.

- **CUMULUS-3189**
  - Upgraded `cumulus-process` and `cumulus-message-adapter-python` versions to
    support pip 23.0
- **CUMULUS-3196**
  - Moved `createServer` initialization outside the `s3-credentials-endpoint` lambda
    handler to reduce file descriptor usage
- README shell snippets better support copying
- **CUMULUS-3111**
  - Fix issue where if granule update dropped due to write constraints for writeGranuleFromMessage, still possible for granule files to be written
  - Fix issue where if granule update is limited to status and timestamp values due to write constraints for writeGranuleFromMessage, Dynamo or ES granules could be out of sync with PG

### Breaking Changes

- **CUMULUS-3072**
  - Removed original PUT granule endpoint logic (in favor of utilizing new PATCH
    endpoint introduced in CUMULUS-3071)
  - Updated PUT granule endpoint to expected RESTful behavior:
    - PUT will now overwrite all non-provided fields as either non-defined or
      defaults, removing existing related database records (e.g. files,
      granule-execution linkages ) as appropriate.
    - PUT will continue to overwrite fields that are provided in the payload,
      excepting collectionId and granuleId which cannot be modified.
    - PUT will create a new granule record if one does not already exist
    - Like PATCH, the execution field is additive only - executions, once
      associated with a granule record cannot be unassociated via the granule
      endpoint.
  - /granule PUT and PATCH endpoints now require a header with values `{
    version: 2 }`
  - PUT endpoint will now only support /:collectionId/:granuleId formatted
    queries
  - `@cumulus/api-client.replaceGranule now utilizes body.collectionId to
    utilize the correct API PUT endpoint
  - Cumulus API version updated to `2`

### Changed

- **Snyk Security**
  - Upgraded jsonwebtoken from 8.5.1 to 9.0.0
  - CUMULUS-3160: Upgrade knex from 0.95.15 to 2.4.1
  - Upgraded got from 11.8.3 to ^11.8.5
- **Dependabot Security**
  - Upgraded the python package dependencies of the example lambdas
- **CUMULUS-3043**
  - Organize & link Getting Started public docs for better user guidance
  - Update Getting Started sections with current content
- **CUMULUS-3046**
  - Update 'Deployment' public docs
  - Apply grammar, link fixes, and continuity/taxonomy standards
- **CUMULUS-3071**
  - Updated `@cumulus/api-client` packages to use `PATCH` protocol for existing
    granule `PUT` calls, this change should not require user updates for
    `api-client` users.
    - `@cumulus/api-client/granules.updateGranule`
    - `@cumulus/api-client/granules.moveGranule`
    - `@cumulus/api-client/granules.updateGranule`
    - `@cumulus/api-client/granules.reingestGranule`
    - `@cumulus/api-client/granules.removeFromCMR`
    - `@cumulus/api-client/granules.applyWorkflow`
- **CUMULUS-3097**
  - Changed `@cumulus/cmr-client` package's token from Echo-Token to Earthdata Login (EDL) token in updateToken method
  - Updated CMR header and token tests to reflect the Earthdata Login changes
- **CUMULUS-3144**
  - Increased the memory of API lambda to 1280MB
- **CUMULUS-3140**
  - Update release note to include cumulus-api release
- **CUMULUS-3193**
  - Update eslint config to better support typing
- Improve linting of TS files

### Removed

- **CUMULUS-2798**
  - Removed AsyncOperations model

### Removed

- **CUMULUS-3009**
  - Removed Dynamo PDRs table

## [v14.0.0] 2022-12-08

### Breaking Changes

- **CUMULUS-2915**
  - API endpoint GET `/executions/status/${executionArn}` returns `presignedS3Url` and `data`
  - The user (dashboard) must read the `s3SignedURL` and `data` from the return
- **CUMULUS-3070/3074**
  - Updated granule PUT/POST endpoints to no longer respect message write
    constraints.  Functionally this means that:
    - Granules with older createdAt values will replace newer ones, instead of
        ignoring the write request
    - Granules that attempt to set a non-complete state (e.g. 'queued' and
        'running') will now ignore execution state/state change and always write
    - Granules being set to non-complete state will update all values passed in,
      instead of being restricted to `['createdAt', 'updatedAt', 'timestamp',
      'status', 'execution']`

### Added

- **CUMULUS-3070**
  - Remove granules dynamoDb model logic that sets default publish value on record
    validation
  - Update API granule write logic to not set default publish value on record
    updates to avoid overwrite (PATCH behavior)
  - Update API granule write logic to publish to false on record
    creation if not specified
  - Update message granule write logic to set default publish value on record
    creation update.
  - Update granule write logic to set published to default value of `false` if
    `null` is explicitly set with intention to delete the value.
  - Removed dataType/version from api granule schema
  - Added `@cumulus/api/endpoints/granules` unit to cover duration overwrite
    logic for PUT/PATCH endpoint.
- **CUMULUS-3098**
  - Added task configuration setting named `failTaskWhenFileBackupFail` to the
    `lzards-backup` task. This setting is `false` by default, but when set to
    `true`, task will fail if one of the file backup request fails.

### Changed

- Updated CI deploy process to utilize the distribution module in the published zip file which
    will be run against for the integration tests
- **CUMULUS-2915**
  - Updated API endpoint GET `/executions/status/${executionArn}` to return the
    presigned s3 URL in addition to execution status data
- **CUMULUS-3045**
  - Update GitHub FAQs:
    - Add new and refreshed content for previous sections
    - Add new dedicated Workflows section
- **CUMULUS-3070**
  - Updated API granule write logic to no longer require createdAt value in
    dynamo/API granule validation.   Write-time createdAt defaults will be set in the case
    of new API granule writes without the value set, and createdAt will be
    overwritten if it already exists.
  - Refactored granule write logic to allow PATCH behavior on API granule update
    such that existing createdAt values will be retained in case of overwrite
    across all API granule writes.
  - Updated granule write code to validate written createdAt is synced between
    datastores in cases where granule.createdAt is not provided for a new
    granule.
  - Updated @cumulus/db/translate/granules.translateApiGranuleToPostgresGranuleWithoutNilsRemoved to validate incoming values to ensure values that can't be set to null are not
  - Updated @cumulus/db/translate/granules.translateApiGranuleToPostgresGranuleWithoutNilsRemoved to handle null values in incoming ApiGranule
  - Updated @cumulus/db/types/granules.PostgresGranule typings to allow for null values
  - Added ApiGranuleRecord to @cumulus/api/granule type to represent a written/retrieved from datastore API granule record.
  - Update API/Message write logic to handle nulls as deletion in granule PUT/message write logic
- **CUMULUS-3075**
  - Changed the API endpoint return value for a granule with no files. When a granule has no files, the return value beforehand for
    the translatePostgresGranuletoApiGranule, the function which does the translation of a Postgres granule to an API granule, was
    undefined, now changed to an empty array.
  - Existing behavior which relied on the pre-disposed undefined value was changed to instead accept the empty array.
  - Standardized tests in order to expect an empty array for a granule with no files files' object instead of undefined.
- **CUMULUS-3077**
  - Updated `lambdas/data-migration2` granule and files migration to have a `removeExcessFiles` function like in write-granules that will remove file records no longer associated with a granule being migrated
- **CUMULUS-3080**
  - Changed the retention period in days from 14 to 30 for cloudwatch logs for NIST-5 compliance
- **CUMULUS-3100**
  - Updated `POST` granules endpoint to check if granuleId exists across all collections rather than a single collection.
  - Updated `PUT` granules endpoint to check if granuleId exists across a different collection and throw conflict error if so.
  - Updated logic for writing granules from a message to check if granuleId exists across a different collection and throw conflict error if so.

### Fixed

- **CUMULUS-3070**
  - Fixed inaccurate typings for PostgresGranule in @cumulus/db/types/granule
  - Fixed inaccurate typings for @cumulus/api/granules.ApiGranule and updated to
    allow null
- **CUMULUS-3104**
  - Fixed TS compilation error on aws-client package caused by @aws-sdk/client-s3 3.202.0 upgrade
- **CUMULUS-3116**
  - Reverted the default ElasticSearch sorting behavior to the pre-13.3.0 configuration
  - Results from ElasticSearch are sorted by default by the `timestamp` field. This means that the order
  is not guaranteed if two or more records have identical timestamps as there is no secondary sort/tie-breaker.

## [v13.4.0] 2022-10-31

### Notable changes

- **CUMULUS-3104**
  - Published new tag [`43` of `cumuluss/async-operation` to Docker Hub](https://hub.docker.com/layers/cumuluss/async-operation/43/images/sha256-5f989c7d45db3dde87c88c553182d1e4e250a1e09af691a84ff6aa683088b948?context=explore) which was built with node:14.19.3-buster.

### Added

- **CUMULUS-2998**
  - Added Memory Size and Timeout terraform variable configuration for the following Cumulus tasks:
    - fake_processing_task_timeout and fake_processing_task_memory_size
    - files_to_granules_task_timeout and files_to_granule_task_memory_size
    - hello_world_task_timeout and hello_world_task_memory_size
    - sf_sqs_report_task_timeout and sf_sqs_report_task_memory_size
- **CUMULUS-2986**
  - Adds Terraform memory_size configurations to lambda functions with customizable timeouts enabled (the minimum default size has also been raised from 256 MB to 512 MB)
    allowed properties include:
      - add_missing_file_checksums_task_memory_size
      - discover_granules_task_memory_size
      - discover_pdrs_task_memory_size
      - hyrax_metadata_updates_task_memory_size
      - lzards_backup_task_memory_size
      - move_granules_task_memory_size
      - parse_pdr_task_memory_size
      - pdr_status_check_task_memory_size
      - post_to_cmr_task_memory_size
      - queue_granules_task_memory_size
      - queue_pdrs_task_memory_size
      - queue_workflow_task_memory_size
      - sync_granule_task_memory_size
      - update_cmr_access_constraints_task_memory_size
      - update_granules_cmr_task_memory_size
  - Initializes the lambda_memory_size(s) variable in the Terraform variable list
  - Adds Terraform timeout variable for add_missing_file_checksums_task
- **CUMULUS-2631**
  - Added 'Bearer token' support to s3credentials endpoint
- **CUMULUS-2787**
  - Added `lzards-api-client` package to Cumulus with `submitQueryToLzards` method
- **CUMULUS-2944**
  - Added configuration to increase the limit for body-parser's JSON and URL encoded parsers to allow for larger input payloads

### Changed


- Updated `example/cumulus-tf/variables.tf` to have `cmr_oauth_provider` default to `launchpad`
- **CUMULUS-3024**
  - Update PUT /granules endpoint to operate consistently across datastores
    (PostgreSQL, ElasticSearch, DynamoDB). Previously it was possible, given a
    partial Granule payload to have different data in Dynamo/ElasticSearch and PostgreSQL
  - Given a partial Granule object, the /granules update endpoint now operates
    with behavior more consistent with a PATCH operation where fields not provided
    in the payload will not be updated in the datastores.
  - Granule translation (db/src/granules.ts) now supports removing null/undefined fields when converting from API to Postgres
    granule formats.
  - Update granule write logic: if a `null` files key is provided in an update payload (e.g. `files: null`),
    an error will be thrown. `null` files were not previously supported and would throw potentially unclear errors. This makes the error clearer and more explicit.
  - Update granule write logic: If an empty array is provided for the `files` key, all files will be removed in all datastores
- **CUMULUS-2787**
  - Updated `lzards-backup-task` to send Cumulus provider and granule createdAt values as metadata in LZARDS backup request to support querying LZARDS for reconciliation reports
- **CUMULUS-2913**
  - Changed `process-dead-letter-archive` lambda to put messages from S3 dead
    letter archive that fail to process to new S3 location.
- **CUMULUS-2974**
  - The `DELETE /granules/<granuleId>` endpoint now includes additional details about granule
    deletion, including collection, deleted granule ID, deleted files, and deletion time.
- **CUMULUS-3027**
  - Pinned typescript to ~4.7.x to address typing incompatibility issues
    discussed in https://github.com/knex/knex/pull/5279
  - Update generate-ts-build-cache script to always install root project dependencies
- **CUMULUS-3104**
  - Updated Dockerfile of async operation docker image to build from node:14.19.3-buster
  - Sets default async_operation_image version to 43.
  - Upgraded saml2-js 4.0.0, rewire to 6.0.0 to address security vulnerabilities
  - Fixed TS compilation error caused by @aws-sdk/client-s3 3.190->3.193 upgrade

## [v13.3.2] 2022-10-10 [BACKPORT]

**Please note** changes in 13.3.2 may not yet be released in future versions, as
this is a backport and patch release on the 13.3.x series of releases. Updates that
are included in the future will have a corresponding CHANGELOG entry in future
releases.

### Fixed

- **CUMULUS-2557**
  - Updated `@cumulus/aws-client/S3/moveObject` to handle zero byte files (0 byte files).
- **CUMULUS-2971**
  - Updated `@cumulus/aws-client/S3ObjectStore` class to take string query parameters and
    its methods `signGetObject` and `signHeadObject` to take parameter presignOptions
- **CUMULUS-3021**
  - Updated `@cumulus/api-client/collections` and `@cumulus/integration-tests/api` to encode
    collection version in the URI path
- **CUMULUS-3024**
  - Update PUT /granules endpoint to operate consistently across datastores
    (PostgreSQL, ElasticSearch, DynamoDB). Previously it was possible, given a
    partial Granule payload to have different data in Dynamo/ElasticSearch and PostgreSQL
  - Given a partial Granule object, the /granules update endpoint now operates
    with behavior more consistent with a PATCH operation where fields not provided
    in the payload will not be updated in the datastores.
  - Granule translation (db/src/granules.ts) now supports removing null/undefined fields when converting from API to Postgres
    granule formats.
  - Update granule write logic: if a `null` files key is provided in an update payload (e.g. `files: null`),
    an error will be thrown. `null` files were not previously supported and would throw potentially unclear errors. This makes the error clearer and more explicit.
  - Update granule write logic: If an empty array is provided for the `files` key, all files will be removed in all datastores

## [v13.3.0] 2022-8-19

### Notable Changes

- **CUMULUS-2930**
  - The `GET /granules` endpoint has a new optional query parameter:
    `searchContext`, which is used to resume listing within the same search
    context. It is provided in every response from the endpoint as
    `meta.searchContext`. The searchContext value must be submitted with every
    consequent API call, and must be fetched from each new response to maintain
    the context.
  - Use of the `searchContext` query string parameter allows listing past 10,000 results.
  - Note that using the `from` query param in a request will cause the `searchContext` to
    be ignored and also make the query subject to the 10,000 results cap again.
  - Updated `GET /granules` endpoint to leverage ElasticSearch search-after API.
    The endpoint will only use search-after when the `searchContext` parameter
    is provided in a request.

## [v13.2.1] 2022-8-10 [BACKPORT]

### Notable changes

- **CUMULUS-3019**
  - Fix file write logic to delete files by `granule_cumulus_id` instead of
    `cumulus_id`. Previous logic removed files by matching `file.cumulus_id`
    to `granule.cumulus_id`.

## [v13.2.0] 2022-8-04

### Changed

- **CUMULUS-2940**
  - Updated bulk operation lambda to utilize system wide rds_connection_timing
    configuration parameters from the main `cumulus` module
- **CUMULUS-2980**
  - Updated `ingestPdrWithNodeNameSpec.js` to use `deleteProvidersAndAllDependenciesByHost` function.
  - Removed `deleteProvidersByHost`function.
- **CUMULUS-2954**
  - Updated Backup LZARDS task to run as a single task in a step function workflow.
  - Updated task to allow user to provide `collectionId` in workflow input and
    updated task to use said `collectionId` to look up the corresponding collection record in RDS.

## [v13.1.0] 2022-7-22

### MIGRATION notes

- The changes introduced in CUMULUS-2962 will re-introduce a
  `files_granules_cumulus_id_index` on the `files` table in the RDS database.
  This index will be automatically created as part of the bootstrap lambda
  function *on deployment* of the `data-persistence` module.

  *In cases where the index is already applied, this update will have no effect*.

  **Please Note**: In some cases where ingest is occurring at high volume levels and/or the
  files table has > 150M file records, the migration may
  fail on deployment due to timing required to both acquire the table state needed for the
  migration and time to create the index given the resources available.

  For reference a rx.5 large Aurora/RDS database
  with *no activity* took roughly 6 minutes to create the index for a file table with 300M records and no active ingest, however timed out when the same migration was attempted
  in production with possible activity on the table.

  If you believe you are subject to the above consideration, you may opt to
  manually create the `files` table index *prior* to deploying this version of
  Core with the following procedure:

  -----

  - Verify you do not have the index:

  ```text
  select * from pg_indexes where tablename = 'files';

   schemaname | tablename |        indexname        | tablespace |                                       indexdef
  ------------+-----------+-------------------------+------------+---------------------------------------------------------------------------------------
   public     | files     | files_pkey              |            | CREATE UNIQUE INDEX files_pkey ON public.files USING btree (cumulus_id)
   public     | files     | files_bucket_key_unique |            | CREATE UNIQUE INDEX files_bucket_key_unique ON public.files USING btree (bucket, key)
  ```

  In this instance you should not see an `indexname` row with
  `files_granules_cumulus_id_index` as the value.     If you *do*, you should be
  clear to proceed with the installation.
  - Quiesce ingest

  Stop all ingest operations in Cumulus Core according to your operational
  procedures.    You should validate that it appears there are no active queries that
  appear to be inserting granules/files into the database as a secondary method
  of evaluating the database system state:

  ```text
  select pid, query, state, wait_event_type, wait_event from pg_stat_activity where state = 'active';
  ```

  If query rows are returned with a `query` value that involves the files table,
  make sure ingest is halted and no other granule-update activity is running on
  the system.

  Note: In rare instances if there are hung queries that are unable to resolve, it may be necessary to
  manually use psql [Server Signaling
  Functions](https://www.postgresql.org/docs/10/functions-admin.html#FUNCTIONS-ADMIN-SIGNAL)
  `pg_cancel_backend` and/or
  `pg_terminate_backend` if the migration will not complete in the next step.

  - Create the Index

  Run the following query to create the index.    Depending on the situation
  this may take many minutes to complete, and you will note your CPU load and
  disk I/O rates increase on your cluster:

  ```text
  CREATE INDEX files_granule_cumulus_id_index ON files (granule_cumulus_id);
  ```

  You should see a response like:

  ```text
  CREATE INDEX
  ```

  and can verify the index `files_granule_cumulus_id_index` was created:

  ```text
  => select * from pg_indexes where tablename = 'files';
  schemaname | tablename |           indexname            | tablespace |                                           indexdef
   ------------+-----------+--------------------------------+------------+----------------------------------------------------------------------------------------------
   public     | files     | files_pkey                     |            | CREATE UNIQUE INDEX files_pkey ON public.files USING btree (cumulus_id)
   public     | files     | files_bucket_key_unique        |            | CREATE UNIQUE INDEX files_bucket_key_unique ON public.files USING btree (bucket, key)
   public     | files     | files_granule_cumulus_id_index |            | CREATE INDEX files_granule_cumulus_id_index ON public.files USING btree (granule_cumulus_id)
  (3 rows)
  ```

  - Once this is complete, you may deploy this version of Cumulus as you
    normally would.
  **If you are unable to stop ingest for the above procedure** *and* cannot
  migrate with deployment, you may be able to manually create the index while
  writes are ongoing using postgres's `CONCURRENTLY` option for `CREATE INDEX`.
  This can have significant impacts on CPU/write IO, particularly if you are
  already using a significant amount of your cluster resources, and may result
  in failed writes or an unexpected index/database state.

  PostgreSQL's
  [documentation](https://www.postgresql.org/docs/10/sql-createindex.html#SQL-CREATEINDEX-CONCURRENTLY)
  provides more information on this option.   Please be aware it is
  **unsupported** by Cumulus at this time, so community members that opt to go
  this route should proceed with caution.

  -----

### Notable changes

- **CUMULUS-2962**
  - Re-added database structural migration to `files` table to add an index on `granule_cumulus_id`
- **CUMULUS-2929**
  - Updated `move-granule` task to check the optional collection configuration parameter
    `meta.granuleMetadataFileExtension` to determine the granule metadata file.
    If none is specified, the granule CMR metadata or ISO metadata file is used.

### Changed

- Updated Moment.js package to 2.29.4 to address security vulnerability
- **CUMULUS-2967**
  - Added fix example/spec/helpers/Provider that doesn't fail deletion 404 in
    case of deletion race conditions
### Fixed

- **CUMULUS-2995**
  - Updated Lerna package to 5.1.8 to address security vulnerability

- **CUMULUS-2863**
  - Fixed `@cumulus/api` `validateAndUpdateSqsRule` method to allow 0 retries and 0 visibilityTimeout
    in rule's meta.

- **CUMULUS-2959**
  - Fixed `@cumulus/api` `granules` module to convert numeric productVolume to string
    when an old granule record is retrieved from DynamoDB
- Fixed the following links on Cumulus docs' [Getting Started](https://nasa.github.io/cumulus/docs/getting-started) page:
    * Cumulus Deployment
    * Terraform Best Practices
    * Integrator Common Use Cases
- Also corrected the _How to Deploy Cumulus_ link in the [Glossary](https://nasa.github.io/cumulus/docs/glossary)


## [v13.0.1] 2022-7-12

- **CUMULUS-2995**
  - Updated Moment.js package to 2.29.4 to address security vulnerability

## [v13.0.0] 2022-06-13

### MIGRATION NOTES

- The changes introduced in CUMULUS-2955 should result in removal of
  `files_granule_cumulus_id_index` from the `files` table (added in the v11.1.1
  release).  The success of this operation is dependent on system ingest load.

  In rare cases where data-persistence deployment fails because the
  `postgres-db-migration` times out, it may be required to manually remove the
  index and then redeploy:

  ```text
  DROP INDEX IF EXISTS files_granule_cumulus_id_index;
  ```

### Breaking Changes

- **CUMULUS-2931**

  - Updates CustomBootstrap lambda to default to failing if attempting to remove
    a pre-existing `cumulus-alias` index that would collide with the required
    `cumulus-alias` *alias*.   A configuration parameter
    `elasticsearch_remove_index_alias_conflict`  on the `cumulus` and
    `archive` modules has been added to enable the original behavior that would
    remove the invalid index (and all it's data).
  - Updates `@cumulus/es-client.bootstrapElasticSearch` signature to be
    parameterized and accommodate a new parameter `removeAliasConflict` which
    allows/disallows the deletion of a conflicting `cumulus-alias` index

### Notable changes

- **CUMULUS-2929**
  - Updated `move-granule` task to check the optional collection configuration parameter
    `meta.granuleMetadataFileExtension` to determine the granule metadata file.
    If none is specified, the granule CMR metadata or ISO metadata file is used.

### Added

- **CUMULUS-2929**
  - Added optional collection configuration `meta.granuleMetadataFileExtension` to specify CMR metadata
    file extension for tasks that utilize metadata file lookups

- **CUMULUS-2939**
  - Added `@cumulus/api/lambdas/start-async-operation` to start an async operation

- **CUMULUS-2953**
  - Added `skipMetadataCheck` flag to config for Hyrax metadata updates task.
  - If this config flag is set to `true`, and a granule has no CMR file, the task will simply return the input values.

- **CUMULUS-2966**
  - Added extractPath operation and support of nested string replacement to `url_path` in the collection configuration

### Changed

- **CUMULUS-2965**
  - Update `cumulus-rds-tf` module to ignore `engine_version` lifecycle changes
- **CUMULUS-2967**
  - Added fix example/spec/helpers/Provider that doesn't fail deletion 404 in
    case of deletion race conditions
- **CUMULUS-2955**
  - Updates `20220126172008_files_granule_id_index` to *not* create an index on
    `granule_cumulus_id` on the files table.
  - Adds `20220609024044_remove_files_granule_id_index` migration to revert
    changes from `20220126172008_files_granule_id_index` on any deployed stacks
    that might have the index to ensure consistency in deployed stacks

- **CUMULUS-2923**
  - Changed public key setup for SFTP local testing.
- **CUMULUS-2939**
  - Updated `@cumulus/api` `granules/bulk*`, `elasticsearch/index-from-database` and
    `POST reconciliationReports` endpoints to invoke StartAsyncOperation lambda

### Fixed

- **CUMULUS-2863**
  - Fixed `@cumulus/api` `validateAndUpdateSqsRule` method to allow 0 retries
    and 0 visibilityTimeout in rule's meta.
- **CUMULUS-2961**
  - Fixed `data-migration2` granule migration logic to allow for DynamoDb granules that have a null/empty string value for `execution`.   The migration will now migrate them without a linked execution.
  - Fixed `@cumulus/api` `validateAndUpdateSqsRule` method to allow 0 retries and 0 visibilityTimeout
    in rule's meta.

- **CUMULUS-2959**
  - Fixed `@cumulus/api` `granules` module to convert numeric productVolume to string
    when an old granule record is retrieved from DynamoDB.

## [v12.0.3] 2022-10-03 [BACKPORT]

**Please note** changes in 12.0.3 may not yet be released in future versions, as
this is a backport and patch release on the 12.0.x series of releases. Updates that
are included in the future will have a corresponding CHANGELOG entry in future
releases.

### Fixed

- **CUMULUS-3024**
  - Update PUT /granules endpoint to operate consistently across datastores
    (PostgreSQL, ElasticSearch, DynamoDB). Previously it was possible, given a
    partial Granule payload to have different data in Dynamo/ElasticSearch and PostgreSQL
  - Given a partial Granule object, the /granules update endpoint now operates
    with behavior more consistent with a PATCH operation where fields not provided
    in the payload will not be updated in the datastores.
  - Granule translation (db/src/granules.ts) now supports removing null/undefined fields when converting from API to Postgres
    granule formats.
  - Update granule write logic: if a `null` files key is provided in an update payload (e.g. `files: null`),
    an error will be thrown. `null` files were not previously supported and would throw potentially unclear errors. This makes the error clearer and more explicit.
  - Update granule write logic: If an empty array is provided for the `files` key, all files will be removed in all datastores
- **CUMULUS-2971**
  - Updated `@cumulus/aws-client/S3ObjectStore` class to take string query parameters and
    its methods `signGetObject` and `signHeadObject` to take parameter presignOptions
- **CUMULUS-2557**
  - Updated `@cumulus/aws-client/S3/moveObject` to handle zero byte files (0 byte files).
- **CUMULUS-3021**
  - Updated `@cumulus/api-client/collections` and `@cumulus/integration-tests/api` to encode
    collection version in the URI path

## [v12.0.2] 2022-08-10 [BACKPORT]

**Please note** changes in 12.0.2 may not yet be released in future versions, as
this is a backport and patch release on the 12.0.x series of releases. Updates that
are included in the future will have a corresponding CHANGELOG entry in future
releases.

### Notable Changes

- **CUMULUS-3019**
  - Fix file write logic to delete files by `granule_cumulus_id` instead of
      `cumulus_id`. Previous logic removed files by matching `file.cumulus_id`
      to `granule.cumulus_id`.

## [v12.0.1] 2022-07-18

- **CUMULUS-2995**
  - Updated Moment.js package to 2.29.4 to address security vulnerability

## [v12.0.0] 2022-05-20

### Breaking Changes

- **CUMULUS-2903**

  - The minimum supported version for all published Cumulus Core npm packages is now Node 14.19.1
  - Tasks using the `cumuluss/cumulus-ecs-task` Docker image must be updated to
    `cumuluss/cumulus-ecs-task:1.8.0`. This can be done by updating the `image`
    property of any tasks defined using the `cumulus_ecs_service` Terraform
    module.

### Changed

- **CUMULUS-2932**

  - Updates `SyncGranule` task to include `disableOrDefaultAcl` function that uses
    the configuration ACL parameter to set ACL to private by default or disable ACL.
  - Updates `@cumulus/sync-granule` `download()` function to take in ACL parameter
  - Updates `@cumulus/ingest` `proceed()` function to take in ACL parameter
  - Updates `@cumulus/ingest` `addLock()` function to take in an optional ACL parameter
  - Updates `SyncGranule` example worfklow config
    `example/cumulus-tf/sync_granule_workflow.asl.json` to include `ACL`
    parameter.

## [v11.1.8] 2022-11-07 [BACKPORT]

**Please note** changes in 11.1.7 may not yet be released in future versions, as
this is a backport and patch release on the 11.1.x series of releases. Updates that
are included in the future will have a corresponding CHANGELOG entry in future
releases.

### Breaking Changes

- **CUMULUS-2903**
  - The minimum supported version for all published Cumulus Core npm packages is now Node 14.19.1
  - Tasks using the `cumuluss/cumulus-ecs-task` Docker image must be updated to
    `cumuluss/cumulus-ecs-task:1.8.0`. This can be done by updating the `image`
    property of any tasks defined using the `cumulus_ecs_service` Terraform
    module.

### Notable changes

- Published new tag [`43` of `cumuluss/async-operation` to Docker Hub](https://hub.docker.com/layers/cumuluss/async-operation/43/images/sha256-5f989c7d45db3dde87c88c553182d1e4e250a1e09af691a84ff6aa683088b948?context=explore) which was built with node:14.19.3-buster.

### Changed

- **CUMULUS-3104**
  - Updated Dockerfile of async operation docker image to build from node:14.19.3-buster
  - Sets default async_operation_image version to 43.
  - Upgraded saml2-js 4.0.0, rewire to 6.0.0 to address security vulnerabilities
  - Fixed TS compilation error on aws-client package caused by @aws-sdk/client-s3 3.202.0 upgrade

- **CUMULUS-3080**
  - Changed the retention period in days from 14 to 30 for cloudwatch logs for NIST-5 compliance

## [v11.1.7] 2022-10-05 [BACKPORT]

**Please note** changes in 11.1.7 may not yet be released in future versions, as
this is a backport and patch release on the 11.1.x series of releases. Updates that
are included in the future will have a corresponding CHANGELOG entry in future
releases.

### Fixed

- **CUMULUS-3024**
  - Update PUT /granules endpoint to operate consistently across datastores
    (PostgreSQL, ElasticSearch, DynamoDB). Previously it was possible, given a
    partial Granule payload to have different data in Dynamo/ElasticSearch and PostgreSQL
  - Given a partial Granule object, the /granules update endpoint now operates
    with behavior more consistent with a PATCH operation where fields not provided
    in the payload will not be updated in the datastores.
  - Granule translation (db/src/granules.ts) now supports removing null/undefined fields when converting from API to Postgres
    granule formats.
  - Update granule write logic: if a `null` files key is provided in an update payload (e.g. `files: null`),
    an error will be thrown. `null` files were not previously supported and would throw potentially unclear errors. This makes the error clearer and more explicit.
  - Update granule write logic: If an empty array is provided for the `files` key, all files will be removed in all datastores
- **CUMULUS-2971**
  - Updated `@cumulus/aws-client/S3ObjectStore` class to take string query parameters and
    its methods `signGetObject` and `signHeadObject` to take parameter presignOptions
- **CUMULUS-2557**
  - Updated `@cumulus/aws-client/S3/moveObject` to handle zero byte files (0 byte files).
- **CUMULUS-3021**
  - Updated `@cumulus/api-client/collections` and `@cumulus/integration-tests/api` to encode
    collection version in the URI path
- **CUMULUS-3027**
  - Pinned typescript to ~4.7.x to address typing incompatibility issues
    discussed in https://github.com/knex/knex/pull/5279
  - Update generate-ts-build-cache script to always install root project dependencies

## [v11.1.5] 2022-08-10 [BACKPORT]

**Please note** changes in 11.1.5 may not yet be released in future versions, as
this is a backport and patch release on the 11.1.x series of releases. Updates that
are included in the future will have a corresponding CHANGELOG entry in future
releases.

### Notable changes

- **CUMULUS-3019**
  - Fix file write logic to delete files by `granule_cumulus_id` instead of
      `cumulus_id`. Previous logic removed files by matching `file.cumulus_id`
      to `granule.cumulus_id`.

## [v11.1.4] 2022-07-18

**Please note** changes in 11.1.4 may not yet be released in future versions, as
this is a backport and patch release on the 11.1.x series of releases. Updates that
are included in the future will have a corresponding CHANGELOG entry in future
releases.

### MIGRATION notes


- The changes introduced in CUMULUS-2962 will re-introduce a
  `files_granules_cumulus_id_index` on the `files` table in the RDS database.
  This index will be automatically created as part of the bootstrap lambda
  function *on deployment* of the `data-persistence` module.

  *In cases where the index is already applied, this update will have no effect*.

  **Please Note**: In some cases where ingest is occurring at high volume levels and/or the
  files table has > 150M file records, the migration may
  fail on deployment due to timing required to both acquire the table state needed for the
  migration and time to create the index given the resources available.

  For reference a rx.5 large Aurora/RDS database
  with *no activity* took roughly 6 minutes to create the index for a file table with 300M records and no active ingest, however timed out when the same migration was attempted
  in production with possible activity on the table.

  If you believe you are subject to the above consideration, you may opt to
  manually create the `files` table index *prior* to deploying this version of
  Core with the following procedure:

  -----

  - Verify you do not have the index:

  ```text
  select * from pg_indexes where tablename = 'files';

   schemaname | tablename |        indexname        | tablespace |                                       indexdef
  ------------+-----------+-------------------------+------------+---------------------------------------------------------------------------------------
   public     | files     | files_pkey              |            | CREATE UNIQUE INDEX files_pkey ON public.files USING btree (cumulus_id)
   public     | files     | files_bucket_key_unique |            | CREATE UNIQUE INDEX files_bucket_key_unique ON public.files USING btree (bucket, key)
  ```

  In this instance you should not see an `indexname` row with
  `files_granules_cumulus_id_index` as the value.     If you *do*, you should be
  clear to proceed with the installation.
  - Quiesce ingest

  Stop all ingest operations in Cumulus Core according to your operational
  procedures.    You should validate that it appears there are no active queries that
  appear to be inserting granules/files into the database as a secondary method
  of evaluating the database system state:

  ```text
  select pid, query, state, wait_event_type, wait_event from pg_stat_activity where state = 'active';
  ```

  If query rows are returned with a `query` value that involves the files table,
  make sure ingest is halted and no other granule-update activity is running on
  the system.

  Note: In rare instances if there are hung queries that are unable to resolve, it may be necessary to
  manually use psql [Server Signaling
  Functions](https://www.postgresql.org/docs/10/functions-admin.html#FUNCTIONS-ADMIN-SIGNAL)
  `pg_cancel_backend` and/or
  `pg_terminate_backend` if the migration will not complete in the next step.

  - Create the Index

  Run the following query to create the index.    Depending on the situation
  this may take many minutes to complete, and you will note your CPU load and
  disk I/O rates increase on your cluster:

  ```text
  CREATE INDEX files_granule_cumulus_id_index ON files (granule_cumulus_id);
  ```

  You should see a response like:

  ```text
  CREATE INDEX
  ```

  and can verify the index `files_granule_cumulus_id_index` was created:

  ```text
  => select * from pg_indexes where tablename = 'files';
  schemaname | tablename |           indexname            | tablespace |                                           indexdef
   ------------+-----------+--------------------------------+------------+----------------------------------------------------------------------------------------------
   public     | files     | files_pkey                     |            | CREATE UNIQUE INDEX files_pkey ON public.files USING btree (cumulus_id)
   public     | files     | files_bucket_key_unique        |            | CREATE UNIQUE INDEX files_bucket_key_unique ON public.files USING btree (bucket, key)
   public     | files     | files_granule_cumulus_id_index |            | CREATE INDEX files_granule_cumulus_id_index ON public.files USING btree (granule_cumulus_id)
  (3 rows)
  ```

  - Once this is complete, you may deploy this version of Cumulus as you
    normally would.
  **If you are unable to stop ingest for the above procedure** *and* cannot
  migrate with deployment, you may be able to manually create the index while
  writes are ongoing using postgres's `CONCURRENTLY` option for `CREATE INDEX`.
  This can have significant impacts on CPU/write IO, particularly if you are
  already using a significant amount of your cluster resources, and may result
  in failed writes or an unexpected index/database state.

  PostgreSQL's
  [documentation](https://www.postgresql.org/docs/10/sql-createindex.html#SQL-CREATEINDEX-CONCURRENTLY)
  provides more information on this option.   Please be aware it is
  **unsupported** by Cumulus at this time, so community members that opt to go
  this route should proceed with caution.

  -----

### Changed

- Updated Moment.js package to 2.29.4 to address security vulnerability

## [v11.1.3] 2022-06-24

**Please note** changes in 11.1.3 may not yet be released in future versions, as
this is a backport and patch release on the 11.1.x series of releases. Updates that
are included in the future will have a corresponding CHANGELOG entry in future
releases.

### Notable changes

- **CUMULUS-2929**
  - Updated `move-granule` task to check the optional collection configuration parameter
    `meta.granuleMetadataFileExtension` to determine the granule metadata file.
    If none is specified, the granule CMR metadata or ISO metadata file is used.

### Added

- **CUMULUS-2929**
  - Added optional collection configuration `meta.granuleMetadataFileExtension` to specify CMR metadata
    file extension for tasks that utilize metadata file lookups
- **CUMULUS-2966**
  - Added extractPath operation and support of nested string replacement to `url_path` in the collection configuration
### Fixed

- **CUMULUS-2863**
  - Fixed `@cumulus/api` `validateAndUpdateSqsRule` method to allow 0 retries
    and 0 visibilityTimeout in rule's meta.
- **CUMULUS-2959**
  - Fixed `@cumulus/api` `granules` module to convert numeric productVolume to string
    when an old granule record is retrieved from DynamoDB.
- **CUMULUS-2961**
  - Fixed `data-migration2` granule migration logic to allow for DynamoDb granules that have a null/empty string value for `execution`.   The migration will now migrate them without a linked execution.

## [v11.1.2] 2022-06-13

**Please note** changes in 11.1.2 may not yet be released in future versions, as
this is a backport and patch release on the 11.1.x series of releases. Updates that
are included in the future will have a corresponding CHANGELOG entry in future
releases.

### MIGRATION NOTES

- The changes introduced in CUMULUS-2955 should result in removal of
  `files_granule_cumulus_id_index` from the `files` table (added in the v11.1.1
  release).  The success of this operation is dependent on system ingest load

  In rare cases where data-persistence deployment fails because the
  `postgres-db-migration` times out, it may be required to manually remove the
  index and then redeploy:

  ```text
  > DROP INDEX IF EXISTS postgres-db-migration;
  DROP INDEX
  ```

### Changed

- **CUMULUS-2955**
  - Updates `20220126172008_files_granule_id_index` to *not* create an index on
    `granule_cumulus_id` on the files table.
  - Adds `20220609024044_remove_files_granule_id_index` migration to revert
    changes from `20220126172008_files_granule_id_index` on any deployed stacks
    that might have the index to ensure consistency in deployed stacks

## [v11.1.1] 2022-04-26

### Added

### Changed

- **CUMULUS-2885**
  - Updated `@cumulus/aws-client` to use new AWS SDK v3 packages for S3 requests:
    - `@aws-sdk/client-s3`
    - `@aws-sdk/lib-storage`
    - `@aws-sdk/s3-request-presigner`
  - Updated code for compatibility with updated `@cumulus/aws-client` and AWS SDK v3 S3 packages:
    - `@cumulus/api`
    - `@cumulus/async-operations`
    - `@cumulus/cmrjs`
    - `@cumulus/common`
    - `@cumulus/collection-config-store`
    - `@cumulus/ingest`
    - `@cumulus/launchpad-auth`
    - `@cumulus/sftp-client`
    - `@cumulus/tf-inventory`
    - `lambdas/data-migration2`
    - `tasks/add-missing-file-checksums`
    - `tasks/hyrax-metadata-updates`
    - `tasks/lzards-backup`
    - `tasks/sync-granule`
- **CUMULUS-2886**
  - Updated `@cumulus/aws-client` to use new AWS SDK v3 packages for API Gateway requests:
    - `@aws-sdk/client-api-gateway`
- **CUMULUS-2920**
  - Update npm version for Core build to 8.6
- **CUMULUS-2922**
  - Added `@cumulus/example-lib` package to example project to allow unit tests `example/script/lib` dependency.
  - Updates Mutex unit test to address changes made in [#2902](https://github.com/nasa/cumulus/pull/2902/files)
- **CUMULUS-2924**
  - Update acquireTimeoutMillis to 400 seconds for the db-provision-lambda module to address potential timeout issues on RDS database start
- **CUMULUS-2925**
  - Updates CI to utilize `audit-ci` v6.2.0
  - Updates CI to utilize a on-container filesystem when building Core in 'uncached' mode
  - Updates CI to selectively bootstrap Core modules in the cleanup job phase
- **CUMULUS-2934**
  - Update CI Docker container build to install pipenv to prevent contention on parallel lambda builds


## [v11.1.0] 2022-04-07

### MIGRATION NOTES

- 11.1.0 is an amendment release and supersedes 11.0.0. However, follow the migration steps for 11.0.0.

- **CUMULUS-2905**
  - Updates migration script with new `migrateAndOverwrite` and
    `migrateOnlyFiles` options.

### Added

- **CUMULUS-2860**
  - Added an optional configuration parameter `skipMetadataValidation` to `hyrax-metadata-updates` task
- **CUMULUS-2870**
  - Added `last_modified_date` as output to all tasks in Terraform `ingest` module.
- **CUMULUS-NONE**
  - Added documentation on choosing and configuring RDS at `deployment/choosing_configuring_rds`.

### Changed

- **CUMULUS-2703**
  - Updated `ORCA Backup` reconciliation report to report `cumulusFilesCount` and `orcaFilesCount`
- **CUMULUS-2849**
  - Updated `@cumulus/aws-client` to use new AWS SDK v3 packages for DynamoDB requests:
    - `@aws-sdk/client-dynamodb`
    - `@aws-sdk/lib-dynamodb`
    - `@aws-sdk/util-dynamodb`
  - Updated code for compatibility with AWS SDK v3 Dynamo packages
    - `@cumulus/api`
    - `@cumulus/errors`
    - `@cumulus/tf-inventory`
    - `lambdas/data-migration2`
    - `packages/api/ecs/async-operation`
- **CUMULUS-2864**
  - Updated `@cumulus/cmr-client/ingestUMMGranule` and `@cumulus/cmr-client/ingestConcept`
    functions to not perform separate validation request
- **CUMULUS-2870**
  - Updated `hello_world_service` module to pass in `lastModified` parameter in command list to trigger a Terraform state change when the `hello_world_task` is modified.

### Fixed

- **CUMULUS-2849**
  - Fixed AWS service client memoization logic in `@cumulus/aws-client`

## [v11.0.0] 2022-03-24 [STABLE]

### v9.9->v11.0 MIGRATION NOTES

Release v11.0 is a maintenance release series, replacing v9.9.   If you are
upgrading to or past v11 from v9.9.x to this release, please pay attention to the following
migration notes from prior releases:

#### Migration steps

##### **After deploying the `data-persistence` module, but before deploying the main `cumulus` module**

- Due to a bug in the PUT `/rules/<name>` endpoint, the rule records in PostgreSQL may be
out of sync with records in DynamoDB. In order to bring the records into sync, re-deploy and re-run the
[`data-migration1` Lambda](https://nasa.github.io/cumulus/docs/upgrade-notes/upgrade-rds#3-deploy-and-run-data-migration1) with a payload of
`{"forceRulesMigration": true}`:

```shell
aws lambda invoke --function-name $PREFIX-data-migration1 \
  --payload $(echo '{"forceRulesMigration": true}' | base64) $OUTFILE
```

##### As part of the `cumulus` deployment

- Please read the [documentation on the updates to the granule files schema for our Cumulus workflow tasks and how to upgrade your deployment for compatibility](https://nasa.github.io/cumulus/docs/upgrade-notes/update-task-file-schemas).
- (Optional) Update the `task-config` for all workflows that use the `sync-granule` task to include `workflowStartTime` set to
`{$.cumulus_meta.workflow_start_time}`. See [here](https://github.com/nasa/cumulus/blob/master/example/cumulus-tf/sync_granule_workflow.asl.json#L9) for an example.

##### After the `cumulus` deployment

As part of the work on the RDS Phase 2 feature, it was decided to re-add the
granule file `type` property on the file table (detailed reasoning
https://wiki.earthdata.nasa.gov/pages/viewpage.action?pageId=219186829).  This
change was implemented as part of CUMULUS-2672/CUMULUS-2673, however granule
records ingested prior to v11 will *not* have the file.type property stored in the
PostGreSQL database, and on installation of v11 API calls to get granule.files
will not return this value. We anticipate most users are impacted by this issue.

Users that are impacted by these changes should re-run the granule migration
lambda to *only* migrate granule file records:

```shell
PAYLOAD=$(echo '{"migrationsList": ["granules"], "granuleMigrationParams": {"migrateOnlyFiles": "true"}}' | base64)
aws lambda invoke --function-name $PREFIX-postgres-migration-async-operation \
--payload $PAYLOAD $OUTFILE
```

You should note that this will *only* move files for granule records in
PostgreSQL.  **If you have not completed the phase 1 data migration or
have granule records in dynamo that are not in PostgreSQL, the migration will
report failure for both the DynamoDB granule and all the associated files and the file
records will not be updated**.

If you prefer to do a full granule and file migration, you may instead
opt to run the migration with the `migrateAndOverwrite` option instead, this will re-run a
full granule/files migration and overwrite all values in the PostgreSQL database from
what is in DynamoDB for both granules and associated files:

```shell
PAYLOAD=$(echo '{"migrationsList": ["granules"], "granuleMigrationParams": {"migrateAndOverwrite": "true"}}' | base64)
aws lambda invoke --function-name $PREFIX-postgres-migration-async-operation \
--payload $PAYLOAD $OUTFILE
```

*Please note*: Since this data migration is copying all of your granule data
from DynamoDB to PostgreSQL, it can take multiple hours (or even days) to run,
depending on how much data you have and how much parallelism you configure the
migration to use. In general, the more parallelism you configure the migration
to use, the faster it will go, but the higher load it will put on your
PostgreSQL database. Excessive database load can cause database outages and
result in data loss/recovery scenarios. Thus, the parallelism settings for the
migration are intentionally set by default to conservative values but are
configurable.      If this impacts only some of your data products you may want
to consider using other `granuleMigrationParams`.

Please see [the second data migration
docs](https://nasa.github.io/cumulus/docs/upgrade-notes/upgrade-rds#5-run-the-second-data-migration)
for more on this tool if you are unfamiliar with the various options.

### Notable changes

- **CUMULUS-2703**
  - `ORCA Backup` is now a supported `reportType` for the `POST /reconciliationReports` endpoint

### Added

- **CUMULUS-2311** - RDS Migration Epic Phase 2
  - **CUMULUS-2208**
    - Added `@cumulus/message/utils.parseException` to parse exception objects
    - Added helpers to `@cumulus/message/Granules`:
      - `getGranuleProductVolume`
      - `getGranuleTimeToPreprocess`
      - `getGranuleTimeToArchive`
      - `generateGranuleApiRecord`
    - Added `@cumulus/message/PDRs/generatePdrApiRecordFromMessage` to generate PDR from Cumulus workflow message
    - Added helpers to `@cumulus/es-client/indexer`:
      - `deleteAsyncOperation` to delete async operation records from Elasticsearch
      - `updateAsyncOperation` to update an async operation record in Elasticsearch
    - Added granules `PUT` endpoint to Cumulus API for updating a granule.
    Requests to this endpoint should be submitted **without an `action`**
    attribute in the request body.
    - Added `@cumulus/api-client/granules.updateGranule` to update granule via the API
  - **CUMULUS-2303**
    - Add translatePostgresProviderToApiProvider method to `@cumulus/db/translate/providers`
  - **CUMULUS-2306**
    - Updated API execution GET endpoint to read individual execution records
      from PostgreSQL database instead of DynamoDB
    - Updated API execution-status endpoint to read execution records from
      PostgreSQL database instead of DynamoDB
  - **CUMULUS-2302**
    - Added translatePostgresCollectionToApiCollection method to
      `@cumulus/db/translate/collections`
    - Added `searchWithUpdatedAtRange` method to
      `@cumulus/db/models/collections`
  - **CUMULUS-2301**
    - Created API asyncOperations POST endpoint to create async operations.
  - **CUMULUS-2307**
    - Updated API PDR GET endpoint to read individual PDR records from
      PostgreSQL database instead of DynamoDB
    - Added `deletePdr` to `@cumulus/api-client/pdrs`
  - **CUMULUS-2782**
    - Update API granules endpoint `move` action to update granules in the index
      and utilize postgres as the authoritative datastore
  - **CUMULUS-2769**
    - Update collection PUT endpoint to require existance of postgresql record
      and to ignore lack of dynamoDbRecord on update
  - **CUMULUS-2767**
    - Update provider PUT endpoint to require existence of PostgreSQL record
      and to ignore lack of DynamoDB record on update
  - **CUMULUS-2759**
    - Updates collection/provider/rules/granules creation (post) endpoints to
      primarily check for existence/collision in PostgreSQL database instead of DynamoDB
  - **CUMULUS-2714**
    - Added `@cumulus/db/base.deleteExcluding` method to allow for deletion of a
      record set with an exclusion list of cumulus_ids
  - **CUMULUS-2317**
    - Added `@cumulus/db/getFilesAndGranuleInfoQuery()` to build a query for searching file
    records in PostgreSQL and return specified granule information for each file
    - Added `@cumulus/db/QuerySearchClient` library to handle sequentially fetching and paging
    through results for an arbitrary PostgreSQL query
    - Added `insert` method to all `@cumulus/db` models to handle inserting multiple records into
    the database at once
    - Added `@cumulus/db/translatePostgresGranuleResultToApiGranule` helper to
    translate custom PostgreSQL granule result to API granule
  - **CUMULUS-2672**
    - Added migration to add `type` text column to Postgres database `files` table
  - **CUMULUS-2634**
    - Added new functions for upserting data to Elasticsearch:
      - `@cumulus/es-client/indexer.upsertExecution` to upsert an execution
      - `@cumulus/es-client/indexer.upsertPdr` to upsert a PDR
      - `@cumulus/es-client/indexer.upsertGranule` to upsert a granule
  - **CUMULUS-2510**
    - Added `execution_sns_topic_arn` environment variable to
      `sf_event_sqs_to_db_records` lambda TF definition.
    - Added to `sf_event_sqs_to_db_records_lambda` IAM policy to include
      permissions for SNS publish for `report_executions_topic`
    - Added `collection_sns_topic_arn` environment variable to
      `PrivateApiLambda` and `ApiEndpoints` lambdas.
    - Added `updateCollection` to `@cumulus/api-client`.
    - Added to `ecs_cluster` IAM policy to include permissions for SNS publish
      for `report_executions_sns_topic_arn`, `report_pdrs_sns_topic_arn`,
      `report_granules_sns_topic_arn`
    - Added variables for report topic ARNs to `process_dead_letter_archive.tf`
    - Added variable for granule report topic ARN to `bulk_operation.tf`
    - Added `pdr_sns_topic_arn` environment variable to
      `sf_event_sqs_to_db_records` lambda TF definition.
    - Added the new function `publishSnsMessageByDataType` in `@cumulus/api` to
      publish SNS messages to the report topics to PDRs, Collections, and
      Executions.
    - Added the following functions in `publishSnsMessageUtils` to handle
      publishing SNS messages for specific data and event types:
      - `publishCollectionUpdateSnsMessage`
      - `publishCollectionCreateSnsMessage`
      - `publishCollectionDeleteSnsMessage`
      - `publishGranuleUpdateSnsMessage`
      - `publishGranuleDeleteSnsMessage`
      - `publishGranuleCreateSnsMessage`
      - `publishExecutionSnsMessage`
      - `publishPdrSnsMessage`
      - `publishGranuleSnsMessageByEventType`
    - Added to `ecs_cluster` IAM policy to include permissions for SNS publish
      for `report_executions_topic` and `report_pdrs_topic`.
  - **CUMULUS-2315**
    - Added `paginateByCumulusId` to `@cumulus/db` `BasePgModel` to allow for paginated
      full-table select queries in support of elasticsearch indexing.
    - Added `getMaxCumulusId` to `@cumulus/db` `BasePgModel` to allow all
      derived table classes to support querying the current max `cumulus_id`.
  - **CUMULUS-2673**
    - Added `ES_HOST` environment variable to `postgres-migration-async-operation`
    Lambda using value of `elasticsearch_hostname` Terraform variable.
    - Added `elasticsearch_security_group_id` to security groups for
      `postgres-migration-async-operation` lambda.
    - Added permission for `DynamoDb:DeleteItem` to
      `postgres-migration-async-operation` lambda.
  - **CUMULUS-2778**
    - Updated default value of `async_operation_image` in
      `tf-modules/cumulus/variables.tf` to `cumuluss/async-operation:41`
    - Added `ES_HOST` environment variable to async operation ECS task
      definition to ensure that async operation tasks write to the correct
      Elasticsearch domain
- **CUMULUS-2642**
  - Reduces the reconcilation report's default maxResponseSize that returns
     the full report rather than an s3 signed url. Reports very close to the
     previous limits were failing to download, so the limit has been lowered to
     ensure all files are handled properly.
- **CUMULUS-2703**
  - Added `@cumulus/api/lambdas/reports/orca-backup-reconciliation-report` to create
    `ORCA Backup` reconciliation report

### Removed

- **CUMULUS-2311** - RDS Migration Epic Phase 2
  - **CUMULUS-2208**
    - Removed trigger for `dbIndexer` Lambda for DynamoDB tables:
      - `<prefix>-AsyncOperationsTable`
      - `<prefix>-CollectionsTable`
      - `<prefix>-ExecutionsTable`
      - `<prefix>-GranulesTable`
      - `<prefix>-PdrsTable`
      - `<prefix>-ProvidersTable`
      - `<prefix>-RulesTable`
  - **CUMULUS-2782**
    - Remove deprecated `@ingest/granule.moveGranuleFiles`
  - **CUMULUS-2770**
    - Removed `waitForModelStatus` from `example/spec/helpers/apiUtils` integration test helpers
  - **CUMULUS-2510**
    - Removed `stream_enabled` and `stream_view_type` from `executions_table` TF
      definition.
    - Removed `aws_lambda_event_source_mapping` TF definition on executions
      DynamoDB table.
    - Removed `stream_enabled` and `stream_view_type` from `collections_table`
      TF definition.
    - Removed `aws_lambda_event_source_mapping` TF definition on collections
      DynamoDB table.
    - Removed lambda `publish_collections` TF resource.
    - Removed `aws_lambda_event_source_mapping` TF definition on granules
    - Removed `stream_enabled` and `stream_view_type` from `pdrs_table` TF
      definition.
    - Removed `aws_lambda_event_source_mapping` TF definition on PDRs
      DynamoDB table.
  - **CUMULUS-2694**
    - Removed `@cumulus/api/models/granules.storeGranulesFromCumulusMessage()` method
  - **CUMULUS-2662**
    - Removed call to `addToLocalES` in POST `/granules` endpoint since it is
      redundant.
    - Removed call to `addToLocalES` in POST and PUT `/executions` endpoints
      since it is redundant.
    - Removed function `addToLocalES` from `es-client` package since it is no
      longer used.
  - **CUMULUS-2771**
    - Removed `_updateGranuleStatus` to update granule to "running" from `@cumulus/api/lib/ingest.reingestGranule`
    and `@cumulus/api/lib/ingest.applyWorkflow`

### Changed

- CVE-2022-2477
  - Update node-forge to 1.3.0 in `@cumulus/common` to address CVE-2022-2477
- **CUMULUS-2311** - RDS Migration Epic Phase 2
  - **CUMULUS_2641**
    - Update API granule schema to set productVolume as a string value
    - Update `@cumulus/message` package to set productVolume as string
      (calculated with `file.size` as a `BigInt`) to match API schema
    - Update `@cumulus/db` granule translation to translate `granule` objects to
      match the updated API schema
  - **CUMULUS-2714**
    - Updated
      - @cumulus/api/lib.writeRecords.writeGranulesFromMessage
      - @cumulus/api/lib.writeRecords.writeGranuleFromApi
      - @cumulus/api/lib.writeRecords.createGranuleFromApi
      - @cumulus/api/lib.writeRecords.updateGranuleFromApi
    - These methods now remove postgres file records that aren't contained in
        the write/update action if such file records exist.  This update
        maintains consistency with the writes to elasticsearch/dynamodb.
  - **CUMULUS-2672**
    - Updated `data-migration2` lambda to migrate Dynamo `granule.files[].type`
      instead of dropping it.
    - Updated `@cumlus/db` `translateApiFiletoPostgresFile` to retain `type`
    - Updated `@cumulus/db` `translatePostgresFileToApiFile` to retain `type`
    - Updated `@cumulus/types.api.file` to add `type` to the typing.
  - **CUMULUS-2315**
    - Update `index-from-database` lambda/ECS task and elasticsearch endpoint to read
      from PostgreSQL database
    - Update `index-from-database` endpoint to add the following configuration
      tuning parameters:
      - postgresResultPageSize -- The number of records to read from each
        postgres table per request.   Default is 1000.
      - postgresConnectionPoolSize -- The max number of connections to allow the
        index function to make to the database.  Default is 10.
      - esRequestConcurrency -- The maximium number of concurrent record
        translation/ES record update requests.   Default is 10.
  - **CUMULUS-2308**
    - Update `/granules/<granule_id>` GET endpoint to return PostgreSQL Granules instead of DynamoDB Granules
    - Update `/granules/<granule_id>` PUT endpoint to use PostgreSQL Granule as source rather than DynamoDB Granule
    - Update `unpublishGranule` (used in /granules PUT) to use PostgreSQL Granule as source rather than DynamoDB Granule
    - Update integration tests to use `waitForApiStatus` instead of `waitForModelStatus`
    - Update Granule ingest to update the Postgres Granule status as well as the DynamoDB Granule status
  - **CUMULUS-2302**
    - Update API collection GET endpoint to read individual provider records from
      PostgreSQL database instead of DynamoDB
    - Update sf-scheduler lambda to utilize API endpoint to get provider record
      from database via Private API lambda
    - Update API granule `reingest` endpoint to read collection from PostgreSQL
      database instead of DynamoDB
    - Update internal-reconciliation report to base report Collection comparison
      on PostgreSQL instead of DynamoDB
    - Moved createGranuleAndFiles `@cumulus/api` unit helper from `./lib` to
      `.test/helpers`
  - **CUMULUS-2208**
    - Moved all `@cumulus/api/es/*` code to new `@cumulus/es-client` package
    - Updated logic for collections API POST/PUT/DELETE to create/update/delete
      records directly in Elasticsearch in parallel with updates to
      DynamoDb/PostgreSQL
    - Updated logic for rules API POST/PUT/DELETE to create/update/delete
      records directly in Elasticsearch in parallel with updates to
      DynamoDb/PostgreSQL
    - Updated logic for providers API POST/PUT/DELETE to create/update/delete
      records directly in  Elasticsearch in parallel with updates to
      DynamoDb/PostgreSQL
    - Updated logic for PDRs API DELETE to delete records directly in
      Elasticsearch in parallel with deletes to DynamoDB/PostgreSQL
    - Updated logic for executions API DELETE to delete records directly in
      Elasticsearch in parallel with deletes to DynamoDB/PostgreSQL
    - Updated logic for granules API DELETE to delete records directly in
      Elasticsearch in parallel with deletes to DynamoDB/PostgreSQL
    - `sfEventSqsToDbRecords` Lambda now writes following data directly to
      Elasticsearch in parallel with writes to DynamoDB/PostgreSQL:
      - executions
      - PDRs
      - granules
    - All async operations are now written directly to Elasticsearch in parallel
      with DynamoDB/PostgreSQL
    - Updated logic for async operation API DELETE to delete records directly in
      Elasticsearch in parallel with deletes to DynamoDB/PostgreSQL
    - Moved:
      - `packages/api/lib/granules.getGranuleProductVolume` ->
      `@cumulus/message/Granules.getGranuleProductVolume`
      - `packages/api/lib/granules.getGranuleTimeToPreprocess`
      -> `@cumulus/message/Granules.getGranuleTimeToPreprocess`
      - `packages/api/lib/granules.getGranuleTimeToArchive` ->
      `@cumulus/message/Granules.getGranuleTimeToArchive`
      - `packages/api/models/Granule.generateGranuleRecord`
      -> `@cumulus/message/Granules.generateGranuleApiRecord`
  - **CUMULUS-2306**
    - Updated API local serve (`api/bin/serve.js`) setup code to add cleanup/executions
    related records
    - Updated @cumulus/db/models/granules-executions to add a delete method in
      support of local cleanup
    - Add spec/helpers/apiUtils/waitForApiStatus integration helper to retry API
      record retrievals on status in lieu of using `waitForModelStatus`
  - **CUMULUS-2303**
    - Update API provider GET endpoint to read individual provider records from
      PostgreSQL database instead of DynamoDB
    - Update sf-scheduler lambda to utilize API endpoint to get provider record
      from database via Private API lambda
  - **CUMULUS-2301**
    - Updated `getAsyncOperation` to read from PostgreSQL database instead of
      DynamoDB.
    - Added `translatePostgresAsyncOperationToApiAsyncOperation` function in
      `@cumulus/db/translate/async-operation`.
    - Updated `translateApiAsyncOperationToPostgresAsyncOperation` function to
      ensure that `output` is properly translated to an object for the
      PostgreSQL record for the following cases of `output` on the incoming API
      record:
      - `record.output` is a JSON stringified object
      - `record.output` is a JSON stringified array
      - `record.output` is a JSON stringified string
      - `record.output` is a string
  - **CUMULUS-2317**
    - Changed reconciliation reports to read file records from PostgreSQL instead of DynamoDB
  - **CUMULUS-2304**
    - Updated API rule GET endpoint to read individual rule records from
      PostgreSQL database instead of DynamoDB
    - Updated internal consumer lambdas for SNS, SQS and Kinesis to read
      rules from PostgreSQL.
  - **CUMULUS-2634**
    - Changed `sfEventSqsToDbRecords` Lambda to use new upsert helpers for executions, granules, and PDRs
    to ensure out-of-order writes are handled correctly when writing to Elasticsearch
  - **CUMULUS-2510**
    - Updated `@cumulus/api/lib/writeRecords/write-execution` to publish SNS
      messages after a successful write to Postgres, DynamoDB, and ES.
    - Updated functions `create` and `upsert` in the `db` model for Executions
      to return an array of objects containing all columns of the created or
      updated records.
    - Updated `@cumulus/api/endpoints/collections` to publish an SNS message
      after a successful collection delete, update (PUT), create (POST).
    - Updated functions `create` and `upsert` in the `db` model for Collections
      to return an array of objects containing all columns for the created or
      updated records.
    - Updated functions `create` and `upsert` in the `db` model for Granules
      to return an array of objects containing all columns for the created or
      updated records.
    - Updated `@cumulus/api/lib/writeRecords/write-granules` to publish SNS
      messages after a successful write to Postgres, DynamoDB, and ES.
    - Updated `@cumulus/api/lib/writeRecords/write-pdr` to publish SNS
      messages after a successful write to Postgres, DynamoDB, and ES.
  - **CUMULUS-2733**
    - Updated `_writeGranuleFiles` function creates an aggregate error which
      contains the workflow error, if any, as well as any error that may occur
      from writing granule files.
  - **CUMULUS-2674**
    - Updated `DELETE` endpoints for the following data types to check that record exists in
      PostgreSQL or Elasticsearch before proceeding with deletion:
      - `provider`
      - `async operations`
      - `collections`
      - `granules`
      - `executions`
      - `PDRs`
      - `rules`
  - **CUMULUS-2294**
    - Updated architecture and deployment documentation to reference RDS
  - **CUMULUS-2642**
    - Inventory and Granule Not Found Reconciliation Reports now compare
      Databse against S3 in on direction only, from Database to S3
      Objects. This means that only files in the database are compared against
      objects found on S3 and the filesInCumulus.onlyInS3 report key will
      always be empty. This significantly decreases the report output size and
      aligns with a users expectations.
    - Updates getFilesAndGranuleInfoQuery to take additional optional
      parameters `collectionIds`, `granuleIds`, and `providers` to allow
      targeting/filtering of the results.

  - **CUMULUS-2694**
    - Updated database write logic in `sfEventSqsToDbRccords` to log message if Cumulus
    workflow message is from pre-RDS deployment but still attempt parallel writing to DynamoDB
    and PostgreSQL
    - Updated database write logic in `sfEventSqsToDbRccords` to throw error if requirements to write execution to PostgreSQL cannot be met
  - **CUMULUS-2660**
    - Updated POST `/executions` endpoint to publish SNS message of created record to executions SNS topic
  - **CUMULUS-2661**
    - Updated PUT `/executions/<arn>` endpoint to publish SNS message of updated record to executions SNS topic
  - **CUMULUS-2765**
    - Updated `updateGranuleStatusToQueued` in `write-granules` to write to
      Elasticsearch and publish SNS message to granules topic.
  - **CUMULUS-2774**
    - Updated `constructGranuleSnsMessage` and `constructCollectionSnsMessage`
      to throw error if `eventType` is invalid or undefined.
  - **CUMULUS-2776**
    - Updated `getTableIndexDetails` in `db-indexer` to use correct
      `deleteFnName` for reconciliation reports.
  - **CUMULUS-2780**
    - Updated bulk granule reingest operation to read granules from PostgreSQL instead of DynamoDB.
  - **CUMULUS-2778**
    - Updated default value of `async_operation_image` in `tf-modules/cumulus/variables.tf` to `cumuluss/async-operation:38`
  - **CUMULUS-2854**
    - Updated rules model to decouple `createRuleTrigger` from `create`.
    - Updated rules POST endpoint to call `rulesModel.createRuleTrigger` directly to create rule trigger.
    - Updated rules PUT endpoints to call `rulesModel.createRuleTrigger` if update fails and reversion needs to occur.

### Fixed

- **CUMULUS-2311** - RDS Migration Epic Phase 2
  - **CUMULUS-2810**
    - Updated @cumulus/db/translate/translatePostgresProviderToApiProvider to
      correctly return provider password and updated tests to prevent
      reintroduction.
  - **CUMULUS-2778**
    - Fixed async operation docker image to correctly update record status in
    Elasticsearch
  - Updated localAPI to set additional env variable, and fixed `GET /executions/status` response
  - **CUMULUS-2877**
    - Ensure database records receive a timestamp when writing granules.

## [v10.1.3] 2022-06-28 [BACKPORT]

### Added

- **CUMULUS-2966**
  - Added extractPath operation and support of nested string replacement to `url_path` in the collection configuration

## [v10.1.2] 2022-03-11

### Added

- **CUMULUS-2859**
  - Update `postgres-db-migration` lambda timeout to default 900 seconds
  - Add `db_migration_lambda_timeout` variable to `data-persistence` module to
    allow this timeout to be user configurable
- **CUMULUS-2868**
  - Added `iam:PassRole` permission to `step_policy` in `tf-modules/ingest/iam.tf`

## [v10.1.1] 2022-03-04

### Migration steps

- Due to a bug in the PUT `/rules/<name>` endpoint, the rule records in PostgreSQL may be
out of sync with records in DynamoDB. In order to bring the records into sync, re-run the
[previously deployed `data-migration1` Lambda](https://nasa.github.io/cumulus/docs/upgrade-notes/upgrade-rds#3-deploy-and-run-data-migration1) with a payload of
`{"forceRulesMigration": true}`:

```shell
aws lambda invoke --function-name $PREFIX-data-migration1 \
  --payload $(echo '{"forceRulesMigration": true}' | base64) $OUTFILE
```

### Added

- **CUMULUS-2841**
  - Add integration test to validate PDR node provider that requires password
    credentials succeeds on ingest

- **CUMULUS-2846**
  - Added `@cumulus/db/translate/rule.translateApiRuleToPostgresRuleRaw` to translate API rule to PostgreSQL rules and
  **keep undefined fields**

### Changed

- **CUMULUS-NONE**
  - Adds logging to ecs/async-operation Docker container that launches async
    tasks on ECS. Sets default async_operation_image_version to 39.

- **CUMULUS-2845**
  - Updated rules model to decouple `createRuleTrigger` from `create`.
  - Updated rules POST endpoint to call `rulesModel.createRuleTrigger` directly to create rule trigger.
  - Updated rules PUT endpoints to call `rulesModel.createRuleTrigger` if update fails and reversion needs to occur.
- **CUMULUS-2846**
  - Updated version of `localstack/localstack` used in local unit testing to `0.11.5`

### Fixed

- Upgraded lodash to version 4.17.21 to fix vulnerability
- **CUMULUS-2845**
  - Fixed bug in POST `/rules` endpoint causing rule records to be created
  inconsistently in DynamoDB and PostgreSQL
- **CUMULUS-2846**
  - Fixed logic for `PUT /rules/<name>` endpoint causing rules to be saved
  inconsistently between DynamoDB and PostgreSQL
- **CUMULUS-2854**
  - Fixed queue granules behavior where the task was not accounting for granules that
  *already* had createdAt set. Workflows downstream in this scenario should no longer
  fail to write their granules due to order-of-db-writes constraints in the database
  update logic.

## [v10.1.0] 2022-02-23

### Added

- **CUMULUS-2775**
  - Added a configurable parameter group for the RDS serverless database cluster deployed by `tf-modules/rds-cluster-tf`. The allowed parameters for the parameter group can be found in the AWS documentation of [allowed parameters for an Aurora PostgreSQL cluster](https://docs.aws.amazon.com/AmazonRDS/latest/AuroraUserGuide/AuroraPostgreSQL.Reference.ParameterGroups.html). By default, the following parameters are specified:
    - `shared_preload_libraries`: `pg_stat_statements,auto_explain`
    - `log_min_duration_statement`: `250`
    - `auto_explain.log_min_duration`: `250`
- **CUMULUS-2781**
  - Add api_config secret to hold API/Private API lambda configuration values
- **CUMULUS-2840**
  - Added an index on `granule_cumulus_id` to the RDS files table.

### Changed

- **CUMULUS-2492**
  - Modify collectionId logic to accomodate trailing underscores in collection short names. e.g. `shortName____`
- **CUMULUS-2847**
  - Move DyanmoDb table name into API keystore and initialize only on lambda cold start
- **CUMULUS-2833**
  - Updates provider model schema titles to display on the dashboard.
- **CUMULUS-2837**
  - Update process-s3-dead-letter-archive to unpack SQS events in addition to
    Cumulus Messages
  - Update process-s3-dead-letter-archive to look up execution status using
    getCumulusMessageFromExecutionEvent (common method with sfEventSqsToDbRecords)
  - Move methods in api/lib/cwSfExecutionEventUtils to
    @cumulus/message/StepFunctions
- **CUMULUS-2775**
  - Changed the `timeout_action` to `ForceApplyCapacityChange` by default for the RDS serverless database cluster `tf-modules/rds-cluster-tf`
- **CUMULUS-2781**
  - Update API lambda to utilize api_config secret for initial environment variables

### Fixed

- **CUMULUS-2853**
  - Move OAUTH_PROVIDER to lambda env variables to address regression in CUMULUS-2781
  - Add logging output to api app router
- Added Cloudwatch permissions to `<prefix>-steprole` in `tf-modules/ingest/iam.tf` to address the
`Error: error creating Step Function State Machine (xxx): AccessDeniedException: 'arn:aws:iam::XXX:role/xxx-steprole' is not authorized to create managed-rule`
error in non-NGAP accounts:
  - `events:PutTargets`
  - `events:PutRule`
  - `events:DescribeRule`

## [v10.0.1] 2022-02-03

### Fixed

- Fixed IAM permissions issue with `<prefix>-postgres-migration-async-operation` Lambda
which prevented it from running a Fargate task for data migration.

## [v10.0.0] 2022-02-01

### Migration steps

- Please read the [documentation on the updates to the granule files schema for our Cumulus workflow tasks and how to upgrade your deployment for compatibility](https://nasa.github.io/cumulus/docs/upgrade-notes/update-task-file-schemas).
- (Optional) Update the `task-config` for all workflows that use the `sync-granule` task to include `workflowStartTime` set to
`{$.cumulus_meta.workflow_start_time}`. See [here](https://github.com/nasa/cumulus/blob/master/example/cumulus-tf/sync_granule_workflow.asl.json#L9) for an example.

### BREAKING CHANGES

- **NDCUM-624**
  - Functions in @cumulus/cmrjs renamed for consistency with `isCMRFilename` and `isCMRFile`
    - `isECHO10File` -> `isECHO10Filename`
    - `isUMMGFile` -> `isUMMGFilename`
    - `isISOFile` -> `isCMRISOFilename`
- **CUMULUS-2388**
  - In order to standardize task messaging formats, please note the updated input, output and config schemas for the following Cumulus workflow tasks:
    - add-missing-file-checksums
    - files-to-granules
    - hyrax-metadata-updates
    - lzards-backup
    - move-granules
    - post-to-cmr
    - sync-granule
    - update-cmr-access-constraints
    - update-granules-cmr-metadata-file-links
  The primary focus of the schema updates was to standardize the format of granules, and
  particularly their files data. The granule `files` object now matches the file schema in the
  Cumulus database and thus also matches the `files` object produced by the API with use cases like
  `applyWorkflow`. This includes removal of `name` and `filename` in favor of `bucket` and `key`,
  removal of certain properties such as `etag` and `duplicate_found` and outputting them as
  separate objects stored in `meta`.
  - Checksum values calculated by `@cumulus/checksum` are now converted to string to standardize
  checksum formatting across the Cumulus library.

### Notable changes

- **CUMULUS-2718**
  - The `sync-granule` task has been updated to support an optional configuration parameter `workflowStartTime`. The output payload of `sync-granule` now includes a `createdAt` time for each granule which is set to the
  provided `workflowStartTime` or falls back to `Date.now()` if not provided. Workflows using
  `sync-granule` may be updated to include this parameter with the value of `{$.cumulus_meta.workflow_start_time}` in the `task_config`.
- Updated version of `@cumulus/cumulus-message-adapter-js` from `2.0.3` to `2.0.4` for
all Cumulus workflow tasks
- **CUMULUS-2783**
  - A bug in the ECS cluster autoscaling configuration has been
resolved. ECS clusters should now correctly autoscale by adding new cluster
instances according to the [policy configuration](https://github.com/nasa/cumulus/blob/master/tf-modules/cumulus/ecs_cluster.tf).
  - Async operations that are started by these endpoints will be run as ECS tasks
  with a launch type of Fargate, not EC2:
    - `POST /deadLetterArchive/recoverCumulusMessages`
    - `POST /elasticsearch/index-from-database`
    - `POST /granules/bulk`
    - `POST /granules/bulkDelete`
    - `POST /granules/bulkReingest`
    - `POST /migrationCounts`
    - `POST /reconciliationReports`
    - `POST /replays`
    - `POST /replays/sqs`

### Added

- Upgraded version of dependencies on `knex` package from `0.95.11` to `0.95.15`
- Added Terraform data sources to `example/cumulus-tf` module to retrieve default VPC and subnets in NGAP accounts
  - Added `vpc_tag_name` variable which defines the tags used to look up a VPC. Defaults to VPC tag name used in NGAP accounts
  - Added `subnets_tag_name` variable which defines the tags used to look up VPC subnets. Defaults to a subnet tag name used in NGAP accounts
- Added Terraform data sources to `example/data-persistence-tf` module to retrieve default VPC and subnets in NGAP accounts
  - Added `vpc_tag_name` variable which defines the tags used to look up a VPC. Defaults to VPC tag name used in NGAP accounts
  - Added `subnets_tag_name` variable which defines the tags used to look up VPC subnets. Defaults to a subnet tag name used in NGAP accounts
- Added Terraform data sources to `example/rds-cluster-tf` module to retrieve default VPC and subnets in NGAP accounts
  - Added `vpc_tag_name` variable which defines the tags used to look up a VPC. Defaults to VPC tag name used in NGAP accounts
  - Added `subnets_tag_name` variable which defines the tags used to look up VPC subnets. Defaults to tag names used in subnets in for NGAP accounts
- **CUMULUS-2299**
  - Added support for SHA checksum types with hyphens (e.g. `SHA-256` vs `SHA256`) to tasks that calculate checksums.
- **CUMULUS-2439**
  - Added CMR search client setting to the CreateReconciliationReport lambda function.
  - Added `cmr_search_client_config` tfvars to the archive and cumulus terraform modules.
  - Updated CreateReconciliationReport lambda to search CMR collections with CMRSearchConceptQueue.
- **CUMULUS-2441**
  - Added support for 'PROD' CMR environment.
- **CUMULUS-2456**
  - Updated api lambdas to query ORCA Private API
  - Updated example/cumulus-tf/orca.tf to the ORCA release v4.0.0-Beta3
- **CUMULUS-2638**
  - Adds documentation to clarify bucket config object use.
- **CUMULUS-2684**
  - Added optional collection level parameter `s3MultipartChunksizeMb` to collection's `meta` field
  - Updated `move-granules` task to take in an optional config parameter s3MultipartChunksizeMb
- **CUMULUS-2747**
  - Updated data management type doc to include additional fields for provider configurations
- **CUMULUS-2773**
  - Added a document to the workflow-tasks docs describing deployment, configuration and usage of the LZARDS backup task.

### Changed

- Made `vpc_id` variable optional for `example/cumulus-tf` module
- Made `vpc_id` and `subnet_ids` variables optional for `example/data-persistence-tf` module
- Made `vpc_id` and `subnets` variables optional for `example/rds-cluster-tf` module
- Changes audit script to handle integration test failure when `USE\_CACHED\_BOOTSTRAP` is disabled.
- Increases wait time for CMR to return online resources in integration tests
- **CUMULUS-1823**
  - Updates to Cumulus rule/provider schemas to improve field titles and descriptions.
- **CUMULUS-2638**
  - Transparent to users, remove typescript type `BucketType`.
- **CUMULUS-2718**
  - Updated config for SyncGranules to support optional `workflowStartTime`
  - Updated SyncGranules to provide `createdAt` on output based on `workflowStartTime` if provided,
  falling back to `Date.now()` if not provided.
  - Updated `task_config` of SyncGranule in example workflows
- **CUMULUS-2735**
  - Updated reconciliation reports to write formatted JSON to S3 to improve readability for
    large reports
  - Updated TEA version from 102 to 121 to address TEA deployment issue with the max size of
    a policy role being exceeded
- **CUMULUS-2743**
  - Updated bamboo Dockerfile to upgrade pip as part of the image creation process
- **CUMULUS-2744**
  - GET executions/status returns associated granules for executions retrieved from the Step Function API
- **CUMULUS-2751**
  - Upgraded all Cumulus (node.js) workflow tasks to use
    `@cumulus/cumulus-message-adapter-js` version `2.0.3`, which includes an
    update cma-js to better expose CMA stderr stream output on lambda timeouts
    as well as minor logging enhancements.
- **CUMULUS-2752**
  - Add new mappings for execution records to prevent dynamic field expansion from exceeding
  Elasticsearch field limits
    - Nested objects under `finalPayload.*` will not dynamically add new fields to mapping
    - Nested objects under `originalPayload.*` will not dynamically add new fields to mapping
    - Nested keys under `tasks` will not dynamically add new fields to mapping
- **CUMULUS-2753**
  - Updated example/cumulus-tf/orca.tf to the latest ORCA release v4.0.0-Beta2 which is compatible with granule.files file schema
  - Updated /orca/recovery to call new lambdas request_status_for_granule and request_status_for_job.
  - Updated orca integration test
- [**PR #2569**](https://github.com/nasa/cumulus/pull/2569)
  - Fixed `TypeError` thrown by `@cumulus/cmrjs/cmr-utils.getGranuleTemporalInfo` when
    a granule's associated UMM-G JSON metadata file does not contain a `ProviderDates`
    element that has a `Type` of either `"Update"` or `"Insert"`.  If neither are
    present, the granule's last update date falls back to the `"Create"` type
    provider date, or `undefined`, if none is present.
- **CUMULUS-2775**
  - Changed `@cumulus/api-client/invokeApi()` to accept a single accepted status code or an array
  of accepted status codes via `expectedStatusCodes`
- [**PR #2611**](https://github.com/nasa/cumulus/pull/2611)
  - Changed `@cumulus/launchpad-auth/LaunchpadToken.requestToken` and `validateToken`
    to use the HTTPS request option `https.pfx` instead of the deprecated `pfx` option
    for providing the certificate.
- **CUMULUS-2836**
  - Updates `cmr-utils/getGranuleTemporalInfo` to search for a SingleDateTime
    element, when beginningDateTime value is not
    found in the metadata file.  The granule's temporal information is
    returned so that both beginningDateTime and endingDateTime are set to the
    discovered singleDateTimeValue.
- **CUMULUS-2756**
  - Updated `_writeGranule()` in `write-granules.js` to catch failed granule writes due to schema validation, log the failure and then attempt to set the status of the granule to `failed` if it already exists to prevent a failure from allowing the granule to get "stuck" in a non-failed status.

### Fixed

- **CUMULUS-2775**
  - Updated `@cumulus/api-client` to not log an error for 201 response from `updateGranule`
- **CUMULUS-2783**
  - Added missing lower bound on scale out policy for ECS cluster to ensure that
  the cluster will autoscale correctly.
- **CUMULUS-2835**
  - Updated `hyrax-metadata-updates` task to support reading the DatasetId from ECHO10 XML, and the EntryTitle from UMM-G JSON; these are both valid alternatives to the shortname and version ID.

## [v9.9.3] 2021-02-17 [BACKPORT]

**Please note** changes in 9.9.3 may not yet be released in future versions, as
this is a backport and patch release on the 9.9.x series of releases. Updates that
are included in the future will have a corresponding CHANGELOG entry in future
releases.

- **CUMULUS-2853**
  - Move OAUTH_PROVIDER to lambda env variables to address regression in 9.9.2/CUMULUS-2275
  - Add logging output to api app router

## [v9.9.2] 2021-02-10 [BACKPORT]

**Please note** changes in 9.9.2 may not yet be released in future versions, as
this is a backport and patch release on the 9.9.x series of releases. Updates that
are included in the future will have a corresponding CHANGELOG entry in future
releases.### Added

- **CUMULUS-2775**
  - Added a configurable parameter group for the RDS serverless database cluster deployed by `tf-modules/rds-cluster-tf`. The allowed parameters for the parameter group can be found in the AWS documentation of [allowed parameters for an Aurora PostgreSQL cluster](https://docs.aws.amazon.com/AmazonRDS/latest/AuroraUserGuide/AuroraPostgreSQL.Reference.ParameterGroups.html). By default, the following parameters are specified:
    - `shared_preload_libraries`: `pg_stat_statements,auto_explain`
    - `log_min_duration_statement`: `250`
    - `auto_explain.log_min_duration`: `250`
- **CUMULUS-2840**
  - Added an index on `granule_cumulus_id` to the RDS files table.

### Changed

- **CUMULUS-2847**
  - Move DyanmoDb table name into API keystore and initialize only on lambda cold start
- **CUMULUS-2781**
  - Add api_config secret to hold API/Private API lambda configuration values
- **CUMULUS-2775**
  - Changed the `timeout_action` to `ForceApplyCapacityChange` by default for the RDS serverless database cluster `tf-modules/rds-cluster-tf`

## [v9.9.1] 2021-02-10 [BACKPORT]

**Please note** changes in 9.9.1 may not yet be released in future versions, as
this is a backport and patch release on the 9.9.x series of releases. Updates that
are included in the future will have a corresponding CHANGELOG entry in future
releases.

### Fixed

- **CUMULUS-2775**
  - Updated `@cumulus/api-client` to not log an error for 201 response from `updateGranule`

### Changed

- Updated version of `@cumulus/cumulus-message-adapter-js` from `2.0.3` to `2.0.4` for
all Cumulus workflow tasks
- **CUMULUS-2775**
  - Changed `@cumulus/api-client/invokeApi()` to accept a single accepted status code or an array
  of accepted status codes via `expectedStatusCodes`
- **CUMULUS-2837**
  - Update process-s3-dead-letter-archive to unpack SQS events in addition to
    Cumulus Messages
  - Update process-s3-dead-letter-archive to look up execution status using
    getCumulusMessageFromExecutionEvent (common method with sfEventSqsToDbRecords)
  - Move methods in api/lib/cwSfExecutionEventUtils to
    @cumulus/message/StepFunctions

## [v9.9.0] 2021-11-03

### Added

- **NDCUM-624**: Add support for ISO metadata files for the `MoveGranules` step
  - Add function `isISOFile` to check if a given file object is an ISO file
  - `granuleToCmrFileObject` and `granulesToCmrFileObjects` now take a
    `filterFunc` argument
    - `filterFunc`'s default value is `isCMRFile`, so the previous behavior is
      maintained if no value is given for this argument
    - `MoveGranules` passes a custom filter function to
      `granulesToCmrFileObjects` to check for `isISOFile` in addition to
      `isCMRFile`, so that metadata from `.iso.xml` files can be used in the
      `urlPathTemplate`
- [**PR #2535**](https://github.com/nasa/cumulus/pull/2535)
  - NSIDC and other cumulus users had desire for returning formatted dates for
    the 'url_path' date extraction utilities. Added 'dateFormat' function as
    an option for extracting and formating the entire date. See
    docs/workflow/workflow-configuration-how-to.md for more information.
- [**PR #2548**](https://github.com/nasa/cumulus/pull/2548)
  - Updated webpack configuration for html-loader v2
- **CUMULUS-2640**
  - Added Elasticsearch client scroll setting to the CreateReconciliationReport lambda function.
  - Added `elasticsearch_client_config` tfvars to the archive and cumulus terraform modules.
- **CUMULUS-2683**
  - Added `default_s3_multipart_chunksize_mb` setting to the `move-granules` lambda function.
  - Added `default_s3_multipart_chunksize_mb` tfvars to the cumulus and ingest terraform modules.
  - Added optional parameter `chunkSize` to `@cumulus/aws-client/S3.moveObject` and
    `@cumulus/aws-client/S3.multipartCopyObject` to set the chunk size of the S3 multipart uploads.
  - Renamed optional parameter `maxChunkSize` to `chunkSize` in
    `@cumulus/aws-client/lib/S3MultipartUploads.createMultipartChunks`.

### Changed

- Upgraded all Cumulus workflow tasks to use `@cumulus/cumulus-message-adapter-js` version `2.0.1`
- **CUMULUS-2725**
  - Updated providers endpoint to return encrypted password
  - Updated providers model to try decrypting credentials before encryption to allow for better handling of updating providers
- **CUMULUS-2734**
  - Updated `@cumulus/api/launchpadSaml.launchpadPublicCertificate` to correctly retrieve
    certificate from launchpad IdP metadata with and without namespace prefix.

## [v9.8.0] 2021-10-19

### Notable changes

- Published new tag [`36` of `cumuluss/async-operation` to Docker Hub](https://hub.docker.com/layers/cumuluss/async-operation/35/images/sha256-cf777a6ef5081cd90a0f9302d45243b6c0a568e6d977c0ee2ccc5a90b12d45d0?context=explore) for compatibility with
upgrades to `knex` package and to address security vulnerabilities.

### Added

- Added `@cumulus/db/createRejectableTransaction()` to handle creating a Knex transaction that **will throw an error** if the transaction rolls back. [As of Knex 0.95+, promise rejection on transaction rollback is no longer the default behavior](https://github.com/knex/knex/blob/master/UPGRADING.md#upgrading-to-version-0950).

- **CUMULUS-2639**
  - Increases logging on reconciliation reports.

- **CUMULUS-2670**
  - Updated `lambda_timeouts` string map variable for `cumulus` module to accept a
  `update_granules_cmr_metadata_file_links_task_timeout` property
- **CUMULUS-2598**
  - Add unit and integration tests to describe queued granules as ignored when
    duplicate handling is 'skip'

### Changed

- Updated `knex` version from 0.23.11 to 0.95.11 to address security vulnerabilities
- Updated default version of async operations Docker image to `cumuluss/async-operation:36`
- **CUMULUS-2590**
  - Granule applyWorkflow, Reingest actions and Bulk operation now update granule status to `queued` when scheduling the granule.
- **CUMULUS-2643**
  - relocates system file `buckets.json` out of the
    `s3://internal-bucket/workflows` directory into
    `s3://internal-bucket/buckets`.


## [v9.7.1] 2021-12-08 [Backport]

Please note changes in 9.7.0 may not yet be released in future versions, as this is a backport and patch release on the 9.7.x series of releases. Updates that are included in the future will have a corresponding CHANGELOG entry in future releases.
Fixed

- **CUMULUS-2751**
  - Update all tasks to update to use cumulus-message-adapter-js version 2.0.4

## [v9.7.0] 2021-10-01

### Notable Changes

- **CUMULUS-2583**
  - The `queue-granules` task now updates granule status to `queued` when a granule is queued. In order to prevent issues with the private API endpoint and Lambda API request and concurrency limits, this functionality runs with limited concurrency, which may increase the task's overall runtime when large numbers of granules are being queued. If you are facing Lambda timeout errors with this task, we recommend converting your `queue-granules` task to an ECS activity. This concurrency is configurable via the task config's `concurrency` value.
- **CUMULUS-2676**
  - The `discover-granules` task has been updated to limit concurrency on checks to identify and skip already ingested granules in order to prevent issues with the private API endpoint and Lambda API request and concurrency limits. This may increase the task's overall runtime when large numbers of granules are discovered. If you are facing Lambda timeout errors with this task, we recommend converting your `discover-granules` task to an ECS activity. This concurrency is configurable via the task config's `concurrency` value.
- Updated memory of `<prefix>-sfEventSqsToDbRecords` Lambda to 1024MB

### Added

- **CUMULUS-2000**
  - Updated `@cumulus/queue-granules` to respect a new config parameter: `preferredQueueBatchSize`. Queue-granules will respect this batchsize as best as it can to batch granules into workflow payloads. As workflows generally rely on information such as collection and provider expected to be shared across all granules in a workflow, queue-granules will break batches up by collection, as well as provider if there is a `provider` field on the granule. This may result in batches that are smaller than the preferred size, but never larger ones. The default value is 1, which preserves current behavior of queueing 1 granule per workflow.
- **CUMULUS-2630**
  - Adds a new workflow `DiscoverGranulesToThrottledQueue` that discovers and writes
    granules to a throttled background queue.  This allows discovery and ingest
    of larger numbers of granules without running into limits with lambda
    concurrency.

### Changed

- **CUMULUS-2720**
  - Updated Core CI scripts to validate CHANGELOG diffs as part of the lint process
- **CUMULUS-2695**
  - Updates the example/cumulus-tf deployment to change
    `archive_api_reserved_concurrency` from 8 to 5 to use fewer reserved lambda
    functions. If you see throttling errors on the `<stack>-apiEndpoints` you
    should increase this value.
  - Updates cumulus-tf/cumulus/variables.tf to change
    `archive_api_reserved_concurrency` from 8 to 15 to prevent throttling on
    the dashboard for default deployments.
- **CUMULUS-2584**
  - Updates `api/endpoints/execution-status.js` `get` method to include associated granules, as
    an array, for the provided execution.
  - Added `getExecutionArnsByGranuleCumulusId` returning a list of executionArns sorted by most recent first,
    for an input Granule Cumulus ID in support of the move of `translatePostgresGranuleToApiGranule` from RDS-Phase2
    feature branch
  - Added `getApiExecutionCumulusIds` returning cumulus IDs for a given list of executions
- **CUMULUS-NONE**
  - Downgrades elasticsearch version in testing container to 5.3 to match AWS version.
  - Update serve.js -> `eraseDynamoTables()`. Changed the call `Promise.all()` to `Promise.allSettled()` to ensure all dynamo records (provider records in particular) are deleted prior to reseeding.

### Fixed

- **CUMULUS-2583**
  - Fixed a race condition where granules set as “queued” were not able to be set as “running” or “completed”

## [v9.6.0] 2021-09-20

### Added

- **CUMULUS-2576**
  - Adds `PUT /granules` API endpoint to update a granule
  - Adds helper `updateGranule` to `@cumulus/api-client/granules`
- **CUMULUS-2606**
  - Adds `POST /granules/{granuleId}/executions` API endpoint to associate an execution with a granule
  - Adds helper `associateExecutionWithGranule` to `@cumulus/api-client/granules`
- **CUMULUS-2583**
  - Adds `queued` as option for granule's `status` field

### Changed

- Moved `ssh2` package from `@cumulus/common` to `@cumulus/sftp-client` and
  upgraded package from `^0.8.7` to `^1.0.0` to address security vulnerability
  issue in previous version.
- **CUMULUS-2583**
  - `QueueGranules` task now updates granule status to `queued` once it is added to the queue.

- **CUMULUS-2617**
  - Use the `Authorization` header for CMR Launchpad authentication instead of the deprecated `Echo-Token` header.

### Fixed

- Added missing permission for `<prefix>_ecs_cluster_instance_role` IAM role (used when running ECS services/tasks)
to allow `kms:Decrypt` on the KMS key used to encrypt provider credentials. Adding this permission fixes the `sync-granule` task when run as an ECS activity in a Step Function, which previously failed trying to decrypt credentials for providers.

- **CUMULUS-2576**
  - Adds default value to granule's timestamp when updating a granule via API.

## [v9.5.0] 2021-09-07

### BREAKING CHANGES

- Removed `logs` record type from mappings from Elasticsearch. This change **should not have**
any adverse impact on existing deployments, even those which still contain `logs` records,
but technically it is a breaking change to the Elasticsearch mappings.
- Changed `@cumulus/api-client/asyncOperations.getAsyncOperation` to return parsed JSON body
of response and not the raw API endpoint response

### Added

- **CUMULUS-2670**
  - Updated core `cumulus` module to take lambda_timeouts string map variable that allows timeouts of ingest tasks to be configurable. Allowed properties for the mapping include:
  - discover_granules_task_timeout
  - discover_pdrs_task_timeout
  - hyrax_metadata_update_tasks_timeout
  - lzards_backup_task_timeout
  - move_granules_task_timeout
  - parse_pdr_task_timeout
  - pdr_status_check_task_timeout
  - post_to_cmr_task_timeout
  - queue_granules_task_timeout
  - queue_pdrs_task_timeout
  - queue_workflow_task_timeout
  - sync_granule_task_timeout
- **CUMULUS-2575**
  - Adds `POST /granules` API endpoint to create a granule
  - Adds helper `createGranule` to `@cumulus/api-client`
- **CUMULUS-2577**
  - Adds `POST /executions` endpoint to create an execution
- **CUMULUS-2578**
  - Adds `PUT /executions` endpoint to update an execution
- **CUMULUS-2592**
  - Adds logging when messages fail to be added to queue
- **CUMULUS-2644**
  - Pulled `delete` method for `granules-executions.ts` implemented as part of CUMULUS-2306
  from the RDS-Phase-2 feature branch in support of CUMULUS-2644.
  - Pulled `erasePostgresTables` method in `serve.js` implemented as part of CUMULUS-2644,
  and CUMULUS-2306 from the RDS-Phase-2 feature branch in support of CUMULUS-2644
  - Added `resetPostgresDb` method to support resetting between integration test suite runs

### Changed

- Updated `processDeadLetterArchive` Lambda to return an object where
`processingSucceededKeys` is an array of the S3 keys for successfully
processed objects and `processingFailedKeys` is an array of S3 keys
for objects that could not be processed
- Updated async operations to handle writing records to the databases
when output of the operation is `undefined`

- **CUMULUS-2644**
  - Moved `migration` directory from the `db-migration-lambda` to the `db` package and
  updated unit test references to migrationDir to be pulled from `@cumulus/db`
  - Updated `@cumulus/api/bin/serveUtils` to write records to PostgreSQL tables

- **CUMULUS-2575**
  - Updates model/granule to allow a granule created from API to not require an
    execution to be associated with it. This is a backwards compatible change
    that will not affect granules created in the normal way.
  - Updates `@cumulus/db/src/model/granules` functions `get` and `exists` to
    enforce parameter checking so that requests include either (granule\_id
    and collection\_cumulus\_id) or (cumulus\_id) to prevent incorrect results.
  - `@cumulus/message/src/Collections.deconstructCollectionId` has been
    modified to throw a descriptive error if the input `collectionId` is
    undefined rather than `TypeError: Cannot read property 'split' of
    undefined`. This function has also been updated to throw descriptive errors
    if an incorrectly formatted collectionId is input.

## [v9.4.1] 2022-02-14 [BACKPORT]

**Please note** changes in 9.4.1 may not yet be released in future versions, as
this is a backport and patch release on the 9.4.x series of releases. Updates that
are included in the future will have a corresponding CHANGELOG entry in future
releases.

- **CUMULUS-2847**
  - Update dynamo configuration to read from S3 instead of System Manager
    Parameter Store
  - Move api configuration initialization outside the lambda handler to
    eliminate unneded S3 calls/require config on cold-start only
  - Moved `ssh2` package from `@cumulus/common` to `@cumulus/sftp-client` and
    upgraded package from `^0.8.7` to `^1.0.0` to address security vulnerability
    issue in previous version.
  - Fixed hyrax task package.json dev dependency
  - Update CNM lambda dependencies for Core tasks
    - cumulus-cnm-response-task: 1.4.4
    - cumulus-cnm-to-granule: 1.5.4
  - Whitelist ssh2 re: https://github.com/advisories/GHSA-652h-xwhf-q4h6

## [v9.4.0] 2021-08-16

### Notable changes

- `@cumulus/sync-granule` task should now properly handle
syncing files from HTTP/HTTPS providers where basic auth is
required and involves a redirect to a different host (e.g.
downloading files protected by Earthdata Login)

### Added

- **CUMULUS-2591**
  - Adds `failedExecutionStepName` to failed execution's jsonb error records.
    This is the name of the Step Function step for the last failed event in the
    execution's event history.
- **CUMULUS-2548**
  - Added `allowed_redirects` field to PostgreSQL `providers` table
  - Added `allowedRedirects` field to DynamoDB `<prefix>-providers` table
  - Added `@cumulus/aws-client/S3.streamS3Upload` to handle uploading the contents
  of a readable stream to S3 and returning a promise
- **CUMULUS-2373**
  - Added `replaySqsMessages` lambda to replay archived incoming SQS
    messages from S3.
  - Added `/replays/sqs` endpoint to trigger an async operation for
    the `replaySqsMessages` lambda.
  - Added unit tests and integration tests for new endpoint and lambda.
  - Added `getS3PrefixForArchivedMessage` to `ingest/sqs` package to get prefix
    for an archived message.
  - Added new `async_operation` type `SQS Replay`.
- **CUMULUS-2460**
  - Adds `POST` /executions/workflows-by-granules for retrieving workflow names common to a set of granules
  - Adds `workflowsByGranules` to `@cumulus/api-client/executions`
- **CUMULUS-2635**
  - Added helper functions:
    - `@cumulus/db/translate/file/translateApiPdrToPostgresPdr`

### Fixed

- **CUMULUS-2548**
  - Fixed `@cumulus/ingest/HttpProviderClient.sync` to
properly handle basic auth when redirecting to a different
host and/or host with a different port
- **CUMULUS-2626**
  - Update [PDR migration](https://github.com/nasa/cumulus/blob/master/lambdas/data-migration2/src/pdrs.ts) to correctly find Executions by a Dynamo PDR's `execution` field
- **CUMULUS-2635**
  - Update `data-migration2` to migrate PDRs before migrating granules.
  - Update `data-migration2` unit tests testing granules migration to reference
    PDR records to better model the DB schema.
  - Update `migratePdrRecord` to use `translateApiPdrToPostgresPdr` function.

### Changed

- **CUMULUS-2373**
  - Updated `getS3KeyForArchivedMessage` in `ingest/sqs` to store SQS messages
    by `queueName`.
- **CUMULUS-2630**
  - Updates the example/cumulus-tf deployment to change
    `archive_api_reserved_concurrency` from 2 to 8 to prevent throttling with
    the dashboard.

## [v9.3.0] 2021-07-26

### BREAKING CHANGES

- All API requests made by `@cumulus/api-client` will now throw an error if the status code
does not match the expected response (200 for most requests and 202 for a few requests that
trigger async operations). Previously the helpers in this package would return the response
regardless of the status code, so you may need to update any code using helpers from this
package to catch or to otherwise handle errors that you may encounter.
- The Cumulus API Lambda function has now been configured with reserved concurrency to ensure
availability in a high-concurrency environment. However, this also caps max concurrency which
may result in throttling errors if trying to reach the Cumulus API multiple times in a short
period. Reserved concurrency can be configured with the `archive_api_reserved_concurrency`
terraform variable on the Cumulus module and increased if you are seeing throttling errors.
The default reserved concurrency value is 8.

### Notable changes

- `cmr_custom_host` variable for `cumulus` module can now be used to configure Cumulus to
  integrate with a custom CMR host name and protocol (e.g.
  `http://custom-cmr-host.com`). Note that you **must** include a protocol
  (`http://` or `https://)  if specifying a value for this variable.
- The cumulus module configuration value`rds_connetion_heartbeat` and it's
  behavior has been replaced by a more robust database connection 'retry'
  solution.   Users can remove this value from their configuration, regardless
  of value.  See the `Changed` section notes on CUMULUS-2528 for more details.

### Added

- Added user doc describing new features related to the Cumulus dead letter archive.
- **CUMULUS-2327**
  - Added reserved concurrency setting to the Cumulus API lambda function.
  - Added relevant tfvars to the archive and cumulus terraform modules.
- **CUMULUS-2460**
  - Adds `POST` /executions/search-by-granules for retrieving executions from a list of granules or granule query
  - Adds `searchExecutionsByGranules` to `@cumulus/api-client/executions`
- **CUMULUS-2475**
  - Adds `GET` endpoint to distribution API
- **CUMULUS-2463**
  - `PUT /granules` reingest action allows a user to override the default execution
    to use by providing an optional `workflowName` or `executionArn` parameter on
    the request body.
  - `PUT /granules/bulkReingest` action allows a user to override the default
    execution/workflow combination to reingest with by providing an optional
    `workflowName` on the request body.
- Adds `workflowName` and `executionArn` params to @cumulus/api-client/reingestGranules
- **CUMULUS-2476**
  - Adds handler for authenticated `HEAD` Distribution requests replicating current behavior of TEA
- **CUMULUS-2478**
  - Implemented [bucket map](https://github.com/asfadmin/thin-egress-app#bucket-mapping).
  - Implemented /locate endpoint
  - Cumulus distribution API checks the file request against bucket map:
    - retrieves the bucket and key from file path
    - determines if the file request is public based on the bucket map rather than the bucket type
    - (EDL only) restricts download from PRIVATE_BUCKETS to users who belong to certain EDL User Groups
    - bucket prefix and object prefix are supported
  - Add 'Bearer token' support as an authorization method
- **CUMULUS-2486**
  - Implemented support for custom headers
  - Added 'Bearer token' support as an authorization method
- **CUMULUS-2487**
  - Added integration test for cumulus distribution API
- **CUMULUS-2569**
  - Created bucket map cache for cumulus distribution API
- **CUMULUS-2568**
  - Add `deletePdr`/PDR deletion functionality to `@cumulus/api-client/pdrs`
  - Add `removeCollectionAndAllDependencies` to integration test helpers
  - Added `example/spec/apiUtils.waitForApiStatus` to wait for a
  record to be returned by the API with a specific value for
  `status`
  - Added `example/spec/discoverUtils.uploadS3GranuleDataForDiscovery` to upload granule data fixtures
  to S3 with a randomized granule ID for `discover-granules` based
  integration tests
  - Added `example/spec/Collections.removeCollectionAndAllDependencies` to remove a collection and
  all dependent objects (e.g. PDRs, granules, executions) from the
  database via the API
  - Added helpers to `@cumulus/api-client`:
    - `pdrs.deletePdr` - Delete a PDR via the API
    - `replays.postKinesisReplays` - Submit a POST request to the `/replays` endpoint for replaying Kinesis messages

- `@cumulus/api-client/granules.getGranuleResponse` to return the raw endpoint response from the GET `/granules/<granuleId>` endpoint

### Changed

- Moved functions from `@cumulus/integration-tests` to `example/spec/helpers/workflowUtils`:
  - `startWorkflowExecution`
  - `startWorkflow`
  - `executeWorkflow`
  - `buildWorkflow`
  - `testWorkflow`
  - `buildAndExecuteWorkflow`
  - `buildAndStartWorkflow`
- `example/spec/helpers/workflowUtils.executeWorkflow` now uses
`waitForApiStatus` to ensure that the execution is `completed` or
`failed` before resolving
- `example/spec/helpers/testUtils.updateAndUploadTestFileToBucket`
now accepts an object of parameters rather than positional
arguments
- Removed PDR from the `payload` in the input payload test fixture for reconciliation report integration tests
- The following integration tests for PDR-based workflows were
updated to use randomized granule IDs:
  - `example/spec/parallel/ingest/ingestFromPdrSpec.js`
  - `example/spec/parallel/ingest/ingestFromPdrWithChildWorkflowMetaSpec.js`
  - `example/spec/parallel/ingest/ingestFromPdrWithExecutionNamePrefixSpec.js`
  - `example/spec/parallel/ingest/ingestPdrWithNodeNameSpec.js`
- Updated the `@cumulus/api-client/CumulusApiClientError` error class to include new properties that can be accessed directly on
the error object:
  - `statusCode` - The HTTP status code of the API response
  - `apiMessage` - The message from the API response
- Added `params.pRetryOptions` parameter to
`@cumulus/api-client/granules.deleteGranule` to control the retry
behavior
- Updated `cmr_custom_host` variable to accept a full protocol and host name
(e.g. `http://cmr-custom-host.com`), whereas it previously only accepted a host name
- **CUMULUS-2482**
  - Switches the default distribution app in the `example/cumulus-tf` deployment to the new Cumulus Distribution
  - TEA is still available by following instructions in `example/README.md`
- **CUMULUS-2463**
  - Increases the duration of allowed backoff times for a successful test from
    0.5 sec to 1 sec.
- **CUMULUS-2528**
  - Removed `rds_connection_heartbeat` as a configuration option from all
    Cumulus terraform modules
  - Removed `dbHeartBeat` as an environmental switch from
    `@cumulus/db.getKnexClient` in favor of more comprehensive general db
    connect retry solution
  - Added new `rds_connection_timing_configuration` string map to allow for
    configuration and tuning of Core's internal database retry/connection
    timeout behaviors.  These values map to connection pool configuration
    values for tarn (https://github.com/vincit/tarn.js/) which Core's database
    module / knex(https://www.npmjs.com/package/knex) use for this purpose:
    - acquireTimeoutMillis
    - createRetryIntervalMillis
    - createTimeoutMillis
    - idleTimeoutMillis
    - reapIntervalMillis
      Connection errors will result in a log line prepended with 'knex failed on
      attempted connection error' and sent from '@cumulus/db/connection'
  - Updated `@cumulus/db` and all terraform mdules to set default retry
    configuration values for the database module to cover existing database
    heartbeat connection failures as well as all other knex/tarn connection
    creation failures.

### Fixed

- Fixed bug where `cmr_custom_host` variable was not properly forwarded into `archive`, `ingest`, and `sqs-message-remover` modules from `cumulus` module
- Fixed bug where `parse-pdr` set a granule's provider to the entire provider record when a `NODE_NAME`
  is present. Expected behavior consistent with other tasks is to set the provider name in that field.
- **CUMULUS-2568**
  - Update reconciliation report integration test to have better cleanup/failure behavior
  - Fixed `@cumulus/api-client/pdrs.getPdr` to request correct endpoint for returning a PDR from the API
- **CUMULUS-2620**
  - Fixed a bug where a granule could be removed from CMR but still be set as
  `published: true` and with a CMR link in the Dynamo/PostgreSQL databases. Now,
  the CMR deletion and the Dynamo/PostgreSQL record updates will all succeed or fail
  together, preventing the database records from being out of sync with CMR.
  - Fixed `@cumulus/api-client/pdrs.getPdr` to request correct
  endpoint for returning a PDR from the API

## [v9.2.2] 2021-08-06 - [BACKPORT]

**Please note** changes in 9.2.2 may not yet be released in future versions, as
this is a backport and patch release on the 9.2.x series of releases. Updates that
are included in the future will have a corresponding CHANGELOG entry in future
releases.

### Added

- **CUMULUS-2635**
  - Added helper functions:
    - `@cumulus/db/translate/file/translateApiPdrToPostgresPdr`

### Fixed

- **CUMULUS-2635**
  - Update `data-migration2` to migrate PDRs before migrating granules.
  - Update `data-migration2` unit tests testing granules migration to reference
    PDR records to better model the DB schema.
  - Update `migratePdrRecord` to use `translateApiPdrToPostgresPdr` function.

## [v9.2.1] 2021-07-29 - [BACKPORT]

### Fixed

- **CUMULUS-2626**
  - Update [PDR migration](https://github.com/nasa/cumulus/blob/master/lambdas/data-migration2/src/pdrs.ts) to correctly find Executions by a Dynamo PDR's `execution` field

## [v9.2.0] 2021-06-22

### Added

- **CUMULUS-2475**
  - Adds `GET` endpoint to distribution API
- **CUMULUS-2476**
  - Adds handler for authenticated `HEAD` Distribution requests replicating current behavior of TEA

### Changed

- **CUMULUS-2482**
  - Switches the default distribution app in the `example/cumulus-tf` deployment to the new Cumulus Distribution
  - TEA is still available by following instructions in `example/README.md`

### Fixed

- **CUMULUS-2520**
  - Fixed error that prevented `/elasticsearch/index-from-database` from starting.
- **CUMULUS-2558**
  - Fixed issue where executions original_payload would not be retained on successful execution

## [v9.1.0] 2021-06-03

### BREAKING CHANGES

- @cumulus/api-client/granules.getGranule now returns the granule record from the GET /granules/<granuleId> endpoint, not the raw endpoint response
- **CUMULUS-2434**
  - To use the updated `update-granules-cmr-metadata-file-links` task, the
    granule  UMM-G metadata should have version 1.6.2 or later, since CMR s3
    link type 'GET DATA VIA DIRECT ACCESS' is not valid until UMM-G version
    [1.6.2](https://cdn.earthdata.nasa.gov/umm/granule/v1.6.2/umm-g-json-schema.json)
- **CUMULUS-2488**
  - Removed all EMS reporting including lambdas, endpoints, params, etc as all
    reporting is now handled through Cloud Metrics
- **CUMULUS-2472**
  - Moved existing `EarthdataLoginClient` to
    `@cumulus/oauth-client/EarthdataLoginClient` and updated all references in
    Cumulus Core.
  - Rename `EarthdataLoginClient` property from `earthdataLoginUrl` to
    `loginUrl for consistency with new OAuth clients. See example in
    [oauth-client
    README](https://github.com/nasa/cumulus/blob/master/packages/oauth-client/README.md)

### Added

- **HYRAX-439** - Corrected README.md according to a new Hyrax URL format.
- **CUMULUS-2354**
  - Adds configuration options to allow `/s3credentials` endpoint to distribute
    same-region read-only tokens based on a user's CMR ACLs.
  - Configures the example deployment to enable this feature.
- **CUMULUS-2442**
  - Adds option to generate cloudfront URL to lzards-backup task. This will require a few new task config options that have been documented in the [task README](https://github.com/nasa/cumulus/blob/master/tasks/lzards-backup/README.md).
- **CUMULUS-2470**
  - Added `/s3credentials` endpoint for distribution API
- **CUMULUS-2471**
  - Add `/s3credentialsREADME` endpoint to distribution API
- **CUMULUS-2473**
  - Updated `tf-modules/cumulus_distribution` module to take earthdata or cognito credentials
  - Configured `example/cumulus-tf/cumulus_distribution.tf` to use CSDAP credentials
- **CUMULUS-2474**
  - Add `S3ObjectStore` to `aws-client`. This class allows for interaction with the S3 object store.
  - Add `object-store` package which contains abstracted object store functions for working with various cloud providers
- **CUMULUS-2477**
  - Added `/`, `/login` and `/logout` endpoints to cumulus distribution api
- **CUMULUS-2479**
  - Adds /version endpoint to distribution API
- **CUMULUS-2497**
  - Created `isISOFile()` to check if a CMR file is a CMR ISO file.
- **CUMULUS-2371**
  - Added helpers to `@cumulus/ingest/sqs`:
    - `archiveSqsMessageToS3` - archives an incoming SQS message to S3
    - `deleteArchivedMessageFromS3` - deletes a processed SQS message from S3
  - Added call to `archiveSqsMessageToS3` to `sqs-message-consumer` which
    archives all incoming SQS messages to S3.
  - Added call to `deleteArchivedMessageFrom` to `sqs-message-remover` which
    deletes archived SQS message from S3 once it has been processed.

### Changed

- **[PR2224](https://github.com/nasa/cumulus/pull/2244)**
- **CUMULUS-2208**
  - Moved all `@cumulus/api/es/*` code to new `@cumulus/es-client` package
- Changed timeout on `sfEventSqsToDbRecords` Lambda to 60 seconds to match
  timeout for Knex library to acquire database connections
- **CUMULUS-2517**
  - Updated postgres-migration-count-tool default concurrency to '1'
- **CUMULUS-2489**
  - Updated docs for Terraform references in FAQs, glossary, and in Deployment sections
- **CUMULUS-2434**
  - Updated `@cumulus/cmrjs` `updateCMRMetadata` and related functions to add
    both HTTPS URLS and S3 URIs to CMR metadata.
  - Updated `update-granules-cmr-metadata-file-links` task to add both HTTPS
    URLs and S3 URIs to the OnlineAccessURLs field of CMR metadata. The task
    configuration parameter `cmrGranuleUrlType` now has default value `both`.
  - To use the updated `update-granules-cmr-metadata-file-links` task, the
    granule UMM-G metadata should have version 1.6.2 or later, since CMR s3 link
    type 'GET DATA VIA DIRECT ACCESS' is not valid until UMM-G version
    [1.6.2](https://cdn.earthdata.nasa.gov/umm/granule/v1.6.2/umm-g-json-schema.json)
- **CUMULUS-2472**
  - Renamed `@cumulus/earthdata-login-client` to more generic
    `@cumulus/oauth-client` as a parent  class for new OAuth clients.
  - Added `@cumulus/oauth-client/CognitoClient` to interface with AWS cognito login service.
- **CUMULUS-2497**
  - Changed the `@cumulus/cmrjs` package:
    - Updated `@cumulus/cmrjs/cmr-utils.getGranuleTemporalInfo()` so it now
      returns temporal info for CMR ISO 19115 SMAP XML files.
    - Updated `@cumulus/cmrjs/cmr-utils.isCmrFilename()` to include
      `isISOFile()`.
- **CUMULUS-2532**
  - Changed integration tests to use `api-client/granules` functions as opposed to granulesApi from `@cumulus/integration-tests`.

### Fixed

- **CUMULUS-2519**
  - Update @cumulus/integration-tests.buildWorkflow to fail if provider/collection API response is not successful
- **CUMULUS-2518**
  - Update sf-event-sqs-to-db-records to not throw if a collection is not
    defined on a payload that has no granules/an empty granule payload object
- **CUMULUS-2512**
  - Updated ingest package S3 provider client to take additional parameter
    `remoteAltBucket` on `download` method to allow for per-file override of
    provider bucket for checksum
  - Updated @cumulus/ingest.fetchTextFile's signature to be parameterized and
    added `remoteAltBucket`to allow for an override of the passed in provider
    bucket for the source file
  - Update "eslint-plugin-import" to be pinned to 2.22.1
- **CUMULUS-2520**
  - Fixed error that prevented `/elasticsearch/index-from-database` from starting.
- **CUMULUS-2532**
  - Fixed integration tests to have granule deletion occur before provider and
    collection deletion in test cleanup.
- **[2231](https://github.com/nasa/cumulus/issues/2231)**
  - Fixes broken relative path links in `docs/README.md`

### Removed

- **CUMULUS-2502**
  - Removed outdated documentation regarding Kibana index patterns for metrics.

## [v9.0.1] 2021-05-07

### Migration Steps

Please review the migration steps for 9.0.0 as this release is only a patch to
correct a failure in our build script and push out corrected release artifacts. The previous migration steps still apply.

### Changed

- Corrected `@cumulus/db` configuration to correctly build package.

## [v9.0.0] 2021-05-03

### Migration steps

- This release of Cumulus enables integration with a PostgreSQL database for archiving Cumulus data. There are several upgrade steps involved, **some of which need to be done before redeploying Cumulus**. See the [documentation on upgrading to the RDS release](https://nasa.github.io/cumulus/docs/upgrade-notes/upgrade-rds).

### BREAKING CHANGES

- **CUMULUS-2185** - RDS Migration Epic
  - **CUMULUS-2191**
    - Removed the following from the `@cumulus/api/models.asyncOperation` class in
      favor of the added `@cumulus/async-operations` module:
      - `start`
      - `startAsyncOperations`
  - **CUMULUS-2187**
    - The `async-operations` endpoint will now omit `output` instead of
      returning `none` when the operation did not return output.
  - **CUMULUS-2309**
    - Removed `@cumulus/api/models/granule.unpublishAndDeleteGranule` in favor
      of `@cumulus/api/lib/granule-remove-from-cmr.unpublishGranule` and
      `@cumulus/api/lib/granule-delete.deleteGranuleAndFiles`.
  - **CUMULUS-2385**
    - Updated `sf-event-sqs-to-db-records` to write a granule's files to
      PostgreSQL only after the workflow has exited the `Running` status.
      Please note that any workflow that uses `sf_sqs_report_task` for
      mid-workflow updates will be impacted.
    - Changed PostgreSQL `file` schema and TypeScript type definition to require
      `bucket` and `key` fields.
    - Updated granule/file write logic to mark a granule's status as "failed"
  - **CUMULUS-2455**
    - API `move granule` endpoint now moves granule files on a per-file basis
    - API `move granule` endpoint on granule file move failure will retain the
      file at it's original location, but continue to move any other granule
      files.
    - Removed the `move` method from the `@cumulus/api/models.granule` class.
      logic is now handled in `@cumulus/api/endpoints/granules` and is
      accessible via the Core API.

### Added

- **CUMULUS-2185** - RDS Migration Epic
  - **CUMULUS-2130**
    - Added postgres-migration-count-tool lambda/ECS task to allow for
      evaluation of database state
    - Added /migrationCounts api endpoint that allows running of the
      postgres-migration-count-tool as an asyncOperation
  - **CUMULUS-2394**
    - Updated PDR and Granule writes to check the step function
      workflow_start_time against the createdAt field for each record to ensure
      old records do not overwrite newer ones for legacy Dynamo and PostgreSQL
      writes
  - **CUMULUS-2188**
    - Added `data-migration2` Lambda to be run after `data-migration1`
    - Added logic to `data-migration2` Lambda for migrating execution records
      from DynamoDB to PostgreSQL
  - **CUMULUS-2191**
    - Added `@cumulus/async-operations` to core packages, exposing
      `startAsyncOperation` which will handle starting an async operation and
      adding an entry to both PostgreSQL and DynamoDb
  - **CUMULUS-2127**
    - Add schema migration for `collections` table
  - **CUMULUS-2129**
    - Added logic to `data-migration1` Lambda for migrating collection records
      from Dynamo to PostgreSQL
  - **CUMULUS-2157**
    - Add schema migration for `providers` table
    - Added logic to `data-migration1` Lambda for migrating provider records
      from Dynamo to PostgreSQL
  - **CUMULUS-2187**
    - Added logic to `data-migration1` Lambda for migrating async operation
      records from Dynamo to PostgreSQL
  - **CUMULUS-2198**
    - Added logic to `data-migration1` Lambda for migrating rule records from
      DynamoDB to PostgreSQL
  - **CUMULUS-2182**
    - Add schema migration for PDRs table
  - **CUMULUS-2230**
    - Add schema migration for `rules` table
  - **CUMULUS-2183**
    - Add schema migration for `asyncOperations` table
  - **CUMULUS-2184**
    - Add schema migration for `executions` table
  - **CUMULUS-2257**
    - Updated PostgreSQL table and column names to snake_case
    - Added `translateApiAsyncOperationToPostgresAsyncOperation` function to `@cumulus/db`
  - **CUMULUS-2186**
    - Added logic to `data-migration2` Lambda for migrating PDR records from
      DynamoDB to PostgreSQL
  - **CUMULUS-2235**
    - Added initial ingest load spec test/utility
  - **CUMULUS-2167**
    - Added logic to `data-migration2` Lambda for migrating Granule records from
      DynamoDB to PostgreSQL and parse Granule records to store File records in
      RDS.
  - **CUMULUS-2367**
    - Added `granules_executions` table to PostgreSQL schema to allow for a
      many-to-many relationship between granules and executions
      - The table refers to granule and execution records using foreign keys
        defined with ON CASCADE DELETE, which means that any time a granule or
        execution record is deleted, all of the records in the
        `granules_executions` table referring to that record will also be
        deleted.
    - Added `upsertGranuleWithExecutionJoinRecord` helper to `@cumulus/db` to
      allow for upserting a granule record and its corresponding
      `granules_execution` record
  - **CUMULUS-2128**
    - Added helper functions:
      - `@cumulus/db/translate/file/translateApiFiletoPostgresFile`
      - `@cumulus/db/translate/file/translateApiGranuletoPostgresGranule`
      - `@cumulus/message/Providers/getMessageProvider`
  - **CUMULUS-2190**
    - Added helper functions:
      - `@cumulus/message/Executions/getMessageExecutionOriginalPayload`
      - `@cumulus/message/Executions/getMessageExecutionFinalPayload`
      - `@cumulus/message/workflows/getMessageWorkflowTasks`
      - `@cumulus/message/workflows/getMessageWorkflowStartTime`
      - `@cumulus/message/workflows/getMessageWorkflowStopTime`
      - `@cumulus/message/workflows/getMessageWorkflowName`
  - **CUMULUS-2192**
    - Added helper functions:
      - `@cumulus/message/PDRs/getMessagePdrRunningExecutions`
      - `@cumulus/message/PDRs/getMessagePdrCompletedExecutions`
      - `@cumulus/message/PDRs/getMessagePdrFailedExecutions`
      - `@cumulus/message/PDRs/getMessagePdrStats`
      - `@cumulus/message/PDRs/getPdrPercentCompletion`
      - `@cumulus/message/workflows/getWorkflowDuration`
  - **CUMULUS-2199**
    - Added `translateApiRuleToPostgresRule` to `@cumulus/db` to translate API
      Rule to conform to Postgres Rule definition.
  - **CUMUlUS-2128**
    - Added "upsert" logic to the `sfEventSqsToDbRecords` Lambda for granule and
      file writes to the core PostgreSQL database
  - **CUMULUS-2199**
    - Updated Rules endpoint to write rules to core PostgreSQL database in
      addition to DynamoDB and to delete rules from the PostgreSQL database in
      addition to DynamoDB.
    - Updated `create` in Rules Model to take in optional `createdAt` parameter
      which sets the value of createdAt if not specified during function call.
  - **CUMULUS-2189**
    - Updated Provider endpoint logic to write providers in parallel to Core
      PostgreSQL database
    - Update integration tests to utilize API calls instead of direct
      api/model/Provider calls
  - **CUMULUS-2191**
    - Updated cumuluss/async-operation task to write async-operations to the
      PostgreSQL database.
  - **CUMULUS-2228**
    - Added logic to the `sfEventSqsToDbRecords` Lambda to write execution, PDR,
      and granule records to the core PostgreSQL database in parallel with
      writes to DynamoDB
  - **CUMUlUS-2190**
    - Added "upsert" logic to the `sfEventSqsToDbRecords` Lambda for PDR writes
      to the core PostgreSQL database
  - **CUMUlUS-2192**
    - Added "upsert" logic to the `sfEventSqsToDbRecords` Lambda for execution
      writes to the core PostgreSQL database
  - **CUMULUS-2187**
    - The `async-operations` endpoint will now omit `output` instead of
      returning `none` when the operation did not return output.
  - **CUMULUS-2167**
    - Change PostgreSQL schema definition for `files` to remove `filename` and
      `name` and only support `file_name`.
    - Change PostgreSQL schema definition for `files` to remove `size` to only
      support `file_size`.
    - Change `PostgresFile` to remove duplicate fields `filename` and `name` and
      rename `size` to `file_size`.
  - **CUMULUS-2266**
    - Change `sf-event-sqs-to-db-records` behavior to discard and not throw an
      error on an out-of-order/delayed message so as not to have it be sent to
      the DLQ.
  - **CUMULUS-2305**
    - Changed `DELETE /pdrs/{pdrname}` API behavior to also delete record from
      PostgreSQL database.
  - **CUMULUS-2309**
    - Changed `DELETE /granules/{granuleName}` API behavior to also delete
      record from PostgreSQL database.
    - Changed `Bulk operation BULK_GRANULE_DELETE` API behavior to also delete
      records from PostgreSQL database.
  - **CUMULUS-2367**
    - Updated `granule_cumulus_id` foreign key to granule in PostgreSQL `files`
      table to use a CASCADE delete, so records in the files table are
      automatically deleted by the database when the corresponding granule is
      deleted.
  - **CUMULUS-2407**
    - Updated data-migration1 and data-migration2 Lambdas to use UPSERT instead
      of UPDATE when migrating dynamoDB records to PostgreSQL.
    - Changed data-migration1 and data-migration2 logic to only update already
      migrated records if the incoming record update has a newer timestamp
  - **CUMULUS-2329**
    - Add `write-db-dlq-records-to-s3` lambda.
    - Add terraform config to automatically write db records DLQ messages to an
      s3 archive on the system bucket.
    - Add unit tests and a component spec test for the above.
  - **CUMULUS-2380**
    - Add `process-dead-letter-archive` lambda to pick up and process dead letters in the S3 system bucket dead letter archive.
    - Add `/deadLetterArchive/recoverCumulusMessages` endpoint to trigger an async operation to leverage this capability on demand.
    - Add unit tests and integration test for all of the above.
  - **CUMULUS-2406**
    - Updated parallel write logic to ensure that updatedAt/updated_at
      timestamps are the same in Dynamo/PG on record write for the following
      data types:
      - async operations
      - granules
      - executions
      - PDRs
  - **CUMULUS-2446**
    - Remove schema validation check against DynamoDB table for collections when
      migrating records from DynamoDB to core PostgreSQL database.
  - **CUMULUS-2447**
    - Changed `translateApiAsyncOperationToPostgresAsyncOperation` to call
      `JSON.stringify` and then `JSON.parse` on output.
  - **CUMULUS-2313**
    - Added `postgres-migration-async-operation` lambda to start an ECS task to
      run a the `data-migration2` lambda.
    - Updated `async_operations` table to include `Data Migration 2` as a new
      `operation_type`.
    - Updated `cumulus-tf/variables.tf` to include `optional_dynamo_tables` that
      will be merged with `dynamo_tables`.
  - **CUMULUS-2451**
    - Added summary type file `packages/db/src/types/summary.ts` with
      `MigrationSummary` and `DataMigration1` and `DataMigration2` types.
    - Updated `data-migration1` and `data-migration2` lambdas to return
      `MigrationSummary` objects.
    - Added logging for every batch of 100 records processed for executions,
      granules and files, and PDRs.
    - Removed `RecordAlreadyMigrated` logs in `data-migration1` and
      `data-migration2`
  - **CUMULUS-2452**
    - Added support for only migrating certain granules by specifying the
      `granuleSearchParams.granuleId` or `granuleSearchParams.collectionId`
      properties in the payload for the
      `<prefix>-postgres-migration-async-operation` Lambda
    - Added support for only running certain migrations for data-migration2 by
      specifying the `migrationsList` property in the payload for the
      `<prefix>-postgres-migration-async-operation` Lambda
  - **CUMULUS-2453**
    - Created `storeErrors` function which stores errors in system bucket.
    - Updated `executions` and `granulesAndFiles` data migrations to call `storeErrors` to store migration errors.
    - Added `system_bucket` variable to `data-migration2`.
  - **CUMULUS-2455**
    - Move granules API endpoint records move updates for migrated granule files
      if writing any of the granule files fails.
  - **CUMULUS-2468**
    - Added support for doing [DynamoDB parallel scanning](https://docs.aws.amazon.com/amazondynamodb/latest/developerguide/Scan.html#Scan.ParallelScan) for `executions` and `granules` migrations to improve performance. The behavior of the parallel scanning and writes can be controlled via the following properties on the event input to the `<prefix>-postgres-migration-async-operation` Lambda:
      - `granuleMigrationParams.parallelScanSegments`: How many segments to divide your granules DynamoDB table into for parallel scanning
      - `granuleMigrationParams.parallelScanLimit`: The maximum number of granule records to evaluate for each parallel scanning segment of the DynamoDB table
      - `granuleMigrationParams.writeConcurrency`: The maximum number of concurrent granule/file writes to perform to the PostgreSQL database across all DynamoDB segments
      - `executionMigrationParams.parallelScanSegments`: How many segments to divide your executions DynamoDB table into for parallel scanning
      - `executionMigrationParams.parallelScanLimit`: The maximum number of execution records to evaluate for each parallel scanning segment of the DynamoDB table
      - `executionMigrationParams.writeConcurrency`: The maximum number of concurrent execution writes to perform to the PostgreSQL database across all DynamoDB segments
  - **CUMULUS-2468** - Added `@cumulus/aws-client/DynamoDb.parallelScan` helper to perform [parallel scanning on DynamoDb tables](https://docs.aws.amazon.com/amazondynamodb/latest/developerguide/Scan.html#Scan.ParallelScan)
  - **CUMULUS-2507**
    - Updated granule record write logic to set granule status to `failed` in both Postgres and DynamoDB if any/all of its files fail to write to the database.

### Deprecated

- **CUMULUS-2185** - RDS Migration Epic
  - **CUMULUS-2455**
    - `@cumulus/ingest/moveGranuleFiles`

## [v8.1.2] 2021-07-29

**Please note** changes in 8.1.2 may not yet be released in future versions, as this
is a backport/patch release on the 8.x series of releases.  Updates that are
included in the future will have a corresponding CHANGELOG entry in future releases.

### Notable changes

- `cmr_custom_host` variable for `cumulus` module can now be used to configure Cumulus to
integrate with a custom CMR host name and protocol (e.g. `http://custom-cmr-host.com`). Note
that you **must** include a protocol (`http://` or `https://`) if specifying a value for this
variable.
- `@cumulus/sync-granule` task should now properly handle
syncing files from HTTP/HTTPS providers where basic auth is
required and involves a redirect to a different host (e.g.
downloading files protected by Earthdata Login)

### Added

- **CUMULUS-2548**
  - Added `allowed_redirects` field to PostgreSQL `providers` table
  - Added `allowedRedirects` field to DynamoDB `<prefix>-providers` table
  - Added `@cumulus/aws-client/S3.streamS3Upload` to handle uploading the contents
  of a readable stream to S3 and returning a promise

### Changed

- Updated `cmr_custom_host` variable to accept a full protocol and host name
(e.g. `http://cmr-custom-host.com`), whereas it previously only accepted a host name

### Fixed

- Fixed bug where `cmr_custom_host` variable was not properly forwarded into `archive`, `ingest`, and `sqs-message-remover` modules from `cumulus` module
- **CUMULUS-2548**
  - Fixed `@cumulus/ingest/HttpProviderClient.sync` to
properly handle basic auth when redirecting to a different
host and/or host with a different port

## [v8.1.1] 2021-04-30 -- Patch Release

**Please note** changes in 8.1.1 may not yet be released in future versions, as this
is a backport/patch release on the 8.x series of releases.  Updates that are
included in the future will have a corresponding CHANGELOG entry in future releases.

### Added

- **CUMULUS-2497**
  - Created `isISOFile()` to check if a CMR file is a CMR ISO file.

### Fixed

- **CUMULUS-2512**
  - Updated ingest package S3 provider client to take additional parameter
    `remoteAltBucket` on `download` method to allow for per-file override of
    provider bucket for checksum
  - Updated @cumulus/ingest.fetchTextFile's signature to be parameterized and
    added `remoteAltBucket`to allow for an override of the passed in provider
    bucket for the source file
  - Update "eslint-plugin-import" to be pinned to 2.22.1

### Changed

- **CUMULUS-2497**
  - Changed the `@cumulus/cmrjs` package:
    - Updated `@cumulus/cmrjs/cmr-utils.getGranuleTemporalInfo()` so it now
      returns temporal info for CMR ISO 19115 SMAP XML files.
    - Updated `@cumulus/cmrjs/cmr-utils.isCmrFilename()` to include
      `isISOFile()`.

- **[2216](https://github.com/nasa/cumulus/issues/2216)**
  - Removed "node-forge", "xml-crypto" from audit whitelist, added "underscore"

## [v8.1.0] 2021-04-29

### Added

- **CUMULUS-2348**
  - The `@cumulus/api` `/granules` and `/granules/{granuleId}` endpoints now take `getRecoveryStatus` parameter
  to include recoveryStatus in result granule(s)
  - The `@cumulus/api-client.granules.getGranule` function takes a `query` parameter which can be used to
  request additional granule information.
  - Published `@cumulus/api@7.2.1-alpha.0` for dashboard testing
- **CUMULUS-2469**
  - Added `tf-modules/cumulus_distribution` module to standup a skeleton
    distribution api

## [v8.0.0] 2021-04-08

### BREAKING CHANGES

- **CUMULUS-2428**
  - Changed `/granules/bulk` to use `queueUrl` property instead of a `queueName` property for setting the queue to use for scheduling bulk granule workflows

### Notable changes

- Bulk granule operations endpoint now supports setting a custom queue for scheduling workflows via the `queueUrl` property in the request body. If provided, this value should be the full URL for an SQS queue.

### Added

- **CUMULUS-2374**
  - Add cookbok entry for queueing PostToCmr step
  - Add example workflow to go with cookbook
- **CUMULUS-2421**
  - Added **experimental** `ecs_include_docker_cleanup_cronjob` boolean variable to the Cumulus module to enable cron job to clean up docker root storage blocks in ECS cluster template for non-`device-mapper` storage drivers. Default value is `false`. This fulfills a specific user support request. This feature is otherwise untested and will remain so until we can iterate with a better, more general-purpose solution. Use of this feature is **NOT** recommended unless you are certain you need it.

- **CUMULUS-1808**
  - Add additional error messaging in `deleteSnsTrigger` to give users more context about where to look to resolve ResourceNotFound error when disabling or deleting a rule.

### Fixed

- **CUMULUS-2281**
  - Changed discover-granules task to write discovered granules directly to
    logger, instead of via environment variable. This fixes a problem where a
    large number of found granules prevents this lambda from running as an
    activity with an E2BIG error.

## [v7.2.0] 2021-03-23

### Added

- **CUMULUS-2346**
  - Added orca API endpoint to `@cumulus/api` to get recovery status
  - Add `CopyToGlacier` step to [example IngestAndPublishGranuleWithOrca workflow](https://github.com/nasa/cumulus/blob/master/example/cumulus-tf/ingest_and_publish_granule_with_orca_workflow.tf)

### Changed

- **HYRAX-357**
  - Format of NGAP OPeNDAP URL changed and by default now is referring to concept id and optionally can include short name and version of collection.
  - `addShortnameAndVersionIdToConceptId` field has been added to the config inputs of the `hyrax-metadata-updates` task

## [v7.1.0] 2021-03-12

### Notable changes

- `sync-granule` task will now properly handle syncing 0 byte files to S3
- SQS/Kinesis rules now support scheduling workflows to a custom queue via the `rule.queueUrl` property. If provided, this value should be the full URL for an SQS queue.

### Added

- `tf-modules/cumulus` module now supports a `cmr_custom_host` variable that can
  be used to set to an arbitrary  host for making CMR requests (e.g.
  `https://custom-cmr-host.com`).
- Added `buckets` variable to `tf-modules/archive`
- **CUMULUS-2345**
  - Deploy ORCA with Cumulus, see `example/cumulus-tf/orca.tf` and `example/cumulus-tf/terraform.tfvars.example`
  - Add `CopyToGlacier` step to [example IngestAndPublishGranule workflow](https://github.com/nasa/cumulus/blob/master/example/cumulus-tf/ingest_and_publish_granule_workflow.asl.json)
- **CUMULUS-2424**
  - Added `childWorkflowMeta` to `queue-pdrs` config. An object passed to this config value will be merged into a child workflow message's `meta` object. For an example of how this can be used, see `example/cumulus-tf/discover_and_queue_pdrs_with_child_workflow_meta_workflow.asl.json`.
- **CUMULUS-2427**
  - Added support for using a custom queue with SQS and Kinesis rules. Whatever queue URL is set on the `rule.queueUrl` property will be used to schedule workflows for that rule. This change allows SQS/Kinesis rules to use [any throttled queues defined for a deployment](https://nasa.github.io/cumulus/docs/data-cookbooks/throttling-queued-executions).

### Fixed

- **CUMULUS-2394**
  - Updated PDR and Granule writes to check the step function `workflow_start_time` against
      the `createdAt` field  for each record to ensure old records do not
      overwrite newer ones

### Changed

- `<prefix>-lambda-api-gateway` IAM role used by API Gateway Lambda now
  supports accessing all buckets defined in your `buckets` variable except
  "internal" buckets
- Updated the default scroll duration used in ESScrollSearch and part of the
  reconciliation report functions as a result of testing and seeing timeouts
  at its current value of 2min.
- **CUMULUS-2355**
  - Added logic to disable `/s3Credentials` endpoint based upon value for
    environment variable `DISABLE_S3_CREDENTIALS`. If set to "true", the
    endpoint will not dispense S3 credentials and instead return a message
    indicating that the endpoint has been disabled.
- **CUMULUS-2397**
  - Updated `/elasticsearch` endpoint's `reindex` function to prevent
    reindexing when source and destination indices are the same.
- **CUMULUS-2420**
  - Updated test function `waitForAsyncOperationStatus` to take a retryObject
    and use exponential backoff.  Increased the total test duration for both
    AsycOperation specs and the ReconciliationReports tests.
  - Updated the default scroll duration used in ESScrollSearch and part of the
    reconciliation report functions as a result of testing and seeing timeouts
    at its current value of 2min.
- **CUMULUS-2427**
  - Removed `queueUrl` from the parameters object for `@cumulus/message/Build.buildQueueMessageFromTemplate`
  - Removed `queueUrl` from the parameters object for `@cumulus/message/Build.buildCumulusMeta`

### Fixed

- Fixed issue in `@cumulus/ingest/S3ProviderClient.sync()` preventing 0 byte files from being synced to S3.

### Removed

- Removed variables from `tf-modules/archive`:
  - `private_buckets`
  - `protected_buckets`
  - `public_buckets`

## [v7.0.0] 2021-02-22

### BREAKING CHANGES

- **CUMULUS-2362** - Endpoints for the logs (/logs) will now throw an error unless Metrics is set up

### Added

- **CUMULUS-2345**
  - Deploy ORCA with Cumulus, see `example/cumulus-tf/orca.tf` and `example/cumulus-tf/terraform.tfvars.example`
  - Add `CopyToGlacier` step to [example IngestAndPublishGranule workflow](https://github.com/nasa/cumulus/blob/master/example/cumulus-tf/ingest_and_publish_granule_workflow.asl.json)
- **CUMULUS-2376**
  - Added `cmrRevisionId` as an optional parameter to `post-to-cmr` that will be used when publishing metadata to CMR.
- **CUMULUS-2412**
  - Adds function `getCollectionsByShortNameAndVersion` to @cumulus/cmrjs that performs a compound query to CMR to retrieve collection information on a list of collections. This replaces a series of calls to the CMR for each collection with a single call on the `/collections` endpoint and should improve performance when CMR return times are increased.

### Changed

- **CUMULUS-2362**
  - Logs endpoints only work with Metrics set up
- **CUMULUS-2376**
  - Updated `publishUMMGJSON2CMR` to take in an optional `revisionId` parameter.
  - Updated `publishUMMGJSON2CMR` to throw an error if optional `revisionId` does not match resulting revision ID.
  - Updated `publishECHO10XML2CMR` to take in an optional `revisionId` parameter.
  - Updated `publishECHO10XML2CMR` to throw an error if optional `revisionId` does not match resulting revision ID.
  - Updated `publish2CMR` to take in optional `cmrRevisionId`.
  - Updated `getWriteHeaders` to take in an optional CMR Revision ID.
  - Updated `ingestGranule` to take in an optional CMR Revision ID to pass to `getWriteHeaders`.
  - Updated `ingestUMMGranule` to take in an optional CMR Revision ID to pass to `getWriteHeaders`.
- **CUMULUS-2350**
  - Updates the examples on the `/s3credentialsREADME`, to include Python and
    JavaScript code demonstrating how to refrsh  the s3credential for
    programatic access.
- **CUMULUS-2383**
  - PostToCMR task will return CMRInternalError when a `500` status is returned from CMR

## [v6.0.0] 2021-02-16

### MIGRATION NOTES

- **CUMULUS-2255** - Cumulus has upgraded its supported version of Terraform
  from **0.12.12** to **0.13.6**. Please see the [instructions to upgrade your
  deployments](https://github.com/nasa/cumulus/blob/master/docs/upgrade-notes/upgrading-tf-version-0.13.6.md).

- **CUMULUS-2350**
  - If the  `/s3credentialsREADME`, does not appear to be working after
    deployment, [manual redeployment](https://docs.aws.amazon.com/apigateway/latest/developerguide/how-to-deploy-api-with-console.html)
    of the API-gateway stage may be necessary to finish the deployment.

### BREAKING CHANGES

- **CUMULUS-2255** - Cumulus has upgraded its supported version of Terraform from **0.12.12** to **0.13.6**.

### Added

- **CUMULUS-2291**
  - Add provider filter to Granule Inventory Report
- **CUMULUS-2300**
  - Added `childWorkflowMeta` to `queue-granules` config. Object passed to this
    value will be merged into a child workflow message's  `meta` object. For an
    example of how this can be used, see
    `example/cumulus-tf/discover_granules_workflow.asl.json`.
- **CUMULUS-2350**
  - Adds an unprotected endpoint, `/s3credentialsREADME`, to the
    s3-credentials-endpoint that displays  information on how to use the
    `/s3credentials` endpoint
- **CUMULUS-2368**
  - Add QueueWorkflow task
- **CUMULUS-2391**
  - Add reportToEms to collections.files file schema
- **CUMULUS-2395**
  - Add Core module parameter `ecs_custom_sg_ids` to Cumulus module to allow for
    custom security group mappings
- **CUMULUS-2402**
  - Officially expose `sftp()` for use in `@cumulus/sftp-client`

### Changed

- **CUMULUS-2323**
  - The sync granules task when used with the s3 provider now uses the
    `source_bucket` key in `granule.files` objects.  If incoming payloads using
    this task have a `source_bucket` value for a file using the s3 provider, the
    task will attempt to sync from the bucket defined in the file's
    `source_bucket` key instead of the `provider`.
    - Updated `S3ProviderClient.sync` to allow for an optional bucket parameter
      in support of the changed behavior.
  - Removed `addBucketToFile` and related code from sync-granules task

- **CUMULUS-2255**
  - Updated Terraform deployment code syntax for compatibility with version 0.13.6
- **CUMULUS-2321**
  - Updated API endpoint GET `/reconciliationReports/{name}` to return the
    presigned s3 URL in addition to report data

### Fixed

- Updated `hyrax-metadata-updates` task so the opendap url has Type 'USE SERVICE API'

- **CUMULUS-2310**
  - Use valid filename for reconciliation report
- **CUMULUS-2351**
  - Inventory report no longer includes the File/Granule relation object in the
    okCountByGranules key of a report.  The information is only included when a
    'Granule Not Found' report is run.

### Removed

- **CUMULUS-2364**
  - Remove the internal Cumulus logging lambda (log2elasticsearch)

## [v5.0.1] 2021-01-27

### Changed

- **CUMULUS-2344**
  - Elasticsearch API now allows you to reindex to an index that already exists
  - If using the Change Index operation and the new index doesn't exist, it will be created
  - Regarding instructions for CUMULUS-2020, you can now do a change index
    operation before a reindex operation. This will
    ensure that new data will end up in the new index while Elasticsearch is reindexing.

- **CUMULUS-2351**
  - Inventory report no longer includes the File/Granule relation object in the okCountByGranules key of a report. The information is only included when a 'Granule Not Found' report is run.

### Removed

- **CUMULUS-2367**
  - Removed `execution_cumulus_id` column from granules RDS schema and data type

## [v5.0.0] 2021-01-12

### BREAKING CHANGES

- **CUMULUS-2020**
  - Elasticsearch data mappings have been updated to improve search and the API
    has been update to reflect those changes. See Migration notes on how to
    update the Elasticsearch mappings.

### Migration notes

- **CUMULUS-2020**
  - Elasticsearch data mappings have been updated to improve search. For
    example, case insensitive searching will now work (e.g. 'MOD' and 'mod' will
    return the same granule results). To use the improved Elasticsearch queries,
    [reindex](https://nasa.github.io/cumulus-api/#reindex) to create a new index
    with the correct types. Then perform a [change
    index](https://nasa.github.io/cumulus-api/#change-index) operation to use
    the new index.
- **CUMULUS-2258**
  - Because the `egress_lambda_log_group` and
    `egress_lambda_log_subscription_filter` resource were removed from the
    `cumulus` module, new definitions for these resources must be added to
    `cumulus-tf/main.tf`. For reference on how to define these resources, see
    [`example/cumulus-tf/thin_egress_app.tf`](https://github.com/nasa/cumulus/blob/master/example/cumulus-tf/thin_egress_app.tf).
  - The `tea_stack_name` variable being passed into the `cumulus` module should be removed
- **CUMULUS-2344**
  - Regarding instructions for CUMULUS-2020, you can now do a change index operation before a reindex operation. This will
    ensure that new data will end up in the new index while Elasticsearch is reindexing.

### BREAKING CHANGES

- **CUMULUS-2020**
  - Elasticsearch data mappings have been updated to improve search and the API has been updated to reflect those changes. See Migration notes on how to update the Elasticsearch mappings.

### Added

- **CUMULUS-2318**
  - Added`async_operation_image` as `cumulus` module variable to allow for override of the async_operation container image.  Users can optionally specify a non-default docker image for use with Core async operations.
- **CUMULUS-2219**
  - Added `lzards-backup` Core task to facilitate making LZARDS backup requests in Cumulus ingest workflows
- **CUMULUS-2092**
  - Add documentation for Granule Not Found Reports
- **HYRAX-320**
  - `@cumulus/hyrax-metadata-updates`Add component URI encoding for entry title id and granule ur to allow for values with special characters in them. For example, EntryTitleId 'Sentinel-6A MF/Jason-CS L2 Advanced Microwave Radiometer (AMR-C) NRT Geophysical Parameters' Now, URLs generated from such values will be encoded correctly and parsable by HyraxInTheCloud
- **CUMULUS-1370**
  - Add documentation for Getting Started section including FAQs
- **CUMULUS-2092**
  - Add documentation for Granule Not Found Reports
- **CUMULUS-2219**
  - Added `lzards-backup` Core task to facilitate making LZARDS backup requests in Cumulus ingest workflows
- **CUMULUS-2280**
  - In local api, retry to create tables if they fail to ensure localstack has had time to start fully.
- **CUMULUS-2290**
  - Add `queryFields` to granule schema, and this allows workflow tasks to add queryable data to granule record. For reference on how to add data to `queryFields` field, see [`example/cumulus-tf/kinesis_trigger_test_workflow.tf`](https://github.com/nasa/cumulus/blob/master/example/cumulus-tf/kinesis_trigger_test_workflow.tf).
- **CUMULUS-2318**
  - Added`async_operation_image` as `cumulus` module variable to allow for override of the async_operation container image.  Users can optionally specify a non-default docker image for use with Core async operations.

### Changed

- **CUMULUS-2020**
  - Updated Elasticsearch mappings to support case-insensitive search
- **CUMULUS-2124**
  - cumulus-rds-tf terraform module now takes engine_version as an input variable.
- **CUMULUS-2279**
  - Changed the formatting of granule CMR links: instead of a link to the `/search/granules.json` endpoint, now it is a direct link to `/search/concepts/conceptid.format`
- **CUMULUS-2296**
  - Improved PDR spec compliance of `parse-pdr` by updating `@cumulus/pvl` to parse fields in a manner more consistent with the PDR ICD, with respect to numbers and dates. Anything not matching the ICD expectations, or incompatible with Javascript parsing, will be parsed as a string instead.
- **CUMULUS-2344**
  - Elasticsearch API now allows you to reindex to an index that already exists
  - If using the Change Index operation and the new index doesn't exist, it will be created

### Removed

- **CUMULUS-2258**
  - Removed `tea_stack_name` variable from `tf-modules/distribution/variables.tf` and `tf-modules/cumulus/variables.tf`
  - Removed `egress_lambda_log_group` and `egress_lambda_log_subscription_filter` resources from `tf-modules/distribution/main.tf`

## [v4.0.0] 2020-11-20

### Migration notes

- Update the name of your `cumulus_message_adapter_lambda_layer_arn` variable for the `cumulus` module to `cumulus_message_adapter_lambda_layer_version_arn`. The value of the variable should remain the same (a layer version ARN of a Lambda layer for the [`cumulus-message-adapter`](https://github.com/nasa/cumulus-message-adapter/).
- **CUMULUS-2138** - Update all workflows using the `MoveGranules` step to add `UpdateGranulesCmrMetadataFileLinksStep`that runs after it. See the example [`IngestAndPublishWorkflow`](https://github.com/nasa/cumulus/blob/master/example/cumulus-tf/ingest_and_publish_granule_workflow.asl.json) for reference.
- **CUMULUS-2251**
  - Because it has been removed from the `cumulus` module, a new resource definition for `egress_api_gateway_log_subscription_filter` must be added to `cumulus-tf/main.tf`. For reference on how to define this resource, see [`example/cumulus-tf/main.tf`](https://github.com/nasa/cumulus/blob/master/example/cumulus-tf/main.tf).

### Added

- **CUMULUS-2248**
  - Updates Integration Tests README to point to new fake provider template.
- **CUMULUS-2239**
  - Add resource declaration to create a VPC endpoint in tea-map-cache module if `deploy_to_ngap` is false.
- **CUMULUS-2063**
  - Adds a new, optional query parameter to the `/collections[&getMMT=true]` and `/collections/active[&getMMT=true]` endpoints. When a user provides a value of `true` for `getMMT` in the query parameters, the endpoint will search CMR and update each collection's results with new key `MMTLink` containing a link to the MMT (Metadata Management Tool) if a CMR collection id is found.
- **CUMULUS-2170**
  - Adds ability to filter granule inventory reports
- **CUMULUS-2211**
  - Adds `granules/bulkReingest` endpoint to `@cumulus/api`
- **CUMULUS-2251**
  - Adds `log_api_gateway_to_cloudwatch` variable to `example/cumulus-tf/variables.tf`.
  - Adds `log_api_gateway_to_cloudwatch` variable to `thin_egress_app` module definition.

### Changed

- **CUMULUS-2216**
  - `/collection` and `/collection/active` endpoints now return collections without granule aggregate statistics by default. The original behavior is preserved and can be found by including a query param of `includeStats=true` on the request to the endpoint.
  - The `es/collections` Collection class takes a new parameter includeStats. It no longer appends granule aggregate statistics to the returned results by default. One must set the new parameter to any non-false value.
- **CUMULUS-2201**
  - Update `dbIndexer` lambda to process requests in serial
  - Fixes ingestPdrWithNodeNameSpec parsePdr provider error
- **CUMULUS-2251**
  - Moves Egress Api Gateway Log Group Filter from `tf-modules/distribution/main.tf` to `example/cumulus-tf/main.tf`

### Fixed

- **CUMULUS-2251**
  - This fixes a deployment error caused by depending on the `thin_egress_app` module output for a resource count.

### Removed

- **CUMULUS-2251**
  - Removes `tea_api_egress_log_group` variable from `tf-modules/distribution/variables.tf` and `tf-modules/cumulus/variables.tf`.

### BREAKING CHANGES

- **CUMULUS-2138** - CMR metadata update behavior has been removed from the `move-granules` task into a
new `update-granules-cmr-metadata-file-links` task.
- **CUMULUS-2216**
  - `/collection` and `/collection/active` endpoints now return collections without granule aggregate statistics by default. The original behavior is preserved and can be found by including a query param of `includeStats=true` on the request to the endpoint.  This is likely to affect the dashboard only but included here for the change of behavior.
- **[1956](https://github.com/nasa/cumulus/issues/1956)**
  - Update the name of the `cumulus_message_adapter_lambda_layer_arn` output from the `cumulus-message-adapter` module to `cumulus_message_adapter_lambda_layer_version_arn`. The output value has changed from being the ARN of the Lambda layer **without a version** to the ARN of the Lambda layer **with a version**.
  - Update the variable name in the `cumulus` and `ingest` modules from `cumulus_message_adapter_lambda_layer_arn` to `cumulus_message_adapter_lambda_layer_version_arn`

## [v3.0.1] 2020-10-21

- **CUMULUS-2203**
  - Update Core tasks to use
    [cumulus-message-adapter-js](https://github.com/nasa/cumulus-message-adapter-js)
    v2.0.0 to resolve memory leak/lambda ENOMEM constant failure issue.   This
    issue caused lambdas to slowly use all memory in the run environment and
    prevented AWS from halting/restarting warmed instances when task code was
    throwing consistent errors under load.

- **CUMULUS-2232**
  - Updated versions for `ajv`, `lodash`, `googleapis`, `archiver`, and
    `@cumulus/aws-client` to remediate vulnerabilities found in SNYK scan.

### Fixed

- **CUMULUS-2233**
  - Fixes /s3credentials bug where the expiration time on the cookie was set to a time that is always expired, so authentication was never being recognized as complete by the API. Consequently, the user would end up in a redirect loop and requests to /s3credentials would never complete successfully. The bug was caused by the fact that the code setting the expiration time for the cookie was expecting a time value in milliseconds, but was receiving the expirationTime from the EarthdataLoginClient in seconds. This bug has been fixed by converting seconds into milliseconds. Unit tests were added to test that the expiration time has been converted to milliseconds and checking that the cookie's expiration time is greater than the current time.

## [v3.0.0] 2020-10-7

### MIGRATION STEPS

- **CUMULUS-2099**
  - All references to `meta.queues` in workflow configuration must be replaced with references to queue URLs from Terraform resources. See the updated [data cookbooks](https://nasa.github.io/cumulus/docs/data-cookbooks/about-cookbooks) or example [Discover Granules workflow configuration](https://github.com/nasa/cumulus/blob/master/example/cumulus-tf/discover_granules_workflow.asl.json).
  - The steps for configuring queued execution throttling have changed. See the [updated documentation](https://nasa.github.io/cumulus/docs/data-cookbooks/throttling-queued-executions).
  - In addition to the configuration for execution throttling, the internal mechanism for tracking executions by queue has changed. As a result, you should **disable any rules or workflows scheduling executions via a throttled queue** before upgrading. Otherwise, you may be at risk of having **twice as many executions** as are configured for the queue while the updated tracking is deployed. You can re-enable these rules/workflows once the upgrade is complete.

- **CUMULUS-2111**
  - **Before you re-deploy your `cumulus-tf` module**, note that the [`thin-egress-app`][thin-egress-app] is no longer deployed by default as part of the `cumulus` module, so you must add the TEA module to your deployment and manually modify your Terraform state **to avoid losing your API gateway and impacting any Cloudfront endpoints pointing to those gateways**. If you don't care about losing your API gateway and impacting Cloudfront endpoints, you can ignore the instructions for manually modifying state.

    1. Add the [`thin-egress-app`][thin-egress-app] module to your `cumulus-tf` deployment as shown in the [Cumulus example deployment](https://github.com/nasa/cumulus/tree/master/example/cumulus-tf/main.tf).

         - Note that the values for `tea_stack_name` variable to the `cumulus` module and the `stack_name` variable to the `thin_egress_app` module **must match**
         - Also, if you are specifying the `stage_name` variable to the `thin_egress_app` module, **the value of the `tea_api_gateway_stage` variable to the `cumulus` module must match it**

    2. **If you want to preserve your existing `thin-egress-app` API gateway and avoid having to update your Cloudfront endpoint for distribution, then you must follow these instructions**: <https://nasa.github.io/cumulus/docs/upgrade-notes/migrate_tea_standalone>. Otherwise, you can re-deploy as usual.

  - If you provide your own custom bucket map to TEA as a standalone module, **you must ensure that your custom bucket map includes mappings for the `protected` and `public` buckets specified in your `cumulus-tf/terraform.tfvars`, otherwise Cumulus may not be able to determine the correct distribution URL for ingested files and you may encounter errors**

- **CUMULUS-2197**
  - EMS resources are now optional, and `ems_deploy` is set to `false` by default, which will delete your EMS resources.
  - If you would like to keep any deployed EMS resources, add the `ems_deploy` variable set to `true` in your `cumulus-tf/terraform.tfvars`

### BREAKING CHANGES

- **CUMULUS-2200**
  - Changes return from 303 redirect to 200 success for `Granule Inventory`'s
    `/reconciliationReport` returns.  The user (dashboard) must read the value
    of `url` from the return to get the s3SignedURL and then download the report.
- **CUMULUS-2099**
  - `meta.queues` has been removed from Cumulus core workflow messages.
  - `@cumulus/sf-sqs-report` workflow task no longer reads the reporting queue URL from `input.meta.queues.reporting` on the incoming event. Instead, it requires that the queue URL be set as the `reporting_queue_url` environment variable on the deployed Lambda.
- **CUMULUS-2111**
  - The deployment of the `thin-egress-app` module has be removed from `tf-modules/distribution`, which is a part of the `tf-modules/cumulus` module. Thus, the `thin-egress-app` module is no longer deployed for you by default. See the migration steps for details about how to add deployment for the `thin-egress-app`.
- **CUMULUS-2141**
  - The `parse-pdr` task has been updated to respect the `NODE_NAME` property in
    a PDR's `FILE_GROUP`. If a `NODE_NAME` is present, the task will query the
    Cumulus API for a provider with that host. If a provider is found, the
    output granule from the task will contain a `provider` property containing
    that provider. If `NODE_NAME` is set but a provider with that host cannot be
    found in the API, or if multiple providers are found with that same host,
    the task will fail.
  - The `queue-granules` task has been updated to expect an optional
    `granule.provider` property on each granule. If present, the granule will be
    enqueued using that provider. If not present, the task's `config.provider`
    will be used instead.
- **CUMULUS-2197**
  - EMS resources are now optional and will not be deployed by default. See migration steps for information
    about how to deploy EMS resources.

#### CODE CHANGES

- The `@cumulus/api-client.providers.getProviders` function now takes a
  `queryStringParameters` parameter which can be used to filter the providers
  which are returned
- The `@cumulus/aws-client/S3.getS3ObjectReadStreamAsync` function has been
  removed. It read the entire S3 object into memory before returning a read
  stream, which could cause Lambdas to run out of memory. Use
  `@cumulus/aws-client/S3.getObjectReadStream` instead.
- The `@cumulus/ingest/util.lookupMimeType` function now returns `undefined`
  rather than `null` if the mime type could not be found.
- The `@cumulus/ingest/lock.removeLock` function now returns `undefined`
- The `@cumulus/ingest/granule.generateMoveFileParams` function now returns
  `source: undefined` and `target :undefined` on the response object if either could not be
  determined. Previously, `null` had been returned.
- The `@cumulus/ingest/recursion.recursion` function must now be imported using
  `const { recursion } = require('@cumulus/ingest/recursion');`
- The `@cumulus/ingest/granule.getRenamedS3File` function has been renamed to
  `listVersionedObjects`
- `@cumulus/common.http` has been removed
- `@cumulus/common/http.download` has been removed

### Added

- **CUMULUS-1855**
  - Fixed SyncGranule task to return an empty granules list when given an empty
    (or absent) granules list on input, rather than throwing an exception
- **CUMULUS-1955**
  - Added `@cumulus/aws-client/S3.getObject` to get an AWS S3 object
  - Added `@cumulus/aws-client/S3.waitForObject` to get an AWS S3 object,
    retrying, if necessary
- **CUMULUS-1961**
  - Adds `startTimestamp` and `endTimestamp` parameters to endpoint
    `reconcilationReports`.  Setting these values will filter the returned
    report to cumulus data that falls within the timestamps. It also causes the
    report to be one directional, meaning cumulus is only reconciled with CMR,
    but not the other direction. The Granules will be filtered by their
    `updatedAt` values. Collections are filtered by the updatedAt time of their
    granules, i.e. Collections with granules that are updatedAt a time between
    the time parameters will be returned in the reconciliation reports.
  - Adds `startTimestamp` and `endTimestamp` parameters to create-reconciliation-reports
    lambda function. If either of these params is passed in with a value that can be
    converted to a date object, the inter-platform comparison between Cumulus and CMR will
    be one way.  That is, collections, granules, and files will be filtered by time for
    those found in Cumulus and only those compared to the CMR holdings. For the moment
    there is not enough information to change the internal consistency check, and S3 vs
    Cumulus comparisons are unchanged by the timestamps.
- **CUMULUS-1962**
  - Adds `location` as parameter to `/reconciliationReports` endpoint. Options are `S3`
    resulting in a S3 vs. Cumulus database search or `CMR` resulting in CMR vs. Cumulus database search.
- **CUMULUS-1963**
  - Adds `granuleId` as input parameter to `/reconcilationReports`
    endpoint. Limits inputs parameters to either `collectionId` or `granuleId`
    and will fail to create the report if both are provided.  Adding granuleId
    will find collections in Cumulus by granuleId and compare those one way
    with those in CMR.
  - `/reconciliationReports` now validates any input json before starting the
    async operation and the lambda handler no longer validates input
    parameters.
- **CUMULUS-1964**
  - Reports can now be filtered on provider
- **CUMULUS-1965**
  - Adds `collectionId` parameter to the `/reconcilationReports`
    endpoint. Setting this value will limit the scope of the reconcilation
    report to only the input collectionId when comparing Cumulus and
    CMR. `collectionId` is provided an array of strings e.g. `[shortname___version, shortname2___version2]`
- **CUMULUS-2107**
  - Added a new task, `update-cmr-access-constraints`, that will set access constraints in CMR Metadata.
    Currently supports UMMG-JSON and Echo10XML, where it will configure `AccessConstraints` and
    `RestrictionFlag/RestrictionComment`, respectively.
  - Added an operator doc on how to configure and run the access constraint update workflow, which will update the metadata using the new task, and then publish the updated metadata to CMR.
  - Added an operator doc on bulk operations.
- **CUMULUS-2111**
  - Added variables to `cumulus` module:
    - `tea_api_egress_log_group`
    - `tea_external_api_endpoint`
    - `tea_internal_api_endpoint`
    - `tea_rest_api_id`
    - `tea_rest_api_root_resource_id`
    - `tea_stack_name`
  - Added variables to `distribution` module:
    - `tea_api_egress_log_group`
    - `tea_external_api_endpoint`
    - `tea_internal_api_endpoint`
    - `tea_rest_api_id`
    - `tea_rest_api_root_resource_id`
    - `tea_stack_name`
- **CUMULUS-2112**
  - Added `@cumulus/api/lambdas/internal-reconciliation-report`, so create-reconciliation-report
    lambda can create `Internal` reconciliation report
- **CUMULUS-2116**
  - Added `@cumulus/api/models/granule.unpublishAndDeleteGranule` which
  unpublishes a granule from CMR and deletes it from Cumulus, but does not
  update the record to `published: false` before deletion
- **CUMULUS-2113**
  - Added Granule not found report to reports endpoint
  - Update reports to return breakdown by Granule of files both in DynamoDB and S3
- **CUMULUS-2123**
  - Added `cumulus-rds-tf` DB cluster module to `tf-modules` that adds a
    serverless RDS Aurora/PostgreSQL database cluster to meet the PostgreSQL
    requirements for future releases.
  - Updated the default Cumulus module to take the following new required variables:
    - rds_user_access_secret_arn:
      AWS Secrets Manager secret ARN containing a JSON string of DB credentials
      (containing at least host, password, port as keys)
    - rds_security_group:
      RDS Security Group that provides connection access to the RDS cluster
  - Updated API lambdas and default ECS cluster to add them to the
    `rds_security_group` for database access
- **CUMULUS-2126**
  - The collections endpoint now writes to the RDS database
- **CUMULUS-2127**
  - Added migration to create collections relation for RDS database
- **CUMULUS-2129**
  - Added `data-migration1` Terraform module and Lambda to migrate data from Dynamo to RDS
    - Added support to Lambda for migrating collections data from Dynamo to RDS
- **CUMULUS-2155**
  - Added `rds_connection_heartbeat` to `cumulus` and `data-migration` tf
    modules.  If set to true, this diagnostic variable instructs Core's database
    code to fire off a connection 'heartbeat' query and log the timing/results
    for diagnostic purposes, and retry certain connection timeouts once.
    This option is disabled by default
- **CUMULUS-2156**
  - Support array inputs parameters for `Internal` reconciliation report
- **CUMULUS-2157**
  - Added support to `data-migration1` Lambda for migrating providers data from Dynamo to RDS
    - The migration process for providers will convert any credentials that are stored unencrypted or encrypted with an S3 keypair provider to be encrypted with a KMS key instead
- **CUMULUS-2161**
  - Rules now support an `executionNamePrefix` property. If set, any executions
    triggered as a result of that rule will use that prefix in the name of the
    execution.
  - The `QueueGranules` task now supports an `executionNamePrefix` property. Any
    executions queued by that task will use that prefix in the name of the
    execution. See the
    [example workflow](./example/cumulus-tf/discover_granules_with_execution_name_prefix_workflow.asl.json)
    for usage.
  - The `QueuePdrs` task now supports an `executionNamePrefix` config property.
    Any executions queued by that task will use that prefix in the name of the
    execution. See the
    [example workflow](./example/cumulus-tf/discover_and_queue_pdrs_with_execution_name_prefix_workflow.asl.json)
    for usage.
- **CUMULUS-2162**
  - Adds new report type to `/reconciliationReport` endpoint.  The new report
    is `Granule Inventory`. This report is a CSV file of all the granules in
    the Cumulus DB. This report will eventually replace the existing
    `granules-csv` endpoint which has been deprecated.
- **CUMULUS-2197**
  - Added `ems_deploy` variable to the `cumulus` module. This is set to false by default, except
    for our example deployment, where it is needed for integration tests.

### Changed

- Upgraded version of [TEA](https://github.com/asfadmin/thin-egress-app/) deployed with Cumulus to build 88.
- **CUMULUS-2107**
  - Updated the `applyWorkflow` functionality on the granules endpoint to take a `meta` property to pass into the workflow message.
  - Updated the `BULK_GRANULE` functionality on the granules endpoint to support the above `applyWorkflow` change.
- **CUMULUS-2111**
  - Changed `distribution_api_gateway_stage` variable for `cumulus` module to `tea_api_gateway_stage`
  - Changed `api_gateway_stage` variable for `distribution` module to `tea_api_gateway_stage`
- **CUMULUS-2224**
  - Updated `/reconciliationReport`'s file reconciliation to include `"EXTENDED METADATA"` as a valid CMR relatedUrls Type.

### Fixed

- **CUMULUS-2168**
  - Fixed issue where large number of documents (generally logs) in the
    `cumulus` elasticsearch index results in the collection granule stats
    queries failing for the collections list api endpoint
- **CUMULUS-1955**
  - Due to AWS's eventual consistency model, it was possible for PostToCMR to
    publish an earlier version of a CMR metadata file, rather than the latest
    version created in a workflow.  This fix guarantees that the latest version
    is published, as expected.
- **CUMULUS-1961**
  - Fixed `activeCollections` query only returning 10 results
- **CUMULUS-2201**
  - Fix Reconciliation Report integration test failures by waiting for collections appear
    in es list and ingesting a fake granule xml file to CMR
- **CUMULUS-2015**
  - Reduced concurrency of `QueueGranules` task. That task now has a
    `config.concurrency` option that defaults to `3`.
- **CUMULUS-2116**
  - Fixed a race condition with bulk granule delete causing deleted granules to still appear in Elasticsearch. Granules removed via bulk delete should now be removed from Elasticsearch.
- **CUMULUS-2163**
  - Remove the `public-read` ACL from the `move-granules` task
- **CUMULUS-2164**
  - Fix issue where `cumulus` index is recreated and attached to an alias if it has been previously deleted
- **CUMULUS-2195**
  - Fixed issue with redirect from `/token` not working when using a Cloudfront endpoint to access the Cumulus API with Launchpad authentication enabled. The redirect should now work properly whether you are using a plain API gateway URL or a Cloudfront endpoint pointing at an API gateway URL.
- **CUMULUS-2200**
  - Fixed issue where __in and __not queries were stripping spaces from values

### Deprecated

- **CUMULUS-1955**
  - `@cumulus/aws-client/S3.getS3Object()`
  - `@cumulus/message/Queue.getQueueNameByUrl()`
  - `@cumulus/message/Queue.getQueueName()`
- **CUMULUS-2162**
  - `@cumulus/api/endpoints/granules-csv/list()`

### Removed

- **CUMULUS-2111**
  - Removed `distribution_url` and `distribution_redirect_uri` outputs from the `cumulus` module
  - Removed variables from the `cumulus` module:
    - `distribution_url`
    - `log_api_gateway_to_cloudwatch`
    - `thin_egress_cookie_domain`
    - `thin_egress_domain_cert_arn`
    - `thin_egress_download_role_in_region_arn`
    - `thin_egress_jwt_algo`
    - `thin_egress_jwt_secret_name`
    - `thin_egress_lambda_code_dependency_archive_key`
    - `thin_egress_stack_name`
  - Removed outputs from the `distribution` module:
    - `distribution_url`
    - `internal_tea_api`
    - `rest_api_id`
    - `thin_egress_app_redirect_uri`
  - Removed variables from the `distribution` module:
    - `bucket_map_key`
    - `distribution_url`
    - `log_api_gateway_to_cloudwatch`
    - `thin_egress_cookie_domain`
    - `thin_egress_domain_cert_arn`
    - `thin_egress_download_role_in_region_arn`
    - `thin_egress_jwt_algo`
    - `thin_egress_jwt_secret_name`
    - `thin_egress_lambda_code_dependency_archive_key`
- **CUMULUS-2157**
  - Removed `providerSecretsMigration` and `verifyProviderSecretsMigration` lambdas
- Removed deprecated `@cumulus/sf-sns-report` task
- Removed code:
  - `@cumulus/aws-client/S3.calculateS3ObjectChecksum`
  - `@cumulus/aws-client/S3.getS3ObjectReadStream`
  - `@cumulus/cmrjs.getFullMetadata`
  - `@cumulus/cmrjs.getMetadata`
  - `@cumulus/common/util.isNil`
  - `@cumulus/common/util.isNull`
  - `@cumulus/common/util.isUndefined`
  - `@cumulus/common/util.lookupMimeType`
  - `@cumulus/common/util.mkdtempSync`
  - `@cumulus/common/util.negate`
  - `@cumulus/common/util.noop`
  - `@cumulus/common/util.omit`
  - `@cumulus/common/util.renameProperty`
  - `@cumulus/common/util.sleep`
  - `@cumulus/common/util.thread`
  - `@cumulus/ingest/granule.copyGranuleFile`
  - `@cumulus/ingest/granule.moveGranuleFile`
  - `@cumulus/integration-tests/api/rules.deleteRule`
  - `@cumulus/integration-tests/api/rules.getRule`
  - `@cumulus/integration-tests/api/rules.listRules`
  - `@cumulus/integration-tests/api/rules.postRule`
  - `@cumulus/integration-tests/api/rules.rerunRule`
  - `@cumulus/integration-tests/api/rules.updateRule`
  - `@cumulus/integration-tests/sfnStep.parseStepMessage`
  - `@cumulus/message/Queue.getQueueName`
  - `@cumulus/message/Queue.getQueueNameByUrl`

## v2.0.2+ Backport releases

Release v2.0.1 was the last release on the 2.0.x release series.

Changes after this version on the 2.0.x release series are limited
security/requested feature patches and will not be ported forward to future
releases unless there is a corresponding CHANGELOG entry.

For up-to-date CHANGELOG for the maintenance release branch see
[CHANGELOG.md](https://github.com/nasa/cumulus/blob/release-2.0.x/CHANGELOG.md)
from the 2.0.x branch.

For the most recent release information for the maintenance branch please see
the [release page](https://github.com/nasa/cumulus/releases)

## [v2.0.7] 2020-10-1 - [BACKPORT]

### Fixed

- CVE-2020-7720
  - Updated common `node-forge` dependency to 0.10.0 to address CVE finding

### [v2.0.6] 2020-09-25 - [BACKPORT]

### Fixed

- **CUMULUS-2168**
  - Fixed issue where large number of documents (generally logs) in the
    `cumulus` elasticsearch index results in the collection granule stats
    queries failing for the collections list api endpoint

### [v2.0.5] 2020-09-15 - [BACKPORT]

#### Added

- Added `thin_egress_stack_name` variable to `cumulus` and `distribution` Terraform modules to allow overriding the default Cloudformation stack name used for the `thin-egress-app`. **Please note that if you change/set this value for an existing deployment, it will destroy and re-create your API gateway for the `thin-egress-app`.**

#### Fixed

- Fix collection list queries. Removed fixes to collection stats, which break queries for a large number of granules.

### [v2.0.4] 2020-09-08 - [BACKPORT]

#### Changed

- Upgraded version of [TEA](https://github.com/asfadmin/thin-egress-app/) deployed with Cumulus to build 88.

### [v2.0.3] 2020-09-02 - [BACKPORT]

#### Fixed

- **CUMULUS-1961**
  - Fixed `activeCollections` query only returning 10 results

- **CUMULUS-2039**
  - Fix issue causing SyncGranules task to run out of memory on large granules

#### CODE CHANGES

- The `@cumulus/aws-client/S3.getS3ObjectReadStreamAsync` function has been
  removed. It read the entire S3 object into memory before returning a read
  stream, which could cause Lambdas to run out of memory. Use
  `@cumulus/aws-client/S3.getObjectReadStream` instead.

### [v2.0.2] 2020-08-17 - [BACKPORT]

#### CODE CHANGES

- The `@cumulus/ingest/util.lookupMimeType` function now returns `undefined`
  rather than `null` if the mime type could not be found.
- The `@cumulus/ingest/lock.removeLock` function now returns `undefined`

#### Added

- **CUMULUS-2116**
  - Added `@cumulus/api/models/granule.unpublishAndDeleteGranule` which
  unpublishes a granule from CMR and deletes it from Cumulus, but does not
  update the record to `published: false` before deletion

### Fixed

- **CUMULUS-2116**
  - Fixed a race condition with bulk granule delete causing deleted granules to still appear in Elasticsearch. Granules removed via bulk delete should now be removed from Elasticsearch.

## [v2.0.1] 2020-07-28

### Added

- **CUMULUS-1886**
  - Added `multiple sort keys` support to `@cumulus/api`
- **CUMULUS-2099**
  - `@cumulus/message/Queue.getQueueUrl` to get the queue URL specified in a Cumulus workflow message, if any.

### Fixed

- **[PR 1790](https://github.com/nasa/cumulus/pull/1790)**
  - Fixed bug with request headers in `@cumulus/launchpad-auth` causing Launchpad token requests to fail

## [v2.0.0] 2020-07-23

### BREAKING CHANGES

- Changes to the `@cumulus/api-client` package
  - The `CumulusApiClientError` class must now be imported using
    `const { CumulusApiClientError } = require('@cumulus/api-client/CumulusApiClientError')`
- The `@cumulus/sftp-client/SftpClient` class must now be imported using
  `const { SftpClient } = require('@cumulus/sftp-client');`
- Instances of `@cumulus/ingest/SftpProviderClient` no longer implicitly connect
  when `download`, `list`, or `sync` are called. You must call `connect` on the
  provider client before issuing one of those calls. Failure to do so will
  result in a "Client not connected" exception being thrown.
- Instances of `@cumulus/ingest/SftpProviderClient` no longer implicitly
  disconnect from the SFTP server when `list` is called.
- Instances of `@cumulus/sftp-client/SftpClient` must now be explicitly closed
  by calling `.end()`
- Instances of `@cumulus/sftp-client/SftpClient` no longer implicitly connect to
  the server when `download`, `unlink`, `syncToS3`, `syncFromS3`, and `list` are
  called. You must explicitly call `connect` before calling one of those
  methods.
- Changes to the `@cumulus/common` package
  - `cloudwatch-event.getSfEventMessageObject()` now returns `undefined` if the
    message could not be found or could not be parsed. It previously returned
    `null`.
  - `S3KeyPairProvider.decrypt()` now throws an exception if the bucket
    containing the key cannot be determined.
  - `S3KeyPairProvider.decrypt()` now throws an exception if the stack cannot be
    determined.
  - `S3KeyPairProvider.encrypt()` now throws an exception if the bucket
    containing the key cannot be determined.
  - `S3KeyPairProvider.encrypt()` now throws an exception if the stack cannot be
    determined.
  - `sns-event.getSnsEventMessageObject()` now returns `undefined` if it could
    not be parsed. It previously returned `null`.
  - The `aws` module has been removed.
  - The `BucketsConfig.buckets` property is now read-only and private
  - The `test-utils.validateConfig()` function now resolves to `undefined`
    rather than `true`.
  - The `test-utils.validateInput()` function now resolves to `undefined` rather
    than `true`.
  - The `test-utils.validateOutput()` function now resolves to `undefined`
    rather than `true`.
  - The static `S3KeyPairProvider.retrieveKey()` function has been removed.
- Changes to the `@cumulus/cmrjs` package
  - `@cumulus/cmrjs.constructOnlineAccessUrl()` and
    `@cumulus/cmrjs/cmr-utils.constructOnlineAccessUrl()` previously took a
    `buckets` parameter, which was an instance of
    `@cumulus/common/BucketsConfig`. They now take a `bucketTypes` parameter,
    which is a simple object mapping bucket names to bucket types. Example:
    `{ 'private-1': 'private', 'public-1': 'public' }`
  - `@cumulus/cmrjs.reconcileCMRMetadata()` and
    `@cumulus/cmrjs/cmr-utils.reconcileCMRMetadata()` now take a **required**
    `bucketTypes` parameter, which is a simple object mapping bucket names to
    bucket types. Example: `{ 'private-1': 'private', 'public-1': 'public' }`
  - `@cumulus/cmrjs.updateCMRMetadata()` and
    `@cumulus/cmrjs/cmr-utils.updateCMRMetadata()` previously took an optional
    `inBuckets` parameter, which was an instance of
    `@cumulus/common/BucketsConfig`. They now take a **required** `bucketTypes`
    parameter, which is a simple object mapping bucket names to bucket types.
    Example: `{ 'private-1': 'private', 'public-1': 'public' }`
- The minimum supported version of all published Cumulus packages is now Node
  12.18.0
  - Tasks using the `cumuluss/cumulus-ecs-task` Docker image must be updated to
    `cumuluss/cumulus-ecs-task:1.7.0`. This can be done by updating the `image`
    property of any tasks defined using the `cumulus_ecs_service` Terraform
    module.
- Changes to `@cumulus/aws-client/S3`
  - The signature of the `getObjectSize` function has changed. It now takes a
    params object with three properties:
    - **s3**: an instance of an AWS.S3 object
    - **bucket**
    - **key**
  - The `getObjectSize` function will no longer retry if the object does not
    exist
- **CUMULUS-1861**
  - `@cumulus/message/Collections.getCollectionIdFromMessage` now throws a
    `CumulusMessageError` if `collectionName` and `collectionVersion` are missing
    from `meta.collection`.   Previously this method would return
    `'undefined___undefined'` instead
  - `@cumulus/integration-tests/addCollections` now returns an array of collections that
    were added rather than the count of added collections
- **CUMULUS-1930**
  - The `@cumulus/common/util.uuid()` function has been removed
- **CUMULUS-1955**
  - `@cumulus/aws-client/S3.multipartCopyObject` now returns an object with the
    AWS `etag` of the destination object
  - `@cumulus/ingest/S3ProviderClient.list` now sets a file object's `path`
    property to `undefined` instead of `null` when the file is at the top level
    of its bucket
  - The `sync` methods of the following classes in the `@cumulus/ingest` package
    now return an object with the AWS `s3uri` and `etag` of the destination file
    (they previously returned only a string representing the S3 URI)
    - `FtpProviderClient`
    - `HttpProviderClient`
    - `S3ProviderClient`
    - `SftpProviderClient`
- **CUMULUS-1958**
  - The following methods exported from `@cumulus/cmr-js/cmr-utils` were made
    async, and added distributionBucketMap as a parameter:
    - constructOnlineAccessUrl
    - generateFileUrl
    - reconcileCMRMetadata
    - updateCMRMetadata
- **CUMULUS-1969**
  - The `DiscoverPdrs` task now expects `provider_path` to be provided at
    `event.config.provider_path`, not `event.config.collection.provider_path`
  - `event.config.provider_path` is now a required parameter of the
    `DiscoverPdrs` task
  - `event.config.collection` is no longer a parameter to the `DiscoverPdrs`
    task
  - Collections no longer support the `provider_path` property. The tasks that
    relied on that property are now referencing `config.meta.provider_path`.
    Workflows should be updated accordingly.
- **CUMULUS-1977**
  - Moved bulk granule deletion endpoint from `/bulkDelete` to
    `/granules/bulkDelete`
- **CUMULUS-1991**
  - Updated CMR metadata generation to use "Download file.hdf" (where `file.hdf` is the filename of the given resource) as the resource description instead of "File to download"
  - CMR metadata updates now respect changes to resource descriptions (previously only changes to resource URLs were respected)

### MIGRATION STEPS

- Due to an issue with the AWS API Gateway and how the Thin Egress App Cloudformation template applies updates, you may need to redeploy your
  `thin-egress-app-EgressGateway` manually as a one time migration step.    If your deployment fails with an
  error similar to:

  ```bash
  Error: Lambda function (<stack>-tf-TeaCache) returned error: ({"errorType":"HTTPError","errorMessage":"Response code 404 (Not Found)"})
  ```

  Then follow the [AWS
  instructions](https://docs.aws.amazon.com/apigateway/latest/developerguide/how-to-deploy-api-with-console.html)
  to `Redeploy a REST API to a stage` for your egress API and re-run `terraform
  apply`.

### Added

- **CUMULUS-2081**
  - Add Integrator Guide section for onboarding
  - Add helpful tips documentation

- **CUMULUS-1902**
  - Add Common Use Cases section under Operator Docs

- **CUMULUS-2058**
  - Added `lambda_processing_role_name` as an output from the `cumulus` module
    to provide the processing role name
- **CUMULUS-1417**
  - Added a `checksumFor` property to collection `files` config. Set this
    property on a checksum file's definition matching the `regex` of the target
    file. More details in the ['Data Cookbooks
    Setup'](https://nasa.github.io/cumulus/docs/next/data-cookbooks/setup)
    documentation.
  - Added `checksumFor` validation to collections model.
- **CUMULUS-1956**
  - Added `@cumulus/earthata-login-client` package
  - The `/s3credentials` endpoint that is deployed as part of distribution now
    supports authentication using tokens created by a different application. If
    a request contains the `EDL-ClientId` and `EDL-Token` headers,
    authentication will be handled using that token rather than attempting to
    use OAuth.
  - `@cumulus/earthata-login-client.getTokenUsername()` now accepts an
    `xRequestId` argument, which will be included as the `X-Request-Id` header
    when calling Earthdata Login.
  - If the `s3Credentials` endpoint is invoked with an EDL token and an
    `X-Request-Id` header, that `X-Request-Id` header will be forwarded to
    Earthata Login.
- **CUMULUS-1957**
  - If EDL token authentication is being used, and the `EDL-Client-Name` header
    is set, `@the-client-name` will be appended to the end of the Earthdata
    Login username that is used as the `RoleSessionName` of the temporary IAM
    credentials. This value will show up in the AWS S3 server access logs.
- **CUMULUS-1958**
  - Add the ability for users to specify a `bucket_map_key` to the `cumulus`
    terraform module as an override for the default .yaml values that are passed
    to TEA by Core.    Using this option *requires* that each configured
    Cumulus 'distribution' bucket (e.g. public/protected buckets) have a single
    TEA mapping.  Multiple maps per bucket are not supported.
  - Updated Generating a distribution URL, the MoveGranules task and all CMR
    reconciliation functionality to utilize the TEA bucket map override.
  - Updated deploy process to utilize a bootstrap 'tea-map-cache' lambda that
    will, after deployment of Cumulus Core's TEA instance, query TEA for all
    protected/public buckets and generate a mapping configuration used
    internally by Core.  This object is also exposed as an output of the Cumulus
    module as `distribution_bucket_map`.
- **CUMULUS-1961**
  - Replaces DynamoDB for Elasticsearch for reconciliationReportForCumulusCMR
    comparisons between Cumulus and CMR.
- **CUMULUS-1970**
  - Created the `add-missing-file-checksums` workflow task
  - Added `@cumulus/aws-client/S3.calculateObjectHash()` function
  - Added `@cumulus/aws-client/S3.getObjectReadStream()` function
- **CUMULUS-1887**
  - Add additional fields to the granule CSV download file
- **CUMULUS-2019**
  - Add `infix` search to es query builder `@cumulus/api/es/es/queries` to
    support partial matching of the keywords

### Changed

- **CUMULUS-2032**
  - Updated @cumulus/ingest/HttpProviderClient to utilize a configuration key
    `httpListTimeout` to set the default timeout for discovery HTTP/HTTPS
    requests, and updates the default for the provider to 5 minutes (300 seconds).
  - Updated the DiscoverGranules and DiscoverPDRs tasks to utilize the updated
    configuration value if set via workflow config, and updates the default for
    these tasks to 5 minutes (300 seconds).

- **CUMULUS-176**
  - The API will now respond with a 400 status code when a request body contains
    invalid JSON. It had previously returned a 500 status code.
- **CUMULUS-1861**
  - Updates Rule objects to no longer require a collection.
  - Changes the DLQ behavior for `sfEventSqsToDbRecords` and
    `sfEventSqsToDbRecordsInputQueue`. Previously failure to write a database
    record would result in lambda success, and an error log in the CloudWatch
    logs.   The lambda has been updated to manually add a record to
    the `sfEventSqsToDbRecordsDeadLetterQueue` if the granule, execution, *or*
    pdr record fails to write, in addition to the previous error logging.
- **CUMULUS-1956**
  - The `/s3credentials` endpoint that is deployed as part of distribution now
    supports authentication using tokens created by a different application. If
    a request contains the `EDL-ClientId` and `EDL-Token` headers,
    authentication will be handled using that token rather than attempting to
    use OAuth.
- **CUMULUS-1977**
  - API endpoint POST `/granules/bulk` now returns a 202 status on a successful
    response instead of a 200 response
  - API endpoint DELETE `/granules/<granule-id>` now returns a 404 status if the
    granule record was already deleted
  - `@cumulus/api/models/Granule.update()` now returns the updated granule
    record
  - Implemented POST `/granules/bulkDelete` API endpoint to support deleting
    granules specified by ID or returned by the provided query in the request
    body. If the request is successful, the endpoint returns the async operation
    ID that has been started to remove the granules.
    - To use a query in the request body, your deployment must be
      [configured to access the Elasticsearch host for ESDIS metrics](https://nasa.github.io/cumulus/docs/additional-deployment-options/cloudwatch-logs-delivery#esdis-metrics)
      in your environment
  - Added `@cumulus/api/models/Granule.getRecord()` method to return raw record
    from DynamoDB
  - Added `@cumulus/api/models/Granule.delete()` method which handles deleting
    the granule record from DynamoDB and the granule files from S3
- **CUMULUS-1982**
  - The `globalConnectionLimit` property of providers is now optional and
    defaults to "unlimited"
- **CUMULUS-1997**
  - Added optional `launchpad` configuration to `@cumulus/hyrax-metadata-updates` task config schema.
- **CUMULUS-1991**
  - `@cumulus/cmrjs/src/cmr-utils/constructOnlineAccessUrls()` now throws an error if `cmrGranuleUrlType = "distribution"` and no distribution endpoint argument is provided
- **CUMULUS-2011**
  - Reconciliation reports are now generated within an AsyncOperation
- **CUMULUS-2016**
  - Upgrade TEA to version 79

### Fixed

- **CUMULUS-1991**
  - Added missing `DISTRIBUTION_ENDPOINT` environment variable for API lambdas. This environment variable is required for API requests to move granules.

- **CUMULUS-1961**
  - Fixed granules and executions query params not getting sent to API in granule list operation in `@cumulus/api-client`

### Deprecated

- `@cumulus/aws-client/S3.calculateS3ObjectChecksum()`
- `@cumulus/aws-client/S3.getS3ObjectReadStream()`
- `@cumulus/common/log.convertLogLevel()`
- `@cumulus/collection-config-store`
- `@cumulus/common/util.sleep()`

- **CUMULUS-1930**
  - `@cumulus/common/log.convertLogLevel()`
  - `@cumulus/common/util.isNull()`
  - `@cumulus/common/util.isUndefined()`
  - `@cumulus/common/util.negate()`
  - `@cumulus/common/util.noop()`
  - `@cumulus/common/util.isNil()`
  - `@cumulus/common/util.renameProperty()`
  - `@cumulus/common/util.lookupMimeType()`
  - `@cumulus/common/util.thread()`
  - `@cumulus/common/util.mkdtempSync()`

### Removed

- The deprecated `@cumulus/common.bucketsConfigJsonObject` function has been
  removed
- The deprecated `@cumulus/common.CollectionConfigStore` class has been removed
- The deprecated `@cumulus/common.concurrency` module has been removed
- The deprecated `@cumulus/common.constructCollectionId` function has been
  removed
- The deprecated `@cumulus/common.launchpad` module has been removed
- The deprecated `@cumulus/common.LaunchpadToken` class has been removed
- The deprecated `@cumulus/common.Semaphore` class has been removed
- The deprecated `@cumulus/common.stringUtils` module has been removed
- The deprecated `@cumulus/common/aws.cloudwatchlogs` function has been removed
- The deprecated `@cumulus/common/aws.deleteS3Files` function has been removed
- The deprecated `@cumulus/common/aws.deleteS3Object` function has been removed
- The deprecated `@cumulus/common/aws.dynamodb` function has been removed
- The deprecated `@cumulus/common/aws.dynamodbDocClient` function has been
  removed
- The deprecated `@cumulus/common/aws.getExecutionArn` function has been removed
- The deprecated `@cumulus/common/aws.headObject` function has been removed
- The deprecated `@cumulus/common/aws.listS3ObjectsV2` function has been removed
- The deprecated `@cumulus/common/aws.parseS3Uri` function has been removed
- The deprecated `@cumulus/common/aws.promiseS3Upload` function has been removed
- The deprecated `@cumulus/common/aws.recursivelyDeleteS3Bucket` function has
  been removed
- The deprecated `@cumulus/common/aws.s3CopyObject` function has been removed
- The deprecated `@cumulus/common/aws.s3ObjectExists` function has been removed
- The deprecated `@cumulus/common/aws.s3PutObject` function has been removed
- The deprecated `@cumulus/common/bucketsConfigJsonObject` function has been
  removed
- The deprecated `@cumulus/common/CloudWatchLogger` class has been removed
- The deprecated `@cumulus/common/collection-config-store.CollectionConfigStore`
  class has been removed
- The deprecated `@cumulus/common/collection-config-store.constructCollectionId`
  function has been removed
- The deprecated `@cumulus/common/concurrency.limit` function has been removed
- The deprecated `@cumulus/common/concurrency.mapTolerant` function has been
  removed
- The deprecated `@cumulus/common/concurrency.promiseUrl` function has been
  removed
- The deprecated `@cumulus/common/concurrency.toPromise` function has been
  removed
- The deprecated `@cumulus/common/concurrency.unless` function has been removed
- The deprecated `@cumulus/common/config.parseConfig` function has been removed
- The deprecated `@cumulus/common/config.resolveResource` function has been
  removed
- The deprecated `@cumulus/common/DynamoDb.get` function has been removed
- The deprecated `@cumulus/common/DynamoDb.scan` function has been removed
- The deprecated `@cumulus/common/FieldPattern` class has been removed
- The deprecated `@cumulus/common/launchpad.getLaunchpadToken` function has been
  removed
- The deprecated `@cumulus/common/launchpad.validateLaunchpadToken` function has
  been removed
- The deprecated `@cumulus/common/LaunchpadToken` class has been removed
- The deprecated `@cumulus/common/message.buildCumulusMeta` function has been
  removed
- The deprecated `@cumulus/common/message.buildQueueMessageFromTemplate`
  function has been removed
- The deprecated `@cumulus/common/message.getCollectionIdFromMessage` function
  has been removed
- The deprecated `@cumulus/common/message.getMaximumExecutions` function has
  been removed
- The deprecated `@cumulus/common/message.getMessageExecutionArn` function has
  been removed
- The deprecated `@cumulus/common/message.getMessageExecutionName` function has
  been removed
- The deprecated `@cumulus/common/message.getMessageFromTemplate` function has
  been removed
- The deprecated `@cumulus/common/message.getMessageGranules` function has been
  removed
- The deprecated `@cumulus/common/message.getMessageStateMachineArn` function
  has been removed
- The deprecated `@cumulus/common/message.getQueueName` function has been
  removed
- The deprecated `@cumulus/common/message.getQueueNameByUrl` function has been
  removed
- The deprecated `@cumulus/common/message.hasQueueAndExecutionLimit` function
  has been removed
- The deprecated `@cumulus/common/Semaphore` class has been removed
- The deprecated `@cumulus/common/string.globalReplace` function has been removed
- The deprecated `@cumulus/common/string.isNonEmptyString` function has been
  removed
- The deprecated `@cumulus/common/string.isValidHostname` function has been
  removed
- The deprecated `@cumulus/common/string.match` function has been removed
- The deprecated `@cumulus/common/string.matches` function has been removed
- The deprecated `@cumulus/common/string.replace` function has been removed
- The deprecated `@cumulus/common/string.toLower` function has been removed
- The deprecated `@cumulus/common/string.toUpper` function has been removed
- The deprecated `@cumulus/common/testUtils.getLocalstackEndpoint` function has been removed
- The deprecated `@cumulus/common/util.setErrorStack` function has been removed
- The `@cumulus/common/util.uuid` function has been removed
- The deprecated `@cumulus/common/workflows.getWorkflowArn` function has been
  removed
- The deprecated `@cumulus/common/workflows.getWorkflowFile` function has been
  removed
- The deprecated `@cumulus/common/workflows.getWorkflowList` function has been
  removed
- The deprecated `@cumulus/common/workflows.getWorkflowTemplate` function has
  been removed
- `@cumulus/aws-client/StepFunctions.toSfnExecutionName()`
- `@cumulus/aws-client/StepFunctions.fromSfnExecutionName()`
- `@cumulus/aws-client/StepFunctions.getExecutionArn()`
- `@cumulus/aws-client/StepFunctions.getExecutionUrl()`
- `@cumulus/aws-client/StepFunctions.getStateMachineArn()`
- `@cumulus/aws-client/StepFunctions.pullStepFunctionEvent()`
- `@cumulus/common/test-utils/throttleOnce()`
- `@cumulus/integration-tests/api/distribution.invokeApiDistributionLambda()`
- `@cumulus/integration-tests/api/distribution.getDistributionApiRedirect()`
- `@cumulus/integration-tests/api/distribution.getDistributionApiFileStream()`

## [v1.24.0] 2020-06-03

### BREAKING CHANGES

- **CUMULUS-1969**
  - The `DiscoverPdrs` task now expects `provider_path` to be provided at
    `event.config.provider_path`, not `event.config.collection.provider_path`
  - `event.config.provider_path` is now a required parameter of the
    `DiscoverPdrs` task
  - `event.config.collection` is no longer a parameter to the `DiscoverPdrs`
    task
  - Collections no longer support the `provider_path` property. The tasks that
    relied on that property are now referencing `config.meta.provider_path`.
    Workflows should be updated accordingly.

- **CUMULUS-1997**
  - `@cumulus/cmr-client/CMRSearchConceptQueue` parameters have been changed to take a `cmrSettings` object containing clientId, provider, and auth information. This can be generated using `@cumulus/cmrjs/cmr-utils/getCmrSettings`. The `cmrEnvironment` variable has been removed.

### Added

- **CUMULUS-1800**
  - Added task configuration setting named `syncChecksumFiles` to the
    SyncGranule task. This setting is `false` by default, but when set to
    `true`, all checksum files associated with data files that are downloaded
    will be downloaded as well.
- **CUMULUS-1952**
  - Updated HTTP(S) provider client to accept username/password for Basic authorization. This change adds support for Basic Authorization such as Earthdata login redirects to ingest (i.e. as implemented in SyncGranule), but not to discovery (i.e. as implemented in DiscoverGranules). Discovery still expects the provider's file system to be publicly accessible, but not the individual files and their contents.
  - **NOTE**: Using this in combination with the HTTP protocol may expose usernames and passwords to intermediary network entities. HTTPS is highly recommended.
- **CUMULUS-1997**
  - Added optional `launchpad` configuration to `@cumulus/hyrax-metadata-updates` task config schema.

### Fixed

- **CUMULUS-1997**
  - Updated all CMR operations to use configured authentication scheme
- **CUMULUS-2010**
  - Updated `@cumulus/api/launchpadSaml` to support multiple userGroup attributes from the SAML response

## [v1.23.2] 2020-05-22

### BREAKING CHANGES

- Updates to the Cumulus archive API:
  - All endpoints now return a `401` response instead of a `403` for any request where the JWT passed as a Bearer token is invalid.
  - POST `/refresh` and DELETE `/token/<token>` endpoints now return a `401` response for requests with expired tokens

- **CUMULUS-1894**
  - `@cumulus/ingest/granule.handleDuplicateFile()`
    - The `copyOptions` parameter has been removed
    - An `ACL` parameter has been added
  - `@cumulus/ingest/granule.renameS3FileWithTimestamp()`
    - Now returns `undefined`

- **CUMULUS-1896**
  Updated all Cumulus core lambdas to utilize the new message adapter streaming interface via [cumulus-message-adapter-js v1.2.0](https://github.com/nasa/cumulus-message-adapter-js/releases/tag/v1.2.0).   Users of this version of Cumulus (or later) must utilize version 1.3.0 or greater of the [cumulus-message-adapter](https://github.com/nasa/cumulus-message-adapter) to support core lambdas.

- **CUMULUS-1912**
  - `@cumulus/api` reconciliationReports list endpoint returns a list of reconciliationReport records instead of S3Uri.

- **CUMULUS-1969**
  - The `DiscoverGranules` task now expects `provider_path` to be provided at
    `event.config.provider_path`, not `event.config.collection.provider_path`
  - `config.provider_path` is now a required parameter of the `DiscoverGranules`
    task

### MIGRATION STEPS

- To take advantage of the new TTL-based access token expiration implemented in CUMULUS-1777 (see notes below) and clear out existing records in your access tokens table, do the following:
  1. Log out of any active dashboard sessions
  2. Use the AWS console or CLI to delete your `<prefix>-AccessTokensTable` DynamoDB table
  3. [Re-deploy your `data-persistence` module](https://nasa.github.io/cumulus/docs/deployment/upgrade-readme#update-data-persistence-resources), which should re-create the `<prefix>-AccessTokensTable` DynamoDB table
  4. Return to using the Cumulus API/dashboard as normal
- This release requires the Cumulus Message Adapter layer deployed with Cumulus Core to be at least 1.3.0, as the core lambdas have updated to [cumulus-message-adapter-js v1.2.0](https://github.com/nasa/cumulus-message-adapter-js/releases/tag/v1.2.0) and the new CMA interface.  As a result, users should:
  1. Follow the [Cumulus Message Adapter (CMA) deployment instructions](https://nasa.github.io/cumulus/docs/deployment/deployment-readme#deploy-the-cumulus-message-adapter-layer) and install a CMA layer version >=1.3.0
  2. If you are using any custom Node.js Lambdas in your workflows **and** the Cumulus CMA layer/`cumulus-message-adapter-js`, you must update your lambda to use [cumulus-message-adapter-js v1.2.0](https://github.com/nasa/cumulus-message-adapter-js/releases/tag/v1.2.0) and follow the migration instructions in the release notes. Prior versions of `cumulus-message-adapter-js` are not compatible with CMA >= 1.3.0.
- Migrate existing s3 reconciliation report records to database (CUMULUS-1911):
  - After update your `data persistence` module and Cumulus resources, run the command:

  ```bash
  ./node_modules/.bin/cumulus-api migrate --stack `<your-terraform-deployment-prefix>` --migrationVersion migration5
  ```

### Added

- Added a limit for concurrent Elasticsearch requests when doing an index from database operation
- Added the `es_request_concurrency` parameter to the archive and cumulus Terraform modules

- **CUMULUS-1995**
  - Added the `es_index_shards` parameter to the archive and cumulus Terraform modules to configure the number of shards for the ES index
    - If you have an existing ES index, you will need to [reindex](https://nasa.github.io/cumulus-api/#reindex) and then [change index](https://nasa.github.io/cumulus-api/#change-index) to take advantage of shard updates

- **CUMULUS-1894**
  - Added `@cumulus/aws-client/S3.moveObject()`

- **CUMULUS-1911**
  - Added ReconciliationReports table
  - Updated CreateReconciliationReport lambda to save Reconciliation Report records to database
  - Updated dbIndexer and IndexFromDatabase lambdas to index Reconciliation Report records to Elasticsearch
  - Added migration_5 to migrate existing s3 reconciliation report records to database and Elasticsearch
  - Updated `@cumulus/api` package, `tf-modules/archive` and `tf-modules/data-persistence` Terraform modules

- **CUMULUS-1916**
  - Added util function for seeding reconciliation reports when running API locally in dashboard

### Changed

- **CUMULUS-1777**
  - The `expirationTime` property is now a **required field** of the access tokens model.
  - Updated the `AccessTokens` table to set a [TTL](https://docs.aws.amazon.com/amazondynamodb/latest/developerguide/howitworks-ttl.html) on the `expirationTime` field in `tf-modules/data-persistence/dynamo.tf`. As a result, access token records in this table whose `expirationTime` has passed should be **automatically deleted by DynamoDB**.
  - Updated all code creating access token records in the Dynamo `AccessTokens` table to set the `expirationTime` field value in seconds from the epoch.
- **CUMULUS-1912**
  - Updated reconciliationReports endpoints to query against Elasticsearch, delete report from both database and s3
  - Added `@cumulus/api-client/reconciliationReports`
- **CUMULUS-1999**
  - Updated `@cumulus/common/util.deprecate()` so that only a single deprecation notice is printed for each name/version combination

### Fixed

- **CUMULUS-1894**
  - The `SyncGranule` task can now handle files larger than 5 GB
- **CUMULUS-1987**
  - `Remove granule from CMR` operation in `@cumulus/api` now passes token to CMR when fetching granule metadata, allowing removal of private granules
- **CUMULUS-1993**
  - For a given queue, the `sqs-message-consumer` Lambda will now only schedule workflows for rules matching the queue **and the collection information in each queue message (if any)**
    - The consumer also now only reads each queue message **once per Lambda invocation**, whereas previously each message was read **once per queue rule per Lambda invocation**
  - Fixed bug preventing the deletion of multiple SNS rules that share the same SNS topic

### Deprecated

- **CUMULUS-1894**
  - `@cumulus/ingest/granule.copyGranuleFile()`
  - `@cumulus/ingest/granule.moveGranuleFile()`

- **CUMULUS-1987** - Deprecated the following functions:
  - `@cumulus/cmrjs/getMetadata(cmrLink)` -> `@cumulus/cmr-client/CMR.getGranuleMetadata(cmrLink)`
  - `@cumulus/cmrjs/getFullMetadata(cmrLink)`

## [v1.22.1] 2020-05-04

**Note**: v1.22.0 was not released as a package due to npm/release concerns.  Users upgrading to 1.22.x should start with 1.22.1

### Added

- **CUMULUS-1894**
  - Added `@cumulus/aws-client/S3.multipartCopyObject()`
- **CUMULUS-408**
  - Added `certificateUri` field to provider schema. This optional field allows operators to specify an S3 uri to a CA bundle to use for HTTPS requests.
- **CUMULUS-1787**
  - Added `collections/active` endpoint for returning collections with active granules in `@cumulus/api`
- **CUMULUS-1799**
  - Added `@cumulus/common/stack.getBucketsConfigKey()` to return the S3 key for the buckets config object
  - Added `@cumulus/common/workflows.getWorkflowFileKey()` to return the S3 key for a workflow definition object
  - Added `@cumulus/common/workflows.getWorkflowsListKeyPrefix()` to return the S3 key prefix for objects containing workflow definitions
  - Added `@cumulus/message` package containing utilities for building and parsing Cumulus messages
- **CUMULUS-1850**
  - Added `@cumulus/aws-client/Kinesis.describeStream()` to get a Kinesis stream description
- **CUMULUS-1853**
  - Added `@cumulus/integration-tests/collections.createCollection()`
  - Added `@cumulus/integration-tests/executions.findExecutionArn()`
  - Added `@cumulus/integration-tests/executions.getExecutionWithStatus()`
  - Added `@cumulus/integration-tests/granules.getGranuleWithStatus()`
  - Added `@cumulus/integration-tests/providers.createProvider()`
  - Added `@cumulus/integration-tests/rules.createOneTimeRule()`

### Changed

- **CUMULUS-1682**
  - Moved all `@cumulus/ingest/parse-pdr` code into the `parse-pdr` task as it had become tightly coupled with that task's handler and was not used anywhere else. Unit tests also restored.
- **CUMULUS-1820**
  - Updated the Thin Egress App module used in `tf-modules/distribution/main.tf` to build 74. [See the release notes](https://github.com/asfadmin/thin-egress-app/releases/tag/tea-build.74).
- **CUMULUS-1852**
  - Updated POST endpoints for `/collections`, `/providers`, and `/rules` to log errors when returning a 500 response
  - Updated POST endpoint for `/collections`:
    - Return a 400 response when the `name` or `version` fields are missing
    - Return a 409 response if the collection already exists
    - Improved error messages to be more explicit
  - Updated POST endpoint for `/providers`:
    - Return a 400 response if the `host` field value is invalid
    - Return a 409 response if the provider already exists
  - Updated POST endpoint for `/rules`:
    - Return a 400 response if rule `name` is invalid
    - Return a 400 response if rule `type` is invalid
- **CUMULUS-1891**
  - Updated the following endpoints using async operations to return a 503 error if the ECS task  cannot be started and a 500 response for a non-specific error:
    - POST `/replays`
    - POST `/bulkDelete`
    - POST `/elasticsearch/index-from-database`
    - POST `/granules/bulk`

### Fixed

- **CUMULUS-408**
  - Fixed HTTPS discovery and ingest.

- **CUMULUS-1850**
  - Fixed a bug in Kinesis event processing where the message consumer would not properly filter available rules based on the collection information in the event and the Kinesis stream ARN

- **CUMULUS-1853**
  - Fixed a bug where attempting to create a rule containing a payload property
    would fail schema validation.

- **CUMULUS-1854**
  - Rule schema is validated before starting workflows or creating event source mappings

- **CUMULUS-1974**
  - Fixed @cumulus/api webpack config for missing underscore object due to underscore update

- **CUMULUS-2210**
  - Fixed `cmr_oauth_provider` variable not being propagated to reconciliation reports

### Deprecated

- **CUMULUS-1799** - Deprecated the following code. For cases where the code was moved into another package, the new code location is noted:
  - `@cumulus/aws-client/StepFunctions.fromSfnExecutionName()`
  - `@cumulus/aws-client/StepFunctions.toSfnExecutionName()`
  - `@cumulus/aws-client/StepFunctions.getExecutionArn()` -> `@cumulus/message/Executions.buildExecutionArn()`
  - `@cumulus/aws-client/StepFunctions.getExecutionUrl()` -> `@cumulus/message/Executions.getExecutionUrlFromArn()`
  - `@cumulus/aws-client/StepFunctions.getStateMachineArn()` -> `@cumulus/message/Executions.getStateMachineArnFromExecutionArn()`
  - `@cumulus/aws-client/StepFunctions.pullStepFunctionEvent()` -> `@cumulus/message/StepFunctions.pullStepFunctionEvent()`
  - `@cumulus/common/bucketsConfigJsonObject()`
  - `@cumulus/common/CloudWatchLogger`
  - `@cumulus/common/collection-config-store/CollectionConfigStore` -> `@cumulus/collection-config-store`
  - `@cumulus/common/collection-config-store.constructCollectionId()` -> `@cumulus/message/Collections.constructCollectionId`
  - `@cumulus/common/concurrency.limit()`
  - `@cumulus/common/concurrency.mapTolerant()`
  - `@cumulus/common/concurrency.promiseUrl()`
  - `@cumulus/common/concurrency.toPromise()`
  - `@cumulus/common/concurrency.unless()`
  - `@cumulus/common/config.buildSchema()`
  - `@cumulus/common/config.parseConfig()`
  - `@cumulus/common/config.resolveResource()`
  - `@cumulus/common/config.resourceToArn()`
  - `@cumulus/common/FieldPattern`
  - `@cumulus/common/launchpad.getLaunchpadToken()` -> `@cumulus/launchpad-auth/index.getLaunchpadToken()`
  - `@cumulus/common/LaunchpadToken` -> `@cumulus/launchpad-auth/LaunchpadToken`
  - `@cumulus/common/launchpad.validateLaunchpadToken()` -> `@cumulus/launchpad-auth/index.validateLaunchpadToken()`
  - `@cumulus/common/message.buildCumulusMeta()` -> `@cumulus/message/Build.buildCumulusMeta()`
  - `@cumulus/common/message.buildQueueMessageFromTemplate()` -> `@cumulus/message/Build.buildQueueMessageFromTemplate()`
  - `@cumulus/common/message.getCollectionIdFromMessage()` -> `@cumulus/message/Collections.getCollectionIdFromMessage()`
  - `@cumulus/common/message.getMessageExecutionArn()` -> `@cumulus/message/Executions.getMessageExecutionArn()`
  - `@cumulus/common/message.getMessageExecutionName()` -> `@cumulus/message/Executions.getMessageExecutionName()`
  - `@cumulus/common/message.getMaximumExecutions()` -> `@cumulus/message/Queue.getMaximumExecutions()`
  - `@cumulus/common/message.getMessageFromTemplate()`
  - `@cumulus/common/message.getMessageStateMachineArn()` -> `@cumulus/message/Executions.getMessageStateMachineArn()`)
  - `@cumulus/common/message.getMessageGranules()` -> `@cumulus/message/Granules.getMessageGranules()`
  - `@cumulus/common/message.getQueueNameByUrl()` -> `@cumulus/message/Queue.getQueueNameByUrl()`
  - `@cumulus/common/message.getQueueName()` -> `@cumulus/message/Queue.getQueueName()`)
  - `@cumulus/common/message.hasQueueAndExecutionLimit()` -> `@cumulus/message/Queue.hasQueueAndExecutionLimit()`
  - `@cumulus/common/Semaphore`
  - `@cumulus/common/test-utils.throttleOnce()`
  - `@cumulus/common/workflows.getWorkflowArn()`
  - `@cumulus/common/workflows.getWorkflowFile()`
  - `@cumulus/common/workflows.getWorkflowList()`
  - `@cumulus/common/workflows.getWorkflowTemplate()`
  - `@cumulus/integration-tests/sfnStep/SfnStep.parseStepMessage()` -> `@cumulus/message/StepFunctions.parseStepMessage()`
- **CUMULUS-1858** - Deprecated the following functions.
  - `@cumulus/common/string.globalReplace()`
  - `@cumulus/common/string.isNonEmptyString()`
  - `@cumulus/common/string.isValidHostname()`
  - `@cumulus/common/string.match()`
  - `@cumulus/common/string.matches()`
  - `@cumulus/common/string.replace()`
  - `@cumulus/common/string.toLower()`
  - `@cumulus/common/string.toUpper()`

### Removed

- **CUMULUS-1799**: Deprecated code removals:
  - Removed from `@cumulus/common/aws`:
    - `pullStepFunctionEvent()`
  - Removed `@cumulus/common/sfnStep`
  - Removed `@cumulus/common/StepFunctions`

## [v1.21.0] 2020-03-30

### PLEASE NOTE

- **CUMULUS-1762**: the `messageConsumer` for `sns` and `kinesis`-type rules now fetches
  the collection information from the message. You should ensure that your rule's collection
  name and version match what is in the message for these ingest messages to be processed.
  If no matching rule is found, an error will be thrown and logged in the
  `messageConsumer` Lambda function's log group.

### Added

- **CUMULUS-1629**`
  - Updates discover-granules task to respect/utilize duplicateHandling configuration such that
    - skip:               Duplicates will be filtered from the granule list
    - error:              Duplicates encountered will result in step failure
    - replace, version:   Duplicates will be ignored and handled as normal.
  - Adds a new copy of the API lambda `PrivateApiLambda()` which is configured to not require authentication. This Lambda is not connected to an API gateway
  - Adds `@cumulus/api-client` with functions for use by workflow lambdas to call the API when needed

- **CUMULUS-1732**
  - Added Python task/activity workflow and integration test (`PythonReferenceSpec`) to test `cumulus-message-adapter-python`and `cumulus-process-py` integration.
- **CUMULUS-1795**
  - Added an IAM policy on the Cumulus EC2 creation to enable SSM when the `deploy_to_ngap` flag is true

### Changed

- **CUMULUS-1762**
  - the `messageConsumer` for `sns` and `kinesis`-type rules now fetches the collection
    information from the message.

### Deprecated

- **CUMULUS-1629**
  - Deprecate `granulesApi`, `rulesApi`, `emsApi`, `executionsAPI` from `@cumulus/integration-test/api` in favor of code moved to `@cumulus/api-client`

### Removed

- **CUMULUS-1799**: Deprecated code removals
  - Removed deprecated method `@cumulus/api/models/Granule.createGranulesFromSns()`
  - Removed deprecated method `@cumulus/api/models/Granule.removeGranuleFromCmr()`
  - Removed from `@cumulus/common/aws`:
    - `apigateway()`
    - `buildS3Uri()`
    - `calculateS3ObjectChecksum()`
    - `cf()`
    - `cloudwatch()`
    - `cloudwatchevents()`
    - `cloudwatchlogs()`
    - `createAndWaitForDynamoDbTable()`
    - `createQueue()`
    - `deleteSQSMessage()`
    - `describeCfStackResources()`
    - `downloadS3File()`
    - `downloadS3Files()`
    - `DynamoDbSearchQueue` class
    - `dynamodbstreams()`
    - `ec2()`
    - `ecs()`
    - `fileExists()`
    - `findResourceArn()`
    - `fromSfnExecutionName()`
    - `getFileBucketAndKey()`
    - `getJsonS3Object()`
    - `getQueueUrl()`
    - `getObjectSize()`
    - `getS3ObjectReadStream()`
    - `getSecretString()`
    - `getStateMachineArn()`
    - `headObject()`
    - `isThrottlingException()`
    - `kinesis()`
    - `lambda()`
    - `listS3Objects()`
    - `promiseS3Upload()`
    - `publishSnsMessage()`
    - `putJsonS3Object()`
    - `receiveSQSMessages()`
    - `s3CopyObject()`
    - `s3GetObjectTagging()`
    - `s3Join()`
    - `S3ListObjectsV2Queue` class
    - `s3TagSetToQueryString()`
    - `s3PutObjectTagging()`
    - `secretsManager()`
    - `sendSQSMessage()`
    - `sfn()`
    - `sns()`
    - `sqs()`
    - `sqsQueueExists()`
    - `toSfnExecutionName()`
    - `uploadS3FileStream()`
    - `uploadS3Files()`
    - `validateS3ObjectChecksum()`
  - Removed `@cumulus/common/CloudFormationGateway` class
  - Removed `@cumulus/common/concurrency/Mutex` class
  - Removed `@cumulus/common/errors`
  - Removed `@cumulus/common/sftp`
  - Removed `@cumulus/common/string.unicodeEscape`
  - Removed `@cumulus/cmrjs/cmr-utils.getGranuleId()`
  - Removed `@cumulus/cmrjs/cmr-utils.getCmrFiles()`
  - Removed `@cumulus/cmrjs/cmr/CMR` class
  - Removed `@cumulus/cmrjs/cmr/CMRSearchConceptQueue` class
  - Removed `@cumulus/cmrjs/utils.getHost()`
  - Removed `@cumulus/cmrjs/utils.getIp()`
  - Removed `@cumulus/cmrjs/utils.hostId()`
  - Removed `@cumulus/cmrjs/utils/ummVersion()`
  - Removed `@cumulus/cmrjs/utils.updateToken()`
  - Removed `@cumulus/cmrjs/utils.validateUMMG()`
  - Removed `@cumulus/ingest/aws.getEndpoint()`
  - Removed `@cumulus/ingest/aws.getExecutionUrl()`
  - Removed `@cumulus/ingest/aws/invoke()`
  - Removed `@cumulus/ingest/aws/CloudWatch` class
  - Removed `@cumulus/ingest/aws/ECS` class
  - Removed `@cumulus/ingest/aws/Events` class
  - Removed `@cumulus/ingest/aws/SQS` class
  - Removed `@cumulus/ingest/aws/StepFunction` class
  - Removed `@cumulus/ingest/util.normalizeProviderPath()`
  - Removed `@cumulus/integration-tests/index.listCollections()`
  - Removed `@cumulus/integration-tests/index.listProviders()`
  - Removed `@cumulus/integration-tests/index.rulesList()`
  - Removed `@cumulus/integration-tests/api/api.addCollectionApi()`

## [v1.20.0] 2020-03-12

### BREAKING CHANGES

- **CUMULUS-1714**
  - Changed the format of the message sent to the granule SNS Topic. Message includes the granule record under `record` and the type of event under `event`. Messages with `deleted` events will have the record that was deleted with a `deletedAt` timestamp. Options for `event` are `Create | Update | Delete`
- **CUMULUS-1769** - `deploy_to_ngap` is now a **required** variable for the `tf-modules/cumulus` module. **For those deploying to NGAP environments, this variable should always be set to `true`.**

### Notable changes

- **CUMULUS-1739** - You can now exclude Elasticsearch from your `tf-modules/data-persistence` deployment (via `include_elasticsearch = false`) and your `tf-modules/cumulus` module will still deploy successfully.

- **CUMULUS-1769** - If you set `deploy_to_ngap = true` for the `tf-modules/archive` Terraform module, **you can only deploy your archive API gateway as `PRIVATE`**, not `EDGE`.

### Added

- Added `@cumulus/aws-client/S3.getS3ObjectReadStreamAsync()` to deal with S3 eventual consistency issues by checking for the existence an S3 object with retries before getting a readable stream for that object.
- **CUMULUS-1769**
  - Added `deploy_to_ngap` boolean variable for the `tf-modules/cumulus` and `tf-modules/archive` Terraform modules. This variable is required. **For those deploying to NGAP environments, this variable should always be set to `true`.**
- **HYRAX-70**
  - Add the hyrax-metadata-update task

### Changed

- [`AccessToken.get()`](https://github.com/nasa/cumulus/blob/master/packages/api/models/access-tokens.js) now enforces [strongly consistent reads from DynamoDB](https://docs.aws.amazon.com/amazondynamodb/latest/developerguide/HowItWorks.ReadConsistency.html)
- **CUMULUS-1739**
  - Updated `tf-modules/data-persistence` to make Elasticsearch alarm resources and outputs conditional on the `include_elasticsearch` variable
  - Updated `@cumulus/aws-client/S3.getObjectSize` to include automatic retries for any failures from `S3.headObject`
- **CUMULUS-1784**
  - Updated `@cumulus/api/lib/DistributionEvent.remoteIP()` to parse the IP address in an S3 access log from the `A-sourceip` query parameter if present, otherwise fallback to the original parsing behavior.
- **CUMULUS-1768**
  - The `stats/summary` endpoint reports the distinct collections for the number of granules reported

### Fixed

- **CUMULUS-1739** - Fixed the `tf-modules/cumulus` and `tf-modules/archive` modules to make these Elasticsearch variables truly optional:
  - `elasticsearch_domain_arn`
  - `elasticsearch_hostname`
  - `elasticsearch_security_group_id`

- **CUMULUS-1768**
  - Fixed the `stats/` endpoint so that data is correctly filtered by timestamp and `processingTime` is calculated correctly.

- **CUMULUS-1769**
  - In the `tf-modules/archive` Terraform module, the `lifecycle` block ignoring changes to the `policy` of the archive API gateway is now only enforced if `deploy_to_ngap = true`. This fixes a bug where users deploying outside of NGAP could not update their API gateway's resource policy when going from `PRIVATE` to `EDGE`, preventing their API from being accessed publicly.

- **CUMULUS-1775**
  - Fix/update api endpoint to use updated google auth endpoints such that it will work with new accounts

### Removed

- **CUMULUS-1768**
  - Removed API endpoints `stats/histogram` and `stats/average`. All advanced stats needs should be acquired from Cloud Metrics or similarly configured ELK stack.

## [v1.19.0] 2020-02-28

### BREAKING CHANGES

- **CUMULUS-1736**
  - The `@cumulus/discover-granules` task now sets the `dataType` of discovered
    granules based on the `name` of the configured collection, not the
    `dataType`.
  - The config schema of the `@cumulus/discover-granules` task now requires that
    collections contain a `version`.
  - The `@cumulus/sync-granule` task will set the `dataType` and `version` of a
    granule based on the configured collection if those fields are not already
    set on the granule. Previously it was using the `dataType` field of the
    configured collection, then falling back to the `name` field of the
    collection. This update will just use the `name` field of the collection to
    set the `dataType` field of the granule.

- **CUMULUS-1446**
  - Update the `@cumulus/integration-tests/api/executions.getExecution()`
    function to parse the response and return the execution, rather than return
    the full API response.

- **CUMULUS-1672**
  - The `cumulus` Terraform module in previous releases set a
    `Deployment = var.prefix` tag on all resources that it managed. In this
    release, a `tags` input variable has been added to the `cumulus` Terraform
    module to allow resource tagging to be customized. No default tags will be
    applied to Cumulus-managed resources. To replicate the previous behavior,
    set `tags = { Deployment: var.prefix }` as an input variable for the
    `cumulus` Terraform module.

- **CUMULUS-1684 Migration Instructions**
  - In previous releases, a provider's username and password were encrypted
    using a custom encryption library. That has now been updated to use KMS.
    This release includes a Lambda function named
    `<prefix>-ProviderSecretsMigration`, which will re-encrypt existing
    provider credentials to use KMS. After this release has been deployed, you
    will need to manually invoke that Lambda function using either the AWS CLI
    or AWS Console. It should only need to be successfully run once.
  - Future releases of Cumulus will invoke a
    `<prefix>-VerifyProviderSecretsMigration` Lambda function as part of the
    deployment, which will cause the deployment to fail if the migration
    Lambda has not been run.

- **CUMULUS-1718**
  - The `@cumulus/sf-sns-report` task for reporting mid-workflow updates has been retired.
  This task was used as the `PdrStatusReport` task in our ParsePdr example workflow.
  If you have a ParsePdr or other workflow using this task, use `@cumulus/sf-sqs-report` instead.
  Trying to deploy the old task will result in an error as the cumulus module no longer exports `sf_sns_report_task`.
  - Migration instruction: In your workflow definition, for each step using the old task change:
  `"Resource": "${module.cumulus.sf_sns_report_task.task_arn}"`
  to
  `"Resource": "${module.cumulus.sf_sqs_report_task.task_arn}"`

- **CUMULUS-1755**
  - The `thin_egress_jwt_secret_name` variable for the `tf-modules/cumulus` Terraform module is now **required**. This variable is passed on to the Thin Egress App in `tf-modules/distribution/main.tf`, which uses the keys stored in the secret to sign JWTs. See the [Thin Egress App documentation on how to create a value for this secret](https://github.com/asfadmin/thin-egress-app#setting-up-the-jwt-cookie-secrets).

### Added

- **CUMULUS-1446**
  - Add `@cumulus/common/FileUtils.readJsonFile()` function
  - Add `@cumulus/common/FileUtils.readTextFile()` function
  - Add `@cumulus/integration-tests/api/collections.createCollection()` function
  - Add `@cumulus/integration-tests/api/collections.deleteCollection()` function
  - Add `@cumulus/integration-tests/api/collections.getCollection()` function
  - Add `@cumulus/integration-tests/api/providers.getProvider()` function
  - Add `@cumulus/integration-tests/index.getExecutionOutput()` function
  - Add `@cumulus/integration-tests/index.loadCollection()` function
  - Add `@cumulus/integration-tests/index.loadProvider()` function
  - Add `@cumulus/integration-tests/index.readJsonFilesFromDir()` function

- **CUMULUS-1672**
  - Add a `tags` input variable to the `archive` Terraform module
  - Add a `tags` input variable to the `cumulus` Terraform module
  - Add a `tags` input variable to the `cumulus_ecs_service` Terraform module
  - Add a `tags` input variable to the `data-persistence` Terraform module
  - Add a `tags` input variable to the `distribution` Terraform module
  - Add a `tags` input variable to the `ingest` Terraform module
  - Add a `tags` input variable to the `s3-replicator` Terraform module

- **CUMULUS-1707**
  - Enable logrotate on ECS cluster

- **CUMULUS-1684**
  - Add a `@cumulus/aws-client/KMS` library of KMS-related functions
  - Add `@cumulus/aws-client/S3.getTextObject()`
  - Add `@cumulus/sftp-client` package
  - Create `ProviderSecretsMigration` Lambda function
  - Create `VerifyProviderSecretsMigration` Lambda function

- **CUMULUS-1548**
  - Add ability to put default Cumulus logs in Metrics' ELK stack
  - Add ability to add custom logs to Metrics' ELK Stack

- **CUMULUS-1702**
  - When logs are sent to Metrics' ELK stack, the logs endpoints will return results from there

- **CUMULUS-1459**
  - Async Operations are indexed in Elasticsearch
  - To index any existing async operations you'll need to perform an index from
    database function.

- **CUMULUS-1717**
  - Add `@cumulus/aws-client/deleteAndWaitForDynamoDbTableNotExists`, which
    deletes a DynamoDB table and waits to ensure the table no longer exists
  - Added `publishGranules` Lambda to handle publishing granule messages to SNS when granule records are written to DynamoDB
  - Added `@cumulus/api/models/Granule.storeGranulesFromCumulusMessage` to store granules from a Cumulus message to DynamoDB

- **CUMULUS-1718**
  - Added `@cumulus/sf-sqs-report` task to allow mid-workflow reporting updates.
  - Added `stepfunction_event_reporter_queue_url` and `sf_sqs_report_task` outputs to the `cumulus` module.
  - Added `publishPdrs` Lambda to handle publishing PDR messages to SNS when PDR records are written to DynamoDB.
  - Added `@cumulus/api/models/Pdr.storePdrFromCumulusMessage` to store PDRs from a Cumulus message to DynamoDB.
  - Added `@cumulus/aws-client/parseSQSMessageBody` to parse an SQS message body string into an object.

- **Ability to set custom backend API url in the archive module**
  - Add `api_url` definition in `tf-modules/cumulus/archive.tf`
  - Add `archive_api_url` variable in `tf-modules/cumulus/variables.tf`

- **CUMULUS-1741**
  - Added an optional `elasticsearch_security_group_ids` variable to the
    `data-persistence` Terraform module to allow additional security groups to
    be assigned to the Elasticsearch Domain.

- **CUMULUS-1752**
  - Added `@cumulus/integration-tests/api/distribution.invokeTEADistributionLambda` to simulate a request to the [Thin Egress App](https://github.com/asfadmin/thin-egress-app) by invoking the Lambda and getting a response payload.
  - Added `@cumulus/integration-tests/api/distribution.getTEARequestHeaders` to generate necessary request headers for a request to the Thin Egress App
  - Added `@cumulus/integration-tests/api/distribution.getTEADistributionApiFileStream` to get a response stream for a file served by Thin Egress App
  - Added `@cumulus/integration-tests/api/distribution.getTEADistributionApiRedirect` to get a redirect response from the Thin Egress App

- **CUMULUS-1755**
  - Added `@cumulus/aws-client/CloudFormation.describeCfStack()` to describe a Cloudformation stack
  - Added `@cumulus/aws-client/CloudFormation.getCfStackParameterValues()` to get multiple parameter values for a Cloudformation stack

### Changed

- **CUMULUS-1725**
  - Moved the logic that updates the granule files cache Dynamo table into its
    own Lambda function called `granuleFilesCacheUpdater`.

- **CUMULUS-1736**
  - The `collections` model in the API package now determines the name of a
    collection based on the `name` property, rather than using `dataType` and
    then falling back to `name`.
  - The `@cumulus/integration-tests.loadCollection()` function no longer appends
    the postfix to the end of the collection's `dataType`.
  - The `@cumulus/integration-tests.addCollections()` function no longer appends
    the postfix to the end of the collection's `dataType`.

- **CUMULUS-1672**
  - Add a `retryOptions` parameter to the `@cumulus/aws-client/S3.headObject`
     function, which will retry if the object being queried does not exist.

- **CUMULUS-1446**
  - Mark the `@cumulus/integration-tests/api.addCollectionApi()` function as
    deprecated
  - Mark the `@cumulus/integration-tests/index.listCollections()` function as
    deprecated
  - Mark the `@cumulus/integration-tests/index.listProviders()` function as
    deprecated
  - Mark the `@cumulus/integration-tests/index.rulesList()` function as
    deprecated

- **CUMULUS-1672**
  - Previously, the `cumulus` module defaulted to setting a
    `Deployment = var.prefix` tag on all resources that it managed. In this
    release, the `cumulus` module will now accept a `tags` input variable that
    defines the tags to be assigned to all resources that it manages.
  - Previously, the `data-persistence` module defaulted to setting a
    `Deployment = var.prefix` tag on all resources that it managed. In this
    release, the `data-persistence` module will now accept a `tags` input
    variable that defines the tags to be assigned to all resources that it
    manages.
  - Previously, the `distribution` module defaulted to setting a
    `Deployment = var.prefix` tag on all resources that it managed. In this
    release, the `distribution` module will now accept a `tags` input variable
    that defines the tags to be assigned to all resources that it manages.
  - Previously, the `ingest` module defaulted to setting a
    `Deployment = var.prefix` tag on all resources that it managed. In this
    release, the `ingest` module will now accept a `tags` input variable that
    defines the tags to be assigned to all resources that it manages.
  - Previously, the `s3-replicator` module defaulted to setting a
    `Deployment = var.prefix` tag on all resources that it managed. In this
    release, the `s3-replicator` module will now accept a `tags` input variable
    that defines the tags to be assigned to all resources that it manages.

- **CUMULUS-1684**
  - Update the API package to encrypt provider credentials using KMS instead of
    using RSA keys stored in S3

- **CUMULUS-1717**
  - Changed name of `cwSfExecutionEventToDb` Lambda to `cwSfEventToDbRecords`
  - Updated `cwSfEventToDbRecords` to write granule records to DynamoDB from the incoming Cumulus message

- **CUMULUS-1718**
  - Renamed `cwSfEventToDbRecords` to `sfEventSqsToDbRecords` due to architecture change to being a consumer of an SQS queue of Step Function Cloudwatch events.
  - Updated `sfEventSqsToDbRecords` to write PDR records to DynamoDB from the incoming Cumulus message
  - Moved `data-cookbooks/sns.md` to `data-cookbooks/ingest-notifications.md` and updated it to reflect recent changes.

- **CUMULUS-1748**
  - (S)FTP discovery tasks now use the provider-path as-is instead of forcing it to a relative path.
  - Improved error handling to catch permission denied FTP errors better and log them properly. Workflows will still fail encountering this error and we intend to consider that approach in a future ticket.

- **CUMULUS-1752**
  - Moved class for parsing distribution events to its own file: `@cumulus/api/lib/DistributionEvent.js`
    - Updated `DistributionEvent` to properly parse S3 access logs generated by requests from the [Thin Egress App](https://github.com/asfadmin/thin-egress-app)

- **CUMULUS-1753** - Changes to `@cumulus/ingest/HttpProviderClient.js`:
  - Removed regex filter in `HttpProviderClient.list()` that was used to return only files with an extension between 1 and 4 characters long. `HttpProviderClient.list()` will now return all files linked from the HTTP provider host.

- **CUMULUS-1755**
  - Updated the Thin Egress App module used in `tf-modules/distribution/main.tf` to build 61. [See the release notes](https://github.com/asfadmin/thin-egress-app/releases/tag/tea-build.61).

- **CUMULUS-1757**
  - Update @cumulus/cmr-client CMRSearchConceptQueue to take optional cmrEnvironment parameter

### Deprecated

- **CUMULUS-1684**
  - Deprecate `@cumulus/common/key-pair-provider/S3KeyPairProvider`
  - Deprecate `@cumulus/common/key-pair-provider/S3KeyPairProvider.encrypt()`
  - Deprecate `@cumulus/common/key-pair-provider/S3KeyPairProvider.decrypt()`
  - Deprecate `@cumulus/common/kms/KMS`
  - Deprecate `@cumulus/common/kms/KMS.encrypt()`
  - Deprecate `@cumulus/common/kms/KMS.decrypt()`
  - Deprecate `@cumulus/common/sftp.Sftp`

- **CUMULUS-1717**
  - Deprecate `@cumulus/api/models/Granule.createGranulesFromSns`

- **CUMULUS-1718**
  - Deprecate `@cumulus/sf-sns-report`.
    - This task has been updated to always throw an error directing the user to use `@cumulus/sf-sqs-report` instead. This was done because there is no longer an SNS topic to which to publish, and no consumers to listen to it.

- **CUMULUS-1748**
  - Deprecate `@cumulus/ingest/util.normalizeProviderPath`

- **CUMULUS-1752**
  - Deprecate `@cumulus/integration-tests/api/distribution.getDistributionApiFileStream`
  - Deprecate `@cumulus/integration-tests/api/distribution.getDistributionApiRedirect`
  - Deprecate `@cumulus/integration-tests/api/distribution.invokeApiDistributionLambda`

### Removed

- **CUMULUS-1684**
  - Remove the deployment script that creates encryption keys and stores them to
    S3

- **CUMULUS-1768**
  - Removed API endpoints `stats/histogram` and `stats/average`. All advanced stats needs should be acquired from Cloud Metrics or similarly configured ELK stack.

### Fixed

- **Fix default values for urs_url in variables.tf files**
  - Remove trailing `/` from default `urs_url` values.

- **CUMULUS-1610** - Add the Elasticsearch security group to the EC2 security groups

- **CUMULUS-1740** - `cumulus_meta.workflow_start_time` is now set in Cumulus
  messages

- **CUMULUS-1753** - Fixed `@cumulus/ingest/HttpProviderClient.js` to properly handle HTTP providers with:
  - Multiple link tags (e.g. `<a>`) per line of source code
  - Link tags in uppercase or lowercase (e.g. `<A>`)
  - Links with filepaths in the link target (e.g. `<a href="/path/to/file.txt">`). These files will be returned from HTTP file discovery **as the file name only** (e.g. `file.txt`).

- **CUMULUS-1768**
  - Fix an issue in the stats endpoints in `@cumulus/api` to send back stats for the correct type

## [v1.18.0] 2020-02-03

### BREAKING CHANGES

- **CUMULUS-1686**

  - `ecs_cluster_instance_image_id` is now a _required_ variable of the `cumulus` module, instead of optional.

- **CUMULUS-1698**

  - Change variable `saml_launchpad_metadata_path` to `saml_launchpad_metadata_url` in the `tf-modules/cumulus` Terraform module.

- **CUMULUS-1703**
  - Remove the unused `forceDownload` option from the `sync-granule` tasks's config
  - Remove the `@cumulus/ingest/granule.Discover` class
  - Remove the `@cumulus/ingest/granule.Granule` class
  - Remove the `@cumulus/ingest/pdr.Discover` class
  - Remove the `@cumulus/ingest/pdr.Granule` class
  - Remove the `@cumulus/ingest/parse-pdr.parsePdr` function

### Added

- **CUMULUS-1040**

  - Added `@cumulus/aws-client` package to provide utilities for working with AWS services and the Node.js AWS SDK
  - Added `@cumulus/errors` package which exports error classes for use in Cumulus workflow code
  - Added `@cumulus/integration-tests/sfnStep` to provide utilities for parsing step function execution histories

- **CUMULUS-1102**

  - Adds functionality to the @cumulus/api package for better local testing.
    - Adds data seeding for @cumulus/api's localAPI.
      - seed functions allow adding collections, executions, granules, pdrs, providers, and rules to a Localstack Elasticsearch and DynamoDB via `addCollections`, `addExecutions`, `addGranules`, `addPdrs`, `addProviders`, and `addRules`.
    - Adds `eraseDataStack` function to local API server code allowing resetting of local datastack for testing (ES and DynamoDB).
    - Adds optional parameters to the @cumulus/api bin serve to allow for launching the api without destroying the current data.

- **CUMULUS-1697**

  - Added the `@cumulus/tf-inventory` package that provides command line utilities for managing Terraform resources in your AWS account

- **CUMULUS-1703**

  - Add `@cumulus/aws-client/S3.createBucket` function
  - Add `@cumulus/aws-client/S3.putFile` function
  - Add `@cumulus/common/string.isNonEmptyString` function
  - Add `@cumulus/ingest/FtpProviderClient` class
  - Add `@cumulus/ingest/HttpProviderClient` class
  - Add `@cumulus/ingest/S3ProviderClient` class
  - Add `@cumulus/ingest/SftpProviderClient` class
  - Add `@cumulus/ingest/providerClientUtils.buildProviderClient` function
  - Add `@cumulus/ingest/providerClientUtils.fetchTextFile` function

- **CUMULUS-1731**

  - Add new optional input variables to the Cumulus Terraform module to support TEA upgrade:
    - `thin_egress_cookie_domain` - Valid domain for Thin Egress App cookie
    - `thin_egress_domain_cert_arn` - Certificate Manager SSL Cert ARN for Thin
      Egress App if deployed outside NGAP/CloudFront
    - `thin_egress_download_role_in_region_arn` - ARN for reading of Thin Egress
      App data buckets for in-region requests
    - `thin_egress_jwt_algo` - Algorithm with which to encode the Thin Egress
      App JWT cookie
    - `thin_egress_jwt_secret_name` - Name of AWS secret where keys for the Thin
      Egress App JWT encode/decode are stored
    - `thin_egress_lambda_code_dependency_archive_key` - Thin Egress App - S3
      Key of packaged python modules for lambda dependency layer

- **CUMULUS-1733**
  - Add `discovery-filtering` operator doc to document previously undocumented functionality.

- **CUMULUS-1737**
  - Added the `cumulus-test-cleanup` module to run a nightly cleanup on resources left over from the integration tests run from the `example/spec` directory.

### Changed

- **CUMULUS-1102**

  - Updates `@cumulus/api/auth/testAuth` to use JWT instead of random tokens.
  - Updates the default AMI for the ecs_cluster_instance_image_id.

- **CUMULUS-1622**

  - Mutex class has been deprecated in `@cumulus/common/concurrency` and will be removed in a future release.

- **CUMULUS-1686**

  - Changed `ecs_cluster_instance_image_id` to be a required variable of the `cumulus` module and removed the default value.
    The default was not available across accounts and regions, nor outside of NGAP and therefore not particularly useful.

- **CUMULUS-1688**

  - Updated `@cumulus/aws.receiveSQSMessages` not to replace `message.Body` with a parsed object. This behavior was undocumented and confusing as received messages appeared to contradict AWS docs that state `message.Body` is always a string.
  - Replaced `sf_watcher` CloudWatch rule from `cloudwatch-events.tf` with an EventSourceMapping on `sqs2sf` mapped to the `start_sf` SQS queue (in `event-sources.tf`).
  - Updated `sqs2sf` with an EventSourceMapping handler and unit test.

- **CUMULUS-1698**

  - Change variable `saml_launchpad_metadata_path` to `saml_launchpad_metadata_url` in the `tf-modules/cumulus` Terraform module.
  - Updated `@cumulus/api/launchpadSaml` to download launchpad IDP metadata from configured location when the metadata in s3 is not valid, and to work with updated IDP metadata and SAML response.

- **CUMULUS-1731**
  - Upgrade the version of the Thin Egress App deployed by Cumulus to v48
    - Note: New variables available, see the 'Added' section of this changelog.

### Fixed

- **CUMULUS-1664**

  - Updated `dbIndexer` Lambda to remove hardcoded references to DynamoDB table names.

- **CUMULUS-1733**
  - Fixed granule discovery recursion algorithm used in S/FTP protocols.

### Removed

- **CUMULUS-1481**
  - removed `process` config and output from PostToCmr as it was not required by the task nor downstream steps, and should still be in the output message's `meta` regardless.

### Deprecated

- **CUMULUS-1040**
  - Deprecated the following code. For cases where the code was moved into another package, the new code location is noted:
    - `@cumulus/common/CloudFormationGateway` -> `@cumulus/aws-client/CloudFormationGateway`
    - `@cumulus/common/DynamoDb` -> `@cumulus/aws-client/DynamoDb`
    - `@cumulus/common/errors` -> `@cumulus/errors`
    - `@cumulus/common/StepFunctions` -> `@cumulus/aws-client/StepFunctions`
    - All of the exported functions in `@cumulus/commmon/aws` (moved into `@cumulus/aws-client`), except:
      - `@cumulus/common/aws/isThrottlingException` -> `@cumulus/errors/isThrottlingException`
      - `@cumulus/common/aws/improveStackTrace` (not deprecated)
      - `@cumulus/common/aws/retryOnThrottlingException` (not deprecated)
    - `@cumulus/common/sfnStep/SfnStep.parseStepMessage` -> `@cumulus/integration-tests/sfnStep/SfnStep.parseStepMessage`
    - `@cumulus/common/sfnStep/ActivityStep` -> `@cumulus/integration-tests/sfnStep/ActivityStep`
    - `@cumulus/common/sfnStep/LambdaStep` -> `@cumulus/integration-tests/sfnStep/LambdaStep`
    - `@cumulus/common/string/unicodeEscape` -> `@cumulus/aws-client/StepFunctions.unicodeEscape`
    - `@cumulus/common/util/setErrorStack` -> `@cumulus/aws-client/util/setErrorStack`
    - `@cumulus/ingest/aws/invoke` -> `@cumulus/aws-client/Lambda/invoke`
    - `@cumulus/ingest/aws/CloudWatch.bucketSize`
    - `@cumulus/ingest/aws/CloudWatch.cw`
    - `@cumulus/ingest/aws/ECS.ecs`
    - `@cumulus/ingest/aws/ECS`
    - `@cumulus/ingest/aws/Events.putEvent` -> `@cumulus/aws-client/CloudwatchEvents.putEvent`
    - `@cumulus/ingest/aws/Events.deleteEvent` -> `@cumulus/aws-client/CloudwatchEvents.deleteEvent`
    - `@cumulus/ingest/aws/Events.deleteTarget` -> `@cumulus/aws-client/CloudwatchEvents.deleteTarget`
    - `@cumulus/ingest/aws/Events.putTarget` -> `@cumulus/aws-client/CloudwatchEvents.putTarget`
    - `@cumulus/ingest/aws/SQS.attributes` -> `@cumulus/aws-client/SQS.getQueueAttributes`
    - `@cumulus/ingest/aws/SQS.deleteMessage` -> `@cumulus/aws-client/SQS.deleteSQSMessage`
    - `@cumulus/ingest/aws/SQS.deleteQueue` -> `@cumulus/aws-client/SQS.deleteQueue`
    - `@cumulus/ingest/aws/SQS.getUrl` -> `@cumulus/aws-client/SQS.getQueueUrlByName`
    - `@cumulus/ingest/aws/SQS.receiveMessage` -> `@cumulus/aws-client/SQS.receiveSQSMessages`
    - `@cumulus/ingest/aws/SQS.sendMessage` -> `@cumulus/aws-client/SQS.sendSQSMessage`
    - `@cumulus/ingest/aws/StepFunction.getExecutionStatus` -> `@cumulus/aws-client/StepFunction.getExecutionStatus`
    - `@cumulus/ingest/aws/StepFunction.getExecutionUrl` -> `@cumulus/aws-client/StepFunction.getExecutionUrl`

## [v1.17.0] - 2019-12-31

### BREAKING CHANGES

- **CUMULUS-1498**
  - The `@cumulus/cmrjs.publish2CMR` function expects that the value of its
    `creds.password` parameter is a plaintext password.
  - Rather than using an encrypted password from the `cmr_password` environment
    variable, the `@cumulus/cmrjs.updateCMRMetadata` function now looks for an
    environment variable called `cmr_password_secret_name` and fetches the CMR
    password from that secret in AWS Secrets Manager.
  - The `@cumulus/post-to-cmr` task now expects a
    `config.cmr.passwordSecretName` value, rather than `config.cmr.password`.
    The CMR password will be fetched from that secret in AWS Secrets Manager.

### Added

- **CUMULUS-630**

  - Added support for replaying Kinesis records on a stream into the Cumulus Kinesis workflow triggering mechanism: either all the records, or some time slice delimited by start and end timestamps.
  - Added `/replays` endpoint to the operator API for triggering replays.
  - Added `Replay Kinesis Messages` documentation to Operator Docs.
  - Added `manualConsumer` lambda function to consume a Kinesis stream. Used by the replay AsyncOperation.

- **CUMULUS-1687**
  - Added new API endpoint for listing async operations at `/asyncOperations`
  - All asyncOperations now include the fields `description` and `operationType`. `operationType` can be one of the following. [`Bulk Delete`, `Bulk Granules`, `ES Index`, `Kinesis Replay`]

### Changed

- **CUMULUS-1626**

  - Updates Cumulus to use node10/CMA 1.1.2 for all of its internal lambdas in prep for AWS node 8 EOL

- **CUMULUS-1498**
  - Remove the DynamoDB Users table. The list of OAuth users who are allowed to
    use the API is now stored in S3.
  - The CMR password and Launchpad passphrase are now stored in Secrets Manager

## [v1.16.1] - 2019-12-6

**Please note**:

- The `region` argument to the `cumulus` Terraform module has been removed. You may see a warning or error if you have that variable populated.
- Your workflow tasks should use the following versions of the CMA libraries to utilize new granule, parentArn, asyncOperationId, and stackName fields on the logs:
  - `cumulus-message-adapter-js` version 1.0.10+
  - `cumulus-message-adapter-python` version 1.1.1+
  - `cumulus-message-adapter-java` version 1.2.11+
- The `data-persistence` module no longer manages the creation of an Elasticsearch service-linked role for deploying Elasticsearch to a VPC. Follow the [deployment instructions on preparing your VPC](https://nasa.github.io/cumulus/docs/deployment/deployment-readme#vpc-subnets-and-security-group) for guidance on how to create the Elasticsearch service-linked role manually.
- There is now a `distribution_api_gateway_stage` variable for the `tf-modules/cumulus` Terraform module that will be used as the API gateway stage name used for the distribution API (Thin Egress App)
- Default value for the `urs_url` variable is now `https://uat.urs.earthdata.nasa.gov/` in the `tf-modules/cumulus` and `tf-modules/archive` Terraform modules. So deploying the `cumulus` module without a `urs_url` variable set will integrate your Cumulus deployment with the UAT URS environment.

### Added

- **CUMULUS-1563**

  - Added `custom_domain_name` variable to `tf-modules/data-persistence` module

- **CUMULUS-1654**
  - Added new helpers to `@cumulus/common/execution-history`:
    - `getStepExitedEvent()` returns the `TaskStateExited` event in a workflow execution history after the given step completion/failure event
    - `getTaskExitedEventOutput()` returns the output message for a `TaskStateExited` event in a workflow execution history

### Changed

- **CUMULUS-1578**

  - Updates SAML launchpad configuration to authorize via configured userGroup.
    [See the NASA specific documentation (protected)](https://wiki.earthdata.nasa.gov/display/CUMULUS/Cumulus+SAML+Launchpad+Integration)

- **CUMULUS-1579**

  - Elasticsearch list queries use `match` instead of `term`. `term` had been analyzing the terms and not supporting `-` in the field values.

- **CUMULUS-1619**

  - Adds 4 new keys to `@cumulus/logger` to display granules, parentArn, asyncOperationId, and stackName.
  - Depends on `cumulus-message-adapter-js` version 1.0.10+. Cumulus tasks updated to use this version.

- **CUMULUS-1654**

  - Changed `@cumulus/common/SfnStep.parseStepMessage()` to a static class method

- **CUMULUS-1641**
  - Added `meta.retries` and `meta.visibilityTimeout` properties to sqs-type rule. To create sqs-type rule, you're required to configure a dead-letter queue on your queue.
  - Added `sqsMessageRemover` lambda which removes the message from SQS queue upon successful workflow execution.
  - Updated `sqsMessageConsumer` lambda to not delete message from SQS queue, and to retry the SQS message for configured number of times.

### Removed

- Removed `create_service_linked_role` variable from `tf-modules/data-persistence` module.

- **CUMULUS-1321**
  - The `region` argument to the `cumulus` Terraform module has been removed

### Fixed

- **CUMULUS-1668** - Fixed a race condition where executions may not have been
  added to the database correctly
- **CUMULUS-1654** - Fixed issue with `publishReports` Lambda not including workflow execution error information for failed workflows with a single step
- Fixed `tf-modules/cumulus` module so that the `urs_url` variable is passed on to its invocation of the `tf-modules/archive` module

## [v1.16.0] - 2019-11-15

### Added

- **CUMULUS-1321**

  - A `deploy_distribution_s3_credentials_endpoint` variable has been added to
    the `cumulus` Terraform module. If true, the NGAP-backed S3 credentials
    endpoint will be added to the Thin Egress App's API. Default: true

- **CUMULUS-1544**

  - Updated the `/granules/bulk` endpoint to correctly query Elasticsearch when
    granule ids are not provided.

- **CUMULUS-1580**
  - Added `/granules/bulk` endpoint to `@cumulus/api` to perform bulk actions on granules given either a list of granule ids or an Elasticsearch query and the workflow to perform.

### Changed

- **CUMULUS-1561**

  - Fix the way that we are handling Terraform provider version requirements
  - Pass provider configs into child modules using the method that the
    [Terraform documentation](https://www.terraform.io/docs/configuration/modules.html#providers-within-modules)
    suggests
  - Remove the `region` input variable from the `s3_access_test` Terraform module
  - Remove the `aws_profile` and `aws_region` input variables from the
    `s3-replicator` Terraform module

- **CUMULUS-1639**
  - Because of
    [S3's Data Consistency Model](https://docs.aws.amazon.com/AmazonS3/latest/dev/Introduction.html#BasicsObjects),
    there may be situations where a GET operation for an object can temporarily
    return a `NoSuchKey` response even if that object _has_ been created. The
    `@cumulus/common/aws.getS3Object()` function has been updated to support
    retries if a `NoSuchKey` response is returned by S3. This behavior can be
    enabled by passing a `retryOptions` object to that function. Supported
    values for that object can be found here:
    <https://github.com/tim-kos/node-retry#retryoperationoptions>

### Removed

- **CUMULUS-1559**
  - `logToSharedDestination` has been migrated to the Terraform deployment as `log_api_gateway_to_cloudwatch` and will ONLY apply to egress lambdas.
    Due to the differences in the Terraform deployment model, we cannot support a global log subscription toggle for a configurable subset of lambdas.
    However, setting up your own log forwarding for a Lambda with Terraform is fairly simple, as you will only need to add SubscriptionFilters to your Terraform configuration, one per log group.
    See [the Terraform documentation](https://www.terraform.io/docs/providers/aws/r/cloudwatch_log_subscription_filter.html) for details on how to do this.
    An empty FilterPattern ("") will capture all logs in a group.

## [v1.15.0] - 2019-11-04

### BREAKING CHANGES

- **CUMULUS-1644** - When a workflow execution begins or ends, the workflow
  payload is parsed and any new or updated PDRs or granules referenced in that
  workflow are stored to the Cumulus archive. The defined interface says that a
  PDR in `payload.pdr` will be added to the archive, and any granules in
  `payload.granules` will also be added to the archive. In previous releases,
  PDRs found in `meta.pdr` and granules found in `meta.input_granules` were also
  added to the archive. This caused unexpected behavior and has been removed.
  Only PDRs from `payload.pdr` and granules from `payload.granules` will now be
  added to the Cumulus archive.

- **CUMULUS-1449** - Cumulus now uses a universal workflow template when
  starting a workflow that contains general information specific to the
  deployment, but not specific to the workflow. Workflow task configs must be
  defined using AWS step function parameters. As part of this change,
  `CumulusConfig` has been retired and task configs must now be defined under
  the `cma.task_config` key in the Parameters section of a step function
  definition.

  **Migration instructions**:

  NOTE: These instructions require the use of Cumulus Message Adapter v1.1.x+.
  Please ensure you are using a compatible version before attempting to migrate
  workflow configurations. When defining workflow steps, remove any
  `CumulusConfig` section, as shown below:

  ```yaml
  ParsePdr:
    CumulusConfig:
      provider: "{$.meta.provider}"
      bucket: "{$.meta.buckets.internal.name}"
      stack: "{$.meta.stack}"
  ```

  Instead, use AWS Parameters to pass `task_config` for the task directly into
  the Cumulus Message Adapter:

  ```yaml
  ParsePdr:
    Parameters:
      cma:
        event.$: "$"
        task_config:
          provider: "{$.meta.provider}"
          bucket: "{$.meta.buckets.internal.name}"
          stack: "{$.meta.stack}"
  ```

  In this example, the `cma` key is used to pass parameters to the message
  adapter. Using `task_config` in combination with `event.$: '$'` allows the
  message adapter to process `task_config` as the `config` passed to the Cumulus
  task. See `example/workflows/sips.yml` in the core repository for further
  examples of how to set the Parameters.

  Additionally, workflow configurations for the `QueueGranules` and `QueuePdrs`
  tasks need to be updated:

  - `queue-pdrs` config changes:
    - `parsePdrMessageTemplateUri` replaced with `parsePdrWorkflow`, which is
      the workflow name (i.e. top-level name in `config.yml`, e.g. 'ParsePdr').
    - `internalBucket` and `stackName` configs now required to look up
      configuration from the deployment. Brings the task config in line with
      that of `queue-granules`.
  - `queue-granules` config change: `ingestGranuleMessageTemplateUri` replaced
    with `ingestGranuleWorkflow`, which is the workflow name (e.g.
    'IngestGranule').

- **CUMULUS-1396** - **Workflow steps at the beginning and end of a workflow
  using the `SfSnsReport` Lambda have now been deprecated (e.g. `StartStatus`,
  `StopStatus`) and should be removed from your workflow definitions**. These
  steps were used for publishing ingest notifications and have been replaced by
  an implementation using Cloudwatch events for Step Functions to trigger a
  Lambda that publishes ingest notifications. For further detail on how ingest
  notifications are published, see the notes below on **CUMULUS-1394**. For
  examples of how to update your workflow definitions, see our
  [example workflow definitions](https://github.com/nasa/cumulus/blob/master/example/workflows/).

- **CUMULUS-1470**
  - Remove Cumulus-defined ECS service autoscaling, allowing integrators to
    better customize autoscaling to meet their needs. In order to use
    autoscaling with ECS services, appropriate
    `AWS::ApplicationAutoScaling::ScalableTarget`,
    `AWS::ApplicationAutoScaling::ScalingPolicy`, and `AWS::CloudWatch::Alarm`
    resources should be defined in a kes overrides file. See
    [this example](https://github.com/nasa/cumulus/blob/release-1.15.x/example/overrides/app/cloudformation.template.yml)
    for an example.
  - The following config parameters are no longer used:
    - ecs.services.\<NAME\>.minTasks
    - ecs.services.\<NAME\>.maxTasks
    - ecs.services.\<NAME\>.scaleInActivityScheduleTime
    - ecs.services.\<NAME\>.scaleInAdjustmentPercent
    - ecs.services.\<NAME\>.scaleOutActivityScheduleTime
    - ecs.services.\<NAME\>.scaleOutAdjustmentPercent
    - ecs.services.\<NAME\>.activityName

### Added

- **CUMULUS-1100**

  - Added 30-day retention properties to all log groups that were missing those policies.

- **CUMULUS-1396**

  - Added `@cumulus/common/sfnStep`:
    - `LambdaStep` - A class for retrieving and parsing input and output to Lambda steps in AWS Step Functions
    - `ActivityStep` - A class for retrieving and parsing input and output to ECS activity steps in AWS Step Functions

- **CUMULUS-1574**

  - Added `GET /token` endpoint for SAML authorization when cumulus is protected by Launchpad.
    This lets a user retrieve a token by hand that can be presented to the API.

- **CUMULUS-1625**

  - Added `sf_start_rate` variable to the `ingest` Terraform module, equivalent to `sqs_consumer_rate` in the old model, but will not be automatically applied to custom queues as that was.

- **CUMULUS-1513**
  - Added `sqs`-type rule support in the Cumulus API `@cumulus/api`
  - Added `sqsMessageConsumer` lambda which processes messages from the SQS queues configured in the `sqs` rules.

### Changed

- **CUMULUS-1639**

  - Because of
    [S3's Data Consistency Model](https://docs.aws.amazon.com/AmazonS3/latest/dev/Introduction.html#BasicsObjects),
    there may be situations where a GET operation for an object can temporarily
    return a `NoSuchKey` response even if that object _has_ been created. The
    `@cumulus/common/aws.getS3Object()` function will now retry up to 10 times
    if a `NoSuchKey` response is returned by S3. This can behavior can be
    overridden by passing `{ retries: 0 }` as the `retryOptions` argument.

- **CUMULUS-1449**

  - `queue-pdrs` & `queue-granules` config changes. Details in breaking changes section.
  - Cumulus now uses a universal workflow template when starting workflow that contains general information specific to the deployment, but not specific to the workflow.
  - Changed the way workflow configs are defined, from `CumulusConfig` to a `task_config` AWS Parameter.

- **CUMULUS-1452**

  - Changed the default ECS docker storage drive to `devicemapper`

- **CUMULUS-1453**
  - Removed config schema for `@cumulus/sf-sns-report` task
  - Updated `@cumulus/sf-sns-report` to always assume that it is running as an intermediate step in a workflow, not as the first or last step

### Removed

- **CUMULUS-1449**
  - Retired `CumulusConfig` as part of step function definitions, as this is an artifact of the way Kes parses workflow definitions that was not possible to migrate to Terraform. Use AWS Parameters and the `task_config` key instead. See change note above.
  - Removed individual workflow templates.

### Fixed

- **CUMULUS-1620** - Fixed bug where `message_adapter_version` does not correctly inject the CMA

- **CUMULUS-1396** - Updated `@cumulus/common/StepFunctions.getExecutionHistory()` to recursively fetch execution history when `nextToken` is returned in response

- **CUMULUS-1571** - Updated `@cumulus/common/DynamoDb.get()` to throw any errors encountered when trying to get a record and the record does exist

- **CUMULUS-1452**
  - Updated the EC2 initialization scripts to use full volume size for docker storage
  - Changed the default ECS docker storage drive to `devicemapper`

## [v1.14.5] - 2019-12-30 - [BACKPORT]

### Updated

- **CUMULUS-1626**
  - Updates Cumulus to use node10/CMA 1.1.2 for all of its internal lambdas in prep for AWS node 8 EOL

## [v1.14.4] - 2019-10-28

### Fixed

- **CUMULUS-1632** - Pinned `aws-elasticsearch-connector` package in `@cumulus/api` to version `8.1.3`, since `8.2.0` includes breaking changes

## [v1.14.3] - 2019-10-18

### Fixed

- **CUMULUS-1620** - Fixed bug where `message_adapter_version` does not correctly inject the CMA

- **CUMULUS-1572** - A granule is now included in discovery results even when
  none of its files has a matching file type in the associated collection
  configuration. Previously, if all files for a granule were unmatched by a file
  type configuration, the granule was excluded from the discovery results.
  Further, added support for a `boolean` property
  `ignoreFilesConfigForDiscovery`, which controls how a granule's files are
  filtered at discovery time.

## [v1.14.2] - 2019-10-08

### BREAKING CHANGES

Your Cumulus Message Adapter version should be pinned to `v1.0.13` or lower in your `app/config.yml` using `message_adapter_version: v1.0.13` OR you should use the workflow migration steps below to work with CMA v1.1.1+.

- **CUMULUS-1394** - The implementation of the `SfSnsReport` Lambda requires additional environment variables for integration with the new ingest notification SNS topics. Therefore, **you must update the definition of `SfSnsReport` in your `lambdas.yml` like so**:

```yaml
SfSnsReport:
  handler: index.handler
  timeout: 300
  source: node_modules/@cumulus/sf-sns-report/dist
  tables:
    - ExecutionsTable
  envs:
    execution_sns_topic_arn:
      function: Ref
      value: reportExecutionsSns
    granule_sns_topic_arn:
      function: Ref
      value: reportGranulesSns
    pdr_sns_topic_arn:
      function: Ref
      value: reportPdrsSns
```

- **CUMULUS-1447** -
  The newest release of the Cumulus Message Adapter (v1.1.1) requires that parameterized configuration be used for remote message functionality. Once released, Kes will automatically bring in CMA v1.1.1 without additional configuration.

  **Migration instructions**
  Oversized messages are no longer written to S3 automatically. In order to utilize remote messaging functionality, configure a `ReplaceConfig` AWS Step Function parameter on your CMA task:

  ```yaml
  ParsePdr:
    Parameters:
      cma:
        event.$: "$"
        ReplaceConfig:
          FullMessage: true
  ```

  Accepted fields in `ReplaceConfig` include `MaxSize`, `FullMessage`, `Path` and `TargetPath`.
  See https://github.com/nasa/cumulus-message-adapter/blob/master/CONTRACT.md#remote-message-configuration for full details.

  As this change is backward compatible in Cumulus Core, users wishing to utilize the previous version of the CMA may opt to transition to using a CMA lambda layer, or set `message_adapter_version` in their configuration to a version prior to v1.1.0.

### PLEASE NOTE

- **CUMULUS-1394** - Ingest notifications are now provided via 3 separate SNS topics for executions, granules, and PDRs, instead of a single `sftracker` SNS topic. Whereas the `sftracker` SNS topic received a full Cumulus execution message, the new topics all receive generated records for the given object. The new topics are only published to if the given object exists for the current execution. For a given execution/granule/PDR, **two messages will be received by each topic**: one message indicating that ingest is running and another message indicating that ingest has completed or failed. The new SNS topics are:

  - `reportExecutions` - Receives 1 message per execution
  - `reportGranules` - Receives 1 message per granule in an execution
  - `reportPdrs` - Receives 1 message per PDR

### Added

- **CUMULUS-639**

  - Adds SAML JWT and launchpad token authentication to Cumulus API (configurable)
    - **NOTE** to authenticate with Launchpad ensure your launchpad user_id is in the `<prefix>-UsersTable`
    - when Cumulus configured to protect API via Launchpad:
      - New endpoints
        - `GET /saml/login` - starting point for SAML SSO creates the login request url and redirects to the SAML Identity Provider Service (IDP)
        - `POST /saml/auth` - SAML Assertion Consumer Service. POST receiver from SAML IDP. Validates response, logs the user in, and returns a SAML-based JWT.
    - Disabled endpoints
      - `POST /refresh`
      - Changes authorization worklow:
      - `ensureAuthorized` now presumes the bearer token is a JWT and tries to validate. If the token is malformed, it attempts to validate the token against Launchpad. This allows users to bring their own token as described here https://wiki.earthdata.nasa.gov/display/CUMULUS/Cumulus+API+with+Launchpad+Authentication. But it also allows dashboard users to manually authenticate via Launchpad SAML to receive a Launchpad-based JWT.

- **CUMULUS-1394**
  - Added `Granule.generateGranuleRecord()` method to granules model to generate a granule database record from a Cumulus execution message
  - Added `Pdr.generatePdrRecord()` method to PDRs model to generate a granule database record from a Cumulus execution message
  - Added helpers to `@cumulus/common/message`:
    - `getMessageExecutionName()` - Get the execution name from a Cumulus execution message
    - `getMessageStateMachineArn()` - Get the state machine ARN from a Cumulus execution message
    - `getMessageExecutionArn()` - Get the execution ARN for a Cumulus execution message
    - `getMessageGranules()` - Get the granules from a Cumulus execution message, if any.
  - Added `@cumulus/common/cloudwatch-event/isFailedSfStatus()` to determine if a Step Function status from a Cloudwatch event is a failed status

### Changed

- **CUMULUS-1308**

  - HTTP PUT of a Collection, Provider, or Rule via the Cumulus API now
    performs full replacement of the existing object with the object supplied
    in the request payload. Previous behavior was to perform a modification
    (partial update) by merging the existing object with the (possibly partial)
    object in the payload, but this did not conform to the HTTP standard, which
    specifies PATCH as the means for modifications rather than replacements.

- **CUMULUS-1375**

  - Migrate Cumulus from deprecated Elasticsearch JS client to new, supported one in `@cumulus/api`

- **CUMULUS-1485** Update `@cumulus/cmr-client` to return error message from CMR for validation failures.

- **CUMULUS-1394**

  - Renamed `Execution.generateDocFromPayload()` to `Execution.generateRecord()` on executions model. The method generates an execution database record from a Cumulus execution message.

- **CUMULUS-1432**

  - `logs` endpoint takes the level parameter as a string and not a number
  - Elasticsearch term query generation no longer converts numbers to boolean

- **CUMULUS-1447**

  - Consolidated all remote message handling code into @common/aws
  - Update remote message code to handle updated CMA remote message flags
  - Update example SIPS workflows to utilize Parameterized CMA configuration

- **CUMULUS-1448** Refactor workflows that are mutating cumulus_meta to utilize meta field

- **CUMULUS-1451**

  - Elasticsearch cluster setting `auto_create_index` will be set to false. This had been causing issues in the bootstrap lambda on deploy.

- **CUMULUS-1456**
  - `@cumulus/api` endpoints default error handler uses `boom` package to format errors, which is consistent with other API endpoint errors.

### Fixed

- **CUMULUS-1432** `logs` endpoint filter correctly filters logs by level
- **CUMULUS-1484** `useMessageAdapter` now does not set CUMULUS_MESSAGE_ADAPTER_DIR when `true`

### Removed

- **CUMULUS-1394**
  - Removed `sfTracker` SNS topic. Replaced by three new SNS topics for granule, execution, and PDR ingest notifications.
  - Removed unused functions from `@cumulus/common/aws`:
    - `getGranuleS3Params()`
    - `setGranuleStatus()`

## [v1.14.1] - 2019-08-29

### Fixed

- **CUMULUS-1455**

  - CMR token links updated to point to CMR legacy services rather than echo

- **CUMULUS-1211**
  - Errors thrown during granule discovery are no longer swallowed and ignored.
    Rather, errors are propagated to allow for proper error-handling and
    meaningful messaging.

## [v1.14.0] - 2019-08-22

### PLEASE NOTE

- We have encountered transient lambda service errors in our integration testing. Please handle transient service errors following [these guidelines](https://docs.aws.amazon.com/step-functions/latest/dg/bp-lambda-serviceexception.html). The workflows in the `example/workflows` folder have been updated with retries configured for these errors.

- **CUMULUS-799** added additional IAM permissions to support reading CloudWatch and API Gateway, so **you will have to redeploy your IAM stack.**

- **CUMULUS-800** Several items:

  - **Delete existing API Gateway stages**: To allow enabling of API Gateway logging, Cumulus now creates and manages a Stage resource during deployment. Before upgrading Cumulus, it is necessary to delete the API Gateway stages on both the Backend API and the Distribution API. Instructions are included in the documentation under [Delete API Gateway Stages](https://nasa.github.io/cumulus/docs/additional-deployment-options/delete-api-gateway-stages).

  - **Set up account permissions for API Gateway to write to CloudWatch**: In a one time operation for your AWS account, to enable CloudWatch Logs for API Gateway, you must first grant the API Gateway permission to read and write logs to CloudWatch for your account. The `AmazonAPIGatewayPushToCloudWatchLogs` managed policy (with an ARN of `arn:aws:iam::aws:policy/service-role/AmazonAPIGatewayPushToCloudWatchLogs`) has all the required permissions. You can find a simple how to in the documentation under [Enable API Gateway Logging.](https://nasa.github.io/cumulus/docs/additional-deployment-options/enable-gateway-logging-permissions)

  - **Configure API Gateway to write logs to CloudWatch** To enable execution logging for the distribution API set `config.yaml` `apiConfigs.distribution.logApigatewayToCloudwatch` value to `true`. More information [Enable API Gateway Logs](https://nasa.github.io/cumulus/docs/additional-deployment-options/enable-api-logs)

  - **Configure CloudWatch log delivery**: It is possible to deliver CloudWatch API execution and access logs to a cross-account shared AWS::Logs::Destination. An operator does this by adding the key `logToSharedDestination` to the `config.yml` at the default level with a value of a writable log destination. More information in the documentation under [Configure CloudWatch Logs Delivery.](https://nasa.github.io/cumulus/docs/additional-deployment-options/configure-cloudwatch-logs-delivery)

  - **Additional Lambda Logging**: It is now possible to configure any lambda to deliver logs to a shared subscriptions by setting `logToSharedDestination` to the ARN of a writable location (either an AWS::Logs::Destination or a Kinesis Stream) on any lambda config. Documentation for [Lambda Log Subscriptions](https://nasa.github.io/cumulus/docs/additional-deployment-options/additional-lambda-logging)

  - **Configure S3 Server Access Logs**: If you are running Cumulus in an NGAP environment you may [configure S3 Server Access Logs](https://nasa.github.io/cumulus/docs/next/deployment/server_access_logging) to be delivered to a shared bucket where the Metrics Team will ingest the logs into their ELK stack. Contact the Metrics team for permission and location.

- **CUMULUS-1368** The Cumulus distribution API has been deprecated and is being replaced by ASF's Thin Egress App. By default, the distribution API will not deploy. Please follow [the instructions for deploying and configuring Thin Egress](https://nasa.github.io/cumulus/docs/deployment/thin_egress_app).

To instead continue to deploy and use the legacy Cumulus distribution app, add the following to your `config.yml`:

```yaml
deployDistributionApi: true
```

If you deploy with no distribution app your deployment will succeed but you may encounter errors in your workflows, particularly in the `MoveGranule` task.

- **CUMULUS-1418** Users who are packaging the CMA in their Lambdas outside of Cumulus may need to update their Lambda configuration. Please see `BREAKING CHANGES` below for details.

### Added

- **CUMULUS-642**
  - Adds Launchpad as an authentication option for the Cumulus API.
  - Updated deployment documentation and added [instructions to setup Cumulus API Launchpad authentication](https://wiki.earthdata.nasa.gov/display/CUMULUS/Cumulus+API+with+Launchpad+Authentication)
- **CUMULUS-1418**
  - Adds usage docs/testing of lambda layers (introduced in PR1125), updates Core example tasks to use the updated `cumulus-ecs-task` and a CMA layer instead of kes CMA injection.
  - Added Terraform module to publish CMA as layer to user account.
- **PR1125** - Adds `layers` config option to support deploying Lambdas with layers
- **PR1128** - Added `useXRay` config option to enable AWS X-Ray for Lambdas.
- **CUMULUS-1345**
  - Adds new variables to the app deployment under `cmr`.
  - `cmrEnvironment` values are `SIT`, `UAT`, or `OPS` with `UAT` as the default.
  - `cmrLimit` and `cmrPageSize` have been added as configurable options.
- **CUMULUS-1273**
  - Added lambda function EmsProductMetadataReport to generate EMS Product Metadata report
- **CUMULUS-1226**
  - Added API endpoint `elasticsearch/index-from-database` to index to an Elasticsearch index from the database for recovery purposes and `elasticsearch/indices-status` to check the status of Elasticsearch indices via the API.
- **CUMULUS-824**
  - Added new Collection parameter `reportToEms` to configure whether the collection is reported to EMS
- **CUMULUS-1357**
  - Added new BackendApi endpoint `ems` that generates EMS reports.
- **CUMULUS-1241**
  - Added information about queues with maximum execution limits defined to default workflow templates (`meta.queueExecutionLimits`)
- **CUMULUS-1311**
  - Added `@cumulus/common/message` with various message parsing/preparation helpers
- **CUMULUS-812**

  - Added support for limiting the number of concurrent executions started from a queue. [See the data cookbook](https://nasa.github.io/cumulus/docs/data-cookbooks/throttling-queued-executions) for more information.

- **CUMULUS-1337**

  - Adds `cumulus.stackName` value to the `instanceMetadata` endpoint.

- **CUMULUS-1368**

  - Added `cmrGranuleUrlType` to the `@cumulus/move-granules` task. This determines what kind of links go in the CMR files. The options are `distribution`, `s3`, or `none`, with the default being distribution. If there is no distribution API being used with Cumulus, you must set the value to `s3` or `none`.

- Added `packages/s3-replicator` Terraform module to allow same-region s3 replication to metrics bucket.

- **CUMULUS-1392**

  - Added `tf-modules/report-granules` Terraform module which processes granule ingest notifications received via SNS and stores granule data to a database. The module includes:
    - SNS topic for publishing granule ingest notifications
    - Lambda to process granule notifications and store data
    - IAM permissions for the Lambda
    - Subscription for the Lambda to the SNS topic

- **CUMULUS-1393**

  - Added `tf-modules/report-pdrs` Terraform module which processes PDR ingest notifications received via SNS and stores PDR data to a database. The module includes:
    - SNS topic for publishing PDR ingest notifications
    - Lambda to process PDR notifications and store data
    - IAM permissions for the Lambda
    - Subscription for the Lambda to the SNS topic
  - Added unit tests for `@cumulus/api/models/pdrs.createPdrFromSns()`

- **CUMULUS-1400**

  - Added `tf-modules/report-executions` Terraform module which processes workflow execution information received via SNS and stores it to a database. The module includes:
    - SNS topic for publishing execution data
    - Lambda to process and store execution data
    - IAM permissions for the Lambda
    - Subscription for the Lambda to the SNS topic
  - Added `@cumulus/common/sns-event` which contains helpers for SNS events:
    - `isSnsEvent()` returns true if event is from SNS
    - `getSnsEventMessage()` extracts and parses the message from an SNS event
    - `getSnsEventMessageObject()` extracts and parses message object from an SNS event
  - Added `@cumulus/common/cloudwatch-event` which contains helpers for Cloudwatch events:
    - `isSfExecutionEvent()` returns true if event is from Step Functions
    - `isTerminalSfStatus()` determines if a Step Function status from a Cloudwatch event is a terminal status
    - `getSfEventStatus()` gets the Step Function status from a Cloudwatch event
    - `getSfEventDetailValue()` extracts a Step Function event detail field from a Cloudwatch event
    - `getSfEventMessageObject()` extracts and parses Step Function detail object from a Cloudwatch event

- **CUMULUS-1429**

  - Added `tf-modules/data-persistence` Terraform module which includes resources for data persistence in Cumulus:
    - DynamoDB tables
    - Elasticsearch with optional support for VPC
    - Cloudwatch alarm for number of Elasticsearch nodes

- **CUMULUS-1379** CMR Launchpad Authentication
  - Added `launchpad` configuration to `@cumulus/deployment/app/config.yml`, and cloudformation templates, workflow message, lambda configuration, api endpoint configuration
  - Added `@cumulus/common/LaunchpadToken` and `@cumulus/common/launchpad` to provide methods to get token and validate token
  - Updated lambdas to use Launchpad token for CMR actions (ingest and delete granules)
  - Updated deployment documentation and added [instructions to setup CMR client for Launchpad authentication](https://wiki.earthdata.nasa.gov/display/CUMULUS/CMR+Launchpad+Authentication)

## Changed

- **CUMULUS-1232**

  - Added retries to update `@cumulus/cmr-client` `updateToken()`

- **CUMULUS-1245 CUMULUS-795**

  - Added additional `ems` configuration parameters for sending the ingest reports to EMS
  - Added functionality to send daily ingest reports to EMS

- **CUMULUS-1241**

  - Removed the concept of "priority levels" and added ability to define a number of maximum concurrent executions per SQS queue
  - Changed mapping of Cumulus message properties for the `sqs2sfThrottle` lambda:
    - Queue name is read from `cumulus_meta.queueName`
    - Maximum executions for the queue is read from `meta.queueExecutionLimits[queueName]`, where `queueName` is `cumulus_meta.queueName`
  - Changed `sfSemaphoreDown` lambda to only attempt decrementing semaphores when:
    - the message is for a completed/failed/aborted/timed out workflow AND
    - `cumulus_meta.queueName` exists on the Cumulus message AND
    - An entry for the queue name (`cumulus_meta.queueName`) exists in the the object `meta.queueExecutionLimits` on the Cumulus message

- **CUMULUS-1338**

  - Updated `sfSemaphoreDown` lambda to be triggered via AWS Step Function Cloudwatch events instead of subscription to `sfTracker` SNS topic

- **CUMULUS-1311**

  - Updated `@cumulus/queue-granules` to set `cumulus_meta.queueName` for queued execution messages
  - Updated `@cumulus/queue-pdrs` to set `cumulus_meta.queueName` for queued execution messages
  - Updated `sqs2sfThrottle` lambda to immediately decrement queue semaphore value if dispatching Step Function execution throws an error

- **CUMULUS-1362**

  - Granule `processingStartTime` and `processingEndTime` will be set to the execution start time and end time respectively when there is no sync granule or post to cmr task present in the workflow

- **CUMULUS-1400**
  - Deprecated `@cumulus/ingest/aws/getExecutionArn`. Use `@cumulus/common/aws/getExecutionArn` instead.

### Fixed

- **CUMULUS-1439**

  - Fix bug with rule.logEventArn deletion on Kinesis rule update and fix unit test to verify

- **CUMULUS-796**

  - Added production information (collection ShortName and Version, granuleId) to EMS distribution report
  - Added functionality to send daily distribution reports to EMS

- **CUMULUS-1319**

  - Fixed a bug where granule ingest times were not being stored to the database

- **CUMULUS-1356**

  - The `Collection` model's `delete` method now _removes_ the specified item
    from the collection config store that was inserted by the `create` method.
    Previously, this behavior was missing.

- **CUMULUS-1374**
  - Addressed audit concerns (https://www.npmjs.com/advisories/782) in api package

### BREAKING CHANGES

### Changed

- **CUMULUS-1418**
  - Adding a default `cmaDir` key to configuration will cause `CUMULUS_MESSAGE_ADAPTER_DIR` to be set by default to `/opt` for any Lambda not setting `useCma` to true, or explicitly setting the CMA environment variable. In lambdas that package the CMA independently of the Cumulus packaging. Lambdas manually packaging the CMA should have their Lambda configuration updated to set the CMA path, or alternately if not using the CMA as a Lambda layer in this deployment set `cmaDir` to `./cumulus-message-adapter`.

### Removed

- **CUMULUS-1337**

  - Removes the S3 Access Metrics package added in CUMULUS-799

- **PR1130**
  - Removed code deprecated since v1.11.1:
    - Removed `@cumulus/common/step-functions`. Use `@cumulus/common/StepFunctions` instead.
    - Removed `@cumulus/api/lib/testUtils.fakeFilesFactory`. Use `@cumulus/api/lib/testUtils.fakeFileFactory` instead.
    - Removed `@cumulus/cmrjs/cmr` functions: `searchConcept`, `ingestConcept`, `deleteConcept`. Use the functions in `@cumulus/cmr-client` instead.
    - Removed `@cumulus/ingest/aws.getExecutionHistory`. Use `@cumulus/common/StepFunctions.getExecutionHistory` instead.

## [v1.13.5] - 2019-08-29 - [BACKPORT]

### Fixed

- **CUMULUS-1455** - CMR token links updated to point to CMR legacy services rather than echo

## [v1.13.4] - 2019-07-29

- **CUMULUS-1411** - Fix deployment issue when using a template override

## [v1.13.3] - 2019-07-26

- **CUMULUS-1345** Full backport of CUMULUS-1345 features - Adds new variables to the app deployment under `cmr`.
  - `cmrEnvironment` values are `SIT`, `UAT`, or `OPS` with `UAT` as the default.
  - `cmrLimit` and `cmrPageSize` have been added as configurable options.

## [v1.13.2] - 2019-07-25

- Re-release of v1.13.1 to fix broken npm packages.

## [v1.13.1] - 2019-07-22

- **CUMULUS-1374** - Resolve audit compliance with lodash version for api package subdependency
- **CUMULUS-1412** - Resolve audit compliance with googleapi package
- **CUMULUS-1345** - Backported CMR environment setting in getUrl to address immediate user need. CMR_ENVIRONMENT can now be used to set the CMR environment to OPS/SIT

## [v1.13.0] - 2019-5-20

### PLEASE NOTE

**CUMULUS-802** added some additional IAM permissions to support ECS autoscaling, so **you will have to redeploy your IAM stack.**
As a result of the changes for **CUMULUS-1193**, **CUMULUS-1264**, and **CUMULUS-1310**, **you must delete your existing stacks (except IAM) before deploying this version of Cumulus.**
If running Cumulus within a VPC and extended downtime is acceptable, we recommend doing this at the end of the day to allow AWS backend resources and network interfaces to be cleaned up overnight.

### BREAKING CHANGES

- **CUMULUS-1228**

  - The default AMI used by ECS instances is now an NGAP-compliant AMI. This
    will be a breaking change for non-NGAP deployments. If you do not deploy to
    NGAP, you will need to find the AMI ID of the
    [most recent Amazon ECS-optimized AMI](https://docs.aws.amazon.com/AmazonECS/latest/developerguide/ecs-optimized_AMI.html),
    and set the `ecs.amiid` property in your config. Instructions for finding
    the most recent NGAP AMI can be found using
    [these instructions](https://wiki.earthdata.nasa.gov/display/ESKB/Select+an+NGAP+Created+AMI).

- **CUMULUS-1310**

  - Database resources (DynamoDB, ElasticSearch) have been moved to an independent `db` stack.
    Migrations for this version will need to be user-managed. (e.g. [elasticsearch](https://docs.aws.amazon.com/elasticsearch-service/latest/developerguide/es-version-migration.html#snapshot-based-migration) and [dynamoDB](https://docs.aws.amazon.com/datapipeline/latest/DeveloperGuide/dp-template-exports3toddb.html)).
    Order of stack deployment is `iam` -> `db` -> `app`.
  - All stacks can now be deployed using a single `config.yml` file, i.e.: `kes cf deploy --kes-folder app --template node_modules/@cumulus/deployment/[iam|db|app] [...]`
    Backwards-compatible. For development, please re-run `npm run bootstrap` to build new `kes` overrides.
    Deployment docs have been updated to show how to deploy a single-config Cumulus instance.
  - `params` have been moved: Nest `params` fields under `app`, `db` or `iam` to override all Parameters for a particular stack's cloudformation template. Backwards-compatible with multi-config setups.
  - `stackName` and `stackNameNoDash` have been retired. Use `prefix` and `prefixNoDash` instead.
  - The `iams` section in `app/config.yml` IAM roles has been deprecated as a user-facing parameter,
    _unless_ your IAM role ARNs do not match the convention shown in `@cumulus/deployment/app/config.yml`
  - The `vpc.securityGroup` will need to be set with a pre-existing security group ID to use Cumulus in a VPC. Must allow inbound HTTP(S) (Port 443).

- **CUMULUS-1212**

  - `@cumulus/post-to-cmr` will now fail if any granules being processed are missing a metadata file. You can set the new config option `skipMetaCheck` to `true` to pass post-to-cmr without a metadata file.

- **CUMULUS-1232**

  - `@cumulus/sync-granule` will no longer silently pass if no checksum data is provided. It will use input
    from the granule object to:
    - Verify checksum if `checksumType` and `checksumValue` are in the file record OR a checksum file is provided
      (throws `InvalidChecksum` on fail), else log warning that no checksum is available.
    - Then, verify synced S3 file size if `file.size` is in the file record (throws `UnexpectedFileSize` on fail),
      else log warning that no file size is available.
    - Pass the step.

- **CUMULUS-1264**

  - The Cloudformation templating and deployment configuration has been substantially refactored.
    - `CumulusApiDefault` nested stack resource has been renamed to `CumulusApiDistribution`
    - `CumulusApiV1` nested stack resource has been renamed to `CumulusApiBackend`
  - The `urs: true` config option for when defining your lambdas (e.g. in `lambdas.yml`) has been deprecated. There are two new options to replace it:
    - `urs_redirect: 'token'`: This will expose a `TOKEN_REDIRECT_ENDPOINT` environment variable to your lambda that references the `/token` endpoint on the Cumulus backend API
    - `urs_redirect: 'distribution'`: This will expose a `DISTRIBUTION_REDIRECT_ENDPOINT` environment variable to your lambda that references the `/redirect` endpoint on the Cumulus distribution API

- **CUMULUS-1193**

  - The elasticsearch instance is moved behind the VPC.
  - Your account will need an Elasticsearch Service Linked role. This is a one-time setup for the account. You can follow the instructions to use the AWS console or AWS CLI [here](https://docs.aws.amazon.com/IAM/latest/UserGuide/using-service-linked-roles.html) or use the following AWS CLI command: `aws iam create-service-linked-role --aws-service-name es.amazonaws.com`

- **CUMULUS-802**

  - ECS `maxInstances` must be greater than `minInstances`. If you use defaults, no change is required.

- **CUMULUS-1269**
  - Brought Cumulus data models in line with CNM JSON schema:
    - Renamed file object `fileType` field to `type`
    - Renamed file object `fileSize` field to `size`
    - Renamed file object `checksumValue` field to `checksum` where not already done.
    - Added `ancillary` and `linkage` type support to file objects.

### Added

- **CUMULUS-799**

  - Added an S3 Access Metrics package which will take S3 Server Access Logs and
    write access metrics to CloudWatch

- **CUMULUS-1242** - Added `sqs2sfThrottle` lambda. The lambda reads SQS messages for queued executions and uses semaphores to only start new executions if the maximum number of executions defined for the priority key (`cumulus_meta.priorityKey`) has not been reached. Any SQS messages that are read but not used to start executions remain in the queue.

- **CUMULUS-1240**

  - Added `sfSemaphoreDown` lambda. This lambda receives SNS messages and for each message it decrements the semaphore used to track the number of running executions if:
    - the message is for a completed/failed workflow AND
    - the message contains a level of priority (`cumulus_meta.priorityKey`)
  - Added `sfSemaphoreDown` lambda as a subscriber to the `sfTracker` SNS topic

- **CUMULUS-1265**

  - Added `apiConfigs` configuration option to configure API Gateway to be private
  - All internal lambdas configured to run inside the VPC by default
  - Removed references to `NoVpc` lambdas from documentation and `example` folder.

- **CUMULUS-802**
  - Adds autoscaling of ECS clusters
  - Adds autoscaling of ECS services that are handling StepFunction activities

## Changed

- Updated `@cumulus/ingest/http/httpMixin.list()` to trim trailing spaces on discovered filenames

- **CUMULUS-1310**

  - Database resources (DynamoDB, ElasticSearch) have been moved to an independent `db` stack.
    This will enable future updates to avoid affecting database resources or requiring migrations.
    Migrations for this version will need to be user-managed.
    (e.g. [elasticsearch](https://docs.aws.amazon.com/elasticsearch-service/latest/developerguide/es-version-migration.html#snapshot-based-migration) and [dynamoDB](https://docs.aws.amazon.com/datapipeline/latest/DeveloperGuide/dp-template-exports3toddb.html)).
    Order of stack deployment is `iam` -> `db` -> `app`.
  - All stacks can now be deployed using a single `config.yml` file, i.e.: `kes cf deploy --kes-folder app --template node_modules/@cumulus/deployment/[iam|db|app] [...]`
    Backwards-compatible. Please re-run `npm run bootstrap` to build new `kes` overrides.
    Deployment docs have been updated to show how to deploy a single-config Cumulus instance.
  - `params` fields should now be nested under the stack key (i.e. `app`, `db` or `iam`) to provide Parameters for a particular stack's cloudformation template,
    for use with single-config instances. Keys _must_ match the name of the deployment package folder (`app`, `db`, or `iam`).
    Backwards-compatible with multi-config setups.
  - `stackName` and `stackNameNoDash` have been retired as user-facing config parameters. Use `prefix` and `prefixNoDash` instead.
    This will be used to create stack names for all stacks in a single-config use case.
    `stackName` may still be used as an override in multi-config usage, although this is discouraged.
    Warning: overriding the `db` stack's `stackName` will require you to set `dbStackName` in your `app/config.yml`.
    This parameter is required to fetch outputs from the `db` stack to reference in the `app` stack.
  - The `iams` section in `app/config.yml` IAM roles has been retired as a user-facing parameter,
    _unless_ your IAM role ARNs do not match the convention shown in `@cumulus/deployment/app/config.yml`
    In that case, overriding `iams` in your own config is recommended.
  - `iam` and `db` `cloudformation.yml` file names will have respective prefixes (e.g `iam.cloudformation.yml`).
  - Cumulus will now only attempt to create reconciliation reports for buckets of the `private`, `public` and `protected` types.
  - Cumulus will no longer set up its own security group.
    To pass a pre-existing security group for in-VPC deployments as a parameter to the Cumulus template, populate `vpc.securityGroup` in `config.yml`.
    This security group must allow inbound HTTP(S) traffic (Port 443). SSH traffic (Port 22) must be permitted for SSH access to ECS instances.
  - Deployment docs have been updated with examples for the new deployment model.

- **CUMULUS-1236**

  - Moves access to public files behind the distribution endpoint. Authentication is not required, but direct http access has been disallowed.

- **CUMULUS-1223**

  - Adds unauthenticated access for public bucket files to the Distribution API. Public files should be requested the same way as protected files, but for public files a redirect to a self-signed S3 URL will happen without requiring authentication with Earthdata login.

- **CUMULUS-1232**

  - Unifies duplicate handling in `ingest/granule.handleDuplicateFile` for maintainability.
  - Changed `ingest/granule.ingestFile` and `move-granules/index.moveFileRequest` to use new function.
  - Moved file versioning code to `ingest/granule.moveGranuleFileWithVersioning`
  - `ingest/granule.verifyFile` now also tests `file.size` for verification if it is in the file record and throws
    `UnexpectedFileSize` error for file size not matching input.
  - `ingest/granule.verifyFile` logs warnings if checksum and/or file size are not available.

- **CUMULUS-1193**

  - Moved reindex CLI functionality to an API endpoint. See [API docs](https://nasa.github.io/cumulus-api/#elasticsearch-1)

- **CUMULUS-1207**
  - No longer disable lambda event source mappings when disabling a rule

### Fixed

- Updated Lerna publish script so that published Cumulus packages will pin their dependencies on other Cumulus packages to exact versions (e.g. `1.12.1` instead of `^1.12.1`)

- **CUMULUS-1203**

  - Fixes IAM template's use of intrinsic functions such that IAM template overrides now work with kes

- **CUMULUS-1268**
  - Deployment will not fail if there are no ES alarms or ECS services

## [v1.12.1] - 2019-4-8

## [v1.12.0] - 2019-4-4

Note: There was an issue publishing 1.12.0. Upgrade to 1.12.1.

### BREAKING CHANGES

- **CUMULUS-1139**

  - `granule.applyWorkflow` uses the new-style granule record as input to workflows.

- **CUMULUS-1171**

  - Fixed provider handling in the API to make it consistent between protocols.
    NOTE: This is a breaking change. When applying this upgrade, users will need to:
    1. Disable all workflow rules
    2. Update any `http` or `https` providers so that the host field only
       contains a valid hostname or IP address, and the port field contains the
       provider port.
    3. Perform the deployment
    4. Re-enable workflow rules

- **CUMULUS-1176**:

  - `@cumulus/move-granules` input expectations have changed. `@cumulus/files-to-granules` is a new intermediate task to perform input translation in the old style.
    See the Added and Changed sections of this release changelog for more information.

- **CUMULUS-670**

  - The behavior of ParsePDR and related code has changed in this release. PDRs with FILE_TYPEs that do not conform to the PDR ICD (+ TGZ) (https://cdn.earthdata.nasa.gov/conduit/upload/6376/ESDS-RFC-030v1.0.pdf) will fail to parse.

- **CUMULUS-1208**
  - The granule object input to `@cumulus/queue-granules` will now be added to ingest workflow messages **as is**. In practice, this means that if you are using `@cumulus/queue-granules` to trigger ingest workflows and your granule objects input have invalid properties, then your ingest workflows will fail due to schema validation errors.

### Added

- **CUMULUS-777**
  - Added new cookbook entry on configuring Cumulus to track ancillary files.
- **CUMULUS-1183**
  - Kes overrides will now abort with a warning if a workflow step is configured without a corresponding
    lambda configuration
- **CUMULUS-1223**

  - Adds convenience function `@cumulus/common/bucketsConfigJsonObject` for fetching stack's bucket configuration as an object.

- **CUMULUS-853**
  - Updated FakeProcessing example lambda to include option to generate fake browse
  - Added feature documentation for ancillary metadata export, a new cookbook entry describing a workflow with ancillary metadata generation(browse), and related task definition documentation
- **CUMULUS-805**
  - Added a CloudWatch alarm to check running ElasticSearch instances, and a CloudWatch dashboard to view the health of ElasticSearch
  - Specify `AWS_REGION` in `.env` to be used by deployment script
- **CUMULUS-803**
  - Added CloudWatch alarms to check running tasks of each ECS service, and add the alarms to CloudWatch dashboard
- **CUMULUS-670**
  - Added Ancillary Metadata Export feature (see https://nasa.github.io/cumulus/docs/features/ancillary_metadata for more information)
  - Added new Collection file parameter "fileType" that allows configuration of workflow granule file fileType
- **CUMULUS-1184** - Added kes logging output to ensure we always see the state machine reference before failures due to configuration
- **CUMULUS-1105** - Added a dashboard endpoint to serve the dashboard from an S3 bucket
- **CUMULUS-1199** - Moves `s3credentials` endpoint from the backend to the distribution API.
- **CUMULUS-666**
  - Added `@api/endpoints/s3credentials` to allow EarthData Login authorized users to retrieve temporary security credentials for same-region direct S3 access.
- **CUMULUS-671**
  - Added `@packages/integration-tests/api/distribution/getDistributionApiS3SignedUrl()` to return the S3 signed URL for a file protected by the distribution API
- **CUMULUS-672**
  - Added `cmrMetadataFormat` and `cmrConceptId` to output for individual granules from `@cumulus/post-to-cmr`. `cmrMetadataFormat` will be read from the `cmrMetadataFormat` generated for each granule in `@cumulus/cmrjs/publish2CMR()`
  - Added helpers to `@packages/integration-tests/api/distribution`:
    - `getDistributionApiFileStream()` returns a stream to download files protected by the distribution API
    - `getDistributionFileUrl()` constructs URLs for requesting files from the distribution API
- **CUMULUS-1185** `@cumulus/api/models/Granule.removeGranuleFromCmrByGranule` to replace `@cumulus/api/models/Granule.removeGranuleFromCmr` and use the Granule UR from the CMR metadata to remove the granule from CMR

- **CUMULUS-1101**

  - Added new `@cumulus/checksum` package. This package provides functions to calculate and validate checksums.
  - Added new checksumming functions to `@cumulus/common/aws`: `calculateS3ObjectChecksum` and `validateS3ObjectChecksum`, which depend on the `checksum` package.

- CUMULUS-1171

  - Added `@cumulus/common` API documentation to `packages/common/docs/API.md`
  - Added an `npm run build-docs` task to `@cumulus/common`
  - Added `@cumulus/common/string#isValidHostname()`
  - Added `@cumulus/common/string#match()`
  - Added `@cumulus/common/string#matches()`
  - Added `@cumulus/common/string#toLower()`
  - Added `@cumulus/common/string#toUpper()`
  - Added `@cumulus/common/URLUtils#buildURL()`
  - Added `@cumulus/common/util#isNil()`
  - Added `@cumulus/common/util#isNull()`
  - Added `@cumulus/common/util#isUndefined()`
  - Added `@cumulus/common/util#negate()`

- **CUMULUS-1176**

  - Added new `@cumulus/files-to-granules` task to handle converting file array output from `cumulus-process` tasks into granule objects.
    Allows simplification of `@cumulus/move-granules` and `@cumulus/post-to-cmr`, see Changed section for more details.

- CUMULUS-1151 Compare the granule holdings in CMR with Cumulus' internal data store
- CUMULUS-1152 Compare the granule file holdings in CMR with Cumulus' internal data store

### Changed

- **CUMULUS-1216** - Updated `@cumulus/ingest/granule/ingestFile` to download files to expected staging location.
- **CUMULUS-1208** - Updated `@cumulus/ingest/queue/enqueueGranuleIngestMessage()` to not transform granule object passed to it when building an ingest message
- **CUMULUS-1198** - `@cumulus/ingest` no longer enforces any expectations about whether `provider_path` contains a leading slash or not.
- **CUMULUS-1170**
  - Update scripts and docs to use `npm` instead of `yarn`
  - Use `package-lock.json` files to ensure matching versions of npm packages
  - Update CI builds to use `npm ci` instead of `npm install`
- **CUMULUS-670**
  - Updated ParsePDR task to read standard PDR types+ (+ tgz as an external customer requirement) and add a fileType to granule-files on Granule discovery
  - Updated ParsePDR to fail if unrecognized type is used
  - Updated all relevant task schemas to include granule->files->filetype as a string value
  - Updated tests/test fixtures to include the fileType in the step function/task inputs and output validations as needed
  - Updated MoveGranules task to handle incoming configuration with new "fileType" values and to add them as appropriate to the lambda output.
  - Updated DiscoverGranules step/related workflows to read new Collection file parameter fileType that will map a discovered file to a workflow fileType
  - Updated CNM parser to add the fileType to the defined granule file fileType on ingest and updated integration tests to verify/validate that behavior
  - Updated generateEcho10XMLString in cmr-utils.js to use a map/related library to ensure order as CMR requires ordering for their online resources.
  - Updated post-to-cmr task to appropriately export CNM filetypes to CMR in echo10/UMM exports
- **CUMULUS-1139** - Granules stored in the API contain a `files` property. That schema has been greatly
  simplified and now better matches the CNM format.
  - The `name` property has been renamed to `fileName`.
  - The `filepath` property has been renamed to `key`.
  - The `checksumValue` property has been renamed to `checksum`.
  - The `path` property has been removed.
  - The `url_path` property has been removed.
  - The `filename` property (which contained an `s3://` URL) has been removed, and the `bucket`
    and `key` properties should be used instead. Any requests sent to the API containing a `granule.files[].filename`
    property will be rejected, and any responses coming back from the API will not contain that
    `filename` property.
  - A `source` property has been added, which is a URL indicating the original source of the file.
  - `@cumulus/ingest/granule.moveGranuleFiles()` no longer includes a `filename` field in its
    output. The `bucket` and `key` fields should be used instead.
- **CUMULUS-672**

  - Changed `@cumulus/integration-tests/api/EarthdataLogin.getEarthdataLoginRedirectResponse` to `@cumulus/integration-tests/api/EarthdataLogin.getEarthdataAccessToken`. The new function returns an access response from Earthdata login, if successful.
  - `@cumulus/integration-tests/cmr/getOnlineResources` now accepts an object of options, including `cmrMetadataFormat`. Based on the `cmrMetadataFormat`, the function will correctly retrieve the online resources for each metadata format (ECHO10, UMM-G)

- **CUMULUS-1101**

  - Moved `@cumulus/common/file/getFileChecksumFromStream` into `@cumulus/checksum`, and renamed it to `generateChecksumFromStream`.
    This is a breaking change for users relying on `@cumulus/common/file/getFileChecksumFromStream`.
  - Refactored `@cumulus/ingest/Granule` to depend on new `common/aws` checksum functions and remove significantly present checksumming code.
    - Deprecated `@cumulus/ingest/granule.validateChecksum`. Replaced with `@cumulus/ingest/granule.verifyFile`.
    - Renamed `granule.getChecksumFromFile` to `granule.retrieveSuppliedFileChecksumInformation` to be more accurate.
  - Deprecated `@cumulus/common/aws.checksumS3Objects`. Use `@cumulus/common/aws.calculateS3ObjectChecksum` instead.

- CUMULUS-1171

  - Fixed provider handling in the API to make it consistent between protocols.
    Before this change, FTP providers were configured using the `host` and
    `port` properties. HTTP providers ignored `port` and `protocol`, and stored
    an entire URL in the `host` property. Updated the API to only accept valid
    hostnames or IP addresses in the `provider.host` field. Updated ingest code
    to properly build HTTP and HTTPS URLs from `provider.protocol`,
    `provider.host`, and `provider.port`.
  - The default provider port was being set to 21, no matter what protocol was
    being used. Removed that default.

- **CUMULUS-1176**

  - `@cumulus/move-granules` breaking change:
    Input to `move-granules` is now expected to be in the form of a granules object (i.e. `{ granules: [ { ... }, { ... } ] }`);
    For backwards compatibility with array-of-files outputs from processing steps, use the new `@cumulus/files-to-granules` task as an intermediate step.
    This task will perform the input translation. This change allows `move-granules` to be simpler and behave more predictably.
    `config.granuleIdExtraction` and `config.input_granules` are no longer needed/used by `move-granules`.
  - `@cumulus/post-to-cmr`: `config.granuleIdExtraction` is no longer needed/used by `post-to-cmr`.

- CUMULUS-1174
  - Better error message and stacktrace for S3KeyPairProvider error reporting.

### Fixed

- **CUMULUS-1218** Reconciliation report will now scan only completed granules.
- `@cumulus/api` files and granules were not getting indexed correctly because files indexing was failing in `db-indexer`
- `@cumulus/deployment` A bug in the Cloudformation template was preventing the API from being able to be launched in a VPC, updated the IAM template to give the permissions to be able to run the API in a VPC

### Deprecated

- `@cumulus/api/models/Granule.removeGranuleFromCmr`, instead use `@cumulus/api/models/Granule.removeGranuleFromCmrByGranule`
- `@cumulus/ingest/granule.validateChecksum`, instead use `@cumulus/ingest/granule.verifyFile`
- `@cumulus/common/aws.checksumS3Objects`, instead use `@cumulus/common/aws.calculateS3ObjectChecksum`
- `@cumulus/cmrjs`: `getGranuleId` and `getCmrFiles` are deprecated due to changes in input handling.

## [v1.11.3] - 2019-3-5

### Added

- **CUMULUS-1187** - Added `@cumulus/ingest/granule/duplicateHandlingType()` to determine how duplicate files should be handled in an ingest workflow

### Fixed

- **CUMULUS-1187** - workflows not respecting the duplicate handling value specified in the collection
- Removed refreshToken schema requirement for OAuth

## [v1.11.2] - 2019-2-15

### Added

- CUMULUS-1169
  - Added a `@cumulus/common/StepFunctions` module. It contains functions for querying the AWS
    StepFunctions API. These functions have the ability to retry when a ThrottlingException occurs.
  - Added `@cumulus/common/aws.retryOnThrottlingException()`, which will wrap a function in code to
    retry on ThrottlingExceptions.
  - Added `@cumulus/common/test-utils.throttleOnce()`, which will cause a function to return a
    ThrottlingException the first time it is called, then return its normal result after that.
- CUMULUS-1103 Compare the collection holdings in CMR with Cumulus' internal data store
- CUMULUS-1099 Add support for UMMG JSON metadata versions > 1.4.
  - If a version is found in the metadata object, that version is used for processing and publishing to CMR otherwise, version 1.4 is assumed.
- CUMULUS-678
  - Added support for UMMG json v1.4 metadata files.
    `reconcileCMRMetadata` added to `@cumulus/cmrjs` to update metadata record with new file locations.
    `@cumulus/common/errors` adds two new error types `CMRMetaFileNotFound` and `InvalidArgument`.
    `@cumulus/common/test-utils` adds new function `randomId` to create a random string with id to help in debugging.
    `@cumulus/common/BucketsConfig` adds a new helper class `BucketsConfig` for working with bucket stack configuration and bucket names.
    `@cumulus/common/aws` adds new function `s3PutObjectTagging` as a convenience for the aws [s3().putObjectTagging](https://docs.aws.amazon.com/AWSJavaScriptSDK/latest/AWS/S3.html#putObjectTagging-property) function.
    `@cumulus/cmrjs` Adds: - `isCMRFile` - Identify an echo10(xml) or UMMG(json) metadata file. - `metadataObjectFromCMRFile` Read and parse CMR XML file from s3. - `updateCMRMetadata` Modify a cmr metadata (xml/json) file with updated information. - `publish2CMR` Posts XML or UMMG CMR data to CMR service. - `reconcileCMRMetadata` Reconciles cmr metadata file after a file moves.
- Adds some ECS and other permissions to StepRole to enable running ECS tasks from a workflow
- Added Apache logs to cumulus api and distribution lambdas
- **CUMULUS-1119** - Added `@cumulus/integration-tests/api/EarthdataLogin.getEarthdataLoginRedirectResponse` helper for integration tests to handle login with Earthdata and to return response from redirect to Cumulus API
- **CUMULUS-673** Added `@cumulus/common/file/getFileChecksumFromStream` to get file checksum from a readable stream

### Fixed

- CUMULUS-1123
  - Cloudformation template overrides now work as expected

### Changed

- CUMULUS-1169
  - Deprecated the `@cumulus/common/step-functions` module.
  - Updated code that queries the StepFunctions API to use the retry-enabled functions from
    `@cumulus/common/StepFunctions`
- CUMULUS-1121
  - Schema validation is now strongly enforced when writing to the database.
    Additional properties are not allowed and will result in a validation error.
- CUMULUS-678
  `tasks/move-granules` simplified and refactored to use functionality from cmrjs.
  `ingest/granules.moveGranuleFiles` now just moves granule files and returns a list of the updated files. Updating metadata now handled by `@cumulus/cmrjs/reconcileCMRMetadata`.
  `move-granules.updateGranuleMetadata` refactored and bugs fixed in the case of a file matching multiple collection.files.regexps.
  `getCmrXmlFiles` simplified and now only returns an object with the cmrfilename and the granuleId.
  `@cumulus/test-processing` - test processing task updated to generate UMM-G metadata

- CUMULUS-1043

  - `@cumulus/api` now uses [express](http://expressjs.com/) as the API engine.
  - All `@cumulus/api` endpoints on ApiGateway are consolidated to a single endpoint the uses `{proxy+}` definition.
  - All files under `packages/api/endpoints` along with associated tests are updated to support express's request and response objects.
  - Replaced environment variables `internal`, `bucket` and `systemBucket` with `system_bucket`.
  - Update `@cumulus/integration-tests` to work with updated cumulus-api express endpoints

- `@cumulus/integration-tests` - `buildAndExecuteWorkflow` and `buildWorkflow` updated to take a `meta` param to allow for additional fields to be added to the workflow `meta`

- **CUMULUS-1049** Updated `Retrieve Execution Status API` in `@cumulus/api`: If the execution doesn't exist in Step Function API, Cumulus API returns the execution status information from the database.

- **CUMULUS-1119**
  - Renamed `DISTRIBUTION_URL` environment variable to `DISTRIBUTION_ENDPOINT`
  - Renamed `DEPLOYMENT_ENDPOINT` environment variable to `DISTRIBUTION_REDIRECT_ENDPOINT`
  - Renamed `API_ENDPOINT` environment variable to `TOKEN_REDIRECT_ENDPOINT`

### Removed

- Functions deprecated before 1.11.0:
  - @cumulus/api/models/base: static Manager.createTable() and static Manager.deleteTable()
  - @cumulus/ingest/aws/S3
  - @cumulus/ingest/aws/StepFunction.getExecution()
  - @cumulus/ingest/aws/StepFunction.pullEvent()
  - @cumulus/ingest/consumer.Consume
  - @cumulus/ingest/granule/Ingest.getBucket()

### Deprecated

`@cmrjs/ingestConcept`, instead use the CMR object methods. `@cmrjs/CMR.ingestGranule` or `@cmrjs/CMR.ingestCollection`
`@cmrjs/searchConcept`, instead use the CMR object methods. `@cmrjs/CMR.searchGranules` or `@cmrjs/CMR.searchCollections`
`@cmrjs/deleteConcept`, instead use the CMR object methods. `@cmrjs/CMR.deleteGranule` or `@cmrjs/CMR.deleteCollection`

## [v1.11.1] - 2018-12-18

**Please Note**

- Ensure your `app/config.yml` has a `clientId` specified in the `cmr` section. This will allow CMR to identify your requests for better support and metrics.
  - For an example, please see [the example config](https://github.com/nasa/cumulus/blob/1c7e2bf41b75da9f87004c4e40fbcf0f39f56794/example/app/config.yml#L128).

### Added

- Added a `/tokenDelete` endpoint in `@cumulus/api` to delete access token records

### Changed

- CUMULUS-678
  `@cumulus/ingest/crypto` moved and renamed to `@cumulus/common/key-pair-provider`
  `@cumulus/ingest/aws` function: `KMSDecryptionFailed` and class: `KMS` extracted and moved to `@cumulus/common` and `KMS` is exported as `KMSProvider` from `@cumulus/common/key-pair-provider`
  `@cumulus/ingest/granule` functions: `publish`, `getGranuleId`, `getXMLMetadataAsString`, `getMetadataBodyAndTags`, `parseXmlString`, `getCmrXMLFiles`, `postS3Object`, `contructOnlineAccessUrls`, `updateMetadata`, extracted and moved to `@cumulus/cmrjs`
  `getGranuleId`, `getCmrXMLFiles`, `publish`, `updateMetadata` removed from `@cumulus/ingest/granule` and added to `@cumulus/cmrjs`;
  `updateMetadata` renamed `updateCMRMetadata`.
  `@cumulus/ingest` test files renamed.
- **CUMULUS-1070**
  - Add `'Client-Id'` header to all `@cumulus/cmrjs` requests (made via `searchConcept`, `ingestConcept`, and `deleteConcept`).
  - Updated `cumulus/example/app/config.yml` entry for `cmr.clientId` to use stackName for easier CMR-side identification.

## [v1.11.0] - 2018-11-30

**Please Note**

- Redeploy IAM roles:
  - CUMULUS-817 includes a migration that requires reconfiguration/redeployment of IAM roles. Please see the [upgrade instructions](https://nasa.github.io/cumulus/docs/upgrade/1.11.0) for more information.
  - CUMULUS-977 includes a few new SNS-related permissions added to the IAM roles that will require redeployment of IAM roles.
- `cumulus-message-adapter` v1.0.13+ is required for `@cumulus/api` granule reingest API to work properly. The latest version should be downloaded automatically by kes.
- A `TOKEN_SECRET` value (preferably 256-bit for security) must be added to `.env` to securely sign JWTs used for authorization in `@cumulus/api`

### Changed

- **CUUMULUS-1000** - Distribution endpoint now persists logins, instead of
  redirecting to Earthdata Login on every request
- **CUMULUS-783 CUMULUS-790** - Updated `@cumulus/sync-granule` and `@cumulus/move-granules` tasks to always overwrite existing files for manually-triggered reingest.
- **CUMULUS-906** - Updated `@cumulus/api` granule reingest API to
  - add `reingestGranule: true` and `forceDuplicateOverwrite: true` to Cumulus message `cumulus_meta.cumulus_context` field to indicate that the workflow is a manually triggered re-ingest.
  - return warning message to operator when duplicateHandling is not `replace`
  - `cumulus-message-adapter` v1.0.13+ is required.
- **CUMULUS-793** - Updated the granule move PUT request in `@cumulus/api` to reject the move with a 409 status code if one or more of the files already exist at the destination location
- Updated `@cumulus/helloworld` to use S3 to store state for pass on retry tests
- Updated `@cumulus/ingest`:
  - [Required for MAAP] `http.js#list` will now find links with a trailing whitespace
  - Removed code from `granule.js` which looked for files in S3 using `{ Bucket: discoveredFile.bucket, Key: discoveredFile.name }`. This is obsolete since `@cumulus/ingest` uses a `file-staging` and `constructCollectionId()` directory prefixes by default.
- **CUMULUS-989**
  - Updated `@cumulus/api` to use [JWT (JSON Web Token)](https://jwt.io/introduction/) as the transport format for API authorization tokens and to use JWT verification in the request authorization
  - Updated `/token` endpoint in `@cumulus/api` to return tokens as JWTs
  - Added a `/refresh` endpoint in `@cumulus/api` to request new access tokens from the OAuth provider using the refresh token
  - Added `refreshAccessToken` to `@cumulus/api/lib/EarthdataLogin` to manage refresh token requests with the Earthdata OAuth provider

### Added

- **CUMULUS-1050**
  - Separated configuration flags for originalPayload/finalPayload cleanup such that they can be set to different retention times
- **CUMULUS-798**
  - Added daily Executions cleanup CloudWatch event that triggers cleanExecutions lambda
  - Added cleanExecutions lambda that removes finalPayload/originalPayload field entries for records older than configured timeout value (execution_payload_retention_period), with a default of 30 days
- **CUMULUS-815/816**
  - Added 'originalPayload' and 'finalPayload' fields to Executions table
  - Updated Execution model to populate originalPayload with the execution payload on record creation
  - Updated Execution model code to populate finalPayload field with the execution payload on execution completion
  - Execution API now exposes the above fields
- **CUMULUS-977**
  - Rename `kinesisConsumer` to `messageConsumer` as it handles both Kinesis streams and SNS topics as of this version.
  - Add `sns`-type rule support. These rules create a subscription between an SNS topic and the `messageConsumer`.
    When a message is received, `messageConsumer` is triggered and passes the SNS message (JSON format expected) in
    its entirety to the workflow in the `payload` field of the Cumulus message. For more information on sns-type rules,
    see the [documentation](https://nasa.github.io/cumulus/docs/data-cookbooks/setup#rules).
- **CUMULUS-975**
  - Add `KinesisInboundEventLogger` and `KinesisOutboundEventLogger` API lambdas. These lambdas
    are utilized to dump incoming and outgoing ingest workflow kinesis streams
    to cloudwatch for analytics in case of AWS/stream failure.
  - Update rules model to allow tracking of log_event ARNs related to
    Rule event logging. Kinesis rule types will now automatically log
    incoming events via a Kinesis event triggered lambda.
    CUMULUS-975-migration-4
  - Update migration code to require explicit migration names per run
  - Added migration_4 to migrate/update existing Kinesis rules to have a log event mapping
  - Added new IAM policy for migration lambda
- **CUMULUS-775**
  - Adds a instance metadata endpoint to the `@cumulus/api` package.
  - Adds a new convenience function `hostId` to the `@cumulus/cmrjs` to help build environment specific cmr urls.
  - Fixed `@cumulus/cmrjs.searchConcept` to search and return CMR results.
  - Modified `@cumulus/cmrjs.CMR.searchGranule` and `@cumulus/cmrjs.CMR.searchCollection` to include CMR's provider as a default parameter to searches.
- **CUMULUS-965**
  - Add `@cumulus/test-data.loadJSONTestData()`,
    `@cumulus/test-data.loadTestData()`, and
    `@cumulus/test-data.streamTestData()` to safely load test data. These
    functions should be used instead of using `require()` to load test data,
    which could lead to tests interfering with each other.
  - Add a `@cumulus/common/util/deprecate()` function to mark a piece of code as
    deprecated
- **CUMULUS-986**
  - Added `waitForTestExecutionStart` to `@cumulus/integration-tests`
- **CUMULUS-919**
  - In `@cumulus/deployment`, added support for NGAP permissions boundaries for IAM roles with `useNgapPermissionBoundary` flag in `iam/config.yml`. Defaults to false.

### Fixed

- Fixed a bug where FTP sockets were not closed after an error, keeping the Lambda function active until it timed out [CUMULUS-972]
- **CUMULUS-656**
  - The API will no longer allow the deletion of a provider if that provider is
    referenced by a rule
  - The API will no longer allow the deletion of a collection if that collection
    is referenced by a rule
- Fixed a bug where `@cumulus/sf-sns-report` was not pulling large messages from S3 correctly.

### Deprecated

- `@cumulus/ingest/aws/StepFunction.pullEvent()`. Use `@cumulus/common/aws.pullStepFunctionEvent()`.
- `@cumulus/ingest/consumer.Consume` due to unpredictable implementation. Use `@cumulus/ingest/consumer.Consumer`.
  Call `Consumer.consume()` instead of `Consume.read()`.

## [v1.10.4] - 2018-11-28

### Added

- **CUMULUS-1008**
  - New `config.yml` parameter for SQS consumers: `sqs_consumer_rate: (default 500)`, which is the maximum number of
    messages the consumer will attempt to process per execution. Currently this is only used by the sf-starter consumer,
    which runs every minute by default, making this a messages-per-minute upper bound. SQS does not guarantee the number
    of messages returned per call, so this is not a fixed rate of consumption, only attempted number of messages received.

### Deprecated

- `@cumulus/ingest/consumer.Consume` due to unpredictable implementation. Use `@cumulus/ingest/consumer.Consumer`.

### Changed

- Backported update of `packages/api` dependency `@mapbox/dyno` to `1.4.2` to mitigate `event-stream` vulnerability.

## [v1.10.3] - 2018-10-31

### Added

- **CUMULUS-817**
  - Added AWS Dead Letter Queues for lambdas that are scheduled asynchronously/such that failures show up only in cloudwatch logs.
- **CUMULUS-956**
  - Migrated developer documentation and data-cookbooks to Docusaurus
    - supports versioning of documentation
  - Added `docs/docs-how-to.md` to outline how to do things like add new docs or locally install for testing.
  - Deployment/CI scripts have been updated to work with the new format
- **CUMULUS-811**
  - Added new S3 functions to `@cumulus/common/aws`:
    - `aws.s3TagSetToQueryString`: converts S3 TagSet array to querystring (for use with upload()).
    - `aws.s3PutObject`: Returns promise of S3 `putObject`, which puts an object on S3
    - `aws.s3CopyObject`: Returns promise of S3 `copyObject`, which copies an object in S3 to a new S3 location
    - `aws.s3GetObjectTagging`: Returns promise of S3 `getObjectTagging`, which returns an object containing an S3 TagSet.
  - `@/cumulus/common/aws.s3PutObject` defaults to an explicit `ACL` of 'private' if not overridden.
  - `@/cumulus/common/aws.s3CopyObject` defaults to an explicit `TaggingDirective` of 'COPY' if not overridden.

### Deprecated

- **CUMULUS-811**
  - Deprecated `@cumulus/ingest/aws.S3`. Member functions of this class will now
    log warnings pointing to similar functionality in `@cumulus/common/aws`.

## [v1.10.2] - 2018-10-24

### Added

- **CUMULUS-965**
  - Added a `@cumulus/logger` package
- **CUMULUS-885**
  - Added 'human readable' version identifiers to Lambda Versioning lambda aliases
- **CUMULUS-705**
  - Note: Make sure to update the IAM stack when deploying this update.
  - Adds an AsyncOperations model and associated DynamoDB table to the
    `@cumulus/api` package
  - Adds an /asyncOperations endpoint to the `@cumulus/api` package, which can
    be used to fetch the status of an AsyncOperation.
  - Adds a /bulkDelete endpoint to the `@cumulus/api` package, which performs an
    asynchronous bulk-delete operation. This is a stub right now which is only
    intended to demonstration how AsyncOperations work.
  - Adds an AsyncOperation ECS task to the `@cumulus/api` package, which will
    fetch an Lambda function, run it in ECS, and then store the result to the
    AsyncOperations table in DynamoDB.
- **CUMULUS-851** - Added workflow lambda versioning feature to allow in-flight workflows to use lambda versions that were in place when a workflow was initiated

  - Updated Kes custom code to remove logic that used the CMA file key to determine template compilation logic. Instead, utilize a `customCompilation` template configuration flag to indicate a template should use Cumulus's kes customized methods instead of 'core'.
  - Added `useWorkflowLambdaVersions` configuration option to enable the lambdaVersioning feature set. **This option is set to true by default** and should be set to false to disable the feature.
  - Added uniqueIdentifier configuration key to S3 sourced lambdas to optionally support S3 lambda resource versioning within this scheme. This key must be unique for each modified version of the lambda package and must be updated in configuration each time the source changes.
  - Added a new nested stack template that will create a `LambdaVersions` stack that will take lambda parameters from the base template, generate lambda versions/aliases and return outputs with references to the most 'current' lambda alias reference, and updated 'core' template to utilize these outputs (if `useWorkflowLambdaVersions` is enabled).

- Created a `@cumulus/api/lib/OAuth2` interface, which is implemented by the
  `@cumulus/api/lib/EarthdataLogin` and `@cumulus/api/lib/GoogleOAuth2` classes.
  Endpoints that need to handle authentication will determine which class to use
  based on environment variables. This also greatly simplifies testing.
- Added `@cumulus/api/lib/assertions`, containing more complex AVA test assertions
- Added PublishGranule workflow to publish a granule to CMR without full reingest. (ingest-in-place capability)

- `@cumulus/integration-tests` new functionality:
  - `listCollections` to list collections from a provided data directory
  - `deleteCollection` to delete list of collections from a deployed stack
  - `cleanUpCollections` combines the above in one function.
  - `listProviders` to list providers from a provided data directory
  - `deleteProviders` to delete list of providers from a deployed stack
  - `cleanUpProviders` combines the above in one function.
  - `@cumulus/integrations-tests/api.js`: `deleteGranule` and `deletePdr` functions to make `DELETE` requests to Cumulus API
  - `rules` API functionality for posting and deleting a rule and listing all rules
  - `wait-for-deploy` lambda for use in the redeployment tests
- `@cumulus/ingest/granule.js`: `ingestFile` inserts new `duplicate_found: true` field in the file's record if a duplicate file already exists on S3.
- `@cumulus/api`: `/execution-status` endpoint requests and returns complete execution output if execution output is stored in S3 due to size.
- Added option to use environment variable to set CMR host in `@cumulus/cmrjs`.
- **CUMULUS-781** - Added integration tests for `@cumulus/sync-granule` when `duplicateHandling` is set to `replace` or `skip`
- **CUMULUS-791** - `@cumulus/move-granules`: `moveFileRequest` inserts new `duplicate_found: true` field in the file's record if a duplicate file already exists on S3. Updated output schema to document new `duplicate_found` field.

### Removed

- Removed `@cumulus/common/fake-earthdata-login-server`. Tests can now create a
  service stub based on `@cumulus/api/lib/OAuth2` if testing requires handling
  authentication.

### Changed

- **CUMULUS-940** - modified `@cumulus/common/aws` `receiveSQSMessages` to take a parameter object instead of positional parameters. All defaults remain the same, but now access to long polling is available through `options.waitTimeSeconds`.
- **CUMULUS-948** - Update lambda functions `CNMToCMA` and `CnmResponse` in the `cumulus-data-shared` bucket and point the default stack to them.
- **CUMULUS-782** - Updated `@cumulus/sync-granule` task and `Granule.ingestFile` in `@cumulus/ingest` to keep both old and new data when a destination file with different checksum already exists and `duplicateHandling` is `version`
- Updated the config schema in `@cumulus/move-granules` to include the `moveStagedFiles` param.
- **CUMULUS-778** - Updated config schema and documentation in `@cumulus/sync-granule` to include `duplicateHandling` parameter for specifying how duplicate filenames should be handled
- **CUMULUS-779** - Updated `@cumulus/sync-granule` to throw `DuplicateFile` error when destination files already exist and `duplicateHandling` is `error`
- **CUMULUS-780** - Updated `@cumulus/sync-granule` to use `error` as the default for `duplicateHandling` when it is not specified
- **CUMULUS-780** - Updated `@cumulus/api` to use `error` as the default value for `duplicateHandling` in the `Collection` model
- **CUMULUS-785** - Updated the config schema and documentation in `@cumulus/move-granules` to include `duplicateHandling` parameter for specifying how duplicate filenames should be handled
- **CUMULUS-786, CUMULUS-787** - Updated `@cumulus/move-granules` to throw `DuplicateFile` error when destination files already exist and `duplicateHandling` is `error` or not specified
- **CUMULUS-789** - Updated `@cumulus/move-granules` to keep both old and new data when a destination file with different checksum already exists and `duplicateHandling` is `version`

### Fixed

- `getGranuleId` in `@cumulus/ingest` bug: `getGranuleId` was constructing an error using `filename` which was undefined. The fix replaces `filename` with the `uri` argument.
- Fixes to `del` in `@cumulus/api/endpoints/granules.js` to not error/fail when not all files exist in S3 (e.g. delete granule which has only 2 of 3 files ingested).
- `@cumulus/deployment/lib/crypto.js` now checks for private key existence properly.

## [v1.10.1] - 2018-09-4

### Fixed

- Fixed cloudformation template errors in `@cumulus/deployment/`
  - Replaced references to Fn::Ref: with Ref:
  - Moved long form template references to a newline

## [v1.10.0] - 2018-08-31

### Removed

- Removed unused and broken code from `@cumulus/common`
  - Removed `@cumulus/common/test-helpers`
  - Removed `@cumulus/common/task`
  - Removed `@cumulus/common/message-source`
  - Removed the `getPossiblyRemote` function from `@cumulus/common/aws`
  - Removed the `startPromisedSfnExecution` function from `@cumulus/common/aws`
  - Removed the `getCurrentSfnTask` function from `@cumulus/common/aws`

### Changed

- **CUMULUS-839** - In `@cumulus/sync-granule`, 'collection' is now an optional config parameter

### Fixed

- **CUMULUS-859** Moved duplicate code in `@cumulus/move-granules` and `@cumulus/post-to-cmr` to `@cumulus/ingest`. Fixed imports making assumptions about directory structure.
- `@cumulus/ingest/consumer` correctly limits the number of messages being received and processed from SQS. Details:
  - **Background:** `@cumulus/api` includes a lambda `<stack-name>-sqs2sf` which processes messages from the `<stack-name>-startSF` SQS queue every minute. The `sqs2sf` lambda uses `@cumulus/ingest/consumer` to receive and process messages from SQS.
  - **Bug:** More than `messageLimit` number of messages were being consumed and processed from the `<stack-name>-startSF` SQS queue. Many step functions were being triggered simultaneously by the lambda `<stack-name>-sqs2sf` (which consumes every minute from the `startSF` queue) and resulting in step function failure with the error: `An error occurred (ThrottlingException) when calling the GetExecutionHistory`.
  - **Fix:** `@cumulus/ingest/consumer#processMessages` now processes messages until `timeLimit` has passed _OR_ once it receives up to `messageLimit` messages. `sqs2sf` is deployed with a [default `messageLimit` of 10](https://github.com/nasa/cumulus/blob/670000c8a821ff37ae162385f921c40956e293f7/packages/deployment/app/config.yml#L147).
  - **IMPORTANT NOTE:** `consumer` will actually process up to `messageLimit * 2 - 1` messages. This is because sometimes `receiveSQSMessages` will return less than `messageLimit` messages and thus the consumer will continue to make calls to `receiveSQSMessages`. For example, given a `messageLimit` of 10 and subsequent calls to `receiveSQSMessages` returns up to 9 messages, the loop will continue and a final call could return up to 10 messages.

## [v1.9.1] - 2018-08-22

**Please Note** To take advantage of the added granule tracking API functionality, updates are required for the message adapter and its libraries. You should be on the following versions:

- `cumulus-message-adapter` 1.0.9+
- `cumulus-message-adapter-js` 1.0.4+
- `cumulus-message-adapter-java` 1.2.7+
- `cumulus-message-adapter-python` 1.0.5+

### Added

- **CUMULUS-687** Added logs endpoint to search for logs from a specific workflow execution in `@cumulus/api`. Added integration test.
- **CUMULUS-836** - `@cumulus/deployment` supports a configurable docker storage driver for ECS. ECS can be configured with either `devicemapper` (the default storage driver for AWS ECS-optimized AMIs) or `overlay2` (the storage driver used by the NGAP 2.0 AMI). The storage driver can be configured in `app/config.yml` with `ecs.docker.storageDriver: overlay2 | devicemapper`. The default is `overlay2`.
  - To support this configuration, a [Handlebars](https://handlebarsjs.com/) helper `ifEquals` was added to `packages/deployment/lib/kes.js`.
- **CUMULUS-836** - `@cumulus/api` added IAM roles required by the NGAP 2.0 AMI. The NGAP 2.0 AMI runs a script `register_instances_with_ssm.py` which requires the ECS IAM role to include `ec2:DescribeInstances` and `ssm:GetParameter` permissions.

### Fixed

- **CUMULUS-836** - `@cumulus/deployment` uses `overlay2` driver by default and does not attempt to write `--storage-opt dm.basesize` to fix [this error](https://github.com/moby/moby/issues/37039).
- **CUMULUS-413** Kinesis processing now captures all errors.
  - Added kinesis fallback mechanism when errors occur during record processing.
  - Adds FallbackTopicArn to `@cumulus/api/lambdas.yml`
  - Adds fallbackConsumer lambda to `@cumulus/api`
  - Adds fallbackqueue option to lambda definitions capture lambda failures after three retries.
  - Adds kinesisFallback SNS topic to signal incoming errors from kinesis stream.
  - Adds kinesisFailureSQS to capture fully failed events from all retries.
- **CUMULUS-855** Adds integration test for kinesis' error path.
- **CUMULUS-686** Added workflow task name and version tracking via `@cumulus/api` executions endpoint under new `tasks` property, and under `workflow_tasks` in step input/output.
  - Depends on `cumulus-message-adapter` 1.0.9+, `cumulus-message-adapter-js` 1.0.4+, `cumulus-message-adapter-java` 1.2.7+ and `cumulus-message-adapter-python` 1.0.5+
- **CUMULUS-771**
  - Updated sync-granule to stream the remote file to s3
  - Added integration test for ingesting granules from ftp provider
  - Updated http/https integration tests for ingesting granules from http/https providers
- **CUMULUS-862** Updated `@cumulus/integration-tests` to handle remote lambda output
- **CUMULUS-856** Set the rule `state` to have default value `ENABLED`

### Changed

- In `@cumulus/deployment`, changed the example app config.yml to have additional IAM roles

## [v1.9.0] - 2018-08-06

**Please note** additional information and upgrade instructions [here](https://nasa.github.io/cumulus/docs/upgrade/1.9.0)

### Added

- **CUMULUS-712** - Added integration tests verifying expected behavior in workflows
- **GITC-776-2** - Add support for versioned collections

### Fixed

- **CUMULUS-832**
  - Fixed indentation in example config.yml in `@cumulus/deployment`
  - Fixed issue with new deployment using the default distribution endpoint in `@cumulus/deployment` and `@cumulus/api`

## [v1.8.1] - 2018-08-01

**Note** IAM roles should be re-deployed with this release.

- **Cumulus-726**
  - Added function to `@cumulus/integration-tests`: `sfnStep` includes `getStepInput` which returns the input to the schedule event of a given step function step.
  - Added IAM policy `@cumulus/deployment`: Lambda processing IAM role includes `kinesis::PutRecord` so step function lambdas can write to kinesis streams.
- **Cumulus Community Edition**
  - Added Google OAuth authentication token logic to `@cumulus/api`. Refactored token endpoint to use environment variable flag `OAUTH_PROVIDER` when determining with authentication method to use.
  - Added API Lambda memory configuration variable `api_lambda_memory` to `@cumulus/api` and `@cumulus/deployment`.

### Changed

- **Cumulus-726**
  - Changed function in `@cumulus/api`: `models/rules.js#addKinesisEventSource` was modified to call to `deleteKinesisEventSource` with all required parameters (rule's name, arn and type).
  - Changed function in `@cumulus/integration-tests`: `getStepOutput` can now be used to return output of failed steps. If users of this function want the output of a failed event, they can pass a third parameter `eventType` as `'failure'`. This function will work as always for steps which completed successfully.

### Removed

- **Cumulus-726**

  - Configuration change to `@cumulus/deployment`: Removed default auto scaling configuration for Granules and Files DynamoDB tables.

- **CUMULUS-688**
  - Add integration test for ExecutionStatus
  - Function addition to `@cumulus/integration-tests`: `api` includes `getExecutionStatus` which returns the execution status from the Cumulus API

## [v1.8.0] - 2018-07-23

### Added

- **CUMULUS-718** Adds integration test for Kinesis triggering a workflow.

- **GITC-776-3** Added more flexibility for rules. You can now edit all fields on the rule's record
  We may need to update the api documentation to reflect this.

- **CUMULUS-681** - Add ingest-in-place action to granules endpoint

  - new applyWorkflow action at PUT /granules/{granuleid} Applying a workflow starts an execution of the provided workflow and passes the granule record as payload.
    Parameter(s):
    - workflow - the workflow name

- **CUMULUS-685** - Add parent exeuction arn to the execution which is triggered from a parent step function

### Changed

- **CUMULUS-768** - Integration tests get S3 provider data from shared data folder

### Fixed

- **CUMULUS-746** - Move granule API correctly updates record in dynamo DB and cmr xml file
- **CUMULUS-766** - Populate database fileSize field from S3 if value not present in Ingest payload

## [v1.7.1] - 2018-07-27 - [BACKPORT]

### Fixed

- **CUMULUS-766** - Backport from 1.8.0 - Populate database fileSize field from S3 if value not present in Ingest payload

## [v1.7.0] - 2018-07-02

### Please note: [Upgrade Instructions](https://nasa.github.io/cumulus/docs/upgrade/1.7.0)

### Added

- **GITC-776-2** - Add support for versioned collections
- **CUMULUS-491** - Add granule reconciliation API endpoints.
- **CUMULUS-480** Add support for backup and recovery:
  - Add DynamoDB tables for granules, executions and pdrs
  - Add ability to write all records to S3
  - Add ability to download all DynamoDB records in form json files
  - Add ability to upload records to DynamoDB
  - Add migration scripts for copying granule, pdr and execution records from ElasticSearch to DynamoDB
  - Add IAM support for batchWrite on dynamoDB
-
- **CUMULUS-508** - `@cumulus/deployment` cloudformation template allows for lambdas and ECS clusters to have multiple AZ availability.
  - `@cumulus/deployment` also ensures docker uses `devicemapper` storage driver.
- **CUMULUS-755** - `@cumulus/deployment` Add DynamoDB autoscaling support.
  - Application developers can add autoscaling and override default values in their deployment's `app/config.yml` file using a `{TableName}Table:` key.

### Fixed

- **CUMULUS-747** - Delete granule API doesn't delete granule files in s3 and granule in elasticsearch
  - update the StreamSpecification DynamoDB tables to have StreamViewType: "NEW_AND_OLD_IMAGES"
  - delete granule files in s3
- **CUMULUS-398** - Fix not able to filter executions by workflow
- **CUMULUS-748** - Fix invalid lambda .zip files being validated/uploaded to AWS
- **CUMULUS-544** - Post to CMR task has UAT URL hard-coded
  - Made configurable: PostToCmr now requires CMR_ENVIRONMENT env to be set to 'SIT' or 'OPS' for those CMR environments. Default is UAT.

### Changed

- **GITC-776-4** - Changed Discover-pdrs to not rely on collection but use provider_path in config. It also has an optional filterPdrs regex configuration parameter

- **CUMULUS-710** - In the integration test suite, `getStepOutput` returns the output of the first successful step execution or last failed, if none exists

## [v1.6.0] - 2018-06-06

### Please note: [Upgrade Instructions](https://nasa.github.io/cumulus/docs/upgrade/1.6.0)

### Fixed

- **CUMULUS-602** - Format all logs sent to Elastic Search.
  - Extract cumulus log message and index it to Elastic Search.

### Added

- **CUMULUS-556** - add a mechanism for creating and running migration scripts on deployment.
- **CUMULUS-461** Support use of metadata date and other components in `url_path` property

### Changed

- **CUMULUS-477** Update bucket configuration to support multiple buckets of the same type:
  - Change the structure of the buckets to allow for more than one bucket of each type. The bucket structure is now:
    bucket-key:
    name: <bucket-name>
    type: <type> i.e. internal, public, etc.
  - Change IAM and app deployment configuration to support new bucket structure
  - Update tasks and workflows to support new bucket structure
  - Replace instances where buckets.internal is relied upon to either use the system bucket or a configured bucket
  - Move IAM template to the deployment package. NOTE: You now have to specify '--template node_modules/@cumulus/deployment/iam' in your IAM deployment
  - Add IAM cloudformation template support to filter buckets by type

## [v1.5.5] - 2018-05-30

### Added

- **CUMULUS-530** - PDR tracking through Queue-granules
  - Add optional `pdr` property to the sync-granule task's input config and output payload.
- **CUMULUS-548** - Create a Lambda task that generates EMS distribution reports
  - In order to supply EMS Distribution Reports, you must enable S3 Server
    Access Logging on any S3 buckets used for distribution. See [How Do I Enable Server Access Logging for an S3 Bucket?](https://docs.aws.amazon.com/AmazonS3/latest/user-guide/server-access-logging.html)
    The "Target bucket" setting should point at the Cumulus internal bucket.
    The "Target prefix" should be
    "<STACK_NAME>/ems-distribution/s3-server-access-logs/", where "STACK_NAME"
    is replaced with the name of your Cumulus stack.

### Fixed

- **CUMULUS-546 - Kinesis Consumer should catch and log invalid JSON**
  - Kinesis Consumer lambda catches and logs errors so that consumer doesn't get stuck in a loop re-processing bad json records.
- EMS report filenames are now based on their start time instead of the time
  instead of the time that the report was generated
- **CUMULUS-552 - Cumulus API returns different results for the same collection depending on query**
  - The collection, provider and rule records in elasticsearch are now replaced with records from dynamo db when the dynamo db records are updated.

### Added

- `@cumulus/deployment`'s default cloudformation template now configures storage for Docker to match the configured ECS Volume. The template defines Docker's devicemapper basesize (`dm.basesize`) using `ecs.volumeSize`. This addresses ECS default of limiting Docker containers to 10GB of storage ([Read more](https://aws.amazon.com/premiumsupport/knowledge-center/increase-default-ecs-docker-limit/)).

## [v1.5.4] - 2018-05-21

### Added

- **CUMULUS-535** - EMS Ingest, Archive, Archive Delete reports
  - Add lambda EmsReport to create daily EMS Ingest, Archive, Archive Delete reports
  - ems.provider property added to `@cumulus/deployment/app/config.yml`.
    To change the provider name, please add `ems: provider` property to `app/config.yml`.
- **CUMULUS-480** Use DynamoDB to store granules, pdrs and execution records
  - Activate PointInTime feature on DynamoDB tables
  - Increase test coverage on api package
  - Add ability to restore metadata records from json files to DynamoDB
- **CUMULUS-459** provide API endpoint for moving granules from one location on s3 to another

## [v1.5.3] - 2018-05-18

### Fixed

- **CUMULUS-557 - "Add dataType to DiscoverGranules output"**
  - Granules discovered by the DiscoverGranules task now include dataType
  - dataType is now a required property for granules used as input to the
    QueueGranules task
- **CUMULUS-550** Update deployment app/config.yml to force elasticsearch updates for deleted granules

## [v1.5.2] - 2018-05-15

### Fixed

- **CUMULUS-514 - "Unable to Delete the Granules"**
  - updated cmrjs.deleteConcept to return success if the record is not found
    in CMR.

### Added

- **CUMULUS-547** - The distribution API now includes an
  "earthdataLoginUsername" query parameter when it returns a signed S3 URL
- **CUMULUS-527 - "parse-pdr queues up all granules and ignores regex"**
  - Add an optional config property to the ParsePdr task called
    "granuleIdFilter". This property is a regular expression that is applied
    against the filename of the first file of each granule contained in the
    PDR. If the regular expression matches, then the granule is included in
    the output. Defaults to '.', which will match all granules in the PDR.
- File checksums in PDRs now support MD5
- Deployment support to subscribe to an SNS topic that already exists
- **CUMULUS-470, CUMULUS-471** In-region S3 Policy lambda added to API to update bucket policy for in-region access.
- **CUMULUS-533** Added fields to granule indexer to support EMS ingest and archive record creation
- **CUMULUS-534** Track deleted granules
  - added `deletedgranule` type to `cumulus` index.
  - **Important Note:** Force custom bootstrap to re-run by adding this to
    app/config.yml `es: elasticSearchMapping: 7`
- You can now deploy cumulus without ElasticSearch. Just add `es: null` to your `app/config.yml` file. This is only useful for debugging purposes. Cumulus still requires ElasticSearch to properly operate.
- `@cumulus/integration-tests` includes and exports the `addRules` function, which seeds rules into the DynamoDB table.
- Added capability to support EFS in cloud formation template. Also added
  optional capability to ssh to your instance and privileged lambda functions.
- Added support to force discovery of PDRs that have already been processed
  and filtering of selected data types
- `@cumulus/cmrjs` uses an environment variable `USER_IP_ADDRESS` or fallback
  IP address of `10.0.0.0` when a public IP address is not available. This
  supports lambda functions deployed into a VPC's private subnet, where no
  public IP address is available.

### Changed

- **CUMULUS-550** Custom bootstrap automatically adds new types to index on
  deployment

## [v1.5.1] - 2018-04-23

### Fixed

- add the missing dist folder to the hello-world task
- disable uglifyjs on the built version of the pdr-status-check (read: https://github.com/webpack-contrib/uglifyjs-webpack-plugin/issues/264)

## [v1.5.0] - 2018-04-23

### Changed

- Removed babel from all tasks and packages and increased minimum node requirements to version 8.10
- Lambda functions created by @cumulus/deployment will use node8.10 by default
- Moved [cumulus-integration-tests](https://github.com/nasa/cumulus-integration-tests) to the `example` folder CUMULUS-512
- Streamlined all packages dependencies (e.g. remove redundant dependencies and make sure versions are the same across packages)
- **CUMULUS-352:** Update Cumulus Elasticsearch indices to use [index aliases](https://www.elastic.co/guide/en/elasticsearch/reference/current/indices-aliases.html).
- **CUMULUS-519:** ECS tasks are no longer restarted after each CF deployment unless `ecs.restartTasksOnDeploy` is set to true
- **CUMULUS-298:** Updated log filterPattern to include all CloudWatch logs in ElasticSearch
- **CUMULUS-518:** Updates to the SyncGranule config schema
  - `granuleIdExtraction` is no longer a property
  - `process` is now an optional property
  - `provider_path` is no longer a property

### Fixed

- **CUMULUS-455 "Kes deployments using only an updated message adapter do not get automatically deployed"**
  - prepended the hash value of cumulus-message-adapter.zip file to the zip file name of lambda which uses message adapter.
  - the lambda function will be redeployed when message adapter or lambda function are updated
- Fixed a bug in the bootstrap lambda function where it stuck during update process
- Fixed a bug where the sf-sns-report task did not return the payload of the incoming message as the output of the task [CUMULUS-441]

### Added

- **CUMULUS-352:** Add reindex CLI to the API package.
- **CUMULUS-465:** Added mock http/ftp/sftp servers to the integration tests
- Added a `delete` method to the `@common/CollectionConfigStore` class
- **CUMULUS-467 "@cumulus/integration-tests or cumulus-integration-tests should seed provider and collection in deployed DynamoDB"**
  - `example` integration-tests populates providers and collections to database
  - `example` workflow messages are populated from workflow templates in s3, provider and collection information in database, and input payloads. Input templates are removed.
  - added `https` protocol to provider schema

## [v1.4.1] - 2018-04-11

### Fixed

- Sync-granule install

## [v1.4.0] - 2018-04-09

### Fixed

- **CUMULUS-392 "queue-granules not returning the sfn-execution-arns queued"**
  - updated queue-granules to return the sfn-execution-arns queued and pdr if exists.
  - added pdr to ingest message meta.pdr instead of payload, so the pdr information doesn't get lost in the ingest workflow, and ingested granule in elasticsearch has pdr name.
  - fixed sf-sns-report schema, remove the invalid part
  - fixed pdr-status-check schema, the failed execution contains arn and reason
- **CUMULUS-206** make sure homepage and repository urls exist in package.json files of tasks and packages

### Added

- Example folder with a cumulus deployment example

### Changed

- [CUMULUS-450](https://bugs.earthdata.nasa.gov/browse/CUMULUS-450) - Updated
  the config schema of the **queue-granules** task
  - The config no longer takes a "collection" property
  - The config now takes an "internalBucket" property
  - The config now takes a "stackName" property
- [CUMULUS-450](https://bugs.earthdata.nasa.gov/browse/CUMULUS-450) - Updated
  the config schema of the **parse-pdr** task
  - The config no longer takes a "collection" property
  - The "stack", "provider", and "bucket" config properties are now
    required
- **CUMULUS-469** Added a lambda to the API package to prototype creating an S3 bucket policy for direct, in-region S3 access for the prototype bucket

### Removed

- Removed the `findTmpTestDataDirectory()` function from
  `@cumulus/common/test-utils`

### Fixed

- [CUMULUS-450](https://bugs.earthdata.nasa.gov/browse/CUMULUS-450)
  - The **queue-granules** task now enqueues a **sync-granule** task with the
    correct collection config for that granule based on the granule's
    data-type. It had previously been using the collection config from the
    config of the **queue-granules** task, which was a problem if the granules
    being queued belonged to different data-types.
  - The **parse-pdr** task now handles the case where a PDR contains granules
    with different data types, and uses the correct granuleIdExtraction for
    each granule.

### Added

- **CUMULUS-448** Add code coverage checking using [nyc](https://github.com/istanbuljs/nyc).

## [v1.3.0] - 2018-03-29

### Deprecated

- discover-s3-granules is deprecated. The functionality is provided by the discover-granules task

### Fixed

- **CUMULUS-331:** Fix aws.downloadS3File to handle non-existent key
- Using test ftp provider for discover-granules testing [CUMULUS-427]
- **CUMULUS-304: "Add AWS API throttling to pdr-status-check task"** Added concurrency limit on SFN API calls. The default concurrency is 10 and is configurable through Lambda environment variable CONCURRENCY.
- **CUMULUS-414: "Schema validation not being performed on many tasks"** revised npm build scripts of tasks that use cumulus-message-adapter to place schema directories into dist directories.
- **CUMULUS-301:** Update all tests to use test-data package for testing data.
- **CUMULUS-271: "Empty response body from rules PUT endpoint"** Added the updated rule to response body.
- Increased memory allotment for `CustomBootstrap` lambda function. Resolves failed deployments where `CustomBootstrap` lambda function was failing with error `Process exited before completing request`. This was causing deployments to stall, fail to update and fail to rollback. This error is thrown when the lambda function tries to use more memory than it is allotted.
- Cumulus repository folders structure updated:
  - removed the `cumulus` folder altogether
  - moved `cumulus/tasks` to `tasks` folder at the root level
  - moved the tasks that are not converted to use CMA to `tasks/.not_CMA_compliant`
  - updated paths where necessary

### Added

- `@cumulus/integration-tests` - Added support for testing the output of an ECS activity as well as a Lambda function.

## [v1.2.0] - 2018-03-20

### Fixed

- Update vulnerable npm packages [CUMULUS-425]
- `@cumulus/api`: `kinesis-consumer.js` uses `sf-scheduler.js#schedule` instead of placing a message directly on the `startSF` SQS queue. This is a fix for [CUMULUS-359](https://bugs.earthdata.nasa.gov/browse/CUMULUS-359) because `sf-scheduler.js#schedule` looks up the provider and collection data in DynamoDB and adds it to the `meta` object of the enqueued message payload.
- `@cumulus/api`: `kinesis-consumer.js` catches and logs errors instead of doing an error callback. Before this change, `kinesis-consumer` was failing to process new records when an existing record caused an error because it would call back with an error and stop processing additional records. It keeps trying to process the record causing the error because it's "position" in the stream is unchanged. Catching and logging the errors is part 1 of the fix. Proposed part 2 is to enqueue the error and the message on a "dead-letter" queue so it can be processed later ([CUMULUS-413](https://bugs.earthdata.nasa.gov/browse/CUMULUS-413)).
- **CUMULUS-260: "PDR page on dashboard only shows zeros."** The PDR stats in LPDAAC are all 0s, even if the dashboard has been fixed to retrieve the correct fields. The current version of pdr-status-check has a few issues.
  - pdr is not included in the input/output schema. It's available from the input event. So the pdr status and stats are not updated when the ParsePdr workflow is complete. Adding the pdr to the input/output of the task will fix this.
  - pdr-status-check doesn't update pdr stats which prevent the real time pdr progress from showing up in the dashboard. To solve this, added lambda function sf-sns-report which is copied from @cumulus/api/lambdas/sf-sns-broadcast with modification, sf-sns-report can be used to report step function status anywhere inside a step function. So add step sf-sns-report after each pdr-status-check, we will get the PDR status progress at real time.
  - It's possible an execution is still in the queue and doesn't exist in sfn yet. Added code to handle 'ExecutionDoesNotExist' error when checking the execution status.
- Fixed `aws.cloudwatchevents()` typo in `packages/ingest/aws.js`. This typo was the root cause of the error: `Error: Could not process scheduled_ingest, Error: : aws.cloudwatchevents is not a constructor` seen when trying to update a rule.

### Removed

- `@cumulus/ingest/aws`: Remove queueWorkflowMessage which is no longer being used by `@cumulus/api`'s `kinesis-consumer.js`.

## [v1.1.4] - 2018-03-15

### Added

- added flag `useList` to parse-pdr [CUMULUS-404]

### Fixed

- Pass encrypted password to the ApiGranule Lambda function [CUMULUS-424]

## [v1.1.3] - 2018-03-14

### Fixed

- Changed @cumulus/deployment package install behavior. The build process will happen after installation

## [v1.1.2] - 2018-03-14

### Added

- added tools to @cumulus/integration-tests for local integration testing
- added end to end testing for discovering and parsing of PDRs
- `yarn e2e` command is available for end to end testing

### Fixed

- **CUMULUS-326: "Occasionally encounter "Too Many Requests" on deployment"** The api gateway calls will handle throttling errors
- **CUMULUS-175: "Dashboard providers not in sync with AWS providers."** The root cause of this bug - DynamoDB operations not showing up in Elasticsearch - was shared by collections and rules. The fix was to update providers', collections' and rules; POST, PUT and DELETE endpoints to operate on DynamoDB and using DynamoDB streams to update Elasticsearch. The following packages were made:
  - `@cumulus/deployment` deploys DynamoDB streams for the Collections, Providers and Rules tables as well as a new lambda function called `dbIndexer`. The `dbIndexer` lambda has an event source mapping which listens to each of the DynamoDB streams. The dbIndexer lambda receives events referencing operations on the DynamoDB table and updates the elasticsearch cluster accordingly.
  - The `@cumulus/api` endpoints for collections, providers and rules _only_ query DynamoDB, with the exception of LIST endpoints and the collections' GET endpoint.

### Updated

- Broke up `kes.override.js` of @cumulus/deployment to multiple modules and moved to a new location
- Expanded @cumulus/deployment test coverage
- all tasks were updated to use cumulus-message-adapter-js 1.0.1
- added build process to integration-tests package to babelify it before publication
- Update @cumulus/integration-tests lambda.js `getLambdaOutput` to return the entire lambda output. Previously `getLambdaOutput` returned only the payload.

## [v1.1.1] - 2018-03-08

### Removed

- Unused queue lambda in api/lambdas [CUMULUS-359]

### Fixed

- Kinesis message content is passed to the triggered workflow [CUMULUS-359]
- Kinesis message queues a workflow message and does not write to rules table [CUMULUS-359]

## [v1.1.0] - 2018-03-05

### Added

- Added a `jlog` function to `common/test-utils` to aid in test debugging
- Integration test package with command line tool [CUMULUS-200] by @laurenfrederick
- Test for FTP `useList` flag [CUMULUS-334] by @kkelly51

### Updated

- The `queue-pdrs` task now uses the [cumulus-message-adapter-js](https://github.com/nasa/cumulus-message-adapter-js)
  library
- Updated the `queue-pdrs` JSON schemas
- The test-utils schema validation functions now throw an error if validation
  fails
- The `queue-granules` task now uses the [cumulus-message-adapter-js](https://github.com/nasa/cumulus-message-adapter-js)
  library
- Updated the `queue-granules` JSON schemas

### Removed

- Removed the `getSfnExecutionByName` function from `common/aws`
- Removed the `getGranuleStatus` function from `common/aws`

## [v1.0.1] - 2018-02-27

### Added

- More tests for discover-pdrs, dicover-granules by @yjpa7145
- Schema validation utility for tests by @yjpa7145

### Changed

- Fix an FTP listing bug for servers that do not support STAT [CUMULUS-334] by @kkelly51

## [v1.0.0] - 2018-02-23

[unreleased]: https://github.com/nasa/cumulus/compare/v18.2.0...HEAD
[v18.2.0]: https://github.com/nasa/cumulus/compare/v18.1.0...v18.2.0
[v18.1.0]: https://github.com/nasa/cumulus/compare/v18.0.0...v18.1.0
[v18.0.0]: https://github.com/nasa/cumulus/compare/v17.0.0...v18.0.0
[v17.0.0]: https://github.com/nasa/cumulus/compare/v16.1.3...v17.0.0
[v16.1.3]: https://github.com/nasa/cumulus/compare/v16.1.2...v16.1.3
[v16.1.2]: https://github.com/nasa/cumulus/compare/v16.1.1...v16.1.2
[v16.1.1]: https://github.com/nasa/cumulus/compare/v16.0.0...v16.1.1
[v16.0.0]: https://github.com/nasa/cumulus/compare/v15.0.4...v16.0.0
[v15.0.4]: https://github.com/nasa/cumulus/compare/v15.0.3...v15.0.4
[v15.0.3]: https://github.com/nasa/cumulus/compare/v15.0.2...v15.0.3
[v15.0.2]: https://github.com/nasa/cumulus/compare/v15.0.1...v15.0.2
[v15.0.1]: https://github.com/nasa/cumulus/compare/v15.0.0...v15.0.1
[v15.0.0]: https://github.com/nasa/cumulus/compare/v14.1.0...v15.0.0
[v14.1.0]: https://github.com/nasa/cumulus/compare/v14.0.0...v14.1.0
[v14.0.0]: https://github.com/nasa/cumulus/compare/v13.4.0...v14.0.0
[v13.4.0]: https://github.com/nasa/cumulus/compare/v13.3.2...v13.4.0
[v13.3.2]: https://github.com/nasa/cumulus/compare/v13.3.0...v13.3.2
[v13.3.0]: https://github.com/nasa/cumulus/compare/v13.2.1...v13.3.0
[v13.2.1]: https://github.com/nasa/cumulus/compare/v13.2.0...v13.2.1
[v13.2.0]: https://github.com/nasa/cumulus/compare/v13.1.0...v13.2.0
[v13.1.0]: https://github.com/nasa/cumulus/compare/v13.0.1...v13.1.0
[v13.0.1]: https://github.com/nasa/cumulus/compare/v13.0.0...v13.0.1
[v13.0.0]: https://github.com/nasa/cumulus/compare/v12.0.3...v13.0.0
[v12.0.3]: https://github.com/nasa/cumulus/compare/v12.0.2...v12.0.3
[v12.0.2]: https://github.com/nasa/cumulus/compare/v12.0.1...v12.0.2
[v12.0.1]: https://github.com/nasa/cumulus/compare/v12.0.0...v12.0.1
[v12.0.0]: https://github.com/nasa/cumulus/compare/v11.1.8...v12.0.0
[v11.1.8]: https://github.com/nasa/cumulus/compare/v11.1.7...v11.1.8
[v11.1.7]: https://github.com/nasa/cumulus/compare/v11.1.5...v11.1.7
[v11.1.5]: https://github.com/nasa/cumulus/compare/v11.1.4...v11.1.5
[v11.1.4]: https://github.com/nasa/cumulus/compare/v11.1.3...v11.1.4
[v11.1.3]: https://github.com/nasa/cumulus/compare/v11.1.2...v11.1.3
[v11.1.2]: https://github.com/nasa/cumulus/compare/v11.1.1...v11.1.2
[v11.1.1]: https://github.com/nasa/cumulus/compare/v11.1.0...v11.1.1
[v11.1.0]: https://github.com/nasa/cumulus/compare/v11.0.0...v11.1.0
[v11.0.0]: https://github.com/nasa/cumulus/compare/v10.1.3...v11.0.0
[v10.1.3]: https://github.com/nasa/cumulus/compare/v10.1.2...v10.1.3
[v10.1.2]: https://github.com/nasa/cumulus/compare/v10.1.1...v10.1.2
[v10.1.1]: https://github.com/nasa/cumulus/compare/v10.1.0...v10.1.1
[v10.1.0]: https://github.com/nasa/cumulus/compare/v10.0.1...v10.1.0
[v10.0.1]: https://github.com/nasa/cumulus/compare/v10.0.0...v10.0.1
[v10.0.0]: https://github.com/nasa/cumulus/compare/v9.9.0...v10.0.0
[v9.9.3]: https://github.com/nasa/cumulus/compare/v9.9.2...v9.9.3
[v9.9.2]: https://github.com/nasa/cumulus/compare/v9.9.1...v9.9.2
[v9.9.1]: https://github.com/nasa/cumulus/compare/v9.9.0...v9.9.1
[v9.9.0]: https://github.com/nasa/cumulus/compare/v9.8.0...v9.9.0
[v9.8.0]: https://github.com/nasa/cumulus/compare/v9.7.0...v9.8.0
[v9.7.1]: https://github.com/nasa/cumulus/compare/v9.7.0...v9.7.1
[v9.7.0]: https://github.com/nasa/cumulus/compare/v9.6.0...v9.7.0
[v9.6.0]: https://github.com/nasa/cumulus/compare/v9.5.0...v9.6.0
[v9.5.0]: https://github.com/nasa/cumulus/compare/v9.4.0...v9.5.0
[v9.4.1]: https://github.com/nasa/cumulus/compare/v9.3.0...v9.4.1
[v9.4.0]: https://github.com/nasa/cumulus/compare/v9.3.0...v9.4.0
[v9.3.0]: https://github.com/nasa/cumulus/compare/v9.2.2...v9.3.0
[v9.2.2]: https://github.com/nasa/cumulus/compare/v9.2.1...v9.2.2
[v9.2.1]: https://github.com/nasa/cumulus/compare/v9.2.0...v9.2.1
[v9.2.0]: https://github.com/nasa/cumulus/compare/v9.1.0...v9.2.0
[v9.1.0]: https://github.com/nasa/cumulus/compare/v9.0.1...v9.1.0
[v9.0.1]: https://github.com/nasa/cumulus/compare/v9.0.0...v9.0.1
[v9.0.0]: https://github.com/nasa/cumulus/compare/v8.1.0...v9.0.0
[v8.1.0]: https://github.com/nasa/cumulus/compare/v8.0.0...v8.1.0
[v8.0.0]: https://github.com/nasa/cumulus/compare/v7.2.0...v8.0.0
[v7.2.0]: https://github.com/nasa/cumulus/compare/v7.1.0...v7.2.0
[v7.1.0]: https://github.com/nasa/cumulus/compare/v7.0.0...v7.1.0
[v7.0.0]: https://github.com/nasa/cumulus/compare/v6.0.0...v7.0.0
[v6.0.0]: https://github.com/nasa/cumulus/compare/v5.0.1...v6.0.0
[v5.0.1]: https://github.com/nasa/cumulus/compare/v5.0.0...v5.0.1
[v5.0.0]: https://github.com/nasa/cumulus/compare/v4.0.0...v5.0.0
[v4.0.0]: https://github.com/nasa/cumulus/compare/v3.0.1...v4.0.0
[v3.0.1]: https://github.com/nasa/cumulus/compare/v3.0.0...v3.0.1
[v3.0.0]: https://github.com/nasa/cumulus/compare/v2.0.1...v3.0.0
[v2.0.7]: https://github.com/nasa/cumulus/compare/v2.0.6...v2.0.7
[v2.0.6]: https://github.com/nasa/cumulus/compare/v2.0.5...v2.0.6
[v2.0.5]: https://github.com/nasa/cumulus/compare/v2.0.4...v2.0.5
[v2.0.4]: https://github.com/nasa/cumulus/compare/v2.0.3...v2.0.4
[v2.0.3]: https://github.com/nasa/cumulus/compare/v2.0.2...v2.0.3
[v2.0.2]: https://github.com/nasa/cumulus/compare/v2.0.1...v2.0.2
[v2.0.1]: https://github.com/nasa/cumulus/compare/v1.24.0...v2.0.1
[v2.0.0]: https://github.com/nasa/cumulus/compare/v1.24.0...v2.0.0
[v1.24.0]: https://github.com/nasa/cumulus/compare/v1.23.2...v1.24.0
[v1.23.2]: https://github.com/nasa/cumulus/compare/v1.22.1...v1.23.2
[v1.22.1]: https://github.com/nasa/cumulus/compare/v1.21.0...v1.22.1
[v1.21.0]: https://github.com/nasa/cumulus/compare/v1.20.0...v1.21.0
[v1.20.0]: https://github.com/nasa/cumulus/compare/v1.19.0...v1.20.0
[v1.19.0]: https://github.com/nasa/cumulus/compare/v1.18.0...v1.19.0
[v1.18.0]: https://github.com/nasa/cumulus/compare/v1.17.0...v1.18.0
[v1.17.0]: https://github.com/nasa/cumulus/compare/v1.16.1...v1.17.0
[v1.16.1]: https://github.com/nasa/cumulus/compare/v1.16.0...v1.16.1
[v1.16.0]: https://github.com/nasa/cumulus/compare/v1.15.0...v1.16.0
[v1.15.0]: https://github.com/nasa/cumulus/compare/v1.14.5...v1.15.0
[v1.14.5]: https://github.com/nasa/cumulus/compare/v1.14.4...v1.14.5
[v1.14.4]: https://github.com/nasa/cumulus/compare/v1.14.3...v1.14.4
[v1.14.3]: https://github.com/nasa/cumulus/compare/v1.14.2...v1.14.3
[v1.14.2]: https://github.com/nasa/cumulus/compare/v1.14.1...v1.14.2
[v1.14.1]: https://github.com/nasa/cumulus/compare/v1.14.0...v1.14.1
[v1.14.0]: https://github.com/nasa/cumulus/compare/v1.13.5...v1.14.0
[v1.13.5]: https://github.com/nasa/cumulus/compare/v1.13.4...v1.13.5
[v1.13.4]: https://github.com/nasa/cumulus/compare/v1.13.3...v1.13.4
[v1.13.3]: https://github.com/nasa/cumulus/compare/v1.13.2...v1.13.3
[v1.13.2]: https://github.com/nasa/cumulus/compare/v1.13.1...v1.13.2
[v1.13.1]: https://github.com/nasa/cumulus/compare/v1.13.0...v1.13.1
[v1.13.0]: https://github.com/nasa/cumulus/compare/v1.12.1...v1.13.0
[v1.12.1]: https://github.com/nasa/cumulus/compare/v1.12.0...v1.12.1
[v1.12.0]: https://github.com/nasa/cumulus/compare/v1.11.3...v1.12.0
[v1.11.3]: https://github.com/nasa/cumulus/compare/v1.11.2...v1.11.3
[v1.11.2]: https://github.com/nasa/cumulus/compare/v1.11.1...v1.11.2
[v1.11.1]: https://github.com/nasa/cumulus/compare/v1.11.0...v1.11.1
[v1.11.0]: https://github.com/nasa/cumulus/compare/v1.10.4...v1.11.0
[v1.10.4]: https://github.com/nasa/cumulus/compare/v1.10.3...v1.10.4
[v1.10.3]: https://github.com/nasa/cumulus/compare/v1.10.2...v1.10.3
[v1.10.2]: https://github.com/nasa/cumulus/compare/v1.10.1...v1.10.2
[v1.10.1]: https://github.com/nasa/cumulus/compare/v1.10.0...v1.10.1
[v1.10.0]: https://github.com/nasa/cumulus/compare/v1.9.1...v1.10.0
[v1.9.1]: https://github.com/nasa/cumulus/compare/v1.9.0...v1.9.1
[v1.9.0]: https://github.com/nasa/cumulus/compare/v1.8.1...v1.9.0
[v1.8.1]: https://github.com/nasa/cumulus/compare/v1.8.0...v1.8.1
[v1.8.0]: https://github.com/nasa/cumulus/compare/v1.7.0...v1.8.0
[v1.7.0]: https://github.com/nasa/cumulus/compare/v1.6.0...v1.7.0
[v1.6.0]: https://github.com/nasa/cumulus/compare/v1.5.5...v1.6.0
[v1.5.5]: https://github.com/nasa/cumulus/compare/v1.5.4...v1.5.5
[v1.5.4]: https://github.com/nasa/cumulus/compare/v1.5.3...v1.5.4
[v1.5.3]: https://github.com/nasa/cumulus/compare/v1.5.2...v1.5.3
[v1.5.2]: https://github.com/nasa/cumulus/compare/v1.5.1...v1.5.2
[v1.5.1]: https://github.com/nasa/cumulus/compare/v1.5.0...v1.5.1
[v1.5.0]: https://github.com/nasa/cumulus/compare/v1.4.1...v1.5.0
[v1.4.1]: https://github.com/nasa/cumulus/compare/v1.4.0...v1.4.1
[v1.4.0]: https://github.com/nasa/cumulus/compare/v1.3.0...v1.4.0
[v1.3.0]: https://github.com/nasa/cumulus/compare/v1.2.0...v1.3.0
[v1.2.0]: https://github.com/nasa/cumulus/compare/v1.1.4...v1.2.0
[v1.1.4]: https://github.com/nasa/cumulus/compare/v1.1.3...v1.1.4
[v1.1.3]: https://github.com/nasa/cumulus/compare/v1.1.2...v1.1.3
[v1.1.2]: https://github.com/nasa/cumulus/compare/v1.1.1...v1.1.2
[v1.1.1]: https://github.com/nasa/cumulus/compare/v1.0.1...v1.1.1
[v1.1.0]: https://github.com/nasa/cumulus/compare/v1.0.1...v1.1.0
[v1.0.1]: https://github.com/nasa/cumulus/compare/v1.0.0...v1.0.1
[v1.0.0]: https://github.com/nasa/cumulus/compare/pre-v1-release...v1.0.0

[thin-egress-app]: <https://github.com/asfadmin/thin-egress-app> "Thin Egress App"<|MERGE_RESOLUTION|>--- conflicted
+++ resolved
@@ -76,13 +76,10 @@
 - **CUMULUS-3614**
   - `tf-modules/monitoring` module now deploys Glue table for querying dead-letter-archive messages.
 
-<<<<<<< HEAD
+### Changed
+
 - **CUMULUS-3609**
   - Adds update-dla-format to scripts to be used for updating existing DLA records
-- **CUMULUS-3613**
-  - Updated writeDbRecordsDLQtoS3 lambda to write messages to `YYYY-MM-DD` subfolder of S3 dead letter archive.
-=======
-### Changed
 - **CUMULUS-3613**
   - Updated writeDbRecordsDLQtoS3 lambda to write messages to `YYYY-MM-DD` subfolder of S3 dead letter archive.
 - **CUMULUS-3518**
@@ -90,7 +87,6 @@
   - Update Discover Granules lambda default memory to 1024 MB
 - **CUMULUS-3600**
   - Update docs to clarify CloudFront HTTPS DIT requirements.
->>>>>>> e683f689
 - **CUMULUS-2892**
   - Updates `aws-client`'s EC2 client to use AWS SDK v3.
 - **CUMULUS-2896**
