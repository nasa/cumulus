--- conflicted
+++ resolved
@@ -13,19 +13,17 @@
   reporting is now handled through Cloud Metrics
 
 ### Added
+
 - **CUMULUS-2354**
   - Adds configuration options to allow `/s3credentials` endpoint to distribute same-region read-only tokens based on a user's CMR ACLs.
   - Configures the example deployment to enable this feature.
 
 ### Changed
-<<<<<<< HEAD
 
 - **CUMULUS-2208**
   - Moved all `@cumulus/api/es/*` code to new `@cumulus/es-client` package
-=======
 - **CUMULUS-2517**
   - Updated postgres-migration-count-tool default concurrency to '1'
->>>>>>> c9e840b0
 - **CUMULUS-2434**
   - Updated `@cumulus/cmrjs` `updateCMRMetadata` and related functions to add
     both HTTPS URLS and S3 URIs to CMR metadata.
