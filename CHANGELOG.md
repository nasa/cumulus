--- conflicted
+++ resolved
@@ -8,10 +8,8 @@
 
 ### Changed
 
-<<<<<<< HEAD
 - **CUMULUS-2888**
   - Update CloudWatch Events code to AWS SDK v3
-=======
 - **CUMULUS-2893**
   - Updated Kinesis code to AWS SDK v3
 
@@ -23,7 +21,6 @@
 
 - **CUMULUS-2887**
   - Updated CloudFormation code to aws sdk v3
->>>>>>> cf5f3946
 - **CUMULUS-2899**
   - Updated SNS code to aws sdk v3
 - **CUMULUS_3499**
