# Changelog

All notable changes to this project will be documented in this file.

The format is based on [Keep a Changelog](http://keepachangelog.com/en/1.0.0/).

## Unreleased

### Added

- **CUMULUS-2631**
  - Added 'Bearer token' support to s3credentials endpoint
  
### Changed

- **CUMULUS-3027**
  - Pinned typescript to ~4.7.x to address typing incompatibility issues
    discussed in https://github.com/knex/knex/pull/5279
  - Update generate-ts-build-cache script to always install root project dependencies

### Fixed

- **CUMULUS-2971**
  - Updated `@cumulus/aws-client/S3ObjectStore` class to take string query parameters and
    its methods `signGetObject` and `signHeadObject` to take parameter presignOptions

## [v13.3.0] 2022-8-19

### Notable Changes

- **CUMULUS-2930**
  - The `GET /granules` endpoint has a new optional query parameter:
    `searchContext`, which is used to resume listing within the same search
    context. It is provided in every response from the endpoint as
    `meta.searchContext`. The searchContext value must be submitted with every
    consequent API call, and must be fetched from each new response to maintain
    the context.
  - Use of the `searchContext` query string parameter allows listing past 10,000 results.
  - Note that using the `from` query param in a request will cause the `searchContext` to
    be ignored and also make the query subject to the 10,000 results cap again.
  - Updated `GET /granules` endpoint to leverage ElasticSearch search-after API.
    The endpoint will only use search-after when the `searchContext` parameter
    is provided in a request.

<<<<<<< HEAD
### Added

- **CUMULUS-2631**
  - Added 'Bearer token' support to s3credentials endpoint

### Changed

- **CUMULUS-2974**
  - The `DELETE /granules/<granuleId>` endpoint now includes additional details about granule
    deletion, including collection, deleted granule ID, deleted files, and deletion time.

=======
>>>>>>> 7e3afd8b
## [v13.2.1] 2022-8-10 [BACKPORT]

### Notable changes

- **CUMULUS-3019**
  - Fix file write logic to delete files by `granule_cumulus_id` instead of
    `cumulus_id`. Previous logic removed files by matching `file.cumulus_id`
    to `granule.cumulus_id`.

## [v13.2.0] 2022-8-04

### Changed

- **CUMULUS-2940**
  - Updated bulk operation lambda to utilize system wide rds_connection_timing
    configuration parameters from the main `cumulus` module
- **CUMULUS-2980**
  - Updated `ingestPdrWithNodeNameSpec.js` to use `deleteProvidersAndAllDependenciesByHost` function.
  - Removed `deleteProvidersByHost`function.
- **CUMULUS-2954**
  - Updated Backup LZARDS task to run as a single task in a step function workflow.
  - Updated task to allow user to provide `collectionId` in workflow input and
    updated task to use said `collectionId` to look up the corresponding collection record in RDS.

## [v13.1.0] 2022-7-22

### MIGRATION notes

- The changes introduced in CUMULUS-2962 will re-introduce a
  `files_granules_cumulus_id_index` on the `files` table in the RDS database.
  This index will be automatically created as part of the bootstrap lambda
  function *on deployment* of the `data-persistence` module.

  *In cases where the index is already applied, this update will have no effect*.

  **Please Note**: In some cases where ingest is occurring at high volume levels and/or the
  files table has > 150M file records, the migration may
  fail on deployment due to timing required to both acquire the table state needed for the
  migration and time to create the index given the resources available.

  For reference a rx.5 large Aurora/RDS database
  with *no activity* took roughly 6 minutes to create the index for a file table with 300M records and no active ingest, however timed out when the same migration was attempted
  in production with possible activity on the table.

  If you believe you are subject to the above consideration, you may opt to
  manually create the `files` table index *prior* to deploying this version of
  Core with the following procedure:

  -----

  - Verify you do not have the index:

  ```text
  select * from pg_indexes where tablename = 'files';

   schemaname | tablename |        indexname        | tablespace |                                       indexdef
  ------------+-----------+-------------------------+------------+---------------------------------------------------------------------------------------
   public     | files     | files_pkey              |            | CREATE UNIQUE INDEX files_pkey ON public.files USING btree (cumulus_id)
   public     | files     | files_bucket_key_unique |            | CREATE UNIQUE INDEX files_bucket_key_unique ON public.files USING btree (bucket, key)
  ```

  In this instance you should not see an `indexname` row with
  `files_granules_cumulus_id_index` as the value.     If you *do*, you should be
  clear to proceed with the installation.
  - Quiesce ingest

  Stop all ingest operations in Cumulus Core according to your operational
  procedures.    You should validate that it appears there are no active queries that
  appear to be inserting granules/files into the database as a secondary method
  of evaluating the database system state:

  ```text
  select pid, query, state, wait_event_type, wait_event from pg_stat_activity where state = 'active';
  ```

  If query rows are returned with a `query` value that involves the files table,
  make sure ingest is halted and no other granule-update activity is running on
  the system.

  Note: In rare instances if there are hung queries that are unable to resolve, it may be necessary to
  manually use psql [Server Signaling
  Functions](https://www.postgresql.org/docs/10/functions-admin.html#FUNCTIONS-ADMIN-SIGNAL)
  `pg_cancel_backend` and/or
  `pg_terminate_backend` if the migration will not complete in the next step.

  - Create the Index

  Run the following query to create the index.    Depending on the situation
  this may take many minutes to complete, and you will note your CPU load and
  disk I/O rates increase on your cluster:

  ```text
  CREATE INDEX files_granule_cumulus_id_index ON files (granule_cumulus_id);
  ```

  You should see a response like:

  ```text
  CREATE INDEX
  ```

  and can verify the index `files_granule_cumulus_id_index` was created:

  ```text
  => select * from pg_indexes where tablename = 'files';
  schemaname | tablename |           indexname            | tablespace |                                           indexdef
   ------------+-----------+--------------------------------+------------+----------------------------------------------------------------------------------------------
   public     | files     | files_pkey                     |            | CREATE UNIQUE INDEX files_pkey ON public.files USING btree (cumulus_id)
   public     | files     | files_bucket_key_unique        |            | CREATE UNIQUE INDEX files_bucket_key_unique ON public.files USING btree (bucket, key)
   public     | files     | files_granule_cumulus_id_index |            | CREATE INDEX files_granule_cumulus_id_index ON public.files USING btree (granule_cumulus_id)
  (3 rows)
  ```

  - Once this is complete, you may deploy this version of Cumulus as you
    normally would.
  **If you are unable to stop ingest for the above procedure** *and* cannot
  migrate with deployment, you may be able to manually create the index while
  writes are ongoing using postgres's `CONCURRENTLY` option for `CREATE INDEX`.
  This can have significant impacts on CPU/write IO, particularly if you are
  already using a significant amount of your cluster resources, and may result
  in failed writes or an unexpected index/database state.

  PostgreSQL's
  [documentation](https://www.postgresql.org/docs/10/sql-createindex.html#SQL-CREATEINDEX-CONCURRENTLY)
  provides more information on this option.   Please be aware it is
  **unsupported** by Cumulus at this time, so community members that opt to go
  this route should proceed with caution.

  -----

### Notable changes

- **CUMULUS-2962**
  - Re-added database structural migration to `files` table to add an index on `granule_cumulus_id`
- **CUMULUS-2929**
  - Updated `move-granule` task to check the optional collection configuration parameter
    `meta.granuleMetadataFileExtension` to determine the granule metadata file.
    If none is specified, the granule CMR metadata or ISO metadata file is used.

### Changed

- Updated Moment.js package to 2.29.4 to address security vulnerability
- **CUMULUS-2967**
  - Added fix example/spec/helpers/Provider that doesn't fail deletion 404 in
    case of deletion race conditions
### Fixed

- **CUMULUS-2995**
  - Updated Lerna package to 5.1.8 to address security vulnerability

- **CUMULUS-2863**
  - Fixed `@cumulus/api` `validateAndUpdateSqsRule` method to allow 0 retries and 0 visibilityTimeout
    in rule's meta.

- **CUMULUS-2959**
  - Fixed `@cumulus/api` `granules` module to convert numeric productVolume to string
    when an old granule record is retrieved from DynamoDB
- Fixed the following links on Cumulus docs' [Getting Started](https://nasa.github.io/cumulus/docs/getting-started) page:
    * Cumulus Deployment
    * Terraform Best Practices
    * Integrator Common Use Cases
- Also corrected the _How to Deploy Cumulus_ link in the [Glossary](https://nasa.github.io/cumulus/docs/glossary)


## [v13.0.1] 2022-7-12

- **CUMULUS-2995**
  - Updated Moment.js package to 2.29.4 to address security vulnerability

## [v13.0.0] 2022-06-13

### MIGRATION NOTES

- The changes introduced in CUMULUS-2955 should result in removal of
  `files_granule_cumulus_id_index` from the `files` table (added in the v11.1.1
  release).  The success of this operation is dependent on system ingest load.

  In rare cases where data-persistence deployment fails because the
  `postgres-db-migration` times out, it may be required to manually remove the
  index and then redeploy:

  ```text
  DROP INDEX IF EXISTS files_granule_cumulus_id_index;
  ```

### Breaking Changes

- **CUMULUS-2931**

  - Updates CustomBootstrap lambda to default to failing if attempting to remove
    a pre-existing `cumulus-alias` index that would collide with the required
    `cumulus-alias` *alias*.   A configuration parameter
    `elasticsearch_remove_index_alias_conflict`  on the `cumulus` and
    `archive` modules has been added to enable the original behavior that would
    remove the invalid index (and all it's data).
  - Updates `@cumulus/es-client.bootstrapElasticSearch` signature to be
    parameterized and accommodate a new parameter `removeAliasConflict` which
    allows/disallows the deletion of a conflicting `cumulus-alias` index

### Notable changes

- **CUMULUS-2929**
  - Updated `move-granule` task to check the optional collection configuration parameter
    `meta.granuleMetadataFileExtension` to determine the granule metadata file.
    If none is specified, the granule CMR metadata or ISO metadata file is used.

### Added

- **CUMULUS-2929**
  - Added optional collection configuration `meta.granuleMetadataFileExtension` to specify CMR metadata
    file extension for tasks that utilize metadata file lookups

- **CUMULUS-2939**
  - Added `@cumulus/api/lambdas/start-async-operation` to start an async operation

- **CUMULUS-2953**
  - Added `skipMetadataCheck` flag to config for Hyrax metadata updates task.
  - If this config flag is set to `true`, and a granule has no CMR file, the task will simply return the input values.

- **CUMULUS-2966**
  - Added extractPath operation and support of nested string replacement to `url_path` in the collection configuration

### Changed

- **CUMULUS-2965**
  - Update `cumulus-rds-tf` module to ignore `engine_version` lifecycle changes
- **CUMULUS-2967**
  - Added fix example/spec/helpers/Provider that doesn't fail deletion 404 in
    case of deletion race conditions
- **CUMULUS-2955**
  - Updates `20220126172008_files_granule_id_index` to *not* create an index on
    `granule_cumulus_id` on the files table.
  - Adds `20220609024044_remove_files_granule_id_index` migration to revert
    changes from `20220126172008_files_granule_id_index` on any deployed stacks
    that might have the index to ensure consistency in deployed stacks

- **CUMULUS-2923**
  - Changed public key setup for SFTP local testing.
- **CUMULUS-2939**
  - Updated `@cumulus/api` `granules/bulk*`, `elasticsearch/index-from-database` and
    `POST reconciliationReports` endpoints to invoke StartAsyncOperation lambda

### Fixed

- **CUMULUS-2863**
  - Fixed `@cumulus/api` `validateAndUpdateSqsRule` method to allow 0 retries
    and 0 visibilityTimeout in rule's meta.
- **CUMULUS-2961**
  - Fixed `data-migration2` granule migration logic to allow for DynamoDb granules that have a null/empty string value for `execution`.   The migration will now migrate them without a linked execution.
  - Fixed `@cumulus/api` `validateAndUpdateSqsRule` method to allow 0 retries and 0 visibilityTimeout
    in rule's meta.

- **CUMULUS-2959**
  - Fixed `@cumulus/api` `granules` module to convert numeric productVolume to string
    when an old granule record is retrieved from DynamoDB.

## [v12.0.2] 2022-08-10 [BACKPORT]

**Please note** changes in 12.0.2 may not yet be released in future versions, as
this is a backport and patch release on the 12.0.x series of releases. Updates that
are included in the future will have a corresponding CHANGELOG entry in future
releases.

### Notable Changes

- **CUMULUS-3019**
  - Fix file write logic to delete files by `granule_cumulus_id` instead of
      `cumulus_id`. Previous logic removed files by matching `file.cumulus_id`
      to `granule.cumulus_id`.

## [v12.0.1] 2022-07-18

- **CUMULUS-2995**
  - Updated Moment.js package to 2.29.4 to address security vulnerability

## [v12.0.0] 2022-05-20

### Breaking Changes

- **CUMULUS-2903**

  - The minimum supported version for all published Cumulus Core npm packages is now Node 14.19.1
  - Tasks using the `cumuluss/cumulus-ecs-task` Docker image must be updated to
    `cumuluss/cumulus-ecs-task:1.8.0`. This can be done by updating the `image`
    property of any tasks defined using the `cumulus_ecs_service` Terraform
    module.

### Changed

- **CUMULUS-2932**

  - Updates `SyncGranule` task to include `disableOrDefaultAcl` function that uses
    the configuration ACL parameter to set ACL to private by default or disable ACL.
  - Updates `@cumulus/sync-granule` `download()` function to take in ACL parameter
  - Updates `@cumulus/ingest` `proceed()` function to take in ACL parameter
  - Updates `@cumulus/ingest` `addLock()` function to take in an optional ACL parameter
  - Updates `SyncGranule` example worfklow config
    `example/cumulus-tf/sync_granule_workflow.asl.json` to include `ACL`
    parameter.

## [v11.1.5] 2022-08-10 [BACKPORT]
**Please note** changes in 11.1.4 may not yet be released in future versions, as
this is a backport and patch release on the 11.1.x series of releases. Updates that
are included in the future will have a corresponding CHANGELOG entry in future
releases.

### Notable changes

- **CUMULUS-3019**
  - Fix file write logic to delete files by `granule_cumulus_id` instead of
      `cumulus_id`. Previous logic removed files by matching `file.cumulus_id`
      to `granule.cumulus_id`.

## [v11.1.4] 2022-07-18

**Please note** changes in 11.1.4 may not yet be released in future versions, as
this is a backport and patch release on the 11.1.x series of releases. Updates that
are included in the future will have a corresponding CHANGELOG entry in future
releases.

### MIGRATION notes


- The changes introduced in CUMULUS-2962 will re-introduce a
  `files_granules_cumulus_id_index` on the `files` table in the RDS database.
  This index will be automatically created as part of the bootstrap lambda
  function *on deployment* of the `data-persistence` module.

  *In cases where the index is already applied, this update will have no effect*.

  **Please Note**: In some cases where ingest is occurring at high volume levels and/or the
  files table has > 150M file records, the migration may
  fail on deployment due to timing required to both acquire the table state needed for the
  migration and time to create the index given the resources available.

  For reference a rx.5 large Aurora/RDS database
  with *no activity* took roughly 6 minutes to create the index for a file table with 300M records and no active ingest, however timed out when the same migration was attempted
  in production with possible activity on the table.

  If you believe you are subject to the above consideration, you may opt to
  manually create the `files` table index *prior* to deploying this version of
  Core with the following procedure:

  -----

  - Verify you do not have the index:

  ```text
  select * from pg_indexes where tablename = 'files';

   schemaname | tablename |        indexname        | tablespace |                                       indexdef
  ------------+-----------+-------------------------+------------+---------------------------------------------------------------------------------------
   public     | files     | files_pkey              |            | CREATE UNIQUE INDEX files_pkey ON public.files USING btree (cumulus_id)
   public     | files     | files_bucket_key_unique |            | CREATE UNIQUE INDEX files_bucket_key_unique ON public.files USING btree (bucket, key)
  ```

  In this instance you should not see an `indexname` row with
  `files_granules_cumulus_id_index` as the value.     If you *do*, you should be
  clear to proceed with the installation.
  - Quiesce ingest

  Stop all ingest operations in Cumulus Core according to your operational
  procedures.    You should validate that it appears there are no active queries that
  appear to be inserting granules/files into the database as a secondary method
  of evaluating the database system state:

  ```text
  select pid, query, state, wait_event_type, wait_event from pg_stat_activity where state = 'active';
  ```

  If query rows are returned with a `query` value that involves the files table,
  make sure ingest is halted and no other granule-update activity is running on
  the system.

  Note: In rare instances if there are hung queries that are unable to resolve, it may be necessary to
  manually use psql [Server Signaling
  Functions](https://www.postgresql.org/docs/10/functions-admin.html#FUNCTIONS-ADMIN-SIGNAL)
  `pg_cancel_backend` and/or
  `pg_terminate_backend` if the migration will not complete in the next step.

  - Create the Index

  Run the following query to create the index.    Depending on the situation
  this may take many minutes to complete, and you will note your CPU load and
  disk I/O rates increase on your cluster:

  ```text
  CREATE INDEX files_granule_cumulus_id_index ON files (granule_cumulus_id);
  ```

  You should see a response like:

  ```text
  CREATE INDEX
  ```

  and can verify the index `files_granule_cumulus_id_index` was created:

  ```text
  => select * from pg_indexes where tablename = 'files';
  schemaname | tablename |           indexname            | tablespace |                                           indexdef
   ------------+-----------+--------------------------------+------------+----------------------------------------------------------------------------------------------
   public     | files     | files_pkey                     |            | CREATE UNIQUE INDEX files_pkey ON public.files USING btree (cumulus_id)
   public     | files     | files_bucket_key_unique        |            | CREATE UNIQUE INDEX files_bucket_key_unique ON public.files USING btree (bucket, key)
   public     | files     | files_granule_cumulus_id_index |            | CREATE INDEX files_granule_cumulus_id_index ON public.files USING btree (granule_cumulus_id)
  (3 rows)
  ```

  - Once this is complete, you may deploy this version of Cumulus as you
    normally would.
  **If you are unable to stop ingest for the above procedure** *and* cannot
  migrate with deployment, you may be able to manually create the index while
  writes are ongoing using postgres's `CONCURRENTLY` option for `CREATE INDEX`.
  This can have significant impacts on CPU/write IO, particularly if you are
  already using a significant amount of your cluster resources, and may result
  in failed writes or an unexpected index/database state.

  PostgreSQL's
  [documentation](https://www.postgresql.org/docs/10/sql-createindex.html#SQL-CREATEINDEX-CONCURRENTLY)
  provides more information on this option.   Please be aware it is
  **unsupported** by Cumulus at this time, so community members that opt to go
  this route should proceed with caution.

  -----

### Changed

- Updated Moment.js package to 2.29.4 to address security vulnerability

## [v11.1.3] 2022-06-24

**Please note** changes in 11.1.3 may not yet be released in future versions, as
this is a backport and patch release on the 11.1.x series of releases. Updates that
are included in the future will have a corresponding CHANGELOG entry in future
releases.

### Notable changes

- **CUMULUS-2929**
  - Updated `move-granule` task to check the optional collection configuration parameter
    `meta.granuleMetadataFileExtension` to determine the granule metadata file.
    If none is specified, the granule CMR metadata or ISO metadata file is used.

### Added

- **CUMULUS-2929**
  - Added optional collection configuration `meta.granuleMetadataFileExtension` to specify CMR metadata
    file extension for tasks that utilize metadata file lookups
- **CUMULUS-2966**
  - Added extractPath operation and support of nested string replacement to `url_path` in the collection configuration
### Fixed

- **CUMULUS-2863**
  - Fixed `@cumulus/api` `validateAndUpdateSqsRule` method to allow 0 retries
    and 0 visibilityTimeout in rule's meta.
- **CUMULUS-2959**
  - Fixed `@cumulus/api` `granules` module to convert numeric productVolume to string
    when an old granule record is retrieved from DynamoDB.
- **CUMULUS-2961**
  - Fixed `data-migration2` granule migration logic to allow for DynamoDb granules that have a null/empty string value for `execution`.   The migration will now migrate them without a linked execution.

## [v11.1.2] 2022-06-13

**Please note** changes in 11.1.2 may not yet be released in future versions, as
this is a backport and patch release on the 11.1.x series of releases. Updates that
are included in the future will have a corresponding CHANGELOG entry in future
releases.

### MIGRATION NOTES

- The changes introduced in CUMULUS-2955 should result in removal of
  `files_granule_cumulus_id_index` from the `files` table (added in the v11.1.1
  release).  The success of this operation is dependent on system ingest load

  In rare cases where data-persistence deployment fails because the
  `postgres-db-migration` times out, it may be required to manually remove the
  index and then redeploy:

  ```text
  > DROP INDEX IF EXISTS postgres-db-migration;
  DROP INDEX
  ```

### Changed

- **CUMULUS-2955**
  - Updates `20220126172008_files_granule_id_index` to *not* create an index on
    `granule_cumulus_id` on the files table.
  - Adds `20220609024044_remove_files_granule_id_index` migration to revert
    changes from `20220126172008_files_granule_id_index` on any deployed stacks
    that might have the index to ensure consistency in deployed stacks

## [v11.1.1] 2022-04-26

### Added

### Changed

- **CUMULUS-2885**
  - Updated `@cumulus/aws-client` to use new AWS SDK v3 packages for S3 requests:
    - `@aws-sdk/client-s3`
    - `@aws-sdk/lib-storage`
    - `@aws-sdk/s3-request-presigner`
  - Updated code for compatibility with updated `@cumulus/aws-client` and AWS SDK v3 S3 packages:
    - `@cumulus/api`
    - `@cumulus/async-operations`
    - `@cumulus/cmrjs`
    - `@cumulus/common`
    - `@cumulus/collection-config-store`
    - `@cumulus/ingest`
    - `@cumulus/launchpad-auth`
    - `@cumulus/sftp-client`
    - `@cumulus/tf-inventory`
    - `lambdas/data-migration2`
    - `tasks/add-missing-file-checksums`
    - `tasks/hyrax-metadata-updates`
    - `tasks/lzards-backup`
    - `tasks/sync-granule`
- **CUMULUS-2886**
  - Updated `@cumulus/aws-client` to use new AWS SDK v3 packages for API Gateway requests:
    - `@aws-sdk/client-api-gateway`
- **CUMULUS-2920**
  - Update npm version for Core build to 8.6
- **CUMULUS-2922**
  - Added `@cumulus/example-lib` package to example project to allow unit tests `example/script/lib` dependency.
  - Updates Mutex unit test to address changes made in [#2902](https://github.com/nasa/cumulus/pull/2902/files)
- **CUMULUS-2924**
  - Update acquireTimeoutMillis to 400 seconds for the db-provision-lambda module to address potential timeout issues on RDS database start
- **CUMULUS-2925**
  - Updates CI to utilize `audit-ci` v6.2.0
  - Updates CI to utilize a on-container filesystem when building Core in 'uncached' mode
  - Updates CI to selectively bootstrap Core modules in the cleanup job phase
- **CUMULUS-2934**
  - Update CI Docker container build to install pipenv to prevent contention on parallel lambda builds


## [v11.1.0] 2022-04-07

### MIGRATION NOTES

- 11.1.0 is an amendment release and supersedes 11.0.0. However, follow the migration steps for 11.0.0.

- **CUMULUS-2905**
  - Updates migration script with new `migrateAndOverwrite` and
    `migrateOnlyFiles` options.

### Added

- **CUMULUS-2860**
  - Added an optional configuration parameter `skipMetadataValidation` to `hyrax-metadata-updates` task
- **CUMULUS-2870**
  - Added `last_modified_date` as output to all tasks in Terraform `ingest` module.
- **CUMULUS-NONE**
  - Added documentation on choosing and configuring RDS at `deployment/choosing_configuring_rds`.

### Changed

- **CUMULUS-2703**
  - Updated `ORCA Backup` reconciliation report to report `cumulusFilesCount` and `orcaFilesCount`
- **CUMULUS-2849**
  - Updated `@cumulus/aws-client` to use new AWS SDK v3 packages for DynamoDB requests:
    - `@aws-sdk/client-dynamodb`
    - `@aws-sdk/lib-dynamodb`
    - `@aws-sdk/util-dynamodb`
  - Updated code for compatibility with AWS SDK v3 Dynamo packages
    - `@cumulus/api`
    - `@cumulus/errors`
    - `@cumulus/tf-inventory`
    - `lambdas/data-migration2`
    - `packages/api/ecs/async-operation`
- **CUMULUS-2864**
  - Updated `@cumulus/cmr-client/ingestUMMGranule` and `@cumulus/cmr-client/ingestConcept`
    functions to not perform separate validation request
- **CUMULUS-2870**
  - Updated `hello_world_service` module to pass in `lastModified` parameter in command list to trigger a Terraform state change when the `hello_world_task` is modified.

### Fixed

- **CUMULUS-2849**
  - Fixed AWS service client memoization logic in `@cumulus/aws-client`

## [v11.0.0] 2022-03-24 [STABLE]

### v9.9->v11.0 MIGRATION NOTES

Release v11.0 is a maintenance release series, replacing v9.9.   If you are
upgrading to or past v11 from v9.9.x to this release, please pay attention to the following
migration notes from prior releases:

#### Migration steps

##### **After deploying the `data-persistence` module, but before deploying the main `cumulus` module**

- Due to a bug in the PUT `/rules/<name>` endpoint, the rule records in PostgreSQL may be
out of sync with records in DynamoDB. In order to bring the records into sync, re-deploy and re-run the
[`data-migration1` Lambda](https://nasa.github.io/cumulus/docs/upgrade-notes/upgrade-rds#3-deploy-and-run-data-migration1) with a payload of
`{"forceRulesMigration": true}`:

```shell
aws lambda invoke --function-name $PREFIX-data-migration1 \
  --payload $(echo '{"forceRulesMigration": true}' | base64) $OUTFILE
```

##### As part of the `cumulus` deployment

- Please read the [documentation on the updates to the granule files schema for our Cumulus workflow tasks and how to upgrade your deployment for compatibility](https://nasa.github.io/cumulus/docs/upgrade-notes/update-task-file-schemas).
- (Optional) Update the `task-config` for all workflows that use the `sync-granule` task to include `workflowStartTime` set to
`{$.cumulus_meta.workflow_start_time}`. See [here](https://github.com/nasa/cumulus/blob/master/example/cumulus-tf/sync_granule_workflow.asl.json#L9) for an example.

##### After the `cumulus` deployment

As part of the work on the RDS Phase 2 feature, it was decided to re-add the
granule file `type` property on the file table (detailed reasoning
https://wiki.earthdata.nasa.gov/pages/viewpage.action?pageId=219186829).  This
change was implemented as part of CUMULUS-2672/CUMULUS-2673, however granule
records ingested prior to v11 will *not* have the file.type property stored in the
PostGreSQL database, and on installation of v11 API calls to get granule.files
will not return this value. We anticipate most users are impacted by this issue.

Users that are impacted by these changes should re-run the granule migration
lambda to *only* migrate granule file records:

```shell
PAYLOAD=$(echo '{"migrationsList": ["granules"], "granuleMigrationParams": {"migrateOnlyFiles": "true"}}' | base64)
aws lambda invoke --function-name $PREFIX-postgres-migration-async-operation \
--payload $PAYLOAD $OUTFILE
```

You should note that this will *only* move files for granule records in
PostgreSQL.  **If you have not completed the phase 1 data migration or
have granule records in dynamo that are not in PostgreSQL, the migration will
report failure for both the DynamoDB granule and all the associated files and the file
records will not be updated**.

If you prefer to do a full granule and file migration, you may instead
opt to run the migration with the `migrateAndOverwrite` option instead, this will re-run a
full granule/files migration and overwrite all values in the PostgreSQL database from
what is in DynamoDB for both granules and associated files:

```shell
PAYLOAD=$(echo '{"migrationsList": ["granules"], "granuleMigrationParams": {"migrateAndOverwrite": "true"}}' | base64)
aws lambda invoke --function-name $PREFIX-postgres-migration-async-operation \
--payload $PAYLOAD $OUTFILE
```

*Please note*: Since this data migration is copying all of your granule data
from DynamoDB to PostgreSQL, it can take multiple hours (or even days) to run,
depending on how much data you have and how much parallelism you configure the
migration to use. In general, the more parallelism you configure the migration
to use, the faster it will go, but the higher load it will put on your
PostgreSQL database. Excessive database load can cause database outages and
result in data loss/recovery scenarios. Thus, the parallelism settings for the
migration are intentionally set by default to conservative values but are
configurable.      If this impacts only some of your data products you may want
to consider using other `granuleMigrationParams`.

Please see [the second data migration
docs](https://nasa.github.io/cumulus/docs/upgrade-notes/upgrade-rds#5-run-the-second-data-migration)
for more on this tool if you are unfamiliar with the various options.

### Notable changes

- **CUMULUS-2703**
  - `ORCA Backup` is now a supported `reportType` for the `POST /reconciliationReports` endpoint

### Added

- **CUMULUS-2311** - RDS Migration Epic Phase 2
  - **CUMULUS-2208**
    - Added `@cumulus/message/utils.parseException` to parse exception objects
    - Added helpers to `@cumulus/message/Granules`:
      - `getGranuleProductVolume`
      - `getGranuleTimeToPreprocess`
      - `getGranuleTimeToArchive`
      - `generateGranuleApiRecord`
    - Added `@cumulus/message/PDRs/generatePdrApiRecordFromMessage` to generate PDR from Cumulus workflow message
    - Added helpers to `@cumulus/es-client/indexer`:
      - `deleteAsyncOperation` to delete async operation records from Elasticsearch
      - `updateAsyncOperation` to update an async operation record in Elasticsearch
    - Added granules `PUT` endpoint to Cumulus API for updating a granule.
    Requests to this endpoint should be submitted **without an `action`**
    attribute in the request body.
    - Added `@cumulus/api-client/granules.updateGranule` to update granule via the API
  - **CUMULUS-2303**
    - Add translatePostgresProviderToApiProvider method to `@cumulus/db/translate/providers`
  - **CUMULUS-2306**
    - Updated API execution GET endpoint to read individual execution records
      from PostgreSQL database instead of DynamoDB
    - Updated API execution-status endpoint to read execution records from
      PostgreSQL database instead of DynamoDB
  - **CUMULUS-2302**
    - Added translatePostgresCollectionToApiCollection method to
      `@cumulus/db/translate/collections`
    - Added `searchWithUpdatedAtRange` method to
      `@cumulus/db/models/collections`
  - **CUMULUS-2301**
    - Created API asyncOperations POST endpoint to create async operations.
  - **CUMULUS-2307**
    - Updated API PDR GET endpoint to read individual PDR records from
      PostgreSQL database instead of DynamoDB
    - Added `deletePdr` to `@cumulus/api-client/pdrs`
  - **CUMULUS-2782**
    - Update API granules endpoint `move` action to update granules in the index
      and utilize postgres as the authoritative datastore
  - **CUMULUS-2769**
    - Update collection PUT endpoint to require existance of postgresql record
      and to ignore lack of dynamoDbRecord on update
  - **CUMULUS-2767**
    - Update provider PUT endpoint to require existence of PostgreSQL record
      and to ignore lack of DynamoDB record on update
  - **CUMULUS-2759**
    - Updates collection/provider/rules/granules creation (post) endpoints to
      primarily check for existence/collision in PostgreSQL database instead of DynamoDB
  - **CUMULUS-2714**
    - Added `@cumulus/db/base.deleteExcluding` method to allow for deletion of a
      record set with an exclusion list of cumulus_ids
  - **CUMULUS-2317**
    - Added `@cumulus/db/getFilesAndGranuleInfoQuery()` to build a query for searching file
    records in PostgreSQL and return specified granule information for each file
    - Added `@cumulus/db/QuerySearchClient` library to handle sequentially fetching and paging
    through results for an arbitrary PostgreSQL query
    - Added `insert` method to all `@cumulus/db` models to handle inserting multiple records into
    the database at once
    - Added `@cumulus/db/translatePostgresGranuleResultToApiGranule` helper to
    translate custom PostgreSQL granule result to API granule
  - **CUMULUS-2672**
    - Added migration to add `type` text column to Postgres database `files` table
  - **CUMULUS-2634**
    - Added new functions for upserting data to Elasticsearch:
      - `@cumulus/es-client/indexer.upsertExecution` to upsert an execution
      - `@cumulus/es-client/indexer.upsertPdr` to upsert a PDR
      - `@cumulus/es-client/indexer.upsertGranule` to upsert a granule
  - **CUMULUS-2510**
    - Added `execution_sns_topic_arn` environment variable to
      `sf_event_sqs_to_db_records` lambda TF definition.
    - Added to `sf_event_sqs_to_db_records_lambda` IAM policy to include
      permissions for SNS publish for `report_executions_topic`
    - Added `collection_sns_topic_arn` environment variable to
      `PrivateApiLambda` and `ApiEndpoints` lambdas.
    - Added `updateCollection` to `@cumulus/api-client`.
    - Added to `ecs_cluster` IAM policy to include permissions for SNS publish
      for `report_executions_sns_topic_arn`, `report_pdrs_sns_topic_arn`,
      `report_granules_sns_topic_arn`
    - Added variables for report topic ARNs to `process_dead_letter_archive.tf`
    - Added variable for granule report topic ARN to `bulk_operation.tf`
    - Added `pdr_sns_topic_arn` environment variable to
      `sf_event_sqs_to_db_records` lambda TF definition.
    - Added the new function `publishSnsMessageByDataType` in `@cumulus/api` to
      publish SNS messages to the report topics to PDRs, Collections, and
      Executions.
    - Added the following functions in `publishSnsMessageUtils` to handle
      publishing SNS messages for specific data and event types:
      - `publishCollectionUpdateSnsMessage`
      - `publishCollectionCreateSnsMessage`
      - `publishCollectionDeleteSnsMessage`
      - `publishGranuleUpdateSnsMessage`
      - `publishGranuleDeleteSnsMessage`
      - `publishGranuleCreateSnsMessage`
      - `publishExecutionSnsMessage`
      - `publishPdrSnsMessage`
      - `publishGranuleSnsMessageByEventType`
    - Added to `ecs_cluster` IAM policy to include permissions for SNS publish
      for `report_executions_topic` and `report_pdrs_topic`.
  - **CUMULUS-2315**
    - Added `paginateByCumulusId` to `@cumulus/db` `BasePgModel` to allow for paginated
      full-table select queries in support of elasticsearch indexing.
    - Added `getMaxCumulusId` to `@cumulus/db` `BasePgModel` to allow all
      derived table classes to support querying the current max `cumulus_id`.
  - **CUMULUS-2673**
    - Added `ES_HOST` environment variable to `postgres-migration-async-operation`
    Lambda using value of `elasticsearch_hostname` Terraform variable.
    - Added `elasticsearch_security_group_id` to security groups for
      `postgres-migration-async-operation` lambda.
    - Added permission for `DynamoDb:DeleteItem` to
      `postgres-migration-async-operation` lambda.
  - **CUMULUS-2778**
    - Updated default value of `async_operation_image` in
      `tf-modules/cumulus/variables.tf` to `cumuluss/async-operation:41`
    - Added `ES_HOST` environment variable to async operation ECS task
      definition to ensure that async operation tasks write to the correct
      Elasticsearch domain
- **CUMULUS-2642**
  - Reduces the reconcilation report's default maxResponseSize that returns
     the full report rather than an s3 signed url. Reports very close to the
     previous limits were failing to download, so the limit has been lowered to
     ensure all files are handled properly.
- **CUMULUS-2703**
  - Added `@cumulus/api/lambdas/reports/orca-backup-reconciliation-report` to create
    `ORCA Backup` reconciliation report

### Removed

- **CUMULUS-2311** - RDS Migration Epic Phase 2
  - **CUMULUS-2208**
    - Removed trigger for `dbIndexer` Lambda for DynamoDB tables:
      - `<prefix>-AsyncOperationsTable`
      - `<prefix>-CollectionsTable`
      - `<prefix>-ExecutionsTable`
      - `<prefix>-GranulesTable`
      - `<prefix>-PdrsTable`
      - `<prefix>-ProvidersTable`
      - `<prefix>-RulesTable`
  - **CUMULUS-2782**
    - Remove deprecated `@ingest/granule.moveGranuleFiles`
  - **CUMULUS-2770**
    - Removed `waitForModelStatus` from `example/spec/helpers/apiUtils` integration test helpers
  - **CUMULUS-2510**
    - Removed `stream_enabled` and `stream_view_type` from `executions_table` TF
      definition.
    - Removed `aws_lambda_event_source_mapping` TF definition on executions
      DynamoDB table.
    - Removed `stream_enabled` and `stream_view_type` from `collections_table`
      TF definition.
    - Removed `aws_lambda_event_source_mapping` TF definition on collections
      DynamoDB table.
    - Removed lambda `publish_collections` TF resource.
    - Removed `aws_lambda_event_source_mapping` TF definition on granules
    - Removed `stream_enabled` and `stream_view_type` from `pdrs_table` TF
      definition.
    - Removed `aws_lambda_event_source_mapping` TF definition on PDRs
      DynamoDB table.
  - **CUMULUS-2694**
    - Removed `@cumulus/api/models/granules.storeGranulesFromCumulusMessage()` method
  - **CUMULUS-2662**
    - Removed call to `addToLocalES` in POST `/granules` endpoint since it is
      redundant.
    - Removed call to `addToLocalES` in POST and PUT `/executions` endpoints
      since it is redundant.
    - Removed function `addToLocalES` from `es-client` package since it is no
      longer used.
  - **CUMULUS-2771**
    - Removed `_updateGranuleStatus` to update granule to "running" from `@cumulus/api/lib/ingest.reingestGranule`
    and `@cumulus/api/lib/ingest.applyWorkflow`

### Changed

- CVE-2022-2477
  - Update node-forge to 1.3.0 in `@cumulus/common` to address CVE-2022-2477
- **CUMULUS-2311** - RDS Migration Epic Phase 2
  - **CUMULUS_2641**
    - Update API granule schema to set productVolume as a string value
    - Update `@cumulus/message` package to set productVolume as string
      (calculated with `file.size` as a `BigInt`) to match API schema
    - Update `@cumulus/db` granule translation to translate `granule` objects to
      match the updated API schema
  - **CUMULUS-2714**
    - Updated
      - @cumulus/api/lib.writeRecords.writeGranulesFromMessage
      - @cumulus/api/lib.writeRecords.writeGranuleFromApi
      - @cumulus/api/lib.writeRecords.createGranuleFromApi
      - @cumulus/api/lib.writeRecords.updateGranuleFromApi
    - These methods now remove postgres file records that aren't contained in
        the write/update action if such file records exist.  This update
        maintains consistency with the writes to elasticsearch/dynamodb.
  - **CUMULUS-2672**
    - Updated `data-migration2` lambda to migrate Dynamo `granule.files[].type`
      instead of dropping it.
    - Updated `@cumlus/db` `translateApiFiletoPostgresFile` to retain `type`
    - Updated `@cumulus/db` `translatePostgresFileToApiFile` to retain `type`
    - Updated `@cumulus/types.api.file` to add `type` to the typing.
  - **CUMULUS-2315**
    - Update `index-from-database` lambda/ECS task and elasticsearch endpoint to read
      from PostgreSQL database
    - Update `index-from-database` endpoint to add the following configuration
      tuning parameters:
      - postgresResultPageSize -- The number of records to read from each
        postgres table per request.   Default is 1000.
      - postgresConnectionPoolSize -- The max number of connections to allow the
        index function to make to the database.  Default is 10.
      - esRequestConcurrency -- The maximium number of concurrent record
        translation/ES record update requests.   Default is 10.
  - **CUMULUS-2308**
    - Update `/granules/<granule_id>` GET endpoint to return PostgreSQL Granules instead of DynamoDB Granules
    - Update `/granules/<granule_id>` PUT endpoint to use PostgreSQL Granule as source rather than DynamoDB Granule
    - Update `unpublishGranule` (used in /granules PUT) to use PostgreSQL Granule as source rather than DynamoDB Granule
    - Update integration tests to use `waitForApiStatus` instead of `waitForModelStatus`
    - Update Granule ingest to update the Postgres Granule status as well as the DynamoDB Granule status
  - **CUMULUS-2302**
    - Update API collection GET endpoint to read individual provider records from
      PostgreSQL database instead of DynamoDB
    - Update sf-scheduler lambda to utilize API endpoint to get provider record
      from database via Private API lambda
    - Update API granule `reingest` endpoint to read collection from PostgreSQL
      database instead of DynamoDB
    - Update internal-reconciliation report to base report Collection comparison
      on PostgreSQL instead of DynamoDB
    - Moved createGranuleAndFiles `@cumulus/api` unit helper from `./lib` to
      `.test/helpers`
  - **CUMULUS-2208**
    - Moved all `@cumulus/api/es/*` code to new `@cumulus/es-client` package
    - Updated logic for collections API POST/PUT/DELETE to create/update/delete
      records directly in Elasticsearch in parallel with updates to
      DynamoDb/PostgreSQL
    - Updated logic for rules API POST/PUT/DELETE to create/update/delete
      records directly in Elasticsearch in parallel with updates to
      DynamoDb/PostgreSQL
    - Updated logic for providers API POST/PUT/DELETE to create/update/delete
      records directly in  Elasticsearch in parallel with updates to
      DynamoDb/PostgreSQL
    - Updated logic for PDRs API DELETE to delete records directly in
      Elasticsearch in parallel with deletes to DynamoDB/PostgreSQL
    - Updated logic for executions API DELETE to delete records directly in
      Elasticsearch in parallel with deletes to DynamoDB/PostgreSQL
    - Updated logic for granules API DELETE to delete records directly in
      Elasticsearch in parallel with deletes to DynamoDB/PostgreSQL
    - `sfEventSqsToDbRecords` Lambda now writes following data directly to
      Elasticsearch in parallel with writes to DynamoDB/PostgreSQL:
      - executions
      - PDRs
      - granules
    - All async operations are now written directly to Elasticsearch in parallel
      with DynamoDB/PostgreSQL
    - Updated logic for async operation API DELETE to delete records directly in
      Elasticsearch in parallel with deletes to DynamoDB/PostgreSQL
    - Moved:
      - `packages/api/lib/granules.getGranuleProductVolume` ->
      `@cumulus/message/Granules.getGranuleProductVolume`
      - `packages/api/lib/granules.getGranuleTimeToPreprocess`
      -> `@cumulus/message/Granules.getGranuleTimeToPreprocess`
      - `packages/api/lib/granules.getGranuleTimeToArchive` ->
      `@cumulus/message/Granules.getGranuleTimeToArchive`
      - `packages/api/models/Granule.generateGranuleRecord`
      -> `@cumulus/message/Granules.generateGranuleApiRecord`
  - **CUMULUS-2306**
    - Updated API local serve (`api/bin/serve.js`) setup code to add cleanup/executions
    related records
    - Updated @cumulus/db/models/granules-executions to add a delete method in
      support of local cleanup
    - Add spec/helpers/apiUtils/waitForApiStatus integration helper to retry API
      record retrievals on status in lieu of using `waitForModelStatus`
  - **CUMULUS-2303**
    - Update API provider GET endpoint to read individual provider records from
      PostgreSQL database instead of DynamoDB
    - Update sf-scheduler lambda to utilize API endpoint to get provider record
      from database via Private API lambda
  - **CUMULUS-2301**
    - Updated `getAsyncOperation` to read from PostgreSQL database instead of
      DynamoDB.
    - Added `translatePostgresAsyncOperationToApiAsyncOperation` function in
      `@cumulus/db/translate/async-operation`.
    - Updated `translateApiAsyncOperationToPostgresAsyncOperation` function to
      ensure that `output` is properly translated to an object for the
      PostgreSQL record for the following cases of `output` on the incoming API
      record:
      - `record.output` is a JSON stringified object
      - `record.output` is a JSON stringified array
      - `record.output` is a JSON stringified string
      - `record.output` is a string
  - **CUMULUS-2317**
    - Changed reconciliation reports to read file records from PostgreSQL instead of DynamoDB
  - **CUMULUS-2304**
    - Updated API rule GET endpoint to read individual rule records from
      PostgreSQL database instead of DynamoDB
    - Updated internal consumer lambdas for SNS, SQS and Kinesis to read
      rules from PostgreSQL.
  - **CUMULUS-2634**
    - Changed `sfEventSqsToDbRecords` Lambda to use new upsert helpers for executions, granules, and PDRs
    to ensure out-of-order writes are handled correctly when writing to Elasticsearch
  - **CUMULUS-2510**
    - Updated `@cumulus/api/lib/writeRecords/write-execution` to publish SNS
      messages after a successful write to Postgres, DynamoDB, and ES.
    - Updated functions `create` and `upsert` in the `db` model for Executions
      to return an array of objects containing all columns of the created or
      updated records.
    - Updated `@cumulus/api/endpoints/collections` to publish an SNS message
      after a successful collection delete, update (PUT), create (POST).
    - Updated functions `create` and `upsert` in the `db` model for Collections
      to return an array of objects containing all columns for the created or
      updated records.
    - Updated functions `create` and `upsert` in the `db` model for Granules
      to return an array of objects containing all columns for the created or
      updated records.
    - Updated `@cumulus/api/lib/writeRecords/write-granules` to publish SNS
      messages after a successful write to Postgres, DynamoDB, and ES.
    - Updated `@cumulus/api/lib/writeRecords/write-pdr` to publish SNS
      messages after a successful write to Postgres, DynamoDB, and ES.
  - **CUMULUS-2733**
    - Updated `_writeGranuleFiles` function creates an aggregate error which
      contains the workflow error, if any, as well as any error that may occur
      from writing granule files.
  - **CUMULUS-2674**
    - Updated `DELETE` endpoints for the following data types to check that record exists in
      PostgreSQL or Elasticsearch before proceeding with deletion:
      - `provider`
      - `async operations`
      - `collections`
      - `granules`
      - `executions`
      - `PDRs`
      - `rules`
  - **CUMULUS-2294**
    - Updated architecture and deployment documentation to reference RDS
  - **CUMULUS-2642**
    - Inventory and Granule Not Found Reconciliation Reports now compare
      Databse against S3 in on direction only, from Database to S3
      Objects. This means that only files in the database are compared against
      objects found on S3 and the filesInCumulus.onlyInS3 report key will
      always be empty. This significantly decreases the report output size and
      aligns with a users expectations.
    - Updates getFilesAndGranuleInfoQuery to take additional optional
      parameters `collectionIds`, `granuleIds`, and `providers` to allow
      targeting/filtering of the results.

  - **CUMULUS-2694**
    - Updated database write logic in `sfEventSqsToDbRccords` to log message if Cumulus
    workflow message is from pre-RDS deployment but still attempt parallel writing to DynamoDB
    and PostgreSQL
    - Updated database write logic in `sfEventSqsToDbRccords` to throw error if requirements to write execution to PostgreSQL cannot be met
  - **CUMULUS-2660**
    - Updated POST `/executions` endpoint to publish SNS message of created record to executions SNS topic
  - **CUMULUS-2661**
    - Updated PUT `/executions/<arn>` endpoint to publish SNS message of updated record to executions SNS topic
  - **CUMULUS-2765**
    - Updated `updateGranuleStatusToQueued` in `write-granules` to write to
      Elasticsearch and publish SNS message to granules topic.
  - **CUMULUS-2774**
    - Updated `constructGranuleSnsMessage` and `constructCollectionSnsMessage`
      to throw error if `eventType` is invalid or undefined.
  - **CUMULUS-2776**
    - Updated `getTableIndexDetails` in `db-indexer` to use correct
      `deleteFnName` for reconciliation reports.
  - **CUMULUS-2780**
    - Updated bulk granule reingest operation to read granules from PostgreSQL instead of DynamoDB.
  - **CUMULUS-2778**
    - Updated default value of `async_operation_image` in `tf-modules/cumulus/variables.tf` to `cumuluss/async-operation:38`
  - **CUMULUS-2854**
    - Updated rules model to decouple `createRuleTrigger` from `create`.
    - Updated rules POST endpoint to call `rulesModel.createRuleTrigger` directly to create rule trigger.
    - Updated rules PUT endpoints to call `rulesModel.createRuleTrigger` if update fails and reversion needs to occur.

### Fixed

- **CUMULUS-2311** - RDS Migration Epic Phase 2
  - **CUMULUS-2810**
    - Updated @cumulus/db/translate/translatePostgresProviderToApiProvider to
      correctly return provider password and updated tests to prevent
      reintroduction.
  - **CUMULUS-2778**
    - Fixed async operation docker image to correctly update record status in
    Elasticsearch
  - Updated localAPI to set additional env variable, and fixed `GET /executions/status` response
  - **CUMULUS-2877**
    - Ensure database records receive a timestamp when writing granules.

## [v10.1.3] 2022-06-28 [BACKPORT]

### Added

- **CUMULUS-2966**
  - Added extractPath operation and support of nested string replacement to `url_path` in the collection configuration

## [v10.1.2] 2022-03-11

### Added

- **CUMULUS-2859**
  - Update `postgres-db-migration` lambda timeout to default 900 seconds
  - Add `db_migration_lambda_timeout` variable to `data-persistence` module to
    allow this timeout to be user configurable
- **CUMULUS-2868**
  - Added `iam:PassRole` permission to `step_policy` in `tf-modules/ingest/iam.tf`

## [v10.1.1] 2022-03-04

### Migration steps

- Due to a bug in the PUT `/rules/<name>` endpoint, the rule records in PostgreSQL may be
out of sync with records in DynamoDB. In order to bring the records into sync, re-run the
[previously deployed `data-migration1` Lambda](https://nasa.github.io/cumulus/docs/upgrade-notes/upgrade-rds#3-deploy-and-run-data-migration1) with a payload of
`{"forceRulesMigration": true}`:

```shell
aws lambda invoke --function-name $PREFIX-data-migration1 \
  --payload $(echo '{"forceRulesMigration": true}' | base64) $OUTFILE
```

### Added

- **CUMULUS-2841**
  - Add integration test to validate PDR node provider that requires password
    credentials succeeds on ingest

- **CUMULUS-2846**
  - Added `@cumulus/db/translate/rule.translateApiRuleToPostgresRuleRaw` to translate API rule to PostgreSQL rules and
  **keep undefined fields**

### Changed

- **CUMULUS-NONE**
  - Adds logging to ecs/async-operation Docker conatiner that launches async
    tasks on ECS. Sets default async_operation_image_version to 39.

- **CUMULUS-2845**
  - Updated rules model to decouple `createRuleTrigger` from `create`.
  - Updated rules POST endpoint to call `rulesModel.createRuleTrigger` directly to create rule trigger.
  - Updated rules PUT endpoints to call `rulesModel.createRuleTrigger` if update fails and reversion needs to occur.
- **CUMULUS-2846**
  - Updated version of `localstack/localstack` used in local unit testing to `0.11.5`

### Fixed

- Upgraded lodash to version 4.17.21 to fix vulnerability
- **CUMULUS-2845**
  - Fixed bug in POST `/rules` endpoint causing rule records to be created
  inconsistently in DynamoDB and PostgreSQL
- **CUMULUS-2846**
  - Fixed logic for `PUT /rules/<name>` endpoint causing rules to be saved
  inconsistently between DynamoDB and PostgreSQL
- **CUMULUS-2854**
  - Fixed queue granules behavior where the task was not accounting for granules that
  *already* had createdAt set. Workflows downstream in this scenario should no longer
  fail to write their granules due to order-of-db-writes constraints in the database
  update logic.

## [v10.1.0] 2022-02-23

### Added

- **CUMULUS-2775**
  - Added a configurable parameter group for the RDS serverless database cluster deployed by `tf-modules/rds-cluster-tf`. The allowed parameters for the parameter group can be found in the AWS documentation of [allowed parameters for an Aurora PostgreSQL cluster](https://docs.aws.amazon.com/AmazonRDS/latest/AuroraUserGuide/AuroraPostgreSQL.Reference.ParameterGroups.html). By default, the following parameters are specified:
    - `shared_preload_libraries`: `pg_stat_statements,auto_explain`
    - `log_min_duration_statement`: `250`
    - `auto_explain.log_min_duration`: `250`
- **CUMULUS-2781**
  - Add api_config secret to hold API/Private API lambda configuration values
- **CUMULUS-2840**
  - Added an index on `granule_cumulus_id` to the RDS files table.

### Changed

- **CUMULUS-2492**
  - Modify collectionId logic to accomodate trailing underscores in collection short names. e.g. `shortName____`
- **CUMULUS-2847**
  - Move DyanmoDb table name into API keystore and initialize only on lambda cold start
- **CUMULUS-2833**
  - Updates provider model schema titles to display on the dashboard.
- **CUMULUS-2837**
  - Update process-s3-dead-letter-archive to unpack SQS events in addition to
    Cumulus Messages
  - Update process-s3-dead-letter-archive to look up execution status using
    getCumulusMessageFromExecutionEvent (common method with sfEventSqsToDbRecords)
  - Move methods in api/lib/cwSfExecutionEventUtils to
    @cumulus/message/StepFunctions
- **CUMULUS-2775**
  - Changed the `timeout_action` to `ForceApplyCapacityChange` by default for the RDS serverless database cluster `tf-modules/rds-cluster-tf`
- **CUMULUS-2781**
  - Update API lambda to utilize api_config secret for initial environment variables

### Fixed

- **CUMULUS-2853**
  - Move OAUTH_PROVIDER to lambda env variables to address regression in CUMULUS-2781
  - Add logging output to api app router
- Added Cloudwatch permissions to `<prefix>-steprole` in `tf-modules/ingest/iam.tf` to address the
`Error: error creating Step Function State Machine (xxx): AccessDeniedException: 'arn:aws:iam::XXX:role/xxx-steprole' is not authorized to create managed-rule`
error in non-NGAP accounts:
  - `events:PutTargets`
  - `events:PutRule`
  - `events:DescribeRule`

## [v10.0.1] 2022-02-03

### Fixed

- Fixed IAM permissions issue with `<prefix>-postgres-migration-async-operation` Lambda
which prevented it from running a Fargate task for data migration.

## [v10.0.0] 2022-02-01

### Migration steps

- Please read the [documentation on the updates to the granule files schema for our Cumulus workflow tasks and how to upgrade your deployment for compatibility](https://nasa.github.io/cumulus/docs/upgrade-notes/update-task-file-schemas).
- (Optional) Update the `task-config` for all workflows that use the `sync-granule` task to include `workflowStartTime` set to
`{$.cumulus_meta.workflow_start_time}`. See [here](https://github.com/nasa/cumulus/blob/master/example/cumulus-tf/sync_granule_workflow.asl.json#L9) for an example.

### BREAKING CHANGES

- **NDCUM-624**
  - Functions in @cumulus/cmrjs renamed for consistency with `isCMRFilename` and `isCMRFile`
    - `isECHO10File` -> `isECHO10Filename`
    - `isUMMGFile` -> `isUMMGFilename`
    - `isISOFile` -> `isCMRISOFilename`
- **CUMULUS-2388**
  - In order to standardize task messaging formats, please note the updated input, output and config schemas for the following Cumulus workflow tasks:
    - add-missing-file-checksums
    - files-to-granules
    - hyrax-metadata-updates
    - lzards-backup
    - move-granules
    - post-to-cmr
    - sync-granule
    - update-cmr-access-constraints
    - update-granules-cmr-metadata-file-links
  The primary focus of the schema updates was to standardize the format of granules, and
  particularly their files data. The granule `files` object now matches the file schema in the
  Cumulus database and thus also matches the `files` object produced by the API with use cases like
  `applyWorkflow`. This includes removal of `name` and `filename` in favor of `bucket` and `key`,
  removal of certain properties such as `etag` and `duplicate_found` and outputting them as
  separate objects stored in `meta`.
  - Checksum values calculated by `@cumulus/checksum` are now converted to string to standardize
  checksum formatting across the Cumulus library.

### Notable changes

- **CUMULUS-2718**
  - The `sync-granule` task has been updated to support an optional configuration parameter `workflowStartTime`. The output payload of `sync-granule` now includes a `createdAt` time for each granule which is set to the
  provided `workflowStartTime` or falls back to `Date.now()` if not provided. Workflows using
  `sync-granule` may be updated to include this parameter with the value of `{$.cumulus_meta.workflow_start_time}` in the `task_config`.
- Updated version of `@cumulus/cumulus-message-adapter-js` from `2.0.3` to `2.0.4` for
all Cumulus workflow tasks
- **CUMULUS-2783**
  - A bug in the ECS cluster autoscaling configuration has been
resolved. ECS clusters should now correctly autoscale by adding new cluster
instances according to the [policy configuration](https://github.com/nasa/cumulus/blob/master/tf-modules/cumulus/ecs_cluster.tf).
  - Async operations that are started by these endpoints will be run as ECS tasks
  with a launch type of Fargate, not EC2:
    - `POST /deadLetterArchive/recoverCumulusMessages`
    - `POST /elasticsearch/index-from-database`
    - `POST /granules/bulk`
    - `POST /granules/bulkDelete`
    - `POST /granules/bulkReingest`
    - `POST /migrationCounts`
    - `POST /reconciliationReports`
    - `POST /replays`
    - `POST /replays/sqs`

### Added

- Upgraded version of dependencies on `knex` package from `0.95.11` to `0.95.15`
- Added Terraform data sources to `example/cumulus-tf` module to retrieve default VPC and subnets in NGAP accounts
  - Added `vpc_tag_name` variable which defines the tags used to look up a VPC. Defaults to VPC tag name used in NGAP accounts
  - Added `subnets_tag_name` variable which defines the tags used to look up VPC subnets. Defaults to a subnet tag name used in NGAP accounts
- Added Terraform data sources to `example/data-persistence-tf` module to retrieve default VPC and subnets in NGAP accounts
  - Added `vpc_tag_name` variable which defines the tags used to look up a VPC. Defaults to VPC tag name used in NGAP accounts
  - Added `subnets_tag_name` variable which defines the tags used to look up VPC subnets. Defaults to a subnet tag name used in NGAP accounts
- Added Terraform data sources to `example/rds-cluster-tf` module to retrieve default VPC and subnets in NGAP accounts
  - Added `vpc_tag_name` variable which defines the tags used to look up a VPC. Defaults to VPC tag name used in NGAP accounts
  - Added `subnets_tag_name` variable which defines the tags used to look up VPC subnets. Defaults to tag names used in subnets in for NGAP accounts
- **CUMULUS-2299**
  - Added support for SHA checksum types with hyphens (e.g. `SHA-256` vs `SHA256`) to tasks that calculate checksums.
- **CUMULUS-2439**
  - Added CMR search client setting to the CreateReconciliationReport lambda function.
  - Added `cmr_search_client_config` tfvars to the archive and cumulus terraform modules.
  - Updated CreateReconciliationReport lambda to search CMR collections with CMRSearchConceptQueue.
- **CUMULUS-2441**
  - Added support for 'PROD' CMR environment.
- **CUMULUS-2456**
  - Updated api lambdas to query ORCA Private API
  - Updated example/cumulus-tf/orca.tf to the ORCA release v4.0.0-Beta3
- **CUMULUS-2638**
  - Adds documentation to clarify bucket config object use.
- **CUMULUS-2684**
  - Added optional collection level parameter `s3MultipartChunksizeMb` to collection's `meta` field
  - Updated `move-granules` task to take in an optional config parameter s3MultipartChunksizeMb
- **CUMULUS-2747**
  - Updated data management type doc to include additional fields for provider configurations
- **CUMULUS-2773**
  - Added a document to the workflow-tasks docs describing deployment, configuration and usage of the LZARDS backup task.

### Changed

- Made `vpc_id` variable optional for `example/cumulus-tf` module
- Made `vpc_id` and `subnet_ids` variables optional for `example/data-persistence-tf` module
- Made `vpc_id` and `subnets` variables optional for `example/rds-cluster-tf` module
- Changes audit script to handle integration test failure when `USE\_CACHED\_BOOTSTRAP` is disabled.
- Increases wait time for CMR to return online resources in integration tests
- **CUMULUS-1823**
  - Updates to Cumulus rule/provider schemas to improve field titles and descriptions.
- **CUMULUS-2638**
  - Transparent to users, remove typescript type `BucketType`.
- **CUMULUS-2718**
  - Updated config for SyncGranules to support optional `workflowStartTime`
  - Updated SyncGranules to provide `createdAt` on output based on `workflowStartTime` if provided,
  falling back to `Date.now()` if not provided.
  - Updated `task_config` of SyncGranule in example workflows
- **CUMULUS-2735**
  - Updated reconciliation reports to write formatted JSON to S3 to improve readability for
    large reports
  - Updated TEA version from 102 to 121 to address TEA deployment issue with the max size of
    a policy role being exceeded
- **CUMULUS-2743**
  - Updated bamboo Dockerfile to upgrade pip as part of the image creation process
- **CUMULUS-2744**
  - GET executions/status returns associated granules for executions retrieved from the Step Function API
- **CUMULUS-2751**
  - Upgraded all Cumulus (node.js) workflow tasks to use
    `@cumulus/cumulus-message-adapter-js` version `2.0.3`, which includes an
    update cma-js to better expose CMA stderr stream output on lambda timeouts
    as well as minor logging enhancements.
- **CUMULUS-2752**
  - Add new mappings for execution records to prevent dynamic field expansion from exceeding
  Elasticsearch field limits
    - Nested objects under `finalPayload.*` will not dynamically add new fields to mapping
    - Nested objects under `originalPayload.*` will not dynamically add new fields to mapping
    - Nested keys under `tasks` will not dynamically add new fields to mapping
- **CUMULUS-2753**
  - Updated example/cumulus-tf/orca.tf to the latest ORCA release v4.0.0-Beta2 which is compatible with granule.files file schema
  - Updated /orca/recovery to call new lambdas request_status_for_granule and request_status_for_job.
  - Updated orca integration test
- [**PR #2569**](https://github.com/nasa/cumulus/pull/2569)
  - Fixed `TypeError` thrown by `@cumulus/cmrjs/cmr-utils.getGranuleTemporalInfo` when
    a granule's associated UMM-G JSON metadata file does not contain a `ProviderDates`
    element that has a `Type` of either `"Update"` or `"Insert"`.  If neither are
    present, the granule's last update date falls back to the `"Create"` type
    provider date, or `undefined`, if none is present.
- **CUMULUS-2775**
  - Changed `@cumulus/api-client/invokeApi()` to accept a single accepted status code or an array
  of accepted status codes via `expectedStatusCodes`
- [**PR #2611**](https://github.com/nasa/cumulus/pull/2611)
  - Changed `@cumulus/launchpad-auth/LaunchpadToken.requestToken` and `validateToken`
    to use the HTTPS request option `https.pfx` instead of the deprecated `pfx` option
    for providing the certificate.
- **CUMULUS-2836**
  - Updates `cmr-utils/getGranuleTemporalInfo` to search for a SingleDateTime
    element, when beginningDateTime value is not
    found in the metadata file.  The granule's temporal information is
    returned so that both beginningDateTime and endingDateTime are set to the
    discovered singleDateTimeValue.
- **CUMULUS-2756**
  - Updated `_writeGranule()` in `write-granules.js` to catch failed granule writes due to schema validation, log the failure and then attempt to set the status of the granule to `failed` if it already exists to prevent a failure from allowing the granule to get "stuck" in a non-failed status.

### Fixed

- **CUMULUS-2775**
  - Updated `@cumulus/api-client` to not log an error for 201 response from `updateGranule`
- **CUMULUS-2783**
  - Added missing lower bound on scale out policy for ECS cluster to ensure that
  the cluster will autoscale correctly.
- **CUMULUS-2835**
  - Updated `hyrax-metadata-updates` task to support reading the DatasetId from ECHO10 XML, and the EntryTitle from UMM-G JSON; these are both valid alternatives to the shortname and version ID.

## [v9.9.3] 2021-02-17 [BACKPORT]

**Please note** changes in 9.9.3 may not yet be released in future versions, as
this is a backport and patch release on the 9.9.x series of releases. Updates that
are included in the future will have a corresponding CHANGELOG entry in future
releases.

- **CUMULUS-2853**
  - Move OAUTH_PROVIDER to lambda env variables to address regression in 9.9.2/CUMULUS-2275
  - Add logging output to api app router

## [v9.9.2] 2021-02-10 [BACKPORT]

**Please note** changes in 9.9.2 may not yet be released in future versions, as
this is a backport and patch release on the 9.9.x series of releases. Updates that
are included in the future will have a corresponding CHANGELOG entry in future
releases.### Added

- **CUMULUS-2775**
  - Added a configurable parameter group for the RDS serverless database cluster deployed by `tf-modules/rds-cluster-tf`. The allowed parameters for the parameter group can be found in the AWS documentation of [allowed parameters for an Aurora PostgreSQL cluster](https://docs.aws.amazon.com/AmazonRDS/latest/AuroraUserGuide/AuroraPostgreSQL.Reference.ParameterGroups.html). By default, the following parameters are specified:
    - `shared_preload_libraries`: `pg_stat_statements,auto_explain`
    - `log_min_duration_statement`: `250`
    - `auto_explain.log_min_duration`: `250`
- **CUMULUS-2840**
  - Added an index on `granule_cumulus_id` to the RDS files table.

### Changed

- **CUMULUS-2847**
  - Move DyanmoDb table name into API keystore and initialize only on lambda cold start
- **CUMULUS-2781**
  - Add api_config secret to hold API/Private API lambda configuration values
- **CUMULUS-2775**
  - Changed the `timeout_action` to `ForceApplyCapacityChange` by default for the RDS serverless database cluster `tf-modules/rds-cluster-tf`

## [v9.9.1] 2021-02-10 [BACKPORT]

**Please note** changes in 9.9.1 may not yet be released in future versions, as
this is a backport and patch release on the 9.9.x series of releases. Updates that
are included in the future will have a corresponding CHANGELOG entry in future
releases.

### Fixed

- **CUMULUS-2775**
  - Updated `@cumulus/api-client` to not log an error for 201 response from `updateGranule`

### Changed

- Updated version of `@cumulus/cumulus-message-adapter-js` from `2.0.3` to `2.0.4` for
all Cumulus workflow tasks
- **CUMULUS-2775**
  - Changed `@cumulus/api-client/invokeApi()` to accept a single accepted status code or an array
  of accepted status codes via `expectedStatusCodes`
- **CUMULUS-2837**
  - Update process-s3-dead-letter-archive to unpack SQS events in addition to
    Cumulus Messages
  - Update process-s3-dead-letter-archive to look up execution status using
    getCumulusMessageFromExecutionEvent (common method with sfEventSqsToDbRecords)
  - Move methods in api/lib/cwSfExecutionEventUtils to
    @cumulus/message/StepFunctions

## [v9.9.0] 2021-11-03

### Added

- **NDCUM-624**: Add support for ISO metadata files for the `MoveGranules` step
  - Add function `isISOFile` to check if a given file object is an ISO file
  - `granuleToCmrFileObject` and `granulesToCmrFileObjects` now take a
    `filterFunc` argument
    - `filterFunc`'s default value is `isCMRFile`, so the previous behavior is
      maintained if no value is given for this argument
    - `MoveGranules` passes a custom filter function to
      `granulesToCmrFileObjects` to check for `isISOFile` in addition to
      `isCMRFile`, so that metadata from `.iso.xml` files can be used in the
      `urlPathTemplate`
- [**PR #2535**](https://github.com/nasa/cumulus/pull/2535)
  - NSIDC and other cumulus users had desire for returning formatted dates for
    the 'url_path' date extraction utilities. Added 'dateFormat' function as
    an option for extracting and formating the entire date. See
    docs/workflow/workflow-configuration-how-to.md for more information.
- [**PR #2548**](https://github.com/nasa/cumulus/pull/2548)
  - Updated webpack configuration for html-loader v2
- **CUMULUS-2640**
  - Added Elasticsearch client scroll setting to the CreateReconciliationReport lambda function.
  - Added `elasticsearch_client_config` tfvars to the archive and cumulus terraform modules.
- **CUMULUS-2683**
  - Added `default_s3_multipart_chunksize_mb` setting to the `move-granules` lambda function.
  - Added `default_s3_multipart_chunksize_mb` tfvars to the cumulus and ingest terraform modules.
  - Added optional parameter `chunkSize` to `@cumulus/aws-client/S3.moveObject` and
    `@cumulus/aws-client/S3.multipartCopyObject` to set the chunk size of the S3 multipart uploads.
  - Renamed optional parameter `maxChunkSize` to `chunkSize` in
    `@cumulus/aws-client/lib/S3MultipartUploads.createMultipartChunks`.

### Changed

- Upgraded all Cumulus workflow tasks to use `@cumulus/cumulus-message-adapter-js` version `2.0.1`
- **CUMULUS-2725**
  - Updated providers endpoint to return encrypted password
  - Updated providers model to try decrypting credentials before encryption to allow for better handling of updating providers
- **CUMULUS-2734**
  - Updated `@cumulus/api/launchpadSaml.launchpadPublicCertificate` to correctly retrieve
    certificate from launchpad IdP metadata with and without namespace prefix.

## [v9.8.0] 2021-10-19

### Notable changes

- Published new tag [`36` of `cumuluss/async-operation` to Docker Hub](https://hub.docker.com/layers/cumuluss/async-operation/35/images/sha256-cf777a6ef5081cd90a0f9302d45243b6c0a568e6d977c0ee2ccc5a90b12d45d0?context=explore) for compatibility with
upgrades to `knex` package and to address security vulnerabilities.

### Added

- Added `@cumulus/db/createRejectableTransaction()` to handle creating a Knex transaction that **will throw an error** if the transaction rolls back. [As of Knex 0.95+, promise rejection on transaction rollback is no longer the default behavior](https://github.com/knex/knex/blob/master/UPGRADING.md#upgrading-to-version-0950).

- **CUMULUS-2639**
  - Increases logging on reconciliation reports.

- **CUMULUS-2670**
  - Updated `lambda_timeouts` string map variable for `cumulus` module to accept a
  `update_granules_cmr_metadata_file_links_task_timeout` property
- **CUMULUS-2598**
  - Add unit and integration tests to describe queued granules as ignored when
    duplicate handling is 'skip'

### Changed

- Updated `knex` version from 0.23.11 to 0.95.11 to address security vulnerabilities
- Updated default version of async operations Docker image to `cumuluss/async-operation:36`
- **CUMULUS-2590**
  - Granule applyWorkflow, Reingest actions and Bulk operation now update granule status to `queued` when scheduling the granule.
- **CUMULUS-2643**
  - relocates system file `buckets.json` out of the
    `s3://internal-bucket/workflows` directory into
    `s3://internal-bucket/buckets`.


## [v9.7.1] 2021-12-08 [Backport]

Please note changes in 9.7.0 may not yet be released in future versions, as this is a backport and patch release on the 9.7.x series of releases. Updates that are included in the future will have a corresponding CHANGELOG entry in future releases.
Fixed

- **CUMULUS-2751**
  - Update all tasks to update to use cumulus-message-adapter-js version 2.0.4

## [v9.7.0] 2021-10-01

### Notable Changes

- **CUMULUS-2583**
  - The `queue-granules` task now updates granule status to `queued` when a granule is queued. In order to prevent issues with the private API endpoint and Lambda API request and concurrency limits, this functionality runs with limited concurrency, which may increase the task's overall runtime when large numbers of granules are being queued. If you are facing Lambda timeout errors with this task, we recommend converting your `queue-granules` task to an ECS activity. This concurrency is configurable via the task config's `concurrency` value.
- **CUMULUS-2676**
  - The `discover-granules` task has been updated to limit concurrency on checks to identify and skip already ingested granules in order to prevent issues with the private API endpoint and Lambda API request and concurrency limits. This may increase the task's overall runtime when large numbers of granules are discovered. If you are facing Lambda timeout errors with this task, we recommend converting your `discover-granules` task to an ECS activity. This concurrency is configurable via the task config's `concurrency` value.
- Updated memory of `<prefix>-sfEventSqsToDbRecords` Lambda to 1024MB

### Added

- **CUMULUS-2000**
  - Updated `@cumulus/queue-granules` to respect a new config parameter: `preferredQueueBatchSize`. Queue-granules will respect this batchsize as best as it can to batch granules into workflow payloads. As workflows generally rely on information such as collection and provider expected to be shared across all granules in a workflow, queue-granules will break batches up by collection, as well as provider if there is a `provider` field on the granule. This may result in batches that are smaller than the preferred size, but never larger ones. The default value is 1, which preserves current behavior of queueing 1 granule per workflow.
- **CUMULUS-2630**
  - Adds a new workflow `DiscoverGranulesToThrottledQueue` that discovers and writes
    granules to a throttled background queue.  This allows discovery and ingest
    of larger numbers of granules without running into limits with lambda
    concurrency.

### Changed

- **CUMULUS-2720**
  - Updated Core CI scripts to validate CHANGELOG diffs as part of the lint process
- **CUMULUS-2695**
  - Updates the example/cumulus-tf deployment to change
    `archive_api_reserved_concurrency` from 8 to 5 to use fewer reserved lambda
    functions. If you see throttling errors on the `<stack>-apiEndpoints` you
    should increase this value.
  - Updates cumulus-tf/cumulus/variables.tf to change
    `archive_api_reserved_concurrency` from 8 to 15 to prevent throttling on
    the dashboard for default deployments.
- **CUMULUS-2584**
  - Updates `api/endpoints/execution-status.js` `get` method to include associated granules, as
    an array, for the provided execution.
  - Added `getExecutionArnsByGranuleCumulusId` returning a list of executionArns sorted by most recent first,
    for an input Granule Cumulus ID in support of the move of `translatePostgresGranuleToApiGranule` from RDS-Phase2
    feature branch
  - Added `getApiExecutionCumulusIds` returning cumulus IDs for a given list of executions
- **CUMULUS-NONE**
  - Downgrades elasticsearch version in testing container to 5.3 to match AWS version.
  - Update serve.js -> `eraseDynamoTables()`. Changed the call `Promise.all()` to `Promise.allSettled()` to ensure all dynamo records (provider records in particular) are deleted prior to reseeding.

### Fixed

- **CUMULUS-2583**
  - Fixed a race condition where granules set as “queued” were not able to be set as “running” or “completed”

## [v9.6.0] 2021-09-20

### Added

- **CUMULUS-2576**
  - Adds `PUT /granules` API endpoint to update a granule
  - Adds helper `updateGranule` to `@cumulus/api-client/granules`
- **CUMULUS-2606**
  - Adds `POST /granules/{granuleId}/executions` API endpoint to associate an execution with a granule
  - Adds helper `associateExecutionWithGranule` to `@cumulus/api-client/granules`
- **CUMULUS-2583**
  - Adds `queued` as option for granule's `status` field

### Changed

- Moved `ssh2` package from `@cumulus/common` to `@cumulus/sftp-client` and
  upgraded package from `^0.8.7` to `^1.0.0` to address security vulnerability
  issue in previous version.
- **CUMULUS-2583**
  - `QueueGranules` task now updates granule status to `queued` once it is added to the queue.

- **CUMULUS-2617**
  - Use the `Authorization` header for CMR Launchpad authentication instead of the deprecated `Echo-Token` header.

### Fixed

- Added missing permission for `<prefix>_ecs_cluster_instance_role` IAM role (used when running ECS services/tasks)
to allow `kms:Decrypt` on the KMS key used to encrypt provider credentials. Adding this permission fixes the `sync-granule` task when run as an ECS activity in a Step Function, which previously failed trying to decrypt credentials for providers.

- **CUMULUS-2576**
  - Adds default value to granule's timestamp when updating a granule via API.

## [v9.5.0] 2021-09-07

### BREAKING CHANGES

- Removed `logs` record type from mappings from Elasticsearch. This change **should not have**
any adverse impact on existing deployments, even those which still contain `logs` records,
but technically it is a breaking change to the Elasticsearch mappings.
- Changed `@cumulus/api-client/asyncOperations.getAsyncOperation` to return parsed JSON body
of response and not the raw API endpoint response

### Added

- **CUMULUS-2670**
  - Updated core `cumulus` module to take lambda_timeouts string map variable that allows timeouts of ingest tasks to be configurable. Allowed properties for the mapping include:
  - discover_granules_task_timeout
  - discover_pdrs_task_timeout
  - hyrax_metadata_update_tasks_timeout
  - lzards_backup_task_timeout
  - move_granules_task_timeout
  - parse_pdr_task_timeout
  - pdr_status_check_task_timeout
  - post_to_cmr_task_timeout
  - queue_granules_task_timeout
  - queue_pdrs_task_timeout
  - queue_workflow_task_timeout
  - sync_granule_task_timeout
- **CUMULUS-2575**
  - Adds `POST /granules` API endpoint to create a granule
  - Adds helper `createGranule` to `@cumulus/api-client`
- **CUMULUS-2577**
  - Adds `POST /executions` endpoint to create an execution
- **CUMULUS-2578**
  - Adds `PUT /executions` endpoint to update an execution
- **CUMULUS-2592**
  - Adds logging when messages fail to be added to queue
- **CUMULUS-2644**
  - Pulled `delete` method for `granules-executions.ts` implemented as part of CUMULUS-2306
  from the RDS-Phase-2 feature branch in support of CUMULUS-2644.
  - Pulled `erasePostgresTables` method in `serve.js` implemented as part of CUMULUS-2644,
  and CUMULUS-2306 from the RDS-Phase-2 feature branch in support of CUMULUS-2644
  - Added `resetPostgresDb` method to support resetting between integration test suite runs

### Changed

- Updated `processDeadLetterArchive` Lambda to return an object where
`processingSucceededKeys` is an array of the S3 keys for successfully
processed objects and `processingFailedKeys` is an array of S3 keys
for objects that could not be processed
- Updated async operations to handle writing records to the databases
when output of the operation is `undefined`

- **CUMULUS-2644**
  - Moved `migration` directory from the `db-migration-lambda` to the `db` package and
  updated unit test references to migrationDir to be pulled from `@cumulus/db`
  - Updated `@cumulus/api/bin/serveUtils` to write records to PostgreSQL tables

- **CUMULUS-2575**
  - Updates model/granule to allow a granule created from API to not require an
    execution to be associated with it. This is a backwards compatible change
    that will not affect granules created in the normal way.
  - Updates `@cumulus/db/src/model/granules` functions `get` and `exists` to
    enforce parameter checking so that requests include either (granule\_id
    and collection\_cumulus\_id) or (cumulus\_id) to prevent incorrect results.
  - `@cumulus/message/src/Collections.deconstructCollectionId` has been
    modified to throw a descriptive error if the input `collectionId` is
    undefined rather than `TypeError: Cannot read property 'split' of
    undefined`. This function has also been updated to throw descriptive errors
    if an incorrectly formatted collectionId is input.

## [v9.4.1] 2022-02-14 [BACKPORT]

**Please note** changes in 9.4.1 may not yet be released in future versions, as
this is a backport and patch release on the 9.4.x series of releases. Updates that
are included in the future will have a corresponding CHANGELOG entry in future
releases.

- **CUMULUS-2847**
  - Update dynamo configuration to read from S3 instead of System Manager
    Parameter Store
  - Move api configuration initialization outside the lambda handler to
    eliminate unneded S3 calls/require config on cold-start only
  - Moved `ssh2` package from `@cumulus/common` to `@cumulus/sftp-client` and
    upgraded package from `^0.8.7` to `^1.0.0` to address security vulnerability
    issue in previous version.
  - Fixed hyrax task package.json dev dependency
  - Update CNM lambda dependencies for Core tasks
    - cumulus-cnm-response-task: 1.4.4
    - cumulus-cnm-to-granule: 1.5.4
  - Whitelist ssh2 re: https://github.com/advisories/GHSA-652h-xwhf-q4h6

## [v9.4.0] 2021-08-16

### Notable changes

- `@cumulus/sync-granule` task should now properly handle
syncing files from HTTP/HTTPS providers where basic auth is
required and involves a redirect to a different host (e.g.
downloading files protected by Earthdata Login)

### Added

- **CUMULUS-2591**
  - Adds `failedExecutionStepName` to failed execution's jsonb error records.
    This is the name of the Step Function step for the last failed event in the
    execution's event history.
- **CUMULUS-2548**
  - Added `allowed_redirects` field to PostgreSQL `providers` table
  - Added `allowedRedirects` field to DynamoDB `<prefix>-providers` table
  - Added `@cumulus/aws-client/S3.streamS3Upload` to handle uploading the contents
  of a readable stream to S3 and returning a promise
- **CUMULUS-2373**
  - Added `replaySqsMessages` lambda to replay archived incoming SQS
    messages from S3.
  - Added `/replays/sqs` endpoint to trigger an async operation for
    the `replaySqsMessages` lambda.
  - Added unit tests and integration tests for new endpoint and lambda.
  - Added `getS3PrefixForArchivedMessage` to `ingest/sqs` package to get prefix
    for an archived message.
  - Added new `async_operation` type `SQS Replay`.
- **CUMULUS-2460**
  - Adds `POST` /executions/workflows-by-granules for retrieving workflow names common to a set of granules
  - Adds `workflowsByGranules` to `@cumulus/api-client/executions`
- **CUMULUS-2635**
  - Added helper functions:
    - `@cumulus/db/translate/file/translateApiPdrToPostgresPdr`

### Fixed

- **CUMULUS-2548**
  - Fixed `@cumulus/ingest/HttpProviderClient.sync` to
properly handle basic auth when redirecting to a different
host and/or host with a different port
- **CUMULUS-2626**
  - Update [PDR migration](https://github.com/nasa/cumulus/blob/master/lambdas/data-migration2/src/pdrs.ts) to correctly find Executions by a Dynamo PDR's `execution` field
- **CUMULUS-2635**
  - Update `data-migration2` to migrate PDRs before migrating granules.
  - Update `data-migration2` unit tests testing granules migration to reference
    PDR records to better model the DB schema.
  - Update `migratePdrRecord` to use `translateApiPdrToPostgresPdr` function.

### Changed

- **CUMULUS-2373**
  - Updated `getS3KeyForArchivedMessage` in `ingest/sqs` to store SQS messages
    by `queueName`.
- **CUMULUS-2630**
  - Updates the example/cumulus-tf deployment to change
    `archive_api_reserved_concurrency` from 2 to 8 to prevent throttling with
    the dashboard.

## [v9.3.0] 2021-07-26

### BREAKING CHANGES

- All API requests made by `@cumulus/api-client` will now throw an error if the status code
does not match the expected response (200 for most requests and 202 for a few requests that
trigger async operations). Previously the helpers in this package would return the response
regardless of the status code, so you may need to update any code using helpers from this
package to catch or to otherwise handle errors that you may encounter.
- The Cumulus API Lambda function has now been configured with reserved concurrency to ensure
availability in a high-concurrency environment. However, this also caps max concurrency which
may result in throttling errors if trying to reach the Cumulus API multiple times in a short
period. Reserved concurrency can be configured with the `archive_api_reserved_concurrency`
terraform variable on the Cumulus module and increased if you are seeing throttling errors.
The default reserved concurrency value is 8.

### Notable changes

- `cmr_custom_host` variable for `cumulus` module can now be used to configure Cumulus to
  integrate with a custom CMR host name and protocol (e.g.
  `http://custom-cmr-host.com`). Note that you **must** include a protocol
  (`http://` or `https://)  if specifying a value for this variable.
- The cumulus module configuration value`rds_connetion_heartbeat` and it's
  behavior has been replaced by a more robust database connection 'retry'
  solution.   Users can remove this value from their configuration, regardless
  of value.  See the `Changed` section notes on CUMULUS-2528 for more details.

### Added

- Added user doc describing new features related to the Cumulus dead letter archive.
- **CUMULUS-2327**
  - Added reserved concurrency setting to the Cumulus API lambda function.
  - Added relevant tfvars to the archive and cumulus terraform modules.
- **CUMULUS-2460**
  - Adds `POST` /executions/search-by-granules for retrieving executions from a list of granules or granule query
  - Adds `searchExecutionsByGranules` to `@cumulus/api-client/executions`
- **CUMULUS-2475**
  - Adds `GET` endpoint to distribution API
- **CUMULUS-2463**
  - `PUT /granules` reingest action allows a user to override the default execution
    to use by providing an optional `workflowName` or `executionArn` parameter on
    the request body.
  - `PUT /granules/bulkReingest` action allows a user to override the default
    execution/workflow combination to reingest with by providing an optional
    `workflowName` on the request body.
- Adds `workflowName` and `executionArn` params to @cumulus/api-client/reingestGranules
- **CUMULUS-2476**
  - Adds handler for authenticated `HEAD` Distribution requests replicating current behavior of TEA
- **CUMULUS-2478**
  - Implemented [bucket map](https://github.com/asfadmin/thin-egress-app#bucket-mapping).
  - Implemented /locate endpoint
  - Cumulus distribution API checks the file request against bucket map:
    - retrieves the bucket and key from file path
    - determines if the file request is public based on the bucket map rather than the bucket type
    - (EDL only) restricts download from PRIVATE_BUCKETS to users who belong to certain EDL User Groups
    - bucket prefix and object prefix are supported
  - Add 'Bearer token' support as an authorization method
- **CUMULUS-2486**
  - Implemented support for custom headers
  - Added 'Bearer token' support as an authorization method
- **CUMULUS-2487**
  - Added integration test for cumulus distribution API
- **CUMULUS-2569**
  - Created bucket map cache for cumulus distribution API
- **CUMULUS-2568**
  - Add `deletePdr`/PDR deletion functionality to `@cumulus/api-client/pdrs`
  - Add `removeCollectionAndAllDependencies` to integration test helpers
  - Added `example/spec/apiUtils.waitForApiStatus` to wait for a
  record to be returned by the API with a specific value for
  `status`
  - Added `example/spec/discoverUtils.uploadS3GranuleDataForDiscovery` to upload granule data fixtures
  to S3 with a randomized granule ID for `discover-granules` based
  integration tests
  - Added `example/spec/Collections.removeCollectionAndAllDependencies` to remove a collection and
  all dependent objects (e.g. PDRs, granules, executions) from the
  database via the API
  - Added helpers to `@cumulus/api-client`:
    - `pdrs.deletePdr` - Delete a PDR via the API
    - `replays.postKinesisReplays` - Submit a POST request to the `/replays` endpoint for replaying Kinesis messages

- `@cumulus/api-client/granules.getGranuleResponse` to return the raw endpoint response from the GET `/granules/<granuleId>` endpoint

### Changed

- Moved functions from `@cumulus/integration-tests` to `example/spec/helpers/workflowUtils`:
  - `startWorkflowExecution`
  - `startWorkflow`
  - `executeWorkflow`
  - `buildWorkflow`
  - `testWorkflow`
  - `buildAndExecuteWorkflow`
  - `buildAndStartWorkflow`
- `example/spec/helpers/workflowUtils.executeWorkflow` now uses
`waitForApiStatus` to ensure that the execution is `completed` or
`failed` before resolving
- `example/spec/helpers/testUtils.updateAndUploadTestFileToBucket`
now accepts an object of parameters rather than positional
arguments
- Removed PDR from the `payload` in the input payload test fixture for reconciliation report integration tests
- The following integration tests for PDR-based workflows were
updated to use randomized granule IDs:
  - `example/spec/parallel/ingest/ingestFromPdrSpec.js`
  - `example/spec/parallel/ingest/ingestFromPdrWithChildWorkflowMetaSpec.js`
  - `example/spec/parallel/ingest/ingestFromPdrWithExecutionNamePrefixSpec.js`
  - `example/spec/parallel/ingest/ingestPdrWithNodeNameSpec.js`
- Updated the `@cumulus/api-client/CumulusApiClientError` error class to include new properties that can be accessed directly on
the error object:
  - `statusCode` - The HTTP status code of the API response
  - `apiMessage` - The message from the API response
- Added `params.pRetryOptions` parameter to
`@cumulus/api-client/granules.deleteGranule` to control the retry
behavior
- Updated `cmr_custom_host` variable to accept a full protocol and host name
(e.g. `http://cmr-custom-host.com`), whereas it previously only accepted a host name
- **CUMULUS-2482**
  - Switches the default distribution app in the `example/cumulus-tf` deployment to the new Cumulus Distribution
  - TEA is still available by following instructions in `example/README.md`
- **CUMULUS-2463**
  - Increases the duration of allowed backoff times for a successful test from
    0.5 sec to 1 sec.
- **CUMULUS-2528**
  - Removed `rds_connection_heartbeat` as a configuration option from all
    Cumulus terraform modules
  - Removed `dbHeartBeat` as an environmental switch from
    `@cumulus/db.getKnexClient` in favor of more comprehensive general db
    connect retry solution
  - Added new `rds_connection_timing_configuration` string map to allow for
    configuration and tuning of Core's internal database retry/connection
    timeout behaviors.  These values map to connection pool configuration
    values for tarn (https://github.com/vincit/tarn.js/) which Core's database
    module / knex(https://www.npmjs.com/package/knex) use for this purpose:
    - acquireTimeoutMillis
    - createRetryIntervalMillis
    - createTimeoutMillis
    - idleTimeoutMillis
    - reapIntervalMillis
      Connection errors will result in a log line prepended with 'knex failed on
      attempted connection error' and sent from '@cumulus/db/connection'
  - Updated `@cumulus/db` and all terraform mdules to set default retry
    configuration values for the database module to cover existing database
    heartbeat connection failures as well as all other knex/tarn connection
    creation failures.

### Fixed

- Fixed bug where `cmr_custom_host` variable was not properly forwarded into `archive`, `ingest`, and `sqs-message-remover` modules from `cumulus` module
- Fixed bug where `parse-pdr` set a granule's provider to the entire provider record when a `NODE_NAME`
  is present. Expected behavior consistent with other tasks is to set the provider name in that field.
- **CUMULUS-2568**
  - Update reconciliation report integration test to have better cleanup/failure behavior
  - Fixed `@cumulus/api-client/pdrs.getPdr` to request correct endpoint for returning a PDR from the API
- **CUMULUS-2620**
  - Fixed a bug where a granule could be removed from CMR but still be set as
  `published: true` and with a CMR link in the Dynamo/PostgreSQL databases. Now,
  the CMR deletion and the Dynamo/PostgreSQL record updates will all succeed or fail
  together, preventing the database records from being out of sync with CMR.
  - Fixed `@cumulus/api-client/pdrs.getPdr` to request correct
  endpoint for returning a PDR from the API

## [v9.2.2] 2021-08-06 - [BACKPORT]

**Please note** changes in 9.2.2 may not yet be released in future versions, as
this is a backport and patch release on the 9.2.x series of releases. Updates that
are included in the future will have a corresponding CHANGELOG entry in future
releases.

### Added

- **CUMULUS-2635**
  - Added helper functions:
    - `@cumulus/db/translate/file/translateApiPdrToPostgresPdr`

### Fixed

- **CUMULUS-2635**
  - Update `data-migration2` to migrate PDRs before migrating granules.
  - Update `data-migration2` unit tests testing granules migration to reference
    PDR records to better model the DB schema.
  - Update `migratePdrRecord` to use `translateApiPdrToPostgresPdr` function.

## [v9.2.1] 2021-07-29 - [BACKPORT]

### Fixed

- **CUMULUS-2626**
  - Update [PDR migration](https://github.com/nasa/cumulus/blob/master/lambdas/data-migration2/src/pdrs.ts) to correctly find Executions by a Dynamo PDR's `execution` field

## [v9.2.0] 2021-06-22

### Added

- **CUMULUS-2475**
  - Adds `GET` endpoint to distribution API
- **CUMULUS-2476**
  - Adds handler for authenticated `HEAD` Distribution requests replicating current behavior of TEA

### Changed

- **CUMULUS-2482**
  - Switches the default distribution app in the `example/cumulus-tf` deployment to the new Cumulus Distribution
  - TEA is still available by following instructions in `example/README.md`

### Fixed

- **CUMULUS-2520**
  - Fixed error that prevented `/elasticsearch/index-from-database` from starting.
- **CUMULUS-2558**
  - Fixed issue where executions original_payload would not be retained on successful execution

## [v9.1.0] 2021-06-03

### BREAKING CHANGES

- @cumulus/api-client/granules.getGranule now returns the granule record from the GET /granules/<granuleId> endpoint, not the raw endpoint response
- **CUMULUS-2434**
  - To use the updated `update-granules-cmr-metadata-file-links` task, the
    granule  UMM-G metadata should have version 1.6.2 or later, since CMR s3
    link type 'GET DATA VIA DIRECT ACCESS' is not valid until UMM-G version
    [1.6.2](https://cdn.earthdata.nasa.gov/umm/granule/v1.6.2/umm-g-json-schema.json)
- **CUMULUS-2488**
  - Removed all EMS reporting including lambdas, endpoints, params, etc as all
    reporting is now handled through Cloud Metrics
- **CUMULUS-2472**
  - Moved existing `EarthdataLoginClient` to
    `@cumulus/oauth-client/EarthdataLoginClient` and updated all references in
    Cumulus Core.
  - Rename `EarthdataLoginClient` property from `earthdataLoginUrl` to
    `loginUrl for consistency with new OAuth clients. See example in
    [oauth-client
    README](https://github.com/nasa/cumulus/blob/master/packages/oauth-client/README.md)

### Added

- **HYRAX-439** - Corrected README.md according to a new Hyrax URL format.
- **CUMULUS-2354**
  - Adds configuration options to allow `/s3credentials` endpoint to distribute
    same-region read-only tokens based on a user's CMR ACLs.
  - Configures the example deployment to enable this feature.
- **CUMULUS-2442**
  - Adds option to generate cloudfront URL to lzards-backup task. This will require a few new task config options that have been documented in the [task README](https://github.com/nasa/cumulus/blob/master/tasks/lzards-backup/README.md).
- **CUMULUS-2470**
  - Added `/s3credentials` endpoint for distribution API
- **CUMULUS-2471**
  - Add `/s3credentialsREADME` endpoint to distribution API
- **CUMULUS-2473**
  - Updated `tf-modules/cumulus_distribution` module to take earthdata or cognito credentials
  - Configured `example/cumulus-tf/cumulus_distribution.tf` to use CSDAP credentials
- **CUMULUS-2474**
  - Add `S3ObjectStore` to `aws-client`. This class allows for interaction with the S3 object store.
  - Add `object-store` package which contains abstracted object store functions for working with various cloud providers
- **CUMULUS-2477**
  - Added `/`, `/login` and `/logout` endpoints to cumulus distribution api
- **CUMULUS-2479**
  - Adds /version endpoint to distribution API
- **CUMULUS-2497**
  - Created `isISOFile()` to check if a CMR file is a CMR ISO file.
- **CUMULUS-2371**
  - Added helpers to `@cumulus/ingest/sqs`:
    - `archiveSqsMessageToS3` - archives an incoming SQS message to S3
    - `deleteArchivedMessageFromS3` - deletes a processed SQS message from S3
  - Added call to `archiveSqsMessageToS3` to `sqs-message-consumer` which
    archives all incoming SQS messages to S3.
  - Added call to `deleteArchivedMessageFrom` to `sqs-message-remover` which
    deletes archived SQS message from S3 once it has been processed.

### Changed

- **[PR2224](https://github.com/nasa/cumulus/pull/2244)**
- **CUMULUS-2208**
  - Moved all `@cumulus/api/es/*` code to new `@cumulus/es-client` package
- Changed timeout on `sfEventSqsToDbRecords` Lambda to 60 seconds to match
  timeout for Knex library to acquire database connections
- **CUMULUS-2517**
  - Updated postgres-migration-count-tool default concurrency to '1'
- **CUMULUS-2489**
  - Updated docs for Terraform references in FAQs, glossary, and in Deployment sections
- **CUMULUS-2434**
  - Updated `@cumulus/cmrjs` `updateCMRMetadata` and related functions to add
    both HTTPS URLS and S3 URIs to CMR metadata.
  - Updated `update-granules-cmr-metadata-file-links` task to add both HTTPS
    URLs and S3 URIs to the OnlineAccessURLs field of CMR metadata. The task
    configuration parameter `cmrGranuleUrlType` now has default value `both`.
  - To use the updated `update-granules-cmr-metadata-file-links` task, the
    granule UMM-G metadata should have version 1.6.2 or later, since CMR s3 link
    type 'GET DATA VIA DIRECT ACCESS' is not valid until UMM-G version
    [1.6.2](https://cdn.earthdata.nasa.gov/umm/granule/v1.6.2/umm-g-json-schema.json)
- **CUMULUS-2472**
  - Renamed `@cumulus/earthdata-login-client` to more generic
    `@cumulus/oauth-client` as a parent  class for new OAuth clients.
  - Added `@cumulus/oauth-client/CognitoClient` to interface with AWS cognito login service.
- **CUMULUS-2497**
  - Changed the `@cumulus/cmrjs` package:
    - Updated `@cumulus/cmrjs/cmr-utils.getGranuleTemporalInfo()` so it now
      returns temporal info for CMR ISO 19115 SMAP XML files.
    - Updated `@cumulus/cmrjs/cmr-utils.isCmrFilename()` to include
      `isISOFile()`.
- **CUMULUS-2532**
  - Changed integration tests to use `api-client/granules` functions as opposed to granulesApi from `@cumulus/integration-tests`.

### Fixed

- **CUMULUS-2519**
  - Update @cumulus/integration-tests.buildWorkflow to fail if provider/collection API response is not successful
- **CUMULUS-2518**
  - Update sf-event-sqs-to-db-records to not throw if a collection is not
    defined on a payload that has no granules/an empty granule payload object
- **CUMULUS-2512**
  - Updated ingest package S3 provider client to take additional parameter
    `remoteAltBucket` on `download` method to allow for per-file override of
    provider bucket for checksum
  - Updated @cumulus/ingest.fetchTextFile's signature to be parameterized and
    added `remoteAltBucket`to allow for an override of the passed in provider
    bucket for the source file
  - Update "eslint-plugin-import" to be pinned to 2.22.1
- **CUMULUS-2520**
  - Fixed error that prevented `/elasticsearch/index-from-database` from starting.
- **CUMULUS-2532**
  - Fixed integration tests to have granule deletion occur before provider and
    collection deletion in test cleanup.
- **[2231](https://github.com/nasa/cumulus/issues/2231)**
  - Fixes broken relative path links in `docs/README.md`

### Removed

- **CUMULUS-2502**
  - Removed outdated documentation regarding Kibana index patterns for metrics.

## [v9.0.1] 2021-05-07

### Migration Steps

Please review the migration steps for 9.0.0 as this release is only a patch to
correct a failure in our build script and push out corrected release artifacts. The previous migration steps still apply.

### Changed

- Corrected `@cumulus/db` configuration to correctly build package.

## [v9.0.0] 2021-05-03

### Migration steps

- This release of Cumulus enables integration with a PostgreSQL database for archiving Cumulus data. There are several upgrade steps involved, **some of which need to be done before redeploying Cumulus**. See the [documentation on upgrading to the RDS release](https://nasa.github.io/cumulus/docs/upgrade-notes/upgrade-rds).

### BREAKING CHANGES

- **CUMULUS-2185** - RDS Migration Epic
  - **CUMULUS-2191**
    - Removed the following from the `@cumulus/api/models.asyncOperation` class in
      favor of the added `@cumulus/async-operations` module:
      - `start`
      - `startAsyncOperations`
  - **CUMULUS-2187**
    - The `async-operations` endpoint will now omit `output` instead of
      returning `none` when the operation did not return output.
  - **CUMULUS-2309**
    - Removed `@cumulus/api/models/granule.unpublishAndDeleteGranule` in favor
      of `@cumulus/api/lib/granule-remove-from-cmr.unpublishGranule` and
      `@cumulus/api/lib/granule-delete.deleteGranuleAndFiles`.
  - **CUMULUS-2385**
    - Updated `sf-event-sqs-to-db-records` to write a granule's files to
      PostgreSQL only after the workflow has exited the `Running` status.
      Please note that any workflow that uses `sf_sqs_report_task` for
      mid-workflow updates will be impacted.
    - Changed PostgreSQL `file` schema and TypeScript type definition to require
      `bucket` and `key` fields.
    - Updated granule/file write logic to mark a granule's status as "failed"
  - **CUMULUS-2455**
    - API `move granule` endpoint now moves granule files on a per-file basis
    - API `move granule` endpoint on granule file move failure will retain the
      file at it's original location, but continue to move any other granule
      files.
    - Removed the `move` method from the `@cumulus/api/models.granule` class.
      logic is now handled in `@cumulus/api/endpoints/granules` and is
      accessible via the Core API.

### Added

- **CUMULUS-2185** - RDS Migration Epic
  - **CUMULUS-2130**
    - Added postgres-migration-count-tool lambda/ECS task to allow for
      evaluation of database state
    - Added /migrationCounts api endpoint that allows running of the
      postgres-migration-count-tool as an asyncOperation
  - **CUMULUS-2394**
    - Updated PDR and Granule writes to check the step function
      workflow_start_time against the createdAt field for each record to ensure
      old records do not overwrite newer ones for legacy Dynamo and PostgreSQL
      writes
  - **CUMULUS-2188**
    - Added `data-migration2` Lambda to be run after `data-migration1`
    - Added logic to `data-migration2` Lambda for migrating execution records
      from DynamoDB to PostgreSQL
  - **CUMULUS-2191**
    - Added `@cumulus/async-operations` to core packages, exposing
      `startAsyncOperation` which will handle starting an async operation and
      adding an entry to both PostgreSQL and DynamoDb
  - **CUMULUS-2127**
    - Add schema migration for `collections` table
  - **CUMULUS-2129**
    - Added logic to `data-migration1` Lambda for migrating collection records
      from Dynamo to PostgreSQL
  - **CUMULUS-2157**
    - Add schema migration for `providers` table
    - Added logic to `data-migration1` Lambda for migrating provider records
      from Dynamo to PostgreSQL
  - **CUMULUS-2187**
    - Added logic to `data-migration1` Lambda for migrating async operation
      records from Dynamo to PostgreSQL
  - **CUMULUS-2198**
    - Added logic to `data-migration1` Lambda for migrating rule records from
      DynamoDB to PostgreSQL
  - **CUMULUS-2182**
    - Add schema migration for PDRs table
  - **CUMULUS-2230**
    - Add schema migration for `rules` table
  - **CUMULUS-2183**
    - Add schema migration for `asyncOperations` table
  - **CUMULUS-2184**
    - Add schema migration for `executions` table
  - **CUMULUS-2257**
    - Updated PostgreSQL table and column names to snake_case
    - Added `translateApiAsyncOperationToPostgresAsyncOperation` function to `@cumulus/db`
  - **CUMULUS-2186**
    - Added logic to `data-migration2` Lambda for migrating PDR records from
      DynamoDB to PostgreSQL
  - **CUMULUS-2235**
    - Added initial ingest load spec test/utility
  - **CUMULUS-2167**
    - Added logic to `data-migration2` Lambda for migrating Granule records from
      DynamoDB to PostgreSQL and parse Granule records to store File records in
      RDS.
  - **CUMULUS-2367**
    - Added `granules_executions` table to PostgreSQL schema to allow for a
      many-to-many relationship between granules and executions
      - The table refers to granule and execution records using foreign keys
        defined with ON CASCADE DELETE, which means that any time a granule or
        execution record is deleted, all of the records in the
        `granules_executions` table referring to that record will also be
        deleted.
    - Added `upsertGranuleWithExecutionJoinRecord` helper to `@cumulus/db` to
      allow for upserting a granule record and its corresponding
      `granules_execution` record
  - **CUMULUS-2128**
    - Added helper functions:
      - `@cumulus/db/translate/file/translateApiFiletoPostgresFile`
      - `@cumulus/db/translate/file/translateApiGranuletoPostgresGranule`
      - `@cumulus/message/Providers/getMessageProvider`
  - **CUMULUS-2190**
    - Added helper functions:
      - `@cumulus/message/Executions/getMessageExecutionOriginalPayload`
      - `@cumulus/message/Executions/getMessageExecutionFinalPayload`
      - `@cumulus/message/workflows/getMessageWorkflowTasks`
      - `@cumulus/message/workflows/getMessageWorkflowStartTime`
      - `@cumulus/message/workflows/getMessageWorkflowStopTime`
      - `@cumulus/message/workflows/getMessageWorkflowName`
  - **CUMULUS-2192**
    - Added helper functions:
      - `@cumulus/message/PDRs/getMessagePdrRunningExecutions`
      - `@cumulus/message/PDRs/getMessagePdrCompletedExecutions`
      - `@cumulus/message/PDRs/getMessagePdrFailedExecutions`
      - `@cumulus/message/PDRs/getMessagePdrStats`
      - `@cumulus/message/PDRs/getPdrPercentCompletion`
      - `@cumulus/message/workflows/getWorkflowDuration`
  - **CUMULUS-2199**
    - Added `translateApiRuleToPostgresRule` to `@cumulus/db` to translate API
      Rule to conform to Postgres Rule definition.
  - **CUMUlUS-2128**
    - Added "upsert" logic to the `sfEventSqsToDbRecords` Lambda for granule and
      file writes to the core PostgreSQL database
  - **CUMULUS-2199**
    - Updated Rules endpoint to write rules to core PostgreSQL database in
      addition to DynamoDB and to delete rules from the PostgreSQL database in
      addition to DynamoDB.
    - Updated `create` in Rules Model to take in optional `createdAt` parameter
      which sets the value of createdAt if not specified during function call.
  - **CUMULUS-2189**
    - Updated Provider endpoint logic to write providers in parallel to Core
      PostgreSQL database
    - Update integration tests to utilize API calls instead of direct
      api/model/Provider calls
  - **CUMULUS-2191**
    - Updated cumuluss/async-operation task to write async-operations to the
      PostgreSQL database.
  - **CUMULUS-2228**
    - Added logic to the `sfEventSqsToDbRecords` Lambda to write execution, PDR,
      and granule records to the core PostgreSQL database in parallel with
      writes to DynamoDB
  - **CUMUlUS-2190**
    - Added "upsert" logic to the `sfEventSqsToDbRecords` Lambda for PDR writes
      to the core PostgreSQL database
  - **CUMUlUS-2192**
    - Added "upsert" logic to the `sfEventSqsToDbRecords` Lambda for execution
      writes to the core PostgreSQL database
  - **CUMULUS-2187**
    - The `async-operations` endpoint will now omit `output` instead of
      returning `none` when the operation did not return output.
  - **CUMULUS-2167**
    - Change PostgreSQL schema definition for `files` to remove `filename` and
      `name` and only support `file_name`.
    - Change PostgreSQL schema definition for `files` to remove `size` to only
      support `file_size`.
    - Change `PostgresFile` to remove duplicate fields `filename` and `name` and
      rename `size` to `file_size`.
  - **CUMULUS-2266**
    - Change `sf-event-sqs-to-db-records` behavior to discard and not throw an
      error on an out-of-order/delayed message so as not to have it be sent to
      the DLQ.
  - **CUMULUS-2305**
    - Changed `DELETE /pdrs/{pdrname}` API behavior to also delete record from
      PostgreSQL database.
  - **CUMULUS-2309**
    - Changed `DELETE /granules/{granuleName}` API behavior to also delete
      record from PostgreSQL database.
    - Changed `Bulk operation BULK_GRANULE_DELETE` API behavior to also delete
      records from PostgreSQL database.
  - **CUMULUS-2367**
    - Updated `granule_cumulus_id` foreign key to granule in PostgreSQL `files`
      table to use a CASCADE delete, so records in the files table are
      automatically deleted by the database when the corresponding granule is
      deleted.
  - **CUMULUS-2407**
    - Updated data-migration1 and data-migration2 Lambdas to use UPSERT instead
      of UPDATE when migrating dynamoDB records to PostgreSQL.
    - Changed data-migration1 and data-migration2 logic to only update already
      migrated records if the incoming record update has a newer timestamp
  - **CUMULUS-2329**
    - Add `write-db-dlq-records-to-s3` lambda.
    - Add terraform config to automatically write db records DLQ messages to an
      s3 archive on the system bucket.
    - Add unit tests and a component spec test for the above.
  - **CUMULUS-2380**
    - Add `process-dead-letter-archive` lambda to pick up and process dead letters in the S3 system bucket dead letter archive.
    - Add `/deadLetterArchive/recoverCumulusMessages` endpoint to trigger an async operation to leverage this capability on demand.
    - Add unit tests and integration test for all of the above.
  - **CUMULUS-2406**
    - Updated parallel write logic to ensure that updatedAt/updated_at
      timestamps are the same in Dynamo/PG on record write for the following
      data types:
      - async operations
      - granules
      - executions
      - PDRs
  - **CUMULUS-2446**
    - Remove schema validation check against DynamoDB table for collections when
      migrating records from DynamoDB to core PostgreSQL database.
  - **CUMULUS-2447**
    - Changed `translateApiAsyncOperationToPostgresAsyncOperation` to call
      `JSON.stringify` and then `JSON.parse` on output.
  - **CUMULUS-2313**
    - Added `postgres-migration-async-operation` lambda to start an ECS task to
      run a the `data-migration2` lambda.
    - Updated `async_operations` table to include `Data Migration 2` as a new
      `operation_type`.
    - Updated `cumulus-tf/variables.tf` to include `optional_dynamo_tables` that
      will be merged with `dynamo_tables`.
  - **CUMULUS-2451**
    - Added summary type file `packages/db/src/types/summary.ts` with
      `MigrationSummary` and `DataMigration1` and `DataMigration2` types.
    - Updated `data-migration1` and `data-migration2` lambdas to return
      `MigrationSummary` objects.
    - Added logging for every batch of 100 records processed for executions,
      granules and files, and PDRs.
    - Removed `RecordAlreadyMigrated` logs in `data-migration1` and
      `data-migration2`
  - **CUMULUS-2452**
    - Added support for only migrating certain granules by specifying the
      `granuleSearchParams.granuleId` or `granuleSearchParams.collectionId`
      properties in the payload for the
      `<prefix>-postgres-migration-async-operation` Lambda
    - Added support for only running certain migrations for data-migration2 by
      specifying the `migrationsList` property in the payload for the
      `<prefix>-postgres-migration-async-operation` Lambda
  - **CUMULUS-2453**
    - Created `storeErrors` function which stores errors in system bucket.
    - Updated `executions` and `granulesAndFiles` data migrations to call `storeErrors` to store migration errors.
    - Added `system_bucket` variable to `data-migration2`.
  - **CUMULUS-2455**
    - Move granules API endpoint records move updates for migrated granule files
      if writing any of the granule files fails.
  - **CUMULUS-2468**
    - Added support for doing [DynamoDB parallel scanning](https://docs.aws.amazon.com/amazondynamodb/latest/developerguide/Scan.html#Scan.ParallelScan) for `executions` and `granules` migrations to improve performance. The behavior of the parallel scanning and writes can be controlled via the following properties on the event input to the `<prefix>-postgres-migration-async-operation` Lambda:
      - `granuleMigrationParams.parallelScanSegments`: How many segments to divide your granules DynamoDB table into for parallel scanning
      - `granuleMigrationParams.parallelScanLimit`: The maximum number of granule records to evaluate for each parallel scanning segment of the DynamoDB table
      - `granuleMigrationParams.writeConcurrency`: The maximum number of concurrent granule/file writes to perform to the PostgreSQL database across all DynamoDB segments
      - `executionMigrationParams.parallelScanSegments`: How many segments to divide your executions DynamoDB table into for parallel scanning
      - `executionMigrationParams.parallelScanLimit`: The maximum number of execution records to evaluate for each parallel scanning segment of the DynamoDB table
      - `executionMigrationParams.writeConcurrency`: The maximum number of concurrent execution writes to perform to the PostgreSQL database across all DynamoDB segments
  - **CUMULUS-2468** - Added `@cumulus/aws-client/DynamoDb.parallelScan` helper to perform [parallel scanning on DynamoDb tables](https://docs.aws.amazon.com/amazondynamodb/latest/developerguide/Scan.html#Scan.ParallelScan)
  - **CUMULUS-2507**
    - Updated granule record write logic to set granule status to `failed` in both Postgres and DynamoDB if any/all of its files fail to write to the database.

### Deprecated

- **CUMULUS-2185** - RDS Migration Epic
  - **CUMULUS-2455**
    - `@cumulus/ingest/moveGranuleFiles`

## [v8.1.2] 2021-07-29

**Please note** changes in 8.1.2 may not yet be released in future versions, as this
is a backport/patch release on the 8.x series of releases.  Updates that are
included in the future will have a corresponding CHANGELOG entry in future releases.

### Notable changes

- `cmr_custom_host` variable for `cumulus` module can now be used to configure Cumulus to
integrate with a custom CMR host name and protocol (e.g. `http://custom-cmr-host.com`). Note
that you **must** include a protocol (`http://` or `https://`) if specifying a value for this
variable.
- `@cumulus/sync-granule` task should now properly handle
syncing files from HTTP/HTTPS providers where basic auth is
required and involves a redirect to a different host (e.g.
downloading files protected by Earthdata Login)

### Added

- **CUMULUS-2548**
  - Added `allowed_redirects` field to PostgreSQL `providers` table
  - Added `allowedRedirects` field to DynamoDB `<prefix>-providers` table
  - Added `@cumulus/aws-client/S3.streamS3Upload` to handle uploading the contents
  of a readable stream to S3 and returning a promise

### Changed

- Updated `cmr_custom_host` variable to accept a full protocol and host name
(e.g. `http://cmr-custom-host.com`), whereas it previously only accepted a host name

### Fixed

- Fixed bug where `cmr_custom_host` variable was not properly forwarded into `archive`, `ingest`, and `sqs-message-remover` modules from `cumulus` module
- **CUMULUS-2548**
  - Fixed `@cumulus/ingest/HttpProviderClient.sync` to
properly handle basic auth when redirecting to a different
host and/or host with a different port

## [v8.1.1] 2021-04-30 -- Patch Release

**Please note** changes in 8.1.1 may not yet be released in future versions, as this
is a backport/patch release on the 8.x series of releases.  Updates that are
included in the future will have a corresponding CHANGELOG entry in future releases.

### Added

- **CUMULUS-2497**
  - Created `isISOFile()` to check if a CMR file is a CMR ISO file.

### Fixed

- **CUMULUS-2512**
  - Updated ingest package S3 provider client to take additional parameter
    `remoteAltBucket` on `download` method to allow for per-file override of
    provider bucket for checksum
  - Updated @cumulus/ingest.fetchTextFile's signature to be parameterized and
    added `remoteAltBucket`to allow for an override of the passed in provider
    bucket for the source file
  - Update "eslint-plugin-import" to be pinned to 2.22.1

### Changed

- **CUMULUS-2497**
  - Changed the `@cumulus/cmrjs` package:
    - Updated `@cumulus/cmrjs/cmr-utils.getGranuleTemporalInfo()` so it now
      returns temporal info for CMR ISO 19115 SMAP XML files.
    - Updated `@cumulus/cmrjs/cmr-utils.isCmrFilename()` to include
      `isISOFile()`.

- **[2216](https://github.com/nasa/cumulus/issues/2216)**
  - Removed "node-forge", "xml-crypto" from audit whitelist, added "underscore"

## [v8.1.0] 2021-04-29

### Added

- **CUMULUS-2348**
  - The `@cumulus/api` `/granules` and `/granules/{granuleId}` endpoints now take `getRecoveryStatus` parameter
  to include recoveryStatus in result granule(s)
  - The `@cumulus/api-client.granules.getGranule` function takes a `query` parameter which can be used to
  request additional granule information.
  - Published `@cumulus/api@7.2.1-alpha.0` for dashboard testing
- **CUMULUS-2469**
  - Added `tf-modules/cumulus_distribution` module to standup a skeleton
    distribution api

## [v8.0.0] 2021-04-08

### BREAKING CHANGES

- **CUMULUS-2428**
  - Changed `/granules/bulk` to use `queueUrl` property instead of a `queueName` property for setting the queue to use for scheduling bulk granule workflows

### Notable changes

- Bulk granule operations endpoint now supports setting a custom queue for scheduling workflows via the `queueUrl` property in the request body. If provided, this value should be the full URL for an SQS queue.

### Added

- **CUMULUS-2374**
  - Add cookbok entry for queueing PostToCmr step
  - Add example workflow to go with cookbook
- **CUMULUS-2421**
  - Added **experimental** `ecs_include_docker_cleanup_cronjob` boolean variable to the Cumulus module to enable cron job to clean up docker root storage blocks in ECS cluster template for non-`device-mapper` storage drivers. Default value is `false`. This fulfills a specific user support request. This feature is otherwise untested and will remain so until we can iterate with a better, more general-purpose solution. Use of this feature is **NOT** recommended unless you are certain you need it.

- **CUMULUS-1808**
  - Add additional error messaging in `deleteSnsTrigger` to give users more context about where to look to resolve ResourceNotFound error when disabling or deleting a rule.

### Fixed

- **CUMULUS-2281**
  - Changed discover-granules task to write discovered granules directly to
    logger, instead of via environment variable. This fixes a problem where a
    large number of found granules prevents this lambda from running as an
    activity with an E2BIG error.

## [v7.2.0] 2021-03-23

### Added

- **CUMULUS-2346**
  - Added orca API endpoint to `@cumulus/api` to get recovery status
  - Add `CopyToGlacier` step to [example IngestAndPublishGranuleWithOrca workflow](https://github.com/nasa/cumulus/blob/master/example/cumulus-tf/ingest_and_publish_granule_with_orca_workflow.tf)

### Changed

- **HYRAX-357**
  - Format of NGAP OPeNDAP URL changed and by default now is referring to concept id and optionally can include short name and version of collection.
  - `addShortnameAndVersionIdToConceptId` field has been added to the config inputs of the `hyrax-metadata-updates` task

## [v7.1.0] 2021-03-12

### Notable changes

- `sync-granule` task will now properly handle syncing 0 byte files to S3
- SQS/Kinesis rules now support scheduling workflows to a custom queue via the `rule.queueUrl` property. If provided, this value should be the full URL for an SQS queue.

### Added

- `tf-modules/cumulus` module now supports a `cmr_custom_host` variable that can
  be used to set to an arbitrary  host for making CMR requests (e.g.
  `https://custom-cmr-host.com`).
- Added `buckets` variable to `tf-modules/archive`
- **CUMULUS-2345**
  - Deploy ORCA with Cumulus, see `example/cumulus-tf/orca.tf` and `example/cumulus-tf/terraform.tfvars.example`
  - Add `CopyToGlacier` step to [example IngestAndPublishGranule workflow](https://github.com/nasa/cumulus/blob/master/example/cumulus-tf/ingest_and_publish_granule_workflow.asl.json)
- **CUMULUS-2424**
  - Added `childWorkflowMeta` to `queue-pdrs` config. An object passed to this config value will be merged into a child workflow message's `meta` object. For an example of how this can be used, see `example/cumulus-tf/discover_and_queue_pdrs_with_child_workflow_meta_workflow.asl.json`.
- **CUMULUS-2427**
  - Added support for using a custom queue with SQS and Kinesis rules. Whatever queue URL is set on the `rule.queueUrl` property will be used to schedule workflows for that rule. This change allows SQS/Kinesis rules to use [any throttled queues defined for a deployment](https://nasa.github.io/cumulus/docs/data-cookbooks/throttling-queued-executions).

### Fixed

- **CUMULUS-2394**
  - Updated PDR and Granule writes to check the step function `workflow_start_time` against
      the `createdAt` field  for each record to ensure old records do not
      overwrite newer ones

### Changed

- `<prefix>-lambda-api-gateway` IAM role used by API Gateway Lambda now
  supports accessing all buckets defined in your `buckets` variable except
  "internal" buckets
- Updated the default scroll duration used in ESScrollSearch and part of the
  reconciliation report functions as a result of testing and seeing timeouts
  at its current value of 2min.
- **CUMULUS-2355**
  - Added logic to disable `/s3Credentials` endpoint based upon value for
    environment variable `DISABLE_S3_CREDENTIALS`. If set to "true", the
    endpoint will not dispense S3 credentials and instead return a message
    indicating that the endpoint has been disabled.
- **CUMULUS-2397**
  - Updated `/elasticsearch` endpoint's `reindex` function to prevent
    reindexing when source and destination indices are the same.
- **CUMULUS-2420**
  - Updated test function `waitForAsyncOperationStatus` to take a retryObject
    and use exponential backoff.  Increased the total test duration for both
    AsycOperation specs and the ReconciliationReports tests.
  - Updated the default scroll duration used in ESScrollSearch and part of the
    reconciliation report functions as a result of testing and seeing timeouts
    at its current value of 2min.
- **CUMULUS-2427**
  - Removed `queueUrl` from the parameters object for `@cumulus/message/Build.buildQueueMessageFromTemplate`
  - Removed `queueUrl` from the parameters object for `@cumulus/message/Build.buildCumulusMeta`

### Fixed

- Fixed issue in `@cumulus/ingest/S3ProviderClient.sync()` preventing 0 byte files from being synced to S3.

### Removed

- Removed variables from `tf-modules/archive`:
  - `private_buckets`
  - `protected_buckets`
  - `public_buckets`

## [v7.0.0] 2021-02-22

### BREAKING CHANGES

- **CUMULUS-2362** - Endpoints for the logs (/logs) will now throw an error unless Metrics is set up

### Added

- **CUMULUS-2345**
  - Deploy ORCA with Cumulus, see `example/cumulus-tf/orca.tf` and `example/cumulus-tf/terraform.tfvars.example`
  - Add `CopyToGlacier` step to [example IngestAndPublishGranule workflow](https://github.com/nasa/cumulus/blob/master/example/cumulus-tf/ingest_and_publish_granule_workflow.asl.json)
- **CUMULUS-2376**
  - Added `cmrRevisionId` as an optional parameter to `post-to-cmr` that will be used when publishing metadata to CMR.
- **CUMULUS-2412**
  - Adds function `getCollectionsByShortNameAndVersion` to @cumulus/cmrjs that performs a compound query to CMR to retrieve collection information on a list of collections. This replaces a series of calls to the CMR for each collection with a single call on the `/collections` endpoint and should improve performance when CMR return times are increased.

### Changed

- **CUMULUS-2362**
  - Logs endpoints only work with Metrics set up
- **CUMULUS-2376**
  - Updated `publishUMMGJSON2CMR` to take in an optional `revisionId` parameter.
  - Updated `publishUMMGJSON2CMR` to throw an error if optional `revisionId` does not match resulting revision ID.
  - Updated `publishECHO10XML2CMR` to take in an optional `revisionId` parameter.
  - Updated `publishECHO10XML2CMR` to throw an error if optional `revisionId` does not match resulting revision ID.
  - Updated `publish2CMR` to take in optional `cmrRevisionId`.
  - Updated `getWriteHeaders` to take in an optional CMR Revision ID.
  - Updated `ingestGranule` to take in an optional CMR Revision ID to pass to `getWriteHeaders`.
  - Updated `ingestUMMGranule` to take in an optional CMR Revision ID to pass to `getWriteHeaders`.
- **CUMULUS-2350**
  - Updates the examples on the `/s3credentialsREADME`, to include Python and
    JavaScript code demonstrating how to refrsh  the s3credential for
    programatic access.
- **CUMULUS-2383**
  - PostToCMR task will return CMRInternalError when a `500` status is returned from CMR

## [v6.0.0] 2021-02-16

### MIGRATION NOTES

- **CUMULUS-2255** - Cumulus has upgraded its supported version of Terraform
  from **0.12.12** to **0.13.6**. Please see the [instructions to upgrade your
  deployments](https://github.com/nasa/cumulus/blob/master/docs/upgrade-notes/upgrading-tf-version-0.13.6.md).

- **CUMULUS-2350**
  - If the  `/s3credentialsREADME`, does not appear to be working after
    deployment, [manual redeployment](https://docs.aws.amazon.com/apigateway/latest/developerguide/how-to-deploy-api-with-console.html)
    of the API-gateway stage may be necessary to finish the deployment.

### BREAKING CHANGES

- **CUMULUS-2255** - Cumulus has upgraded its supported version of Terraform from **0.12.12** to **0.13.6**.

### Added

- **CUMULUS-2291**
  - Add provider filter to Granule Inventory Report
- **CUMULUS-2300**
  - Added `childWorkflowMeta` to `queue-granules` config. Object passed to this
    value will be merged into a child workflow message's  `meta` object. For an
    example of how this can be used, see
    `example/cumulus-tf/discover_granules_workflow.asl.json`.
- **CUMULUS-2350**
  - Adds an unprotected endpoint, `/s3credentialsREADME`, to the
    s3-credentials-endpoint that displays  information on how to use the
    `/s3credentials` endpoint
- **CUMULUS-2368**
  - Add QueueWorkflow task
- **CUMULUS-2391**
  - Add reportToEms to collections.files file schema
- **CUMULUS-2395**
  - Add Core module parameter `ecs_custom_sg_ids` to Cumulus module to allow for
    custom security group mappings
- **CUMULUS-2402**
  - Officially expose `sftp()` for use in `@cumulus/sftp-client`

### Changed

- **CUMULUS-2323**
  - The sync granules task when used with the s3 provider now uses the
    `source_bucket` key in `granule.files` objects.  If incoming payloads using
    this task have a `source_bucket` value for a file using the s3 provider, the
    task will attempt to sync from the bucket defined in the file's
    `source_bucket` key instead of the `provider`.
    - Updated `S3ProviderClient.sync` to allow for an optional bucket parameter
      in support of the changed behavior.
  - Removed `addBucketToFile` and related code from sync-granules task

- **CUMULUS-2255**
  - Updated Terraform deployment code syntax for compatibility with version 0.13.6
- **CUMULUS-2321**
  - Updated API endpoint GET `/reconciliationReports/{name}` to return the
    pre-signe s3 URL in addition to report data

### Fixed

- Updated `hyrax-metadata-updates` task so the opendap url has Type 'USE SERVICE API'

- **CUMULUS-2310**
  - Use valid filename for reconciliation report
- **CUMULUS-2351**
  - Inventory report no longer includes the File/Granule relation object in the
    okCountByGranules key of a report.  The information is only included when a
    'Granule Not Found' report is run.

### Removed

- **CUMULUS-2364**
  - Remove the internal Cumulus logging lambda (log2elasticsearch)

## [v5.0.1] 2021-01-27

### Changed

- **CUMULUS-2344**
  - Elasticsearch API now allows you to reindex to an index that already exists
  - If using the Change Index operation and the new index doesn't exist, it will be created
  - Regarding instructions for CUMULUS-2020, you can now do a change index
    operation before a reindex operation. This will
    ensure that new data will end up in the new index while Elasticsearch is reindexing.

- **CUMULUS-2351**
  - Inventory report no longer includes the File/Granule relation object in the okCountByGranules key of a report. The information is only included when a 'Granule Not Found' report is run.

### Removed

- **CUMULUS-2367**
  - Removed `execution_cumulus_id` column from granules RDS schema and data type

## [v5.0.0] 2021-01-12

### BREAKING CHANGES

- **CUMULUS-2020**
  - Elasticsearch data mappings have been updated to improve search and the API
    has been update to reflect those changes. See Migration notes on how to
    update the Elasticsearch mappings.

### Migration notes

- **CUMULUS-2020**
  - Elasticsearch data mappings have been updated to improve search. For
    example, case insensitive searching will now work (e.g. 'MOD' and 'mod' will
    return the same granule results). To use the improved Elasticsearch queries,
    [reindex](https://nasa.github.io/cumulus-api/#reindex) to create a new index
    with the correct types. Then perform a [change
    index](https://nasa.github.io/cumulus-api/#change-index) operation to use
    the new index.
- **CUMULUS-2258**
  - Because the `egress_lambda_log_group` and
    `egress_lambda_log_subscription_filter` resource were removed from the
    `cumulus` module, new definitions for these resources must be added to
    `cumulus-tf/main.tf`. For reference on how to define these resources, see
    [`example/cumulus-tf/thin_egress_app.tf`](https://github.com/nasa/cumulus/blob/master/example/cumulus-tf/thin_egress_app.tf).
  - The `tea_stack_name` variable being passed into the `cumulus` module should be removed
- **CUMULUS-2344**
  - Regarding instructions for CUMULUS-2020, you can now do a change index operation before a reindex operation. This will
    ensure that new data will end up in the new index while Elasticsearch is reindexing.

### BREAKING CHANGES

- **CUMULUS-2020**
  - Elasticsearch data mappings have been updated to improve search and the API has been updated to reflect those changes. See Migration notes on how to update the Elasticsearch mappings.

### Added

- **CUMULUS-2318**
  - Added`async_operation_image` as `cumulus` module variable to allow for override of the async_operation container image.  Users can optionally specify a non-default docker image for use with Core async operations.
- **CUMULUS-2219**
  - Added `lzards-backup` Core task to facilitate making LZARDS backup requests in Cumulus ingest workflows
- **CUMULUS-2092**
  - Add documentation for Granule Not Found Reports
- **HYRAX-320**
  - `@cumulus/hyrax-metadata-updates`Add component URI encoding for entry title id and granule ur to allow for values with special characters in them. For example, EntryTitleId 'Sentinel-6A MF/Jason-CS L2 Advanced Microwave Radiometer (AMR-C) NRT Geophysical Parameters' Now, URLs generated from such values will be encoded correctly and parsable by HyraxInTheCloud
- **CUMULUS-1370**
  - Add documentation for Getting Started section including FAQs
- **CUMULUS-2092**
  - Add documentation for Granule Not Found Reports
- **CUMULUS-2219**
  - Added `lzards-backup` Core task to facilitate making LZARDS backup requests in Cumulus ingest workflows
- **CUMULUS-2280**
  - In local api, retry to create tables if they fail to ensure localstack has had time to start fully.
- **CUMULUS-2290**
  - Add `queryFields` to granule schema, and this allows workflow tasks to add queryable data to granule record. For reference on how to add data to `queryFields` field, see [`example/cumulus-tf/kinesis_trigger_test_workflow.tf`](https://github.com/nasa/cumulus/blob/master/example/cumulus-tf/kinesis_trigger_test_workflow.tf).
- **CUMULUS-2318**
  - Added`async_operation_image` as `cumulus` module variable to allow for override of the async_operation container image.  Users can optionally specify a non-default docker image for use with Core async operations.

### Changed

- **CUMULUS-2020**
  - Updated Elasticsearch mappings to support case-insensitive search
- **CUMULUS-2124**
  - cumulus-rds-tf terraform module now takes engine_version as an input variable.
- **CUMULUS-2279**
  - Changed the formatting of granule CMR links: instead of a link to the `/search/granules.json` endpoint, now it is a direct link to `/search/concepts/conceptid.format`
- **CUMULUS-2296**
  - Improved PDR spec compliance of `parse-pdr` by updating `@cumulus/pvl` to parse fields in a manner more consistent with the PDR ICD, with respect to numbers and dates. Anything not matching the ICD expectations, or incompatible with Javascript parsing, will be parsed as a string instead.
- **CUMULUS-2344**
  - Elasticsearch API now allows you to reindex to an index that already exists
  - If using the Change Index operation and the new index doesn't exist, it will be created

### Removed

- **CUMULUS-2258**
  - Removed `tea_stack_name` variable from `tf-modules/distribution/variables.tf` and `tf-modules/cumulus/variables.tf`
  - Removed `egress_lambda_log_group` and `egress_lambda_log_subscription_filter` resources from `tf-modules/distribution/main.tf`

## [v4.0.0] 2020-11-20

### Migration notes

- Update the name of your `cumulus_message_adapter_lambda_layer_arn` variable for the `cumulus` module to `cumulus_message_adapter_lambda_layer_version_arn`. The value of the variable should remain the same (a layer version ARN of a Lambda layer for the [`cumulus-message-adapter`](https://github.com/nasa/cumulus-message-adapter/).
- **CUMULUS-2138** - Update all workflows using the `MoveGranules` step to add `UpdateGranulesCmrMetadataFileLinksStep`that runs after it. See the example [`IngestAndPublishWorkflow`](https://github.com/nasa/cumulus/blob/master/example/cumulus-tf/ingest_and_publish_granule_workflow.asl.json) for reference.
- **CUMULUS-2251**
  - Because it has been removed from the `cumulus` module, a new resource definition for `egress_api_gateway_log_subscription_filter` must be added to `cumulus-tf/main.tf`. For reference on how to define this resource, see [`example/cumulus-tf/main.tf`](https://github.com/nasa/cumulus/blob/master/example/cumulus-tf/main.tf).

### Added

- **CUMULUS-2248**
  - Updates Integration Tests README to point to new fake provider template.
- **CUMULUS-2239**
  - Add resource declaration to create a VPC endpoint in tea-map-cache module if `deploy_to_ngap` is false.
- **CUMULUS-2063**
  - Adds a new, optional query parameter to the `/collections[&getMMT=true]` and `/collections/active[&getMMT=true]` endpoints. When a user provides a value of `true` for `getMMT` in the query parameters, the endpoint will search CMR and update each collection's results with new key `MMTLink` containing a link to the MMT (Metadata Management Tool) if a CMR collection id is found.
- **CUMULUS-2170**
  - Adds ability to filter granule inventory reports
- **CUMULUS-2211**
  - Adds `granules/bulkReingest` endpoint to `@cumulus/api`
- **CUMULUS-2251**
  - Adds `log_api_gateway_to_cloudwatch` variable to `example/cumulus-tf/variables.tf`.
  - Adds `log_api_gateway_to_cloudwatch` variable to `thin_egress_app` module definition.

### Changed

- **CUMULUS-2216**
  - `/collection` and `/collection/active` endpoints now return collections without granule aggregate statistics by default. The original behavior is preserved and can be found by including a query param of `includeStats=true` on the request to the endpoint.
  - The `es/collections` Collection class takes a new parameter includeStats. It no longer appends granule aggregate statistics to the returned results by default. One must set the new parameter to any non-false value.
- **CUMULUS-2201**
  - Update `dbIndexer` lambda to process requests in serial
  - Fixes ingestPdrWithNodeNameSpec parsePdr provider error
- **CUMULUS-2251**
  - Moves Egress Api Gateway Log Group Filter from `tf-modules/distribution/main.tf` to `example/cumulus-tf/main.tf`

### Fixed

- **CUMULUS-2251**
  - This fixes a deployment error caused by depending on the `thin_egress_app` module output for a resource count.

### Removed

- **CUMULUS-2251**
  - Removes `tea_api_egress_log_group` variable from `tf-modules/distribution/variables.tf` and `tf-modules/cumulus/variables.tf`.

### BREAKING CHANGES

- **CUMULUS-2138** - CMR metadata update behavior has been removed from the `move-granules` task into a
new `update-granules-cmr-metadata-file-links` task.
- **CUMULUS-2216**
  - `/collection` and `/collection/active` endpoints now return collections without granule aggregate statistics by default. The original behavior is preserved and can be found by including a query param of `includeStats=true` on the request to the endpoint.  This is likely to affect the dashboard only but included here for the change of behavior.
- **[1956](https://github.com/nasa/cumulus/issues/1956)**
  - Update the name of the `cumulus_message_adapter_lambda_layer_arn` output from the `cumulus-message-adapter` module to `cumulus_message_adapter_lambda_layer_version_arn`. The output value has changed from being the ARN of the Lambda layer **without a version** to the ARN of the Lambda layer **with a version**.
  - Update the variable name in the `cumulus` and `ingest` modules from `cumulus_message_adapter_lambda_layer_arn` to `cumulus_message_adapter_lambda_layer_version_arn`

## [v3.0.1] 2020-10-21

- **CUMULUS-2203**
  - Update Core tasks to use
    [cumulus-message-adapter-js](https://github.com/nasa/cumulus-message-adapter-js)
    v2.0.0 to resolve memory leak/lambda ENOMEM constant failure issue.   This
    issue caused lambdas to slowly use all memory in the run environment and
    prevented AWS from halting/restarting warmed instances when task code was
    throwing consistent errors under load.

- **CUMULUS-2232**
  - Updated versions for `ajv`, `lodash`, `googleapis`, `archiver`, and
    `@cumulus/aws-client` to remediate vulnerabilities found in SNYK scan.

### Fixed

- **CUMULUS-2233**
  - Fixes /s3credentials bug where the expiration time on the cookie was set to a time that is always expired, so authentication was never being recognized as complete by the API. Consequently, the user would end up in a redirect loop and requests to /s3credentials would never complete successfully. The bug was caused by the fact that the code setting the expiration time for the cookie was expecting a time value in milliseconds, but was receiving the expirationTime from the EarthdataLoginClient in seconds. This bug has been fixed by converting seconds into milliseconds. Unit tests were added to test that the expiration time has been converted to milliseconds and checking that the cookie's expiration time is greater than the current time.

## [v3.0.0] 2020-10-7

### MIGRATION STEPS

- **CUMULUS-2099**
  - All references to `meta.queues` in workflow configuration must be replaced with references to queue URLs from Terraform resources. See the updated [data cookbooks](https://nasa.github.io/cumulus/docs/data-cookbooks/about-cookbooks) or example [Discover Granules workflow configuration](https://github.com/nasa/cumulus/blob/master/example/cumulus-tf/discover_granules_workflow.asl.json).
  - The steps for configuring queued execution throttling have changed. See the [updated documentation](https://nasa.github.io/cumulus/docs/data-cookbooks/throttling-queued-executions).
  - In addition to the configuration for execution throttling, the internal mechanism for tracking executions by queue has changed. As a result, you should **disable any rules or workflows scheduling executions via a throttled queue** before upgrading. Otherwise, you may be at risk of having **twice as many executions** as are configured for the queue while the updated tracking is deployed. You can re-enable these rules/workflows once the upgrade is complete.

- **CUMULUS-2111**
  - **Before you re-deploy your `cumulus-tf` module**, note that the [`thin-egress-app`][thin-egress-app] is no longer deployed by default as part of the `cumulus` module, so you must add the TEA module to your deployment and manually modify your Terraform state **to avoid losing your API gateway and impacting any Cloudfront endpoints pointing to those gateways**. If you don't care about losing your API gateway and impacting Cloudfront endpoints, you can ignore the instructions for manually modifying state.

    1. Add the [`thin-egress-app`][thin-egress-app] module to your `cumulus-tf` deployment as shown in the [Cumulus example deployment](https://github.com/nasa/cumulus/tree/master/example/cumulus-tf/main.tf).

         - Note that the values for `tea_stack_name` variable to the `cumulus` module and the `stack_name` variable to the `thin_egress_app` module **must match**
         - Also, if you are specifying the `stage_name` variable to the `thin_egress_app` module, **the value of the `tea_api_gateway_stage` variable to the `cumulus` module must match it**

    2. **If you want to preserve your existing `thin-egress-app` API gateway and avoid having to update your Cloudfront endpoint for distribution, then you must follow these instructions**: <https://nasa.github.io/cumulus/docs/upgrade-notes/migrate_tea_standalone>. Otherwise, you can re-deploy as usual.

  - If you provide your own custom bucket map to TEA as a standalone module, **you must ensure that your custom bucket map includes mappings for the `protected` and `public` buckets specified in your `cumulus-tf/terraform.tfvars`, otherwise Cumulus may not be able to determine the correct distribution URL for ingested files and you may encounter errors**

- **CUMULUS-2197**
  - EMS resources are now optional, and `ems_deploy` is set to `false` by default, which will delete your EMS resources.
  - If you would like to keep any deployed EMS resources, add the `ems_deploy` variable set to `true` in your `cumulus-tf/terraform.tfvars`

### BREAKING CHANGES

- **CUMULUS-2200**
  - Changes return from 303 redirect to 200 success for `Granule Inventory`'s
    `/reconciliationReport` returns.  The user (dashboard) must read the value
    of `url` from the return to get the s3SignedURL and then download the report.
- **CUMULUS-2099**
  - `meta.queues` has been removed from Cumulus core workflow messages.
  - `@cumulus/sf-sqs-report` workflow task no longer reads the reporting queue URL from `input.meta.queues.reporting` on the incoming event. Instead, it requires that the queue URL be set as the `reporting_queue_url` environment variable on the deployed Lambda.
- **CUMULUS-2111**
  - The deployment of the `thin-egress-app` module has be removed from `tf-modules/distribution`, which is a part of the `tf-modules/cumulus` module. Thus, the `thin-egress-app` module is no longer deployed for you by default. See the migration steps for details about how to add deployment for the `thin-egress-app`.
- **CUMULUS-2141**
  - The `parse-pdr` task has been updated to respect the `NODE_NAME` property in
    a PDR's `FILE_GROUP`. If a `NODE_NAME` is present, the task will query the
    Cumulus API for a provider with that host. If a provider is found, the
    output granule from the task will contain a `provider` property containing
    that provider. If `NODE_NAME` is set but a provider with that host cannot be
    found in the API, or if multiple providers are found with that same host,
    the task will fail.
  - The `queue-granules` task has been updated to expect an optional
    `granule.provider` property on each granule. If present, the granule will be
    enqueued using that provider. If not present, the task's `config.provider`
    will be used instead.
- **CUMULUS-2197**
  - EMS resources are now optional and will not be deployed by default. See migration steps for information
    about how to deploy EMS resources.

#### CODE CHANGES

- The `@cumulus/api-client.providers.getProviders` function now takes a
  `queryStringParameters` parameter which can be used to filter the providers
  which are returned
- The `@cumulus/aws-client/S3.getS3ObjectReadStreamAsync` function has been
  removed. It read the entire S3 object into memory before returning a read
  stream, which could cause Lambdas to run out of memory. Use
  `@cumulus/aws-client/S3.getObjectReadStream` instead.
- The `@cumulus/ingest/util.lookupMimeType` function now returns `undefined`
  rather than `null` if the mime type could not be found.
- The `@cumulus/ingest/lock.removeLock` function now returns `undefined`
- The `@cumulus/ingest/granule.generateMoveFileParams` function now returns
  `source: undefined` and `target :undefined` on the response object if either could not be
  determined. Previously, `null` had been returned.
- The `@cumulus/ingest/recursion.recursion` function must now be imported using
  `const { recursion } = require('@cumulus/ingest/recursion');`
- The `@cumulus/ingest/granule.getRenamedS3File` function has been renamed to
  `listVersionedObjects`
- `@cumulus/common.http` has been removed
- `@cumulus/common/http.download` has been removed

### Added

- **CUMULUS-1855**
  - Fixed SyncGranule task to return an empty granules list when given an empty
    (or absent) granules list on input, rather than throwing an exception
- **CUMULUS-1955**
  - Added `@cumulus/aws-client/S3.getObject` to get an AWS S3 object
  - Added `@cumulus/aws-client/S3.waitForObject` to get an AWS S3 object,
    retrying, if necessary
- **CUMULUS-1961**
  - Adds `startTimestamp` and `endTimestamp` parameters to endpoint
    `reconcilationReports`.  Setting these values will filter the returned
    report to cumulus data that falls within the timestamps. It also causes the
    report to be one directional, meaning cumulus is only reconciled with CMR,
    but not the other direction. The Granules will be filtered by their
    `updatedAt` values. Collections are filtered by the updatedAt time of their
    granules, i.e. Collections with granules that are updatedAt a time between
    the time parameters will be returned in the reconciliation reports.
  - Adds `startTimestamp` and `endTimestamp` parameters to create-reconciliation-reports
    lambda function. If either of these params is passed in with a value that can be
    converted to a date object, the inter-platform comparison between Cumulus and CMR will
    be one way.  That is, collections, granules, and files will be filtered by time for
    those found in Cumulus and only those compared to the CMR holdings. For the moment
    there is not enough information to change the internal consistency check, and S3 vs
    Cumulus comparisons are unchanged by the timestamps.
- **CUMULUS-1962**
  - Adds `location` as parameter to `/reconciliationReports` endpoint. Options are `S3`
    resulting in a S3 vs. Cumulus database search or `CMR` resulting in CMR vs. Cumulus database search.
- **CUMULUS-1963**
  - Adds `granuleId` as input parameter to `/reconcilationReports`
    endpoint. Limits inputs parameters to either `collectionId` or `granuleId`
    and will fail to create the report if both are provided.  Adding granuleId
    will find collections in Cumulus by granuleId and compare those one way
    with those in CMR.
  - `/reconciliationReports` now validates any input json before starting the
    async operation and the lambda handler no longer validates input
    parameters.
- **CUMULUS-1964**
  - Reports can now be filtered on provider
- **CUMULUS-1965**
  - Adds `collectionId` parameter to the `/reconcilationReports`
    endpoint. Setting this value will limit the scope of the reconcilation
    report to only the input collectionId when comparing Cumulus and
    CMR. `collectionId` is provided an array of strings e.g. `[shortname___version, shortname2___version2]`
- **CUMULUS-2107**
  - Added a new task, `update-cmr-access-constraints`, that will set access constraints in CMR Metadata.
    Currently supports UMMG-JSON and Echo10XML, where it will configure `AccessConstraints` and
    `RestrictionFlag/RestrictionComment`, respectively.
  - Added an operator doc on how to configure and run the access constraint update workflow, which will update the metadata using the new task, and then publish the updated metadata to CMR.
  - Added an operator doc on bulk operations.
- **CUMULUS-2111**
  - Added variables to `cumulus` module:
    - `tea_api_egress_log_group`
    - `tea_external_api_endpoint`
    - `tea_internal_api_endpoint`
    - `tea_rest_api_id`
    - `tea_rest_api_root_resource_id`
    - `tea_stack_name`
  - Added variables to `distribution` module:
    - `tea_api_egress_log_group`
    - `tea_external_api_endpoint`
    - `tea_internal_api_endpoint`
    - `tea_rest_api_id`
    - `tea_rest_api_root_resource_id`
    - `tea_stack_name`
- **CUMULUS-2112**
  - Added `@cumulus/api/lambdas/internal-reconciliation-report`, so create-reconciliation-report
    lambda can create `Internal` reconciliation report
- **CUMULUS-2116**
  - Added `@cumulus/api/models/granule.unpublishAndDeleteGranule` which
  unpublishes a granule from CMR and deletes it from Cumulus, but does not
  update the record to `published: false` before deletion
- **CUMULUS-2113**
  - Added Granule not found report to reports endpoint
  - Update reports to return breakdown by Granule of files both in DynamoDB and S3
- **CUMULUS-2123**
  - Added `cumulus-rds-tf` DB cluster module to `tf-modules` that adds a
    serverless RDS Aurora/PostgreSQL database cluster to meet the PostgreSQL
    requirements for future releases.
  - Updated the default Cumulus module to take the following new required variables:
    - rds_user_access_secret_arn:
      AWS Secrets Manager secret ARN containing a JSON string of DB credentials
      (containing at least host, password, port as keys)
    - rds_security_group:
      RDS Security Group that provides connection access to the RDS cluster
  - Updated API lambdas and default ECS cluster to add them to the
    `rds_security_group` for database access
- **CUMULUS-2126**
  - The collections endpoint now writes to the RDS database
- **CUMULUS-2127**
  - Added migration to create collections relation for RDS database
- **CUMULUS-2129**
  - Added `data-migration1` Terraform module and Lambda to migrate data from Dynamo to RDS
    - Added support to Lambda for migrating collections data from Dynamo to RDS
- **CUMULUS-2155**
  - Added `rds_connection_heartbeat` to `cumulus` and `data-migration` tf
    modules.  If set to true, this diagnostic variable instructs Core's database
    code to fire off a connection 'heartbeat' query and log the timing/results
    for diagnostic purposes, and retry certain connection timeouts once.
    This option is disabled by default
- **CUMULUS-2156**
  - Support array inputs parameters for `Internal` reconciliation report
- **CUMULUS-2157**
  - Added support to `data-migration1` Lambda for migrating providers data from Dynamo to RDS
    - The migration process for providers will convert any credentials that are stored unencrypted or encrypted with an S3 keypair provider to be encrypted with a KMS key instead
- **CUMULUS-2161**
  - Rules now support an `executionNamePrefix` property. If set, any executions
    triggered as a result of that rule will use that prefix in the name of the
    execution.
  - The `QueueGranules` task now supports an `executionNamePrefix` property. Any
    executions queued by that task will use that prefix in the name of the
    execution. See the
    [example workflow](./example/cumulus-tf/discover_granules_with_execution_name_prefix_workflow.asl.json)
    for usage.
  - The `QueuePdrs` task now supports an `executionNamePrefix` config property.
    Any executions queued by that task will use that prefix in the name of the
    execution. See the
    [example workflow](./example/cumulus-tf/discover_and_queue_pdrs_with_execution_name_prefix_workflow.asl.json)
    for usage.
- **CUMULUS-2162**
  - Adds new report type to `/reconciliationReport` endpoint.  The new report
    is `Granule Inventory`. This report is a CSV file of all the granules in
    the Cumulus DB. This report will eventually replace the existing
    `granules-csv` endpoint which has been deprecated.
- **CUMULUS-2197**
  - Added `ems_deploy` variable to the `cumulus` module. This is set to false by default, except
    for our example deployment, where it is needed for integration tests.

### Changed

- Upgraded version of [TEA](https://github.com/asfadmin/thin-egress-app/) deployed with Cumulus to build 88.
- **CUMULUS-2107**
  - Updated the `applyWorkflow` functionality on the granules endpoint to take a `meta` property to pass into the workflow message.
  - Updated the `BULK_GRANULE` functionality on the granules endpoint to support the above `applyWorkflow` change.
- **CUMULUS-2111**
  - Changed `distribution_api_gateway_stage` variable for `cumulus` module to `tea_api_gateway_stage`
  - Changed `api_gateway_stage` variable for `distribution` module to `tea_api_gateway_stage`
- **CUMULUS-2224**
  - Updated `/reconciliationReport`'s file reconciliation to include `"EXTENDED METADATA"` as a valid CMR relatedUrls Type.

### Fixed

- **CUMULUS-2168**
  - Fixed issue where large number of documents (generally logs) in the
    `cumulus` elasticsearch index results in the collection granule stats
    queries failing for the collections list api endpoint
- **CUMULUS-1955**
  - Due to AWS's eventual consistency model, it was possible for PostToCMR to
    publish an earlier version of a CMR metadata file, rather than the latest
    version created in a workflow.  This fix guarantees that the latest version
    is published, as expected.
- **CUMULUS-1961**
  - Fixed `activeCollections` query only returning 10 results
- **CUMULUS-2201**
  - Fix Reconciliation Report integration test failures by waiting for collections appear
    in es list and ingesting a fake granule xml file to CMR
- **CUMULUS-2015**
  - Reduced concurrency of `QueueGranules` task. That task now has a
    `config.concurrency` option that defaults to `3`.
- **CUMULUS-2116**
  - Fixed a race condition with bulk granule delete causing deleted granules to still appear in Elasticsearch. Granules removed via bulk delete should now be removed from Elasticsearch.
- **CUMULUS-2163**
  - Remove the `public-read` ACL from the `move-granules` task
- **CUMULUS-2164**
  - Fix issue where `cumulus` index is recreated and attached to an alias if it has been previously deleted
- **CUMULUS-2195**
  - Fixed issue with redirect from `/token` not working when using a Cloudfront endpoint to access the Cumulus API with Launchpad authentication enabled. The redirect should now work properly whether you are using a plain API gateway URL or a Cloudfront endpoint pointing at an API gateway URL.
- **CUMULUS-2200**
  - Fixed issue where __in and __not queries were stripping spaces from values

### Deprecated

- **CUMULUS-1955**
  - `@cumulus/aws-client/S3.getS3Object()`
  - `@cumulus/message/Queue.getQueueNameByUrl()`
  - `@cumulus/message/Queue.getQueueName()`
- **CUMULUS-2162**
  - `@cumulus/api/endpoints/granules-csv/list()`

### Removed

- **CUMULUS-2111**
  - Removed `distribution_url` and `distribution_redirect_uri` outputs from the `cumulus` module
  - Removed variables from the `cumulus` module:
    - `distribution_url`
    - `log_api_gateway_to_cloudwatch`
    - `thin_egress_cookie_domain`
    - `thin_egress_domain_cert_arn`
    - `thin_egress_download_role_in_region_arn`
    - `thin_egress_jwt_algo`
    - `thin_egress_jwt_secret_name`
    - `thin_egress_lambda_code_dependency_archive_key`
    - `thin_egress_stack_name`
  - Removed outputs from the `distribution` module:
    - `distribution_url`
    - `internal_tea_api`
    - `rest_api_id`
    - `thin_egress_app_redirect_uri`
  - Removed variables from the `distribution` module:
    - `bucket_map_key`
    - `distribution_url`
    - `log_api_gateway_to_cloudwatch`
    - `thin_egress_cookie_domain`
    - `thin_egress_domain_cert_arn`
    - `thin_egress_download_role_in_region_arn`
    - `thin_egress_jwt_algo`
    - `thin_egress_jwt_secret_name`
    - `thin_egress_lambda_code_dependency_archive_key`
- **CUMULUS-2157**
  - Removed `providerSecretsMigration` and `verifyProviderSecretsMigration` lambdas
- Removed deprecated `@cumulus/sf-sns-report` task
- Removed code:
  - `@cumulus/aws-client/S3.calculateS3ObjectChecksum`
  - `@cumulus/aws-client/S3.getS3ObjectReadStream`
  - `@cumulus/cmrjs.getFullMetadata`
  - `@cumulus/cmrjs.getMetadata`
  - `@cumulus/common/util.isNil`
  - `@cumulus/common/util.isNull`
  - `@cumulus/common/util.isUndefined`
  - `@cumulus/common/util.lookupMimeType`
  - `@cumulus/common/util.mkdtempSync`
  - `@cumulus/common/util.negate`
  - `@cumulus/common/util.noop`
  - `@cumulus/common/util.omit`
  - `@cumulus/common/util.renameProperty`
  - `@cumulus/common/util.sleep`
  - `@cumulus/common/util.thread`
  - `@cumulus/ingest/granule.copyGranuleFile`
  - `@cumulus/ingest/granule.moveGranuleFile`
  - `@cumulus/integration-tests/api/rules.deleteRule`
  - `@cumulus/integration-tests/api/rules.getRule`
  - `@cumulus/integration-tests/api/rules.listRules`
  - `@cumulus/integration-tests/api/rules.postRule`
  - `@cumulus/integration-tests/api/rules.rerunRule`
  - `@cumulus/integration-tests/api/rules.updateRule`
  - `@cumulus/integration-tests/sfnStep.parseStepMessage`
  - `@cumulus/message/Queue.getQueueName`
  - `@cumulus/message/Queue.getQueueNameByUrl`

## v2.0.2+ Backport releases

Release v2.0.1 was the last release on the 2.0.x release series.

Changes after this version on the 2.0.x release series are limited
security/requested feature patches and will not be ported forward to future
releases unless there is a corresponding CHANGELOG entry.

For up-to-date CHANGELOG for the maintenance release branch see
[CHANGELOG.md](https://github.com/nasa/cumulus/blob/release-2.0.x/CHANGELOG.md)
from the 2.0.x branch.

For the most recent release information for the maintenance branch please see
the [release page](https://github.com/nasa/cumulus/releases)

## [v2.0.7] 2020-10-1 - [BACKPORT]

### Fixed

- CVE-2020-7720
  - Updated common `node-forge` dependency to 0.10.0 to address CVE finding

### [v2.0.6] 2020-09-25 - [BACKPORT]

### Fixed

- **CUMULUS-2168**
  - Fixed issue where large number of documents (generally logs) in the
    `cumulus` elasticsearch index results in the collection granule stats
    queries failing for the collections list api endpoint

### [v2.0.5] 2020-09-15 - [BACKPORT]

#### Added

- Added `thin_egress_stack_name` variable to `cumulus` and `distribution` Terraform modules to allow overriding the default Cloudformation stack name used for the `thin-egress-app`. **Please note that if you change/set this value for an existing deployment, it will destroy and re-create your API gateway for the `thin-egress-app`.**

#### Fixed

- Fix collection list queries. Removed fixes to collection stats, which break queries for a large number of granules.

### [v2.0.4] 2020-09-08 - [BACKPORT]

#### Changed

- Upgraded version of [TEA](https://github.com/asfadmin/thin-egress-app/) deployed with Cumulus to build 88.

### [v2.0.3] 2020-09-02 - [BACKPORT]

#### Fixed

- **CUMULUS-1961**
  - Fixed `activeCollections` query only returning 10 results

- **CUMULUS-2039**
  - Fix issue causing SyncGranules task to run out of memory on large granules

#### CODE CHANGES

- The `@cumulus/aws-client/S3.getS3ObjectReadStreamAsync` function has been
  removed. It read the entire S3 object into memory before returning a read
  stream, which could cause Lambdas to run out of memory. Use
  `@cumulus/aws-client/S3.getObjectReadStream` instead.

### [v2.0.2] 2020-08-17 - [BACKPORT]

#### CODE CHANGES

- The `@cumulus/ingest/util.lookupMimeType` function now returns `undefined`
  rather than `null` if the mime type could not be found.
- The `@cumulus/ingest/lock.removeLock` function now returns `undefined`

#### Added

- **CUMULUS-2116**
  - Added `@cumulus/api/models/granule.unpublishAndDeleteGranule` which
  unpublishes a granule from CMR and deletes it from Cumulus, but does not
  update the record to `published: false` before deletion

### Fixed

- **CUMULUS-2116**
  - Fixed a race condition with bulk granule delete causing deleted granules to still appear in Elasticsearch. Granules removed via bulk delete should now be removed from Elasticsearch.

## [v2.0.1] 2020-07-28

### Added

- **CUMULUS-1886**
  - Added `multiple sort keys` support to `@cumulus/api`
- **CUMULUS-2099**
  - `@cumulus/message/Queue.getQueueUrl` to get the queue URL specified in a Cumulus workflow message, if any.

### Fixed

- **[PR 1790](https://github.com/nasa/cumulus/pull/1790)**
  - Fixed bug with request headers in `@cumulus/launchpad-auth` causing Launchpad token requests to fail

## [v2.0.0] 2020-07-23

### BREAKING CHANGES

- Changes to the `@cumulus/api-client` package
  - The `CumulusApiClientError` class must now be imported using
    `const { CumulusApiClientError } = require('@cumulus/api-client/CumulusApiClientError')`
- The `@cumulus/sftp-client/SftpClient` class must now be imported using
  `const { SftpClient } = require('@cumulus/sftp-client');`
- Instances of `@cumulus/ingest/SftpProviderClient` no longer implicitly connect
  when `download`, `list`, or `sync` are called. You must call `connect` on the
  provider client before issuing one of those calls. Failure to do so will
  result in a "Client not connected" exception being thrown.
- Instances of `@cumulus/ingest/SftpProviderClient` no longer implicitly
  disconnect from the SFTP server when `list` is called.
- Instances of `@cumulus/sftp-client/SftpClient` must now be explicitly closed
  by calling `.end()`
- Instances of `@cumulus/sftp-client/SftpClient` no longer implicitly connect to
  the server when `download`, `unlink`, `syncToS3`, `syncFromS3`, and `list` are
  called. You must explicitly call `connect` before calling one of those
  methods.
- Changes to the `@cumulus/common` package
  - `cloudwatch-event.getSfEventMessageObject()` now returns `undefined` if the
    message could not be found or could not be parsed. It previously returned
    `null`.
  - `S3KeyPairProvider.decrypt()` now throws an exception if the bucket
    containing the key cannot be determined.
  - `S3KeyPairProvider.decrypt()` now throws an exception if the stack cannot be
    determined.
  - `S3KeyPairProvider.encrypt()` now throws an exception if the bucket
    containing the key cannot be determined.
  - `S3KeyPairProvider.encrypt()` now throws an exception if the stack cannot be
    determined.
  - `sns-event.getSnsEventMessageObject()` now returns `undefined` if it could
    not be parsed. It previously returned `null`.
  - The `aws` module has been removed.
  - The `BucketsConfig.buckets` property is now read-only and private
  - The `test-utils.validateConfig()` function now resolves to `undefined`
    rather than `true`.
  - The `test-utils.validateInput()` function now resolves to `undefined` rather
    than `true`.
  - The `test-utils.validateOutput()` function now resolves to `undefined`
    rather than `true`.
  - The static `S3KeyPairProvider.retrieveKey()` function has been removed.
- Changes to the `@cumulus/cmrjs` package
  - `@cumulus/cmrjs.constructOnlineAccessUrl()` and
    `@cumulus/cmrjs/cmr-utils.constructOnlineAccessUrl()` previously took a
    `buckets` parameter, which was an instance of
    `@cumulus/common/BucketsConfig`. They now take a `bucketTypes` parameter,
    which is a simple object mapping bucket names to bucket types. Example:
    `{ 'private-1': 'private', 'public-1': 'public' }`
  - `@cumulus/cmrjs.reconcileCMRMetadata()` and
    `@cumulus/cmrjs/cmr-utils.reconcileCMRMetadata()` now take a **required**
    `bucketTypes` parameter, which is a simple object mapping bucket names to
    bucket types. Example: `{ 'private-1': 'private', 'public-1': 'public' }`
  - `@cumulus/cmrjs.updateCMRMetadata()` and
    `@cumulus/cmrjs/cmr-utils.updateCMRMetadata()` previously took an optional
    `inBuckets` parameter, which was an instance of
    `@cumulus/common/BucketsConfig`. They now take a **required** `bucketTypes`
    parameter, which is a simple object mapping bucket names to bucket types.
    Example: `{ 'private-1': 'private', 'public-1': 'public' }`
- The minimum supported version of all published Cumulus packages is now Node
  12.18.0
  - Tasks using the `cumuluss/cumulus-ecs-task` Docker image must be updated to
    `cumuluss/cumulus-ecs-task:1.7.0`. This can be done by updating the `image`
    property of any tasks defined using the `cumulus_ecs_service` Terraform
    module.
- Changes to `@cumulus/aws-client/S3`
  - The signature of the `getObjectSize` function has changed. It now takes a
    params object with three properties:
    - **s3**: an instance of an AWS.S3 object
    - **bucket**
    - **key**
  - The `getObjectSize` function will no longer retry if the object does not
    exist
- **CUMULUS-1861**
  - `@cumulus/message/Collections.getCollectionIdFromMessage` now throws a
    `CumulusMessageError` if `collectionName` and `collectionVersion` are missing
    from `meta.collection`.   Previously this method would return
    `'undefined___undefined'` instead
  - `@cumulus/integration-tests/addCollections` now returns an array of collections that
    were added rather than the count of added collections
- **CUMULUS-1930**
  - The `@cumulus/common/util.uuid()` function has been removed
- **CUMULUS-1955**
  - `@cumulus/aws-client/S3.multipartCopyObject` now returns an object with the
    AWS `etag` of the destination object
  - `@cumulus/ingest/S3ProviderClient.list` now sets a file object's `path`
    property to `undefined` instead of `null` when the file is at the top level
    of its bucket
  - The `sync` methods of the following classes in the `@cumulus/ingest` package
    now return an object with the AWS `s3uri` and `etag` of the destination file
    (they previously returned only a string representing the S3 URI)
    - `FtpProviderClient`
    - `HttpProviderClient`
    - `S3ProviderClient`
    - `SftpProviderClient`
- **CUMULUS-1958**
  - The following methods exported from `@cumulus/cmr-js/cmr-utils` were made
    async, and added distributionBucketMap as a parameter:
    - constructOnlineAccessUrl
    - generateFileUrl
    - reconcileCMRMetadata
    - updateCMRMetadata
- **CUMULUS-1969**
  - The `DiscoverPdrs` task now expects `provider_path` to be provided at
    `event.config.provider_path`, not `event.config.collection.provider_path`
  - `event.config.provider_path` is now a required parameter of the
    `DiscoverPdrs` task
  - `event.config.collection` is no longer a parameter to the `DiscoverPdrs`
    task
  - Collections no longer support the `provider_path` property. The tasks that
    relied on that property are now referencing `config.meta.provider_path`.
    Workflows should be updated accordingly.
- **CUMULUS-1977**
  - Moved bulk granule deletion endpoint from `/bulkDelete` to
    `/granules/bulkDelete`
- **CUMULUS-1991**
  - Updated CMR metadata generation to use "Download file.hdf" (where `file.hdf` is the filename of the given resource) as the resource description instead of "File to download"
  - CMR metadata updates now respect changes to resource descriptions (previously only changes to resource URLs were respected)

### MIGRATION STEPS

- Due to an issue with the AWS API Gateway and how the Thin Egress App Cloudformation template applies updates, you may need to redeploy your
  `thin-egress-app-EgressGateway` manually as a one time migration step.    If your deployment fails with an
  error similar to:

  ```bash
  Error: Lambda function (<stack>-tf-TeaCache) returned error: ({"errorType":"HTTPError","errorMessage":"Response code 404 (Not Found)"})
  ```

  Then follow the [AWS
  instructions](https://docs.aws.amazon.com/apigateway/latest/developerguide/how-to-deploy-api-with-console.html)
  to `Redeploy a REST API to a stage` for your egress API and re-run `terraform
  apply`.

### Added

- **CUMULUS-2081**
  - Add Integrator Guide section for onboarding
  - Add helpful tips documentation

- **CUMULUS-1902**
  - Add Common Use Cases section under Operator Docs

- **CUMULUS-2058**
  - Added `lambda_processing_role_name` as an output from the `cumulus` module
    to provide the processing role name
- **CUMULUS-1417**
  - Added a `checksumFor` property to collection `files` config. Set this
    property on a checksum file's definition matching the `regex` of the target
    file. More details in the ['Data Cookbooks
    Setup'](https://nasa.github.io/cumulus/docs/next/data-cookbooks/setup)
    documentation.
  - Added `checksumFor` validation to collections model.
- **CUMULUS-1956**
  - Added `@cumulus/earthata-login-client` package
  - The `/s3credentials` endpoint that is deployed as part of distribution now
    supports authentication using tokens created by a different application. If
    a request contains the `EDL-ClientId` and `EDL-Token` headers,
    authentication will be handled using that token rather than attempting to
    use OAuth.
  - `@cumulus/earthata-login-client.getTokenUsername()` now accepts an
    `xRequestId` argument, which will be included as the `X-Request-Id` header
    when calling Earthdata Login.
  - If the `s3Credentials` endpoint is invoked with an EDL token and an
    `X-Request-Id` header, that `X-Request-Id` header will be forwarded to
    Earthata Login.
- **CUMULUS-1957**
  - If EDL token authentication is being used, and the `EDL-Client-Name` header
    is set, `@the-client-name` will be appended to the end of the Earthdata
    Login username that is used as the `RoleSessionName` of the temporary IAM
    credentials. This value will show up in the AWS S3 server access logs.
- **CUMULUS-1958**
  - Add the ability for users to specify a `bucket_map_key` to the `cumulus`
    terraform module as an override for the default .yaml values that are passed
    to TEA by Core.    Using this option *requires* that each configured
    Cumulus 'distribution' bucket (e.g. public/protected buckets) have a single
    TEA mapping.  Multiple maps per bucket are not supported.
  - Updated Generating a distribution URL, the MoveGranules task and all CMR
    reconciliation functionality to utilize the TEA bucket map override.
  - Updated deploy process to utilize a bootstrap 'tea-map-cache' lambda that
    will, after deployment of Cumulus Core's TEA instance, query TEA for all
    protected/public buckets and generate a mapping configuration used
    internally by Core.  This object is also exposed as an output of the Cumulus
    module as `distribution_bucket_map`.
- **CUMULUS-1961**
  - Replaces DynamoDB for Elasticsearch for reconciliationReportForCumulusCMR
    comparisons between Cumulus and CMR.
- **CUMULUS-1970**
  - Created the `add-missing-file-checksums` workflow task
  - Added `@cumulus/aws-client/S3.calculateObjectHash()` function
  - Added `@cumulus/aws-client/S3.getObjectReadStream()` function
- **CUMULUS-1887**
  - Add additional fields to the granule CSV download file
- **CUMULUS-2019**
  - Add `infix` search to es query builder `@cumulus/api/es/es/queries` to
    support partial matching of the keywords

### Changed

- **CUMULUS-2032**
  - Updated @cumulus/ingest/HttpProviderClient to utilize a configuration key
    `httpListTimeout` to set the default timeout for discovery HTTP/HTTPS
    requests, and updates the default for the provider to 5 minutes (300 seconds).
  - Updated the DiscoverGranules and DiscoverPDRs tasks to utilize the updated
    configuration value if set via workflow config, and updates the default for
    these tasks to 5 minutes (300 seconds).

- **CUMULUS-176**
  - The API will now respond with a 400 status code when a request body contains
    invalid JSON. It had previously returned a 500 status code.
- **CUMULUS-1861**
  - Updates Rule objects to no longer require a collection.
  - Changes the DLQ behavior for `sfEventSqsToDbRecords` and
    `sfEventSqsToDbRecordsInputQueue`. Previously failure to write a database
    record would result in lambda success, and an error log in the CloudWatch
    logs.   The lambda has been updated to manually add a record to
    the `sfEventSqsToDbRecordsDeadLetterQueue` if the granule, execution, *or*
    pdr record fails to write, in addition to the previous error logging.
- **CUMULUS-1956**
  - The `/s3credentials` endpoint that is deployed as part of distribution now
    supports authentication using tokens created by a different application. If
    a request contains the `EDL-ClientId` and `EDL-Token` headers,
    authentication will be handled using that token rather than attempting to
    use OAuth.
- **CUMULUS-1977**
  - API endpoint POST `/granules/bulk` now returns a 202 status on a successful
    response instead of a 200 response
  - API endpoint DELETE `/granules/<granule-id>` now returns a 404 status if the
    granule record was already deleted
  - `@cumulus/api/models/Granule.update()` now returns the updated granule
    record
  - Implemented POST `/granules/bulkDelete` API endpoint to support deleting
    granules specified by ID or returned by the provided query in the request
    body. If the request is successful, the endpoint returns the async operation
    ID that has been started to remove the granules.
    - To use a query in the request body, your deployment must be
      [configured to access the Elasticsearch host for ESDIS metrics](https://nasa.github.io/cumulus/docs/additional-deployment-options/cloudwatch-logs-delivery#esdis-metrics)
      in your environment
  - Added `@cumulus/api/models/Granule.getRecord()` method to return raw record
    from DynamoDB
  - Added `@cumulus/api/models/Granule.delete()` method which handles deleting
    the granule record from DynamoDB and the granule files from S3
- **CUMULUS-1982**
  - The `globalConnectionLimit` property of providers is now optional and
    defaults to "unlimited"
- **CUMULUS-1997**
  - Added optional `launchpad` configuration to `@cumulus/hyrax-metadata-updates` task config schema.
- **CUMULUS-1991**
  - `@cumulus/cmrjs/src/cmr-utils/constructOnlineAccessUrls()` now throws an error if `cmrGranuleUrlType = "distribution"` and no distribution endpoint argument is provided
- **CUMULUS-2011**
  - Reconciliation reports are now generated within an AsyncOperation
- **CUMULUS-2016**
  - Upgrade TEA to version 79

### Fixed

- **CUMULUS-1991**
  - Added missing `DISTRIBUTION_ENDPOINT` environment variable for API lambdas. This environment variable is required for API requests to move granules.

- **CUMULUS-1961**
  - Fixed granules and executions query params not getting sent to API in granule list operation in `@cumulus/api-client`

### Deprecated

- `@cumulus/aws-client/S3.calculateS3ObjectChecksum()`
- `@cumulus/aws-client/S3.getS3ObjectReadStream()`
- `@cumulus/common/log.convertLogLevel()`
- `@cumulus/collection-config-store`
- `@cumulus/common/util.sleep()`

- **CUMULUS-1930**
  - `@cumulus/common/log.convertLogLevel()`
  - `@cumulus/common/util.isNull()`
  - `@cumulus/common/util.isUndefined()`
  - `@cumulus/common/util.negate()`
  - `@cumulus/common/util.noop()`
  - `@cumulus/common/util.isNil()`
  - `@cumulus/common/util.renameProperty()`
  - `@cumulus/common/util.lookupMimeType()`
  - `@cumulus/common/util.thread()`
  - `@cumulus/common/util.mkdtempSync()`

### Removed

- The deprecated `@cumulus/common.bucketsConfigJsonObject` function has been
  removed
- The deprecated `@cumulus/common.CollectionConfigStore` class has been removed
- The deprecated `@cumulus/common.concurrency` module has been removed
- The deprecated `@cumulus/common.constructCollectionId` function has been
  removed
- The deprecated `@cumulus/common.launchpad` module has been removed
- The deprecated `@cumulus/common.LaunchpadToken` class has been removed
- The deprecated `@cumulus/common.Semaphore` class has been removed
- The deprecated `@cumulus/common.stringUtils` module has been removed
- The deprecated `@cumulus/common/aws.cloudwatchlogs` function has been removed
- The deprecated `@cumulus/common/aws.deleteS3Files` function has been removed
- The deprecated `@cumulus/common/aws.deleteS3Object` function has been removed
- The deprecated `@cumulus/common/aws.dynamodb` function has been removed
- The deprecated `@cumulus/common/aws.dynamodbDocClient` function has been
  removed
- The deprecated `@cumulus/common/aws.getExecutionArn` function has been removed
- The deprecated `@cumulus/common/aws.headObject` function has been removed
- The deprecated `@cumulus/common/aws.listS3ObjectsV2` function has been removed
- The deprecated `@cumulus/common/aws.parseS3Uri` function has been removed
- The deprecated `@cumulus/common/aws.promiseS3Upload` function has been removed
- The deprecated `@cumulus/common/aws.recursivelyDeleteS3Bucket` function has
  been removed
- The deprecated `@cumulus/common/aws.s3CopyObject` function has been removed
- The deprecated `@cumulus/common/aws.s3ObjectExists` function has been removed
- The deprecated `@cumulus/common/aws.s3PutObject` function has been removed
- The deprecated `@cumulus/common/bucketsConfigJsonObject` function has been
  removed
- The deprecated `@cumulus/common/CloudWatchLogger` class has been removed
- The deprecated `@cumulus/common/collection-config-store.CollectionConfigStore`
  class has been removed
- The deprecated `@cumulus/common/collection-config-store.constructCollectionId`
  function has been removed
- The deprecated `@cumulus/common/concurrency.limit` function has been removed
- The deprecated `@cumulus/common/concurrency.mapTolerant` function has been
  removed
- The deprecated `@cumulus/common/concurrency.promiseUrl` function has been
  removed
- The deprecated `@cumulus/common/concurrency.toPromise` function has been
  removed
- The deprecated `@cumulus/common/concurrency.unless` function has been removed
- The deprecated `@cumulus/common/config.parseConfig` function has been removed
- The deprecated `@cumulus/common/config.resolveResource` function has been
  removed
- The deprecated `@cumulus/common/DynamoDb.get` function has been removed
- The deprecated `@cumulus/common/DynamoDb.scan` function has been removed
- The deprecated `@cumulus/common/FieldPattern` class has been removed
- The deprecated `@cumulus/common/launchpad.getLaunchpadToken` function has been
  removed
- The deprecated `@cumulus/common/launchpad.validateLaunchpadToken` function has
  been removed
- The deprecated `@cumulus/common/LaunchpadToken` class has been removed
- The deprecated `@cumulus/common/message.buildCumulusMeta` function has been
  removed
- The deprecated `@cumulus/common/message.buildQueueMessageFromTemplate`
  function has been removed
- The deprecated `@cumulus/common/message.getCollectionIdFromMessage` function
  has been removed
- The deprecated `@cumulus/common/message.getMaximumExecutions` function has
  been removed
- The deprecated `@cumulus/common/message.getMessageExecutionArn` function has
  been removed
- The deprecated `@cumulus/common/message.getMessageExecutionName` function has
  been removed
- The deprecated `@cumulus/common/message.getMessageFromTemplate` function has
  been removed
- The deprecated `@cumulus/common/message.getMessageGranules` function has been
  removed
- The deprecated `@cumulus/common/message.getMessageStateMachineArn` function
  has been removed
- The deprecated `@cumulus/common/message.getQueueName` function has been
  removed
- The deprecated `@cumulus/common/message.getQueueNameByUrl` function has been
  removed
- The deprecated `@cumulus/common/message.hasQueueAndExecutionLimit` function
  has been removed
- The deprecated `@cumulus/common/Semaphore` class has been removed
- The deprecated `@cumulus/common/string.globalReplace` function has been removed
- The deprecated `@cumulus/common/string.isNonEmptyString` function has been
  removed
- The deprecated `@cumulus/common/string.isValidHostname` function has been
  removed
- The deprecated `@cumulus/common/string.match` function has been removed
- The deprecated `@cumulus/common/string.matches` function has been removed
- The deprecated `@cumulus/common/string.replace` function has been removed
- The deprecated `@cumulus/common/string.toLower` function has been removed
- The deprecated `@cumulus/common/string.toUpper` function has been removed
- The deprecated `@cumulus/common/testUtils.getLocalstackEndpoint` function has been removed
- The deprecated `@cumulus/common/util.setErrorStack` function has been removed
- The `@cumulus/common/util.uuid` function has been removed
- The deprecated `@cumulus/common/workflows.getWorkflowArn` function has been
  removed
- The deprecated `@cumulus/common/workflows.getWorkflowFile` function has been
  removed
- The deprecated `@cumulus/common/workflows.getWorkflowList` function has been
  removed
- The deprecated `@cumulus/common/workflows.getWorkflowTemplate` function has
  been removed
- `@cumulus/aws-client/StepFunctions.toSfnExecutionName()`
- `@cumulus/aws-client/StepFunctions.fromSfnExecutionName()`
- `@cumulus/aws-client/StepFunctions.getExecutionArn()`
- `@cumulus/aws-client/StepFunctions.getExecutionUrl()`
- `@cumulus/aws-client/StepFunctions.getStateMachineArn()`
- `@cumulus/aws-client/StepFunctions.pullStepFunctionEvent()`
- `@cumulus/common/test-utils/throttleOnce()`
- `@cumulus/integration-tests/api/distribution.invokeApiDistributionLambda()`
- `@cumulus/integration-tests/api/distribution.getDistributionApiRedirect()`
- `@cumulus/integration-tests/api/distribution.getDistributionApiFileStream()`

## [v1.24.0] 2020-06-03

### BREAKING CHANGES

- **CUMULUS-1969**
  - The `DiscoverPdrs` task now expects `provider_path` to be provided at
    `event.config.provider_path`, not `event.config.collection.provider_path`
  - `event.config.provider_path` is now a required parameter of the
    `DiscoverPdrs` task
  - `event.config.collection` is no longer a parameter to the `DiscoverPdrs`
    task
  - Collections no longer support the `provider_path` property. The tasks that
    relied on that property are now referencing `config.meta.provider_path`.
    Workflows should be updated accordingly.

- **CUMULUS-1997**
  - `@cumulus/cmr-client/CMRSearchConceptQueue` parameters have been changed to take a `cmrSettings` object containing clientId, provider, and auth information. This can be generated using `@cumulus/cmrjs/cmr-utils/getCmrSettings`. The `cmrEnvironment` variable has been removed.

### Added

- **CUMULUS-1800**
  - Added task configuration setting named `syncChecksumFiles` to the
    SyncGranule task. This setting is `false` by default, but when set to
    `true`, all checksum files associated with data files that are downloaded
    will be downloaded as well.
- **CUMULUS-1952**
  - Updated HTTP(S) provider client to accept username/password for Basic authorization. This change adds support for Basic Authorization such as Earthdata login redirects to ingest (i.e. as implemented in SyncGranule), but not to discovery (i.e. as implemented in DiscoverGranules). Discovery still expects the provider's file system to be publicly accessible, but not the individual files and their contents.
  - **NOTE**: Using this in combination with the HTTP protocol may expose usernames and passwords to intermediary network entities. HTTPS is highly recommended.
- **CUMULUS-1997**
  - Added optional `launchpad` configuration to `@cumulus/hyrax-metadata-updates` task config schema.

### Fixed

- **CUMULUS-1997**
  - Updated all CMR operations to use configured authentication scheme
- **CUMULUS-2010**
  - Updated `@cumulus/api/launchpadSaml` to support multiple userGroup attributes from the SAML response

## [v1.23.2] 2020-05-22

### BREAKING CHANGES

- Updates to the Cumulus archive API:
  - All endpoints now return a `401` response instead of a `403` for any request where the JWT passed as a Bearer token is invalid.
  - POST `/refresh` and DELETE `/token/<token>` endpoints now return a `401` response for requests with expired tokens

- **CUMULUS-1894**
  - `@cumulus/ingest/granule.handleDuplicateFile()`
    - The `copyOptions` parameter has been removed
    - An `ACL` parameter has been added
  - `@cumulus/ingest/granule.renameS3FileWithTimestamp()`
    - Now returns `undefined`

- **CUMULUS-1896**
  Updated all Cumulus core lambdas to utilize the new message adapter streaming interface via [cumulus-message-adapter-js v1.2.0](https://github.com/nasa/cumulus-message-adapter-js/releases/tag/v1.2.0).   Users of this version of Cumulus (or later) must utilize version 1.3.0 or greater of the [cumulus-message-adapter](https://github.com/nasa/cumulus-message-adapter) to support core lambdas.

- **CUMULUS-1912**
  - `@cumulus/api` reconciliationReports list endpoint returns a list of reconciliationReport records instead of S3Uri.

- **CUMULUS-1969**
  - The `DiscoverGranules` task now expects `provider_path` to be provided at
    `event.config.provider_path`, not `event.config.collection.provider_path`
  - `config.provider_path` is now a required parameter of the `DiscoverGranules`
    task

### MIGRATION STEPS

- To take advantage of the new TTL-based access token expiration implemented in CUMULUS-1777 (see notes below) and clear out existing records in your access tokens table, do the following:
  1. Log out of any active dashboard sessions
  2. Use the AWS console or CLI to delete your `<prefix>-AccessTokensTable` DynamoDB table
  3. [Re-deploy your `data-persistence` module](https://nasa.github.io/cumulus/docs/deployment/upgrade-readme#update-data-persistence-resources), which should re-create the `<prefix>-AccessTokensTable` DynamoDB table
  4. Return to using the Cumulus API/dashboard as normal
- This release requires the Cumulus Message Adapter layer deployed with Cumulus Core to be at least 1.3.0, as the core lambdas have updated to [cumulus-message-adapter-js v1.2.0](https://github.com/nasa/cumulus-message-adapter-js/releases/tag/v1.2.0) and the new CMA interface.  As a result, users should:
  1. Follow the [Cumulus Message Adapter (CMA) deployment instructions](https://nasa.github.io/cumulus/docs/deployment/deployment-readme#deploy-the-cumulus-message-adapter-layer) and install a CMA layer version >=1.3.0
  2. If you are using any custom Node.js Lambdas in your workflows **and** the Cumulus CMA layer/`cumulus-message-adapter-js`, you must update your lambda to use [cumulus-message-adapter-js v1.2.0](https://github.com/nasa/cumulus-message-adapter-js/releases/tag/v1.2.0) and follow the migration instructions in the release notes. Prior versions of `cumulus-message-adapter-js` are not compatible with CMA >= 1.3.0.
- Migrate existing s3 reconciliation report records to database (CUMULUS-1911):
  - After update your `data persistence` module and Cumulus resources, run the command:

  ```bash
  ./node_modules/.bin/cumulus-api migrate --stack `<your-terraform-deployment-prefix>` --migrationVersion migration5
  ```

### Added

- Added a limit for concurrent Elasticsearch requests when doing an index from database operation
- Added the `es_request_concurrency` parameter to the archive and cumulus Terraform modules

- **CUMULUS-1995**
  - Added the `es_index_shards` parameter to the archive and cumulus Terraform modules to configure the number of shards for the ES index
    - If you have an existing ES index, you will need to [reindex](https://nasa.github.io/cumulus-api/#reindex) and then [change index](https://nasa.github.io/cumulus-api/#change-index) to take advantage of shard updates

- **CUMULUS-1894**
  - Added `@cumulus/aws-client/S3.moveObject()`

- **CUMULUS-1911**
  - Added ReconciliationReports table
  - Updated CreateReconciliationReport lambda to save Reconciliation Report records to database
  - Updated dbIndexer and IndexFromDatabase lambdas to index Reconciliation Report records to Elasticsearch
  - Added migration_5 to migrate existing s3 reconciliation report records to database and Elasticsearch
  - Updated `@cumulus/api` package, `tf-modules/archive` and `tf-modules/data-persistence` Terraform modules

- **CUMULUS-1916**
  - Added util function for seeding reconciliation reports when running API locally in dashboard

### Changed

- **CUMULUS-1777**
  - The `expirationTime` property is now a **required field** of the access tokens model.
  - Updated the `AccessTokens` table to set a [TTL](https://docs.aws.amazon.com/amazondynamodb/latest/developerguide/howitworks-ttl.html) on the `expirationTime` field in `tf-modules/data-persistence/dynamo.tf`. As a result, access token records in this table whose `expirationTime` has passed should be **automatically deleted by DynamoDB**.
  - Updated all code creating access token records in the Dynamo `AccessTokens` table to set the `expirationTime` field value in seconds from the epoch.
- **CUMULUS-1912**
  - Updated reconciliationReports endpoints to query against Elasticsearch, delete report from both database and s3
  - Added `@cumulus/api-client/reconciliationReports`
- **CUMULUS-1999**
  - Updated `@cumulus/common/util.deprecate()` so that only a single deprecation notice is printed for each name/version combination

### Fixed

- **CUMULUS-1894**
  - The `SyncGranule` task can now handle files larger than 5 GB
- **CUMULUS-1987**
  - `Remove granule from CMR` operation in `@cumulus/api` now passes token to CMR when fetching granule metadata, allowing removal of private granules
- **CUMULUS-1993**
  - For a given queue, the `sqs-message-consumer` Lambda will now only schedule workflows for rules matching the queue **and the collection information in each queue message (if any)**
    - The consumer also now only reads each queue message **once per Lambda invocation**, whereas previously each message was read **once per queue rule per Lambda invocation**
  - Fixed bug preventing the deletion of multiple SNS rules that share the same SNS topic

### Deprecated

- **CUMULUS-1894**
  - `@cumulus/ingest/granule.copyGranuleFile()`
  - `@cumulus/ingest/granule.moveGranuleFile()`

- **CUMULUS-1987** - Deprecated the following functions:
  - `@cumulus/cmrjs/getMetadata(cmrLink)` -> `@cumulus/cmr-client/CMR.getGranuleMetadata(cmrLink)`
  - `@cumulus/cmrjs/getFullMetadata(cmrLink)`

## [v1.22.1] 2020-05-04

**Note**: v1.22.0 was not released as a package due to npm/release concerns.  Users upgrading to 1.22.x should start with 1.22.1

### Added

- **CUMULUS-1894**
  - Added `@cumulus/aws-client/S3.multipartCopyObject()`
- **CUMULUS-408**
  - Added `certificateUri` field to provider schema. This optional field allows operators to specify an S3 uri to a CA bundle to use for HTTPS requests.
- **CUMULUS-1787**
  - Added `collections/active` endpoint for returning collections with active granules in `@cumulus/api`
- **CUMULUS-1799**
  - Added `@cumulus/common/stack.getBucketsConfigKey()` to return the S3 key for the buckets config object
  - Added `@cumulus/common/workflows.getWorkflowFileKey()` to return the S3 key for a workflow definition object
  - Added `@cumulus/common/workflows.getWorkflowsListKeyPrefix()` to return the S3 key prefix for objects containing workflow definitions
  - Added `@cumulus/message` package containing utilities for building and parsing Cumulus messages
- **CUMULUS-1850**
  - Added `@cumulus/aws-client/Kinesis.describeStream()` to get a Kinesis stream description
- **CUMULUS-1853**
  - Added `@cumulus/integration-tests/collections.createCollection()`
  - Added `@cumulus/integration-tests/executions.findExecutionArn()`
  - Added `@cumulus/integration-tests/executions.getExecutionWithStatus()`
  - Added `@cumulus/integration-tests/granules.getGranuleWithStatus()`
  - Added `@cumulus/integration-tests/providers.createProvider()`
  - Added `@cumulus/integration-tests/rules.createOneTimeRule()`

### Changed

- **CUMULUS-1682**
  - Moved all `@cumulus/ingest/parse-pdr` code into the `parse-pdr` task as it had become tightly coupled with that task's handler and was not used anywhere else. Unit tests also restored.
- **CUMULUS-1820**
  - Updated the Thin Egress App module used in `tf-modules/distribution/main.tf` to build 74. [See the release notes](https://github.com/asfadmin/thin-egress-app/releases/tag/tea-build.74).
- **CUMULUS-1852**
  - Updated POST endpoints for `/collections`, `/providers`, and `/rules` to log errors when returning a 500 response
  - Updated POST endpoint for `/collections`:
    - Return a 400 response when the `name` or `version` fields are missing
    - Return a 409 response if the collection already exists
    - Improved error messages to be more explicit
  - Updated POST endpoint for `/providers`:
    - Return a 400 response if the `host` field value is invalid
    - Return a 409 response if the provider already exists
  - Updated POST endpoint for `/rules`:
    - Return a 400 response if rule `name` is invalid
    - Return a 400 response if rule `type` is invalid
- **CUMULUS-1891**
  - Updated the following endpoints using async operations to return a 503 error if the ECS task  cannot be started and a 500 response for a non-specific error:
    - POST `/replays`
    - POST `/bulkDelete`
    - POST `/elasticsearch/index-from-database`
    - POST `/granules/bulk`

### Fixed

- **CUMULUS-408**
  - Fixed HTTPS discovery and ingest.

- **CUMULUS-1850**
  - Fixed a bug in Kinesis event processing where the message consumer would not properly filter available rules based on the collection information in the event and the Kinesis stream ARN

- **CUMULUS-1853**
  - Fixed a bug where attempting to create a rule containing a payload property
    would fail schema validation.

- **CUMULUS-1854**
  - Rule schema is validated before starting workflows or creating event source mappings

- **CUMULUS-1974**
  - Fixed @cumulus/api webpack config for missing underscore object due to underscore update

- **CUMULUS-2210**
  - Fixed `cmr_oauth_provider` variable not being propagated to reconciliation reports

### Deprecated

- **CUMULUS-1799** - Deprecated the following code. For cases where the code was moved into another package, the new code location is noted:
  - `@cumulus/aws-client/StepFunctions.fromSfnExecutionName()`
  - `@cumulus/aws-client/StepFunctions.toSfnExecutionName()`
  - `@cumulus/aws-client/StepFunctions.getExecutionArn()` -> `@cumulus/message/Executions.buildExecutionArn()`
  - `@cumulus/aws-client/StepFunctions.getExecutionUrl()` -> `@cumulus/message/Executions.getExecutionUrlFromArn()`
  - `@cumulus/aws-client/StepFunctions.getStateMachineArn()` -> `@cumulus/message/Executions.getStateMachineArnFromExecutionArn()`
  - `@cumulus/aws-client/StepFunctions.pullStepFunctionEvent()` -> `@cumulus/message/StepFunctions.pullStepFunctionEvent()`
  - `@cumulus/common/bucketsConfigJsonObject()`
  - `@cumulus/common/CloudWatchLogger`
  - `@cumulus/common/collection-config-store/CollectionConfigStore` -> `@cumulus/collection-config-store`
  - `@cumulus/common/collection-config-store.constructCollectionId()` -> `@cumulus/message/Collections.constructCollectionId`
  - `@cumulus/common/concurrency.limit()`
  - `@cumulus/common/concurrency.mapTolerant()`
  - `@cumulus/common/concurrency.promiseUrl()`
  - `@cumulus/common/concurrency.toPromise()`
  - `@cumulus/common/concurrency.unless()`
  - `@cumulus/common/config.buildSchema()`
  - `@cumulus/common/config.parseConfig()`
  - `@cumulus/common/config.resolveResource()`
  - `@cumulus/common/config.resourceToArn()`
  - `@cumulus/common/FieldPattern`
  - `@cumulus/common/launchpad.getLaunchpadToken()` -> `@cumulus/launchpad-auth/index.getLaunchpadToken()`
  - `@cumulus/common/LaunchpadToken` -> `@cumulus/launchpad-auth/LaunchpadToken`
  - `@cumulus/common/launchpad.validateLaunchpadToken()` -> `@cumulus/launchpad-auth/index.validateLaunchpadToken()`
  - `@cumulus/common/message.buildCumulusMeta()` -> `@cumulus/message/Build.buildCumulusMeta()`
  - `@cumulus/common/message.buildQueueMessageFromTemplate()` -> `@cumulus/message/Build.buildQueueMessageFromTemplate()`
  - `@cumulus/common/message.getCollectionIdFromMessage()` -> `@cumulus/message/Collections.getCollectionIdFromMessage()`
  - `@cumulus/common/message.getMessageExecutionArn()` -> `@cumulus/message/Executions.getMessageExecutionArn()`
  - `@cumulus/common/message.getMessageExecutionName()` -> `@cumulus/message/Executions.getMessageExecutionName()`
  - `@cumulus/common/message.getMaximumExecutions()` -> `@cumulus/message/Queue.getMaximumExecutions()`
  - `@cumulus/common/message.getMessageFromTemplate()`
  - `@cumulus/common/message.getMessageStateMachineArn()` -> `@cumulus/message/Executions.getMessageStateMachineArn()`)
  - `@cumulus/common/message.getMessageGranules()` -> `@cumulus/message/Granules.getMessageGranules()`
  - `@cumulus/common/message.getQueueNameByUrl()` -> `@cumulus/message/Queue.getQueueNameByUrl()`
  - `@cumulus/common/message.getQueueName()` -> `@cumulus/message/Queue.getQueueName()`)
  - `@cumulus/common/message.hasQueueAndExecutionLimit()` -> `@cumulus/message/Queue.hasQueueAndExecutionLimit()`
  - `@cumulus/common/Semaphore`
  - `@cumulus/common/test-utils.throttleOnce()`
  - `@cumulus/common/workflows.getWorkflowArn()`
  - `@cumulus/common/workflows.getWorkflowFile()`
  - `@cumulus/common/workflows.getWorkflowList()`
  - `@cumulus/common/workflows.getWorkflowTemplate()`
  - `@cumulus/integration-tests/sfnStep/SfnStep.parseStepMessage()` -> `@cumulus/message/StepFunctions.parseStepMessage()`
- **CUMULUS-1858** - Deprecated the following functions.
  - `@cumulus/common/string.globalReplace()`
  - `@cumulus/common/string.isNonEmptyString()`
  - `@cumulus/common/string.isValidHostname()`
  - `@cumulus/common/string.match()`
  - `@cumulus/common/string.matches()`
  - `@cumulus/common/string.replace()`
  - `@cumulus/common/string.toLower()`
  - `@cumulus/common/string.toUpper()`

### Removed

- **CUMULUS-1799**: Deprecated code removals:
  - Removed from `@cumulus/common/aws`:
    - `pullStepFunctionEvent()`
  - Removed `@cumulus/common/sfnStep`
  - Removed `@cumulus/common/StepFunctions`

## [v1.21.0] 2020-03-30

### PLEASE NOTE

- **CUMULUS-1762**: the `messageConsumer` for `sns` and `kinesis`-type rules now fetches
  the collection information from the message. You should ensure that your rule's collection
  name and version match what is in the message for these ingest messages to be processed.
  If no matching rule is found, an error will be thrown and logged in the
  `messageConsumer` Lambda function's log group.

### Added

- **CUMULUS-1629**`
  - Updates discover-granules task to respect/utilize duplicateHandling configuration such that
    - skip:               Duplicates will be filtered from the granule list
    - error:              Duplicates encountered will result in step failure
    - replace, version:   Duplicates will be ignored and handled as normal.
  - Adds a new copy of the API lambda `PrivateApiLambda()` which is configured to not require authentication. This Lambda is not connected to an API gateway
  - Adds `@cumulus/api-client` with functions for use by workflow lambdas to call the API when needed

- **CUMULUS-1732**
  - Added Python task/activity workflow and integration test (`PythonReferenceSpec`) to test `cumulus-message-adapter-python`and `cumulus-process-py` integration.
- **CUMULUS-1795**
  - Added an IAM policy on the Cumulus EC2 creation to enable SSM when the `deploy_to_ngap` flag is true

### Changed

- **CUMULUS-1762**
  - the `messageConsumer` for `sns` and `kinesis`-type rules now fetches the collection
    information from the message.

### Deprecated

- **CUMULUS-1629**
  - Deprecate `granulesApi`, `rulesApi`, `emsApi`, `executionsAPI` from `@cumulus/integration-test/api` in favor of code moved to `@cumulus/api-client`

### Removed

- **CUMULUS-1799**: Deprecated code removals
  - Removed deprecated method `@cumulus/api/models/Granule.createGranulesFromSns()`
  - Removed deprecated method `@cumulus/api/models/Granule.removeGranuleFromCmr()`
  - Removed from `@cumulus/common/aws`:
    - `apigateway()`
    - `buildS3Uri()`
    - `calculateS3ObjectChecksum()`
    - `cf()`
    - `cloudwatch()`
    - `cloudwatchevents()`
    - `cloudwatchlogs()`
    - `createAndWaitForDynamoDbTable()`
    - `createQueue()`
    - `deleteSQSMessage()`
    - `describeCfStackResources()`
    - `downloadS3File()`
    - `downloadS3Files()`
    - `DynamoDbSearchQueue` class
    - `dynamodbstreams()`
    - `ec2()`
    - `ecs()`
    - `fileExists()`
    - `findResourceArn()`
    - `fromSfnExecutionName()`
    - `getFileBucketAndKey()`
    - `getJsonS3Object()`
    - `getQueueUrl()`
    - `getObjectSize()`
    - `getS3ObjectReadStream()`
    - `getSecretString()`
    - `getStateMachineArn()`
    - `headObject()`
    - `isThrottlingException()`
    - `kinesis()`
    - `lambda()`
    - `listS3Objects()`
    - `promiseS3Upload()`
    - `publishSnsMessage()`
    - `putJsonS3Object()`
    - `receiveSQSMessages()`
    - `s3CopyObject()`
    - `s3GetObjectTagging()`
    - `s3Join()`
    - `S3ListObjectsV2Queue` class
    - `s3TagSetToQueryString()`
    - `s3PutObjectTagging()`
    - `secretsManager()`
    - `sendSQSMessage()`
    - `sfn()`
    - `sns()`
    - `sqs()`
    - `sqsQueueExists()`
    - `toSfnExecutionName()`
    - `uploadS3FileStream()`
    - `uploadS3Files()`
    - `validateS3ObjectChecksum()`
  - Removed `@cumulus/common/CloudFormationGateway` class
  - Removed `@cumulus/common/concurrency/Mutex` class
  - Removed `@cumulus/common/errors`
  - Removed `@cumulus/common/sftp`
  - Removed `@cumulus/common/string.unicodeEscape`
  - Removed `@cumulus/cmrjs/cmr-utils.getGranuleId()`
  - Removed `@cumulus/cmrjs/cmr-utils.getCmrFiles()`
  - Removed `@cumulus/cmrjs/cmr/CMR` class
  - Removed `@cumulus/cmrjs/cmr/CMRSearchConceptQueue` class
  - Removed `@cumulus/cmrjs/utils.getHost()`
  - Removed `@cumulus/cmrjs/utils.getIp()`
  - Removed `@cumulus/cmrjs/utils.hostId()`
  - Removed `@cumulus/cmrjs/utils/ummVersion()`
  - Removed `@cumulus/cmrjs/utils.updateToken()`
  - Removed `@cumulus/cmrjs/utils.validateUMMG()`
  - Removed `@cumulus/ingest/aws.getEndpoint()`
  - Removed `@cumulus/ingest/aws.getExecutionUrl()`
  - Removed `@cumulus/ingest/aws/invoke()`
  - Removed `@cumulus/ingest/aws/CloudWatch` class
  - Removed `@cumulus/ingest/aws/ECS` class
  - Removed `@cumulus/ingest/aws/Events` class
  - Removed `@cumulus/ingest/aws/SQS` class
  - Removed `@cumulus/ingest/aws/StepFunction` class
  - Removed `@cumulus/ingest/util.normalizeProviderPath()`
  - Removed `@cumulus/integration-tests/index.listCollections()`
  - Removed `@cumulus/integration-tests/index.listProviders()`
  - Removed `@cumulus/integration-tests/index.rulesList()`
  - Removed `@cumulus/integration-tests/api/api.addCollectionApi()`

## [v1.20.0] 2020-03-12

### BREAKING CHANGES

- **CUMULUS-1714**
  - Changed the format of the message sent to the granule SNS Topic. Message includes the granule record under `record` and the type of event under `event`. Messages with `deleted` events will have the record that was deleted with a `deletedAt` timestamp. Options for `event` are `Create | Update | Delete`
- **CUMULUS-1769** - `deploy_to_ngap` is now a **required** variable for the `tf-modules/cumulus` module. **For those deploying to NGAP environments, this variable should always be set to `true`.**

### Notable changes

- **CUMULUS-1739** - You can now exclude Elasticsearch from your `tf-modules/data-persistence` deployment (via `include_elasticsearch = false`) and your `tf-modules/cumulus` module will still deploy successfully.

- **CUMULUS-1769** - If you set `deploy_to_ngap = true` for the `tf-modules/archive` Terraform module, **you can only deploy your archive API gateway as `PRIVATE`**, not `EDGE`.

### Added

- Added `@cumulus/aws-client/S3.getS3ObjectReadStreamAsync()` to deal with S3 eventual consistency issues by checking for the existence an S3 object with retries before getting a readable stream for that object.
- **CUMULUS-1769**
  - Added `deploy_to_ngap` boolean variable for the `tf-modules/cumulus` and `tf-modules/archive` Terraform modules. This variable is required. **For those deploying to NGAP environments, this variable should always be set to `true`.**
- **HYRAX-70**
  - Add the hyrax-metadata-update task

### Changed

- [`AccessToken.get()`](https://github.com/nasa/cumulus/blob/master/packages/api/models/access-tokens.js) now enforces [strongly consistent reads from DynamoDB](https://docs.aws.amazon.com/amazondynamodb/latest/developerguide/HowItWorks.ReadConsistency.html)
- **CUMULUS-1739**
  - Updated `tf-modules/data-persistence` to make Elasticsearch alarm resources and outputs conditional on the `include_elasticsearch` variable
  - Updated `@cumulus/aws-client/S3.getObjectSize` to include automatic retries for any failures from `S3.headObject`
- **CUMULUS-1784**
  - Updated `@cumulus/api/lib/DistributionEvent.remoteIP()` to parse the IP address in an S3 access log from the `A-sourceip` query parameter if present, otherwise fallback to the original parsing behavior.
- **CUMULUS-1768**
  - The `stats/summary` endpoint reports the distinct collections for the number of granules reported

### Fixed

- **CUMULUS-1739** - Fixed the `tf-modules/cumulus` and `tf-modules/archive` modules to make these Elasticsearch variables truly optional:
  - `elasticsearch_domain_arn`
  - `elasticsearch_hostname`
  - `elasticsearch_security_group_id`

- **CUMULUS-1768**
  - Fixed the `stats/` endpoint so that data is correctly filtered by timestamp and `processingTime` is calculated correctly.

- **CUMULUS-1769**
  - In the `tf-modules/archive` Terraform module, the `lifecycle` block ignoring changes to the `policy` of the archive API gateway is now only enforced if `deploy_to_ngap = true`. This fixes a bug where users deploying outside of NGAP could not update their API gateway's resource policy when going from `PRIVATE` to `EDGE`, preventing their API from being accessed publicly.

- **CUMULUS-1775**
  - Fix/update api endpoint to use updated google auth endpoints such that it will work with new accounts

### Removed

- **CUMULUS-1768**
  - Removed API endpoints `stats/histogram` and `stats/average`. All advanced stats needs should be acquired from Cloud Metrics or similarly configured ELK stack.

## [v1.19.0] 2020-02-28

### BREAKING CHANGES

- **CUMULUS-1736**
  - The `@cumulus/discover-granules` task now sets the `dataType` of discovered
    granules based on the `name` of the configured collection, not the
    `dataType`.
  - The config schema of the `@cumulus/discover-granules` task now requires that
    collections contain a `version`.
  - The `@cumulus/sync-granule` task will set the `dataType` and `version` of a
    granule based on the configured collection if those fields are not already
    set on the granule. Previously it was using the `dataType` field of the
    configured collection, then falling back to the `name` field of the
    collection. This update will just use the `name` field of the collection to
    set the `dataType` field of the granule.

- **CUMULUS-1446**
  - Update the `@cumulus/integration-tests/api/executions.getExecution()`
    function to parse the response and return the execution, rather than return
    the full API response.

- **CUMULUS-1672**
  - The `cumulus` Terraform module in previous releases set a
    `Deployment = var.prefix` tag on all resources that it managed. In this
    release, a `tags` input variable has been added to the `cumulus` Terraform
    module to allow resource tagging to be customized. No default tags will be
    applied to Cumulus-managed resources. To replicate the previous behavior,
    set `tags = { Deployment: var.prefix }` as an input variable for the
    `cumulus` Terraform module.

- **CUMULUS-1684 Migration Instructions**
  - In previous releases, a provider's username and password were encrypted
    using a custom encryption library. That has now been updated to use KMS.
    This release includes a Lambda function named
    `<prefix>-ProviderSecretsMigration`, which will re-encrypt existing
    provider credentials to use KMS. After this release has been deployed, you
    will need to manually invoke that Lambda function using either the AWS CLI
    or AWS Console. It should only need to be successfully run once.
  - Future releases of Cumulus will invoke a
    `<prefix>-VerifyProviderSecretsMigration` Lambda function as part of the
    deployment, which will cause the deployment to fail if the migration
    Lambda has not been run.

- **CUMULUS-1718**
  - The `@cumulus/sf-sns-report` task for reporting mid-workflow updates has been retired.
  This task was used as the `PdrStatusReport` task in our ParsePdr example workflow.
  If you have a ParsePdr or other workflow using this task, use `@cumulus/sf-sqs-report` instead.
  Trying to deploy the old task will result in an error as the cumulus module no longer exports `sf_sns_report_task`.
  - Migration instruction: In your workflow definition, for each step using the old task change:
  `"Resource": "${module.cumulus.sf_sns_report_task.task_arn}"`
  to
  `"Resource": "${module.cumulus.sf_sqs_report_task.task_arn}"`

- **CUMULUS-1755**
  - The `thin_egress_jwt_secret_name` variable for the `tf-modules/cumulus` Terraform module is now **required**. This variable is passed on to the Thin Egress App in `tf-modules/distribution/main.tf`, which uses the keys stored in the secret to sign JWTs. See the [Thin Egress App documentation on how to create a value for this secret](https://github.com/asfadmin/thin-egress-app#setting-up-the-jwt-cookie-secrets).

### Added

- **CUMULUS-1446**
  - Add `@cumulus/common/FileUtils.readJsonFile()` function
  - Add `@cumulus/common/FileUtils.readTextFile()` function
  - Add `@cumulus/integration-tests/api/collections.createCollection()` function
  - Add `@cumulus/integration-tests/api/collections.deleteCollection()` function
  - Add `@cumulus/integration-tests/api/collections.getCollection()` function
  - Add `@cumulus/integration-tests/api/providers.getProvider()` function
  - Add `@cumulus/integration-tests/index.getExecutionOutput()` function
  - Add `@cumulus/integration-tests/index.loadCollection()` function
  - Add `@cumulus/integration-tests/index.loadProvider()` function
  - Add `@cumulus/integration-tests/index.readJsonFilesFromDir()` function

- **CUMULUS-1672**
  - Add a `tags` input variable to the `archive` Terraform module
  - Add a `tags` input variable to the `cumulus` Terraform module
  - Add a `tags` input variable to the `cumulus_ecs_service` Terraform module
  - Add a `tags` input variable to the `data-persistence` Terraform module
  - Add a `tags` input variable to the `distribution` Terraform module
  - Add a `tags` input variable to the `ingest` Terraform module
  - Add a `tags` input variable to the `s3-replicator` Terraform module

- **CUMULUS-1707**
  - Enable logrotate on ECS cluster

- **CUMULUS-1684**
  - Add a `@cumulus/aws-client/KMS` library of KMS-related functions
  - Add `@cumulus/aws-client/S3.getTextObject()`
  - Add `@cumulus/sftp-client` package
  - Create `ProviderSecretsMigration` Lambda function
  - Create `VerifyProviderSecretsMigration` Lambda function

- **CUMULUS-1548**
  - Add ability to put default Cumulus logs in Metrics' ELK stack
  - Add ability to add custom logs to Metrics' ELK Stack

- **CUMULUS-1702**
  - When logs are sent to Metrics' ELK stack, the logs endpoints will return results from there

- **CUMULUS-1459**
  - Async Operations are indexed in Elasticsearch
  - To index any existing async operations you'll need to perform an index from
    database function.

- **CUMULUS-1717**
  - Add `@cumulus/aws-client/deleteAndWaitForDynamoDbTableNotExists`, which
    deletes a DynamoDB table and waits to ensure the table no longer exists
  - Added `publishGranules` Lambda to handle publishing granule messages to SNS when granule records are written to DynamoDB
  - Added `@cumulus/api/models/Granule.storeGranulesFromCumulusMessage` to store granules from a Cumulus message to DynamoDB

- **CUMULUS-1718**
  - Added `@cumulus/sf-sqs-report` task to allow mid-workflow reporting updates.
  - Added `stepfunction_event_reporter_queue_url` and `sf_sqs_report_task` outputs to the `cumulus` module.
  - Added `publishPdrs` Lambda to handle publishing PDR messages to SNS when PDR records are written to DynamoDB.
  - Added `@cumulus/api/models/Pdr.storePdrFromCumulusMessage` to store PDRs from a Cumulus message to DynamoDB.
  - Added `@cumulus/aws-client/parseSQSMessageBody` to parse an SQS message body string into an object.

- **Ability to set custom backend API url in the archive module**
  - Add `api_url` definition in `tf-modules/cumulus/archive.tf`
  - Add `archive_api_url` variable in `tf-modules/cumulus/variables.tf`

- **CUMULUS-1741**
  - Added an optional `elasticsearch_security_group_ids` variable to the
    `data-persistence` Terraform module to allow additional security groups to
    be assigned to the Elasticsearch Domain.

- **CUMULUS-1752**
  - Added `@cumulus/integration-tests/api/distribution.invokeTEADistributionLambda` to simulate a request to the [Thin Egress App](https://github.com/asfadmin/thin-egress-app) by invoking the Lambda and getting a response payload.
  - Added `@cumulus/integration-tests/api/distribution.getTEARequestHeaders` to generate necessary request headers for a request to the Thin Egress App
  - Added `@cumulus/integration-tests/api/distribution.getTEADistributionApiFileStream` to get a response stream for a file served by Thin Egress App
  - Added `@cumulus/integration-tests/api/distribution.getTEADistributionApiRedirect` to get a redirect response from the Thin Egress App

- **CUMULUS-1755**
  - Added `@cumulus/aws-client/CloudFormation.describeCfStack()` to describe a Cloudformation stack
  - Added `@cumulus/aws-client/CloudFormation.getCfStackParameterValues()` to get multiple parameter values for a Cloudformation stack

### Changed

- **CUMULUS-1725**
  - Moved the logic that updates the granule files cache Dynamo table into its
    own Lambda function called `granuleFilesCacheUpdater`.

- **CUMULUS-1736**
  - The `collections` model in the API package now determines the name of a
    collection based on the `name` property, rather than using `dataType` and
    then falling back to `name`.
  - The `@cumulus/integration-tests.loadCollection()` function no longer appends
    the postfix to the end of the collection's `dataType`.
  - The `@cumulus/integration-tests.addCollections()` function no longer appends
    the postfix to the end of the collection's `dataType`.

- **CUMULUS-1672**
  - Add a `retryOptions` parameter to the `@cumulus/aws-client/S3.headObject`
     function, which will retry if the object being queried does not exist.

- **CUMULUS-1446**
  - Mark the `@cumulus/integration-tests/api.addCollectionApi()` function as
    deprecated
  - Mark the `@cumulus/integration-tests/index.listCollections()` function as
    deprecated
  - Mark the `@cumulus/integration-tests/index.listProviders()` function as
    deprecated
  - Mark the `@cumulus/integration-tests/index.rulesList()` function as
    deprecated

- **CUMULUS-1672**
  - Previously, the `cumulus` module defaulted to setting a
    `Deployment = var.prefix` tag on all resources that it managed. In this
    release, the `cumulus` module will now accept a `tags` input variable that
    defines the tags to be assigned to all resources that it manages.
  - Previously, the `data-persistence` module defaulted to setting a
    `Deployment = var.prefix` tag on all resources that it managed. In this
    release, the `data-persistence` module will now accept a `tags` input
    variable that defines the tags to be assigned to all resources that it
    manages.
  - Previously, the `distribution` module defaulted to setting a
    `Deployment = var.prefix` tag on all resources that it managed. In this
    release, the `distribution` module will now accept a `tags` input variable
    that defines the tags to be assigned to all resources that it manages.
  - Previously, the `ingest` module defaulted to setting a
    `Deployment = var.prefix` tag on all resources that it managed. In this
    release, the `ingest` module will now accept a `tags` input variable that
    defines the tags to be assigned to all resources that it manages.
  - Previously, the `s3-replicator` module defaulted to setting a
    `Deployment = var.prefix` tag on all resources that it managed. In this
    release, the `s3-replicator` module will now accept a `tags` input variable
    that defines the tags to be assigned to all resources that it manages.

- **CUMULUS-1684**
  - Update the API package to encrypt provider credentials using KMS instead of
    using RSA keys stored in S3

- **CUMULUS-1717**
  - Changed name of `cwSfExecutionEventToDb` Lambda to `cwSfEventToDbRecords`
  - Updated `cwSfEventToDbRecords` to write granule records to DynamoDB from the incoming Cumulus message

- **CUMULUS-1718**
  - Renamed `cwSfEventToDbRecords` to `sfEventSqsToDbRecords` due to architecture change to being a consumer of an SQS queue of Step Function Cloudwatch events.
  - Updated `sfEventSqsToDbRecords` to write PDR records to DynamoDB from the incoming Cumulus message
  - Moved `data-cookbooks/sns.md` to `data-cookbooks/ingest-notifications.md` and updated it to reflect recent changes.

- **CUMULUS-1748**
  - (S)FTP discovery tasks now use the provider-path as-is instead of forcing it to a relative path.
  - Improved error handling to catch permission denied FTP errors better and log them properly. Workflows will still fail encountering this error and we intend to consider that approach in a future ticket.

- **CUMULUS-1752**
  - Moved class for parsing distribution events to its own file: `@cumulus/api/lib/DistributionEvent.js`
    - Updated `DistributionEvent` to properly parse S3 access logs generated by requests from the [Thin Egress App](https://github.com/asfadmin/thin-egress-app)

- **CUMULUS-1753** - Changes to `@cumulus/ingest/HttpProviderClient.js`:
  - Removed regex filter in `HttpProviderClient.list()` that was used to return only files with an extension between 1 and 4 characters long. `HttpProviderClient.list()` will now return all files linked from the HTTP provider host.

- **CUMULUS-1755**
  - Updated the Thin Egress App module used in `tf-modules/distribution/main.tf` to build 61. [See the release notes](https://github.com/asfadmin/thin-egress-app/releases/tag/tea-build.61).

- **CUMULUS-1757**
  - Update @cumulus/cmr-client CMRSearchConceptQueue to take optional cmrEnvironment parameter

### Deprecated

- **CUMULUS-1684**
  - Deprecate `@cumulus/common/key-pair-provider/S3KeyPairProvider`
  - Deprecate `@cumulus/common/key-pair-provider/S3KeyPairProvider.encrypt()`
  - Deprecate `@cumulus/common/key-pair-provider/S3KeyPairProvider.decrypt()`
  - Deprecate `@cumulus/common/kms/KMS`
  - Deprecate `@cumulus/common/kms/KMS.encrypt()`
  - Deprecate `@cumulus/common/kms/KMS.decrypt()`
  - Deprecate `@cumulus/common/sftp.Sftp`

- **CUMULUS-1717**
  - Deprecate `@cumulus/api/models/Granule.createGranulesFromSns`

- **CUMULUS-1718**
  - Deprecate `@cumulus/sf-sns-report`.
    - This task has been updated to always throw an error directing the user to use `@cumulus/sf-sqs-report` instead. This was done because there is no longer an SNS topic to which to publish, and no consumers to listen to it.

- **CUMULUS-1748**
  - Deprecate `@cumulus/ingest/util.normalizeProviderPath`

- **CUMULUS-1752**
  - Deprecate `@cumulus/integration-tests/api/distribution.getDistributionApiFileStream`
  - Deprecate `@cumulus/integration-tests/api/distribution.getDistributionApiRedirect`
  - Deprecate `@cumulus/integration-tests/api/distribution.invokeApiDistributionLambda`

### Removed

- **CUMULUS-1684**
  - Remove the deployment script that creates encryption keys and stores them to
    S3

- **CUMULUS-1768**
  - Removed API endpoints `stats/histogram` and `stats/average`. All advanced stats needs should be acquired from Cloud Metrics or similarly configured ELK stack.

### Fixed

- **Fix default values for urs_url in variables.tf files**
  - Remove trailing `/` from default `urs_url` values.

- **CUMULUS-1610** - Add the Elasticsearch security group to the EC2 security groups

- **CUMULUS-1740** - `cumulus_meta.workflow_start_time` is now set in Cumulus
  messages

- **CUMULUS-1753** - Fixed `@cumulus/ingest/HttpProviderClient.js` to properly handle HTTP providers with:
  - Multiple link tags (e.g. `<a>`) per line of source code
  - Link tags in uppercase or lowercase (e.g. `<A>`)
  - Links with filepaths in the link target (e.g. `<a href="/path/to/file.txt">`). These files will be returned from HTTP file discovery **as the file name only** (e.g. `file.txt`).

- **CUMULUS-1768**
  - Fix an issue in the stats endpoints in `@cumulus/api` to send back stats for the correct type

## [v1.18.0] 2020-02-03

### BREAKING CHANGES

- **CUMULUS-1686**

  - `ecs_cluster_instance_image_id` is now a _required_ variable of the `cumulus` module, instead of optional.

- **CUMULUS-1698**

  - Change variable `saml_launchpad_metadata_path` to `saml_launchpad_metadata_url` in the `tf-modules/cumulus` Terraform module.

- **CUMULUS-1703**
  - Remove the unused `forceDownload` option from the `sync-granule` tasks's config
  - Remove the `@cumulus/ingest/granule.Discover` class
  - Remove the `@cumulus/ingest/granule.Granule` class
  - Remove the `@cumulus/ingest/pdr.Discover` class
  - Remove the `@cumulus/ingest/pdr.Granule` class
  - Remove the `@cumulus/ingest/parse-pdr.parsePdr` function

### Added

- **CUMULUS-1040**

  - Added `@cumulus/aws-client` package to provide utilities for working with AWS services and the Node.js AWS SDK
  - Added `@cumulus/errors` package which exports error classes for use in Cumulus workflow code
  - Added `@cumulus/integration-tests/sfnStep` to provide utilities for parsing step function execution histories

- **CUMULUS-1102**

  - Adds functionality to the @cumulus/api package for better local testing.
    - Adds data seeding for @cumulus/api's localAPI.
      - seed functions allow adding collections, executions, granules, pdrs, providers, and rules to a Localstack Elasticsearch and DynamoDB via `addCollections`, `addExecutions`, `addGranules`, `addPdrs`, `addProviders`, and `addRules`.
    - Adds `eraseDataStack` function to local API server code allowing resetting of local datastack for testing (ES and DynamoDB).
    - Adds optional parameters to the @cumulus/api bin serve to allow for launching the api without destroying the current data.

- **CUMULUS-1697**

  - Added the `@cumulus/tf-inventory` package that provides command line utilities for managing Terraform resources in your AWS account

- **CUMULUS-1703**

  - Add `@cumulus/aws-client/S3.createBucket` function
  - Add `@cumulus/aws-client/S3.putFile` function
  - Add `@cumulus/common/string.isNonEmptyString` function
  - Add `@cumulus/ingest/FtpProviderClient` class
  - Add `@cumulus/ingest/HttpProviderClient` class
  - Add `@cumulus/ingest/S3ProviderClient` class
  - Add `@cumulus/ingest/SftpProviderClient` class
  - Add `@cumulus/ingest/providerClientUtils.buildProviderClient` function
  - Add `@cumulus/ingest/providerClientUtils.fetchTextFile` function

- **CUMULUS-1731**

  - Add new optional input variables to the Cumulus Terraform module to support TEA upgrade:
    - `thin_egress_cookie_domain` - Valid domain for Thin Egress App cookie
    - `thin_egress_domain_cert_arn` - Certificate Manager SSL Cert ARN for Thin
      Egress App if deployed outside NGAP/CloudFront
    - `thin_egress_download_role_in_region_arn` - ARN for reading of Thin Egress
      App data buckets for in-region requests
    - `thin_egress_jwt_algo` - Algorithm with which to encode the Thin Egress
      App JWT cookie
    - `thin_egress_jwt_secret_name` - Name of AWS secret where keys for the Thin
      Egress App JWT encode/decode are stored
    - `thin_egress_lambda_code_dependency_archive_key` - Thin Egress App - S3
      Key of packaged python modules for lambda dependency layer

- **CUMULUS-1733**
  - Add `discovery-filtering` operator doc to document previously undocumented functionality.

- **CUMULUS-1737**
  - Added the `cumulus-test-cleanup` module to run a nightly cleanup on resources left over from the integration tests run from the `example/spec` directory.

### Changed

- **CUMULUS-1102**

  - Updates `@cumulus/api/auth/testAuth` to use JWT instead of random tokens.
  - Updates the default AMI for the ecs_cluster_instance_image_id.

- **CUMULUS-1622**

  - Mutex class has been deprecated in `@cumulus/common/concurrency` and will be removed in a future release.

- **CUMULUS-1686**

  - Changed `ecs_cluster_instance_image_id` to be a required variable of the `cumulus` module and removed the default value.
    The default was not available across accounts and regions, nor outside of NGAP and therefore not particularly useful.

- **CUMULUS-1688**

  - Updated `@cumulus/aws.receiveSQSMessages` not to replace `message.Body` with a parsed object. This behavior was undocumented and confusing as received messages appeared to contradict AWS docs that state `message.Body` is always a string.
  - Replaced `sf_watcher` CloudWatch rule from `cloudwatch-events.tf` with an EventSourceMapping on `sqs2sf` mapped to the `start_sf` SQS queue (in `event-sources.tf`).
  - Updated `sqs2sf` with an EventSourceMapping handler and unit test.

- **CUMULUS-1698**

  - Change variable `saml_launchpad_metadata_path` to `saml_launchpad_metadata_url` in the `tf-modules/cumulus` Terraform module.
  - Updated `@cumulus/api/launchpadSaml` to download launchpad IDP metadata from configured location when the metadata in s3 is not valid, and to work with updated IDP metadata and SAML response.

- **CUMULUS-1731**
  - Upgrade the version of the Thin Egress App deployed by Cumulus to v48
    - Note: New variables available, see the 'Added' section of this changelog.

### Fixed

- **CUMULUS-1664**

  - Updated `dbIndexer` Lambda to remove hardcoded references to DynamoDB table names.

- **CUMULUS-1733**
  - Fixed granule discovery recursion algorithm used in S/FTP protocols.

### Removed

- **CUMULUS-1481**
  - removed `process` config and output from PostToCmr as it was not required by the task nor downstream steps, and should still be in the output message's `meta` regardless.

### Deprecated

- **CUMULUS-1040**
  - Deprecated the following code. For cases where the code was moved into another package, the new code location is noted:
    - `@cumulus/common/CloudFormationGateway` -> `@cumulus/aws-client/CloudFormationGateway`
    - `@cumulus/common/DynamoDb` -> `@cumulus/aws-client/DynamoDb`
    - `@cumulus/common/errors` -> `@cumulus/errors`
    - `@cumulus/common/StepFunctions` -> `@cumulus/aws-client/StepFunctions`
    - All of the exported functions in `@cumulus/commmon/aws` (moved into `@cumulus/aws-client`), except:
      - `@cumulus/common/aws/isThrottlingException` -> `@cumulus/errors/isThrottlingException`
      - `@cumulus/common/aws/improveStackTrace` (not deprecated)
      - `@cumulus/common/aws/retryOnThrottlingException` (not deprecated)
    - `@cumulus/common/sfnStep/SfnStep.parseStepMessage` -> `@cumulus/integration-tests/sfnStep/SfnStep.parseStepMessage`
    - `@cumulus/common/sfnStep/ActivityStep` -> `@cumulus/integration-tests/sfnStep/ActivityStep`
    - `@cumulus/common/sfnStep/LambdaStep` -> `@cumulus/integration-tests/sfnStep/LambdaStep`
    - `@cumulus/common/string/unicodeEscape` -> `@cumulus/aws-client/StepFunctions.unicodeEscape`
    - `@cumulus/common/util/setErrorStack` -> `@cumulus/aws-client/util/setErrorStack`
    - `@cumulus/ingest/aws/invoke` -> `@cumulus/aws-client/Lambda/invoke`
    - `@cumulus/ingest/aws/CloudWatch.bucketSize`
    - `@cumulus/ingest/aws/CloudWatch.cw`
    - `@cumulus/ingest/aws/ECS.ecs`
    - `@cumulus/ingest/aws/ECS`
    - `@cumulus/ingest/aws/Events.putEvent` -> `@cumulus/aws-client/CloudwatchEvents.putEvent`
    - `@cumulus/ingest/aws/Events.deleteEvent` -> `@cumulus/aws-client/CloudwatchEvents.deleteEvent`
    - `@cumulus/ingest/aws/Events.deleteTarget` -> `@cumulus/aws-client/CloudwatchEvents.deleteTarget`
    - `@cumulus/ingest/aws/Events.putTarget` -> `@cumulus/aws-client/CloudwatchEvents.putTarget`
    - `@cumulus/ingest/aws/SQS.attributes` -> `@cumulus/aws-client/SQS.getQueueAttributes`
    - `@cumulus/ingest/aws/SQS.deleteMessage` -> `@cumulus/aws-client/SQS.deleteSQSMessage`
    - `@cumulus/ingest/aws/SQS.deleteQueue` -> `@cumulus/aws-client/SQS.deleteQueue`
    - `@cumulus/ingest/aws/SQS.getUrl` -> `@cumulus/aws-client/SQS.getQueueUrlByName`
    - `@cumulus/ingest/aws/SQS.receiveMessage` -> `@cumulus/aws-client/SQS.receiveSQSMessages`
    - `@cumulus/ingest/aws/SQS.sendMessage` -> `@cumulus/aws-client/SQS.sendSQSMessage`
    - `@cumulus/ingest/aws/StepFunction.getExecutionStatus` -> `@cumulus/aws-client/StepFunction.getExecutionStatus`
    - `@cumulus/ingest/aws/StepFunction.getExecutionUrl` -> `@cumulus/aws-client/StepFunction.getExecutionUrl`

## [v1.17.0] - 2019-12-31

### BREAKING CHANGES

- **CUMULUS-1498**
  - The `@cumulus/cmrjs.publish2CMR` function expects that the value of its
    `creds.password` parameter is a plaintext password.
  - Rather than using an encrypted password from the `cmr_password` environment
    variable, the `@cumulus/cmrjs.updateCMRMetadata` function now looks for an
    environment variable called `cmr_password_secret_name` and fetches the CMR
    password from that secret in AWS Secrets Manager.
  - The `@cumulus/post-to-cmr` task now expects a
    `config.cmr.passwordSecretName` value, rather than `config.cmr.password`.
    The CMR password will be fetched from that secret in AWS Secrets Manager.

### Added

- **CUMULUS-630**

  - Added support for replaying Kinesis records on a stream into the Cumulus Kinesis workflow triggering mechanism: either all the records, or some time slice delimited by start and end timestamps.
  - Added `/replays` endpoint to the operator API for triggering replays.
  - Added `Replay Kinesis Messages` documentation to Operator Docs.
  - Added `manualConsumer` lambda function to consume a Kinesis stream. Used by the replay AsyncOperation.

- **CUMULUS-1687**
  - Added new API endpoint for listing async operations at `/asyncOperations`
  - All asyncOperations now include the fields `description` and `operationType`. `operationType` can be one of the following. [`Bulk Delete`, `Bulk Granules`, `ES Index`, `Kinesis Replay`]

### Changed

- **CUMULUS-1626**

  - Updates Cumulus to use node10/CMA 1.1.2 for all of its internal lambdas in prep for AWS node 8 EOL

- **CUMULUS-1498**
  - Remove the DynamoDB Users table. The list of OAuth users who are allowed to
    use the API is now stored in S3.
  - The CMR password and Launchpad passphrase are now stored in Secrets Manager

## [v1.16.1] - 2019-12-6

**Please note**:

- The `region` argument to the `cumulus` Terraform module has been removed. You may see a warning or error if you have that variable populated.
- Your workflow tasks should use the following versions of the CMA libraries to utilize new granule, parentArn, asyncOperationId, and stackName fields on the logs:
  - `cumulus-message-adapter-js` version 1.0.10+
  - `cumulus-message-adapter-python` version 1.1.1+
  - `cumulus-message-adapter-java` version 1.2.11+
- The `data-persistence` module no longer manages the creation of an Elasticsearch service-linked role for deploying Elasticsearch to a VPC. Follow the [deployment instructions on preparing your VPC](https://nasa.github.io/cumulus/docs/deployment/deployment-readme#vpc-subnets-and-security-group) for guidance on how to create the Elasticsearch service-linked role manually.
- There is now a `distribution_api_gateway_stage` variable for the `tf-modules/cumulus` Terraform module that will be used as the API gateway stage name used for the distribution API (Thin Egress App)
- Default value for the `urs_url` variable is now `https://uat.urs.earthdata.nasa.gov/` in the `tf-modules/cumulus` and `tf-modules/archive` Terraform modules. So deploying the `cumulus` module without a `urs_url` variable set will integrate your Cumulus deployment with the UAT URS environment.

### Added

- **CUMULUS-1563**

  - Added `custom_domain_name` variable to `tf-modules/data-persistence` module

- **CUMULUS-1654**
  - Added new helpers to `@cumulus/common/execution-history`:
    - `getStepExitedEvent()` returns the `TaskStateExited` event in a workflow execution history after the given step completion/failure event
    - `getTaskExitedEventOutput()` returns the output message for a `TaskStateExited` event in a workflow execution history

### Changed

- **CUMULUS-1578**

  - Updates SAML launchpad configuration to authorize via configured userGroup.
    [See the NASA specific documentation (protected)](https://wiki.earthdata.nasa.gov/display/CUMULUS/Cumulus+SAML+Launchpad+Integration)

- **CUMULUS-1579**

  - Elasticsearch list queries use `match` instead of `term`. `term` had been analyzing the terms and not supporting `-` in the field values.

- **CUMULUS-1619**

  - Adds 4 new keys to `@cumulus/logger` to display granules, parentArn, asyncOperationId, and stackName.
  - Depends on `cumulus-message-adapter-js` version 1.0.10+. Cumulus tasks updated to use this version.

- **CUMULUS-1654**

  - Changed `@cumulus/common/SfnStep.parseStepMessage()` to a static class method

- **CUMULUS-1641**
  - Added `meta.retries` and `meta.visibilityTimeout` properties to sqs-type rule. To create sqs-type rule, you're required to configure a dead-letter queue on your queue.
  - Added `sqsMessageRemover` lambda which removes the message from SQS queue upon successful workflow execution.
  - Updated `sqsMessageConsumer` lambda to not delete message from SQS queue, and to retry the SQS message for configured number of times.

### Removed

- Removed `create_service_linked_role` variable from `tf-modules/data-persistence` module.

- **CUMULUS-1321**
  - The `region` argument to the `cumulus` Terraform module has been removed

### Fixed

- **CUMULUS-1668** - Fixed a race condition where executions may not have been
  added to the database correctly
- **CUMULUS-1654** - Fixed issue with `publishReports` Lambda not including workflow execution error information for failed workflows with a single step
- Fixed `tf-modules/cumulus` module so that the `urs_url` variable is passed on to its invocation of the `tf-modules/archive` module

## [v1.16.0] - 2019-11-15

### Added

- **CUMULUS-1321**

  - A `deploy_distribution_s3_credentials_endpoint` variable has been added to
    the `cumulus` Terraform module. If true, the NGAP-backed S3 credentials
    endpoint will be added to the Thin Egress App's API. Default: true

- **CUMULUS-1544**

  - Updated the `/granules/bulk` endpoint to correctly query Elasticsearch when
    granule ids are not provided.

- **CUMULUS-1580**
  - Added `/granules/bulk` endpoint to `@cumulus/api` to perform bulk actions on granules given either a list of granule ids or an Elasticsearch query and the workflow to perform.

### Changed

- **CUMULUS-1561**

  - Fix the way that we are handling Terraform provider version requirements
  - Pass provider configs into child modules using the method that the
    [Terraform documentation](https://www.terraform.io/docs/configuration/modules.html#providers-within-modules)
    suggests
  - Remove the `region` input variable from the `s3_access_test` Terraform module
  - Remove the `aws_profile` and `aws_region` input variables from the
    `s3-replicator` Terraform module

- **CUMULUS-1639**
  - Because of
    [S3's Data Consistency Model](https://docs.aws.amazon.com/AmazonS3/latest/dev/Introduction.html#BasicsObjects),
    there may be situations where a GET operation for an object can temporarily
    return a `NoSuchKey` response even if that object _has_ been created. The
    `@cumulus/common/aws.getS3Object()` function has been updated to support
    retries if a `NoSuchKey` response is returned by S3. This behavior can be
    enabled by passing a `retryOptions` object to that function. Supported
    values for that object can be found here:
    <https://github.com/tim-kos/node-retry#retryoperationoptions>

### Removed

- **CUMULUS-1559**
  - `logToSharedDestination` has been migrated to the Terraform deployment as `log_api_gateway_to_cloudwatch` and will ONLY apply to egress lambdas.
    Due to the differences in the Terraform deployment model, we cannot support a global log subscription toggle for a configurable subset of lambdas.
    However, setting up your own log forwarding for a Lambda with Terraform is fairly simple, as you will only need to add SubscriptionFilters to your Terraform configuration, one per log group.
    See [the Terraform documentation](https://www.terraform.io/docs/providers/aws/r/cloudwatch_log_subscription_filter.html) for details on how to do this.
    An empty FilterPattern ("") will capture all logs in a group.

## [v1.15.0] - 2019-11-04

### BREAKING CHANGES

- **CUMULUS-1644** - When a workflow execution begins or ends, the workflow
  payload is parsed and any new or updated PDRs or granules referenced in that
  workflow are stored to the Cumulus archive. The defined interface says that a
  PDR in `payload.pdr` will be added to the archive, and any granules in
  `payload.granules` will also be added to the archive. In previous releases,
  PDRs found in `meta.pdr` and granules found in `meta.input_granules` were also
  added to the archive. This caused unexpected behavior and has been removed.
  Only PDRs from `payload.pdr` and granules from `payload.granules` will now be
  added to the Cumulus archive.

- **CUMULUS-1449** - Cumulus now uses a universal workflow template when
  starting a workflow that contains general information specific to the
  deployment, but not specific to the workflow. Workflow task configs must be
  defined using AWS step function parameters. As part of this change,
  `CumulusConfig` has been retired and task configs must now be defined under
  the `cma.task_config` key in the Parameters section of a step function
  definition.

  **Migration instructions**:

  NOTE: These instructions require the use of Cumulus Message Adapter v1.1.x+.
  Please ensure you are using a compatible version before attempting to migrate
  workflow configurations. When defining workflow steps, remove any
  `CumulusConfig` section, as shown below:

  ```yaml
  ParsePdr:
    CumulusConfig:
      provider: "{$.meta.provider}"
      bucket: "{$.meta.buckets.internal.name}"
      stack: "{$.meta.stack}"
  ```

  Instead, use AWS Parameters to pass `task_config` for the task directly into
  the Cumulus Message Adapter:

  ```yaml
  ParsePdr:
    Parameters:
      cma:
        event.$: "$"
        task_config:
          provider: "{$.meta.provider}"
          bucket: "{$.meta.buckets.internal.name}"
          stack: "{$.meta.stack}"
  ```

  In this example, the `cma` key is used to pass parameters to the message
  adapter. Using `task_config` in combination with `event.$: '$'` allows the
  message adapter to process `task_config` as the `config` passed to the Cumulus
  task. See `example/workflows/sips.yml` in the core repository for further
  examples of how to set the Parameters.

  Additionally, workflow configurations for the `QueueGranules` and `QueuePdrs`
  tasks need to be updated:

  - `queue-pdrs` config changes:
    - `parsePdrMessageTemplateUri` replaced with `parsePdrWorkflow`, which is
      the workflow name (i.e. top-level name in `config.yml`, e.g. 'ParsePdr').
    - `internalBucket` and `stackName` configs now required to look up
      configuration from the deployment. Brings the task config in line with
      that of `queue-granules`.
  - `queue-granules` config change: `ingestGranuleMessageTemplateUri` replaced
    with `ingestGranuleWorkflow`, which is the workflow name (e.g.
    'IngestGranule').

- **CUMULUS-1396** - **Workflow steps at the beginning and end of a workflow
  using the `SfSnsReport` Lambda have now been deprecated (e.g. `StartStatus`,
  `StopStatus`) and should be removed from your workflow definitions**. These
  steps were used for publishing ingest notifications and have been replaced by
  an implementation using Cloudwatch events for Step Functions to trigger a
  Lambda that publishes ingest notifications. For further detail on how ingest
  notifications are published, see the notes below on **CUMULUS-1394**. For
  examples of how to update your workflow definitions, see our
  [example workflow definitions](https://github.com/nasa/cumulus/blob/master/example/workflows/).

- **CUMULUS-1470**
  - Remove Cumulus-defined ECS service autoscaling, allowing integrators to
    better customize autoscaling to meet their needs. In order to use
    autoscaling with ECS services, appropriate
    `AWS::ApplicationAutoScaling::ScalableTarget`,
    `AWS::ApplicationAutoScaling::ScalingPolicy`, and `AWS::CloudWatch::Alarm`
    resources should be defined in a kes overrides file. See
    [this example](https://github.com/nasa/cumulus/blob/release-1.15.x/example/overrides/app/cloudformation.template.yml)
    for an example.
  - The following config parameters are no longer used:
    - ecs.services.\<NAME\>.minTasks
    - ecs.services.\<NAME\>.maxTasks
    - ecs.services.\<NAME\>.scaleInActivityScheduleTime
    - ecs.services.\<NAME\>.scaleInAdjustmentPercent
    - ecs.services.\<NAME\>.scaleOutActivityScheduleTime
    - ecs.services.\<NAME\>.scaleOutAdjustmentPercent
    - ecs.services.\<NAME\>.activityName

### Added

- **CUMULUS-1100**

  - Added 30-day retention properties to all log groups that were missing those policies.

- **CUMULUS-1396**

  - Added `@cumulus/common/sfnStep`:
    - `LambdaStep` - A class for retrieving and parsing input and output to Lambda steps in AWS Step Functions
    - `ActivityStep` - A class for retrieving and parsing input and output to ECS activity steps in AWS Step Functions

- **CUMULUS-1574**

  - Added `GET /token` endpoint for SAML authorization when cumulus is protected by Launchpad.
    This lets a user retrieve a token by hand that can be presented to the API.

- **CUMULUS-1625**

  - Added `sf_start_rate` variable to the `ingest` Terraform module, equivalent to `sqs_consumer_rate` in the old model, but will not be automatically applied to custom queues as that was.

- **CUMULUS-1513**
  - Added `sqs`-type rule support in the Cumulus API `@cumulus/api`
  - Added `sqsMessageConsumer` lambda which processes messages from the SQS queues configured in the `sqs` rules.

### Changed

- **CUMULUS-1639**

  - Because of
    [S3's Data Consistency Model](https://docs.aws.amazon.com/AmazonS3/latest/dev/Introduction.html#BasicsObjects),
    there may be situations where a GET operation for an object can temporarily
    return a `NoSuchKey` response even if that object _has_ been created. The
    `@cumulus/common/aws.getS3Object()` function will now retry up to 10 times
    if a `NoSuchKey` response is returned by S3. This can behavior can be
    overridden by passing `{ retries: 0 }` as the `retryOptions` argument.

- **CUMULUS-1449**

  - `queue-pdrs` & `queue-granules` config changes. Details in breaking changes section.
  - Cumulus now uses a universal workflow template when starting workflow that contains general information specific to the deployment, but not specific to the workflow.
  - Changed the way workflow configs are defined, from `CumulusConfig` to a `task_config` AWS Parameter.

- **CUMULUS-1452**

  - Changed the default ECS docker storage drive to `devicemapper`

- **CUMULUS-1453**
  - Removed config schema for `@cumulus/sf-sns-report` task
  - Updated `@cumulus/sf-sns-report` to always assume that it is running as an intermediate step in a workflow, not as the first or last step

### Removed

- **CUMULUS-1449**
  - Retired `CumulusConfig` as part of step function definitions, as this is an artifact of the way Kes parses workflow definitions that was not possible to migrate to Terraform. Use AWS Parameters and the `task_config` key instead. See change note above.
  - Removed individual workflow templates.

### Fixed

- **CUMULUS-1620** - Fixed bug where `message_adapter_version` does not correctly inject the CMA

- **CUMULUS-1396** - Updated `@cumulus/common/StepFunctions.getExecutionHistory()` to recursively fetch execution history when `nextToken` is returned in response

- **CUMULUS-1571** - Updated `@cumulus/common/DynamoDb.get()` to throw any errors encountered when trying to get a record and the record does exist

- **CUMULUS-1452**
  - Updated the EC2 initialization scripts to use full volume size for docker storage
  - Changed the default ECS docker storage drive to `devicemapper`

## [v1.14.5] - 2019-12-30 - [BACKPORT]

### Updated

- **CUMULUS-1626**
  - Updates Cumulus to use node10/CMA 1.1.2 for all of its internal lambdas in prep for AWS node 8 EOL

## [v1.14.4] - 2019-10-28

### Fixed

- **CUMULUS-1632** - Pinned `aws-elasticsearch-connector` package in `@cumulus/api` to version `8.1.3`, since `8.2.0` includes breaking changes

## [v1.14.3] - 2019-10-18

### Fixed

- **CUMULUS-1620** - Fixed bug where `message_adapter_version` does not correctly inject the CMA

- **CUMULUS-1572** - A granule is now included in discovery results even when
  none of its files has a matching file type in the associated collection
  configuration. Previously, if all files for a granule were unmatched by a file
  type configuration, the granule was excluded from the discovery results.
  Further, added support for a `boolean` property
  `ignoreFilesConfigForDiscovery`, which controls how a granule's files are
  filtered at discovery time.

## [v1.14.2] - 2019-10-08

### BREAKING CHANGES

Your Cumulus Message Adapter version should be pinned to `v1.0.13` or lower in your `app/config.yml` using `message_adapter_version: v1.0.13` OR you should use the workflow migration steps below to work with CMA v1.1.1+.

- **CUMULUS-1394** - The implementation of the `SfSnsReport` Lambda requires additional environment variables for integration with the new ingest notification SNS topics. Therefore, **you must update the definition of `SfSnsReport` in your `lambdas.yml` like so**:

```yaml
SfSnsReport:
  handler: index.handler
  timeout: 300
  source: node_modules/@cumulus/sf-sns-report/dist
  tables:
    - ExecutionsTable
  envs:
    execution_sns_topic_arn:
      function: Ref
      value: reportExecutionsSns
    granule_sns_topic_arn:
      function: Ref
      value: reportGranulesSns
    pdr_sns_topic_arn:
      function: Ref
      value: reportPdrsSns
```

- **CUMULUS-1447** -
  The newest release of the Cumulus Message Adapter (v1.1.1) requires that parameterized configuration be used for remote message functionality. Once released, Kes will automatically bring in CMA v1.1.1 without additional configuration.

  **Migration instructions**
  Oversized messages are no longer written to S3 automatically. In order to utilize remote messaging functionality, configure a `ReplaceConfig` AWS Step Function parameter on your CMA task:

  ```yaml
  ParsePdr:
    Parameters:
      cma:
        event.$: "$"
        ReplaceConfig:
          FullMessage: true
  ```

  Accepted fields in `ReplaceConfig` include `MaxSize`, `FullMessage`, `Path` and `TargetPath`.
  See https://github.com/nasa/cumulus-message-adapter/blob/master/CONTRACT.md#remote-message-configuration for full details.

  As this change is backward compatible in Cumulus Core, users wishing to utilize the previous version of the CMA may opt to transition to using a CMA lambda layer, or set `message_adapter_version` in their configuration to a version prior to v1.1.0.

### PLEASE NOTE

- **CUMULUS-1394** - Ingest notifications are now provided via 3 separate SNS topics for executions, granules, and PDRs, instead of a single `sftracker` SNS topic. Whereas the `sftracker` SNS topic received a full Cumulus execution message, the new topics all receive generated records for the given object. The new topics are only published to if the given object exists for the current execution. For a given execution/granule/PDR, **two messages will be received by each topic**: one message indicating that ingest is running and another message indicating that ingest has completed or failed. The new SNS topics are:

  - `reportExecutions` - Receives 1 message per execution
  - `reportGranules` - Receives 1 message per granule in an execution
  - `reportPdrs` - Receives 1 message per PDR

### Added

- **CUMULUS-639**

  - Adds SAML JWT and launchpad token authentication to Cumulus API (configurable)
    - **NOTE** to authenticate with Launchpad ensure your launchpad user_id is in the `<prefix>-UsersTable`
    - when Cumulus configured to protect API via Launchpad:
      - New endpoints
        - `GET /saml/login` - starting point for SAML SSO creates the login request url and redirects to the SAML Identity Provider Service (IDP)
        - `POST /saml/auth` - SAML Assertion Consumer Service. POST receiver from SAML IDP. Validates response, logs the user in, and returns a SAML-based JWT.
    - Disabled endpoints
      - `POST /refresh`
      - Changes authorization worklow:
      - `ensureAuthorized` now presumes the bearer token is a JWT and tries to validate. If the token is malformed, it attempts to validate the token against Launchpad. This allows users to bring their own token as described here https://wiki.earthdata.nasa.gov/display/CUMULUS/Cumulus+API+with+Launchpad+Authentication. But it also allows dashboard users to manually authenticate via Launchpad SAML to receive a Launchpad-based JWT.

- **CUMULUS-1394**
  - Added `Granule.generateGranuleRecord()` method to granules model to generate a granule database record from a Cumulus execution message
  - Added `Pdr.generatePdrRecord()` method to PDRs model to generate a granule database record from a Cumulus execution message
  - Added helpers to `@cumulus/common/message`:
    - `getMessageExecutionName()` - Get the execution name from a Cumulus execution message
    - `getMessageStateMachineArn()` - Get the state machine ARN from a Cumulus execution message
    - `getMessageExecutionArn()` - Get the execution ARN for a Cumulus execution message
    - `getMessageGranules()` - Get the granules from a Cumulus execution message, if any.
  - Added `@cumulus/common/cloudwatch-event/isFailedSfStatus()` to determine if a Step Function status from a Cloudwatch event is a failed status

### Changed

- **CUMULUS-1308**

  - HTTP PUT of a Collection, Provider, or Rule via the Cumulus API now
    performs full replacement of the existing object with the object supplied
    in the request payload. Previous behavior was to perform a modification
    (partial update) by merging the existing object with the (possibly partial)
    object in the payload, but this did not conform to the HTTP standard, which
    specifies PATCH as the means for modifications rather than replacements.

- **CUMULUS-1375**

  - Migrate Cumulus from deprecated Elasticsearch JS client to new, supported one in `@cumulus/api`

- **CUMULUS-1485** Update `@cumulus/cmr-client` to return error message from CMR for validation failures.

- **CUMULUS-1394**

  - Renamed `Execution.generateDocFromPayload()` to `Execution.generateRecord()` on executions model. The method generates an execution database record from a Cumulus execution message.

- **CUMULUS-1432**

  - `logs` endpoint takes the level parameter as a string and not a number
  - Elasticsearch term query generation no longer converts numbers to boolean

- **CUMULUS-1447**

  - Consolidated all remote message handling code into @common/aws
  - Update remote message code to handle updated CMA remote message flags
  - Update example SIPS workflows to utilize Parameterized CMA configuration

- **CUMULUS-1448** Refactor workflows that are mutating cumulus_meta to utilize meta field

- **CUMULUS-1451**

  - Elasticsearch cluster setting `auto_create_index` will be set to false. This had been causing issues in the bootstrap lambda on deploy.

- **CUMULUS-1456**
  - `@cumulus/api` endpoints default error handler uses `boom` package to format errors, which is consistent with other API endpoint errors.

### Fixed

- **CUMULUS-1432** `logs` endpoint filter correctly filters logs by level
- **CUMULUS-1484** `useMessageAdapter` now does not set CUMULUS_MESSAGE_ADAPTER_DIR when `true`

### Removed

- **CUMULUS-1394**
  - Removed `sfTracker` SNS topic. Replaced by three new SNS topics for granule, execution, and PDR ingest notifications.
  - Removed unused functions from `@cumulus/common/aws`:
    - `getGranuleS3Params()`
    - `setGranuleStatus()`

## [v1.14.1] - 2019-08-29

### Fixed

- **CUMULUS-1455**

  - CMR token links updated to point to CMR legacy services rather than echo

- **CUMULUS-1211**
  - Errors thrown during granule discovery are no longer swallowed and ignored.
    Rather, errors are propagated to allow for proper error-handling and
    meaningful messaging.

## [v1.14.0] - 2019-08-22

### PLEASE NOTE

- We have encountered transient lambda service errors in our integration testing. Please handle transient service errors following [these guidelines](https://docs.aws.amazon.com/step-functions/latest/dg/bp-lambda-serviceexception.html). The workflows in the `example/workflows` folder have been updated with retries configured for these errors.

- **CUMULUS-799** added additional IAM permissions to support reading CloudWatch and API Gateway, so **you will have to redeploy your IAM stack.**

- **CUMULUS-800** Several items:

  - **Delete existing API Gateway stages**: To allow enabling of API Gateway logging, Cumulus now creates and manages a Stage resource during deployment. Before upgrading Cumulus, it is necessary to delete the API Gateway stages on both the Backend API and the Distribution API. Instructions are included in the documentation under [Delete API Gateway Stages](https://nasa.github.io/cumulus/docs/additional-deployment-options/delete-api-gateway-stages).

  - **Set up account permissions for API Gateway to write to CloudWatch**: In a one time operation for your AWS account, to enable CloudWatch Logs for API Gateway, you must first grant the API Gateway permission to read and write logs to CloudWatch for your account. The `AmazonAPIGatewayPushToCloudWatchLogs` managed policy (with an ARN of `arn:aws:iam::aws:policy/service-role/AmazonAPIGatewayPushToCloudWatchLogs`) has all the required permissions. You can find a simple how to in the documentation under [Enable API Gateway Logging.](https://nasa.github.io/cumulus/docs/additional-deployment-options/enable-gateway-logging-permissions)

  - **Configure API Gateway to write logs to CloudWatch** To enable execution logging for the distribution API set `config.yaml` `apiConfigs.distribution.logApigatewayToCloudwatch` value to `true`. More information [Enable API Gateway Logs](https://nasa.github.io/cumulus/docs/additional-deployment-options/enable-api-logs)

  - **Configure CloudWatch log delivery**: It is possible to deliver CloudWatch API execution and access logs to a cross-account shared AWS::Logs::Destination. An operator does this by adding the key `logToSharedDestination` to the `config.yml` at the default level with a value of a writable log destination. More information in the documentation under [Configure CloudWatch Logs Delivery.](https://nasa.github.io/cumulus/docs/additional-deployment-options/configure-cloudwatch-logs-delivery)

  - **Additional Lambda Logging**: It is now possible to configure any lambda to deliver logs to a shared subscriptions by setting `logToSharedDestination` to the ARN of a writable location (either an AWS::Logs::Destination or a Kinesis Stream) on any lambda config. Documentation for [Lambda Log Subscriptions](https://nasa.github.io/cumulus/docs/additional-deployment-options/additional-lambda-logging)

  - **Configure S3 Server Access Logs**: If you are running Cumulus in an NGAP environment you may [configure S3 Server Access Logs](https://nasa.github.io/cumulus/docs/next/deployment/server_access_logging) to be delivered to a shared bucket where the Metrics Team will ingest the logs into their ELK stack. Contact the Metrics team for permission and location.

- **CUMULUS-1368** The Cumulus distribution API has been deprecated and is being replaced by ASF's Thin Egress App. By default, the distribution API will not deploy. Please follow [the instructions for deploying and configuring Thin Egress](https://nasa.github.io/cumulus/docs/deployment/thin_egress_app).

To instead continue to deploy and use the legacy Cumulus distribution app, add the following to your `config.yml`:

```yaml
deployDistributionApi: true
```

If you deploy with no distribution app your deployment will succeed but you may encounter errors in your workflows, particularly in the `MoveGranule` task.

- **CUMULUS-1418** Users who are packaging the CMA in their Lambdas outside of Cumulus may need to update their Lambda configuration. Please see `BREAKING CHANGES` below for details.

### Added

- **CUMULUS-642**
  - Adds Launchpad as an authentication option for the Cumulus API.
  - Updated deployment documentation and added [instructions to setup Cumulus API Launchpad authentication](https://wiki.earthdata.nasa.gov/display/CUMULUS/Cumulus+API+with+Launchpad+Authentication)
- **CUMULUS-1418**
  - Adds usage docs/testing of lambda layers (introduced in PR1125), updates Core example tasks to use the updated `cumulus-ecs-task` and a CMA layer instead of kes CMA injection.
  - Added Terraform module to publish CMA as layer to user account.
- **PR1125** - Adds `layers` config option to support deploying Lambdas with layers
- **PR1128** - Added `useXRay` config option to enable AWS X-Ray for Lambdas.
- **CUMULUS-1345**
  - Adds new variables to the app deployment under `cmr`.
  - `cmrEnvironment` values are `SIT`, `UAT`, or `OPS` with `UAT` as the default.
  - `cmrLimit` and `cmrPageSize` have been added as configurable options.
- **CUMULUS-1273**
  - Added lambda function EmsProductMetadataReport to generate EMS Product Metadata report
- **CUMULUS-1226**
  - Added API endpoint `elasticsearch/index-from-database` to index to an Elasticsearch index from the database for recovery purposes and `elasticsearch/indices-status` to check the status of Elasticsearch indices via the API.
- **CUMULUS-824**
  - Added new Collection parameter `reportToEms` to configure whether the collection is reported to EMS
- **CUMULUS-1357**
  - Added new BackendApi endpoint `ems` that generates EMS reports.
- **CUMULUS-1241**
  - Added information about queues with maximum execution limits defined to default workflow templates (`meta.queueExecutionLimits`)
- **CUMULUS-1311**
  - Added `@cumulus/common/message` with various message parsing/preparation helpers
- **CUMULUS-812**

  - Added support for limiting the number of concurrent executions started from a queue. [See the data cookbook](https://nasa.github.io/cumulus/docs/data-cookbooks/throttling-queued-executions) for more information.

- **CUMULUS-1337**

  - Adds `cumulus.stackName` value to the `instanceMetadata` endpoint.

- **CUMULUS-1368**

  - Added `cmrGranuleUrlType` to the `@cumulus/move-granules` task. This determines what kind of links go in the CMR files. The options are `distribution`, `s3`, or `none`, with the default being distribution. If there is no distribution API being used with Cumulus, you must set the value to `s3` or `none`.

- Added `packages/s3-replicator` Terraform module to allow same-region s3 replication to metrics bucket.

- **CUMULUS-1392**

  - Added `tf-modules/report-granules` Terraform module which processes granule ingest notifications received via SNS and stores granule data to a database. The module includes:
    - SNS topic for publishing granule ingest notifications
    - Lambda to process granule notifications and store data
    - IAM permissions for the Lambda
    - Subscription for the Lambda to the SNS topic

- **CUMULUS-1393**

  - Added `tf-modules/report-pdrs` Terraform module which processes PDR ingest notifications received via SNS and stores PDR data to a database. The module includes:
    - SNS topic for publishing PDR ingest notifications
    - Lambda to process PDR notifications and store data
    - IAM permissions for the Lambda
    - Subscription for the Lambda to the SNS topic
  - Added unit tests for `@cumulus/api/models/pdrs.createPdrFromSns()`

- **CUMULUS-1400**

  - Added `tf-modules/report-executions` Terraform module which processes workflow execution information received via SNS and stores it to a database. The module includes:
    - SNS topic for publishing execution data
    - Lambda to process and store execution data
    - IAM permissions for the Lambda
    - Subscription for the Lambda to the SNS topic
  - Added `@cumulus/common/sns-event` which contains helpers for SNS events:
    - `isSnsEvent()` returns true if event is from SNS
    - `getSnsEventMessage()` extracts and parses the message from an SNS event
    - `getSnsEventMessageObject()` extracts and parses message object from an SNS event
  - Added `@cumulus/common/cloudwatch-event` which contains helpers for Cloudwatch events:
    - `isSfExecutionEvent()` returns true if event is from Step Functions
    - `isTerminalSfStatus()` determines if a Step Function status from a Cloudwatch event is a terminal status
    - `getSfEventStatus()` gets the Step Function status from a Cloudwatch event
    - `getSfEventDetailValue()` extracts a Step Function event detail field from a Cloudwatch event
    - `getSfEventMessageObject()` extracts and parses Step Function detail object from a Cloudwatch event

- **CUMULUS-1429**

  - Added `tf-modules/data-persistence` Terraform module which includes resources for data persistence in Cumulus:
    - DynamoDB tables
    - Elasticsearch with optional support for VPC
    - Cloudwatch alarm for number of Elasticsearch nodes

- **CUMULUS-1379** CMR Launchpad Authentication
  - Added `launchpad` configuration to `@cumulus/deployment/app/config.yml`, and cloudformation templates, workflow message, lambda configuration, api endpoint configuration
  - Added `@cumulus/common/LaunchpadToken` and `@cumulus/common/launchpad` to provide methods to get token and validate token
  - Updated lambdas to use Launchpad token for CMR actions (ingest and delete granules)
  - Updated deployment documentation and added [instructions to setup CMR client for Launchpad authentication](https://wiki.earthdata.nasa.gov/display/CUMULUS/CMR+Launchpad+Authentication)

## Changed

- **CUMULUS-1232**

  - Added retries to update `@cumulus/cmr-client` `updateToken()`

- **CUMULUS-1245 CUMULUS-795**

  - Added additional `ems` configuration parameters for sending the ingest reports to EMS
  - Added functionality to send daily ingest reports to EMS

- **CUMULUS-1241**

  - Removed the concept of "priority levels" and added ability to define a number of maximum concurrent executions per SQS queue
  - Changed mapping of Cumulus message properties for the `sqs2sfThrottle` lambda:
    - Queue name is read from `cumulus_meta.queueName`
    - Maximum executions for the queue is read from `meta.queueExecutionLimits[queueName]`, where `queueName` is `cumulus_meta.queueName`
  - Changed `sfSemaphoreDown` lambda to only attempt decrementing semaphores when:
    - the message is for a completed/failed/aborted/timed out workflow AND
    - `cumulus_meta.queueName` exists on the Cumulus message AND
    - An entry for the queue name (`cumulus_meta.queueName`) exists in the the object `meta.queueExecutionLimits` on the Cumulus message

- **CUMULUS-1338**

  - Updated `sfSemaphoreDown` lambda to be triggered via AWS Step Function Cloudwatch events instead of subscription to `sfTracker` SNS topic

- **CUMULUS-1311**

  - Updated `@cumulus/queue-granules` to set `cumulus_meta.queueName` for queued execution messages
  - Updated `@cumulus/queue-pdrs` to set `cumulus_meta.queueName` for queued execution messages
  - Updated `sqs2sfThrottle` lambda to immediately decrement queue semaphore value if dispatching Step Function execution throws an error

- **CUMULUS-1362**

  - Granule `processingStartTime` and `processingEndTime` will be set to the execution start time and end time respectively when there is no sync granule or post to cmr task present in the workflow

- **CUMULUS-1400**
  - Deprecated `@cumulus/ingest/aws/getExecutionArn`. Use `@cumulus/common/aws/getExecutionArn` instead.

### Fixed

- **CUMULUS-1439**

  - Fix bug with rule.logEventArn deletion on Kinesis rule update and fix unit test to verify

- **CUMULUS-796**

  - Added production information (collection ShortName and Version, granuleId) to EMS distribution report
  - Added functionality to send daily distribution reports to EMS

- **CUMULUS-1319**

  - Fixed a bug where granule ingest times were not being stored to the database

- **CUMULUS-1356**

  - The `Collection` model's `delete` method now _removes_ the specified item
    from the collection config store that was inserted by the `create` method.
    Previously, this behavior was missing.

- **CUMULUS-1374**
  - Addressed audit concerns (https://www.npmjs.com/advisories/782) in api package

### BREAKING CHANGES

### Changed

- **CUMULUS-1418**
  - Adding a default `cmaDir` key to configuration will cause `CUMULUS_MESSAGE_ADAPTER_DIR` to be set by default to `/opt` for any Lambda not setting `useCma` to true, or explicitly setting the CMA environment variable. In lambdas that package the CMA independently of the Cumulus packaging. Lambdas manually packaging the CMA should have their Lambda configuration updated to set the CMA path, or alternately if not using the CMA as a Lambda layer in this deployment set `cmaDir` to `./cumulus-message-adapter`.

### Removed

- **CUMULUS-1337**

  - Removes the S3 Access Metrics package added in CUMULUS-799

- **PR1130**
  - Removed code deprecated since v1.11.1:
    - Removed `@cumulus/common/step-functions`. Use `@cumulus/common/StepFunctions` instead.
    - Removed `@cumulus/api/lib/testUtils.fakeFilesFactory`. Use `@cumulus/api/lib/testUtils.fakeFileFactory` instead.
    - Removed `@cumulus/cmrjs/cmr` functions: `searchConcept`, `ingestConcept`, `deleteConcept`. Use the functions in `@cumulus/cmr-client` instead.
    - Removed `@cumulus/ingest/aws.getExecutionHistory`. Use `@cumulus/common/StepFunctions.getExecutionHistory` instead.

## [v1.13.5] - 2019-08-29 - [BACKPORT]

### Fixed

- **CUMULUS-1455** - CMR token links updated to point to CMR legacy services rather than echo

## [v1.13.4] - 2019-07-29

- **CUMULUS-1411** - Fix deployment issue when using a template override

## [v1.13.3] - 2019-07-26

- **CUMULUS-1345** Full backport of CUMULUS-1345 features - Adds new variables to the app deployment under `cmr`.
  - `cmrEnvironment` values are `SIT`, `UAT`, or `OPS` with `UAT` as the default.
  - `cmrLimit` and `cmrPageSize` have been added as configurable options.

## [v1.13.2] - 2019-07-25

- Re-release of v1.13.1 to fix broken npm packages.

## [v1.13.1] - 2019-07-22

- **CUMULUS-1374** - Resolve audit compliance with lodash version for api package subdependency
- **CUMULUS-1412** - Resolve audit compliance with googleapi package
- **CUMULUS-1345** - Backported CMR environment setting in getUrl to address immediate user need. CMR_ENVIRONMENT can now be used to set the CMR environment to OPS/SIT

## [v1.13.0] - 2019-5-20

### PLEASE NOTE

**CUMULUS-802** added some additional IAM permissions to support ECS autoscaling, so **you will have to redeploy your IAM stack.**
As a result of the changes for **CUMULUS-1193**, **CUMULUS-1264**, and **CUMULUS-1310**, **you must delete your existing stacks (except IAM) before deploying this version of Cumulus.**
If running Cumulus within a VPC and extended downtime is acceptable, we recommend doing this at the end of the day to allow AWS backend resources and network interfaces to be cleaned up overnight.

### BREAKING CHANGES

- **CUMULUS-1228**

  - The default AMI used by ECS instances is now an NGAP-compliant AMI. This
    will be a breaking change for non-NGAP deployments. If you do not deploy to
    NGAP, you will need to find the AMI ID of the
    [most recent Amazon ECS-optimized AMI](https://docs.aws.amazon.com/AmazonECS/latest/developerguide/ecs-optimized_AMI.html),
    and set the `ecs.amiid` property in your config. Instructions for finding
    the most recent NGAP AMI can be found using
    [these instructions](https://wiki.earthdata.nasa.gov/display/ESKB/Select+an+NGAP+Created+AMI).

- **CUMULUS-1310**

  - Database resources (DynamoDB, ElasticSearch) have been moved to an independent `db` stack.
    Migrations for this version will need to be user-managed. (e.g. [elasticsearch](https://docs.aws.amazon.com/elasticsearch-service/latest/developerguide/es-version-migration.html#snapshot-based-migration) and [dynamoDB](https://docs.aws.amazon.com/datapipeline/latest/DeveloperGuide/dp-template-exports3toddb.html)).
    Order of stack deployment is `iam` -> `db` -> `app`.
  - All stacks can now be deployed using a single `config.yml` file, i.e.: `kes cf deploy --kes-folder app --template node_modules/@cumulus/deployment/[iam|db|app] [...]`
    Backwards-compatible. For development, please re-run `npm run bootstrap` to build new `kes` overrides.
    Deployment docs have been updated to show how to deploy a single-config Cumulus instance.
  - `params` have been moved: Nest `params` fields under `app`, `db` or `iam` to override all Parameters for a particular stack's cloudformation template. Backwards-compatible with multi-config setups.
  - `stackName` and `stackNameNoDash` have been retired. Use `prefix` and `prefixNoDash` instead.
  - The `iams` section in `app/config.yml` IAM roles has been deprecated as a user-facing parameter,
    _unless_ your IAM role ARNs do not match the convention shown in `@cumulus/deployment/app/config.yml`
  - The `vpc.securityGroup` will need to be set with a pre-existing security group ID to use Cumulus in a VPC. Must allow inbound HTTP(S) (Port 443).

- **CUMULUS-1212**

  - `@cumulus/post-to-cmr` will now fail if any granules being processed are missing a metadata file. You can set the new config option `skipMetaCheck` to `true` to pass post-to-cmr without a metadata file.

- **CUMULUS-1232**

  - `@cumulus/sync-granule` will no longer silently pass if no checksum data is provided. It will use input
    from the granule object to:
    - Verify checksum if `checksumType` and `checksumValue` are in the file record OR a checksum file is provided
      (throws `InvalidChecksum` on fail), else log warning that no checksum is available.
    - Then, verify synced S3 file size if `file.size` is in the file record (throws `UnexpectedFileSize` on fail),
      else log warning that no file size is available.
    - Pass the step.

- **CUMULUS-1264**

  - The Cloudformation templating and deployment configuration has been substantially refactored.
    - `CumulusApiDefault` nested stack resource has been renamed to `CumulusApiDistribution`
    - `CumulusApiV1` nested stack resource has been renamed to `CumulusApiBackend`
  - The `urs: true` config option for when defining your lambdas (e.g. in `lambdas.yml`) has been deprecated. There are two new options to replace it:
    - `urs_redirect: 'token'`: This will expose a `TOKEN_REDIRECT_ENDPOINT` environment variable to your lambda that references the `/token` endpoint on the Cumulus backend API
    - `urs_redirect: 'distribution'`: This will expose a `DISTRIBUTION_REDIRECT_ENDPOINT` environment variable to your lambda that references the `/redirect` endpoint on the Cumulus distribution API

- **CUMULUS-1193**

  - The elasticsearch instance is moved behind the VPC.
  - Your account will need an Elasticsearch Service Linked role. This is a one-time setup for the account. You can follow the instructions to use the AWS console or AWS CLI [here](https://docs.aws.amazon.com/IAM/latest/UserGuide/using-service-linked-roles.html) or use the following AWS CLI command: `aws iam create-service-linked-role --aws-service-name es.amazonaws.com`

- **CUMULUS-802**

  - ECS `maxInstances` must be greater than `minInstances`. If you use defaults, no change is required.

- **CUMULUS-1269**
  - Brought Cumulus data models in line with CNM JSON schema:
    - Renamed file object `fileType` field to `type`
    - Renamed file object `fileSize` field to `size`
    - Renamed file object `checksumValue` field to `checksum` where not already done.
    - Added `ancillary` and `linkage` type support to file objects.

### Added

- **CUMULUS-799**

  - Added an S3 Access Metrics package which will take S3 Server Access Logs and
    write access metrics to CloudWatch

- **CUMULUS-1242** - Added `sqs2sfThrottle` lambda. The lambda reads SQS messages for queued executions and uses semaphores to only start new executions if the maximum number of executions defined for the priority key (`cumulus_meta.priorityKey`) has not been reached. Any SQS messages that are read but not used to start executions remain in the queue.

- **CUMULUS-1240**

  - Added `sfSemaphoreDown` lambda. This lambda receives SNS messages and for each message it decrements the semaphore used to track the number of running executions if:
    - the message is for a completed/failed workflow AND
    - the message contains a level of priority (`cumulus_meta.priorityKey`)
  - Added `sfSemaphoreDown` lambda as a subscriber to the `sfTracker` SNS topic

- **CUMULUS-1265**

  - Added `apiConfigs` configuration option to configure API Gateway to be private
  - All internal lambdas configured to run inside the VPC by default
  - Removed references to `NoVpc` lambdas from documentation and `example` folder.

- **CUMULUS-802**
  - Adds autoscaling of ECS clusters
  - Adds autoscaling of ECS services that are handling StepFunction activities

## Changed

- Updated `@cumulus/ingest/http/httpMixin.list()` to trim trailing spaces on discovered filenames

- **CUMULUS-1310**

  - Database resources (DynamoDB, ElasticSearch) have been moved to an independent `db` stack.
    This will enable future updates to avoid affecting database resources or requiring migrations.
    Migrations for this version will need to be user-managed.
    (e.g. [elasticsearch](https://docs.aws.amazon.com/elasticsearch-service/latest/developerguide/es-version-migration.html#snapshot-based-migration) and [dynamoDB](https://docs.aws.amazon.com/datapipeline/latest/DeveloperGuide/dp-template-exports3toddb.html)).
    Order of stack deployment is `iam` -> `db` -> `app`.
  - All stacks can now be deployed using a single `config.yml` file, i.e.: `kes cf deploy --kes-folder app --template node_modules/@cumulus/deployment/[iam|db|app] [...]`
    Backwards-compatible. Please re-run `npm run bootstrap` to build new `kes` overrides.
    Deployment docs have been updated to show how to deploy a single-config Cumulus instance.
  - `params` fields should now be nested under the stack key (i.e. `app`, `db` or `iam`) to provide Parameters for a particular stack's cloudformation template,
    for use with single-config instances. Keys _must_ match the name of the deployment package folder (`app`, `db`, or `iam`).
    Backwards-compatible with multi-config setups.
  - `stackName` and `stackNameNoDash` have been retired as user-facing config parameters. Use `prefix` and `prefixNoDash` instead.
    This will be used to create stack names for all stacks in a single-config use case.
    `stackName` may still be used as an override in multi-config usage, although this is discouraged.
    Warning: overriding the `db` stack's `stackName` will require you to set `dbStackName` in your `app/config.yml`.
    This parameter is required to fetch outputs from the `db` stack to reference in the `app` stack.
  - The `iams` section in `app/config.yml` IAM roles has been retired as a user-facing parameter,
    _unless_ your IAM role ARNs do not match the convention shown in `@cumulus/deployment/app/config.yml`
    In that case, overriding `iams` in your own config is recommended.
  - `iam` and `db` `cloudformation.yml` file names will have respective prefixes (e.g `iam.cloudformation.yml`).
  - Cumulus will now only attempt to create reconciliation reports for buckets of the `private`, `public` and `protected` types.
  - Cumulus will no longer set up its own security group.
    To pass a pre-existing security group for in-VPC deployments as a parameter to the Cumulus template, populate `vpc.securityGroup` in `config.yml`.
    This security group must allow inbound HTTP(S) traffic (Port 443). SSH traffic (Port 22) must be permitted for SSH access to ECS instances.
  - Deployment docs have been updated with examples for the new deployment model.

- **CUMULUS-1236**

  - Moves access to public files behind the distribution endpoint. Authentication is not required, but direct http access has been disallowed.

- **CUMULUS-1223**

  - Adds unauthenticated access for public bucket files to the Distribution API. Public files should be requested the same way as protected files, but for public files a redirect to a self-signed S3 URL will happen without requiring authentication with Earthdata login.

- **CUMULUS-1232**

  - Unifies duplicate handling in `ingest/granule.handleDuplicateFile` for maintainability.
  - Changed `ingest/granule.ingestFile` and `move-granules/index.moveFileRequest` to use new function.
  - Moved file versioning code to `ingest/granule.moveGranuleFileWithVersioning`
  - `ingest/granule.verifyFile` now also tests `file.size` for verification if it is in the file record and throws
    `UnexpectedFileSize` error for file size not matching input.
  - `ingest/granule.verifyFile` logs warnings if checksum and/or file size are not available.

- **CUMULUS-1193**

  - Moved reindex CLI functionality to an API endpoint. See [API docs](https://nasa.github.io/cumulus-api/#elasticsearch-1)

- **CUMULUS-1207**
  - No longer disable lambda event source mappings when disabling a rule

### Fixed

- Updated Lerna publish script so that published Cumulus packages will pin their dependencies on other Cumulus packages to exact versions (e.g. `1.12.1` instead of `^1.12.1`)

- **CUMULUS-1203**

  - Fixes IAM template's use of intrinsic functions such that IAM template overrides now work with kes

- **CUMULUS-1268**
  - Deployment will not fail if there are no ES alarms or ECS services

## [v1.12.1] - 2019-4-8

## [v1.12.0] - 2019-4-4

Note: There was an issue publishing 1.12.0. Upgrade to 1.12.1.

### BREAKING CHANGES

- **CUMULUS-1139**

  - `granule.applyWorkflow` uses the new-style granule record as input to workflows.

- **CUMULUS-1171**

  - Fixed provider handling in the API to make it consistent between protocols.
    NOTE: This is a breaking change. When applying this upgrade, users will need to:
    1. Disable all workflow rules
    2. Update any `http` or `https` providers so that the host field only
       contains a valid hostname or IP address, and the port field contains the
       provider port.
    3. Perform the deployment
    4. Re-enable workflow rules

- **CUMULUS-1176**:

  - `@cumulus/move-granules` input expectations have changed. `@cumulus/files-to-granules` is a new intermediate task to perform input translation in the old style.
    See the Added and Changed sections of this release changelog for more information.

- **CUMULUS-670**

  - The behavior of ParsePDR and related code has changed in this release. PDRs with FILE_TYPEs that do not conform to the PDR ICD (+ TGZ) (https://cdn.earthdata.nasa.gov/conduit/upload/6376/ESDS-RFC-030v1.0.pdf) will fail to parse.

- **CUMULUS-1208**
  - The granule object input to `@cumulus/queue-granules` will now be added to ingest workflow messages **as is**. In practice, this means that if you are using `@cumulus/queue-granules` to trigger ingest workflows and your granule objects input have invalid properties, then your ingest workflows will fail due to schema validation errors.

### Added

- **CUMULUS-777**
  - Added new cookbook entry on configuring Cumulus to track ancillary files.
- **CUMULUS-1183**
  - Kes overrides will now abort with a warning if a workflow step is configured without a corresponding
    lambda configuration
- **CUMULUS-1223**

  - Adds convenience function `@cumulus/common/bucketsConfigJsonObject` for fetching stack's bucket configuration as an object.

- **CUMULUS-853**
  - Updated FakeProcessing example lambda to include option to generate fake browse
  - Added feature documentation for ancillary metadata export, a new cookbook entry describing a workflow with ancillary metadata generation(browse), and related task definition documentation
- **CUMULUS-805**
  - Added a CloudWatch alarm to check running ElasticSearch instances, and a CloudWatch dashboard to view the health of ElasticSearch
  - Specify `AWS_REGION` in `.env` to be used by deployment script
- **CUMULUS-803**
  - Added CloudWatch alarms to check running tasks of each ECS service, and add the alarms to CloudWatch dashboard
- **CUMULUS-670**
  - Added Ancillary Metadata Export feature (see https://nasa.github.io/cumulus/docs/features/ancillary_metadata for more information)
  - Added new Collection file parameter "fileType" that allows configuration of workflow granule file fileType
- **CUMULUS-1184** - Added kes logging output to ensure we always see the state machine reference before failures due to configuration
- **CUMULUS-1105** - Added a dashboard endpoint to serve the dashboard from an S3 bucket
- **CUMULUS-1199** - Moves `s3credentials` endpoint from the backend to the distribution API.
- **CUMULUS-666**
  - Added `@api/endpoints/s3credentials` to allow EarthData Login authorized users to retrieve temporary security credentials for same-region direct S3 access.
- **CUMULUS-671**
  - Added `@packages/integration-tests/api/distribution/getDistributionApiS3SignedUrl()` to return the S3 signed URL for a file protected by the distribution API
- **CUMULUS-672**
  - Added `cmrMetadataFormat` and `cmrConceptId` to output for individual granules from `@cumulus/post-to-cmr`. `cmrMetadataFormat` will be read from the `cmrMetadataFormat` generated for each granule in `@cumulus/cmrjs/publish2CMR()`
  - Added helpers to `@packages/integration-tests/api/distribution`:
    - `getDistributionApiFileStream()` returns a stream to download files protected by the distribution API
    - `getDistributionFileUrl()` constructs URLs for requesting files from the distribution API
- **CUMULUS-1185** `@cumulus/api/models/Granule.removeGranuleFromCmrByGranule` to replace `@cumulus/api/models/Granule.removeGranuleFromCmr` and use the Granule UR from the CMR metadata to remove the granule from CMR

- **CUMULUS-1101**

  - Added new `@cumulus/checksum` package. This package provides functions to calculate and validate checksums.
  - Added new checksumming functions to `@cumulus/common/aws`: `calculateS3ObjectChecksum` and `validateS3ObjectChecksum`, which depend on the `checksum` package.

- CUMULUS-1171

  - Added `@cumulus/common` API documentation to `packages/common/docs/API.md`
  - Added an `npm run build-docs` task to `@cumulus/common`
  - Added `@cumulus/common/string#isValidHostname()`
  - Added `@cumulus/common/string#match()`
  - Added `@cumulus/common/string#matches()`
  - Added `@cumulus/common/string#toLower()`
  - Added `@cumulus/common/string#toUpper()`
  - Added `@cumulus/common/URLUtils#buildURL()`
  - Added `@cumulus/common/util#isNil()`
  - Added `@cumulus/common/util#isNull()`
  - Added `@cumulus/common/util#isUndefined()`
  - Added `@cumulus/common/util#negate()`

- **CUMULUS-1176**

  - Added new `@cumulus/files-to-granules` task to handle converting file array output from `cumulus-process` tasks into granule objects.
    Allows simplification of `@cumulus/move-granules` and `@cumulus/post-to-cmr`, see Changed section for more details.

- CUMULUS-1151 Compare the granule holdings in CMR with Cumulus' internal data store
- CUMULUS-1152 Compare the granule file holdings in CMR with Cumulus' internal data store

### Changed

- **CUMULUS-1216** - Updated `@cumulus/ingest/granule/ingestFile` to download files to expected staging location.
- **CUMULUS-1208** - Updated `@cumulus/ingest/queue/enqueueGranuleIngestMessage()` to not transform granule object passed to it when building an ingest message
- **CUMULUS-1198** - `@cumulus/ingest` no longer enforces any expectations about whether `provider_path` contains a leading slash or not.
- **CUMULUS-1170**
  - Update scripts and docs to use `npm` instead of `yarn`
  - Use `package-lock.json` files to ensure matching versions of npm packages
  - Update CI builds to use `npm ci` instead of `npm install`
- **CUMULUS-670**
  - Updated ParsePDR task to read standard PDR types+ (+ tgz as an external customer requirement) and add a fileType to granule-files on Granule discovery
  - Updated ParsePDR to fail if unrecognized type is used
  - Updated all relevant task schemas to include granule->files->filetype as a string value
  - Updated tests/test fixtures to include the fileType in the step function/task inputs and output validations as needed
  - Updated MoveGranules task to handle incoming configuration with new "fileType" values and to add them as appropriate to the lambda output.
  - Updated DiscoverGranules step/related workflows to read new Collection file parameter fileType that will map a discovered file to a workflow fileType
  - Updated CNM parser to add the fileType to the defined granule file fileType on ingest and updated integration tests to verify/validate that behavior
  - Updated generateEcho10XMLString in cmr-utils.js to use a map/related library to ensure order as CMR requires ordering for their online resources.
  - Updated post-to-cmr task to appropriately export CNM filetypes to CMR in echo10/UMM exports
- **CUMULUS-1139** - Granules stored in the API contain a `files` property. That schema has been greatly
  simplified and now better matches the CNM format.
  - The `name` property has been renamed to `fileName`.
  - The `filepath` property has been renamed to `key`.
  - The `checksumValue` property has been renamed to `checksum`.
  - The `path` property has been removed.
  - The `url_path` property has been removed.
  - The `filename` property (which contained an `s3://` URL) has been removed, and the `bucket`
    and `key` properties should be used instead. Any requests sent to the API containing a `granule.files[].filename`
    property will be rejected, and any responses coming back from the API will not contain that
    `filename` property.
  - A `source` property has been added, which is a URL indicating the original source of the file.
  - `@cumulus/ingest/granule.moveGranuleFiles()` no longer includes a `filename` field in its
    output. The `bucket` and `key` fields should be used instead.
- **CUMULUS-672**

  - Changed `@cumulus/integration-tests/api/EarthdataLogin.getEarthdataLoginRedirectResponse` to `@cumulus/integration-tests/api/EarthdataLogin.getEarthdataAccessToken`. The new function returns an access response from Earthdata login, if successful.
  - `@cumulus/integration-tests/cmr/getOnlineResources` now accepts an object of options, including `cmrMetadataFormat`. Based on the `cmrMetadataFormat`, the function will correctly retrieve the online resources for each metadata format (ECHO10, UMM-G)

- **CUMULUS-1101**

  - Moved `@cumulus/common/file/getFileChecksumFromStream` into `@cumulus/checksum`, and renamed it to `generateChecksumFromStream`.
    This is a breaking change for users relying on `@cumulus/common/file/getFileChecksumFromStream`.
  - Refactored `@cumulus/ingest/Granule` to depend on new `common/aws` checksum functions and remove significantly present checksumming code.
    - Deprecated `@cumulus/ingest/granule.validateChecksum`. Replaced with `@cumulus/ingest/granule.verifyFile`.
    - Renamed `granule.getChecksumFromFile` to `granule.retrieveSuppliedFileChecksumInformation` to be more accurate.
  - Deprecated `@cumulus/common/aws.checksumS3Objects`. Use `@cumulus/common/aws.calculateS3ObjectChecksum` instead.

- CUMULUS-1171

  - Fixed provider handling in the API to make it consistent between protocols.
    Before this change, FTP providers were configured using the `host` and
    `port` properties. HTTP providers ignored `port` and `protocol`, and stored
    an entire URL in the `host` property. Updated the API to only accept valid
    hostnames or IP addresses in the `provider.host` field. Updated ingest code
    to properly build HTTP and HTTPS URLs from `provider.protocol`,
    `provider.host`, and `provider.port`.
  - The default provider port was being set to 21, no matter what protocol was
    being used. Removed that default.

- **CUMULUS-1176**

  - `@cumulus/move-granules` breaking change:
    Input to `move-granules` is now expected to be in the form of a granules object (i.e. `{ granules: [ { ... }, { ... } ] }`);
    For backwards compatibility with array-of-files outputs from processing steps, use the new `@cumulus/files-to-granules` task as an intermediate step.
    This task will perform the input translation. This change allows `move-granules` to be simpler and behave more predictably.
    `config.granuleIdExtraction` and `config.input_granules` are no longer needed/used by `move-granules`.
  - `@cumulus/post-to-cmr`: `config.granuleIdExtraction` is no longer needed/used by `post-to-cmr`.

- CUMULUS-1174
  - Better error message and stacktrace for S3KeyPairProvider error reporting.

### Fixed

- **CUMULUS-1218** Reconciliation report will now scan only completed granules.
- `@cumulus/api` files and granules were not getting indexed correctly because files indexing was failing in `db-indexer`
- `@cumulus/deployment` A bug in the Cloudformation template was preventing the API from being able to be launched in a VPC, updated the IAM template to give the permissions to be able to run the API in a VPC

### Deprecated

- `@cumulus/api/models/Granule.removeGranuleFromCmr`, instead use `@cumulus/api/models/Granule.removeGranuleFromCmrByGranule`
- `@cumulus/ingest/granule.validateChecksum`, instead use `@cumulus/ingest/granule.verifyFile`
- `@cumulus/common/aws.checksumS3Objects`, instead use `@cumulus/common/aws.calculateS3ObjectChecksum`
- `@cumulus/cmrjs`: `getGranuleId` and `getCmrFiles` are deprecated due to changes in input handling.

## [v1.11.3] - 2019-3-5

### Added

- **CUMULUS-1187** - Added `@cumulus/ingest/granule/duplicateHandlingType()` to determine how duplicate files should be handled in an ingest workflow

### Fixed

- **CUMULUS-1187** - workflows not respecting the duplicate handling value specified in the collection
- Removed refreshToken schema requirement for OAuth

## [v1.11.2] - 2019-2-15

### Added

- CUMULUS-1169
  - Added a `@cumulus/common/StepFunctions` module. It contains functions for querying the AWS
    StepFunctions API. These functions have the ability to retry when a ThrottlingException occurs.
  - Added `@cumulus/common/aws.retryOnThrottlingException()`, which will wrap a function in code to
    retry on ThrottlingExceptions.
  - Added `@cumulus/common/test-utils.throttleOnce()`, which will cause a function to return a
    ThrottlingException the first time it is called, then return its normal result after that.
- CUMULUS-1103 Compare the collection holdings in CMR with Cumulus' internal data store
- CUMULUS-1099 Add support for UMMG JSON metadata versions > 1.4.
  - If a version is found in the metadata object, that version is used for processing and publishing to CMR otherwise, version 1.4 is assumed.
- CUMULUS-678
  - Added support for UMMG json v1.4 metadata files.
    `reconcileCMRMetadata` added to `@cumulus/cmrjs` to update metadata record with new file locations.
    `@cumulus/common/errors` adds two new error types `CMRMetaFileNotFound` and `InvalidArgument`.
    `@cumulus/common/test-utils` adds new function `randomId` to create a random string with id to help in debugging.
    `@cumulus/common/BucketsConfig` adds a new helper class `BucketsConfig` for working with bucket stack configuration and bucket names.
    `@cumulus/common/aws` adds new function `s3PutObjectTagging` as a convenience for the aws [s3().putObjectTagging](https://docs.aws.amazon.com/AWSJavaScriptSDK/latest/AWS/S3.html#putObjectTagging-property) function.
    `@cumulus/cmrjs` Adds: - `isCMRFile` - Identify an echo10(xml) or UMMG(json) metadata file. - `metadataObjectFromCMRFile` Read and parse CMR XML file from s3. - `updateCMRMetadata` Modify a cmr metadata (xml/json) file with updated information. - `publish2CMR` Posts XML or UMMG CMR data to CMR service. - `reconcileCMRMetadata` Reconciles cmr metadata file after a file moves.
- Adds some ECS and other permissions to StepRole to enable running ECS tasks from a workflow
- Added Apache logs to cumulus api and distribution lambdas
- **CUMULUS-1119** - Added `@cumulus/integration-tests/api/EarthdataLogin.getEarthdataLoginRedirectResponse` helper for integration tests to handle login with Earthdata and to return response from redirect to Cumulus API
- **CUMULUS-673** Added `@cumulus/common/file/getFileChecksumFromStream` to get file checksum from a readable stream

### Fixed

- CUMULUS-1123
  - Cloudformation template overrides now work as expected

### Changed

- CUMULUS-1169
  - Deprecated the `@cumulus/common/step-functions` module.
  - Updated code that queries the StepFunctions API to use the retry-enabled functions from
    `@cumulus/common/StepFunctions`
- CUMULUS-1121
  - Schema validation is now strongly enforced when writing to the database.
    Additional properties are not allowed and will result in a validation error.
- CUMULUS-678
  `tasks/move-granules` simplified and refactored to use functionality from cmrjs.
  `ingest/granules.moveGranuleFiles` now just moves granule files and returns a list of the updated files. Updating metadata now handled by `@cumulus/cmrjs/reconcileCMRMetadata`.
  `move-granules.updateGranuleMetadata` refactored and bugs fixed in the case of a file matching multiple collection.files.regexps.
  `getCmrXmlFiles` simplified and now only returns an object with the cmrfilename and the granuleId.
  `@cumulus/test-processing` - test processing task updated to generate UMM-G metadata

- CUMULUS-1043

  - `@cumulus/api` now uses [express](http://expressjs.com/) as the API engine.
  - All `@cumulus/api` endpoints on ApiGateway are consolidated to a single endpoint the uses `{proxy+}` definition.
  - All files under `packages/api/endpoints` along with associated tests are updated to support express's request and response objects.
  - Replaced environment variables `internal`, `bucket` and `systemBucket` with `system_bucket`.
  - Update `@cumulus/integration-tests` to work with updated cumulus-api express endpoints

- `@cumulus/integration-tests` - `buildAndExecuteWorkflow` and `buildWorkflow` updated to take a `meta` param to allow for additional fields to be added to the workflow `meta`

- **CUMULUS-1049** Updated `Retrieve Execution Status API` in `@cumulus/api`: If the execution doesn't exist in Step Function API, Cumulus API returns the execution status information from the database.

- **CUMULUS-1119**
  - Renamed `DISTRIBUTION_URL` environment variable to `DISTRIBUTION_ENDPOINT`
  - Renamed `DEPLOYMENT_ENDPOINT` environment variable to `DISTRIBUTION_REDIRECT_ENDPOINT`
  - Renamed `API_ENDPOINT` environment variable to `TOKEN_REDIRECT_ENDPOINT`

### Removed

- Functions deprecated before 1.11.0:
  - @cumulus/api/models/base: static Manager.createTable() and static Manager.deleteTable()
  - @cumulus/ingest/aws/S3
  - @cumulus/ingest/aws/StepFunction.getExecution()
  - @cumulus/ingest/aws/StepFunction.pullEvent()
  - @cumulus/ingest/consumer.Consume
  - @cumulus/ingest/granule/Ingest.getBucket()

### Deprecated

`@cmrjs/ingestConcept`, instead use the CMR object methods. `@cmrjs/CMR.ingestGranule` or `@cmrjs/CMR.ingestCollection`
`@cmrjs/searchConcept`, instead use the CMR object methods. `@cmrjs/CMR.searchGranules` or `@cmrjs/CMR.searchCollections`
`@cmrjs/deleteConcept`, instead use the CMR object methods. `@cmrjs/CMR.deleteGranule` or `@cmrjs/CMR.deleteCollection`

## [v1.11.1] - 2018-12-18

**Please Note**

- Ensure your `app/config.yml` has a `clientId` specified in the `cmr` section. This will allow CMR to identify your requests for better support and metrics.
  - For an example, please see [the example config](https://github.com/nasa/cumulus/blob/1c7e2bf41b75da9f87004c4e40fbcf0f39f56794/example/app/config.yml#L128).

### Added

- Added a `/tokenDelete` endpoint in `@cumulus/api` to delete access token records

### Changed

- CUMULUS-678
  `@cumulus/ingest/crypto` moved and renamed to `@cumulus/common/key-pair-provider`
  `@cumulus/ingest/aws` function: `KMSDecryptionFailed` and class: `KMS` extracted and moved to `@cumulus/common` and `KMS` is exported as `KMSProvider` from `@cumulus/common/key-pair-provider`
  `@cumulus/ingest/granule` functions: `publish`, `getGranuleId`, `getXMLMetadataAsString`, `getMetadataBodyAndTags`, `parseXmlString`, `getCmrXMLFiles`, `postS3Object`, `contructOnlineAccessUrls`, `updateMetadata`, extracted and moved to `@cumulus/cmrjs`
  `getGranuleId`, `getCmrXMLFiles`, `publish`, `updateMetadata` removed from `@cumulus/ingest/granule` and added to `@cumulus/cmrjs`;
  `updateMetadata` renamed `updateCMRMetadata`.
  `@cumulus/ingest` test files renamed.
- **CUMULUS-1070**
  - Add `'Client-Id'` header to all `@cumulus/cmrjs` requests (made via `searchConcept`, `ingestConcept`, and `deleteConcept`).
  - Updated `cumulus/example/app/config.yml` entry for `cmr.clientId` to use stackName for easier CMR-side identification.

## [v1.11.0] - 2018-11-30

**Please Note**

- Redeploy IAM roles:
  - CUMULUS-817 includes a migration that requires reconfiguration/redeployment of IAM roles. Please see the [upgrade instructions](https://nasa.github.io/cumulus/docs/upgrade/1.11.0) for more information.
  - CUMULUS-977 includes a few new SNS-related permissions added to the IAM roles that will require redeployment of IAM roles.
- `cumulus-message-adapter` v1.0.13+ is required for `@cumulus/api` granule reingest API to work properly. The latest version should be downloaded automatically by kes.
- A `TOKEN_SECRET` value (preferably 256-bit for security) must be added to `.env` to securely sign JWTs used for authorization in `@cumulus/api`

### Changed

- **CUUMULUS-1000** - Distribution endpoint now persists logins, instead of
  redirecting to Earthdata Login on every request
- **CUMULUS-783 CUMULUS-790** - Updated `@cumulus/sync-granule` and `@cumulus/move-granules` tasks to always overwrite existing files for manually-triggered reingest.
- **CUMULUS-906** - Updated `@cumulus/api` granule reingest API to
  - add `reingestGranule: true` and `forceDuplicateOverwrite: true` to Cumulus message `cumulus_meta.cumulus_context` field to indicate that the workflow is a manually triggered re-ingest.
  - return warning message to operator when duplicateHandling is not `replace`
  - `cumulus-message-adapter` v1.0.13+ is required.
- **CUMULUS-793** - Updated the granule move PUT request in `@cumulus/api` to reject the move with a 409 status code if one or more of the files already exist at the destination location
- Updated `@cumulus/helloworld` to use S3 to store state for pass on retry tests
- Updated `@cumulus/ingest`:
  - [Required for MAAP] `http.js#list` will now find links with a trailing whitespace
  - Removed code from `granule.js` which looked for files in S3 using `{ Bucket: discoveredFile.bucket, Key: discoveredFile.name }`. This is obsolete since `@cumulus/ingest` uses a `file-staging` and `constructCollectionId()` directory prefixes by default.
- **CUMULUS-989**
  - Updated `@cumulus/api` to use [JWT (JSON Web Token)](https://jwt.io/introduction/) as the transport format for API authorization tokens and to use JWT verification in the request authorization
  - Updated `/token` endpoint in `@cumulus/api` to return tokens as JWTs
  - Added a `/refresh` endpoint in `@cumulus/api` to request new access tokens from the OAuth provider using the refresh token
  - Added `refreshAccessToken` to `@cumulus/api/lib/EarthdataLogin` to manage refresh token requests with the Earthdata OAuth provider

### Added

- **CUMULUS-1050**
  - Separated configuration flags for originalPayload/finalPayload cleanup such that they can be set to different retention times
- **CUMULUS-798**
  - Added daily Executions cleanup CloudWatch event that triggers cleanExecutions lambda
  - Added cleanExecutions lambda that removes finalPayload/originalPayload field entries for records older than configured timeout value (execution_payload_retention_period), with a default of 30 days
- **CUMULUS-815/816**
  - Added 'originalPayload' and 'finalPayload' fields to Executions table
  - Updated Execution model to populate originalPayload with the execution payload on record creation
  - Updated Execution model code to populate finalPayload field with the execution payload on execution completion
  - Execution API now exposes the above fields
- **CUMULUS-977**
  - Rename `kinesisConsumer` to `messageConsumer` as it handles both Kinesis streams and SNS topics as of this version.
  - Add `sns`-type rule support. These rules create a subscription between an SNS topic and the `messageConsumer`.
    When a message is received, `messageConsumer` is triggered and passes the SNS message (JSON format expected) in
    its entirety to the workflow in the `payload` field of the Cumulus message. For more information on sns-type rules,
    see the [documentation](https://nasa.github.io/cumulus/docs/data-cookbooks/setup#rules).
- **CUMULUS-975**
  - Add `KinesisInboundEventLogger` and `KinesisOutboundEventLogger` API lambdas. These lambdas
    are utilized to dump incoming and outgoing ingest workflow kinesis streams
    to cloudwatch for analytics in case of AWS/stream failure.
  - Update rules model to allow tracking of log_event ARNs related to
    Rule event logging. Kinesis rule types will now automatically log
    incoming events via a Kinesis event triggered lambda.
    CUMULUS-975-migration-4
  - Update migration code to require explicit migration names per run
  - Added migration_4 to migrate/update existing Kinesis rules to have a log event mapping
  - Added new IAM policy for migration lambda
- **CUMULUS-775**
  - Adds a instance metadata endpoint to the `@cumulus/api` package.
  - Adds a new convenience function `hostId` to the `@cumulus/cmrjs` to help build environment specific cmr urls.
  - Fixed `@cumulus/cmrjs.searchConcept` to search and return CMR results.
  - Modified `@cumulus/cmrjs.CMR.searchGranule` and `@cumulus/cmrjs.CMR.searchCollection` to include CMR's provider as a default parameter to searches.
- **CUMULUS-965**
  - Add `@cumulus/test-data.loadJSONTestData()`,
    `@cumulus/test-data.loadTestData()`, and
    `@cumulus/test-data.streamTestData()` to safely load test data. These
    functions should be used instead of using `require()` to load test data,
    which could lead to tests interfering with each other.
  - Add a `@cumulus/common/util/deprecate()` function to mark a piece of code as
    deprecated
- **CUMULUS-986**
  - Added `waitForTestExecutionStart` to `@cumulus/integration-tests`
- **CUMULUS-919**
  - In `@cumulus/deployment`, added support for NGAP permissions boundaries for IAM roles with `useNgapPermissionBoundary` flag in `iam/config.yml`. Defaults to false.

### Fixed

- Fixed a bug where FTP sockets were not closed after an error, keeping the Lambda function active until it timed out [CUMULUS-972]
- **CUMULUS-656**
  - The API will no longer allow the deletion of a provider if that provider is
    referenced by a rule
  - The API will no longer allow the deletion of a collection if that collection
    is referenced by a rule
- Fixed a bug where `@cumulus/sf-sns-report` was not pulling large messages from S3 correctly.

### Deprecated

- `@cumulus/ingest/aws/StepFunction.pullEvent()`. Use `@cumulus/common/aws.pullStepFunctionEvent()`.
- `@cumulus/ingest/consumer.Consume` due to unpredictable implementation. Use `@cumulus/ingest/consumer.Consumer`.
  Call `Consumer.consume()` instead of `Consume.read()`.

## [v1.10.4] - 2018-11-28

### Added

- **CUMULUS-1008**
  - New `config.yml` parameter for SQS consumers: `sqs_consumer_rate: (default 500)`, which is the maximum number of
    messages the consumer will attempt to process per execution. Currently this is only used by the sf-starter consumer,
    which runs every minute by default, making this a messages-per-minute upper bound. SQS does not guarantee the number
    of messages returned per call, so this is not a fixed rate of consumption, only attempted number of messages received.

### Deprecated

- `@cumulus/ingest/consumer.Consume` due to unpredictable implementation. Use `@cumulus/ingest/consumer.Consumer`.

### Changed

- Backported update of `packages/api` dependency `@mapbox/dyno` to `1.4.2` to mitigate `event-stream` vulnerability.

## [v1.10.3] - 2018-10-31

### Added

- **CUMULUS-817**
  - Added AWS Dead Letter Queues for lambdas that are scheduled asynchronously/such that failures show up only in cloudwatch logs.
- **CUMULUS-956**
  - Migrated developer documentation and data-cookbooks to Docusaurus
    - supports versioning of documentation
  - Added `docs/docs-how-to.md` to outline how to do things like add new docs or locally install for testing.
  - Deployment/CI scripts have been updated to work with the new format
- **CUMULUS-811**
  - Added new S3 functions to `@cumulus/common/aws`:
    - `aws.s3TagSetToQueryString`: converts S3 TagSet array to querystring (for use with upload()).
    - `aws.s3PutObject`: Returns promise of S3 `putObject`, which puts an object on S3
    - `aws.s3CopyObject`: Returns promise of S3 `copyObject`, which copies an object in S3 to a new S3 location
    - `aws.s3GetObjectTagging`: Returns promise of S3 `getObjectTagging`, which returns an object containing an S3 TagSet.
  - `@/cumulus/common/aws.s3PutObject` defaults to an explicit `ACL` of 'private' if not overridden.
  - `@/cumulus/common/aws.s3CopyObject` defaults to an explicit `TaggingDirective` of 'COPY' if not overridden.

### Deprecated

- **CUMULUS-811**
  - Deprecated `@cumulus/ingest/aws.S3`. Member functions of this class will now
    log warnings pointing to similar functionality in `@cumulus/common/aws`.

## [v1.10.2] - 2018-10-24

### Added

- **CUMULUS-965**
  - Added a `@cumulus/logger` package
- **CUMULUS-885**
  - Added 'human readable' version identifiers to Lambda Versioning lambda aliases
- **CUMULUS-705**
  - Note: Make sure to update the IAM stack when deploying this update.
  - Adds an AsyncOperations model and associated DynamoDB table to the
    `@cumulus/api` package
  - Adds an /asyncOperations endpoint to the `@cumulus/api` package, which can
    be used to fetch the status of an AsyncOperation.
  - Adds a /bulkDelete endpoint to the `@cumulus/api` package, which performs an
    asynchronous bulk-delete operation. This is a stub right now which is only
    intended to demonstration how AsyncOperations work.
  - Adds an AsyncOperation ECS task to the `@cumulus/api` package, which will
    fetch an Lambda function, run it in ECS, and then store the result to the
    AsyncOperations table in DynamoDB.
- **CUMULUS-851** - Added workflow lambda versioning feature to allow in-flight workflows to use lambda versions that were in place when a workflow was initiated

  - Updated Kes custom code to remove logic that used the CMA file key to determine template compilation logic. Instead, utilize a `customCompilation` template configuration flag to indicate a template should use Cumulus's kes customized methods instead of 'core'.
  - Added `useWorkflowLambdaVersions` configuration option to enable the lambdaVersioning feature set. **This option is set to true by default** and should be set to false to disable the feature.
  - Added uniqueIdentifier configuration key to S3 sourced lambdas to optionally support S3 lambda resource versioning within this scheme. This key must be unique for each modified version of the lambda package and must be updated in configuration each time the source changes.
  - Added a new nested stack template that will create a `LambdaVersions` stack that will take lambda parameters from the base template, generate lambda versions/aliases and return outputs with references to the most 'current' lambda alias reference, and updated 'core' template to utilize these outputs (if `useWorkflowLambdaVersions` is enabled).

- Created a `@cumulus/api/lib/OAuth2` interface, which is implemented by the
  `@cumulus/api/lib/EarthdataLogin` and `@cumulus/api/lib/GoogleOAuth2` classes.
  Endpoints that need to handle authentication will determine which class to use
  based on environment variables. This also greatly simplifies testing.
- Added `@cumulus/api/lib/assertions`, containing more complex AVA test assertions
- Added PublishGranule workflow to publish a granule to CMR without full reingest. (ingest-in-place capability)

- `@cumulus/integration-tests` new functionality:
  - `listCollections` to list collections from a provided data directory
  - `deleteCollection` to delete list of collections from a deployed stack
  - `cleanUpCollections` combines the above in one function.
  - `listProviders` to list providers from a provided data directory
  - `deleteProviders` to delete list of providers from a deployed stack
  - `cleanUpProviders` combines the above in one function.
  - `@cumulus/integrations-tests/api.js`: `deleteGranule` and `deletePdr` functions to make `DELETE` requests to Cumulus API
  - `rules` API functionality for posting and deleting a rule and listing all rules
  - `wait-for-deploy` lambda for use in the redeployment tests
- `@cumulus/ingest/granule.js`: `ingestFile` inserts new `duplicate_found: true` field in the file's record if a duplicate file already exists on S3.
- `@cumulus/api`: `/execution-status` endpoint requests and returns complete execution output if execution output is stored in S3 due to size.
- Added option to use environment variable to set CMR host in `@cumulus/cmrjs`.
- **CUMULUS-781** - Added integration tests for `@cumulus/sync-granule` when `duplicateHandling` is set to `replace` or `skip`
- **CUMULUS-791** - `@cumulus/move-granules`: `moveFileRequest` inserts new `duplicate_found: true` field in the file's record if a duplicate file already exists on S3. Updated output schema to document new `duplicate_found` field.

### Removed

- Removed `@cumulus/common/fake-earthdata-login-server`. Tests can now create a
  service stub based on `@cumulus/api/lib/OAuth2` if testing requires handling
  authentication.

### Changed

- **CUMULUS-940** - modified `@cumulus/common/aws` `receiveSQSMessages` to take a parameter object instead of positional parameters. All defaults remain the same, but now access to long polling is available through `options.waitTimeSeconds`.
- **CUMULUS-948** - Update lambda functions `CNMToCMA` and `CnmResponse` in the `cumulus-data-shared` bucket and point the default stack to them.
- **CUMULUS-782** - Updated `@cumulus/sync-granule` task and `Granule.ingestFile` in `@cumulus/ingest` to keep both old and new data when a destination file with different checksum already exists and `duplicateHandling` is `version`
- Updated the config schema in `@cumulus/move-granules` to include the `moveStagedFiles` param.
- **CUMULUS-778** - Updated config schema and documentation in `@cumulus/sync-granule` to include `duplicateHandling` parameter for specifying how duplicate filenames should be handled
- **CUMULUS-779** - Updated `@cumulus/sync-granule` to throw `DuplicateFile` error when destination files already exist and `duplicateHandling` is `error`
- **CUMULUS-780** - Updated `@cumulus/sync-granule` to use `error` as the default for `duplicateHandling` when it is not specified
- **CUMULUS-780** - Updated `@cumulus/api` to use `error` as the default value for `duplicateHandling` in the `Collection` model
- **CUMULUS-785** - Updated the config schema and documentation in `@cumulus/move-granules` to include `duplicateHandling` parameter for specifying how duplicate filenames should be handled
- **CUMULUS-786, CUMULUS-787** - Updated `@cumulus/move-granules` to throw `DuplicateFile` error when destination files already exist and `duplicateHandling` is `error` or not specified
- **CUMULUS-789** - Updated `@cumulus/move-granules` to keep both old and new data when a destination file with different checksum already exists and `duplicateHandling` is `version`

### Fixed

- `getGranuleId` in `@cumulus/ingest` bug: `getGranuleId` was constructing an error using `filename` which was undefined. The fix replaces `filename` with the `uri` argument.
- Fixes to `del` in `@cumulus/api/endpoints/granules.js` to not error/fail when not all files exist in S3 (e.g. delete granule which has only 2 of 3 files ingested).
- `@cumulus/deployment/lib/crypto.js` now checks for private key existence properly.

## [v1.10.1] - 2018-09-4

### Fixed

- Fixed cloudformation template errors in `@cumulus/deployment/`
  - Replaced references to Fn::Ref: with Ref:
  - Moved long form template references to a newline

## [v1.10.0] - 2018-08-31

### Removed

- Removed unused and broken code from `@cumulus/common`
  - Removed `@cumulus/common/test-helpers`
  - Removed `@cumulus/common/task`
  - Removed `@cumulus/common/message-source`
  - Removed the `getPossiblyRemote` function from `@cumulus/common/aws`
  - Removed the `startPromisedSfnExecution` function from `@cumulus/common/aws`
  - Removed the `getCurrentSfnTask` function from `@cumulus/common/aws`

### Changed

- **CUMULUS-839** - In `@cumulus/sync-granule`, 'collection' is now an optional config parameter

### Fixed

- **CUMULUS-859** Moved duplicate code in `@cumulus/move-granules` and `@cumulus/post-to-cmr` to `@cumulus/ingest`. Fixed imports making assumptions about directory structure.
- `@cumulus/ingest/consumer` correctly limits the number of messages being received and processed from SQS. Details:
  - **Background:** `@cumulus/api` includes a lambda `<stack-name>-sqs2sf` which processes messages from the `<stack-name>-startSF` SQS queue every minute. The `sqs2sf` lambda uses `@cumulus/ingest/consumer` to receive and process messages from SQS.
  - **Bug:** More than `messageLimit` number of messages were being consumed and processed from the `<stack-name>-startSF` SQS queue. Many step functions were being triggered simultaneously by the lambda `<stack-name>-sqs2sf` (which consumes every minute from the `startSF` queue) and resulting in step function failure with the error: `An error occurred (ThrottlingException) when calling the GetExecutionHistory`.
  - **Fix:** `@cumulus/ingest/consumer#processMessages` now processes messages until `timeLimit` has passed _OR_ once it receives up to `messageLimit` messages. `sqs2sf` is deployed with a [default `messageLimit` of 10](https://github.com/nasa/cumulus/blob/670000c8a821ff37ae162385f921c40956e293f7/packages/deployment/app/config.yml#L147).
  - **IMPORTANT NOTE:** `consumer` will actually process up to `messageLimit * 2 - 1` messages. This is because sometimes `receiveSQSMessages` will return less than `messageLimit` messages and thus the consumer will continue to make calls to `receiveSQSMessages`. For example, given a `messageLimit` of 10 and subsequent calls to `receiveSQSMessages` returns up to 9 messages, the loop will continue and a final call could return up to 10 messages.

## [v1.9.1] - 2018-08-22

**Please Note** To take advantage of the added granule tracking API functionality, updates are required for the message adapter and its libraries. You should be on the following versions:

- `cumulus-message-adapter` 1.0.9+
- `cumulus-message-adapter-js` 1.0.4+
- `cumulus-message-adapter-java` 1.2.7+
- `cumulus-message-adapter-python` 1.0.5+

### Added

- **CUMULUS-687** Added logs endpoint to search for logs from a specific workflow execution in `@cumulus/api`. Added integration test.
- **CUMULUS-836** - `@cumulus/deployment` supports a configurable docker storage driver for ECS. ECS can be configured with either `devicemapper` (the default storage driver for AWS ECS-optimized AMIs) or `overlay2` (the storage driver used by the NGAP 2.0 AMI). The storage driver can be configured in `app/config.yml` with `ecs.docker.storageDriver: overlay2 | devicemapper`. The default is `overlay2`.
  - To support this configuration, a [Handlebars](https://handlebarsjs.com/) helper `ifEquals` was added to `packages/deployment/lib/kes.js`.
- **CUMULUS-836** - `@cumulus/api` added IAM roles required by the NGAP 2.0 AMI. The NGAP 2.0 AMI runs a script `register_instances_with_ssm.py` which requires the ECS IAM role to include `ec2:DescribeInstances` and `ssm:GetParameter` permissions.

### Fixed

- **CUMULUS-836** - `@cumulus/deployment` uses `overlay2` driver by default and does not attempt to write `--storage-opt dm.basesize` to fix [this error](https://github.com/moby/moby/issues/37039).
- **CUMULUS-413** Kinesis processing now captures all errors.
  - Added kinesis fallback mechanism when errors occur during record processing.
  - Adds FallbackTopicArn to `@cumulus/api/lambdas.yml`
  - Adds fallbackConsumer lambda to `@cumulus/api`
  - Adds fallbackqueue option to lambda definitions capture lambda failures after three retries.
  - Adds kinesisFallback SNS topic to signal incoming errors from kinesis stream.
  - Adds kinesisFailureSQS to capture fully failed events from all retries.
- **CUMULUS-855** Adds integration test for kinesis' error path.
- **CUMULUS-686** Added workflow task name and version tracking via `@cumulus/api` executions endpoint under new `tasks` property, and under `workflow_tasks` in step input/output.
  - Depends on `cumulus-message-adapter` 1.0.9+, `cumulus-message-adapter-js` 1.0.4+, `cumulus-message-adapter-java` 1.2.7+ and `cumulus-message-adapter-python` 1.0.5+
- **CUMULUS-771**
  - Updated sync-granule to stream the remote file to s3
  - Added integration test for ingesting granules from ftp provider
  - Updated http/https integration tests for ingesting granules from http/https providers
- **CUMULUS-862** Updated `@cumulus/integration-tests` to handle remote lambda output
- **CUMULUS-856** Set the rule `state` to have default value `ENABLED`

### Changed

- In `@cumulus/deployment`, changed the example app config.yml to have additional IAM roles

## [v1.9.0] - 2018-08-06

**Please note** additional information and upgrade instructions [here](https://nasa.github.io/cumulus/docs/upgrade/1.9.0)

### Added

- **CUMULUS-712** - Added integration tests verifying expected behavior in workflows
- **GITC-776-2** - Add support for versioned collections

### Fixed

- **CUMULUS-832**
  - Fixed indentation in example config.yml in `@cumulus/deployment`
  - Fixed issue with new deployment using the default distribution endpoint in `@cumulus/deployment` and `@cumulus/api`

## [v1.8.1] - 2018-08-01

**Note** IAM roles should be re-deployed with this release.

- **Cumulus-726**
  - Added function to `@cumulus/integration-tests`: `sfnStep` includes `getStepInput` which returns the input to the schedule event of a given step function step.
  - Added IAM policy `@cumulus/deployment`: Lambda processing IAM role includes `kinesis::PutRecord` so step function lambdas can write to kinesis streams.
- **Cumulus Community Edition**
  - Added Google OAuth authentication token logic to `@cumulus/api`. Refactored token endpoint to use environment variable flag `OAUTH_PROVIDER` when determining with authentication method to use.
  - Added API Lambda memory configuration variable `api_lambda_memory` to `@cumulus/api` and `@cumulus/deployment`.

### Changed

- **Cumulus-726**
  - Changed function in `@cumulus/api`: `models/rules.js#addKinesisEventSource` was modified to call to `deleteKinesisEventSource` with all required parameters (rule's name, arn and type).
  - Changed function in `@cumulus/integration-tests`: `getStepOutput` can now be used to return output of failed steps. If users of this function want the output of a failed event, they can pass a third parameter `eventType` as `'failure'`. This function will work as always for steps which completed successfully.

### Removed

- **Cumulus-726**

  - Configuration change to `@cumulus/deployment`: Removed default auto scaling configuration for Granules and Files DynamoDB tables.

- **CUMULUS-688**
  - Add integration test for ExecutionStatus
  - Function addition to `@cumulus/integration-tests`: `api` includes `getExecutionStatus` which returns the execution status from the Cumulus API

## [v1.8.0] - 2018-07-23

### Added

- **CUMULUS-718** Adds integration test for Kinesis triggering a workflow.

- **GITC-776-3** Added more flexibility for rules. You can now edit all fields on the rule's record
  We may need to update the api documentation to reflect this.

- **CUMULUS-681** - Add ingest-in-place action to granules endpoint

  - new applyWorkflow action at PUT /granules/{granuleid} Applying a workflow starts an execution of the provided workflow and passes the granule record as payload.
    Parameter(s):
    - workflow - the workflow name

- **CUMULUS-685** - Add parent exeuction arn to the execution which is triggered from a parent step function

### Changed

- **CUMULUS-768** - Integration tests get S3 provider data from shared data folder

### Fixed

- **CUMULUS-746** - Move granule API correctly updates record in dynamo DB and cmr xml file
- **CUMULUS-766** - Populate database fileSize field from S3 if value not present in Ingest payload

## [v1.7.1] - 2018-07-27 - [BACKPORT]

### Fixed

- **CUMULUS-766** - Backport from 1.8.0 - Populate database fileSize field from S3 if value not present in Ingest payload

## [v1.7.0] - 2018-07-02

### Please note: [Upgrade Instructions](https://nasa.github.io/cumulus/docs/upgrade/1.7.0)

### Added

- **GITC-776-2** - Add support for versioned collections
- **CUMULUS-491** - Add granule reconciliation API endpoints.
- **CUMULUS-480** Add support for backup and recovery:
  - Add DynamoDB tables for granules, executions and pdrs
  - Add ability to write all records to S3
  - Add ability to download all DynamoDB records in form json files
  - Add ability to upload records to DynamoDB
  - Add migration scripts for copying granule, pdr and execution records from ElasticSearch to DynamoDB
  - Add IAM support for batchWrite on dynamoDB
-
- **CUMULUS-508** - `@cumulus/deployment` cloudformation template allows for lambdas and ECS clusters to have multiple AZ availability.
  - `@cumulus/deployment` also ensures docker uses `devicemapper` storage driver.
- **CUMULUS-755** - `@cumulus/deployment` Add DynamoDB autoscaling support.
  - Application developers can add autoscaling and override default values in their deployment's `app/config.yml` file using a `{TableName}Table:` key.

### Fixed

- **CUMULUS-747** - Delete granule API doesn't delete granule files in s3 and granule in elasticsearch
  - update the StreamSpecification DynamoDB tables to have StreamViewType: "NEW_AND_OLD_IMAGES"
  - delete granule files in s3
- **CUMULUS-398** - Fix not able to filter executions by workflow
- **CUMULUS-748** - Fix invalid lambda .zip files being validated/uploaded to AWS
- **CUMULUS-544** - Post to CMR task has UAT URL hard-coded
  - Made configurable: PostToCmr now requires CMR_ENVIRONMENT env to be set to 'SIT' or 'OPS' for those CMR environments. Default is UAT.

### Changed

- **GITC-776-4** - Changed Discover-pdrs to not rely on collection but use provider_path in config. It also has an optional filterPdrs regex configuration parameter

- **CUMULUS-710** - In the integration test suite, `getStepOutput` returns the output of the first successful step execution or last failed, if none exists

## [v1.6.0] - 2018-06-06

### Please note: [Upgrade Instructions](https://nasa.github.io/cumulus/docs/upgrade/1.6.0)

### Fixed

- **CUMULUS-602** - Format all logs sent to Elastic Search.
  - Extract cumulus log message and index it to Elastic Search.

### Added

- **CUMULUS-556** - add a mechanism for creating and running migration scripts on deployment.
- **CUMULUS-461** Support use of metadata date and other components in `url_path` property

### Changed

- **CUMULUS-477** Update bucket configuration to support multiple buckets of the same type:
  - Change the structure of the buckets to allow for more than one bucket of each type. The bucket structure is now:
    bucket-key:
    name: <bucket-name>
    type: <type> i.e. internal, public, etc.
  - Change IAM and app deployment configuration to support new bucket structure
  - Update tasks and workflows to support new bucket structure
  - Replace instances where buckets.internal is relied upon to either use the system bucket or a configured bucket
  - Move IAM template to the deployment package. NOTE: You now have to specify '--template node_modules/@cumulus/deployment/iam' in your IAM deployment
  - Add IAM cloudformation template support to filter buckets by type

## [v1.5.5] - 2018-05-30

### Added

- **CUMULUS-530** - PDR tracking through Queue-granules
  - Add optional `pdr` property to the sync-granule task's input config and output payload.
- **CUMULUS-548** - Create a Lambda task that generates EMS distribution reports
  - In order to supply EMS Distribution Reports, you must enable S3 Server
    Access Logging on any S3 buckets used for distribution. See [How Do I Enable Server Access Logging for an S3 Bucket?](https://docs.aws.amazon.com/AmazonS3/latest/user-guide/server-access-logging.html)
    The "Target bucket" setting should point at the Cumulus internal bucket.
    The "Target prefix" should be
    "<STACK_NAME>/ems-distribution/s3-server-access-logs/", where "STACK_NAME"
    is replaced with the name of your Cumulus stack.

### Fixed

- **CUMULUS-546 - Kinesis Consumer should catch and log invalid JSON**
  - Kinesis Consumer lambda catches and logs errors so that consumer doesn't get stuck in a loop re-processing bad json records.
- EMS report filenames are now based on their start time instead of the time
  instead of the time that the report was generated
- **CUMULUS-552 - Cumulus API returns different results for the same collection depending on query**
  - The collection, provider and rule records in elasticsearch are now replaced with records from dynamo db when the dynamo db records are updated.

### Added

- `@cumulus/deployment`'s default cloudformation template now configures storage for Docker to match the configured ECS Volume. The template defines Docker's devicemapper basesize (`dm.basesize`) using `ecs.volumeSize`. This addresses ECS default of limiting Docker containers to 10GB of storage ([Read more](https://aws.amazon.com/premiumsupport/knowledge-center/increase-default-ecs-docker-limit/)).

## [v1.5.4] - 2018-05-21

### Added

- **CUMULUS-535** - EMS Ingest, Archive, Archive Delete reports
  - Add lambda EmsReport to create daily EMS Ingest, Archive, Archive Delete reports
  - ems.provider property added to `@cumulus/deployment/app/config.yml`.
    To change the provider name, please add `ems: provider` property to `app/config.yml`.
- **CUMULUS-480** Use DynamoDB to store granules, pdrs and execution records
  - Activate PointInTime feature on DynamoDB tables
  - Increase test coverage on api package
  - Add ability to restore metadata records from json files to DynamoDB
- **CUMULUS-459** provide API endpoint for moving granules from one location on s3 to another

## [v1.5.3] - 2018-05-18

### Fixed

- **CUMULUS-557 - "Add dataType to DiscoverGranules output"**
  - Granules discovered by the DiscoverGranules task now include dataType
  - dataType is now a required property for granules used as input to the
    QueueGranules task
- **CUMULUS-550** Update deployment app/config.yml to force elasticsearch updates for deleted granules

## [v1.5.2] - 2018-05-15

### Fixed

- **CUMULUS-514 - "Unable to Delete the Granules"**
  - updated cmrjs.deleteConcept to return success if the record is not found
    in CMR.

### Added

- **CUMULUS-547** - The distribution API now includes an
  "earthdataLoginUsername" query parameter when it returns a signed S3 URL
- **CUMULUS-527 - "parse-pdr queues up all granules and ignores regex"**
  - Add an optional config property to the ParsePdr task called
    "granuleIdFilter". This property is a regular expression that is applied
    against the filename of the first file of each granule contained in the
    PDR. If the regular expression matches, then the granule is included in
    the output. Defaults to '.', which will match all granules in the PDR.
- File checksums in PDRs now support MD5
- Deployment support to subscribe to an SNS topic that already exists
- **CUMULUS-470, CUMULUS-471** In-region S3 Policy lambda added to API to update bucket policy for in-region access.
- **CUMULUS-533** Added fields to granule indexer to support EMS ingest and archive record creation
- **CUMULUS-534** Track deleted granules
  - added `deletedgranule` type to `cumulus` index.
  - **Important Note:** Force custom bootstrap to re-run by adding this to
    app/config.yml `es: elasticSearchMapping: 7`
- You can now deploy cumulus without ElasticSearch. Just add `es: null` to your `app/config.yml` file. This is only useful for debugging purposes. Cumulus still requires ElasticSearch to properly operate.
- `@cumulus/integration-tests` includes and exports the `addRules` function, which seeds rules into the DynamoDB table.
- Added capability to support EFS in cloud formation template. Also added
  optional capability to ssh to your instance and privileged lambda functions.
- Added support to force discovery of PDRs that have already been processed
  and filtering of selected data types
- `@cumulus/cmrjs` uses an environment variable `USER_IP_ADDRESS` or fallback
  IP address of `10.0.0.0` when a public IP address is not available. This
  supports lambda functions deployed into a VPC's private subnet, where no
  public IP address is available.

### Changed

- **CUMULUS-550** Custom bootstrap automatically adds new types to index on
  deployment

## [v1.5.1] - 2018-04-23

### Fixed

- add the missing dist folder to the hello-world task
- disable uglifyjs on the built version of the pdr-status-check (read: https://github.com/webpack-contrib/uglifyjs-webpack-plugin/issues/264)

## [v1.5.0] - 2018-04-23

### Changed

- Removed babel from all tasks and packages and increased minimum node requirements to version 8.10
- Lambda functions created by @cumulus/deployment will use node8.10 by default
- Moved [cumulus-integration-tests](https://github.com/nasa/cumulus-integration-tests) to the `example` folder CUMULUS-512
- Streamlined all packages dependencies (e.g. remove redundant dependencies and make sure versions are the same across packages)
- **CUMULUS-352:** Update Cumulus Elasticsearch indices to use [index aliases](https://www.elastic.co/guide/en/elasticsearch/reference/current/indices-aliases.html).
- **CUMULUS-519:** ECS tasks are no longer restarted after each CF deployment unless `ecs.restartTasksOnDeploy` is set to true
- **CUMULUS-298:** Updated log filterPattern to include all CloudWatch logs in ElasticSearch
- **CUMULUS-518:** Updates to the SyncGranule config schema
  - `granuleIdExtraction` is no longer a property
  - `process` is now an optional property
  - `provider_path` is no longer a property

### Fixed

- **CUMULUS-455 "Kes deployments using only an updated message adapter do not get automatically deployed"**
  - prepended the hash value of cumulus-message-adapter.zip file to the zip file name of lambda which uses message adapter.
  - the lambda function will be redeployed when message adapter or lambda function are updated
- Fixed a bug in the bootstrap lambda function where it stuck during update process
- Fixed a bug where the sf-sns-report task did not return the payload of the incoming message as the output of the task [CUMULUS-441]

### Added

- **CUMULUS-352:** Add reindex CLI to the API package.
- **CUMULUS-465:** Added mock http/ftp/sftp servers to the integration tests
- Added a `delete` method to the `@common/CollectionConfigStore` class
- **CUMULUS-467 "@cumulus/integration-tests or cumulus-integration-tests should seed provider and collection in deployed DynamoDB"**
  - `example` integration-tests populates providers and collections to database
  - `example` workflow messages are populated from workflow templates in s3, provider and collection information in database, and input payloads. Input templates are removed.
  - added `https` protocol to provider schema

## [v1.4.1] - 2018-04-11

### Fixed

- Sync-granule install

## [v1.4.0] - 2018-04-09

### Fixed

- **CUMULUS-392 "queue-granules not returning the sfn-execution-arns queued"**
  - updated queue-granules to return the sfn-execution-arns queued and pdr if exists.
  - added pdr to ingest message meta.pdr instead of payload, so the pdr information doesn't get lost in the ingest workflow, and ingested granule in elasticsearch has pdr name.
  - fixed sf-sns-report schema, remove the invalid part
  - fixed pdr-status-check schema, the failed execution contains arn and reason
- **CUMULUS-206** make sure homepage and repository urls exist in package.json files of tasks and packages

### Added

- Example folder with a cumulus deployment example

### Changed

- [CUMULUS-450](https://bugs.earthdata.nasa.gov/browse/CUMULUS-450) - Updated
  the config schema of the **queue-granules** task
  - The config no longer takes a "collection" property
  - The config now takes an "internalBucket" property
  - The config now takes a "stackName" property
- [CUMULUS-450](https://bugs.earthdata.nasa.gov/browse/CUMULUS-450) - Updated
  the config schema of the **parse-pdr** task
  - The config no longer takes a "collection" property
  - The "stack", "provider", and "bucket" config properties are now
    required
- **CUMULUS-469** Added a lambda to the API package to prototype creating an S3 bucket policy for direct, in-region S3 access for the prototype bucket

### Removed

- Removed the `findTmpTestDataDirectory()` function from
  `@cumulus/common/test-utils`

### Fixed

- [CUMULUS-450](https://bugs.earthdata.nasa.gov/browse/CUMULUS-450)
  - The **queue-granules** task now enqueues a **sync-granule** task with the
    correct collection config for that granule based on the granule's
    data-type. It had previously been using the collection config from the
    config of the **queue-granules** task, which was a problem if the granules
    being queued belonged to different data-types.
  - The **parse-pdr** task now handles the case where a PDR contains granules
    with different data types, and uses the correct granuleIdExtraction for
    each granule.

### Added

- **CUMULUS-448** Add code coverage checking using [nyc](https://github.com/istanbuljs/nyc).

## [v1.3.0] - 2018-03-29

### Deprecated

- discover-s3-granules is deprecated. The functionality is provided by the discover-granules task

### Fixed

- **CUMULUS-331:** Fix aws.downloadS3File to handle non-existent key
- Using test ftp provider for discover-granules testing [CUMULUS-427]
- **CUMULUS-304: "Add AWS API throttling to pdr-status-check task"** Added concurrency limit on SFN API calls. The default concurrency is 10 and is configurable through Lambda environment variable CONCURRENCY.
- **CUMULUS-414: "Schema validation not being performed on many tasks"** revised npm build scripts of tasks that use cumulus-message-adapter to place schema directories into dist directories.
- **CUMULUS-301:** Update all tests to use test-data package for testing data.
- **CUMULUS-271: "Empty response body from rules PUT endpoint"** Added the updated rule to response body.
- Increased memory allotment for `CustomBootstrap` lambda function. Resolves failed deployments where `CustomBootstrap` lambda function was failing with error `Process exited before completing request`. This was causing deployments to stall, fail to update and fail to rollback. This error is thrown when the lambda function tries to use more memory than it is allotted.
- Cumulus repository folders structure updated:
  - removed the `cumulus` folder altogether
  - moved `cumulus/tasks` to `tasks` folder at the root level
  - moved the tasks that are not converted to use CMA to `tasks/.not_CMA_compliant`
  - updated paths where necessary

### Added

- `@cumulus/integration-tests` - Added support for testing the output of an ECS activity as well as a Lambda function.

## [v1.2.0] - 2018-03-20

### Fixed

- Update vulnerable npm packages [CUMULUS-425]
- `@cumulus/api`: `kinesis-consumer.js` uses `sf-scheduler.js#schedule` instead of placing a message directly on the `startSF` SQS queue. This is a fix for [CUMULUS-359](https://bugs.earthdata.nasa.gov/browse/CUMULUS-359) because `sf-scheduler.js#schedule` looks up the provider and collection data in DynamoDB and adds it to the `meta` object of the enqueued message payload.
- `@cumulus/api`: `kinesis-consumer.js` catches and logs errors instead of doing an error callback. Before this change, `kinesis-consumer` was failing to process new records when an existing record caused an error because it would call back with an error and stop processing additional records. It keeps trying to process the record causing the error because it's "position" in the stream is unchanged. Catching and logging the errors is part 1 of the fix. Proposed part 2 is to enqueue the error and the message on a "dead-letter" queue so it can be processed later ([CUMULUS-413](https://bugs.earthdata.nasa.gov/browse/CUMULUS-413)).
- **CUMULUS-260: "PDR page on dashboard only shows zeros."** The PDR stats in LPDAAC are all 0s, even if the dashboard has been fixed to retrieve the correct fields. The current version of pdr-status-check has a few issues.
  - pdr is not included in the input/output schema. It's available from the input event. So the pdr status and stats are not updated when the ParsePdr workflow is complete. Adding the pdr to the input/output of the task will fix this.
  - pdr-status-check doesn't update pdr stats which prevent the real time pdr progress from showing up in the dashboard. To solve this, added lambda function sf-sns-report which is copied from @cumulus/api/lambdas/sf-sns-broadcast with modification, sf-sns-report can be used to report step function status anywhere inside a step function. So add step sf-sns-report after each pdr-status-check, we will get the PDR status progress at real time.
  - It's possible an execution is still in the queue and doesn't exist in sfn yet. Added code to handle 'ExecutionDoesNotExist' error when checking the execution status.
- Fixed `aws.cloudwatchevents()` typo in `packages/ingest/aws.js`. This typo was the root cause of the error: `Error: Could not process scheduled_ingest, Error: : aws.cloudwatchevents is not a constructor` seen when trying to update a rule.

### Removed

- `@cumulus/ingest/aws`: Remove queueWorkflowMessage which is no longer being used by `@cumulus/api`'s `kinesis-consumer.js`.

## [v1.1.4] - 2018-03-15

### Added

- added flag `useList` to parse-pdr [CUMULUS-404]

### Fixed

- Pass encrypted password to the ApiGranule Lambda function [CUMULUS-424]

## [v1.1.3] - 2018-03-14

### Fixed

- Changed @cumulus/deployment package install behavior. The build process will happen after installation

## [v1.1.2] - 2018-03-14

### Added

- added tools to @cumulus/integration-tests for local integration testing
- added end to end testing for discovering and parsing of PDRs
- `yarn e2e` command is available for end to end testing

### Fixed

- **CUMULUS-326: "Occasionally encounter "Too Many Requests" on deployment"** The api gateway calls will handle throttling errors
- **CUMULUS-175: "Dashboard providers not in sync with AWS providers."** The root cause of this bug - DynamoDB operations not showing up in Elasticsearch - was shared by collections and rules. The fix was to update providers', collections' and rules; POST, PUT and DELETE endpoints to operate on DynamoDB and using DynamoDB streams to update Elasticsearch. The following packages were made:
  - `@cumulus/deployment` deploys DynamoDB streams for the Collections, Providers and Rules tables as well as a new lambda function called `dbIndexer`. The `dbIndexer` lambda has an event source mapping which listens to each of the DynamoDB streams. The dbIndexer lambda receives events referencing operations on the DynamoDB table and updates the elasticsearch cluster accordingly.
  - The `@cumulus/api` endpoints for collections, providers and rules _only_ query DynamoDB, with the exception of LIST endpoints and the collections' GET endpoint.

### Updated

- Broke up `kes.override.js` of @cumulus/deployment to multiple modules and moved to a new location
- Expanded @cumulus/deployment test coverage
- all tasks were updated to use cumulus-message-adapter-js 1.0.1
- added build process to integration-tests package to babelify it before publication
- Update @cumulus/integration-tests lambda.js `getLambdaOutput` to return the entire lambda output. Previously `getLambdaOutput` returned only the payload.

## [v1.1.1] - 2018-03-08

### Removed

- Unused queue lambda in api/lambdas [CUMULUS-359]

### Fixed

- Kinesis message content is passed to the triggered workflow [CUMULUS-359]
- Kinesis message queues a workflow message and does not write to rules table [CUMULUS-359]

## [v1.1.0] - 2018-03-05

### Added

- Added a `jlog` function to `common/test-utils` to aid in test debugging
- Integration test package with command line tool [CUMULUS-200] by @laurenfrederick
- Test for FTP `useList` flag [CUMULUS-334] by @kkelly51

### Updated

- The `queue-pdrs` task now uses the [cumulus-message-adapter-js](https://github.com/nasa/cumulus-message-adapter-js)
  library
- Updated the `queue-pdrs` JSON schemas
- The test-utils schema validation functions now throw an error if validation
  fails
- The `queue-granules` task now uses the [cumulus-message-adapter-js](https://github.com/nasa/cumulus-message-adapter-js)
  library
- Updated the `queue-granules` JSON schemas

### Removed

- Removed the `getSfnExecutionByName` function from `common/aws`
- Removed the `getGranuleStatus` function from `common/aws`

## [v1.0.1] - 2018-02-27

### Added

- More tests for discover-pdrs, dicover-granules by @yjpa7145
- Schema validation utility for tests by @yjpa7145

### Changed

- Fix an FTP listing bug for servers that do not support STAT [CUMULUS-334] by @kkelly51

## [v1.0.0] - 2018-02-23

[unreleased]: https://github.com/nasa/cumulus/compare/v13.2.1...HEAD
[v13.2.1]: https://github.com/nasa/cumulus/compare/v13.2.0...v13.2.1
[v13.2.0]: https://github.com/nasa/cumulus/compare/v13.1.0...v13.2.0
[v13.1.0]: https://github.com/nasa/cumulus/compare/v13.0.1...v13.1.0
[v13.0.1]: https://github.com/nasa/cumulus/compare/v13.0.0...v13.0.1
[v13.0.0]: https://github.com/nasa/cumulus/compare/v12.0.2...v13.0.0
[v12.0.2]: https://github.com/nasa/cumulus/compare/v12.0.1...v12.0.2
[v12.0.1]: https://github.com/nasa/cumulus/compare/v12.0.0...v12.0.1
[v12.0.0]: https://github.com/nasa/cumulus/compare/v11.1.5...v12.0.0
[v11.1.5]: https://github.com/nasa/cumulus/compare/v11.1.4...v11.1.5
[v11.1.4]: https://github.com/nasa/cumulus/compare/v11.1.3...v11.1.4
[v11.1.3]: https://github.com/nasa/cumulus/compare/v11.1.2...v11.1.3
[v11.1.2]: https://github.com/nasa/cumulus/compare/v11.1.1...v11.1.2
[v11.1.1]: https://github.com/nasa/cumulus/compare/v11.1.0...v11.1.1
[v11.1.0]: https://github.com/nasa/cumulus/compare/v11.0.0...v11.1.0
[v11.0.0]: https://github.com/nasa/cumulus/compare/v10.1.3...v11.0.0
[v10.1.3]: https://github.com/nasa/cumulus/compare/v10.1.2...v10.1.3
[v10.1.2]: https://github.com/nasa/cumulus/compare/v10.1.1...v10.1.2
[v10.1.1]: https://github.com/nasa/cumulus/compare/v10.1.0...v10.1.1
[v10.1.0]: https://github.com/nasa/cumulus/compare/v10.0.1...v10.1.0
[v10.0.1]: https://github.com/nasa/cumulus/compare/v10.0.0...v10.0.1
[v10.0.0]: https://github.com/nasa/cumulus/compare/v9.9.0...v10.0.0
[v9.9.3]: https://github.com/nasa/cumulus/compare/v9.9.2...v9.9.3
[v9.9.2]: https://github.com/nasa/cumulus/compare/v9.9.1...v9.9.2
[v9.9.1]: https://github.com/nasa/cumulus/compare/v9.9.0...v9.9.1
[v9.9.0]: https://github.com/nasa/cumulus/compare/v9.8.0...v9.9.0
[v9.8.0]: https://github.com/nasa/cumulus/compare/v9.7.0...v9.8.0
[v9.7.1]: https://github.com/nasa/cumulus/compare/v9.7.0...v9.7.1
[v9.7.0]: https://github.com/nasa/cumulus/compare/v9.6.0...v9.7.0
[v9.6.0]: https://github.com/nasa/cumulus/compare/v9.5.0...v9.6.0
[v9.5.0]: https://github.com/nasa/cumulus/compare/v9.4.0...v9.5.0
[v9.4.1]: https://github.com/nasa/cumulus/compare/v9.3.0...v9.4.1
[v9.4.0]: https://github.com/nasa/cumulus/compare/v9.3.0...v9.4.0
[v9.3.0]: https://github.com/nasa/cumulus/compare/v9.2.2...v9.3.0
[v9.2.2]: https://github.com/nasa/cumulus/compare/v9.2.1...v9.2.2
[v9.2.1]: https://github.com/nasa/cumulus/compare/v9.2.0...v9.2.1
[v9.2.0]: https://github.com/nasa/cumulus/compare/v9.1.0...v9.2.0
[v9.1.0]: https://github.com/nasa/cumulus/compare/v9.0.1...v9.1.0
[v9.0.1]: https://github.com/nasa/cumulus/compare/v9.0.0...v9.0.1
[v9.0.0]: https://github.com/nasa/cumulus/compare/v8.1.0...v9.0.0
[v8.1.0]: https://github.com/nasa/cumulus/compare/v8.0.0...v8.1.0
[v8.0.0]: https://github.com/nasa/cumulus/compare/v7.2.0...v8.0.0
[v7.2.0]: https://github.com/nasa/cumulus/compare/v7.1.0...v7.2.0
[v7.1.0]: https://github.com/nasa/cumulus/compare/v7.0.0...v7.1.0
[v7.0.0]: https://github.com/nasa/cumulus/compare/v6.0.0...v7.0.0
[v6.0.0]: https://github.com/nasa/cumulus/compare/v5.0.1...v6.0.0
[v5.0.1]: https://github.com/nasa/cumulus/compare/v5.0.0...v5.0.1
[v5.0.0]: https://github.com/nasa/cumulus/compare/v4.0.0...v5.0.0
[v4.0.0]: https://github.com/nasa/cumulus/compare/v3.0.1...v4.0.0
[v3.0.1]: https://github.com/nasa/cumulus/compare/v3.0.0...v3.0.1
[v3.0.0]: https://github.com/nasa/cumulus/compare/v2.0.1...v3.0.0
[v2.0.7]: https://github.com/nasa/cumulus/compare/v2.0.6...v2.0.7
[v2.0.6]: https://github.com/nasa/cumulus/compare/v2.0.5...v2.0.6
[v2.0.5]: https://github.com/nasa/cumulus/compare/v2.0.4...v2.0.5
[v2.0.4]: https://github.com/nasa/cumulus/compare/v2.0.3...v2.0.4
[v2.0.3]: https://github.com/nasa/cumulus/compare/v2.0.2...v2.0.3
[v2.0.2]: https://github.com/nasa/cumulus/compare/v2.0.1...v2.0.2
[v2.0.1]: https://github.com/nasa/cumulus/compare/v1.24.0...v2.0.1
[v2.0.0]: https://github.com/nasa/cumulus/compare/v1.24.0...v2.0.0
[v1.24.0]: https://github.com/nasa/cumulus/compare/v1.23.2...v1.24.0
[v1.23.2]: https://github.com/nasa/cumulus/compare/v1.22.1...v1.23.2
[v1.22.1]: https://github.com/nasa/cumulus/compare/v1.21.0...v1.22.1
[v1.21.0]: https://github.com/nasa/cumulus/compare/v1.20.0...v1.21.0
[v1.20.0]: https://github.com/nasa/cumulus/compare/v1.19.0...v1.20.0
[v1.19.0]: https://github.com/nasa/cumulus/compare/v1.18.0...v1.19.0
[v1.18.0]: https://github.com/nasa/cumulus/compare/v1.17.0...v1.18.0
[v1.17.0]: https://github.com/nasa/cumulus/compare/v1.16.1...v1.17.0
[v1.16.1]: https://github.com/nasa/cumulus/compare/v1.16.0...v1.16.1
[v1.16.0]: https://github.com/nasa/cumulus/compare/v1.15.0...v1.16.0
[v1.15.0]: https://github.com/nasa/cumulus/compare/v1.14.5...v1.15.0
[v1.14.5]: https://github.com/nasa/cumulus/compare/v1.14.4...v1.14.5
[v1.14.4]: https://github.com/nasa/cumulus/compare/v1.14.3...v1.14.4
[v1.14.3]: https://github.com/nasa/cumulus/compare/v1.14.2...v1.14.3
[v1.14.2]: https://github.com/nasa/cumulus/compare/v1.14.1...v1.14.2
[v1.14.1]: https://github.com/nasa/cumulus/compare/v1.14.0...v1.14.1
[v1.14.0]: https://github.com/nasa/cumulus/compare/v1.13.5...v1.14.0
[v1.13.5]: https://github.com/nasa/cumulus/compare/v1.13.4...v1.13.5
[v1.13.4]: https://github.com/nasa/cumulus/compare/v1.13.3...v1.13.4
[v1.13.3]: https://github.com/nasa/cumulus/compare/v1.13.2...v1.13.3
[v1.13.2]: https://github.com/nasa/cumulus/compare/v1.13.1...v1.13.2
[v1.13.1]: https://github.com/nasa/cumulus/compare/v1.13.0...v1.13.1
[v1.13.0]: https://github.com/nasa/cumulus/compare/v1.12.1...v1.13.0
[v1.12.1]: https://github.com/nasa/cumulus/compare/v1.12.0...v1.12.1
[v1.12.0]: https://github.com/nasa/cumulus/compare/v1.11.3...v1.12.0
[v1.11.3]: https://github.com/nasa/cumulus/compare/v1.11.2...v1.11.3
[v1.11.2]: https://github.com/nasa/cumulus/compare/v1.11.1...v1.11.2
[v1.11.1]: https://github.com/nasa/cumulus/compare/v1.11.0...v1.11.1
[v1.11.0]: https://github.com/nasa/cumulus/compare/v1.10.4...v1.11.0
[v1.10.4]: https://github.com/nasa/cumulus/compare/v1.10.3...v1.10.4
[v1.10.3]: https://github.com/nasa/cumulus/compare/v1.10.2...v1.10.3
[v1.10.2]: https://github.com/nasa/cumulus/compare/v1.10.1...v1.10.2
[v1.10.1]: https://github.com/nasa/cumulus/compare/v1.10.0...v1.10.1
[v1.10.0]: https://github.com/nasa/cumulus/compare/v1.9.1...v1.10.0
[v1.9.1]: https://github.com/nasa/cumulus/compare/v1.9.0...v1.9.1
[v1.9.0]: https://github.com/nasa/cumulus/compare/v1.8.1...v1.9.0
[v1.8.1]: https://github.com/nasa/cumulus/compare/v1.8.0...v1.8.1
[v1.8.0]: https://github.com/nasa/cumulus/compare/v1.7.0...v1.8.0
[v1.7.0]: https://github.com/nasa/cumulus/compare/v1.6.0...v1.7.0
[v1.6.0]: https://github.com/nasa/cumulus/compare/v1.5.5...v1.6.0
[v1.5.5]: https://github.com/nasa/cumulus/compare/v1.5.4...v1.5.5
[v1.5.4]: https://github.com/nasa/cumulus/compare/v1.5.3...v1.5.4
[v1.5.3]: https://github.com/nasa/cumulus/compare/v1.5.2...v1.5.3
[v1.5.2]: https://github.com/nasa/cumulus/compare/v1.5.1...v1.5.2
[v1.5.1]: https://github.com/nasa/cumulus/compare/v1.5.0...v1.5.1
[v1.5.0]: https://github.com/nasa/cumulus/compare/v1.4.1...v1.5.0
[v1.4.1]: https://github.com/nasa/cumulus/compare/v1.4.0...v1.4.1
[v1.4.0]: https://github.com/nasa/cumulus/compare/v1.3.0...v1.4.0
[v1.3.0]: https://github.com/nasa/cumulus/compare/v1.2.0...v1.3.0
[v1.2.0]: https://github.com/nasa/cumulus/compare/v1.1.4...v1.2.0
[v1.1.4]: https://github.com/nasa/cumulus/compare/v1.1.3...v1.1.4
[v1.1.3]: https://github.com/nasa/cumulus/compare/v1.1.2...v1.1.3
[v1.1.2]: https://github.com/nasa/cumulus/compare/v1.1.1...v1.1.2
[v1.1.1]: https://github.com/nasa/cumulus/compare/v1.0.1...v1.1.1
[v1.1.0]: https://github.com/nasa/cumulus/compare/v1.0.1...v1.1.0
[v1.0.1]: https://github.com/nasa/cumulus/compare/v1.0.0...v1.0.1
[v1.0.0]: https://github.com/nasa/cumulus/compare/pre-v1-release...v1.0.0

[thin-egress-app]: <https://github.com/asfadmin/thin-egress-app> "Thin Egress App"<|MERGE_RESOLUTION|>--- conflicted
+++ resolved
@@ -13,6 +13,9 @@
   
 ### Changed
 
+- **CUMULUS-2974**
+  - The `DELETE /granules/<granuleId>` endpoint now includes additional details about granule
+    deletion, including collection, deleted granule ID, deleted files, and deletion time.
 - **CUMULUS-3027**
   - Pinned typescript to ~4.7.x to address typing incompatibility issues
     discussed in https://github.com/knex/knex/pull/5279
@@ -42,20 +45,6 @@
     The endpoint will only use search-after when the `searchContext` parameter
     is provided in a request.
 
-<<<<<<< HEAD
-### Added
-
-- **CUMULUS-2631**
-  - Added 'Bearer token' support to s3credentials endpoint
-
-### Changed
-
-- **CUMULUS-2974**
-  - The `DELETE /granules/<granuleId>` endpoint now includes additional details about granule
-    deletion, including collection, deleted granule ID, deleted files, and deletion time.
-
-=======
->>>>>>> 7e3afd8b
 ## [v13.2.1] 2022-8-10 [BACKPORT]
 
 ### Notable changes
