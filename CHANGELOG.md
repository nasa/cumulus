--- conflicted
+++ resolved
@@ -30,7 +30,8 @@
 - **CUMULUS-2099**
   - `meta.queues` has been removed from Cumulus core workflow messages.
   - `@cumulus/sf-sqs-report` workflow task no longer reads the reporting queue URL from `input.meta.queues.reporting` on the incoming event. Instead, it requires that the queue URL be set as the `reporting_queue_url` environment variable on the deployed Lambda.
-<<<<<<< HEAD
+- **CUMULUS-2111**
+  - The deployment of the `thin-egress-app` module has be removed from `tf-modules/distribution`, which is a part of the `tf-modules/cumulus` module. Thus, the `thin-egress-app` module is no longer deployed for you by default. See the migration steps for details about how to add deployment for the `thin-egress-app`.
 - **CUMULUS-2141**
   - The `parse-pdr` task has been updated to respect the `NODE_NAME` property in
     a PDR's `FILE_GROUP`. If a `NODE_NAME` is present, the task will query the
@@ -43,10 +44,6 @@
     `granule.provider` property on each granule. If present, the granule will be
     enqueued using that provider. If not present, the task's `config.provider`
     will be used instead.
-=======
-- **CUMULUS-2111**
-  - The deployment of the `thin-egress-app` module has be removed from `tf-modules/distribution`, which is a part of the `tf-modules/cumulus` module. Thus, the `thin-egress-app` module is no longer deployed for you by default. See the migration steps for details about how to add deployment for the `thin-egress-app`.
->>>>>>> e8d4530d
 
 #### CODE CHANGES
 
