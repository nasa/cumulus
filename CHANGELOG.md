# Changelog

All notable changes to this project will be documented in this file.

The format is based on [Keep a Changelog](http://keepachangelog.com/en/1.0.0/).

## [Unreleased]

#### CODE CHANGES

- The `@cumulus/ingest/util.lookupMimeType` function now returns `undefined`
  rather than `null` if the mime type could not be found.
- The `@cumulus/ingest/lock.removeLock` function now returns `undefined`
- The `@cumulus/ingest/granule.generateMoveFileParams` function now returns
  `source = undefined` and `target = undefined` if either could not be
  determined. Previously, `null` had been returned.
- The `@cumulus/ingest/recursion.recursion` function must now be imported using
  `const { recursion } = require('@cumulus/ingest/recursion');`

## [v2.0.1] 2020-07-28

### Added

- **CUMULUS-1886**
  - Added `multiple sort keys` support to `@cumulus/api`

### Fixed

- **[PR 1790](https://github.com/nasa/cumulus/pull/1790)**

<<<<<<< HEAD
### Removed

- The `@cumulus/ingest/granule.copyGranuleFile` function has been removed
- The `@cumulus/ingest/granule.moveGranuleFile` function has been removed
=======
  - Fixed bug with request headers in `@cumulus/launchpad-auth` causing Launchpad token requests to fail
>>>>>>> 2322ca44

## [v2.0.0] 2020-07-23

### BREAKING CHANGES

- Changes to the `@cumulus/cumulus-api` package
  - The `CumulusApiClientError` class must now be imported using
    `const { CumulusApiClientError } = require('@cumulus/cumulus-api/CumulusApiClientError')`
- The `@cumulus/sftp-client/SftpClient` class must now be imported using
  `const { SftpClient } = require('@cumulus/sftp-client');`
- Instances of `@cumulus/ingest/SftpProviderClient` no longer implicitly connect
  when `download`, `list`, or `sync` are called. You must call `connect` on the
  provider client before issuing one of those calls. Failure to do so will
  result in a "Client not connected" exception being thrown.
- Instances of `@cumulus/ingest/SftpProviderClient` no longer implicitly
  disconnect from the SFTP server when `list` is called.
- Instances of `@cumulus/sftp-client/SftpClient` must now be expclicitly closed
  by calling `.end()`
- Instances of `@cumulus/sftp-client/SftpClient` no longer implicitly connect to
  the server when `download`, `unlink`, `syncToS3`, `syncFromS3`, and `list` are
  called. You must explicitly call `connect` before calling one of those
  methods.
- Changes to the `@cumulus/common` package
  - `cloudwatch-event.getSfEventMessageObject()` now returns `undefined` if the
    message could not be found or could not be parsed. It previously returned
    `null`.
  - `S3KeyPairProvider.decrypt()` now throws an exception if the bucket
    containing the key cannot be determined.
  - `S3KeyPairProvider.decrypt()` now throws an exception if the stack cannot be
    determined.
  - `S3KeyPairProvider.encrypt()` now throws an exception if the bucket
    containing the key cannot be determined.
  - `S3KeyPairProvider.encrypt()` now throws an exception if the stack cannot be
    determined.
  - `sns-event.getSnsEventMessageObject()` now returns `undefined` if it could
    not be parsed. It previously returned `null`.
  - The `aws` module has been removed.
  - The `BucketsConfig.buckets` property is now read-only and private
  - The `test-utils.validateConfig()` function now resolves to `undefined`
    rather than `true`.
  - The `test-utils.validateInput()` function now resolves to `undefined` rather
    than `true`.
  - The `test-utils.validateOutput()` function now resolves to `undefined`
    rather than `true`.
  - The static `S3KeyPairProvider.retrieveKey()` function has been removed.
- Changes to the `@cumulus/cmrjs` package
  - `@cumulus/cmrjs.constructOnlineAccessUrl()` and
    `@cumulus/cmrjs/cmr-utils.constructOnlineAccessUrl()` previously took a
    `buckets` parameter, which was an instance of
    `@cumulus/common/BucketsConfig`. They now take a `bucketTypes` parameter,
    which is a simple object mapping bucket names to bucket types. Example:
    `{ 'private-1': 'private', 'public-1': 'public' }`
  - `@cumulus/cmrjs.reconcileCMRMetadata()` and
    `@cumulus/cmrjs/cmr-utils.reconcileCMRMetadata()` now take a **required**
    `bucketTypes` parameter, which is a simple object mapping bucket names to
    bucket types. Example: `{ 'private-1': 'private', 'public-1': 'public' }`
  - `@cumulus/cmrjs.updateCMRMetadata()` and
    `@cumulus/cmrjs/cmr-utils.updateCMRMetadata()` previously took an optional
    `inBuckets` parameter, which was an instance of
    `@cumulus/common/BucketsConfig`. They now take a **required** `bucketTypes`
    parameter, which is a simple object mapping bucket names to bucket types.
    Example: `{ 'private-1': 'private', 'public-1': 'public' }`
- The minimum supported version of all published Cumulus packages is now Node
  12.18.0
  - Tasks using the `cumuluss/cumulus-ecs-task` Docker image must be updated to
    `cumuluss/cumulus-ecs-task:1.7.0`. This can be done by updating the `image`
    property of any tasks defined using the `cumulus_ecs_service` Terraform
    module.
- Changes to `@cumulus/aws-client/S3`
  - The signature of the `getObjectSize` function has changed. It now takes a
    params object with three properties:
    - **s3**: an instance of an AWS.S3 object
    - **bucket**
    - **key**
  - The `getObjectSize` function will no longer retry if the object does not
    exist
- **CUMULUS-1861**
  - `@cumulus/message/Collections.getCollectionIdFromMessage` now throws a
    `CumulusMessageError` if `collectionName` and `collectionVersion` are missing
    from `meta.collection`.   Previously this method would return
    `'undefined___undefined'` instead
  - `@cumulus/integration-tests/addCollections` now returns an array of collections that
    were added rather than the count of added collections
- **CUMULUS-1930**
  - The `@cumulus/common/util.uuid()` function has been removed
- **CUMULUS-1955**
  - `@cumulus/aws-client/S3.multipartCopyObject` now returns an object with the
    AWS `etag` of the destination object
  - `@cumulus/ingest/S3ProviderClient.list` now sets a file object's `path`
    property to `undefined` instead of `null` when the file is at the top level
    of its bucket
  - The `sync` methods of the following classes in the `@cumulus/ingest` package
    now return an object with the AWS `s3uri` and `etag` of the destination file
    (they previously returned only a string representing the S3 URI)
    - `FtpProviderClient`
    - `HttpProviderClient`
    - `S3ProviderClient`
    - `SftpProviderClient`
- **CUMULUS-1958**
  - The following methods exported from `@cumulus/cmr-js/cmr-utils` were made
    async, and added distributionBucketMap as a parameter:
    - constructOnlineAccessUrl
    - generateFileUrl
    - reconcileCMRMetadata
    - updateCMRMetadata
- **CUMULUS-1969**
  - The `DiscoverPdrs` task now expects `provider_path` to be provided at
    `event.config.provider_path`, not `event.config.collection.provider_path`
  - `event.config.provider_path` is now a required parameter of the
    `DiscoverPdrs` task
  - `event.config.collection` is no longer a parameter to the `DiscoverPdrs`
    task
  - Collections no longer support the `provider_path` property. The tasks that
    relied on that property are now referencing `config.meta.provider_path`.
    Workflows should be updated accordingly.
- **CUMULUS-1977**
  - Moved bulk granule deletion endpoint from `/bulkDelete` to
    `/granules/bulkDelete`
- **CUMULUS-1991**
  - Updated CMR metadata generation to use "Download file.hdf" (where `file.hdf` is the filename of the given resource) as the resource description instead of "File to download"
  - CMR metadata updates now respect changes to resource descriptions (previously only changes to resource URLs were respected)

### MIGRATION STEPS

- Due to an issue with the AWS API Gateway and how the Thin Egress App Cloudformation template applies updates, you may need to redeploy your
  `thin-egress-app-EgressGateway` manually as a one time migration step.    If your deployment fails with an
  error similar to:

  ```bash
  Error: Lambda function (<stack>-tf-TeaCache) returned error: ({"errorType":"HTTPError","errorMessage":"Response code 404 (Not Found)"})
  ```

  Then follow the [AWS
  instructions](https://docs.aws.amazon.com/apigateway/latest/developerguide/how-to-deploy-api-with-console.html)
  to `Redeploy a REST API to a stage` for your egress API and re-run `terraform
  apply`.

### Added

- **CUMULUS-1902**
  - Add Common Use Cases section under Operator Docs

- **CUMULUS-2058**
  - Added `lambda_processing_role_name` as an output from the `cumulus` module
    to provide the processing role name
- **CUMULUS-1417**
  - Added a `checksumFor` property to collection `files` config. Set this
    property on a checksum file's definition matching the `regex` of the target
    file. More details in the ['Data Cookbooks
    Setup'](https://nasa.github.io/cumulus/docs/next/data-cookbooks/setup)
    documentation.
  - Added `checksumFor` validation to collections model.
- **CUMULUS-1956**
  - Added `@cumulus/earthata-login-client` package
  - The `/s3credentials` endpoint that is deployed as part of distribution now
    supports authentication using tokens created by a different application. If
    a request contains the `EDL-ClientId` and `EDL-Token` headers,
    authentication will be handled using that token rather than attempting to
    use OAuth.
  - `@cumulus/earthata-login-client.getTokenUsername()` now accepts an
    `xRequestId` argument, which will be included as the `X-Request-Id` header
    when calling Earthdata Login.
  - If the `s3Credentials` endpoint is invoked with an EDL token and an
    `X-Request-Id` header, that `X-Request-Id` header will be forwarded to
    Earthata Login.
- **CUMULUS-1957**
  - If EDL token authentication is being used, and the `EDL-Client-Name` header
    is set, `@the-client-name` will be appended to the end of the Earthdata
    Login username that is used as the `RoleSessionName` of the temporary IAM
    credentials. This value will show up in the AWS S3 server access logs.
- **CUMULUS-1958**
  - Add the ability for users to specify a `bucket_map_key` to the `cumulus`
    terraform module as an override for the default .yaml values that are passed
    to TEA by Core.    Using this option *requires* that each configured
    Cumulus 'distribution' bucket (e.g. public/protected buckets) have a single
    TEA mapping.  Multiple maps per bucket are not supported.
  - Updated Generating a distribution URL, the MoveGranules task and all CMR
    reconciliation functionality to utilize the TEA bucket map override.
  - Updated deploy process to utilize a bootstrap 'tea-map-cache' lambda that
    will, after deployment of Cumulus Core's TEA instance, query TEA for all
    protected/public buckets and generate a mapping configuration used
    internally by Core.  This object is also exposed as an output of the Cumulus
    module as `distribution_bucket_map`.
- **CUMULUS-1961**
  - Replaces DynamoDB for Elasticsearch for reconciliationReportForCumulusCMR
    comparisons between Cumulus and CMR.
- **CUMULUS-1970**
  - Created the `add-missing-file-checksums` workflow task
  - Added `@cumulus/aws-client/S3.calculateObjectHash()` function
  - Added `@cumulus/aws-client/S3.getObjectReadStream()` function
- **CUMULUS-1887**
  - Add additional fields to the granule CSV download file
- **CUMULUS-2019**
  - Add `infix` search to es query builder `@cumulus/api/es/es/queries` to
    support partial matching of the keywords

### Changed

- **CUMULUS-2032**
  - Updated @cumulus/ingest/HttpProviderClient to utilize a configuration key
    `httpListTimeout` to set the default timeout for discovery HTTP/HTTPS
    requests, and updates the default for the provider to 5 minutes (300 seconds).
  - Updated the DiscoverGranules and DiscoverPDRs tasks to utilize the updated
    configuration value if set via workflow config, and updates the default for
    these tasks to 5 minutes (300 seconds).

- **CUMULUS-176**
  - The API will now respond with a 400 status code when a request body contains
    invalid JSON. It had previously returned a 500 status code.
- **CUMULUS-1861**
  - Updates Rule objects to no longer require a collection.
  - Changes the DLQ behavior for `sfEventSqsToDbRecords` and
    `sfEventSqsToDbRecordsInputQueue`. Previously failure to write a database
    record would result in lambda success, and an error log in the CloudWatch
    logs.   The lambda has been updated to manually add a record to
    the `sfEventSqsToDbRecordsDeadLetterQueue` if the granule, execution, *or*
    pdr record fails to write, in addition to the previous error logging.
- **CUMULUS-1956**
  - The `/s3credentials` endpoint that is deployed as part of distribution now
    supports authentication using tokens created by a different application. If
    a request contains the `EDL-ClientId` and `EDL-Token` headers,
    authentication will be handled using that token rather than attempting to
    use OAuth.
- **CUMULUS-1977**
  - API endpoint POST `/granules/bulk` now returns a 202 status on a successful
    response instead of a 200 response
  - API endpoint DELETE `/granules/<granule-id>` now returns a 404 status if the
    granule record was already deleted
  - `@cumulus/api/models/Granule.update()` now returns the updated granule
    record
  - Implemented POST `/granules/bulkDelete` API endpoint to support deleting
    granules specified by ID or returned by the provided query in the request
    body. If the request is successful, the endpoint returns the async operation
    ID that has been started to remove the granules.
    - To use a query in the request body, your deployment must be
      [configured to access the Elasticsearch host for ESDIS metrics](https://nasa.github.io/cumulus/docs/additional-deployment-options/cloudwatch-logs-delivery#esdis-metrics)
      in your environment
  - Added `@cumulus/api/models/Granule.getRecord()` method to return raw record
    from DynamoDB
  - Added `@cumulus/api/models/Granule.delete()` method which handles deleting
    the granule record from DynamoDB and the granule files from S3
- **CUMULUS-1982**
  - The `globalConnectionLimit` property of providers is now optional and
    defaults to "unlimited"
- **CUMULUS-1997**
  - Added optional `launchpad` configuration to `@cumulus/hyrax-metadata-updates` task config schema.
- **CUMULUS-1991**
  - `@cumulus/cmrjs/src/cmr-utils/constructOnlineAccessUrls()` now throws an error if `cmrGranuleUrlType = "distribution"` and no distribution endpoint argument is provided
- **CUMULUS-2011**
  - Reconciliation reports are now generated within an AsyncOperation
- **CUMULUS-2016**
  - Upgrade TEA to version 79

### Fixed

- **CUMULUS-1991**
  - Added missing `DISTRIBUTION_ENDPOINT` environment variable for API lambdas. This environment variable is required for API requests to move granules.

- **CUMULUS-1961**
  - Fixed granules and executions query params not getting sent to API in granule list operation in `@cumulus/api-client`

### Deprecated

- `@cumulus/aws-client/S3.calculateS3ObjectChecksum()`
- `@cumulus/aws-client/S3.getS3ObjectReadStream()`
- `@cumulus/common/log.convertLogLevel()`
- `@cumulus/collection-config-store`
- `@cumulus/common/util.sleep()`

- **CUMULUS-1930**
  - `@cumulus/common/log.convertLogLevel()`
  - `@cumulus/common/util.isNull()`
  - `@cumulus/common/util.isUndefined()`
  - `@cumulus/common/util.negate()`
  - `@cumulus/common/util.noop()`
  - `@cumulus/common/util.isNil()`
  - `@cumulus/common/util.renameProperty()`
  - `@cumulus/common/util.lookupMimeType()`
  - `@cumulus/common/util.thread()`
  - `@cumulus/common/util.mkdtempSync()`

### Removed

- The deprecated `@cumulus/common.bucketsConfigJsonObject` function has been
  removed
- The deprecated `@cumulus/common.CollectionConfigStore` class has been removed
- The deprecated `@cumulus/common.concurrency` module has been removed
- The deprecated `@cumulus/common.constructCollectionId` function has been
  removed
- The deprecated `@cumulus/common.launchpad` module has been removed
- The deprecated `@cumulus/common.LaunchpadToken` class has been removed
- The deprecated `@cumulus/common.Semaphore` class has been removed
- The deprecated `@cumulus/common.stringUtils` module has been removed
- The deprecated `@cumulus/common/aws.cloudwatchlogs` function has been removed
- The deprecated `@cumulus/common/aws.deleteS3Files` function has been removed
- The deprecated `@cumulus/common/aws.deleteS3Object` function has been removed
- The deprecated `@cumulus/common/aws.dynamodb` function has been removed
- The deprecated `@cumulus/common/aws.dynamodbDocClient` function has been
  removed
- The deprecated `@cumulus/common/aws.getExecutionArn` function has been removed
- The deprecated `@cumulus/common/aws.headObject` function has been removed
- The deprecated `@cumulus/common/aws.listS3ObjectsV2` function has been removed
- The deprecated `@cumulus/common/aws.parseS3Uri` function has been removed
- The deprecated `@cumulus/common/aws.promiseS3Upload` function has been removed
- The deprecated `@cumulus/common/aws.recursivelyDeleteS3Bucket` function has
  been removed
- The deprecated `@cumulus/common/aws.s3CopyObject` function has been removed
- The deprecated `@cumulus/common/aws.s3ObjectExists` function has been removed
- The deprecated `@cumulus/common/aws.s3PutObject` function has been removed
- The deprecated `@cumulus/common/bucketsConfigJsonObject` function has been
  removed
- The deprecated `@cumulus/common/CloudWatchLogger` class has been removed
- The deprecated `@cumulus/common/collection-config-store.CollectionConfigStore`
  class has been removed
- The deprecated `@cumulus/common/collection-config-store.constructCollectionId`
  function has been removed
- The deprecated `@cumulus/common/concurrency.limit` function has been removed
- The deprecated `@cumulus/common/concurrency.mapTolerant` function has been
  removed
- The deprecated `@cumulus/common/concurrency.promiseUrl` function has been
  removed
- The deprecated `@cumulus/common/concurrency.toPromise` function has been
  removed
- The deprecated `@cumulus/common/concurrency.unless` function has been removed
- The deprecated `@cumulus/common/config.parseConfig` function has been removed
- The deprecated `@cumulus/common/config.resolveResource` function has been
  removed
- The deprecated `@cumulus/common/DynamoDb.get` function has been removed
- The deprecated `@cumulus/common/DynamoDb.scan` function has been removed
- The deprecated `@cumulus/common/FieldPattern` class has been removed
- The deprecated `@cumulus/common/launchpad.getLaunchpadToken` function has been
  removed
- The deprecated `@cumulus/common/launchpad.validateLaunchpadToken` function has
  been removed
- The deprecated `@cumulus/common/LaunchpadToken` class has been removed
- The deprecated `@cumulus/common/message.buildCumulusMeta` function has been
  removed
- The deprecated `@cumulus/common/message.buildQueueMessageFromTemplate`
  function has been removed
- The deprecated `@cumulus/common/message.getCollectionIdFromMessage` function
  has been removed
- The deprecated `@cumulus/common/message.getMaximumExecutions` function has
  been removed
- The deprecated `@cumulus/common/message.getMessageExecutionArn` function has
  been removed
- The deprecated `@cumulus/common/message.getMessageExecutionName` function has
  been removed
- The deprecated `@cumulus/common/message.getMessageFromTemplate` function has
  been removed
- The deprecated `@cumulus/common/message.getMessageGranules` function has been
  removed
- The deprecated `@cumulus/common/message.getMessageStateMachineArn` function
  has been removed
- The deprecated `@cumulus/common/message.getQueueName` function has been
  removed
- The deprecated `@cumulus/common/message.getQueueNameByUrl` function has been
  removed
- The deprecated `@cumulus/common/message.hasQueueAndExecutionLimit` function
  has been removed
- The deprecated `@cumulus/common/Semaphore` class has been removed
- The deprecated `@cumulus/common/string.globalReplace` functon has been removed
- The deprecated `@cumulus/common/string.isNonEmptyString` functon has been
  removed
- The deprecated `@cumulus/common/string.isValidHostname` functon has been
  removed
- The deprecated `@cumulus/common/string.match` functon has been removed
- The deprecated `@cumulus/common/string.matches` functon has been removed
- The deprecated `@cumulus/common/string.replace` functon has been removed
- The deprecated `@cumulus/common/string.toLower` functon has been removed
- The deprecated `@cumulus/common/string.toUpper` functon has been removed
- The deprecated `@cumulus/common/testUtils.getLocalstackEndpoint` function has been removed
- The deprecated `@cumulus/common/util.setErrorStack` function has been removed
- The `@cumulus/common/util.uuid` function has been removed
- The deprecated `@cumulus/common/workflows.getWorkflowArn` function has been
  removed
- The deprecated `@cumulus/common/workflows.getWorkflowFile` function has been
  removed
- The deprecated `@cumulus/common/workflows.getWorkflowList` function has been
  removed
- The deprecated `@cumulus/common/workflows.getWorkflowTemplate` function has
  been removed
- `@cumulus/aws-client/StepFunctions.toSfnExecutionName()`
- `@cumulus/aws-client/StepFunctions.fromSfnExecutionName()`
- `@cumulus/aws-client/StepFunctions.getExecutionArn()`
- `@cumulus/aws-client/StepFunctions.getExecutionUrl()`
- `@cumulus/aws-client/StepFunctions.getStateMachineArn()`
- `@cumulus/aws-client/StepFunctions.pullStepFunctionEvent()`
- `@cumulus/common/test-utils/throttleOnce()`
- `@cumulus/integration-tests/api/distribution.invokeApiDistributionLambda()`
- `@cumulus/integration-tests/api/distribution.getDistributionApiRedirect()`
- `@cumulus/integration-tests/api/distribution.getDistributionApiFileStream()`

## [v1.24.0] 2020-06-03

### BREAKING CHANGES

- **CUMULUS-1969**
  - The `DiscoverPdrs` task now expects `provider_path` to be provided at
    `event.config.provider_path`, not `event.config.collection.provider_path`
  - `event.config.provider_path` is now a required parameter of the
    `DiscoverPdrs` task
  - `event.config.collection` is no longer a parameter to the `DiscoverPdrs`
    task
  - Collections no longer support the `provider_path` property. The tasks that
    relied on that property are now referencing `config.meta.provider_path`.
    Workflows should be updated accordingly.

- **CUMULUS-1997**
  - `@cumulus/cmr-client/CMRSearchConceptQueue` parameters have been changed to take a `cmrSettings` object containing clientId, provider, and auth information. This can be generated using `@cumulus/cmrjs/cmr-utils/getCmrSettings`. The `cmrEnvironment` variable has been removed.

### Added

- **CUMULUS-1800**
  - Added task configuration setting named `syncChecksumFiles` to the
    SyncGranule task. This setting is `false` by default, but when set to
    `true`, all checksum files associated with data files that are downloaded
    will be downloaded as well.
- **CUMULUS-1952**
  - Updated HTTP(S) provider client to accept username/password for Basic authorization. This change adds support for Basic Authorization such as Earthdata login redirects to ingest (i.e. as implemented in SyncGranule), but not to discovery (i.e. as implemented in DiscoverGranules). Discovery still expects the provider's file system to be publicly accessible, but not the individual files and their contents.
  - **NOTE**: Using this in combination with the HTTP protocol may expose usernames and passwords to intermediary network entities. HTTPS is highly recommended.
- **CUMULUS-1997**
  - Added optional `launchpad` configuration to `@cumulus/hyrax-metadata-updates` task config schema.

### Fixed

- **CUMULUS-1997**
  - Updated all CMR operations to use configured authentication scheme
- **CUMULUS-2010**
  - Updated `@cumulus/api/launchpadSaml` to support multiple userGroup attributes from the SAML response

## [v1.23.2] 2020-05-22

### BREAKING CHANGES

- Updates to the Cumulus archive API:
  - All endpoints now return a `401` response instead of a `403` for any request where the JWT passed as a Bearer token is invalid.
  - POST `/refresh` and DELETE `/token/<token>` endpoints now return a `401` response for requests with expired tokens

- **CUMULUS-1894**
  - `@cumulus/ingest/granule.handleDuplicateFile()`
    - The `copyOptions` parameter has been removed
    - An `ACL` parameter has been added
  - `@cumulus/ingest/granule.renameS3FileWithTimestamp()`
    - Now returns `undefined`

- **CUMULUS-1896**
  Updated all Cumulus core lambdas to utilize the new message adapter streaming interface via [cumulus-message-adapter-js v1.2.0](https://github.com/nasa/cumulus-message-adapter-js/releases/tag/v1.2.0).   Users of this version of Cumulus (or later) must utilize version 1.3.0 or greater of the [cumulus-message-adapter](https://github.com/nasa/cumulus-message-adapter) to support core lambdas.

- **CUMULUS-1912**
  - `@cumulus/api` reconciliationReports list endpoint returns a list of reconciliationReport records instead of S3Uri.

- **CUMULUS-1969**
  - The `DiscoverGranules` task now expects `provider_path` to be provided at
    `event.config.provider_path`, not `event.config.collection.provider_path`
  - `config.provider_path` is now a required parameter of the `DiscoverGranules`
    task

### MIGRATION STEPS

- To take advantage of the new TTL-based access token expiration implemented in CUMULUS-1777 (see notes below) and clear out existing records in your access tokens table, do the following:
  1. Log out of any active dashboard sessions
  2. Use the AWS console or CLI to delete your `<prefix>-AccessTokensTable` DynamoDB table
  3. [Re-deploy your `data-persistence` module](https://nasa.github.io/cumulus/docs/deployment/upgrade-readme#update-data-persistence-resources), which should re-create the `<prefix>-AccessTokensTable` DynamoDB table
  4. Return to using the Cumulus API/dashboard as normal
- This release requires the Cumulus Message Adapter layer deployed with Cumulus Core to be at least 1.3.0, as the core lambdas have updated to [cumulus-message-adapter-js v1.2.0](https://github.com/nasa/cumulus-message-adapter-js/releases/tag/v1.2.0) and the new CMA interface.  As a result, users should:
  1. Follow the [Cumulus Message Adapter (CMA) deployment instructions](https://nasa.github.io/cumulus/docs/deployment/deployment-readme#deploy-the-cumulus-message-adapter-layer) and install a CMA layer version >=1.3.0
  2. If you are using any custom Node.js Lambdas in your workflows **and** the Cumulus CMA layer/`cumulus-message-adapter-js`, you must update your lambda to use [cumulus-message-adapter-js v1.2.0](https://github.com/nasa/cumulus-message-adapter-js/releases/tag/v1.2.0) and follow the migration instructions in the release notes. Prior versions of `cumulus-message-adapter-js` are not compatible with CMA >= 1.3.0.
- Migrate existing s3 reconciliation report records to database (CUMULUS-1911):
  - After update your `data persistence` module and Cumulus resources, run the command:

  ```bash
  ./node_modules/.bin/cumulus-api migrate --stack `<your-terraform-deployment-prefix>` --migrationVersion migration5
  ```

### Added

- Added a limit for concurrent Elasticsearch requests when doing an index from database operation
- Added the `es_request_concurrency` parameter to the archive and cumulus Terraform modules

- **CUMULUS-1995**
  - Added the `es_index_shards` parameter to the archive and cumulus Terraform modules to configure the number of shards for the ES index
    - If you have an existing ES index, you will need to [reindex](https://nasa.github.io/cumulus-api/#reindex) and then [change index](https://nasa.github.io/cumulus-api/#change-index) to take advantage of shard updates

- **CUMULUS-1894**
  - Added `@cumulus/aws-client/S3.moveObject()`

- **CUMULUS-1911**
  - Added ReconciliationReports table
  - Updated CreateReconciliationReport lambda to save Reconciliation Report records to database
  - Updated dbIndexer and IndexFromDatabase lambdas to index Reconciliation Report records to Elasticsearch
  - Added migration_5 to migrate existing s3 reconciliation report records to database and Elasticsearch
  - Updated `@cumulus/api` package, `tf-modules/archive` and `tf-modules/data-persistence` Terraform modules

- **CUMULUS-1916**
  - Added util function for seeding reconciliation reports when running API locally in dashboard

### Changed

- **CUMULUS-1777**
  - The `expirationTime` property is now a **required field** of the access tokens model.
  - Updated the `AccessTokens` table to set a [TTL](https://docs.aws.amazon.com/amazondynamodb/latest/developerguide/howitworks-ttl.html) on the `expirationTime` field in `tf-modules/data-persistence/dynamo.tf`. As a result, access token records in this table whose `expirationTime` has passed should be **automatically deleted by DynamoDB**.
  - Updated all code creating access token records in the Dynamo `AccessTokens` table to set the `expirationTime` field value in seconds from the epoch.
- **CUMULUS-1912**
  - Updated reconciliationReports endpoints to query against Elasticsearch, delete report from both database and s3
  - Added `@cumulus/api-client/reconciliationReports`
- **CUMULUS-1999**
  - Updated `@cumulus/common/util.deprecate()` so that only a single deprecation notice is printed for each name/version combination

### Fixed

- **CUMULUS-1894**
  - The `SyncGranule` task can now handle files larger than 5 GB
- **CUMULUS-1987**
  - `Remove granule from CMR` operation in `@cumulus/api` now passes token to CMR when fetching granule metadata, allowing removal of private granules
- **CUMULUS-1993**
  - For a given queue, the `sqs-message-consumer` Lambda will now only schedule workflows for rules matching the queue **and the collection information in each queue message (if any)**
    - The consumer also now only reads each queue message **once per Lambda invocation**, whereas previously each message was read **once per queue rule per Lambda invocation**
  - Fixed bug preventing the deletion of multiple SNS rules that share the same SNS topic

### Deprecated

- **CUMULUS-1894**
  - `@cumulus/ingest/granule.copyGranuleFile()`
  - `@cumulus/ingest/granule.moveGranuleFile()`

- **CUMULUS-1987** - Deprecated the following functions:
  - `@cumulus/cmrjs/getMetadata(cmrLink)` -> `@cumulus/cmr-client/CMR.getGranuleMetadata(cmrLink)`
  - `@cumulus/cmrjs/getFullMetadata(cmrLink)`

## [v1.22.1] 2020-05-04

**Note**: v1.22.0 was not released as a package due to npm/release concerns.  Users upgrading to 1.22.x should start with 1.22.1

### Added

- **CUMULUS-1894**
  - Added `@cumulus/aws-client/S3.multipartCopyObject()`
- **CUMULUS-408**
  - Added `certificateUri` field to provider schema. This optional field allows operators to specify an S3 uri to a CA bundle to use for HTTPS requests.
- **CUMULUS-1787**
  - Added `collections/active` endpoint for returning collections with active granules in `@cumulus/api`
- **CUMULUS-1799**
  - Added `@cumulus/common/stack.getBucketsConfigKey()` to return the S3 key for the buckets config object
  - Added `@cumulus/common/workflows.getWorkflowFileKey()` to return the S3 key for a workflow definition object
  - Added `@cumulus/common/workflows.getWorkflowsListKeyPrefix()` to return the S3 key prefix for objects containing workflow definitions
  - Added `@cumulus/message` package containing utilities for building and parsing Cumulus messages
- **CUMULUS-1850**
  - Added `@cumulus/aws-client/Kinesis.describeStream()` to get a Kinesis stream description
- **CUMULUS-1853**
  - Added `@cumulus/integration-tests/collections.createCollection()`
  - Added `@cumulus/integration-tests/executions.findExecutionArn()`
  - Added `@cumulus/integration-tests/executions.getExecutionWithStatus()`
  - Added `@cumulus/integration-tests/granules.getGranuleWithStatus()`
  - Added `@cumulus/integration-tests/providers.createProvider()`
  - Added `@cumulus/integration-tests/rules.createOneTimeRule()`

### Changed

- **CUMULUS-1682**
  - Moved all `@cumulus/ingest/parse-pdr` code into the `parse-pdr` task as it had become tightly coupled with that task's handler and was not used anywhere else. Unit tests also restored.
- **CUMULUS-1820**
  - Updated the Thin Egress App module used in `tf-modules/distribution/main.tf` to build 74. [See the release notes](https://github.com/asfadmin/thin-egress-app/releases/tag/tea-build.74).
- **CUMULUS-1852**
  - Updated POST endpoints for `/collections`, `/providers`, and `/rules` to log errors when returning a 500 response
  - Updated POST endpoint for `/collections`:
    - Return a 400 response when the `name` or `version` fields are missing
    - Return a 409 response if the collection already exists
    - Improved error messages to be more explicit
  - Updated POST endpoint for `/providers`:
    - Return a 400 response if the `host` field value is invalid
    - Return a 409 response if the provider already exists
  - Updated POST endpoint for `/rules`:
    - Return a 400 response if rule `name` is invalid
    - Return a 400 response if rule `type` is invalid
- **CUMULUS-1891**
  - Updated the following endpoints using async operations to return a 503 error if the ECS task  cannot be started and a 500 response for a non-specific error:
    - POST `/replays`
    - POST `/bulkDelete`
    - POST `/elasticsearch/index-from-database`
    - POST `/granules/bulk`

### Fixed

- **CUMULUS-408**
  - Fixed HTTPS discovery and ingest.

- **CUMULUS-1850**
  - Fixed a bug in Kinesis event processing where the message consumer would not properly filter available rules based on the collection information in the event and the Kinesis stream ARN

- **CUMULUS-1853**
  - Fixed a bug where attempting to create a rule containing a payload property
    would fail schema validation.

- **CUMULUS-1854**
  - Rule schema is validated before starting workflows or creating event source mappings

- **CUMULUS-1974**
  - Fixed @cumulus/api webpack config for missing underscore object due to underscore update

### Deprecated

- **CUMULUS-1799** - Deprecated the following code. For cases where the code was moved into another package, the new code location is noted:
  - `@cumulus/aws-client/StepFunctions.fromSfnExecutionName()`
  - `@cumulus/aws-client/StepFunctions.toSfnExecutionName()`
  - `@cumulus/aws-client/StepFunctions.getExecutionArn()` -> `@cumulus/message/Executions.buildExecutionArn()`
  - `@cumulus/aws-client/StepFunctions.getExecutionUrl()` -> `@cumulus/message/Executions.getExecutionUrlFromArn()`
  - `@cumulus/aws-client/StepFunctions.getStateMachineArn()` -> `@cumulus/message/Executions.getStateMachineArnFromExecutionArn()`
  - `@cumulus/aws-client/StepFunctions.pullStepFunctionEvent()` -> `@cumulus/message/StepFunctions.pullStepFunctionEvent()`
  - `@cumulus/common/bucketsConfigJsonObject()`
  - `@cumulus/common/CloudWatchLogger`
  - `@cumulus/common/collection-config-store/CollectionConfigStore` -> `@cumulus/collection-config-store`
  - `@cumulus/common/collection-config-store.constructCollectionId()` -> `@cumulus/message/Collections.constructCollectionId`
  - `@cumulus/common/concurrency.limit()`
  - `@cumulus/common/concurrency.mapTolerant()`
  - `@cumulus/common/concurrency.promiseUrl()`
  - `@cumulus/common/concurrency.toPromise()`
  - `@cumulus/common/concurrency.unless()`
  - `@cumulus/common/config.buildSchema()`
  - `@cumulus/common/config.parseConfig()`
  - `@cumulus/common/config.resolveResource()`
  - `@cumulus/common/config.resourceToArn()`
  - `@cumulus/common/FieldPattern`
  - `@cumulus/common/launchpad.getLaunchpadToken()` -> `@cumulus/launchpad-auth/index.getLaunchpadToken()`
  - `@cumulus/common/LaunchpadToken` -> `@cumulus/launchpad-auth/LaunchpadToken`
  - `@cumulus/common/launchpad.validateLaunchpadToken()` -> `@cumulus/launchpad-auth/index.validateLaunchpadToken()`
  - `@cumulus/common/message.buildCumulusMeta()` -> `@cumulus/message/Build.buildCumulusMeta()`
  - `@cumulus/common/message.buildQueueMessageFromTemplate()` -> `@cumulus/message/Build.buildQueueMessageFromTemplate()`
  - `@cumulus/common/message.getCollectionIdFromMessage()` -> `@cumulus/message/Collections.getCollectionIdFromMessage()`
  - `@cumulus/common/message.getMessageExecutionArn()` -> `@cumulus/message/Executions.getMessageExecutionArn()`
  - `@cumulus/common/message.getMessageExecutionName()` -> `@cumulus/message/Executions.getMessageExecutionName()`
  - `@cumulus/common/message.getMaximumExecutions()` -> `@cumulus/message/Queue.getMaximumExecutions()`
  - `@cumulus/common/message.getMessageFromTemplate()`
  - `@cumulus/common/message.getMessageStateMachineArn()` -> `@cumulus/message/Executions.getMessageStateMachineArn()`)
  - `@cumulus/common/message.getMessageGranules()` -> `@cumulus/message/Granules.getMessageGranules()`
  - `@cumulus/common/message.getQueueNameByUrl()` -> `@cumulus/message/Queue.getQueueNameByUrl()`
  - `@cumulus/common/message.getQueueName()` -> `@cumulus/message/Queue.getQueueName()`)
  - `@cumulus/common/message.hasQueueAndExecutionLimit()` -> `@cumulus/message/Queue.hasQueueAndExecutionLimit()`
  - `@cumulus/common/Semaphore`
  - `@cumulus/common/test-utils.throttleOnce()`
  - `@cumulus/common/workflows.getWorkflowArn()`
  - `@cumulus/common/workflows.getWorkflowFile()`
  - `@cumulus/common/workflows.getWorkflowList()`
  - `@cumulus/common/workflows.getWorkflowTemplate()`
  - `@cumulus/integration-tests/sfnStep/SfnStep.parseStepMessage()` -> `@cumulus/message/StepFunctions.parseStepMessage()`
- **CUMULUS-1858** - Deprecated the following functions.
  - `@cumulus/common/string.globalReplace()`
  - `@cumulus/common/string.isNonEmptyString()`
  - `@cumulus/common/string.isValidHostname()`
  - `@cumulus/common/string.match()`
  - `@cumulus/common/string.matches()`
  - `@cumulus/common/string.replace()`
  - `@cumulus/common/string.toLower()`
  - `@cumulus/common/string.toUpper()`

### Removed

- **CUMULUS-1799**: Deprecated code removals:
  - Removed from `@cumulus/common/aws`:
    - `pullStepFunctionEvent()`
  - Removed `@cumulus/common/sfnStep`
  - Removed `@cumulus/common/StepFunctions`

## [v1.21.0] 2020-03-30

### PLEASE NOTE

- **CUMULUS-1762**: the `messageConsumer` for `sns` and `kinesis`-type rules now fetches
  the collection information from the message. You should ensure that your rule's collection
  name and version match what is in the message for these ingest messages to be processed.
  If no matching rule is found, an error will be thrown and logged in the
  `messageConsumer` Lambda function's log group.

### Added

- **CUMULUS-1629**`
  - Updates discover-granules task to respect/utilize duplicateHandling configuration such that
    - skip:               Duplicates will be filtered from the granule list
    - error:              Duplicates encountered will result in step failure
    - replace, version:   Duplicates will be ignored and handled as normal.
  - Adds a new copy of the API lambda `PrivateApiLambda()` which is configured to not require authentication. This Lambda is not connected to an API gateway
  - Adds `@cumulus/api-client` with functions for use by workflow lambdas to call the API when needed

- **CUMULUS-1732**
  - Added Python task/activity workflow and integration test (`PythonReferenceSpec`) to test `cumulus-message-adapter-python`and `cumulus-process-py` integration.
- **CUMULUS-1795**
  - Added an IAM policy on the Cumulus EC2 creation to enable SSM when the `deploy_to_ngap` flag is true

### Changed

- **CUMULUS-1762**
  - the `messageConsumer` for `sns` and `kinesis`-type rules now fetches the collection
    information from the message.

### Deprecated

- **CUMULUS-1629**
  - Deprecate `granulesApi`, `rulesApi`, `emsApi`, `executionsAPI` from `@cumulus/integration-test/api` in favor of code moved to `@cumulus/api-client`

### Removed

- **CUMULUS-1799**: Deprecated code removals
  - Removed deprecated method `@cumulus/api/models/Granule.createGranulesFromSns()`
  - Removed deprecated method `@cumulus/api/models/Granule.removeGranuleFromCmr()`
  - Removed from `@cumulus/common/aws`:
    - `apigateway()`
    - `buildS3Uri()`
    - `calculateS3ObjectChecksum()`
    - `cf()`
    - `cloudwatch()`
    - `cloudwatchevents()`
    - `cloudwatchlogs()`
    - `createAndWaitForDynamoDbTable()`
    - `createQueue()`
    - `deleteSQSMessage()`
    - `describeCfStackResources()`
    - `downloadS3File()`
    - `downloadS3Files()`
    - `DynamoDbSearchQueue` class
    - `dynamodbstreams()`
    - `ec2()`
    - `ecs()`
    - `fileExists()`
    - `findResourceArn()`
    - `fromSfnExecutionName()`
    - `getFileBucketAndKey()`
    - `getJsonS3Object()`
    - `getQueueUrl()`
    - `getObjectSize()`
    - `getS3ObjectReadStream()`
    - `getSecretString()`
    - `getStateMachineArn()`
    - `headObject()`
    - `isThrottlingException()`
    - `kinesis()`
    - `lambda()`
    - `listS3Objects()`
    - `promiseS3Upload()`
    - `publishSnsMessage()`
    - `putJsonS3Object()`
    - `receiveSQSMessages()`
    - `s3CopyObject()`
    - `s3GetObjectTagging()`
    - `s3Join()`
    - `S3ListObjectsV2Queue` class
    - `s3TagSetToQueryString()`
    - `s3PutObjectTagging()`
    - `secretsManager()`
    - `sendSQSMessage()`
    - `sfn()`
    - `sns()`
    - `sqs()`
    - `sqsQueueExists()`
    - `toSfnExecutionName()`
    - `uploadS3FileStream()`
    - `uploadS3Files()`
    - `validateS3ObjectChecksum()`
  - Removed `@cumulus/common/CloudFormationGateway` class
  - Removed `@cumulus/common/concurrency/Mutex` class
  - Removed `@cumulus/common/errors`
  - Removed `@cumulus/common/sftp`
  - Removed `@cumulus/common/string.unicodeEscape`
  - Removed `@cumulus/cmrjs/cmr-utils.getGranuleId()`
  - Removed `@cumulus/cmrjs/cmr-utils.getCmrFiles()`
  - Removed `@cumulus/cmrjs/cmr/CMR` class
  - Removed `@cumulus/cmrjs/cmr/CMRSearchConceptQueue` class
  - Removed `@cumulus/cmrjs/utils.getHost()`
  - Removed `@cumulus/cmrjs/utils.getIp()`
  - Removed `@cumulus/cmrjs/utils.hostId()`
  - Removed `@cumulus/cmrjs/utils/ummVersion()`
  - Removed `@cumulus/cmrjs/utils.updateToken()`
  - Removed `@cumulus/cmrjs/utils.validateUMMG()`
  - Removed `@cumulus/ingest/aws.getEndpoint()`
  - Removed `@cumulus/ingest/aws.getExecutionUrl()`
  - Removed `@cumulus/ingest/aws/invoke()`
  - Removed `@cumulus/ingest/aws/CloudWatch` class
  - Removed `@cumulus/ingest/aws/ECS` class
  - Removed `@cumulus/ingest/aws/Events` class
  - Removed `@cumulus/ingest/aws/SQS` class
  - Removed `@cumulus/ingest/aws/StepFunction` class
  - Removed `@cumulus/ingest/util.normalizeProviderPath()`
  - Removed `@cumulus/integration-tests/index.listCollections()`
  - Removed `@cumulus/integration-tests/index.listProviders()`
  - Removed `@cumulus/integration-tests/index.rulesList()`
  - Removed `@cumulus/integration-tests/api/api.addCollectionApi()`

## [v1.20.0] 2020-03-12

### BREAKING CHANGES

- **CUMULUS-1714**
  - Changed the format of the message sent to the granule SNS Topic. Message includes the granule record under `record` and the type of event under `event`. Messages with `deleted` events will have the record that was deleted with a `deletedAt` timestamp. Options for `event` are `Create | Update | Delete`
- **CUMULUS-1769** - `deploy_to_ngap` is now a **required** variable for the `tf-modules/cumulus` module. **For those deploying to NGAP environments, this variable should always be set to `true`.**

### Notable changes

- **CUMULUS-1739** - You can now exclude Elasticsearch from your `tf-modules/data-persistence` deployment (via `include_elasticsearch = false`) and your `tf-modules/cumulus` module will still deploy successfully.

- **CUMULUS-1769** - If you set `deploy_to_ngap = true` for the `tf-modules/archive` Terraform module, **you can only deploy your archive API gateway as `PRIVATE`**, not `EDGE`.

### Added

- Added `@cumulus/aws-client/S3.getS3ObjectReadStreamAsync()` to deal with S3 eventual consistency issues by checking for the existence an S3 object with retries before getting a readable stream for that object.
- **CUMULUS-1769**
  - Added `deploy_to_ngap` boolean variable for the `tf-modules/cumulus` and `tf-modules/archive` Terraform modules. This variable is required. **For those deploying to NGAP environments, this variable should always be set to `true`.**
- **HYRAX-70**
  - Add the hyrax-metadata-update task

### Changed

- [`AccessToken.get()`](https://github.com/nasa/cumulus/blob/master/packages/api/models/access-tokens.js) now enforces [strongly consistent reads from DynamoDB](https://docs.aws.amazon.com/amazondynamodb/latest/developerguide/HowItWorks.ReadConsistency.html)
- **CUMULUS-1739**
  - Updated `tf-modules/data-persistence` to make Elasticsearch alarm resources and outputs conditional on the `include_elasticsearch` variable
  - Updated `@cumulus/aws-client/S3.getObjectSize` to include automatic retries for any failures from `S3.headObject`
- **CUMULUS-1784**
  - Updated `@cumulus/api/lib/DistributionEvent.remoteIP()` to parse the IP address in an S3 access log from the `A-sourceip` query parameter if present, otherwise fallback to the original parsing behavior.
- **CUMULUS-1768**
  - The `stats/summary` endpoint reports the distinct collections for the number of granules reported

### Fixed

- **CUMULUS-1739** - Fixed the `tf-modules/cumulus` and `tf-modules/archive` modules to make these Elasticsearch variables truly optional:
  - `elasticsearch_domain_arn`
  - `elasticsearch_hostname`
  - `elasticsearch_security_group_id`

- **CUMULUS-1768**
  - Fixed the `stats/` endpoint so that data is correctly filtered by timestamp and `processingTime` is calculated correctly.

- **CUMULUS-1769**
  - In the `tf-modules/archive` Terraform module, the `lifecycle` block ignoring changes to the `policy` of the archive API gateway is now only enforced if `deploy_to_ngap = true`. This fixes a bug where users deploying outside of NGAP could not update their API gateway's resource policy when going from `PRIVATE` to `EDGE`, preventing their API from being accessed publicly.

- **CUMULUS-1775**
  - Fix/update api endpoint to use updated google auth endpoints such that it will work with new accounts

### Removed

- **CUMULUS-1768**
  - Removed API endpoints `stats/histogram` and `stats/average`. All advanced stats needs should be acquired from Cloud Metrics or similarly configured ELK stack.

## [v1.19.0] 2020-02-28

### BREAKING CHANGES

- **CUMULUS-1736**
  - The `@cumulus/discover-granules` task now sets the `dataType` of discovered
    granules based on the `name` of the configured collection, not the
    `dataType`.
  - The config schema of the `@cumulus/discover-granules` task now requires that
    collections contain a `version`.
  - The `@cumulus/sync-granule` task will set the `dataType` and `version` of a
    granule based on the configured collection if those fields are not already
    set on the granule. Previously it was using the `dataType` field of the
    configured collection, then falling back to the `name` field of the
    collection. This update will just use the `name` field of the collection to
    set the `dataType` field of the granule.

- **CUMULUS-1446**
  - Update the `@cumulus/integration-tests/api/executions.getExecution()`
    function to parse the response and return the execution, rather than return
    the full API response.

- **CUMULUS-1672**
  - The `cumulus` Terraform module in previous releases set a
    `Deployment = var.prefix` tag on all resources that it managed. In this
    release, a `tags` input variable has been added to the `cumulus` Terraform
    module to allow resource tagging to be customized. No default tags will be
    applied to Cumulus-managed resources. To replicate the previous behavior,
    set `tags = { Deployment: var.prefix }` as an input variable for the
    `cumulus` Terraform module.

- **CUMULUS-1684 Migration Instructions**
  - In previous releases, a provider's username and password were encrypted
    using a custom encryption library. That has now been updated to use KMS.
    This release includes a Lambda function named
    `<prefix>-ProviderSecretsMigration`, which will re-encrypt existing
    provider credentials to use KMS. After this release has been deployed, you
    will need to manually invoke that Lambda function using either the AWS CLI
    or AWS Console. It should only need to be successfully run once.
  - Future releases of Cumulus will invoke a
    `<prefix>-VerifyProviderSecretsMigration` Lambda function as part of the
    deployment, which will cause the deployment to fail if the migration
    Lambda has not been run.

- **CUMULUS-1718**
  - The `@cumulus/sf-sns-report` task for reporting mid-workflow updates has been retired.
  This task was used as the `PdrStatusReport` task in our ParsePdr example workflow.
  If you have a ParsePdr or other workflow using this task, use `@cumulus/sf-sqs-report` instead.
  Trying to deploy the old task will result in an error as the cumulus module no longer exports `sf_sns_report_task`.
  - Migration instruction: In your workflow definition, for each step using the old task change:
  `"Resource": "${module.cumulus.sf_sns_report_task.task_arn}"`
  to
  `"Resource": "${module.cumulus.sf_sqs_report_task.task_arn}"`

- **CUMULUS-1755**
  - The `thin_egress_jwt_secret_name` variable for the `tf-modules/cumulus` Terraform module is now **required**. This variable is passed on to the Thin Egress App in `tf-modules/distribution/main.tf`, which uses the keys stored in the secret to sign JWTs. See the [Thin Egress App documentation on how to create a value for this secret](https://github.com/asfadmin/thin-egress-app#setting-up-the-jwt-cookie-secrets).

### Added

- **CUMULUS-1446**
  - Add `@cumulus/common/FileUtils.readJsonFile()` function
  - Add `@cumulus/common/FileUtils.readTextFile()` function
  - Add `@cumulus/integration-tests/api/collections.createCollection()` function
  - Add `@cumulus/integration-tests/api/collections.deleteCollection()` function
  - Add `@cumulus/integration-tests/api/collections.getCollection()` function
  - Add `@cumulus/integration-tests/api/providers.getProvider()` function
  - Add `@cumulus/integration-tests/index.getExecutionOutput()` function
  - Add `@cumulus/integration-tests/index.loadCollection()` function
  - Add `@cumulus/integration-tests/index.loadProvider()` function
  - Add `@cumulus/integration-tests/index.readJsonFilesFromDir()` function

- **CUMULUS-1672**
  - Add a `tags` input variable to the `archive` Terraform module
  - Add a `tags` input variable to the `cumulus` Terraform module
  - Add a `tags` input variable to the `cumulus_ecs_service` Terraform module
  - Add a `tags` input variable to the `data-persistence` Terraform module
  - Add a `tags` input variable to the `distribution` Terraform module
  - Add a `tags` input variable to the `ingest` Terraform module
  - Add a `tags` input variable to the `s3-replicator` Terraform module

- **CUMULUS-1707**
  - Enable logrotate on ECS cluster

- **CUMULUS-1684**
  - Add a `@cumulus/aws-client/KMS` library of KMS-related functions
  - Add `@cumulus/aws-client/S3.getTextObject()`
  - Add `@cumulus/sftp-client` package
  - Create `ProviderSecretsMigration` Lambda function
  - Create `VerifyProviderSecretsMigration` Lambda function

- **CUMULUS-1548**
  - Add ability to put default Cumulus logs in Metrics' ELK stack
  - Add ability to add custom logs to Metrics' ELK Stack

- **CUMULUS-1702**
  - When logs are sent to Metrics' ELK stack, the logs endpoints will return results from there

- **CUMULUS-1459**
  - Async Operations are indexed in Elasticsearch
  - To index any existing async operations you'll need to perform an index from
    database function.

- **CUMULUS-1717**
  - Add `@cumulus/aws-client/deleteAndWaitForDynamoDbTableNotExists`, which
    deletes a DynamoDB table and waits to ensure the table no longer exists
  - Added `publishGranules` Lambda to handle publishing granule messages to SNS when granule records are written to DynamoDB
  - Added `@cumulus/api/models/Granule.storeGranulesFromCumulusMessage` to store granules from a Cumulus message to DynamoDB

- **CUMULUS-1718**
  - Added `@cumulus/sf-sqs-report` task to allow mid-workflow reporting updates.
  - Added `stepfunction_event_reporter_queue_url` and `sf_sqs_report_task` outputs to the `cumulus` module.
  - Added `publishPdrs` Lambda to handle publishing PDR messages to SNS when PDR records are written to DynamoDB.
  - Added `@cumulus/api/models/Pdr.storePdrFromCumulusMessage` to store PDRs from a Cumulus message to DynamoDB.
  - Added `@cumulus/aws-client/parseSQSMessageBody` to parse an SQS message body string into an object.

- **Ability to set custom backend API url in the archive module**
  - Add `api_url` definition in `tf-modules/cumulus/archive.tf`
  - Add `archive_api_url` variable in `tf-modules/cumulus/variables.tf`

- **CUMULUS-1741**
  - Added an optional `elasticsearch_security_group_ids` variable to the
    `data-persistence` Terraform module to allow additional security groups to
    be assigned to the Elasticsearch Domain.

- **CUMULUS-1752**
  - Added `@cumulus/integration-tests/api/distribution.invokeTEADistributionLambda` to simulate a request to the [Thin Egress App](https://github.com/asfadmin/thin-egress-app) by invoking the Lambda and getting a response payload.
  - Added `@cumulus/integration-tests/api/distribution.getTEARequestHeaders` to generate necessary request headers for a request to the Thin Egress App
  - Added `@cumulus/integration-tests/api/distribution.getTEADistributionApiFileStream` to get a response stream for a file served by Thin Egress App
  - Added `@cumulus/integration-tests/api/distribution.getTEADistributionApiRedirect` to get a redirect response from the Thin Egress App

- **CUMULUS-1755**
  - Added `@cumulus/aws-client/CloudFormation.describeCfStack()` to describe a Cloudformation stack
  - Added `@cumulus/aws-client/CloudFormation.getCfStackParameterValues()` to get multiple parameter values for a Cloudformation stack

### Changed

- **CUMULUS-1725**
  - Moved the logic that updates the granule files cache Dynamo table into its
    own Lambda function called `granuleFilesCacheUpdater`.

- **CUMULUS-1736**
  - The `collections` model in the API package now determines the name of a
    collection based on the `name` property, rather than using `dataType` and
    then falling back to `name`.
  - The `@cumulus/integration-tests.loadCollection()` function no longer appends
    the postfix to the end of the collection's `dataType`.
  - The `@cumulus/integration-tests.addCollections()` function no longer appends
    the postfix to the end of the collection's `dataType`.

- **CUMULUS-1672**
  - Add a `retryOptions` parameter to the `@cumulus/aws-client/S3.headObject`
     function, which will retry if the object being queried does not exist.

- **CUMULUS-1446**
  - Mark the `@cumulus/integration-tests/api.addCollectionApi()` function as
    deprecated
  - Mark the `@cumulus/integration-tests/index.listCollections()` function as
    deprecated
  - Mark the `@cumulus/integration-tests/index.listProviders()` function as
    deprecated
  - Mark the `@cumulus/integration-tests/index.rulesList()` function as
    deprecated

- **CUMULUS-1672**
  - Previously, the `cumulus` module defaulted to setting a
    `Deployment = var.prefix` tag on all resources that it managed. In this
    release, the `cumulus` module will now accept a `tags` input variable that
    defines the tags to be assigned to all resources that it manages.
  - Previously, the `data-persistence` module defaulted to setting a
    `Deployment = var.prefix` tag on all resources that it managed. In this
    release, the `data-persistence` module will now accept a `tags` input
    variable that defines the tags to be assigned to all resources that it
    manages.
  - Previously, the `distribution` module defaulted to setting a
    `Deployment = var.prefix` tag on all resources that it managed. In this
    release, the `distribution` module will now accept a `tags` input variable
    that defines the tags to be assigned to all resources that it manages.
  - Previously, the `ingest` module defaulted to setting a
    `Deployment = var.prefix` tag on all resources that it managed. In this
    release, the `ingest` module will now accept a `tags` input variable that
    defines the tags to be assigned to all resources that it manages.
  - Previously, the `s3-replicator` module defaulted to setting a
    `Deployment = var.prefix` tag on all resources that it managed. In this
    release, the `s3-replicator` module will now accept a `tags` input variable
    that defines the tags to be assigned to all resources that it manages.

- **CUMULUS-1684**
  - Update the API package to encrypt provider credentials using KMS instead of
    using RSA keys stored in S3

- **CUMULUS-1717**
  - Changed name of `cwSfExecutionEventToDb` Lambda to `cwSfEventToDbRecords`
  - Updated `cwSfEventToDbRecords` to write granule records to DynamoDB from the incoming Cumulus message

- **CUMULUS-1718**
  - Renamed `cwSfEventToDbRecords` to `sfEventSqsToDbRecords` due to architecture change to being a consumer of an SQS queue of Step Function Cloudwatch events.
  - Updated `sfEventSqsToDbRecords` to write PDR records to DynamoDB from the incoming Cumulus message
  - Moved `data-cookbooks/sns.md` to `data-cookbooks/ingest-notifications.md` and updated it to reflect recent changes.

- **CUMULUS-1748**
  - (S)FTP discovery tasks now use the provider-path as-is instead of forcing it to a relative path.
  - Improved error handling to catch permission denied FTP errors better and log them properly. Workflows will still fail encountering this error and we intend to consider that approach in a future ticket.

- **CUMULUS-1752**
  - Moved class for parsing distribution events to its own file: `@cumulus/api/lib/DistributionEvent.js`
    - Updated `DistributionEvent` to properly parse S3 access logs generated by requests from the [Thin Egress App](https://github.com/asfadmin/thin-egress-app)

- **CUMULUS-1753** - Changes to `@cumulus/ingest/HttpProviderClient.js`:
  - Removed regex filter in `HttpProviderClient.list()` that was used to return only files with an extension between 1 and 4 characters long. `HttpProviderClient.list()` will now return all files linked from the HTTP provider host.

- **CUMULUS-1755**
  - Updated the Thin Egress App module used in `tf-modules/distribution/main.tf` to build 61. [See the release notes](https://github.com/asfadmin/thin-egress-app/releases/tag/tea-build.61).

- **CUMULUS-1757**
  - Update @cumulus/cmr-client CMRSearchConceptQueue to take optional cmrEnvironment parameter

### Deprecated

- **CUMULUS-1684**
  - Deprecate `@cumulus/common/key-pair-provider/S3KeyPairProvider`
  - Deprecate `@cumulus/common/key-pair-provider/S3KeyPairProvider.encrypt()`
  - Deprecate `@cumulus/common/key-pair-provider/S3KeyPairProvider.decrypt()`
  - Deprecate `@cumulus/common/kms/KMS`
  - Deprecate `@cumulus/common/kms/KMS.encrypt()`
  - Deprecate `@cumulus/common/kms/KMS.decrypt()`
  - Deprecate `@cumulus/common/sftp.Sftp`

- **CUMULUS-1717**
  - Deprecate `@cumulus/api/models/Granule.createGranulesFromSns`

- **CUMULUS-1718**
  - Deprecate `@cumulus/sf-sns-report`.
    - This task has been updated to always throw an error directing the user to use `@cumulus/sf-sqs-report` instead. This was done because there is no longer an SNS topic to which to publish, and no consumers to listen to it.

- **CUMULUS-1748**
  - Deprecate `@cumulus/ingest/util.normalizeProviderPath`

- **CUMULUS-1752**
  - Deprecate `@cumulus/integration-tests/api/distribution.getDistributionApiFileStream`
  - Deprecate `@cumulus/integration-tests/api/distribution.getDistributionApiRedirect`
  - Deprecate `@cumulus/integration-tests/api/distribution.invokeApiDistributionLambda`

### Removed

- **CUMULUS-1684**
  - Remove the deployment script that creates encryption keys and stores them to
    S3

- **CUMULUS-1768**
  - Removed API endpoints `stats/histogram` and `stats/average`. All advanced stats needs should be acquired from Cloud Metrics or similarly configured ELK stack.

### Fixed

- **Fix default values for urs_url in variables.tf files**
  - Remove trailing `/` from default `urs_url` values.

- **CUMULUS-1610** - Add the Elasticsearch security group to the EC2 security groups

- **CUMULUS-1740** - `cumulus_meta.workflow_start_time` is now set in Cumulus
  messages

- **CUMULUS-1753** - Fixed `@cumulus/ingest/HttpProviderClient.js` to properly handle HTTP providers with:
  - Multiple link tags (e.g. `<a>`) per line of source code
  - Link tags in uppercase or lowercase (e.g. `<A>`)
  - Links with filepaths in the link target (e.g. `<a href="/path/to/file.txt">`). These files will be returned from HTTP file discovery **as the file name only** (e.g. `file.txt`).

- **CUMULUS-1768**
  - Fix an issue in the stats endpoints in `@cumulus/api` to send back stats for the correct type

## [v1.18.0] 2020-02-03

### BREAKING CHANGES

- **CUMULUS-1686**

  - `ecs_cluster_instance_image_id` is now a _required_ variable of the `cumulus` module, instead of optional.

- **CUMULUS-1698**

  - Change variable `saml_launchpad_metadata_path` to `saml_launchpad_metadata_url` in the `tf-modules/cumulus` Terraform module.

- **CUMULUS-1703**
  - Remove the unused `forceDownload` option from the `sync-granule` tasks's config
  - Remove the `@cumulus/ingest/granule.Discover` class
  - Remove the `@cumulus/ingest/granule.Granule` class
  - Remove the `@cumulus/ingest/pdr.Discover` class
  - Remove the `@cumulus/ingest/pdr.Granule` class
  - Remove the `@cumulus/ingest/parse-pdr.parsePdr` function

### Added

- **CUMULUS-1040**

  - Added `@cumulus/aws-client` package to provide utilities for working with AWS services and the Node.js AWS SDK
  - Added `@cumulus/errors` package which exports error classes for use in Cumulus workflow code
  - Added `@cumulus/integration-tests/sfnStep` to provide utilities for parsing step function execution histories

- **CUMULUS-1102**

  - Adds functionality to the @cumulus/api package for better local testing.
    - Adds data seeding for @cumulus/api's localAPI.
      - seed functions allow adding collections, executions, granules, pdrs, providers, and rules to a Localstack Elasticsearch and DynamoDB via `addCollections`, `addExecutions`, `addGranules`, `addPdrs`, `addProviders`, and `addRules`.
    - Adds `eraseDataStack` function to local API server code allowing resetting of local datastack for testing (ES and DynamoDB).
    - Adds optional parameters to the @cumulus/api bin serve to allow for launching the api without destroying the current data.

- **CUMULUS-1697**

  - Added the `@cumulus/tf-inventory` package that provides command line utilities for managing Terraform resources in your AWS account

- **CUMULUS-1703**

  - Add `@cumulus/aws-client/S3.createBucket` function
  - Add `@cumulus/aws-client/S3.putFile` function
  - Add `@cumulus/common/string.isNonEmptyString` function
  - Add `@cumulus/ingest/FtpProviderClient` class
  - Add `@cumulus/ingest/HttpProviderClient` class
  - Add `@cumulus/ingest/S3ProviderClient` class
  - Add `@cumulus/ingest/SftpProviderClient` class
  - Add `@cumulus/ingest/providerClientUtils.buildProviderClient` function
  - Add `@cumulus/ingest/providerClientUtils.fetchTextFile` function

- **CUMULUS-1731**

  - Add new optional input variables to the Cumulus Terraform module to support TEA upgrade:
    - `thin_egress_cookie_domain` - Valid domain for Thin Egress App cookie
    - `thin_egress_domain_cert_arn` - Certificate Manager SSL Cert ARN for Thin
      Egress App if deployed outside NGAP/CloudFront
    - `thin_egress_download_role_in_region_arn` - ARN for reading of Thin Egress
      App data buckets for in-region requests
    - `thin_egress_jwt_algo` - Algorithm with which to encode the Thin Egress
      App JWT cookie
    - `thin_egress_jwt_secret_name` - Name of AWS secret where keys for the Thin
      Egress App JWT encode/decode are stored
    - `thin_egress_lambda_code_dependency_archive_key` - Thin Egress App - S3
      Key of packaged python modules for lambda dependency layer

- **CUMULUS-1733**
  - Add `discovery-filtering` operator doc to document previously undocumented functionality.

- **CUMULUS-1737**
  - Added the `cumulus-test-cleanup` module to run a nightly cleanup on resources left over from the integration tests run from the `example/spec` directory.

### Changed

- **CUMULUS-1102**

  - Updates `@cumulus/api/auth/testAuth` to use JWT instead of random tokens.
  - Updates the default AMI for the ecs_cluster_instance_image_id.

- **CUMULUS-1622**

  - Mutex class has been deprecated in `@cumulus/common/concurrency` and will be removed in a future release.

- **CUMULUS-1686**

  - Changed `ecs_cluster_instance_image_id` to be a required variable of the `cumulus` module and removed the default value.
    The default was not available across accounts and regions, nor outside of NGAP and therefore not particularly useful.

- **CUMULUS-1688**

  - Updated `@cumulus/aws.receiveSQSMessages` not to replace `message.Body` with a parsed object. This behavior was undocumented and confusing as received messages appeared to contradict AWS docs that state `message.Body` is always a string.
  - Replaced `sf_watcher` CloudWatch rule from `cloudwatch-events.tf` with an EventSourceMapping on `sqs2sf` mapped to the `start_sf` SQS queue (in `event-sources.tf`).
  - Updated `sqs2sf` with an EventSourceMapping handler and unit test.

- **CUMULUS-1698**

  - Change variable `saml_launchpad_metadata_path` to `saml_launchpad_metadata_url` in the `tf-modules/cumulus` Terraform module.
  - Updated `@cumulus/api/launchpadSaml` to download launchpad IDP metadata from configured location when the metadata in s3 is not valid, and to work with updated IDP metadata and SAML response.

- **CUMULUS-1731**
  - Upgrade the version of the Thin Egress App deployed by Cumulus to v48
    - Note: New variables available, see the 'Added' section of this changelog.

### Fixed

- **CUMULUS-1664**

  - Updated `dbIndexer` Lambda to remove hardcoded references to DynamoDB table names.

- **CUMULUS-1733**
  - Fixed granule discovery recursion algorithm used in S/FTP protocols.

### Removed

- **CUMULUS-1481**
  - removed `process` config and output from PostToCmr as it was not required by the task nor downstream steps, and should still be in the output message's `meta` regardless.

### Deprecated

- **CUMULUS-1040**
  - Deprecated the following code. For cases where the code was moved into another package, the new code location is noted:
    - `@cumulus/common/CloudFormationGateway` -> `@cumulus/aws-client/CloudFormationGateway`
    - `@cumulus/common/DynamoDb` -> `@cumulus/aws-client/DynamoDb`
    - `@cumulus/common/errors` -> `@cumulus/errors`
    - `@cumulus/common/StepFunctions` -> `@cumulus/aws-client/StepFunctions`
    - All of the exported functions in `@cumulus/commmon/aws` (moved into `@cumulus/aws-client`), except:
      - `@cumulus/common/aws/isThrottlingException` -> `@cumulus/errors/isThrottlingException`
      - `@cumulus/common/aws/improveStackTrace` (not deprecated)
      - `@cumulus/common/aws/retryOnThrottlingException` (not deprecated)
    - `@cumulus/common/sfnStep/SfnStep.parseStepMessage` -> `@cumulus/integration-tests/sfnStep/SfnStep.parseStepMessage`
    - `@cumulus/common/sfnStep/ActivityStep` -> `@cumulus/integration-tests/sfnStep/ActivityStep`
    - `@cumulus/common/sfnStep/LambdaStep` -> `@cumulus/integration-tests/sfnStep/LambdaStep`
    - `@cumulus/common/string/unicodeEscape` -> `@cumulus/aws-client/StepFunctions.unicodeEscape`
    - `@cumulus/common/util/setErrorStack` -> `@cumulus/aws-client/util/setErrorStack`
    - `@cumulus/ingest/aws/invoke` -> `@cumulus/aws-client/Lambda/invoke`
    - `@cumulus/ingest/aws/CloudWatch.bucketSize`
    - `@cumulus/ingest/aws/CloudWatch.cw`
    - `@cumulus/ingest/aws/ECS.ecs`
    - `@cumulus/ingest/aws/ECS`
    - `@cumulus/ingest/aws/Events.putEvent` -> `@cumulus/aws-client/CloudwatchEvents.putEvent`
    - `@cumulus/ingest/aws/Events.deleteEvent` -> `@cumulus/aws-client/CloudwatchEvents.deleteEvent`
    - `@cumulus/ingest/aws/Events.deleteTarget` -> `@cumulus/aws-client/CloudwatchEvents.deleteTarget`
    - `@cumulus/ingest/aws/Events.putTarget` -> `@cumulus/aws-client/CloudwatchEvents.putTarget`
    - `@cumulus/ingest/aws/SQS.attributes` -> `@cumulus/aws-client/SQS.getQueueAttributes`
    - `@cumulus/ingest/aws/SQS.deleteMessage` -> `@cumulus/aws-client/SQS.deleteSQSMessage`
    - `@cumulus/ingest/aws/SQS.deleteQueue` -> `@cumulus/aws-client/SQS.deleteQueue`
    - `@cumulus/ingest/aws/SQS.getUrl` -> `@cumulus/aws-client/SQS.getQueueUrlByName`
    - `@cumulus/ingest/aws/SQS.receiveMessage` -> `@cumulus/aws-client/SQS.receiveSQSMessages`
    - `@cumulus/ingest/aws/SQS.sendMessage` -> `@cumulus/aws-client/SQS.sendSQSMessage`
    - `@cumulus/ingest/aws/StepFunction.getExecutionStatus` -> `@cumulus/aws-client/StepFunction.getExecutionStatus`
    - `@cumulus/ingest/aws/StepFunction.getExecutionUrl` -> `@cumulus/aws-client/StepFunction.getExecutionUrl`

## [v1.17.0] - 2019-12-31

### BREAKING CHANGES

- **CUMULUS-1498**
  - The `@cumulus/cmrjs.publish2CMR` function expects that the value of its
    `creds.password` parameter is a plaintext password.
  - Rather than using an encrypted password from the `cmr_password` environment
    variable, the `@cumulus/cmrjs.updateCMRMetadata` function now looks for an
    environment variable called `cmr_password_secret_name` and fetches the CMR
    password from that secret in AWS Secrets Manager.
  - The `@cumulus/post-to-cmr` task now expects a
    `config.cmr.passwordSecretName` value, rather than `config.cmr.password`.
    The CMR password will be fetched from that secret in AWS Secrets Manager.

### Added

- **CUMULUS-630**

  - Added support for replaying Kinesis records on a stream into the Cumulus Kinesis workflow triggering mechanism: either all the records, or some time slice delimited by start and end timestamps.
  - Added `/replays` endpoint to the operator API for triggering replays.
  - Added `Replay Kinesis Messages` documentation to Operator Docs.
  - Added `manualConsumer` lambda function to consume a Kinesis stream. Used by the replay AsyncOperation.

- **CUMULUS-1687**
  - Added new API endpoint for listing async operations at `/asyncOperations`
  - All asyncOperations now include the fields `description` and `operationType`. `operationType` can be one of the following. [`Bulk Delete`, `Bulk Granules`, `ES Index`, `Kinesis Replay`]

### Changed

- **CUMULUS-1626**

  - Updates Cumulus to use node10/CMA 1.1.2 for all of its internal lambdas in prep for AWS node 8 EOL

- **CUMULUS-1498**
  - Remove the DynamoDB Users table. The list of OAuth users who are allowed to
    use the API is now stored in S3.
  - The CMR password and Launchpad passphrase are now stored in Secrets Manager

## [v1.16.1] - 2019-12-6

**Please note**:

- The `region` argument to the `cumulus` Terraform module has been removed. You may see a warning or error if you have that variable populated.
- Your workflow tasks should use the following versions of the CMA libraries to utilize new granule, parentArn, asyncOperationId, and stackName fields on the logs:
  - `cumulus-message-adapter-js` version 1.0.10+
  - `cumulus-message-adapter-python` version 1.1.1+
  - `cumulus-message-adapter-java` version 1.2.11+
- The `data-persistence` module no longer manages the creation of an Elasticsearch service-linked role for deploying Elasticsearch to a VPC. Follow the [deployment instructions on preparing your VPC](https://nasa.github.io/cumulus/docs/deployment/deployment-readme#vpc-subnets-and-security-group) for guidance on how to create the Elasticsearch service-linked role manually.
- There is now a `distribution_api_gateway_stage` variable for the `tf-modules/cumulus` Terraform module that will be used as the API gateway stage name used for the distribution API (Thin Egress App)
- Default value for the `urs_url` variable is now `https://uat.urs.earthdata.nasa.gov/` in the `tf-modules/cumulus` and `tf-modules/archive` Terraform modules. So deploying the `cumulus` module without a `urs_url` variable set will integrate your Cumulus deployment with the UAT URS environment.

### Added

- **CUMULUS-1563**

  - Added `custom_domain_name` variable to `tf-modules/data-persistence` module

- **CUMULUS-1654**
  - Added new helpers to `@cumulus/common/execution-history`:
    - `getStepExitedEvent()` returns the `TaskStateExited` event in a workflow execution history after the given step completion/failure event
    - `getTaskExitedEventOutput()` returns the output message for a `TaskStateExited` event in a workflow execution history

### Changed

- **CUMULUS-1578**

  - Updates SAML launchpad configuration to authorize via configured userGroup.
    [See the NASA specific documentation (protected)](https://wiki.earthdata.nasa.gov/display/CUMULUS/Cumulus+SAML+Launchpad+Integration)

- **CUMULUS-1579**

  - Elasticsearch list queries use `match` instead of `term`. `term` had been analyzing the terms and not supporting `-` in the field values.

- **CUMULUS-1619**

  - Adds 4 new keys to `@cumulus/logger` to display granules, parentArn, asyncOperationId, and stackName.
  - Depends on `cumulus-message-adapter-js` version 1.0.10+. Cumulus tasks updated to use this version.

- **CUMULUS-1654**

  - Changed `@cumulus/common/SfnStep.parseStepMessage()` to a static class method

- **CUMULUS-1641**
  - Added `meta.retries` and `meta.visibilityTimeout` properties to sqs-type rule. To create sqs-type rule, you're required to configure a dead-letter queue on your queue.
  - Added `sqsMessageRemover` lambda which removes the message from SQS queue upon successful workflow execution.
  - Updated `sqsMessageConsumer` lambda to not delete message from SQS queue, and to retry the SQS message for configured number of times.

### Removed

- Removed `create_service_linked_role` variable from `tf-modules/data-persistence` module.

- **CUMULUS-1321**
  - The `region` argument to the `cumulus` Terraform module has been removed

### Fixed

- **CUMULUS-1668** - Fixed a race condition where executions may not have been
  added to the database correctly
- **CUMULUS-1654** - Fixed issue with `publishReports` Lambda not including workflow execution error information for failed workflows with a single step
- Fixed `tf-modules/cumulus` module so that the `urs_url` variable is passed on to its invocation of the `tf-modules/archive` module

## [v1.16.0] - 2019-11-15

### Added

- **CUMULUS-1321**

  - A `deploy_distribution_s3_credentials_endpoint` variable has been added to
    the `cumulus` Terraform module. If true, the NGAP-backed S3 credentials
    endpoint will be added to the Thin Egress App's API. Default: true

- **CUMULUS-1544**

  - Updated the `/granules/bulk` endpoint to correctly query Elasticsearch when
    granule ids are not provided.

- **CUMULUS-1580**
  - Added `/granules/bulk` endpoint to `@cumulus/api` to perform bulk actions on granules given either a list of granule ids or an Elasticsearch query and the workflow to perform.

### Changed

- **CUMULUS-1561**

  - Fix the way that we are handling Terraform provider version requirements
  - Pass provider configs into child modules using the method that the
    [Terraform documentation](https://www.terraform.io/docs/configuration/modules.html#providers-within-modules)
    suggests
  - Remove the `region` input variable from the `s3_access_test` Terraform module
  - Remove the `aws_profile` and `aws_region` input variables from the
    `s3-replicator` Terraform module

- **CUMULUS-1639**
  - Because of
    [S3's Data Consistency Model](https://docs.aws.amazon.com/AmazonS3/latest/dev/Introduction.html#BasicsObjects),
    there may be situations where a GET operation for an object can temporarily
    return a `NoSuchKey` response even if that object _has_ been created. The
    `@cumulus/common/aws.getS3Object()` function has been updated to support
    retries if a `NoSuchKey` response is returned by S3. This behavior can be
    enabled by passing a `retryOptions` object to that function. Supported
    values for that object can be found here:
    <https://github.com/tim-kos/node-retry#retryoperationoptions>

### Removed

- **CUMULUS-1559**
  - `logToSharedDestination` has been migrated to the Terraform deployment as `log_api_gateway_to_cloudwatch` and will ONLY apply to egress lambdas.
    Due to the differences in the Terraform deployment model, we cannot support a global log subscription toggle for a configurable subset of lambdas.
    However, setting up your own log forwarding for a Lambda with Terraform is fairly simple, as you will only need to add SubscriptionFilters to your Terraform configuration, one per log group.
    See [the Terraform documentation](https://www.terraform.io/docs/providers/aws/r/cloudwatch_log_subscription_filter.html) for details on how to do this.
    An empty FilterPattern ("") will capture all logs in a group.

## [v1.15.0] - 2019-11-04

### BREAKING CHANGES

- **CUMULUS-1644** - When a workflow execution begins or ends, the workflow
  payload is parsed and any new or updated PDRs or granules referenced in that
  workflow are stored to the Cumulus archive. The defined interface says that a
  PDR in `payload.pdr` will be added to the archive, and any granules in
  `payload.granules` will also be added to the archive. In previous releases,
  PDRs found in `meta.pdr` and granules found in `meta.input_granules` were also
  added to the archive. This caused unexpected behavior and has been removed.
  Only PDRs from `payload.pdr` and granules from `payload.granules` will now be
  added to the Cumulus archive.

- **CUMULUS-1449** - Cumulus now uses a universal workflow template when
  starting a workflow that contains general information specific to the
  deployment, but not specific to the workflow. Workflow task configs must be
  defined using AWS step function parameters. As part of this change,
  `CumulusConfig` has been retired and task configs must now be defined under
  the `cma.task_config` key in the Parameters section of a step function
  definition.

  **Migration instructions**:

  NOTE: These instructions require the use of Cumulus Message Adapter v1.1.x+.
  Please ensure you are using a compatible version before attempting to migrate
  workflow configurations. When defining workflow steps, remove any
  `CumulusConfig` section, as shown below:

  ```yaml
  ParsePdr:
    CumulusConfig:
      provider: "{$.meta.provider}"
      bucket: "{$.meta.buckets.internal.name}"
      stack: "{$.meta.stack}"
  ```

  Instead, use AWS Parameters to pass `task_config` for the task directly into
  the Cumulus Message Adapter:

  ```yaml
  ParsePdr:
    Parameters:
      cma:
        event.$: "$"
        task_config:
          provider: "{$.meta.provider}"
          bucket: "{$.meta.buckets.internal.name}"
          stack: "{$.meta.stack}"
  ```

  In this example, the `cma` key is used to pass parameters to the message
  adapter. Using `task_config` in combination with `event.$: '$'` allows the
  message adapter to process `task_config` as the `config` passed to the Cumulus
  task. See `example/workflows/sips.yml` in the core repository for further
  examples of how to set the Parameters.

  Additionally, workflow configurations for the `QueueGranules` and `QueuePdrs`
  tasks need to be updated:

  - `queue-pdrs` config changes:
    - `parsePdrMessageTemplateUri` replaced with `parsePdrWorkflow`, which is
      the workflow name (i.e. top-level name in `config.yml`, e.g. 'ParsePdr').
    - `internalBucket` and `stackName` configs now required to look up
      configuration from the deployment. Brings the task config in line with
      that of `queue-granules`.
  - `queue-granules` config change: `ingestGranuleMessageTemplateUri` replaced
    with `ingestGranuleWorkflow`, which is the workflow name (e.g.
    'IngestGranule').

- **CUMULUS-1396** - **Workflow steps at the beginning and end of a workflow
  using the `SfSnsReport` Lambda have now been deprecated (e.g. `StartStatus`,
  `StopStatus`) and should be removed from your workflow definitions**. These
  steps were used for publishing ingest notifications and have been replaced by
  an implementation using Cloudwatch events for Step Functions to trigger a
  Lambda that publishes ingest notifications. For further detail on how ingest
  notifications are published, see the notes below on **CUMULUS-1394**. For
  examples of how to update your workflow definitions, see our
  [example workflow definitions](https://github.com/nasa/cumulus/blob/master/example/workflows/).

- **CUMULUS-1470**
  - Remove Cumulus-defined ECS service autoscaling, allowing integrators to
    better customize autoscaling to meet their needs. In order to use
    autoscaling with ECS services, appropriate
    `AWS::ApplicationAutoScaling::ScalableTarget`,
    `AWS::ApplicationAutoScaling::ScalingPolicy`, and `AWS::CloudWatch::Alarm`
    resources should be defined in a kes overrides file. See
    [this example](https://github.com/nasa/cumulus/blob/release-1.15.x/example/overrides/app/cloudformation.template.yml)
    for an example.
  - The following config parameters are no longer used:
    - ecs.services.\<NAME\>.minTasks
    - ecs.services.\<NAME\>.maxTasks
    - ecs.services.\<NAME\>.scaleInActivityScheduleTime
    - ecs.services.\<NAME\>.scaleInAdjustmentPercent
    - ecs.services.\<NAME\>.scaleOutActivityScheduleTime
    - ecs.services.\<NAME\>.scaleOutAdjustmentPercent
    - ecs.services.\<NAME\>.activityName

### Added

- **CUMULUS-1100**

  - Added 30-day retention properties to all log groups that were missing those policies.

- **CUMULUS-1396**

  - Added `@cumulus/common/sfnStep`:
    - `LambdaStep` - A class for retrieving and parsing input and output to Lambda steps in AWS Step Functions
    - `ActivityStep` - A class for retrieving and parsing input and output to ECS activity steps in AWS Step Functions

- **CUMULUS-1574**

  - Added `GET /token` endpoint for SAML authorization when cumulus is protected by Launchpad.
    This lets a user retieve a token by hand that can be presented to the API.

- **CUMULUS-1625**

  - Added `sf_start_rate` variable to the `ingest` Terraform module, equivalent to `sqs_consumer_rate` in the old model, but will not be automatically applied to custom queues as that was.

- **CUMULUS-1513**
  - Added `sqs`-type rule support in the Cumulus API `@cumulus/api`
  - Added `sqsMessageConsumer` lambda which processes messages from the SQS queues configured in the `sqs` rules.

### Changed

- **CUMULUS-1639**

  - Because of
    [S3's Data Consistency Model](https://docs.aws.amazon.com/AmazonS3/latest/dev/Introduction.html#BasicsObjects),
    there may be situations where a GET operation for an object can temporarily
    return a `NoSuchKey` response even if that object _has_ been created. The
    `@cumulus/common/aws.getS3Object()` function will now retry up to 10 times
    if a `NoSuchKey` response is returned by S3. This can behavior can be
    overridden by passing `{ retries: 0 }` as the `retryOptions` argument.

- **CUMULUS-1449**

  - `queue-pdrs` & `queue-granules` config changes. Details in breaking changes section.
  - Cumulus now uses a universal workflow template when starting workflow that contains general information specific to the deployment, but not specific to the workflow.
  - Changed the way workflow configs are defined, from `CumulusConfig` to a `task_config` AWS Parameter.

- **CUMULUS-1452**

  - Changed the default ECS docker storage drive to `devicemapper`

- **CUMULUS-1453**
  - Removed config schema for `@cumulus/sf-sns-report` task
  - Updated `@cumulus/sf-sns-report` to always assume that it is running as an intermediate step in a workflow, not as the first or last step

### Removed

- **CUMULUS-1449**
  - Retired `CumulusConfig` as part of step function definitions, as this is an artifact of the way Kes parses workflow definitions that was not possible to migrate to Terraform. Use AWS Parameters and the `task_config` key instead. See change note above.
  - Removed individual workflow templates.

### Fixed

- **CUMULUS-1620** - Fixed bug where `message_adapter_version` does not correctly inject the CMA

- **CUMULUS-1396** - Updated `@cumulus/common/StepFunctions.getExecutionHistory()` to recursively fetch execution history when `nextToken` is returned in response

- **CUMULUS-1571** - Updated `@cumulus/common/DynamoDb.get()` to throw any errors encountered when trying to get a record and the record does exist

- **CUMULUS-1452**
  - Updated the EC2 initialization scripts to use full volume size for docker storage
  - Changed the default ECS docker storage drive to `devicemapper`

## [v1.14.5] - 2019-12-30 - [BACKPORT]

### Updated

- **CUMULUS-1626**
  - Updates Cumulus to use node10/CMA 1.1.2 for all of its internal lambdas in prep for AWS node 8 EOL

## [v1.14.4] - 2019-10-28

### Fixed

- **CUMULUS-1632** - Pinned `aws-elasticsearch-connector` package in `@cumulus/api` to version `8.1.3`, since `8.2.0` includes breaking changes

## [v1.14.3] - 2019-10-18

### Fixed

- **CUMULUS-1620** - Fixed bug where `message_adapter_version` does not correctly inject the CMA

- **CUMULUS-1572** - A granule is now included in discovery results even when
  none of its files has a matching file type in the associated collection
  configuration. Previously, if all files for a granule were unmatched by a file
  type configuration, the granule was excluded from the discovery results.
  Further, added support for a `boolean` property
  `ignoreFilesConfigForDiscovery`, which controls how a granule's files are
  filtered at discovery time.

## [v1.14.2] - 2019-10-08

### BREAKING CHANGES

Your Cumulus Message Adapter version should be pinned to `v1.0.13` or lower in your `app/config.yml` using `message_adapter_version: v1.0.13` OR you should use the workflow migration steps below to work with CMA v1.1.1+.

- **CUMULUS-1394** - The implementation of the `SfSnsReport` Lambda requires additional environment variables for integration with the new ingest notification SNS topics. Therefore, **you must update the definition of `SfSnsReport` in your `lambdas.yml` like so**:

```yaml
SfSnsReport:
  handler: index.handler
  timeout: 300
  source: node_modules/@cumulus/sf-sns-report/dist
  tables:
    - ExecutionsTable
  envs:
    execution_sns_topic_arn:
      function: Ref
      value: reportExecutionsSns
    granule_sns_topic_arn:
      function: Ref
      value: reportGranulesSns
    pdr_sns_topic_arn:
      function: Ref
      value: reportPdrsSns
```

- **CUMULUS-1447** -
  The newest release of the Cumulus Message Adapter (v1.1.1) requires that parameterized configuration be used for remote message functionality. Once released, Kes will automatically bring in CMA v1.1.1 without additional configuration.

  **Migration instructions**
  Oversized messages are no longer written to S3 automatically. In order to utilize remote messaging functionality, configure a `ReplaceConfig` AWS Step Function parameter on your CMA task:

  ```yaml
  ParsePdr:
    Parameters:
      cma:
        event.$: "$"
        ReplaceConfig:
          FullMessage: true
  ```

  Accepted fields in `ReplaceConfig` include `MaxSize`, `FullMessage`, `Path` and `TargetPath`.
  See https://github.com/nasa/cumulus-message-adapter/blob/master/CONTRACT.md#remote-message-configuration for full details.

  As this change is backward compatible in Cumulus Core, users wishing to utilize the previous version of the CMA may opt to transition to using a CMA lambda layer, or set `message_adapter_version` in their configuration to a version prior to v1.1.0.

### PLEASE NOTE

- **CUMULUS-1394** - Ingest notifications are now provided via 3 separate SNS topics for executions, granules, and PDRs, instead of a single `sftracker` SNS topic. Whereas the `sftracker` SNS topic received a full Cumulus execution message, the new topics all receive generated records for the given object. The new topics are only published to if the given object exists for the current execution. For a given execution/granule/PDR, **two messages will be received by each topic**: one message indicating that ingest is running and another message indicating that ingest has completed or failed. The new SNS topics are:

  - `reportExecutions` - Receives 1 message per execution
  - `reportGranules` - Receives 1 message per granule in an execution
  - `reportPdrs` - Receives 1 message per PDR

### Added

- **CUMULUS-639**

  - Adds SAML JWT and launchpad token authentication to Cumulus API (configurable)
    - **NOTE** to authenticate with Launchpad ensure your launchpad user_id is in the `<prefix>-UsersTable`
    - when Cumulus configured to protect API via Launchpad:
      - New endpoints
        - `GET /saml/login` - starting point for SAML SSO creates the login request url and redirects to the SAML Identity Provider Service (IDP)
        - `POST /saml/auth` - SAML Assertion Consumer Service. POST receiver from SAML IDP. Validates response, logs the user in, and returnes a SAML-based JWT.
    - Disabled endpoints
      - `POST /refresh`
      - Changes authorization worklow:
      - `ensureAuthorized` now presumes the bearer token is a JWT and tries to validate. If the token is malformed, it attempts to validate the token against Launchpad. This allows users to bring their own token as described here https://wiki.earthdata.nasa.gov/display/CUMULUS/Cumulus+API+with+Launchpad+Authentication. But it also allows dashboard users to manually authenticate via Launchpad SAML to receive a Launchpad-based JWT.

- **CUMULUS-1394**
  - Added `Granule.generateGranuleRecord()` method to granules model to generate a granule database record from a Cumulus execution message
  - Added `Pdr.generatePdrRecord()` method to PDRs model to generate a granule database record from a Cumulus execution message
  - Added helpers to `@cumulus/common/message`:
    - `getMessageExecutionName()` - Get the execution name from a Cumulus execution message
    - `getMessageStateMachineArn()` - Get the state machine ARN from a Cumulus execution message
    - `getMessageExecutionArn()` - Get the execution ARN for a Cumulus execution message
    - `getMessageGranules()` - Get the granules from a Cumulus execution message, if any.
  - Added `@cumulus/common/cloudwatch-event/isFailedSfStatus()` to determine if a Step Function status from a Cloudwatch event is a failed status

### Changed

- **CUMULUS-1308**

  - HTTP PUT of a Collection, Provider, or Rule via the Cumulus API now
    performs full replacement of the existing object with the object supplied
    in the request payload. Previous behavior was to perform a modification
    (partial update) by merging the existing object with the (possibly partial)
    object in the payload, but this did not conform to the HTTP standard, which
    specifies PATCH as the means for modifications rather than replacements.

- **CUMULUS-1375**

  - Migrate Cumulus from deprecated Elasticsearch JS client to new, supported one in `@cumulus/api`

- **CUMULUS-1485** Update `@cumulus/cmr-client` to return error message from CMR for validation failures.

- **CUMULUS-1394**

  - Renamed `Execution.generateDocFromPayload()` to `Execution.generateRecord()` on executions model. The method generates an execution database record from a Cumulus execution message.

- **CUMULUS-1432**

  - `logs` endpoint takes the level parameter as a string and not a number
  - Elasticsearch term query generation no longer converts numbers to boolean

- **CUMULUS-1447**

  - Consolidated all remote message handling code into @common/aws
  - Update remote message code to handle updated CMA remote message flags
  - Update example SIPS workflows to utilize Parameterized CMA configuration

- **CUMULUS-1448** Refactor workflows that are mutating cumulus_meta to utilize meta field

- **CUMULUS-1451**

  - Elasticsearch cluster setting `auto_create_index` will be set to false. This had been causing issues in the bootstrap lambda on deploy.

- **CUMULUS-1456**
  - `@cumulus/api` endpoints default error handler uses `boom` package to format errors, which is consistent with other API endpoint errors.

### Fixed

- **CUMULUS-1432** `logs` endpoint filter correctly filters logs by level
- **CUMULUS-1484** `useMessageAdapter` now does not set CUMULUS_MESSAGE_ADAPTER_DIR when `true`

### Removed

- **CUMULUS-1394**
  - Removed `sfTracker` SNS topic. Replaced by three new SNS topics for granule, execution, and PDR ingest notifications.
  - Removed unused functions from `@cumulus/common/aws`:
    - `getGranuleS3Params()`
    - `setGranuleStatus()`

## [v1.14.1] - 2019-08-29

### Fixed

- **CUMULUS-1455**

  - CMR token links updated to point to CMR legacy services rather than echo

- **CUMULUS-1211**
  - Errors thrown during granule discovery are no longer swallowed and ignored.
    Rather, errors are propagated to allow for proper error-handling and
    meaningful messaging.

## [v1.14.0] - 2019-08-22

### PLEASE NOTE

- We have encountered transient lambda service errors in our integration testing. Please handle transient service errors following [these guidelines](https://docs.aws.amazon.com/step-functions/latest/dg/bp-lambda-serviceexception.html). The workflows in the `example/workflows` folder have been updated with retries configured for these errors.

- **CUMULUS-799** added additional IAM permissions to support reading CloudWatch and API Gateway, so **you will have to redeploy your IAM stack.**

- **CUMULUS-800** Several items:

  - **Delete existing API Gateway stages**: To allow enabling of API Gateway logging, Cumulus now creates and manages a Stage resource during deployment. Before upgrading Cumulus, it is necessary to delete the API Gateway stages on both the Backend API and the Distribution API. Instructions are included in the documenation under [Delete API Gateway Stages](https://nasa.github.io/cumulus/docs/additional-deployment-options/delete-api-gateway-stages).

  - **Set up account permissions for API Gateway to write to CloudWatch**: In a one time operation for your AWS account, to enable CloudWatch Logs for API Gateway, you must first grant the API Gateway permission to read and write logs to CloudWatch for your account. The `AmazonAPIGatewayPushToCloudWatchLogs` managed policy (with an ARN of `arn:aws:iam::aws:policy/service-role/AmazonAPIGatewayPushToCloudWatchLogs`) has all the required permissions. You can find a simple how to in the documentation under [Enable API Gateway Logging.](https://nasa.github.io/cumulus/docs/additional-deployment-options/enable-gateway-logging-permissions)

  - **Configure API Gateway to write logs to CloudWatch** To enable execution logging for the distribution API set `config.yaml` `apiConfigs.distribution.logApigatewayToCloudwatch` value to `true`. More information [Enable API Gateway Logs](https://nasa.github.io/cumulus/docs/additional-deployment-options/enable-api-logs)

  - **Configure CloudWatch log delivery**: It is possible to deliver CloudWatch API execution and access logs to a cross-account shared AWS::Logs::Destination. An operator does this by adding the key `logToSharedDestination` to the `config.yml` at the default level with a value of a writable log destination. More information in the documenation under [Configure CloudWatch Logs Delivery.](https://nasa.github.io/cumulus/docs/additional-deployment-options/configure-cloudwatch-logs-delivery)

  - **Additional Lambda Logging**: It is now possible to configure any lambda to deliver logs to a shared subscriptions by setting `logToSharedDestination` to the ARN of a writable location (either an AWS::Logs::Destination or a Kinesis Stream) on any lambda config. Documentation for [Lambda Log Subscriptions](https://nasa.github.io/cumulus/docs/additional-deployment-options/additional-lambda-logging)

  - **Configure S3 Server Access Logs**: If you are running Cumulus in an NGAP environment you may [configure S3 Server Access Logs](https://nasa.github.io/cumulus/docs/next/deployment/server_access_logging) to be delivered to a shared bucket where the Metrics Team will ingest the logs into their ELK stack. Contact the Metrics team for permission and location.

- **CUMULUS-1368** The Cumulus distribution API has been deprecated and is being replaced by ASF's Thin Egress App. By default, the distribution API will not deploy. Please follow [the instructions for deploying and configuring Thin Egress](https://nasa.github.io/cumulus/docs/deployment/thin_egress_app).

To instead continue to deploy and use the legacy Cumulus distribution app, add the following to your `config.yml`:

```yaml
deployDistributionApi: true
```

If you deploy with no distribution app your deployment will succeed but you may encounter errors in your workflows, particularly in the `MoveGranule` task.

- **CUMULUS-1418** Users who are packaging the CMA in their Lambdas outside of Cumulus may need to update their Lambda configuration. Please see `BREAKING CHANGES` below for details.

### Added

- **CUMULUS-642**
  - Adds Launchpad as an authentication option for the Cumulus API.
  - Updated deployment documentation and added [instructions to setup Cumulus API Launchpad authentication](https://wiki.earthdata.nasa.gov/display/CUMULUS/Cumulus+API+with+Launchpad+Authentication)
- **CUMULUS-1418**
  - Adds usage docs/testing of lambda layers (introduced in PR1125), updates Core example tasks to use the updated `cumulus-ecs-task` and a CMA layer instead of kes CMA injection.
  - Added Terraform module to publish CMA as layer to user account.
- **PR1125** - Adds `layers` config option to support deploying Lambdas with layers
- **PR1128** - Added `useXRay` config option to enable AWS X-Ray for Lambdas.
- **CUMULUS-1345**
  - Adds new variables to the app deployment under `cmr`.
  - `cmrEnvironment` values are `SIT`, `UAT`, or `OPS` with `UAT` as the default.
  - `cmrLimit` and `cmrPageSize` have been added as configurable options.
- **CUMULUS-1273**
  - Added lambda function EmsProductMetadataReport to generate EMS Product Metadata report
- **CUMULUS-1226**
  - Added API endpoint `elasticsearch/index-from-database` to index to an Elasticsearch index from the database for recovery purposes and `elasticsearch/indices-status` to check the status of Elasticsearch indices via the API.
- **CUMULUS-824**
  - Added new Collection parameter `reportToEms` to configure whether the collection is reported to EMS
- **CUMULUS-1357**
  - Added new BackendApi endpoint `ems` that generates EMS reports.
- **CUMULUS-1241**
  - Added information about queues with maximum execution limits defined to default workflow templates (`meta.queueExecutionLimits`)
- **CUMULUS-1311**
  - Added `@cumulus/common/message` with various message parsing/preparation helpers
- **CUMULUS-812**

  - Added support for limiting the number of concurrent executions started from a queue. [See the data cookbook](https://nasa.github.io/cumulus/docs/data-cookbooks/throttling-queued-executions) for more information.

- **CUMULUS-1337**

  - Adds `cumulus.stackName` value to the `instanceMetadata` endpoint.

- **CUMULUS-1368**

  - Added `cmrGranuleUrlType` to the `@cumulus/move-granules` task. This determines what kind of links go in the CMR files. The options are `distribution`, `s3`, or `none`, with the default being distribution. If there is no distribution API being used with Cumulus, you must set the value to `s3` or `none`.

- Added `packages/s3-replicator` Terraform module to allow same-region s3 replication to metrics bucket.

- **CUMULUS-1392**

  - Added `tf-modules/report-granules` Terraform module which processes granule ingest notifications received via SNS and stores granule data to a database. The module includes:
    - SNS topic for publishing granule ingest notifications
    - Lambda to process granule notifications and store data
    - IAM permissions for the Lambda
    - Subscription for the Lambda to the SNS topic

- **CUMULUS-1393**

  - Added `tf-modules/report-pdrs` Terraform module which processes PDR ingest notifications received via SNS and stores PDR data to a database. The module includes:
    - SNS topic for publishing PDR ingest notifications
    - Lambda to process PDR notifications and store data
    - IAM permissions for the Lambda
    - Subscription for the Lambda to the SNS topic
  - Added unit tests for `@cumulus/api/models/pdrs.createPdrFromSns()`

- **CUMULUS-1400**

  - Added `tf-modules/report-executions` Terraform module which processes workflow execution information received via SNS and stores it to a database. The module includes:
    - SNS topic for publishing execution data
    - Lambda to process and store execution data
    - IAM permissions for the Lambda
    - Subscription for the Lambda to the SNS topic
  - Added `@cumulus/common/sns-event` which contains helpers for SNS events:
    - `isSnsEvent()` returns true if event is from SNS
    - `getSnsEventMessage()` extracts and parses the message from an SNS event
    - `getSnsEventMessageObject()` extracts and parses message object from an SNS event
  - Added `@cumulus/common/cloudwatch-event` which contains helpers for Cloudwatch events:
    - `isSfExecutionEvent()` returns true if event is from Step Functions
    - `isTerminalSfStatus()` determines if a Step Function status from a Cloudwatch event is a terminal status
    - `getSfEventStatus()` gets the Step Function status from a Cloudwatch event
    - `getSfEventDetailValue()` extracts a Step Function event detail field from a Cloudwatch event
    - `getSfEventMessageObject()` extracts and parses Step Function detail object from a Cloudwatch event

- **CUMULUS-1429**

  - Added `tf-modules/data-persistence` Terraform module which includes resources for data persistence in Cumulus:
    - DynamoDB tables
    - Elasticsearch with optional support for VPC
    - Cloudwatch alarm for number of Elasticsearch nodes

- **CUMULUS-1379** CMR Launchpad Authentication
  - Added `launchpad` configuration to `@cumulus/deployment/app/config.yml`, and cloudformation templates, workflow message, lambda configuration, api endpoint configuration
  - Added `@cumulus/common/LaunchpadToken` and `@cumulus/common/launchpad` to provide methods to get token and validate token
  - Updated lambdas to use Launchpad token for CMR actions (ingest and delete granules)
  - Updated deployment documentation and added [instructions to setup CMR client for Launchpad authentication](https://wiki.earthdata.nasa.gov/display/CUMULUS/CMR+Launchpad+Authentication)

## Changed

- **CUMULUS-1232**

  - Added retries to update `@cumulus/cmr-client` `updateToken()`

- **CUMULUS-1245 CUMULUS-795**

  - Added additional `ems` configuration parameters for sending the ingest reports to EMS
  - Added functionality to send daily ingest reports to EMS

- **CUMULUS-1241**

  - Removed the concept of "priority levels" and added ability to define a number of maximum concurrent executions per SQS queue
  - Changed mapping of Cumulus message properties for the `sqs2sfThrottle` lambda:
    - Queue name is read from `cumulus_meta.queueName`
    - Maximum executions for the queue is read from `meta.queueExecutionLimits[queueName]`, where `queueName` is `cumulus_meta.queueName`
  - Changed `sfSemaphoreDown` lambda to only attempt decrementing semaphores when:
    - the message is for a completed/failed/aborted/timed out workflow AND
    - `cumulus_meta.queueName` exists on the Cumulus message AND
    - An entry for the queue name (`cumulus_meta.queueName`) exists in the the object `meta.queueExecutionLimits` on the Cumulus message

- **CUMULUS-1338**

  - Updated `sfSemaphoreDown` lambda to be triggered via AWS Step Function Cloudwatch events instead of subscription to `sfTracker` SNS topic

- **CUMULUS-1311**

  - Updated `@cumulus/queue-granules` to set `cumulus_meta.queueName` for queued execution messages
  - Updated `@cumulus/queue-pdrs` to set `cumulus_meta.queueName` for queued execution messages
  - Updated `sqs2sfThrottle` lambda to immediately decrement queue semaphore value if dispatching Step Function execution throws an error

- **CUMULUS-1362**

  - Granule `processingStartTime` and `processingEndTime` will be set to the execution start time and end time respectively when there is no sync granule or post to cmr task present in the workflow

- **CUMULUS-1400**
  - Deprecated `@cumulus/ingest/aws/getExecutionArn`. Use `@cumulus/common/aws/getExecutionArn` instead.

### Fixed

- **CUMULUS-1439**

  - Fix bug with rule.logEventArn deletion on Kinesis rule update and fix unit test to verify

- **CUMULUS-796**

  - Added production information (collection ShortName and Version, granuleId) to EMS distribution report
  - Added functionality to send daily distribution reports to EMS

- **CUMULUS-1319**

  - Fixed a bug where granule ingest times were not being stored to the database

- **CUMULUS-1356**

  - The `Collection` model's `delete` method now _removes_ the specified item
    from the collection config store that was inserted by the `create` method.
    Previously, this behavior was missing.

- **CUMULUS-1374**
  - Addressed audit concerns (https://www.npmjs.com/advisories/782) in api package

### BREAKING CHANGES

### Changed

- **CUMULUS-1418**
  - Adding a default `cmaDir` key to configuration will cause `CUMULUS_MESSAGE_ADAPTER_DIR` to be set by default to `/opt` for any Lambda not setting `useCma` to true, or explicitly setting the CMA environment variable. In lambdas that package the CMA independently of the Cumulus packaging. Lambdas manually packaging the CMA should have their Lambda configuration updated to set the CMA path, or alternately if not using the CMA as a Lambda layer in this deployment set `cmaDir` to `./cumulus-message-adapter`.

### Removed

- **CUMULUS-1337**

  - Removes the S3 Access Metrics package added in CUMULUS-799

- **PR1130**
  - Removed code deprecated since v1.11.1:
    - Removed `@cumulus/common/step-functions`. Use `@cumulus/common/StepFunctions` instead.
    - Removed `@cumulus/api/lib/testUtils.fakeFilesFactory`. Use `@cumulus/api/lib/testUtils.fakeFileFactory` instead.
    - Removed `@cumulus/cmrjs/cmr` functions: `searchConcept`, `ingestConcept`, `deleteConcept`. Use the functions in `@cumulus/cmr-client` instead.
    - Removed `@cumulus/ingest/aws.getExecutionHistory`. Use `@cumulus/common/StepFunctions.getExecutionHistory` instead.

## [v1.13.5] - 2019-08-29 - [BACKPORT]

### Fixed

- **CUMULUS-1455** - CMR token links updated to point to CMR legacy services rather than echo

## [v1.13.4] - 2019-07-29

- **CUMULUS-1411** - Fix deployment issue when using a template override

## [v1.13.3] - 2019-07-26

- **CUMULUS-1345** Full backport of CUMULUS-1345 features - Adds new variables to the app deployment under `cmr`.
  - `cmrEnvironment` values are `SIT`, `UAT`, or `OPS` with `UAT` as the default.
  - `cmrLimit` and `cmrPageSize` have been added as configurable options.

## [v1.13.2] - 2019-07-25

- Re-release of v1.13.1 to fix broken npm packages.

## [v1.13.1] - 2019-07-22

- **CUMULUS-1374** - Resolve audit compliance with lodash version for api package subdependency
- **CUMULUS-1412** - Resolve audit compliance with googleapi package
- **CUMULUS-1345** - Backported CMR environment setting in getUrl to address immediate user need. CMR_ENVIRONMENT can now be used to set the CMR environment to OPS/SIT

## [v1.13.0] - 2019-5-20

### PLEASE NOTE

**CUMULUS-802** added some additional IAM permissions to support ECS autoscaling, so **you will have to redeploy your IAM stack.**
As a result of the changes for **CUMULUS-1193**, **CUMULUS-1264**, and **CUMULUS-1310**, **you must delete your existing stacks (except IAM) before deploying this version of Cumulus.**
If running Cumulus within a VPC and extended downtime is acceptable, we recommend doing this at the end of the day to allow AWS backend resources and network interfaces to be cleaned up overnight.

### BREAKING CHANGES

- **CUMULUS-1228**

  - The default AMI used by ECS instances is now an NGAP-compliant AMI. This
    will be a breaking change for non-NGAP deployments. If you do not deploy to
    NGAP, you will need to find the AMI ID of the
    [most recent Amazon ECS-optimized AMI](https://docs.aws.amazon.com/AmazonECS/latest/developerguide/ecs-optimized_AMI.html),
    and set the `ecs.amiid` property in your config. Instructions for finding
    the most recent NGAP AMI can be found using
    [these instructions](https://wiki.earthdata.nasa.gov/display/ESKB/Select+an+NGAP+Created+AMI).

- **CUMULUS-1310**

  - Database resources (DynamoDB, ElasticSearch) have been moved to an independent `db` stack.
    Migrations for this version will need to be user-managed. (e.g. [elasticsearch](https://docs.aws.amazon.com/elasticsearch-service/latest/developerguide/es-version-migration.html#snapshot-based-migration) and [dynamoDB](https://docs.aws.amazon.com/datapipeline/latest/DeveloperGuide/dp-template-exports3toddb.html)).
    Order of stack deployment is `iam` -> `db` -> `app`.
  - All stacks can now be deployed using a single `config.yml` file, i.e.: `kes cf deploy --kes-folder app --template node_modules/@cumulus/deployment/[iam|db|app] [...]`
    Backwards-compatible. For development, please re-run `npm run bootstrap` to build new `kes` overrides.
    Deployment docs have been updated to show how to deploy a single-config Cumulus instance.
  - `params` have been moved: Nest `params` fields under `app`, `db` or `iam` to override all Parameters for a particular stack's cloudformation template. Backwards-compatible with multi-config setups.
  - `stackName` and `stackNameNoDash` have been retired. Use `prefix` and `prefixNoDash` instead.
  - The `iams` section in `app/config.yml` IAM roles has been deprecated as a user-facing parameter,
    _unless_ your IAM role ARNs do not match the convention shown in `@cumulus/deployment/app/config.yml`
  - The `vpc.securityGroup` will need to be set with a pre-existing security group ID to use Cumulus in a VPC. Must allow inbound HTTP(S) (Port 443).

- **CUMULUS-1212**

  - `@cumulus/post-to-cmr` will now fail if any granules being processed are missing a metadata file. You can set the new config option `skipMetaCheck` to `true` to pass post-to-cmr without a metadata file.

- **CUMULUS-1232**

  - `@cumulus/sync-granule` will no longer silently pass if no checksum data is provided. It will use input
    from the granule object to:
    - Verify checksum if `checksumType` and `checksumValue` are in the file record OR a checksum file is provided
      (throws `InvalidChecksum` on fail), else log warning that no checksum is available.
    - Then, verify synced S3 file size if `file.size` is in the file record (throws `UnexpectedFileSize` on fail),
      else log warning that no file size is available.
    - Pass the step.

- **CUMULUS-1264**

  - The Cloudformation templating and deployment configuration has been substantially refactored.
    - `CumulusApiDefault` nested stack resource has been renamed to `CumulusApiDistribution`
    - `CumulusApiV1` nested stack resource has been renamed to `CumulusApiBackend`
  - The `urs: true` config option for when defining your lambdas (e.g. in `lambdas.yml`) has been deprecated. There are two new options to replace it:
    - `urs_redirect: 'token'`: This will expose a `TOKEN_REDIRECT_ENDPOINT` environment variable to your lambda that references the `/token` endpoint on the Cumulus backend API
    - `urs_redirect: 'distribution'`: This will expose a `DISTRIBUTION_REDIRECT_ENDPOINT` environment variable to your lambda that references the `/redirect` endpoint on the Cumulus distribution API

- **CUMULUS-1193**

  - The elasticsearch instance is moved behind the VPC.
  - Your account will need an Elasticsearch Service Linked role. This is a one-time setup for the account. You can follow the instructions to use the AWS console or AWS CLI [here](https://docs.aws.amazon.com/IAM/latest/UserGuide/using-service-linked-roles.html) or use the following AWS CLI command: `aws iam create-service-linked-role --aws-service-name es.amazonaws.com`

- **CUMULUS-802**

  - ECS `maxInstances` must be greater than `minInstances`. If you use defaults, no change is required.

- **CUMULUS-1269**
  - Brought Cumulus data models in line with CNM JSON schema:
    - Renamed file object `fileType` field to `type`
    - Renamed file object `fileSize` field to `size`
    - Renamed file object `checksumValue` field to `checksum` where not already done.
    - Added `ancillary` and `linkage` type support to file objects.

### Added

- **CUMULUS-799**

  - Added an S3 Access Metrics package which will take S3 Server Access Logs and
    write access metrics to CloudWatch

- **CUMULUS-1242** - Added `sqs2sfThrottle` lambda. The lambda reads SQS messages for queued executions and uses semaphores to only start new executions if the maximum number of executions defined for the priority key (`cumulus_meta.priorityKey`) has not been reached. Any SQS messages that are read but not used to start executions remain in the queue.

- **CUMULUS-1240**

  - Added `sfSemaphoreDown` lambda. This lambda receives SNS messages and for each message it decrements the semaphore used to track the number of running executions if:
    - the message is for a completed/failed workflow AND
    - the message contains a level of priority (`cumulus_meta.priorityKey`)
  - Added `sfSemaphoreDown` lambda as a subscriber to the `sfTracker` SNS topic

- **CUMULUS-1265**

  - Added `apiConfigs` configuration option to configure API Gateway to be private
  - All internal lambdas configured to run inside the VPC by default
  - Removed references to `NoVpc` lambdas from documentation and `example` folder.

- **CUMULUS-802**
  - Adds autoscaling of ECS clusters
  - Adds autoscaling of ECS services that are handling StepFunction activities

## Changed

- Updated `@cumulus/ingest/http/httpMixin.list()` to trim trailing spaces on discovered filenames

- **CUMULUS-1310**

  - Database resources (DynamoDB, ElasticSearch) have been moved to an independent `db` stack.
    This will enable future updates to avoid affecting database resources or requiring migrations.
    Migrations for this version will need to be user-managed.
    (e.g. [elasticsearch](https://docs.aws.amazon.com/elasticsearch-service/latest/developerguide/es-version-migration.html#snapshot-based-migration) and [dynamoDB](https://docs.aws.amazon.com/datapipeline/latest/DeveloperGuide/dp-template-exports3toddb.html)).
    Order of stack deployment is `iam` -> `db` -> `app`.
  - All stacks can now be deployed using a single `config.yml` file, i.e.: `kes cf deploy --kes-folder app --template node_modules/@cumulus/deployment/[iam|db|app] [...]`
    Backwards-compatible. Please re-run `npm run bootstrap` to build new `kes` overrides.
    Deployment docs have been updated to show how to deploy a single-config Cumulus instance.
  - `params` fields should now be nested under the stack key (i.e. `app`, `db` or `iam`) to provide Parameters for a particular stack's cloudformation template,
    for use with single-config instances. Keys _must_ match the name of the deployment package folder (`app`, `db`, or `iam`).
    Backwards-compatible with multi-config setups.
  - `stackName` and `stackNameNoDash` have been retired as user-facing config parameters. Use `prefix` and `prefixNoDash` instead.
    This will be used to create stack names for all stacks in a single-config use case.
    `stackName` may still be used as an override in multi-config usage, although this is discouraged.
    Warning: overriding the `db` stack's `stackName` will require you to set `dbStackName` in your `app/config.yml`.
    This parameter is required to fetch outputs from the `db` stack to reference in the `app` stack.
  - The `iams` section in `app/config.yml` IAM roles has been retired as a user-facing parameter,
    _unless_ your IAM role ARNs do not match the convention shown in `@cumulus/deployment/app/config.yml`
    In that case, overriding `iams` in your own config is recommended.
  - `iam` and `db` `cloudformation.yml` file names will have respective prefixes (e.g `iam.cloudformation.yml`).
  - Cumulus will now only attempt to create reconciliation reports for buckets of the `private`, `public` and `protected` types.
  - Cumulus will no longer set up its own security group.
    To pass a pre-existing security group for in-VPC deployments as a parameter to the Cumulus template, populate `vpc.securityGroup` in `config.yml`.
    This security group must allow inbound HTTP(S) traffic (Port 443). SSH traffic (Port 22) must be permitted for SSH access to ECS instances.
  - Deployment docs have been updated with examples for the new deployment model.

- **CUMULUS-1236**

  - Moves access to public files behind the distribution endpoint. Authentication is not required, but direct http access has been disallowed.

- **CUMULUS-1223**

  - Adds unauthenticated access for public bucket files to the Distribution API. Public files should be requested the same way as protected files, but for public files a redirect to a self-signed S3 URL will happen without requiring authentication with Earthdata login.

- **CUMULUS-1232**

  - Unifies duplicate handling in `ingest/granule.handleDuplicateFile` for maintainability.
  - Changed `ingest/granule.ingestFile` and `move-granules/index.moveFileRequest` to use new function.
  - Moved file versioning code to `ingest/granule.moveGranuleFileWithVersioning`
  - `ingest/granule.verifyFile` now also tests `file.size` for verification if it is in the file record and throws
    `UnexpectedFileSize` error for file size not matching input.
  - `ingest/granule.verifyFile` logs warnings if checksum and/or file size are not available.

- **CUMULUS-1193**

  - Moved reindex CLI functionality to an API endpoint. See [API docs](https://nasa.github.io/cumulus-api/#elasticsearch-1)

- **CUMULUS-1207**
  - No longer disable lambda event source mappings when disabling a rule

### Fixed

- Updated Lerna publish script so that published Cumulus packages will pin their dependencies on other Cumulus packages to exact versions (e.g. `1.12.1` instead of `^1.12.1`)

- **CUMULUS-1203**

  - Fixes IAM template's use of intrinsic functions such that IAM template overrides now work with kes

- **CUMULUS-1268**
  - Deployment will not fail if there are no ES alarms or ECS services

## [v1.12.1] - 2019-4-8

## [v1.12.0] - 2019-4-4

Note: There was an issue publishing 1.12.0. Upgrade to 1.12.1.

### BREAKING CHANGES

- **CUMULUS-1139**

  - `granule.applyWorkflow` uses the new-style granule record as input to workflows.

- **CUMULUS-1171**

  - Fixed provider handling in the API to make it consistent between protocols.
    NOTE: This is a breaking change. When applying this upgrade, users will need to:
    1. Disable all workflow rules
    2. Update any `http` or `https` providers so that the host field only
       contains a valid hostname or IP address, and the port field contains the
       provider port.
    3. Perform the deployment
    4. Re-enable workflow rules

- **CUMULUS-1176**:

  - `@cumulus/move-granules` input expectations have changed. `@cumulus/files-to-granules` is a new intermediate task to perform input translation in the old style.
    See the Added and Changed sections of this release changelog for more information.

- **CUMULUS-670**

  - The behavior of ParsePDR and related code has changed in this release. PDRs with FILE_TYPEs that do not conform to the PDR ICD (+ TGZ) (https://cdn.earthdata.nasa.gov/conduit/upload/6376/ESDS-RFC-030v1.0.pdf) will fail to parse.

- **CUMULUS-1208**
  - The granule object input to `@cumulus/queue-granules` will now be added to ingest workflow messages **as is**. In practice, this means that if you are using `@cumulus/queue-granules` to trigger ingest workflows and your granule objects input have invalid properties, then your ingest workflows will fail due to schema validation errors.

### Added

- **CUMULUS-777**
  - Added new cookbook entry on configuring Cumulus to track ancillary files.
- **CUMULUS-1183**
  - Kes overrides will now abort with a warning if a workflow step is configured without a corresponding
    lambda configuration
- **CUMULUS-1223**

  - Adds convenience function `@cumulus/common/bucketsConfigJsonObject` for fetching stack's bucket configuration as an object.

- **CUMULUS-853**
  - Updated FakeProcessing example lambda to include option to generate fake browse
  - Added feature documentation for ancillary metadata export, a new cookbook entry describing a workflow with ancillary metadata generation(browse), and related task definition documentation
- **CUMULUS-805**
  - Added a CloudWatch alarm to check running ElasticSearch instances, and a CloudWatch dashboard to view the health of ElasticSearch
  - Specify `AWS_REGION` in `.env` to be used by deployment script
- **CUMULUS-803**
  - Added CloudWatch alarms to check running tasks of each ECS service, and add the alarms to CloudWatch dashboard
- **CUMULUS-670**
  - Added Ancillary Metadata Export feature (see https://nasa.github.io/cumulus/docs/features/ancillary_metadata for more information)
  - Added new Collection file parameter "fileType" that allows configuration of workflow granule file fileType
- **CUMULUS-1184** - Added kes logging output to ensure we always see the state machine reference before failures due to configuration
- **CUMULUS-1105** - Added a dashboard endpoint to serve the dashboard from an S3 bucket
- **CUMULUS-1199** - Moves `s3credentials` endpoint from the backend to the distribution API.
- **CUMULUS-666**
  - Added `@api/endpoints/s3credentials` to allow EarthData Login authorized users to retrieve temporary security credentials for same-region direct S3 access.
- **CUMULUS-671**
  - Added `@packages/integration-tests/api/distribution/getDistributionApiS3SignedUrl()` to return the S3 signed URL for a file protected by the distribution API
- **CUMULUS-672**
  - Added `cmrMetadataFormat` and `cmrConceptId` to output for individual granules from `@cumulus/post-to-cmr`. `cmrMetadataFormat` will be read from the `cmrMetadataFormat` generated for each granule in `@cumulus/cmrjs/publish2CMR()`
  - Added helpers to `@packages/integration-tests/api/distribution`:
    - `getDistributionApiFileStream()` returns a stream to download files protected by the distribution API
    - `getDistributionFileUrl()` constructs URLs for requesting files from the distribution API
- **CUMULUS-1185** `@cumulus/api/models/Granule.removeGranuleFromCmrByGranule` to replace `@cumulus/api/models/Granule.removeGranuleFromCmr` and use the Granule UR from the CMR metadata to remove the granule from CMR

- **CUMULUS-1101**

  - Added new `@cumulus/checksum` package. This package provides functions to calculate and validate checksums.
  - Added new checksumming functions to `@cumulus/common/aws`: `calculateS3ObjectChecksum` and `validateS3ObjectChecksum`, which depend on the `checksum` package.

- CUMULUS-1171

  - Added `@cumulus/common` API documentation to `packages/common/docs/API.md`
  - Added an `npm run build-docs` task to `@cumulus/common`
  - Added `@cumulus/common/string#isValidHostname()`
  - Added `@cumulus/common/string#match()`
  - Added `@cumulus/common/string#matches()`
  - Added `@cumulus/common/string#toLower()`
  - Added `@cumulus/common/string#toUpper()`
  - Added `@cumulus/common/URLUtils#buildURL()`
  - Added `@cumulus/common/util#isNil()`
  - Added `@cumulus/common/util#isNull()`
  - Added `@cumulus/common/util#isUndefined()`
  - Added `@cumulus/common/util#negate()`

- **CUMULUS-1176**

  - Added new `@cumulus/files-to-granules` task to handle converting file array output from `cumulus-process` tasks into granule objects.
    Allows simplification of `@cumulus/move-granules` and `@cumulus/post-to-cmr`, see Changed section for more details.

- CUMULUS-1151 Compare the granule holdings in CMR with Cumulus' internal data store
- CUMULUS-1152 Compare the granule file holdings in CMR with Cumulus' internal data store

### Changed

- **CUMULUS-1216** - Updated `@cumulus/ingest/granule/ingestFile` to download files to expected staging location.
- **CUMULUS-1208** - Updated `@cumulus/ingest/queue/enqueueGranuleIngestMessage()` to not transform granule object passed to it when building an ingest message
- **CUMULUS-1198** - `@cumulus/ingest` no longer enforces any expectations about whether `provider_path` contains a leading slash or not.
- **CUMULUS-1170**
  - Update scripts and docs to use `npm` instead of `yarn`
  - Use `package-lock.json` files to ensure matching versions of npm packages
  - Update CI builds to use `npm ci` instead of `npm install`
- **CUMULUS-670**
  - Updated ParsePDR task to read standard PDR types+ (+ tgz as an external customer requirement) and add a fileType to granule-files on Granule discovery
  - Updated ParsePDR to fail if unrecognized type is used
  - Updated all relevant task schemas to include granule->files->filetype as a string value
  - Updated tests/test fixtures to include the fileType in the step function/task inputs and output validations as needed
  - Updated MoveGranules task to handle incoming configuration with new "fileType" values and to add them as appropriate to the lambda output.
  - Updated DiscoverGranules step/related workflows to read new Collection file parameter fileType that will map a discovered file to a workflow fileType
  - Updated CNM parser to add the fileType to the defined granule file fileType on ingest and updated integration tests to verify/validate that behavior
  - Updated generateEcho10XMLString in cmr-utils.js to use a map/related library to ensure order as CMR requires ordering for their online resources.
  - Updated post-to-cmr task to appropriately export CNM filetypes to CMR in echo10/UMM exports
- **CUMULUS-1139** - Granules stored in the API contain a `files` property. That schema has been greatly
  simplified and now better matches the CNM format.
  - The `name` property has been renamed to `fileName`.
  - The `filepath` property has been renamed to `key`.
  - The `checksumValue` property has been renamed to `checksum`.
  - The `path` property has been removed.
  - The `url_path` property has been removed.
  - The `filename` property (which contained an `s3://` URL) has been removed, and the `bucket`
    and `key` properties should be used instead. Any requests sent to the API containing a `granule.files[].filename`
    property will be rejected, and any responses coming back from the API will not contain that
    `filename` property.
  - A `source` property has been added, which is a URL indicating the original source of the file.
  - `@cumulus/ingest/granule.moveGranuleFiles()` no longer includes a `filename` field in its
    output. The `bucket` and `key` fields should be used instead.
- **CUMULUS-672**

  - Changed `@cumulus/integration-tests/api/EarthdataLogin.getEarthdataLoginRedirectResponse` to `@cumulus/integration-tests/api/EarthdataLogin.getEarthdataAccessToken`. The new function returns an access response from Earthdata login, if successful.
  - `@cumulus/integration-tests/cmr/getOnlineResources` now accepts an object of options, including `cmrMetadataFormat`. Based on the `cmrMetadataFormat`, the function will correctly retrieve the online resources for each metadata format (ECHO10, UMM-G)

- **CUMULUS-1101**

  - Moved `@cumulus/common/file/getFileChecksumFromStream` into `@cumulus/checksum`, and renamed it to `generateChecksumFromStream`.
    This is a breaking change for users relying on `@cumulus/common/file/getFileChecksumFromStream`.
  - Refactored `@cumulus/ingest/Granule` to depend on new `common/aws` checksum functions and remove significantly present checksumming code.
    - Deprecated `@cumulus/ingest/granule.validateChecksum`. Replaced with `@cumulus/ingest/granule.verifyFile`.
    - Renamed `granule.getChecksumFromFile` to `granule.retrieveSuppliedFileChecksumInformation` to be more accurate.
  - Deprecated `@cumulus/common/aws.checksumS3Objects`. Use `@cumulus/common/aws.calculateS3ObjectChecksum` instead.

- CUMULUS-1171

  - Fixed provider handling in the API to make it consistent between protocols.
    Before this change, FTP providers were configured using the `host` and
    `port` properties. HTTP providers ignored `port` and `protocol`, and stored
    an entire URL in the `host` property. Updated the API to only accept valid
    hostnames or IP addresses in the `provider.host` field. Updated ingest code
    to properly build HTTP and HTTPS URLs from `provider.protocol`,
    `provider.host`, and `provider.port`.
  - The default provider port was being set to 21, no matter what protocol was
    being used. Removed that default.

- **CUMULUS-1176**

  - `@cumulus/move-granules` breaking change:
    Input to `move-granules` is now expected to be in the form of a granules object (i.e. `{ granules: [ { ... }, { ... } ] }`);
    For backwards compatibility with array-of-files outputs from processing steps, use the new `@cumulus/files-to-granules` task as an intermediate step.
    This task will perform the input translation. This change allows `move-granules` to be simpler and behave more predictably.
    `config.granuleIdExtraction` and `config.input_granules` are no longer needed/used by `move-granules`.
  - `@cumulus/post-to-cmr`: `config.granuleIdExtraction` is no longer needed/used by `post-to-cmr`.

- CUMULUS-1174
  - Better error message and stacktrace for S3KeyPairProvider error reporting.

### Fixed

- **CUMULUS-1218** Reconciliation report will now scan only completed granules.
- `@cumulus/api` files and granules were not getting indexed correctly because files indexing was failing in `db-indexer`
- `@cumulus/deployment` A bug in the Cloudformation template was preventing the API from being able to be launched in a VPC, updated the IAM template to give the permissions to be able to run the API in a VPC

### Deprecated

- `@cumulus/api/models/Granule.removeGranuleFromCmr`, instead use `@cumulus/api/models/Granule.removeGranuleFromCmrByGranule`
- `@cumulus/ingest/granule.validateChecksum`, instead use `@cumulus/ingest/granule.verifyFile`
- `@cumulus/common/aws.checksumS3Objects`, instead use `@cumulus/common/aws.calculateS3ObjectChecksum`
- `@cumulus/cmrjs`: `getGranuleId` and `getCmrFiles` are deprecated due to changes in input handling.

## [v1.11.3] - 2019-3-5

### Added

- **CUMULUS-1187** - Added `@cumulus/ingest/granule/duplicateHandlingType()` to determine how duplicate files should be handled in an ingest workflow

### Fixed

- **CUMULUS-1187** - workflows not respecting the duplicate handling value specified in the collection
- Removed refreshToken schema requirement for OAuth

## [v1.11.2] - 2019-2-15

### Added

- CUMULUS-1169
  - Added a `@cumulus/common/StepFunctions` module. It contains functions for querying the AWS
    StepFunctions API. These functions have the ability to retry when a ThrottlingException occurs.
  - Added `@cumulus/common/aws.retryOnThrottlingException()`, which will wrap a function in code to
    retry on ThrottlingExceptions.
  - Added `@cumulus/common/test-utils.throttleOnce()`, which will cause a function to return a
    ThrottlingException the first time it is called, then return its normal result after that.
- CUMULUS-1103 Compare the collection holdings in CMR with Cumulus' internal data store
- CUMULUS-1099 Add support for UMMG JSON metadata versions > 1.4.
  - If a version is found in the metadata object, that version is used for processing and publishing to CMR otherwise, version 1.4 is assumed.
- CUMULUS-678
  - Added support for UMMG json v1.4 metadata files.
    `reconcileCMRMetadata` added to `@cumulus/cmrjs` to update metadata record with new file locations.
    `@cumulus/common/errors` adds two new error types `CMRMetaFileNotFound` and `InvalidArgument`.
    `@cumulus/common/test-utils` adds new function `randomId` to create a random string with id to help in debugging.
    `@cumulus/common/BucketsConfig` adds a new helper class `BucketsConfig` for working with bucket stack configuration and bucket names.
    `@cumulus/common/aws` adds new function `s3PutObjectTagging` as a convenience for the aws [s3().putObjectTagging](https://docs.aws.amazon.com/AWSJavaScriptSDK/latest/AWS/S3.html#putObjectTagging-property) function.
    `@cumulus/cmrjs` Adds: - `isCMRFile` - Identify an echo10(xml) or UMMG(json) metadata file. - `metadataObjectFromCMRFile` Read and parse CMR XML file from s3. - `updateCMRMetadata` Modify a cmr metadata (xml/json) file with updated information. - `publish2CMR` Posts XML or UMMG CMR data to CMR service. - `reconcileCMRMetadata` Reconciles cmr metadata file after a file moves.
- Adds some ECS and other permissions to StepRole to enable running ECS tasks from a workflow
- Added Apache logs to cumulus api and distribution lambdas
- **CUMULUS-1119** - Added `@cumulus/integration-tests/api/EarthdataLogin.getEarthdataLoginRedirectResponse` helper for integration tests to handle login with Earthdata and to return response from redirect to Cumulus API
- **CUMULUS-673** Added `@cumulus/common/file/getFileChecksumFromStream` to get file checksum from a readable stream

### Fixed

- CUMULUS-1123
  - Cloudformation template overrides now work as expected

### Changed

- CUMULUS-1169
  - Deprecated the `@cumulus/common/step-functions` module.
  - Updated code that queries the StepFunctions API to use the retry-enabled functions from
    `@cumulus/common/StepFunctions`
- CUMULUS-1121
  - Schema validation is now strongly enforced when writing to the database.
    Additional properties are not allowed and will result in a validation error.
- CUMULUS-678
  `tasks/move-granules` simplified and refactored to use functionality from cmrjs.
  `ingest/granules.moveGranuleFiles` now just moves granule files and returns a list of the updated files. Updating metadata now handled by `@cumulus/cmrjs/reconcileCMRMetadata`.
  `move-granules.updateGranuleMetadata` refactored and bugs fixed in the case of a file matching multiple collection.files.regexps.
  `getCmrXmlFiles` simplified and now only returns an object with the cmrfilename and the granuleId.
  `@cumulus/test-processing` - test processing task updated to generate UMM-G metadata

- CUMULUS-1043

  - `@cumulus/api` now uses [express](http://expressjs.com/) as the API engine.
  - All `@cumulus/api` endpoints on ApiGateway are consolidated to a single endpoint the uses `{proxy+}` definition.
  - All files under `packages/api/endpoints` along with associated tests are updated to support express's request and response objects.
  - Replaced environment variables `internal`, `bucket` and `systemBucket` with `system_bucket`.
  - Update `@cumulus/integration-tests` to work with updated cumulus-api express endpoints

- `@cumulus/integration-tests` - `buildAndExecuteWorkflow` and `buildWorkflow` updated to take a `meta` param to allow for additional fields to be added to the workflow `meta`

- **CUMULUS-1049** Updated `Retrieve Execution Status API` in `@cumulus/api`: If the execution doesn't exist in Step Function API, Cumulus API returns the execution status information from the database.

- **CUMULUS-1119**
  - Renamed `DISTRIBUTION_URL` environment variable to `DISTRIBUTION_ENDPOINT`
  - Renamed `DEPLOYMENT_ENDPOINT` environment variable to `DISTRIBUTION_REDIRECT_ENDPOINT`
  - Renamed `API_ENDPOINT` environment variable to `TOKEN_REDIRECT_ENDPOINT`

### Removed

- Functions deprecated before 1.11.0:
  - @cumulus/api/models/base: static Manager.createTable() and static Manager.deleteTable()
  - @cumulus/ingest/aws/S3
  - @cumulus/ingest/aws/StepFunction.getExecution()
  - @cumulus/ingest/aws/StepFunction.pullEvent()
  - @cumulus/ingest/consumer.Consume
  - @cumulus/ingest/granule/Ingest.getBucket()

### Deprecated

`@cmrjs/ingestConcept`, instead use the CMR object methods. `@cmrjs/CMR.ingestGranule` or `@cmrjs/CMR.ingestCollection`
`@cmrjs/searchConcept`, instead use the CMR object methods. `@cmrjs/CMR.searchGranules` or `@cmrjs/CMR.searchCollections`
`@cmrjs/deleteConcept`, instead use the CMR object methods. `@cmrjs/CMR.deleteGranule` or `@cmrjs/CMR.deleteCollection`

## [v1.11.1] - 2018-12-18

**Please Note**

- Ensure your `app/config.yml` has a `clientId` specified in the `cmr` section. This will allow CMR to identify your requests for better support and metrics.
  - For an example, please see [the example config](https://github.com/nasa/cumulus/blob/1c7e2bf41b75da9f87004c4e40fbcf0f39f56794/example/app/config.yml#L128).

### Added

- Added a `/tokenDelete` endpoint in `@cumulus/api` to delete access token records

### Changed

- CUMULUS-678
  `@cumulus/ingest/crypto` moved and renamed to `@cumulus/common/key-pair-provider`
  `@cumulus/ingest/aws` function: `KMSDecryptionFailed` and class: `KMS` extracted and moved to `@cumulus/common` and `KMS` is exported as `KMSProvider` from `@cumulus/common/key-pair-provider`
  `@cumulus/ingest/granule` functions: `publish`, `getGranuleId`, `getXMLMetadataAsString`, `getMetadataBodyAndTags`, `parseXmlString`, `getCmrXMLFiles`, `postS3Object`, `contructOnlineAccessUrls`, `updateMetadata`, extracted and moved to `@cumulus/cmrjs`
  `getGranuleId`, `getCmrXMLFiles`, `publish`, `updateMetadata` removed from `@cumulus/ingest/granule` and added to `@cumulus/cmrjs`;
  `updateMetadata` renamed `updateCMRMetadata`.
  `@cumulus/ingest` test files renamed.
- **CUMULUS-1070**
  - Add `'Client-Id'` header to all `@cumulus/cmrjs` requests (made via `searchConcept`, `ingestConcept`, and `deleteConcept`).
  - Updated `cumulus/example/app/config.yml` entry for `cmr.clientId` to use stackName for easier CMR-side identification.

## [v1.11.0] - 2018-11-30

**Please Note**

- Redeploy IAM roles:
  - CUMULUS-817 includes a migration that requires reconfiguration/redeployment of IAM roles. Please see the [upgrade instructions](https://nasa.github.io/cumulus/docs/upgrade/1.11.0) for more information.
  - CUMULUS-977 includes a few new SNS-related permissions added to the IAM roles that will require redeployment of IAM roles.
- `cumulus-message-adapter` v1.0.13+ is required for `@cumulus/api` granule reingest API to work properly. The latest version should be downloaded automatically by kes.
- A `TOKEN_SECRET` value (preferably 256-bit for security) must be added to `.env` to securely sign JWTs used for authorization in `@cumulus/api`

### Changed

- **CUUMULUS-1000** - Distribution endpoint now persists logins, instead of
  redirecting to Earthdata Login on every request
- **CUMULUS-783 CUMULUS-790** - Updated `@cumulus/sync-granule` and `@cumulus/move-granules` tasks to always overwrite existing files for manually-triggered reingest.
- **CUMULUS-906** - Updated `@cumulus/api` granule reingest API to
  - add `reingestGranule: true` and `forceDuplicateOverwrite: true` to Cumulus message `cumulus_meta.cumulus_context` field to indicate that the workflow is a manually triggered re-ingest.
  - return warning message to operator when duplicateHandling is not `replace`
  - `cumulus-message-adapter` v1.0.13+ is required.
- **CUMULUS-793** - Updated the granule move PUT request in `@cumulus/api` to reject the move with a 409 status code if one or more of the files already exist at the destination location
- Updated `@cumulus/helloworld` to use S3 to store state for pass on retry tests
- Updated `@cumulus/ingest`:
  - [Required for MAAP] `http.js#list` will now find links with a trailing whitespace
  - Removed code from `granule.js` which looked for files in S3 using `{ Bucket: discoveredFile.bucket, Key: discoveredFile.name }`. This is obsolete since `@cumulus/ingest` uses a `file-staging` and `constructCollectionId()` directory prefixes by default.
- **CUMULUS-989**
  - Updated `@cumulus/api` to use [JWT (JSON Web Token)](https://jwt.io/introduction/) as the transport format for API authorization tokens and to use JWT verification in the request authorization
  - Updated `/token` endpoint in `@cumulus/api` to return tokens as JWTs
  - Added a `/refresh` endpoint in `@cumulus/api` to request new access tokens from the OAuth provider using the refresh token
  - Added `refreshAccessToken` to `@cumulus/api/lib/EarthdataLogin` to manage refresh token requests with the Earthdata OAuth provider

### Added

- **CUMULUS-1050**
  - Separated configuration flags for originalPayload/finalPayload cleanup such that they can be set to different retention times
- **CUMULUS-798**
  - Added daily Executions cleanup CloudWatch event that triggers cleanExecutions lambda
  - Added cleanExecutions lambda that removes finalPayload/originalPayload field entries for records older than configured timeout value (execution_payload_retention_period), with a default of 30 days
- **CUMULUS-815/816**
  - Added 'originalPayload' and 'finalPayload' fields to Executions table
  - Updated Execution model to populate originalPayload with the execution payload on record creation
  - Updated Execution model code to populate finalPayload field with the execution payload on execution completion
  - Execution API now exposes the above fields
- **CUMULUS-977**
  - Rename `kinesisConsumer` to `messageConsumer` as it handles both Kinesis streams and SNS topics as of this version.
  - Add `sns`-type rule support. These rules create a subscription between an SNS topic and the `messageConsumer`.
    When a message is received, `messageConsumer` is triggered and passes the SNS message (JSON format expected) in
    its entirety to the workflow in the `payload` field of the Cumulus message. For more information on sns-type rules,
    see the [documentation](https://nasa.github.io/cumulus/docs/data-cookbooks/setup#rules).
- **CUMULUS-975**
  - Add `KinesisInboundEventLogger` and `KinesisOutboundEventLogger` API lambdas. These lambdas
    are utilized to dump incoming and outgoing ingest workflow kinesis streams
    to cloudwatch for analytics in case of AWS/stream failure.
  - Update rules model to allow tracking of log_event ARNs related to
    Rule event logging. Kinesis rule types will now automatically log
    incoming events via a Kinesis event triggered lambda.
    CUMULUS-975-migration-4
  - Update migration code to require explicit migration names per run
  - Added migration_4 to migrate/update exisitng Kinesis rules to have a log event mapping
  - Added new IAM policy for migration lambda
- **CUMULUS-775**
  - Adds a instance metadata endpoint to the `@cumulus/api` package.
  - Adds a new convenience function `hostId` to the `@cumulus/cmrjs` to help build environment specific cmr urls.
  - Fixed `@cumulus/cmrjs.searchConcept` to search and return CMR results.
  - Modified `@cumulus/cmrjs.CMR.searchGranule` and `@cumulus/cmrjs.CMR.searchCollection` to include CMR's provider as a default parameter to searches.
- **CUMULUS-965**
  - Add `@cumulus/test-data.loadJSONTestData()`,
    `@cumulus/test-data.loadTestData()`, and
    `@cumulus/test-data.streamTestData()` to safely load test data. These
    functions should be used instead of using `require()` to load test data,
    which could lead to tests interferring with each other.
  - Add a `@cumulus/common/util/deprecate()` function to mark a piece of code as
    deprecated
- **CUMULUS-986**
  - Added `waitForTestExecutionStart` to `@cumulus/integration-tests`
- **CUMULUS-919**
  - In `@cumulus/deployment`, added support for NGAP permissions boundaries for IAM roles with `useNgapPermissionBoundary` flag in `iam/config.yml`. Defaults to false.

### Fixed

- Fixed a bug where FTP sockets were not closed after an error, keeping the Lambda function active until it timed out [CUMULUS-972]
- **CUMULUS-656**
  - The API will no longer allow the deletion of a provider if that provider is
    referenced by a rule
  - The API will no longer allow the deletion of a collection if that collection
    is referenced by a rule
- Fixed a bug where `@cumulus/sf-sns-report` was not pulling large messages from S3 correctly.

### Deprecated

- `@cumulus/ingest/aws/StepFunction.pullEvent()`. Use `@cumulus/common/aws.pullStepFunctionEvent()`.
- `@cumulus/ingest/consumer.Consume` due to unpredictable implementation. Use `@cumulus/ingest/consumer.Consumer`.
  Call `Consumer.consume()` instead of `Consume.read()`.

## [v1.10.4] - 2018-11-28

### Added

- **CUMULUS-1008**
  - New `config.yml` parameter for SQS consumers: `sqs_consumer_rate: (default 500)`, which is the maximum number of
    messages the consumer will attempt to process per execution. Currently this is only used by the sf-starter consumer,
    which runs every minute by default, making this a messages-per-minute upper bound. SQS does not guarantee the number
    of messages returned per call, so this is not a fixed rate of consumption, only attempted number of messages received.

### Deprecated

- `@cumulus/ingest/consumer.Consume` due to unpredictable implementation. Use `@cumulus/ingest/consumer.Consumer`.

### Changed

- Backported update of `packages/api` dependency `@mapbox/dyno` to `1.4.2` to mitigate `event-stream` vulnerability.

## [v1.10.3] - 2018-10-31

### Added

- **CUMULUS-817**
  - Added AWS Dead Letter Queues for lambdas that are scheduled asynchronously/such that failures show up only in cloudwatch logs.
- **CUMULUS-956**
  - Migrated developer documentation and data-cookbooks to Docusaurus
    - supports versioning of documentation
  - Added `docs/docs-how-to.md` to outline how to do things like add new docs or locally install for testing.
  - Deployment/CI scripts have been updated to work with the new format
- **CUMULUS-811**
  - Added new S3 functions to `@cumulus/common/aws`:
    - `aws.s3TagSetToQueryString`: converts S3 TagSet array to querystring (for use with upload()).
    - `aws.s3PutObject`: Returns promise of S3 `putObject`, which puts an object on S3
    - `aws.s3CopyObject`: Returns promise of S3 `copyObject`, which copies an object in S3 to a new S3 location
    - `aws.s3GetObjectTagging`: Returns promise of S3 `getObjectTagging`, which returns an object containing an S3 TagSet.
  - `@/cumulus/common/aws.s3PutObject` defaults to an explicit `ACL` of 'private' if not overridden.
  - `@/cumulus/common/aws.s3CopyObject` defaults to an explicit `TaggingDirective` of 'COPY' if not overridden.

### Deprecated

- **CUMULUS-811**
  - Deprecated `@cumulus/ingest/aws.S3`. Member functions of this class will now
    log warnings pointing to similar functionality in `@cumulus/common/aws`.

## [v1.10.2] - 2018-10-24

### Added

- **CUMULUS-965**
  - Added a `@cumulus/logger` package
- **CUMULUS-885**
  - Added 'human readable' version identifiers to Lambda Versioning lambda aliases
- **CUMULUS-705**
  - Note: Make sure to update the IAM stack when deploying this update.
  - Adds an AsyncOperations model and associated DynamoDB table to the
    `@cumulus/api` package
  - Adds an /asyncOperations endpoint to the `@cumulus/api` package, which can
    be used to fetch the status of an AsyncOperation.
  - Adds a /bulkDelete endpoint to the `@cumulus/api` package, which performs an
    asynchronous bulk-delete operation. This is a stub right now which is only
    intended to demonstration how AsyncOperations work.
  - Adds an AsyncOperation ECS task to the `@cumulus/api` package, which will
    fetch an Lambda function, run it in ECS, and then store the result to the
    AsyncOperations table in DynamoDB.
- **CUMULUS-851** - Added workflow lambda versioning feature to allow in-flight workflows to use lambda versions that were in place when a workflow was initiated

  - Updated Kes custom code to remove logic that used the CMA file key to determine template compilation logic. Instead, utilize a `customCompilation` template configuration flag to indicate a template should use Cumulus's kes customized methods instead of 'core'.
  - Added `useWorkflowLambdaVersions` configuration option to enable the lambdaVersioning feature set. **This option is set to true by default** and should be set to false to disable the feature.
  - Added uniqueIdentifier configuration key to S3 sourced lambdas to optionally support S3 lambda resource versioning within this scheme. This key must be unique for each modified version of the lambda package and must be updated in configuration each time the source changes.
  - Added a new nested stack template that will create a `LambdaVersions` stack that will take lambda parameters from the base template, generate lambda versions/aliases and return outputs with references to the most 'current' lambda alias reference, and updated 'core' template to utilize these outputs (if `useWorkflowLambdaVersions` is enabled).

- Created a `@cumulus/api/lib/OAuth2` interface, which is implemented by the
  `@cumulus/api/lib/EarthdataLogin` and `@cumulus/api/lib/GoogleOAuth2` classes.
  Endpoints that need to handle authentication will determine which class to use
  based on environment variables. This also greatly simplifies testing.
- Added `@cumulus/api/lib/assertions`, containing more complex AVA test assertions
- Added PublishGranule workflow to publish a granule to CMR without full reingest. (ingest-in-place capability)

- `@cumulus/integration-tests` new functionality:
  - `listCollections` to list collections from a provided data directory
  - `deleteCollection` to delete list of collections from a deployed stack
  - `cleanUpCollections` combines the above in one function.
  - `listProviders` to list providers from a provided data directory
  - `deleteProviders` to delete list of providers from a deployed stack
  - `cleanUpProviders` combines the above in one function.
  - `@cumulus/integrations-tests/api.js`: `deleteGranule` and `deletePdr` functions to make `DELETE` requests to Cumulus API
  - `rules` API functionality for posting and deleting a rule and listing all rules
  - `wait-for-deploy` lambda for use in the redeployment tests
- `@cumulus/ingest/granule.js`: `ingestFile` inserts new `duplicate_found: true` field in the file's record if a duplicate file already exists on S3.
- `@cumulus/api`: `/execution-status` endpoint requests and returns complete execution output if execution output is stored in S3 due to size.
- Added option to use environment variable to set CMR host in `@cumulus/cmrjs`.
- **CUMULUS-781** - Added integration tests for `@cumulus/sync-granule` when `duplicateHandling` is set to `replace` or `skip`
- **CUMULUS-791** - `@cumulus/move-granules`: `moveFileRequest` inserts new `duplicate_found: true` field in the file's record if a duplicate file already exists on S3. Updated output schema to document new `duplicate_found` field.

### Removed

- Removed `@cumulus/common/fake-earthdata-login-server`. Tests can now create a
  service stub based on `@cumulus/api/lib/OAuth2` if testing requires handling
  authentication.

### Changed

- **CUMULUS-940** - modified `@cumulus/common/aws` `receiveSQSMessages` to take a parameter object instead of positional parameters. All defaults remain the same, but now access to long polling is available through `options.waitTimeSeconds`.
- **CUMULUS-948** - Update lambda functions `CNMToCMA` and `CnmResponse` in the `cumulus-data-shared` bucket and point the default stack to them.
- **CUMULUS-782** - Updated `@cumulus/sync-granule` task and `Granule.ingestFile` in `@cumulus/ingest` to keep both old and new data when a destination file with different checksum already exists and `duplicateHandling` is `version`
- Updated the config schema in `@cumulus/move-granules` to include the `moveStagedFiles` param.
- **CUMULUS-778** - Updated config schema and documentation in `@cumulus/sync-granule` to include `duplicateHandling` parameter for specifying how duplicate filenames should be handled
- **CUMULUS-779** - Updated `@cumulus/sync-granule` to throw `DuplicateFile` error when destination files already exist and `duplicateHandling` is `error`
- **CUMULUS-780** - Updated `@cumulus/sync-granule` to use `error` as the default for `duplicateHandling` when it is not specified
- **CUMULUS-780** - Updated `@cumulus/api` to use `error` as the default value for `duplicateHandling` in the `Collection` model
- **CUMULUS-785** - Updated the config schema and documentation in `@cumulus/move-granules` to include `duplicateHandling` parameter for specifying how duplicate filenames should be handled
- **CUMULUS-786, CUMULUS-787** - Updated `@cumulus/move-granules` to throw `DuplicateFile` error when destination files already exist and `duplicateHandling` is `error` or not specified
- **CUMULUS-789** - Updated `@cumulus/move-granules` to keep both old and new data when a destination file with different checksum already exists and `duplicateHandling` is `version`

### Fixed

- `getGranuleId` in `@cumulus/ingest` bug: `getGranuleId` was constructing an error using `filename` which was undefined. The fix replaces `filename` with the `uri` argument.
- Fixes to `del` in `@cumulus/api/endpoints/granules.js` to not error/fail when not all files exist in S3 (e.g. delete granule which has only 2 of 3 files ingested).
- `@cumulus/deployment/lib/crypto.js` now checks for private key existence properly.

## [v1.10.1] - 2018-09-4

### Fixed

- Fixed cloudformation template errors in `@cumulus/deployment/`
  - Replaced references to Fn::Ref: with Ref:
  - Moved long form template references to a newline

## [v1.10.0] - 2018-08-31

### Removed

- Removed unused and broken code from `@cumulus/common`
  - Removed `@cumulus/common/test-helpers`
  - Removed `@cumulus/common/task`
  - Removed `@cumulus/common/message-source`
  - Removed the `getPossiblyRemote` function from `@cumulus/common/aws`
  - Removed the `startPromisedSfnExecution` function from `@cumulus/common/aws`
  - Removed the `getCurrentSfnTask` function from `@cumulus/common/aws`

### Changed

- **CUMULUS-839** - In `@cumulus/sync-granule`, 'collection' is now an optional config parameter

### Fixed

- **CUMULUS-859** Moved duplicate code in `@cumulus/move-granules` and `@cumulus/post-to-cmr` to `@cumulus/ingest`. Fixed imports making assumptions about directory structure.
- `@cumulus/ingest/consumer` correctly limits the number of messages being received and processed from SQS. Details:
  - **Background:** `@cumulus/api` includes a lambda `<stack-name>-sqs2sf` which processes messages from the `<stack-name>-startSF` SQS queue every minute. The `sqs2sf` lambda uses `@cumulus/ingest/consumer` to receive and process messages from SQS.
  - **Bug:** More than `messageLimit` number of messages were being consumed and processed from the `<stack-name>-startSF` SQS queue. Many step functions were being triggered simultaneously by the lambda `<stack-name>-sqs2sf` (which consumes every minute from the `startSF` queue) and resulting in step function failure with the error: `An error occurred (ThrottlingException) when calling the GetExecutionHistory`.
  - **Fix:** `@cumulus/ingest/consumer#processMessages` now processes messages until `timeLimit` has passed _OR_ once it receives up to `messageLimit` messages. `sqs2sf` is deployed with a [default `messageLimit` of 10](https://github.com/nasa/cumulus/blob/670000c8a821ff37ae162385f921c40956e293f7/packages/deployment/app/config.yml#L147).
  - **IMPORTANT NOTE:** `consumer` will actually process up to `messageLimit * 2 - 1` messages. This is because sometimes `receiveSQSMessages` will return less than `messageLimit` messages and thus the consumer will continue to make calls to `receiveSQSMessages`. For example, given a `messageLimit` of 10 and subsequent calls to `receiveSQSMessages` returns up to 9 messages, the loop will continue and a final call could return up to 10 messages.

## [v1.9.1] - 2018-08-22

**Please Note** To take advantage of the added granule tracking API functionality, updates are required for the message adapter and its libraries. You should be on the following versions:

- `cumulus-message-adapter` 1.0.9+
- `cumulus-message-adapter-js` 1.0.4+
- `cumulus-message-adapter-java` 1.2.7+
- `cumulus-message-adapter-python` 1.0.5+

### Added

- **CUMULUS-687** Added logs endpoint to search for logs from a specific workflow execution in `@cumulus/api`. Added integration test.
- **CUMULUS-836** - `@cumulus/deployment` supports a configurable docker storage driver for ECS. ECS can be configured with either `devicemapper` (the default storage driver for AWS ECS-optimized AMIs) or `overlay2` (the storage driver used by the NGAP 2.0 AMI). The storage driver can be configured in `app/config.yml` with `ecs.docker.storageDriver: overlay2 | devicemapper`. The default is `overlay2`.
  - To support this configuration, a [Handlebars](https://handlebarsjs.com/) helper `ifEquals` was added to `packages/deployment/lib/kes.js`.
- **CUMULUS-836** - `@cumulus/api` added IAM roles required by the NGAP 2.0 AMI. The NGAP 2.0 AMI runs a script `register_instances_with_ssm.py` which requires the ECS IAM role to include `ec2:DescribeInstances` and `ssm:GetParameter` permissions.

### Fixed

- **CUMULUS-836** - `@cumulus/deployment` uses `overlay2` driver by default and does not attempt to write `--storage-opt dm.basesize` to fix [this error](https://github.com/moby/moby/issues/37039).
- **CUMULUS-413** Kinesis processing now captures all errrors.
  - Added kinesis fallback mechanism when errors occur during record processing.
  - Adds FallbackTopicArn to `@cumulus/api/lambdas.yml`
  - Adds fallbackConsumer lambda to `@cumulus/api`
  - Adds fallbackqueue option to lambda definitions capture lambda failures after three retries.
  - Adds kinesisFallback SNS topic to signal incoming errors from kinesis stream.
  - Adds kinesisFailureSQS to capture fully failed events from all retries.
- **CUMULUS-855** Adds integration test for kinesis' error path.
- **CUMULUS-686** Added workflow task name and version tracking via `@cumulus/api` executions endpoint under new `tasks` property, and under `workflow_tasks` in step input/output.
  - Depends on `cumulus-message-adapter` 1.0.9+, `cumulus-message-adapter-js` 1.0.4+, `cumulus-message-adapter-java` 1.2.7+ and `cumulus-message-adapter-python` 1.0.5+
- **CUMULUS-771**
  - Updated sync-granule to stream the remote file to s3
  - Added integration test for ingesting granules from ftp provider
  - Updated http/https integration tests for ingesting granules from http/https providers
- **CUMULUS-862** Updated `@cumulus/integration-tests` to handle remote lambda output
- **CUMULUS-856** Set the rule `state` to have default value `ENABLED`

### Changed

- In `@cumulus/deployment`, changed the example app config.yml to have additional IAM roles

## [v1.9.0] - 2018-08-06

**Please note** additional information and upgrade instructions [here](https://nasa.github.io/cumulus/docs/upgrade/1.9.0)

### Added

- **CUMULUS-712** - Added integration tests verifying expected behavior in workflows
- **GITC-776-2** - Add support for versioned collections

### Fixed

- **CUMULUS-832**
  - Fixed indentation in example config.yml in `@cumulus/deployment`
  - Fixed issue with new deployment using the default distribution endpoint in `@cumulus/deployment` and `@cumulus/api`

## [v1.8.1] - 2018-08-01

**Note** IAM roles should be re-deployed with this release.

- **Cumulus-726**
  - Added function to `@cumulus/integration-tests`: `sfnStep` includes `getStepInput` which returns the input to the schedule event of a given step function step.
  - Added IAM policy `@cumulus/deployment`: Lambda processing IAM role includes `kinesis::PutRecord` so step function lambdas can write to kinesis streams.
- **Cumulus Community Edition**
  - Added Google OAuth authentication token logic to `@cumulus/api`. Refactored token endpoint to use environment variable flag `OAUTH_PROVIDER` when determining with authentication method to use.
  - Added API Lambda memory configuration variable `api_lambda_memory` to `@cumulus/api` and `@cumulus/deployment`.

### Changed

- **Cumulus-726**
  - Changed function in `@cumulus/api`: `models/rules.js#addKinesisEventSource` was modified to call to `deleteKinesisEventSource` with all required parameters (rule's name, arn and type).
  - Changed function in `@cumulus/integration-tests`: `getStepOutput` can now be used to return output of failed steps. If users of this function want the output of a failed event, they can pass a third parameter `eventType` as `'failure'`. This function will work as always for steps which completed successfully.

### Removed

- **Cumulus-726**

  - Configuration change to `@cumulus/deployment`: Removed default auto scaling configuration for Granules and Files DynamoDB tables.

- **CUMULUS-688**
  - Add integration test for ExecutionStatus
  - Function addition to `@cumulus/integration-tests`: `api` includes `getExecutionStatus` which returns the execution status from the Cumulus API

## [v1.8.0] - 2018-07-23

### Added

- **CUMULUS-718** Adds integration test for Kinesis triggering a workflow.

- **GITC-776-3** Added more flexibility for rules. You can now edit all fields on the rule's record
  We may need to update the api documentation to reflect this.

- **CUMULUS-681** - Add ingest-in-place action to granules endpoint

  - new applyWorkflow action at PUT /granules/{granuleid} Applying a workflow starts an execution of the provided workflow and passes the granule record as payload.
    Parameter(s):
    - workflow - the workflow name

- **CUMULUS-685** - Add parent exeuction arn to the execution which is triggered from a parent step function

### Changed

- **CUMULUS-768** - Integration tests get S3 provider data from shared data folder

### Fixed

- **CUMULUS-746** - Move granule API correctly updates record in dynamo DB and cmr xml file
- **CUMULUS-766** - Populate database fileSize field from S3 if value not present in Ingest payload

## [v1.7.1] - 2018-07-27 - [BACKPORT]

### Fixed

- **CUMULUS-766** - Backport from 1.8.0 - Populate database fileSize field from S3 if value not present in Ingest payload

## [v1.7.0] - 2018-07-02

### Please note: [Upgrade Instructions](https://nasa.github.io/cumulus/docs/upgrade/1.7.0)

### Added

- **GITC-776-2** - Add support for versioned collectons
- **CUMULUS-491** - Add granule reconciliation API endpoints.
- **CUMULUS-480** Add suport for backup and recovery:
  - Add DynamoDB tables for granules, executions and pdrs
  - Add ability to write all records to S3
  - Add ability to download all DynamoDB records in form json files
  - Add ability to upload records to DynamoDB
  - Add migration scripts for copying granule, pdr and execution records from ElasticSearch to DynamoDB
  - Add IAM support for batchWrite on dynamoDB
-
- **CUMULUS-508** - `@cumulus/deployment` cloudformation template allows for lambdas and ECS clusters to have multiple AZ availability.
  - `@cumulus/deployment` also ensures docker uses `devicemapper` storage driver.
- **CUMULUS-755** - `@cumulus/deployment` Add DynamoDB autoscaling support.
  - Application developers can add autoscaling and override default values in their deployment's `app/config.yml` file using a `{TableName}Table:` key.

### Fixed

- **CUMULUS-747** - Delete granule API doesn't delete granule files in s3 and granule in elasticsearch
  - update the StreamSpecification DynamoDB tables to have StreamViewType: "NEW_AND_OLD_IMAGES"
  - delete granule files in s3
- **CUMULUS-398** - Fix not able to filter executions by workflow
- **CUMULUS-748** - Fix invalid lambda .zip files being validated/uploaded to AWS
- **CUMULUS-544** - Post to CMR task has UAT URL hard-coded
  - Made configurable: PostToCmr now requires CMR_ENVIRONMENT env to be set to 'SIT' or 'OPS' for those CMR environments. Default is UAT.

### Changed

- **GITC-776-4** - Changed Discover-pdrs to not rely on collection but use provider_path in config. It also has an optional filterPdrs regex configuration parameter

- **CUMULUS-710** - In the integration test suite, `getStepOutput` returns the output of the first successful step execution or last failed, if none exists

## [v1.6.0] - 2018-06-06

### Please note: [Upgrade Instructions](https://nasa.github.io/cumulus/docs/upgrade/1.6.0)

### Fixed

- **CUMULUS-602** - Format all logs sent to Elastic Search.
  - Extract cumulus log message and index it to Elastic Search.

### Added

- **CUMULUS-556** - add a mechanism for creating and running migration scripts on deployment.
- **CUMULUS-461** Support use of metadata date and other components in `url_path` property

### Changed

- **CUMULUS-477** Update bucket configuration to support multiple buckets of the same type:
  - Change the structure of the buckets to allow for more than one bucket of each type. The bucket structure is now:
    bucket-key:
    name: <bucket-name>
    type: <type> i.e. internal, public, etc.
  - Change IAM and app deployment configuration to support new bucket structure
  - Update tasks and workflows to support new bucket structure
  - Replace instances where buckets.internal is relied upon to either use the system bucket or a configured bucket
  - Move IAM template to the deployment package. NOTE: You now have to specify '--template node_modules/@cumulus/deployment/iam' in your IAM deployment
  - Add IAM cloudformation template support to filter buckets by type

## [v1.5.5] - 2018-05-30

### Added

- **CUMULUS-530** - PDR tracking through Queue-granules
  - Add optional `pdr` property to the sync-granule task's input config and output payload.
- **CUMULUS-548** - Create a Lambda task that generates EMS distribution reports
  - In order to supply EMS Distribution Reports, you must enable S3 Server
    Access Logging on any S3 buckets used for distribution. See [How Do I Enable Server Access Logging for an S3 Bucket?](https://docs.aws.amazon.com/AmazonS3/latest/user-guide/server-access-logging.html)
    The "Target bucket" setting should point at the Cumulus internal bucket.
    The "Target prefix" should be
    "<STACK_NAME>/ems-distribution/s3-server-access-logs/", where "STACK_NAME"
    is replaced with the name of your Cumulus stack.

### Fixed

- **CUMULUS-546 - Kinesis Consumer should catch and log invalid JSON**
  - Kinesis Consumer lambda catches and logs errors so that consumer doesn't get stuck in a loop re-processing bad json records.
- EMS report filenames are now based on their start time instead of the time
  instead of the time that the report was generated
- **CUMULUS-552 - Cumulus API returns different results for the same collection depending on query**
  - The collection, provider and rule records in elasticsearch are now replaced with records from dynamo db when the dynamo db records are updated.

### Added

- `@cumulus/deployment`'s default cloudformation template now configures storage for Docker to match the configured ECS Volume. The template defines Docker's devicemapper basesize (`dm.basesize`) using `ecs.volumeSize`. This addresses ECS default of limiting Docker containers to 10GB of storage ([Read more](https://aws.amazon.com/premiumsupport/knowledge-center/increase-default-ecs-docker-limit/)).

## [v1.5.4] - 2018-05-21

### Added

- **CUMULUS-535** - EMS Ingest, Archive, Archive Delete reports
  - Add lambda EmsReport to create daily EMS Ingest, Archive, Archive Delete reports
  - ems.provider property added to `@cumulus/deployment/app/config.yml`.
    To change the provider name, please add `ems: provider` property to `app/config.yml`.
- **CUMULUS-480** Use DynamoDB to store granules, pdrs and execution records
  - Activate PointInTime feature on DynamoDB tables
  - Increase test coverage on api package
  - Add ability to restore metadata records from json files to DynamoDB
- **CUMULUS-459** provide API endpoint for moving granules from one location on s3 to another

## [v1.5.3] - 2018-05-18

### Fixed

- **CUMULUS-557 - "Add dataType to DiscoverGranules output"**
  - Granules discovered by the DiscoverGranules task now include dataType
  - dataType is now a required property for granules used as input to the
    QueueGranules task
- **CUMULUS-550** Update deployment app/config.yml to force elasticsearch updates for deleted granules

## [v1.5.2] - 2018-05-15

### Fixed

- **CUMULUS-514 - "Unable to Delete the Granules"**
  - updated cmrjs.deleteConcept to return success if the record is not found
    in CMR.

### Added

- **CUMULUS-547** - The distribution API now includes an
  "earthdataLoginUsername" query parameter when it returns a signed S3 URL
- **CUMULUS-527 - "parse-pdr queues up all granules and ignores regex"**
  - Add an optional config property to the ParsePdr task called
    "granuleIdFilter". This property is a regular expression that is applied
    against the filename of the first file of each granule contained in the
    PDR. If the regular expression matches, then the granule is included in
    the output. Defaults to '.', which will match all granules in the PDR.
- File checksums in PDRs now support MD5
- Deployment support to subscribe to an SNS topic that already exists
- **CUMULUS-470, CUMULUS-471** In-region S3 Policy lambda added to API to update bucket policy for in-region access.
- **CUMULUS-533** Added fields to granule indexer to support EMS ingest and archive record creation
- **CUMULUS-534** Track deleted granules
  - added `deletedgranule` type to `cumulus` index.
  - **Important Note:** Force custom bootstrap to re-run by adding this to
    app/config.yml `es: elasticSearchMapping: 7`
- You can now deploy cumulus without ElasticSearch. Just add `es: null` to your `app/config.yml` file. This is only useful for debugging purposes. Cumulus still requires ElasticSearch to properly operate.
- `@cumulus/integration-tests` includes and exports the `addRules` function, which seeds rules into the DynamoDB table.
- Added capability to support EFS in cloud formation template. Also added
  optional capability to ssh to your instance and privileged lambda functions.
- Added support to force discovery of PDRs that have already been processed
  and filtering of selected data types
- `@cumulus/cmrjs` uses an environment variable `USER_IP_ADDRESS` or fallback
  IP address of `10.0.0.0` when a public IP address is not available. This
  supports lambda functions deployed into a VPC's private subnet, where no
  public IP address is available.

### Changed

- **CUMULUS-550** Custom bootstrap automatically adds new types to index on
  deployment

## [v1.5.1] - 2018-04-23

### Fixed

- add the missing dist folder to the hello-world task
- disable uglifyjs on the built version of the pdr-status-check (read: https://github.com/webpack-contrib/uglifyjs-webpack-plugin/issues/264)

## [v1.5.0] - 2018-04-23

### Changed

- Removed babel from all tasks and packages and increased minimum node requirements to version 8.10
- Lambda functions created by @cumulus/deployment will use node8.10 by default
- Moved [cumulus-integration-tests](https://github.com/nasa/cumulus-integration-tests) to the `example` folder CUMULUS-512
- Streamlined all packages dependencies (e.g. remove redundant dependencies and make sure versions are the same across packages)
- **CUMULUS-352:** Update Cumulus Elasticsearch indices to use [index aliases](https://www.elastic.co/guide/en/elasticsearch/reference/current/indices-aliases.html).
- **CUMULUS-519:** ECS tasks are no longer restarted after each CF deployment unless `ecs.restartTasksOnDeploy` is set to true
- **CUMULUS-298:** Updated log filterPattern to include all CloudWatch logs in ElasticSearch
- **CUMULUS-518:** Updates to the SyncGranule config schema
  - `granuleIdExtraction` is no longer a property
  - `process` is now an optional property
  - `provider_path` is no longer a property

### Fixed

- **CUMULUS-455 "Kes deployments using only an updated message adapter do not get automatically deployed"**
  - prepended the hash value of cumulus-message-adapter.zip file to the zip file name of lambda which uses message adapter.
  - the lambda function will be redeployed when message adapter or lambda function are updated
- Fixed a bug in the bootstrap lambda function where it stuck during update process
- Fixed a bug where the sf-sns-report task did not return the payload of the incoming message as the output of the task [CUMULUS-441]

### Added

- **CUMULUS-352:** Add reindex CLI to the API package.
- **CUMULUS-465:** Added mock http/ftp/sftp servers to the integration tests
- Added a `delete` method to the `@common/CollectionConfigStore` class
- **CUMULUS-467 "@cumulus/integration-tests or cumulus-integration-tests should seed provider and collection in deployed DynamoDB"**
  - `example` integration-tests populates providers and collections to database
  - `example` workflow messages are populated from workflow templates in s3, provider and collection information in database, and input payloads. Input templates are removed.
  - added `https` protocol to provider schema

## [v1.4.1] - 2018-04-11

### Fixed

- Sync-granule install

## [v1.4.0] - 2018-04-09

### Fixed

- **CUMULUS-392 "queue-granules not returning the sfn-execution-arns queued"**
  - updated queue-granules to return the sfn-execution-arns queued and pdr if exists.
  - added pdr to ingest message meta.pdr instead of payload, so the pdr information doesn't get lost in the ingest workflow, and ingested granule in elasticsearch has pdr name.
  - fixed sf-sns-report schema, remove the invalid part
  - fixed pdr-status-check schema, the failed execution contains arn and reason
- **CUMULUS-206** make sure homepage and repository urls exist in package.json files of tasks and packages

### Added

- Example folder with a cumulus deployment example

### Changed

- [CUMULUS-450](https://bugs.earthdata.nasa.gov/browse/CUMULUS-450) - Updated
  the config schema of the **queue-granules** task
  - The config no longer takes a "collection" property
  - The config now takes an "internalBucket" property
  - The config now takes a "stackName" property
- [CUMULUS-450](https://bugs.earthdata.nasa.gov/browse/CUMULUS-450) - Updated
  the config schema of the **parse-pdr** task
  - The config no longer takes a "collection" property
  - The "stack", "provider", and "bucket" config properties are now
    required
- **CUMULUS-469** Added a lambda to the API package to prototype creating an S3 bucket policy for direct, in-region S3 access for the prototype bucket

### Removed

- Removed the `findTmpTestDataDirectory()` function from
  `@cumulus/common/test-utils`

### Fixed

- [CUMULUS-450](https://bugs.earthdata.nasa.gov/browse/CUMULUS-450)
  - The **queue-granules** task now enqueues a **sync-granule** task with the
    correct collection config for that granule based on the granule's
    data-type. It had previously been using the collection config from the
    config of the **queue-granules** task, which was a problem if the granules
    being queued belonged to different data-types.
  - The **parse-pdr** task now handles the case where a PDR contains granules
    with different data types, and uses the correct granuleIdExtraction for
    each granule.

### Added

- **CUMULUS-448** Add code coverage checking using [nyc](https://github.com/istanbuljs/nyc).

## [v1.3.0] - 2018-03-29

### Deprecated

- discover-s3-granules is deprecated. The functionality is provided by the discover-granules task

### Fixed

- **CUMULUS-331:** Fix aws.downloadS3File to handle non-existent key
- Using test ftp provider for discover-granules testing [CUMULUS-427]
- **CUMULUS-304: "Add AWS API throttling to pdr-status-check task"** Added concurrency limit on SFN API calls. The default concurrency is 10 and is configurable through Lambda environment variable CONCURRENCY.
- **CUMULUS-414: "Schema validation not being performed on many tasks"** revised npm build scripts of tasks that use cumulus-message-adapter to place schema directories into dist directories.
- **CUMULUS-301:** Update all tests to use test-data package for testing data.
- **CUMULUS-271: "Empty response body from rules PUT endpoint"** Added the updated rule to response body.
- Increased memory allotment for `CustomBootstrap` lambda function. Resolves failed deployments where `CustomBootstrap` lambda function was failing with error `Process exited before completing request`. This was causing deployments to stall, fail to update and fail to rollback. This error is thrown when the lambda function tries to use more memory than it is allotted.
- Cumulus repository folders structure updated:
  - removed the `cumulus` folder altogether
  - moved `cumulus/tasks` to `tasks` folder at the root level
  - moved the tasks that are not converted to use CMA to `tasks/.not_CMA_compliant`
  - updated paths where necessary

### Added

- `@cumulus/integration-tests` - Added support for testing the output of an ECS activity as well as a Lambda function.

## [v1.2.0] - 2018-03-20

### Fixed

- Update vulnerable npm packages [CUMULUS-425]
- `@cumulus/api`: `kinesis-consumer.js` uses `sf-scheduler.js#schedule` instead of placing a message directly on the `startSF` SQS queue. This is a fix for [CUMULUS-359](https://bugs.earthdata.nasa.gov/browse/CUMULUS-359) because `sf-scheduler.js#schedule` looks up the provider and collection data in DynamoDB and adds it to the `meta` object of the enqueued message payload.
- `@cumulus/api`: `kinesis-consumer.js` catches and logs errors instead of doing an error callback. Before this change, `kinesis-consumer` was failing to process new records when an existing record caused an error because it would call back with an error and stop processing additional records. It keeps trying to process the record causing the error because it's "position" in the stream is unchanged. Catching and logging the errors is part 1 of the fix. Proposed part 2 is to enqueue the error and the message on a "dead-letter" queue so it can be processed later ([CUMULUS-413](https://bugs.earthdata.nasa.gov/browse/CUMULUS-413)).
- **CUMULUS-260: "PDR page on dashboard only shows zeros."** The PDR stats in LPDAAC are all 0s, even if the dashboard has been fixed to retrieve the correct fields. The current version of pdr-status-check has a few issues.
  - pdr is not included in the input/output schema. It's available from the input event. So the pdr status and stats are not updated when the ParsePdr workflow is complete. Adding the pdr to the input/output of the task will fix this.
  - pdr-status-check doesn't update pdr stats which prevent the real time pdr progress from showing up in the dashboard. To solve this, added lambda function sf-sns-report which is copied from @cumulus/api/lambdas/sf-sns-broadcast with modification, sf-sns-report can be used to report step function status anywhere inside a step function. So add step sf-sns-report after each pdr-status-check, we will get the PDR status progress at real time.
  - It's possible an execution is still in the queue and doesn't exist in sfn yet. Added code to handle 'ExecutionDoesNotExist' error when checking the execution status.
- Fixed `aws.cloudwatchevents()` typo in `packages/ingest/aws.js`. This typo was the root cause of the error: `Error: Could not process scheduled_ingest, Error: : aws.cloudwatchevents is not a constructor` seen when trying to update a rule.

### Removed

- `@cumulus/ingest/aws`: Remove queueWorkflowMessage which is no longer being used by `@cumulus/api`'s `kinesis-consumer.js`.

## [v1.1.4] - 2018-03-15

### Added

- added flag `useList` to parse-pdr [CUMULUS-404]

### Fixed

- Pass encrypted password to the ApiGranule Lambda function [CUMULUS-424]

## [v1.1.3] - 2018-03-14

### Fixed

- Changed @cumulus/deployment package install behavior. The build process will happen after installation

## [v1.1.2] - 2018-03-14

### Added

- added tools to @cumulus/integration-tests for local integration testing
- added end to end testing for discovering and parsing of PDRs
- `yarn e2e` command is available for end to end testing

### Fixed

- **CUMULUS-326: "Occasionally encounter "Too Many Requests" on deployment"** The api gateway calls will handle throttling errors
- **CUMULUS-175: "Dashboard providers not in sync with AWS providers."** The root cause of this bug - DynamoDB operations not showing up in Elasticsearch - was shared by collections and rules. The fix was to update providers', collections' and rules; POST, PUT and DELETE endpoints to operate on DynamoDB and using DynamoDB streams to update Elasticsearch. The following packages were made:
  - `@cumulus/deployment` deploys DynamoDB streams for the Collections, Providers and Rules tables as well as a new lambda function called `dbIndexer`. The `dbIndexer` lambda has an event source mapping which listens to each of the DynamoDB streams. The dbIndexer lambda receives events referencing operations on the DynamoDB table and updates the elasticsearch cluster accordingly.
  - The `@cumulus/api` endpoints for collections, providers and rules _only_ query DynamoDB, with the exception of LIST endpoints and the collections' GET endpoint.

### Updated

- Broke up `kes.override.js` of @cumulus/deployment to multiple modules and moved to a new location
- Expanded @cumulus/deployment test coverage
- all tasks were updated to use cumulus-message-adapter-js 1.0.1
- added build process to integration-tests package to babelify it before publication
- Update @cumulus/integration-tests lambda.js `getLambdaOutput` to return the entire lambda output. Previously `getLambdaOutput` returned only the payload.

## [v1.1.1] - 2018-03-08

### Removed

- Unused queue lambda in api/lambdas [CUMULUS-359]

### Fixed

- Kinesis message content is passed to the triggered workflow [CUMULUS-359]
- Kinesis message queues a workflow message and does not write to rules table [CUMULUS-359]

## [v1.1.0] - 2018-03-05

### Added

- Added a `jlog` function to `common/test-utils` to aid in test debugging
- Integration test package with command line tool [CUMULUS-200] by @laurenfrederick
- Test for FTP `useList` flag [CUMULUS-334] by @kkelly51

### Updated

- The `queue-pdrs` task now uses the [cumulus-message-adapter-js](https://github.com/nasa/cumulus-message-adapter-js)
  library
- Updated the `queue-pdrs` JSON schemas
- The test-utils schema validation functions now throw an error if validation
  fails
- The `queue-granules` task now uses the [cumulus-message-adapter-js](https://github.com/nasa/cumulus-message-adapter-js)
  library
- Updated the `queue-granules` JSON schemas

### Removed

- Removed the `getSfnExecutionByName` function from `common/aws`
- Removed the `getGranuleStatus` function from `common/aws`

## [v1.0.1] - 2018-02-27

### Added

- More tests for discover-pdrs, dicover-granules by @yjpa7145
- Schema validation utility for tests by @yjpa7145

### Changed

- Fix an FTP listing bug for servers that do not support STAT [CUMULUS-334] by @kkelly51

## [v1.0.0] - 2018-02-23

[unreleased]: https://github.com/nasa/cumulus/compare/v2.0.1...HEAD
[v2.0.1]:  https://github.com/nasa/cumulus/compare/v1.24.0...v2.0.1
[v2.0.0]:  https://github.com/nasa/cumulus/compare/v1.24.0...v2.0.0
[v1.24.0]: https://github.com/nasa/cumulus/compare/v1.23.2...v1.24.0
[v1.23.2]: https://github.com/nasa/cumulus/compare/v1.22.1...v1.23.2
[v1.22.1]: https://github.com/nasa/cumulus/compare/v1.21.0...v1.22.1
[v1.21.0]: https://github.com/nasa/cumulus/compare/v1.20.0...v1.21.0
[v1.20.0]: https://github.com/nasa/cumulus/compare/v1.19.0...v1.20.0
[v1.19.0]: https://github.com/nasa/cumulus/compare/v1.18.0...v1.19.0
[v1.18.0]: https://github.com/nasa/cumulus/compare/v1.17.0...v1.18.0
[v1.17.0]: https://github.com/nasa/cumulus/compare/v1.16.1...v1.17.0
[v1.16.1]: https://github.com/nasa/cumulus/compare/v1.16.0...v1.16.1
[v1.16.0]: https://github.com/nasa/cumulus/compare/v1.15.0...v1.16.0
[v1.15.0]: https://github.com/nasa/cumulus/compare/v1.14.5...v1.15.0
[v1.14.5]: https://github.com/nasa/cumulus/compare/v1.14.4...v1.14.5
[v1.14.4]: https://github.com/nasa/cumulus/compare/v1.14.3...v1.14.4
[v1.14.3]: https://github.com/nasa/cumulus/compare/v1.14.2...v1.14.3
[v1.14.2]: https://github.com/nasa/cumulus/compare/v1.14.1...v1.14.2
[v1.14.1]: https://github.com/nasa/cumulus/compare/v1.14.0...v1.14.1
[v1.14.0]: https://github.com/nasa/cumulus/compare/v1.13.5...v1.14.0
[v1.13.5]: https://github.com/nasa/cumulus/compare/v1.13.4...v1.13.5
[v1.13.4]: https://github.com/nasa/cumulus/compare/v1.13.3...v1.13.4
[v1.13.3]: https://github.com/nasa/cumulus/compare/v1.13.2...v1.13.3
[v1.13.2]: https://github.com/nasa/cumulus/compare/v1.13.1...v1.13.2
[v1.13.1]: https://github.com/nasa/cumulus/compare/v1.13.0...v1.13.1
[v1.13.0]: https://github.com/nasa/cumulus/compare/v1.12.1...v1.13.0
[v1.12.1]: https://github.com/nasa/cumulus/compare/v1.12.0...v1.12.1
[v1.12.0]: https://github.com/nasa/cumulus/compare/v1.11.3...v1.12.0
[v1.11.3]: https://github.com/nasa/cumulus/compare/v1.11.2...v1.11.3
[v1.11.2]: https://github.com/nasa/cumulus/compare/v1.11.1...v1.11.2
[v1.11.1]: https://github.com/nasa/cumulus/compare/v1.11.0...v1.11.1
[v1.11.0]: https://github.com/nasa/cumulus/compare/v1.10.4...v1.11.0
[v1.10.4]: https://github.com/nasa/cumulus/compare/v1.10.3...v1.10.4
[v1.10.3]: https://github.com/nasa/cumulus/compare/v1.10.2...v1.10.3
[v1.10.2]: https://github.com/nasa/cumulus/compare/v1.10.1...v1.10.2
[v1.10.1]: https://github.com/nasa/cumulus/compare/v1.10.0...v1.10.1
[v1.10.0]: https://github.com/nasa/cumulus/compare/v1.9.1...v1.10.0
[v1.9.1]: https://github.com/nasa/cumulus/compare/v1.9.0...v1.9.1
[v1.9.0]: https://github.com/nasa/cumulus/compare/v1.8.1...v1.9.0
[v1.8.1]: https://github.com/nasa/cumulus/compare/v1.8.0...v1.8.1
[v1.8.0]: https://github.com/nasa/cumulus/compare/v1.7.0...v1.8.0
[v1.7.0]: https://github.com/nasa/cumulus/compare/v1.6.0...v1.7.0
[v1.6.0]: https://github.com/nasa/cumulus/compare/v1.5.5...v1.6.0
[v1.5.5]: https://github.com/nasa/cumulus/compare/v1.5.4...v1.5.5
[v1.5.4]: https://github.com/nasa/cumulus/compare/v1.5.3...v1.5.4
[v1.5.3]: https://github.com/nasa/cumulus/compare/v1.5.2...v1.5.3
[v1.5.2]: https://github.com/nasa/cumulus/compare/v1.5.1...v1.5.2
[v1.5.1]: https://github.com/nasa/cumulus/compare/v1.5.0...v1.5.1
[v1.5.0]: https://github.com/nasa/cumulus/compare/v1.4.1...v1.5.0
[v1.4.1]: https://github.com/nasa/cumulus/compare/v1.4.0...v1.4.1
[v1.4.0]: https://github.com/nasa/cumulus/compare/v1.3.0...v1.4.0
[v1.3.0]: https://github.com/nasa/cumulus/compare/v1.2.0...v1.3.0
[v1.2.0]: https://github.com/nasa/cumulus/compare/v1.1.4...v1.2.0
[v1.1.4]: https://github.com/nasa/cumulus/compare/v1.1.3...v1.1.4
[v1.1.3]: https://github.com/nasa/cumulus/compare/v1.1.2...v1.1.3
[v1.1.2]: https://github.com/nasa/cumulus/compare/v1.1.1...v1.1.2
[v1.1.1]: https://github.com/nasa/cumulus/compare/v1.0.1...v1.1.1
[v1.1.0]: https://github.com/nasa/cumulus/compare/v1.0.1...v1.1.0
[v1.0.1]: https://github.com/nasa/cumulus/compare/v1.0.0...v1.0.1
[v1.0.0]: https://github.com/nasa/cumulus/compare/pre-v1-release...v1.0.0<|MERGE_RESOLUTION|>--- conflicted
+++ resolved
@@ -17,6 +17,11 @@
 - The `@cumulus/ingest/recursion.recursion` function must now be imported using
   `const { recursion } = require('@cumulus/ingest/recursion');`
 
+### Removed
+
+- The `@cumulus/ingest/granule.copyGranuleFile` function has been removed
+- The `@cumulus/ingest/granule.moveGranuleFile` function has been removed
+
 ## [v2.0.1] 2020-07-28
 
 ### Added
@@ -27,15 +32,7 @@
 ### Fixed
 
 - **[PR 1790](https://github.com/nasa/cumulus/pull/1790)**
-
-<<<<<<< HEAD
-### Removed
-
-- The `@cumulus/ingest/granule.copyGranuleFile` function has been removed
-- The `@cumulus/ingest/granule.moveGranuleFile` function has been removed
-=======
-  - Fixed bug with request headers in `@cumulus/launchpad-auth` causing Launchpad token requests to fail
->>>>>>> 2322ca44
+- Fixed bug with request headers in `@cumulus/launchpad-auth` causing Launchpad token requests to fail
 
 ## [v2.0.0] 2020-07-23
 
