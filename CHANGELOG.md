# Changelog

All notable changes to this project will be documented in this file.

The format is based on [Keep a Changelog](http://keepachangelog.com/en/1.0.0/).

## Unreleased

### Replace ElasticSearch Phase 1

- **CUMULUS-3692**
<<<<<<< HEAD
  - Added `@cumulus/db/src/search` `BaseSearch` and `GranuleSearch` classes to
    support basic queries for granules
  - Updated granules List endpoints to query postgres for basic queries
- **CUMULUS-3694**
  - Updated `@cumulus/db/src/search` `BaseSearch` and `GranuleSearch` classes to
    support term queries for granules
  - Updated granules List endpoints to search postgres
=======
  - Update granules List endpoints to query postgres for basic queries

>>>>>>> a2ca3f28

### Migration Notes

#### CUMULUS-3433 Update to node.js v20

The following applies only to users with a custom value configured for
`async_operation_image`:

- As part of the node v20 update process, a new version (49) of the Core
  async-operation container was published - [cumuluss/async
  operation](https://hub.docker.com/layers/cumuluss/async-operation)  The
  default value for `async_operation_image` has been updated in the `cumulus`
  module, however if you are using an internal image repository such as ECR,
  please make sure to update your deployment configuration with the newly
  provided image.

  Users making use of a custom image configuration should note the base image
  for Core async operations must support node v20.x.

#### CUMULUS-3449 Please follow instructions before upgrading Cumulus.

- The updates in CUMULUS-3449 requires manual update to postgres database in
  production environment. Please follow [Update Cumulus_id Type and
  Indexes](https://nasa.github.io/cumulus/docs/next/upgrade-notes/update-cumulus_id-type-indexes-CUMULUS-3449)

#### CUMULUS-3617 Migration of DLA messages should be performed after Cumulus is upgraded

Instructions for migrating old DLA (Dead Letter Archive) messages to new format:

- `YYYY-MM-DD` subfolders to organize by date
- new top level fields for simplified search and analysis
- captured error message

To invoke the Lambda and start the DLA migration, you can use the AWS Console or CLI:

```bash
aws lambda invoke --function-name $PREFIX-migrationHelperAsyncOperation \
  --payload $(echo '{"operationType": "DLA Migration"}' | base64) $OUTFILE
```

- `PREFIX` is your Cumulus deployment prefix.
- `OUTFILE` (**optional**) is the filepath where the Lambda output will be saved.

The Lambda will trigger an Async Operation and return an `id` such as:

```json
{"id":"41c9fbbf-a031-4dd8-91cc-8ec2d8b5e31a","description":"Migrate Dead Letter Archive Messages",
"operationType":"DLA Migration","status":"RUNNING",
"taskArn":"arn:aws:ecs:us-east-1:AWSID:task/$PREFIX-CumulusECSCluster/123456789"}
```

which you can then query the Async Operations [API
Endpoint](https://nasa.github.io/cumulus-api/#retrieve-async-operation) for the
output or status of your request. If you want to directly observe the progress
of the migration as it runs, you can view the CloudWatch logs for your async
operations (e.g. `PREFIX-AsyncOperationEcsLogs`).

#### CUMULUS-3951 - SNS topics set to use encrypted storage

As part of the requirements for this ticket Cumulus Core created SNS topics are
being updated to use server-side encryption with an AWS managed key.    No user
action is required, this note is being added to increase visibility re: this
modification.

### Breaking Changes

- **CUMULUS-3618**
  - Modified @cumulus/es-client/search.BaseSearch:
    - Removed static class method `es` in favor of new class for managing
       elasticsearch clients `EsClient` which allows for credential
       refresh/reset.  Updated api/es-client code to
       utilize new pattern.    Users making use of @cumulus/es-client should
       update their code to make use of the new EsClient create/initialize pattern.
    - Added helper method getEsClient to encapsulate logic to create/initialize
      a new EsClient.

- **CUMULUS-2889**
  - Removed unused CloudWatch Logs AWS SDK client. This change removes the CloudWatch Logs
    client from the `@cumulus/aws-client` package.
- **CUMULUS-2890**
  - Removed unused CloudWatch AWS SDK client. This change removes the CloudWatch client
    from the `@cumulus/aws-client` package.
- **CUMULUS-3323**
  - Updated `@cumulus/db` to by default set the `ssl` option for knex, and
    reject non-SSL connections via use of the `rejectUnauthorized` configuration
    flag.   This causes all Cumulus database connections to require SSL (CA or
    self-signed) and reject connectivity if the database does not provide SSL.
    Users using serverless v1/`cumulus-rds-tf` should not be impacted by this
    change as certs are provided by default.   Users using databases that do not
    provide SSL should update their database secret with the optional value
    `disableSSL` set to `true`
  - Updated `cumulus-rds-tf` to set `rds.force_ssl` to `1`, forcing SSL enabled
    connections in the `db_parameters` configuration.   Users of this module
    defining their own `db_parameters` should make this configuration change to allow only SSL
    connections to the RDS datastore.
- **CUMULUS-2897**
  - Removed unused Systems Manager AWS SDK client. This change removes the Systems Manager client
    from the `@cumulus/aws-client` package.
- **CUMULUS-3449**
  - Updated the following database columns to BIGINT: executions.cumulus_id, executions.parent_cumulus_id,
    files.granule_cumulus_id, granules_executions.granule_cumulus_id, granules_executions.execution_cumulus_id
    and pdrs.execution_cumulus_id
  - Changed granules table unique constraint to granules_collection_cumulus_id_granule_id_unique
  - Added indexes granules_granule_id_index and granules_provider_collection_cumulus_id_granule_id_index
    to granules table

### Added

- **CUMULUS-3614**
  - `tf-modules/monitoring` module now deploys Glue table for querying dead-letter-archive messages.
- **CUMULUS-3616**
  - Added user guide on querying dead-letter-archive messages using AWS Athena.
- **CUMULUS-3433**
  - Added `importGot` helper method to import `got` as an ESM module in
    CommmonJS typescript/webpack clients.

### Changed
- **CUMULUS-3951**
  - Enable server-side encryption for all SNS topcis deployed by Cumulus Core
  - Update all integration/unit tests to use encrypted SNS topics
- **CUMULUS-3433**
  - Updated all node.js lambda dependencies to node 20.x/20.12.2
  - Modified `@cumulus/ingest` unit test HTTPs server to accept localhost POST
    requests, and removed nock dependency from tests involving `fs.Readstream`
    and `got` due to a likely incompatibility with changes in node v18, `got`,
    fs.Readstream and nock when used in combination in units
    (https://github.com/sindresorhus/got/issues/2341)
  - Updated `got` dependency in `@cumulus/ingest` to use `@cumulus/common`
    dynamic import helper / `got` > v10 in CommonJS.
  - Updated all Core lambdas to use [cumulus-message-adapter-js](https://github.com/nasa/cumulus-message-adapter-js) v2.2.0
- **CUMULUS-3629**
  - dla guarantees de-nested SQS message bodies, preferring outermost metadata as found.
  - dla uses execution Name as filename and ensures no ':' or '/' characters in name
- **CUMULUS-3570**
  - Updated Kinesis docs to support latest AWS UI and recommend server-side encryption.
- **CUMULUS-3519**
  - Updates SQS and SNS code to AWS SDK V3 Syntax
- **CUMULUS-3609**
  - Adds dla-migration lambda to async-operations to be used for updating existing DLA records
  - Moved hoistCumulusMessageDetails function from write-db-dlq-records-to-s3 lambda to @cumulus/message/DeadLetterMessage
- **CUMULUS-3613**
  - Updated writeDbRecordsDLQtoS3 lambda to write messages to `YYYY-MM-DD` subfolder of S3 dead letter archive.
- **CUMULUS-3518**
  - Update existing usage of `@cumulus/aws-client` lambda service to use AWS SDK v3 `send` syntax
  - Update Discover Granules lambda default memory to 1024 MB
- **CUMULUS-3600**
  - Update docs to clarify CloudFront HTTPS DIT requirements.
- **CUMULUS-2892**
  - Updates `aws-client`'s EC2 client to use AWS SDK v3.
- **CUMULUS-2896**
  - Updated Secrets Manager code to AWS SDK v3.
- **CUMULUS-2901**
  - Updated STS code to AWS SDK v3.
- **CUMULUS-2898**
  - Update Step Functions code to AWS SDK v3
- **CUMULUS-2902**
  - Removes `aws-sdk` from `es-client` package by replacing credential fetching with
  the `@aws-sdk/credential-providers` AWS SDK v3 package.
  - Removes `aws-sdk` from all cumulus packages and replaces usages with AWS SDK v3 clients.
- **CUMULUS-3456**
  - Added stateMachineArn, executionArn, collectionId, providerId, granules, status, time, and error fields to Dead Letter Archive message
  - Added cumulusError field to records in sfEventSqsToDbRecordsDeadLetterQueue
- **CUMULUS-3323**
  - Added `disableSSL` as a valid database secret key - setting this in your database credentials will
    disable SSL for all Core database connection attempts.
  - Added `rejectUnauthorized` as a valid database secret key - setting
    this to `false` in your database credentials will allow self-signed certs/certs with an unrecognized authority.
  - Updated the default parameter group for `cumulus-rds-tf` to set `force_ssl`
    to 1.   This setting for the Aurora Serverless v1 database disallows non-SSL
    connections to the database, and is intended to help enforce security
    compliance rules.  This update can be opted-out by supplying a non-default
    `db_parameters` set in the terraform configuration.
- **CUMULUS-3425**
  - Update `@cumulus/lzards-backup` task to either respect the `lzards_provider`
    terraform configuration value or utilize `lzardsProvider` as part of the task
    workflow configuration
  - Minor refactor of `@cumulus/lzards-api-client` to:
    - Use proper ECMAScript import for `@cumulus/launchpad-auth`
    - Update incorrect docstring
- **CUMULUS-3449**
  - Updated `@cumulus/db` package and configure knex hook postProcessResponse to convert the return string
    from columns ending with "cumulus_id" to number.
- **CUMULUS-3497**
  - Updated `example/cumulus-tf/orca.tf` to use v9.0.4
- **CUMULUS-3527**
  - Added suppport for additional kex algorithms in the sftp-client.
- **CUMULUS-3610**
  - Updated `aws-client`'s ES client to use AWS SDK v3.
- **CUMULUS-3617**
  - Added lambdas to migrate DLA messages to `YYYY-MM-DD` subfolder
  - Updated `@cumulus/aws-client/S3/recursivelyDeleteS3Bucket` to handle bucket with more than 1000 objects.

### Fixed

- **CUMULUS-3721**
  - Update lambda:GetFunctionConfiguration policy statement to fix error related to resource naming
- **CUMULUS-3701**
  - Updated `@cumulus/api` to no longer improperly pass PATCH/PUT null values to Eventbridge rules
- **CUMULUS-3618**
  - Fixed `@cumulus/es-client` credentialing issue in instance where
    lambda/Fargate task runtime would exceed the timeout for the es-client. Added retry/credential
    refresh behavior to `@cumulus/es-client/indexer.genericRecordUpdate` to ensure record indexing
    does not fail in those instances.
  - Updated `index-from-database` lambda to utilize updated es-client to prevent
    credentialing timeout in long-running ECS jobs.
- **CUMULUS-3323**
  - Minor edits to errant integration test titles (dyanmo->postgres)
- **CUMULUS-3587**
  - Ported https://github.com/scottcorgan/express-boom into API/lib to allow
    updates of sub-dependencies and maintain without refactoring errors in
    API/etc wholesale
  - Addresses [CVE-2020-36604](https://github.com/advisories/GHSA-c429-5p7v-vgjp)
- **CUMULUS-3673**
  - Fixes Granules API so that paths containing a granule and/or collection ID properly URI encode the ID.
- **Audit Issues**
  - Addressed [CVE-2023-45133](https://github.com/advisories/GHSA-67hx-6x53-jw92) by
    updating babel packages and .babelrc

## [v18.2.1] 2024-05-08

**Please note** changes in 18.2.1 may not yet be released in future versions, as this
is a backport/patch release on the 18.2.x series of releases.  Updates that are
included in the future will have a corresponding CHANGELOG entry in future releases.

### Fixed

- **CUMULUS-3721**
  - Update lambda:GetFunctionConfiguration policy statement to fix error related to resource naming
- **CUMULUS-3701**
  - Updated `@cumulus/api` to no longer improperly pass PATCH/PUT null values to Eventbridge rules

## [v18.2.0] 2024-02-02

### Migration Notes

From this release forward, Cumulus Core will be tested against PostgreSQL v13. Users
should migrate their datastores to Aurora PostgreSQL 13.9+ compatible data
stores as soon as possible after upgrading to this release.

#### Database Upgrade

Users utilizing the `cumulus-rds-tf` module should reference [cumulus-rds-tf
upgrade
instructions](https://nasa.github.io/cumulus/docs/upgrade-notes/upgrade-rds-cluster-tf-postgres-13).

### Breaking Changes

- **CUMULUS-2889**
  - Removed unused CloudWatch Logs AWS SDK client. This change removes the CloudWatch Logs
    client from the `@cumulus/aws-client` package.
- **CUMULUS-2890**
  - Removed unused CloudWatch AWS SDK client. This change removes the CloudWatch client
    from the `@cumulus/aws-client` package.

### Changed

- **CUMULUS-3492**
  - add teclark to select-stack.js
- **CUMULUS-3444**
  - Update `cumulus-rds-tf` module to take additional parameters in support of
    migration from Aurora PostgreSQl v11 to v13.   See Migration Notes for more details
- **CUMULUS-3564**
  - Update webpack configuration to explicitly disable chunking
- **CUMULUS-2891**
  - Updated ECS code to aws sdk v3
- **CUMULUS-2895**
  - Updated KMS code to aws sdk v3
- **CUMULUS-2888**
  - Update CloudWatch Events code to AWS SDK v3
- **CUMULUS-2893**
  - Updated Kinesis code to AWS SDK v3
- **CUMULUS-3555**
  - Revert 3540, un-stubbing cmr facing tests
  - Raise memory_size of ftpPopulateTestLambda to 512MB
- **CUMULUS-2887**
  - Updated CloudFormation code to aws sdk v3
- **CUMULUS-2899**
  - Updated SNS code to aws sdk v3
- **CUMULUS_3499**
  - Update AWS-SDK dependency pin to "2.1490" to prevent SQS issue.  Dependency
    pin expected to be changed with the resolution to CUMULUS-2900
- **CUMULUS-2894**
  - Update Lambda code to AWS SDK v3
- **CUMULUS-3432**
  - Update `cumulus-rds-tf` `engine_version` to `13.9`
  - Update `cumulus-rds-tf` `parameter_group_family` to `aurora-postgresql13`
  - Update development/local stack postgres image version to postgres:13.9-alpine
- **CUMULUS-2900**
  - Update SQS code to AWS SDK v3
- **CUMULUS-3352**
  - Update example project to use CMA v2.0.3 for integration testing
  - Update example deployment to deploy cnmResponse lambda version
    2.1.1-aplha.2-SNAPSHOT
  - Update example deployment to deploy cnmToGranule lambda
    version 1.7.0-alpha.2-SNAPSHOT
- **CUMULUS-3501**
  - Updated CreateReconciliationReport lambda to save report record to Elasticsearch.
  - Created docker image cumuluss/async-operation:48 from v16.1.2, and used it as default async_operation_image.
- **CUMULUS-3502**
  - Upgraded localstack to v3.0.0 to support recent aws-sdk releases and update unit tests.
- **CUMULUS-3540**
  - stubbed cmr interfaces in integration tests allow integration tests to pass
  - needed while cmr is failing to continue needed releases and progress
  - this change should be reverted ASAP when cmr is working as needed again
- **CUMULUS-3547**
  - Updated ECS Cluster `/dev/xvdcz` EBS volumes so they're encrypted.

### Fixed

- **CUMULUS-3177**
  - changed `_removeGranuleFromCmr` function for granule `bulkDelete` to not throw an error and instead catch the error when the granule is not found in CMR
- **CUMULUS-3293**
  - Process Dead Letter Archive is fixed to properly copy objects from `/sqs/` to `/failed-sqs/` location
- **CUMULUS-3467**
  - Added `childWorkflowMeta` to `QueueWorkflow` task configuration
- **CUMULUS-3474**
  - Fixed overridden changes to `rules.buildPayload' to restore changes from ticket `CUMULUS-2969` which limited the definition object to `name` and `arn` to
    account for AWS character limits.
- **CUMULUS-3479**
  - Fixed typo in s3-replicator resource declaration where `var.lambda_memory_size` is supposed to be `var.lambda_memory_sizes`
- **CUMULUS-3510**
  - Fixed `@cumulus/api` `validateAndUpdateSqsRule` method to allow 0 retries and 0 visibilityTimeout
    in rule's meta.  This fix from CUMULUS-2863 was not in release 16 and later.
- **CUMULUS-3562**
  - updated crypto-js to 4.2.0
  - updated aws-sdk/client-api-gateway to 3.499 to avoid older crypto-js dependency

## [v18.1.0] 2023-10-25

### MIGRATION notes

#### Rules API Endpoint Versioning

As part of the work on CUMULUS-3095, we have added a required header for the
rules PUT/PATCH endpoints -- to ensure that older clients/utilities do not
unexpectedly make destructive use of those endpoints, a validation check of a
header value against supported versions has been implemented.

Moving forward, if a breaking change is made to an existing endpoint that
requires user updates, as part of that update we will set the current version of
the core API and require a header that confirms the client is compatible with
the version required or greater.

In this instance, the rules PUT/PATCH
endpoints will require a `Cumulus-API-Version` value of at least `2`.

```bash
 curl --request PUT https://example.com/rules/repeat_test\
 --header 'Cumulus-API-Version: 2'\
 --header 'Content-Type: application/json'\
 --header 'Authorization: Bearer ReplaceWithToken'\
 --data ...
```

Users/clients that do not make use of these endpoints will not be impacted.

### Breaking Changes

- **CUMULUS-3427**
  - Changed the naming conventions for memory size and timeouts configuration to simply the lambda name

### Notable Changes

- **CUMULUS-3095**
  - Added `PATCH` rules endpoint to update rule which works as the existing `PUT` endpoint.
  - Updated `PUT` rules endpoint to replace rule.

### Added

- **CUMULUS-3218**
  - Added optional `maxDownloadTime` field to `provider` schema
  - Added `max_download_time` column to PostgreSQL `providers` table
  - Updated `@cumulus/ingest/lock` to check expired locks based on `provider.maxDownloadTime`

### Changed

- **CUMULUS-3095**
  - Updated `@cumulus/api-client/rules` to have`replaceRule` and `updateRule` methods.
  - Updated mapping for rule Elasticsearch records to prevent dynamic field for keys under
    `meta` and `payload`, and fixed `rule` field mapping.
- **CUMULUS-3351**
  - Updated `constructOnlineAccessUrls()` to group CMR online access URLs by link type.
- **CUMULUS-3377**
  - Added configuration option to cumulus-tf/terraform.tfvars to include sns:Subscribe access policy for
    executions, granules, collections, and PDRs report topics.
- **CUMULUS-3392**
  - Modify cloudwatch rule by deleting `custom`
- **CUMULUS-3434**
  - Updated `@cumulus/orca-recovery-adapter` task to output both input granules and recovery output.
  - Updated `example/cumulus-tf/orca.tf` to use v9.0.0.

### Fixed

- **CUMULUS-3095**
  - Added back `rule` schema validation which is missing after RDS phase 3.
  - Fixed a bug for creating rule with tags.
- **CUMULUS-3286**
  - Fixed `@cumulus/cmrjs/cmr-utils/getGranuleTemporalInfo` and `@cumulus/message/Granules/getGranuleCmrTemporalInfo`
    to handle non-existing cmr file.
  - Updated mapping for granule and deletedgranule Elasticsearch records to prevent dynamic field for keys under
    `queryFields`.
  - Updated mapping for collection Elasticsearch records to prevent dynamic field for keys under `meta`.
- **CUMULUS-3393**
  - Fixed `PUT` collection endpoint to update collection configuration in S3.
- **CUMULUS-3427**
  - Fixed issue where some lambda and task memory sizes and timeouts were not configurable
- **@aws-sdk upgrade**
  - Fixed TS compilation error on aws-client package caused by @aws-sdk/client-dynamodb 3.433.0 upgrade

## [v18.0.0] 2023-08-28

### Notable Changes

- **CUMULUS-3270**
  - update python lambdas to use python3.10
  - update dependencies to use python3.10 including cumulus-message-adapter, cumulus-message-adapter-python and cumulus-process-py
- **CUMULUS-3259**
  - Updated Terraform version from 0.13.6 to 1.5.3. Please see the [instructions to upgrade your deployments](https://github.com/nasa/cumulus/blob/master/docs/upgrade-notes/upgrading-tf-version-1.5.3.md).

### Changed

- **CUMULUS-3366**
  - Added logging to the `collectionRuleMatcher` Rules Helper, which is used by the sqs-message-consumer and message-consumer Lambdas,
    to report when an incoming message's collection does not match any rules.

## [v17.0.0] 2023-08-09

### MIGRATION notes

- This release updates the `hashicorp/aws` provider required by Cumulus to `~> 5.0`
  which in turn requires updates to all modules deployed with Core in the same stack
  to use a compatible provider version.
- This update is *not* compatible with prior stack states - Terraform will not
  allow redeployment of a prior version of Cumulus using an older version of
  the provider.  Please be sure to validate the install changeset is what you
  expect prior to upgrading to this version.
- Upgrading Cumulus to v17 from prior versions should only require the usual
  terraform init/apply steps.  As always **be sure** to inspect the `terraform plan` or
  `terraform apply` changeset to ensure the changes between providers are what
  you're expecting for all modules you've chosen to deploy with Cumulus

### Notable Changes

- **CUMULUS-3258**
  - @cumulus/api is now compatible *only* with Orca >= 8.1.0.    Prior versions of
    Orca are not compatible with Cumulus 17+
  - Updated all hashicorp terraform AWS provider configs to ~> 5.0
    - Upstream/downstream terraform modules will need to utilize an AWS provider
      that matches this range

### Breaking Changes

- **CUMULUS-3258**
  - Update @cumulus/api/lib/orca/getOrcaRecoveryStatusByGranuleCollection
    to @cumulus/api/lib/orca/getOrcaRecoveryStatusByGranuleIdAndCollection and
    add collectionId to arguments to support Orca v8+ required use of
    collectionId

  - Updated all terraform AWS providers to ~> 5.0

### Changed

- **CUMULUS-3258**
  - Update all Core integration tests/integrations to be compatible with Orca >=
    v8.1.0 only

### Fixed

- **CUMULUS-3319**
  - Removed @cumulus/api/models/schema and changed all references to
    @cumulus/api/lib/schema in docs and related models
  - Removed @cumulus/api/models/errors.js
  - Updated API granule write logic to cause postgres schema/db write failures on an individual granule file write to result  in a thrown error/400 return instead of a 200 return and a 'silent' update of the granule to failed status.
  - Update api/lib/_writeGranule/_writeGranulefiles logic to allow for schema failures on individual granule writes via an optional method parameter in _writeGranules, and an update to the API granule write calls.
  - Updated thrown error to include information related to automatic failure behavior in addition to the stack trace.

## [v16.1.3] 2024-1-15

**Please note** changes in 16.1.3 may not yet be released in future versions, as this
is a backport/patch release on the 16.x series of releases.  Updates that are
included in the future will have a corresponding CHANGELOG entry in future releases.

### Changed

- **CUMULUS_3499
  - Update AWS-SDK dependency pin to "2.1490" to prevent SQS issue.  Dependency
    pin expected to be changed with the resolution to CUMULUS-2900

### Fixed

- **CUMULUS-3474**
  - Fixed overriden changes to `rules.buildPayload' to restore changes from
    ticket `CUMULUS-2969` which limited the definition object to `name` and `arn` to
    account for AWS character limits.
- **CUMULUS-3501**
  - Updated CreateReconciliationReport lambda to save report record to Elasticsearch.
  - Created docker image cumuluss/async-operation:48 from v16.1.2, and used it as default async_operation_image.
- **CUMULUS-3510**
  - Fixed `@cumulus/api` `validateAndUpdateSqsRule` method to allow 0 retries and 0 visibilityTimeout
    in rule's meta.  This fix from CUMULUS-2863 was not in release 16 and later.
- **CUMULUS-3540**
  - stubbed cmr interfaces in integration tests allow integration tests to pass
  - needed while cmr is failing to continue needed releases and progress
  - this change should be reverted ASAP when cmr is working as needed again

## [v16.1.2] 2023-11-01

**Please note** changes in 16.1.2 may not yet be released in future versions, as this
is a backport/patch release on the 16.x series of releases.  Updates that are
included in the future will have a corresponding CHANGELOG entry in future releases.

### Added

- **CUMULUS-3218**
  - Added optional `maxDownloadTime` field to `provider` schema
  - Added `max_download_time` column to PostgreSQL `providers` table
  - Updated `@cumulus/ingest/lock` to check expired locks based on `provider.maxDownloadTime`

### Fixed

- **@aws-sdk upgrade**
  - Fixed TS compilation error on aws-client package caused by @aws-sdk/client-dynamodb 3.433.0 upgrade
  - Updated mapping for collection Elasticsearch records to prevent dynamic field for keys under `meta`.
- **CUMULUS-3286**
  - Fixed `@cumulus/cmrjs/cmr-utils/getGranuleTemporalInfo` and `@cumulus/message/Granules/getGranuleCmrTemporalInfo`
    to handle non-existing cmr file.
  - Updated mapping for granule and deletedgranule Elasticsearch records to prevent dynamic field for keys under
    `queryFields`.
- **CUMULUS-3293**
  - Process Dead Letter Archive is fixed to properly copy objects from `/sqs/` to `/failed-sqs/` location
- **CUMULUS-3393**
  - Fixed `PUT` collection endpoint to update collection configuration in S3.
- **CUMULUS-3467**
  - Added `childWorkflowMeta` to `QueueWorkflow` task configuration

## [v16.1.1] 2023-08-03

### Notable Changes

- The async_operation_image property of cumulus module should be updated to pull
  the ECR image for cumuluss/async-operation:47

### Added

- **CUMULUS-3298**
  - Added extra time to the buffer for replacing the launchpad token before it
    expires to alleviate CMR error messages
- **CUMULUS-3220**
  - Created a new send-pan task
- **CUMULUS-3287**
  - Added variable to allow the aws_ecs_task_definition health check to be configurable.
  - Added clarity to how the bucket field needs to be configured for the
    move-granules task definition

### Changed

- Security upgrade node from 14.19.3-buster to 14.21.1-buster
- **CUMULUS-2985**
  - Changed `onetime` rules RuleTrigger to only execute when the state is `ENABLED` and updated documentation to reflect the change
  - Changed the `invokeRerun` function to only re-run enabled rules
- **CUMULUS-3188**
  - Updated QueueGranules to support queueing granules that meet the required API granule schema.
  - Added optional additional properties to queue-granules input schema
- **CUMULUS-3252**
  - Updated example/cumulus-tf/orca.tf to use orca v8.0.1
  - Added cumulus task `@cumulus/orca-copy-to-archive-adapter`, and add the task to `tf-modules/ingest`
  - Updated `tf-modules/cumulus` module to take variable `orca_lambda_copy_to_archive_arn` and pass to `tf-modules/ingest`
  - Updated `example/cumulus-tf/ingest_and_publish_granule_with_orca_workflow.tf` `CopyToGlacier` (renamed to `CopyToArchive`) step to call
    `orca_copy_to_archive_adapter_task`
- **CUMULUS-3253**
  - Added cumulus task `@cumulus/orca-recovery-adapter`, and add the task to `tf-modules/ingest`
  - Updated `tf-modules/cumulus` module to take variable `orca_sfn_recovery_workflow_arn` and pass to `tf-modules/ingest`
  - Added `example/cumulus-tf/orca_recovery_adapter_workflow.tf`, `OrcaRecoveryAdapterWorkflow` workflow has `OrcaRecoveryAdapter` task
    to call the ORCA recovery step-function.
  - Updated `example/data/collections/` collection configuration `meta.granuleRecoveryWorkflow` to use `OrcaRecoveryAdapterWorkflow`
- **CUMULUS-3215**
  - Create reconciliation reports will properly throw errors and set the async
    operation status correctly to failed if there is an error.
  - Knex calls relating to reconciliation reports will retry if there is a
    connection terminated unexpectedly error
  - Improved logging for async operation
  - Set default async_operation_image_version to 47
- **CUMULUS-3024**
  - Combined unit testing of @cumulus/api/lib/rulesHelpers to a single test file
    `api/tests/lib/test-rulesHelpers` and removed extraneous test files.
- **CUMULUS-3209**
  - Apply brand color with high contrast settings for both (light and dark) themes.
  - Cumulus logo can be seen when scrolling down.
  - "Back to Top" button matches the brand color for both themes.
  - Update "note", "info", "tip", "caution", and "warning" components to [new admonition styling](https://docusaurus.io/docs/markdown-features/admonitions).
  - Add updated arch diagram for both themes.
- **CUMULUS-3203**
  - Removed ACL setting of private on S3.multipartCopyObject() call
  - Removed ACL setting of private for s3PutObject()
  - Removed ACL confguration on sync-granules task
  - Update documentation on dashboard deployment to exclude ACL public-read setting
- **CUMULUS-3245**
  - Update SQS consumer logic to catch ExecutionAlreadyExists error and
    delete SQS message accordingly.
  - Add ReportBatchItemFailures to event source mapping start_sf_mapping
- **CUMULUS-3357**
  - `@cumulus/queue-granules` is now written in TypeScript
  - `@cumulus/schemas` can now generate TypeScript interfaces for the task input, output and config.
- Added missing name to throttle_queue_watcher Cloudwatch event in `throttled-queue.tf`


### Fixed

- **CUMULUS-3258**
  - Fix un-prefixed s3 lifecycle configuration ID from CUMULUS-2915
- **CUMULUS-2625**
  - Optimized heap memory and api load in queue-granules task to scale to larger workloads.
- **CUMULUS-3265**
  - Fixed `@cumulus/api` `getGranulesForPayload` function to query cloud metrics es when needed.
- **CUMULUS-3389**
  - Updated runtime of `send-pan` and `startAsyncOperation` lambdas to `nodejs16.x`

## [v16.0.0] 2023-05-09

### Notable Changes

- The async_operation_image property of cumulus module should be updated to pull
  the ECR image for cumuluss/async-operation:46

### MIGRATION notes

#### PI release version

When updating directly to v16 from prior releases older that V15, please make sure to
read through all prior release notes.

Notable migration concerns since the last PI release version (11.1.x):

- [v14.1.0] - Postgres compatibility update to Aurora PostgreSQL 11.13.
- [v13.1.0] - Postgres update to add `files_granules_cumulus_id_index` to the
  `files` table may require manual steps depending on load.

#### RDS Phase 3 migration notes

This release includes updates that remove existing DynamoDB tables as part of
release deployment process.   This release *cannot* be properly rolled back in
production as redeploying a prior version of Cumulus will not recover the
associated Dynamo tables.

Please read the full change log for RDS Phase 3 and consult the [RDS Phase 3 update
documentation](https://nasa.github.io/cumulus/docs/next/upgrade-notes/upgrade-rds-phase-3-release)

#### API Endpoint Versioning

As part of the work on CUMULUS-3072, we have added a required header for the
granule PUT/PATCH endpoints -- to ensure that older clients/utilities do not
unexpectedly make destructive use of those endpoints, a validation check of a
header value against supported versions has been implemented.

Moving forward, if a breaking change is made to an existing endpoint that
requires user updates, as part of that update we will set the current version of
the core API and require a header that confirms the client is compatible with
the version required or greater.

In this instance, the granule PUT/PATCH
endpoints will require a `Cumulus-API-Version` value of at least `2`.

```bash
 curl --request PUT https://example.com/granules/granuleId.A19990103.006.1000\
 --header 'Cumulus-API-Version: 2'\
 --header 'Content-Type: application/json'\
 --header 'Authorization: Bearer ReplaceWithToken'\
 --data ...
```

Users/clients that do not make use of these endpoints will not be impacted.

### RDS Phase 3
#### Breaking Changes

- **CUMULUS-2688**
  - Updated bulk operation logic to use collectionId in addition to granuleId to fetch granules.
  - Tasks using the `bulk-operation` Lambda should provide collectionId and granuleId e.g. { granuleId: xxx, collectionId: xxx }
- **CUMULUS-2856**
  - Update execution PUT endpoint to no longer respect message write constraints and update all values passed in

#### Changed

- **CUMULUS-3282**
  - Updated internal granule endpoint parameters from :granuleName to :granuleId
    for maintenance/consistency reasons
- **CUMULUS-2312** - RDS Migration Epic Phase 3
  - **CUMULUS-2645**
    - Removed unused index functionality for all tables other than
      `ReconciliationReportsTable` from `dbIndexer` lambda
  - **CUMULUS-2398**
    - Remove all dynamoDB updates for `@cumulus/api/ecs/async-operation/*`
    - Updates all api endpoints with updated signature for
      `asyncOperationsStart` calls
    - Remove all dynamoDB models calls from async-operations api endpoints
  - **CUMULUS-2801**
    - Move `getFilesExistingAtLocation`from api granules model to api/lib, update granules put
      endpoint to remove model references
  - **CUMULUS-2804**
    - Updates api/lib/granule-delete.deleteGranuleAndFiles:
      - Updates dynamoGranule -> apiGranule in the signature and throughout the dependent code
      - Updates logic to make apiGranule optional, but pgGranule required, and
        all lookups use postgres instead of ES/implied apiGranule values
      - Updates logic to make pgGranule optional - in this case the logic removes the entry from ES only
    - Removes all dynamo model logic from api/endpoints/granules
    - Removes dynamo write logic from api/lib/writeRecords.*
    - Removes dynamo write logic from api/lib/ingest.*
    - Removes all granule model calls from api/lambdas/bulk-operations and any dependencies
    - Removes dynamo model calls from api/lib/granule-remove-from-cmr.unpublishGranule
    - Removes Post Deployment execution check from sf-event-sqs-to-db-records
    - Moves describeGranuleExecution from api granule model to api/lib/executions.js
  - **CUMULUS-2806**
    - Remove DynamoDB logic from executions `POST` endpoint
    - Remove DynamoDB logic from sf-event-sqs-to-db-records lambda execution writes.
    - Remove DynamoDB logic from executions `PUT` endpoint
  - **CUMULUS-2808**
    - Remove DynamoDB logic from executions `DELETE` endpoint
  - **CUMULUS-2809**
    - Remove DynamoDB logic from providers `PUT` endpoint
    - Updates DB models asyncOperation, provider and rule to return all fields on upsert.
  - **CUMULUS-2810**
    - Removes addition of DynamoDB record from API endpoint POST /provider/<name>
  - **CUMULUS-2811**
    - Removes deletion of DynamoDB record from API endpoint DELETE /provider/<name>
  - **CUMULUS-2817**
    - Removes deletion of DynamoDB record from API endpoint DELETE /collection/<name>/<version>
  - **CUMULUS-2814**
    - Move event resources deletion logic from `rulesModel` to `rulesHelper`
  - **CUMULUS-2815**
    - Move File Config and Core Config validation logic for Postgres Collections from `api/models/collections.js` to `api/lib/utils.js`
  - **CUMULUS-2813**
    - Removes creation and deletion of DynamoDB record from API endpoint POST /rules/
  - **CUMULUS-2816**
    - Removes addition of DynamoDB record from API endpoint POST /collections
  - **CUMULUS-2797**
    - Move rule helper functions to separate rulesHelpers file
  - **CUMULUS-2821**
    - Remove DynamoDB logic from `sfEventSqsToDbRecords` lambda
  - **CUMULUS-2856**
    - Update API/Message write logic to handle nulls as deletion in execution PUT/message write logic

#### Added

- **CUMULUS-2312** - RDS Migration Epic Phase 3
  - **CUMULUS-2813**
    - Added function `create` in the `db` model for Rules
      to return an array of objects containing all columns of the created record.
  - **CUMULUS-2812**
    - Move event resources logic from `rulesModel` to `rulesHelper`
  - **CUMULUS-2820**
    - Remove deletion of DynamoDB record from API endpoint DELETE /pdr/<pdrName>
  - **CUMULUS-2688**
    - Add new endpoint to fetch granules by collectionId as well as granuleId: GET /collectionId/granuleId
    - Add new endpoints to update and delete granules by collectionId as well as
      granuleId

#### Removed

- **CUMULUS-2994**
  - Delete code/lambdas that publish DynamoDB stream events to SNS
- **CUMULUS-3226**
  - Removed Dynamo Async Operations table
- **CUMULUS-3199**
  - Removed DbIndexer lambda and all associated terraform resources
- **CUMULUS-3009**
  - Removed Dynamo PDRs table
- **CUMULUS-3008**
  - Removed DynamoDB Collections table
- **CUMULUS-2815**
  - Remove update of DynamoDB record from API endpoint PUT /collections/<name>/<version>
- **CUMULUS-2814**
  - Remove DynamoDB logic from rules `DELETE` endpoint
- **CUMULUS-2812**
  - Remove DynamoDB logic from rules `PUT` endpoint
- **CUMULUS-2798**
  - Removed AsyncOperations model
- **CUMULUS-2797**
- **CUMULUS-2795**
  - Removed API executions model
- **CUMULUS-2796**
  - Remove API pdrs model and all related test code
  - Remove API Rules model and all related test code
- **CUMULUS-2794**
  - Remove API Collections model and all related test code
  - Remove lambdas/postgres-migration-count-tool, api/endpoints/migrationCounts and api-client/migrationCounts
  - Remove lambdas/data-migration1 tool
  - Remove lambdas/data-migration2 and
    lambdas/postgres-migration-async-operation
- **CUMULUS-2793**
  - Removed Provider Dynamo model and related test code
- **CUMULUS-2792**
  - Remove API Granule model and all related test code
  - Remove granule-csv endpoint
- **CUMULUS-2645**
  - Removed dynamo structural migrations and related code from `@cumulus/api`
  - Removed `executeMigrations` lambda
  - Removed `granuleFilesCacheUpdater` lambda
  - Removed dynamo files table from `data-persistence` module.  *This table and
    all of its data will be removed on deployment*.

### Added
- **CUMULUS-3072**
  - Added `replaceGranule` to `@cumulus/api-client/granules` to add usage of the
    updated RESTful PUT logic
- **CUMULUS-3121**
  - Added a map of variables for the cloud_watch_log retention_in_days for the various cloudwatch_log_groups, as opposed to keeping them hardcoded at 30 days. Can be configured by adding the <module>_<cloudwatch_log_group_name>_log_retention value in days to the cloudwatch_log_retention_groups map variable
- **CUMULUS-3201**
  - Added support for sha512 as checksumType for LZARDs backup task.

### Changed

- **CUMULUS-3315**
  - Updated `@cumulus/api-client/granules.bulkOperation` to remove `ids`
    parameter in favor of `granules` parameter, in the form of a
    `@cumulus/types/ApiGranule` that requires the following keys: `[granuleId, collectionId]`
- **CUMULUS-3307**
  - Pinned cumulus dependency on `pg` to `v8.10.x`
- **CUMULUS-3279**
  - Updated core dependencies on `xml2js` to `v0.5.0`
  - Forcibly updated downstream dependency for `xml2js` in `saml2-js` to
    `v0.5.0`
  - Added audit-ci CVE override until July 1 to allow for Core package releases
- **CUMULUS-3106**
  - Updated localstack version to 1.4.0 and removed 'skip' from all skipped tests
- **CUMULUS-3115**
  - Fixed DiscoverGranules' workflow's duplicateHandling when set to `skip` or `error` to stop retrying
    after receiving a 404 Not Found Response Error from the `cumulus-api`.
- **CUMULUS-3165**
  - Update example/cumulus-tf/orca.tf to use orca v6.0.3

### Fixed

- **CUMULUS-3315**
  - Update CI scripts to use shell logic/GNU timeout to bound test timeouts
    instead of NPM `parallel` package, as timeouts were not resulting in
    integration test failure
- **CUMULUS-3223**
  - Update `@cumulus/cmrjs/cmr-utils.getGranuleTemporalInfo` to handle the error when the cmr file s3url is not available
  - Update `sfEventSqsToDbRecords` lambda to return [partial batch failure](https://docs.aws.amazon.com/lambda/latest/dg/with-sqs.html#services-sqs-batchfailurereporting),
    and only reprocess messages when cumulus message can't be retrieved from the execution events.
  - Update `@cumulus/cumulus-message-adapter-js` to `2.0.5` for all cumulus tasks

## [v15.0.4] 2023-06-23

### Changed

- **CUMULUS-3307**
  - Pinned cumulus dependency on `pg` to `v8.10.x`

### Fixed

- **CUMULUS-3115**
  - Fixed DiscoverGranules' workflow's duplicateHandling when set to `skip` or `error` to stop retrying
    after receiving a 404 Not Found Response Error from the `cumulus-api`.
- **CUMULUS-3315**
  - Update CI scripts to use shell logic/GNU timeout to bound test timeouts
    instead of NPM `parallel` package, as timeouts were not resulting in
    integration test failure
- **CUMULUS-3223**
  - Update `@cumulus/cmrjs/cmr-utils.getGranuleTemporalInfo` to handle the error when the cmr file s3url is not available
  - Update `sfEventSqsToDbRecords` lambda to return [partial batch failure](https://docs.aws.amazon.com/lambda/latest/dg/with-sqs.html#services-sqs-batchfailurereporting),
    and only reprocess messages when cumulus message can't be retrieved from the execution events.
  - Update `@cumulus/cumulus-message-adapter-js` to `2.0.5` for all cumulus tasks

## [v15.0.3] 2023-04-28

### Fixed

- **CUMULUS-3243**
  - Updated granule delete logic to delete granule which is not in DynamoDB
  - Updated granule unpublish logic to handle granule which is not in DynamoDB and/or CMR

## [v15.0.2] 2023-04-25

### Fixed

- **CUMULUS-3120**
  - Fixed a bug by adding in `default_log_retention_periods` and `cloudwatch_log_retention_periods`
  to Cumulus modules so they can be used during deployment for configuring cloudwatch retention periods, for more information check here: [retention document](https://nasa.github.io/cumulus/docs/configuration/cloudwatch-retention)
  - Updated cloudwatch retention documentation to reflect the bugfix changes

## [v15.0.1] 2023-04-20

### Changed

- **CUMULUS-3279**
  - Updated core dependencies on `xml2js` to `v0.5.0`
  - Forcibly updated downstream dependency for `xml2js` in `saml2-js` to
    `v0.5.0`
  - Added audit-ci CVE override until July 1 to allow for Core package releases

## Fixed

- **CUMULUS-3285**
  - Updated `api/lib/distribution.js isAuthBearTokenRequest` to handle non-Bearer authorization header

## [v15.0.0] 2023-03-10

### Breaking Changes

- **CUMULUS-3147**
  - The minimum supported version for all published Cumulus Core npm packages is now Node 16.19.0
  - Tasks using the `cumuluss/cumulus-ecs-task` Docker image must be updated to `cumuluss/cumulus-ecs-task:1.9.0.` which is built with node:16.19.0-alpine.  This can be done by updating the `image` property of any tasks defined using the `cumulus_ecs_service` Terraform module.
  - Updated Dockerfile of async operation docker image to build from node:16.19.0-buster
  - Published new tag [`44` of `cumuluss/async-operation` to Docker Hub](https://hub.docker.com/layers/cumuluss/async-operation/44/images/sha256-8d757276714153e4ab8c24a2b7b6b9ffee14cc78b482d9924e7093af88362b04?context=explore).
  - The `async_operation_image` property of `cumulus` module must be updated to pull the ECR image for `cumuluss/async-operation:44`.

### Changed

- **CUMULUS-2997**
  - Migrate Cumulus Docs to Docusaurus v2 and DocSearch v3.
- **CUMULUS-3044**
  - Deployment section:
    - Consolidate and migrate Cumulus deployment (public facing) content from wiki to Cumulus Docs in GitHub.
    - Update links to make sure that the user can maintain flow between the wiki and GitHub deployment documentation.
    - Organize and update sidebar to include categories for similar deployment topics.
- **CUMULUS-3147**
  - Set example/cumulus-tf default async_operation_image_version to 44.
  - Set example/cumulus-tf default ecs_task_image_version to 1.9.0.
- **CUMULUS-3166**
  - Updated example/cumulus-tf/thin_egress_app.tf to use tea 1.3.2

### Fixed

- **CUMULUS-3187**
  - Restructured Earthdata Login class to be individual methods as opposed to a Class Object
  - Removed typescript no-checks and reformatted EarthdataLogin code to be more type friendly

## [v14.1.0] 2023-02-27

### MIGRATION notes

#### PostgreSQL compatibility update

From this release forward Core will be tested against PostgreSQL 11   Existing
release compatibility testing was done for release 11.1.8/14.0.0+.   Users
should migrate their datastores to Aurora PostgreSQL 11.13+ compatible data stores
as soon as possible.

Users utilizing the `cumulus-rds-tf` module will have upgraded/had their
database clusters forcibly upgraded at the next maintenance window after 31 Jan
2023.   Our guidance to mitigate this issue is to do a manual (outside of
terraform) upgrade.   This will result in the cluster being upgraded with a
manually set parameter group not managed by terraform.

If you manually upgraded and the cluster is now on version 11.13, to continue
using the `cumulus-rds-tf` module *once upgraded* update following module
configuration values if set, or allow their defaults to be utilized:

```terraform
parameter_group_family = "aurora-postgresql11"
engine_version = 11.13
```

When you apply this update, the original PostgreSQL v10 parameter group will be
removed, and recreated using PG11 defaults/configured terraform values and
update the database cluster to use the new configuration.

### Added

- **CUMULUS-3193**
  - Add a Python version file
- **CUMULUS-3121**
  - Added a map of variables in terraform for custom configuration of cloudwatch_log_groups' retention periods.
    Please refer to the [Cloudwatch-Retention] (https://nasa.github.io/cumulus/docs/configuration/cloudwatch-retention)
    section of the Cumulus documentation in order for more detailed information and an example into how to do this.
- **CUMULUS-3071**
  - Added 'PATCH' granules endpoint as an exact duplicate of the existing `PUT`
    endpoint.    In future releases the `PUT` endpoint will be replaced with valid PUT logic
    behavior (complete overwrite) in a future release.   **The existing PUT
    implementation is deprecated** and users should move all existing usage of
    `PUT` to `PATCH` before upgrading to a release with `CUMULUS-3072`.

### Fixed

- **CUMULUS-3033**
  - Fixed `granuleEsQuery` to properly terminate if `body.hit.total.value` is 0.

- The `getLambdaAliases` function has been removed from the `@cumulus/integration-tests` package
- The `getLambdaVersions` function has been removed from the `@cumulus/integration-tests` package
- **CUMULUS-3117**
  - Update `@cumulus/es-client/indexer.js` to properly handle framework write
    constraints for queued granules.    Queued writes will now be properly
    dropped from elasticsearch writes along with the primary datastore(s) when
    write constraints apply
- **CUMULUS-3134**
  - Get tests working on M1 Macs
- **CUMULUS-3148**:
  - Updates cumulus-rds-tf to use defaults for PostgreSQL 11.13
  - Update IngestGranuleSuccessSpec as test was dependant on file ordering and
    PostgreSQL 11 upgrade exposed dependency on database results in the API return
  - Update unit test container to utilize PostgreSQL 11.13 container
- **CUMULUS-3149**
  - Updates the api `/granules/bulkDelete` endpoint to take the
    following configuration keys for the bulkDelete:
    - concurrency - Number of concurrent bulk deletions to process at a time.
            Defaults to 10, increasing this value may improve throughput at the cost
            of additional database/CMR/etc load.
    - maxDbConnections - Defaults to `concurrency`, and generally should not be
        changed unless troubleshooting performance concerns.
  - Updates all bulk api endpoints to add knexDebug boolean query parameter to
    allow for debugging of database connection issues in the future.  Defaults
    to false.
  - Fixed logic defect in bulk deletion logic where an information query was
    nested in a transaction call, resulting in transactions holding knex
    connection pool connections in a blocking way that would not resolve,
    resulting in deletion failures.
- **CUMULUS-3142**
  - Fix issue from CUMULUS-3070 where undefined values for status results in
    unexpected insertion failure on PATCH.
- **CUMULUS-3181**
  - Fixed `sqsMessageRemover` lambda to correctly retrieve ENABLED sqs rules.

- **CUMULUS-3189**
  - Upgraded `cumulus-process` and `cumulus-message-adapter-python` versions to
    support pip 23.0
- **CUMULUS-3196**
  - Moved `createServer` initialization outside the `s3-credentials-endpoint` lambda
    handler to reduce file descriptor usage
- README shell snippets better support copying
- **CUMULUS-3111**
  - Fix issue where if granule update dropped due to write constraints for writeGranuleFromMessage, still possible for granule files to be written
  - Fix issue where if granule update is limited to status and timestamp values due to write constraints for writeGranuleFromMessage, Dynamo or ES granules could be out of sync with PG

### Breaking Changes

- **CUMULUS-3072**
  - Removed original PUT granule endpoint logic (in favor of utilizing new PATCH
    endpoint introduced in CUMULUS-3071)
  - Updated PUT granule endpoint to expected RESTful behavior:
    - PUT will now overwrite all non-provided fields as either non-defined or
      defaults, removing existing related database records (e.g. files,
      granule-execution linkages ) as appropriate.
    - PUT will continue to overwrite fields that are provided in the payload,
      excepting collectionId and granuleId which cannot be modified.
    - PUT will create a new granule record if one does not already exist
    - Like PATCH, the execution field is additive only - executions, once
      associated with a granule record cannot be unassociated via the granule
      endpoint.
  - /granule PUT and PATCH endpoints now require a header with values `{
    version: 2 }`
  - PUT endpoint will now only support /:collectionId/:granuleId formatted
    queries
  - `@cumulus/api-client.replaceGranule now utilizes body.collectionId to
    utilize the correct API PUT endpoint
  - Cumulus API version updated to `2`

### Changed

- **Snyk Security**
  - Upgraded jsonwebtoken from 8.5.1 to 9.0.0
  - CUMULUS-3160: Upgrade knex from 0.95.15 to 2.4.1
  - Upgraded got from 11.8.3 to ^11.8.5
- **Dependabot Security**
  - Upgraded the python package dependencies of the example lambdas
- **CUMULUS-3043**
  - Organize & link Getting Started public docs for better user guidance
  - Update Getting Started sections with current content
- **CUMULUS-3046**
  - Update 'Deployment' public docs
  - Apply grammar, link fixes, and continuity/taxonomy standards
- **CUMULUS-3071**
  - Updated `@cumulus/api-client` packages to use `PATCH` protocol for existing
    granule `PUT` calls, this change should not require user updates for
    `api-client` users.
    - `@cumulus/api-client/granules.updateGranule`
    - `@cumulus/api-client/granules.moveGranule`
    - `@cumulus/api-client/granules.updateGranule`
    - `@cumulus/api-client/granules.reingestGranule`
    - `@cumulus/api-client/granules.removeFromCMR`
    - `@cumulus/api-client/granules.applyWorkflow`
- **CUMULUS-3097**
  - Changed `@cumulus/cmr-client` package's token from Echo-Token to Earthdata Login (EDL) token in updateToken method
  - Updated CMR header and token tests to reflect the Earthdata Login changes
- **CUMULUS-3144**
  - Increased the memory of API lambda to 1280MB
- **CUMULUS-3140**
  - Update release note to include cumulus-api release
- **CUMULUS-3193**
  - Update eslint config to better support typing
- Improve linting of TS files

### Removed

- **CUMULUS-2798**
  - Removed AsyncOperations model

### Removed

- **CUMULUS-3009**
  - Removed Dynamo PDRs table

## [v14.0.0] 2022-12-08

### Breaking Changes

- **CUMULUS-2915**
  - API endpoint GET `/executions/status/${executionArn}` returns `presignedS3Url` and `data`
  - The user (dashboard) must read the `s3SignedURL` and `data` from the return
- **CUMULUS-3070/3074**
  - Updated granule PUT/POST endpoints to no longer respect message write
    constraints.  Functionally this means that:
    - Granules with older createdAt values will replace newer ones, instead of
        ignoring the write request
    - Granules that attempt to set a non-complete state (e.g. 'queued' and
        'running') will now ignore execution state/state change and always write
    - Granules being set to non-complete state will update all values passed in,
      instead of being restricted to `['createdAt', 'updatedAt', 'timestamp',
      'status', 'execution']`

### Added

- **CUMULUS-3070**
  - Remove granules dynamoDb model logic that sets default publish value on record
    validation
  - Update API granule write logic to not set default publish value on record
    updates to avoid overwrite (PATCH behavior)
  - Update API granule write logic to publish to false on record
    creation if not specified
  - Update message granule write logic to set default publish value on record
    creation update.
  - Update granule write logic to set published to default value of `false` if
    `null` is explicitly set with intention to delete the value.
  - Removed dataType/version from api granule schema
  - Added `@cumulus/api/endpoints/granules` unit to cover duration overwrite
    logic for PUT/PATCH endpoint.
- **CUMULUS-3098**
  - Added task configuration setting named `failTaskWhenFileBackupFail` to the
    `lzards-backup` task. This setting is `false` by default, but when set to
    `true`, task will fail if one of the file backup request fails.

### Changed

- Updated CI deploy process to utilize the distribution module in the published zip file which
    will be run against for the integration tests
- **CUMULUS-2915**
  - Updated API endpoint GET `/executions/status/${executionArn}` to return the
    presigned s3 URL in addition to execution status data
- **CUMULUS-3045**
  - Update GitHub FAQs:
    - Add new and refreshed content for previous sections
    - Add new dedicated Workflows section
- **CUMULUS-3070**
  - Updated API granule write logic to no longer require createdAt value in
    dynamo/API granule validation.   Write-time createdAt defaults will be set in the case
    of new API granule writes without the value set, and createdAt will be
    overwritten if it already exists.
  - Refactored granule write logic to allow PATCH behavior on API granule update
    such that existing createdAt values will be retained in case of overwrite
    across all API granule writes.
  - Updated granule write code to validate written createdAt is synced between
    datastores in cases where granule.createdAt is not provided for a new
    granule.
  - Updated @cumulus/db/translate/granules.translateApiGranuleToPostgresGranuleWithoutNilsRemoved to validate incoming values to ensure values that can't be set to null are not
  - Updated @cumulus/db/translate/granules.translateApiGranuleToPostgresGranuleWithoutNilsRemoved to handle null values in incoming ApiGranule
  - Updated @cumulus/db/types/granules.PostgresGranule typings to allow for null values
  - Added ApiGranuleRecord to @cumulus/api/granule type to represent a written/retrieved from datastore API granule record.
  - Update API/Message write logic to handle nulls as deletion in granule PUT/message write logic
- **CUMULUS-3075**
  - Changed the API endpoint return value for a granule with no files. When a granule has no files, the return value beforehand for
    the translatePostgresGranuletoApiGranule, the function which does the translation of a Postgres granule to an API granule, was
    undefined, now changed to an empty array.
  - Existing behavior which relied on the pre-disposed undefined value was changed to instead accept the empty array.
  - Standardized tests in order to expect an empty array for a granule with no files files' object instead of undefined.
- **CUMULUS-3077**
  - Updated `lambdas/data-migration2` granule and files migration to have a `removeExcessFiles` function like in write-granules that will remove file records no longer associated with a granule being migrated
- **CUMULUS-3080**
  - Changed the retention period in days from 14 to 30 for cloudwatch logs for NIST-5 compliance
- **CUMULUS-3100**
  - Updated `POST` granules endpoint to check if granuleId exists across all collections rather than a single collection.
  - Updated `PUT` granules endpoint to check if granuleId exists across a different collection and throw conflict error if so.
  - Updated logic for writing granules from a message to check if granuleId exists across a different collection and throw conflict error if so.

### Fixed

- **CUMULUS-3070**
  - Fixed inaccurate typings for PostgresGranule in @cumulus/db/types/granule
  - Fixed inaccurate typings for @cumulus/api/granules.ApiGranule and updated to
    allow null
- **CUMULUS-3104**
  - Fixed TS compilation error on aws-client package caused by @aws-sdk/client-s3 3.202.0 upgrade
- **CUMULUS-3116**
  - Reverted the default ElasticSearch sorting behavior to the pre-13.3.0 configuration
  - Results from ElasticSearch are sorted by default by the `timestamp` field. This means that the order
  is not guaranteed if two or more records have identical timestamps as there is no secondary sort/tie-breaker.

## [v13.4.0] 2022-10-31

### Notable changes

- **CUMULUS-3104**
  - Published new tag [`43` of `cumuluss/async-operation` to Docker Hub](https://hub.docker.com/layers/cumuluss/async-operation/43/images/sha256-5f989c7d45db3dde87c88c553182d1e4e250a1e09af691a84ff6aa683088b948?context=explore) which was built with node:14.19.3-buster.

### Added

- **CUMULUS-2998**
  - Added Memory Size and Timeout terraform variable configuration for the following Cumulus tasks:
    - fake_processing_task_timeout and fake_processing_task_memory_size
    - files_to_granules_task_timeout and files_to_granule_task_memory_size
    - hello_world_task_timeout and hello_world_task_memory_size
    - sf_sqs_report_task_timeout and sf_sqs_report_task_memory_size
- **CUMULUS-2986**
  - Adds Terraform memory_size configurations to lambda functions with customizable timeouts enabled (the minimum default size has also been raised from 256 MB to 512 MB)
    allowed properties include:
      - add_missing_file_checksums_task_memory_size
      - discover_granules_task_memory_size
      - discover_pdrs_task_memory_size
      - hyrax_metadata_updates_task_memory_size
      - lzards_backup_task_memory_size
      - move_granules_task_memory_size
      - parse_pdr_task_memory_size
      - pdr_status_check_task_memory_size
      - post_to_cmr_task_memory_size
      - queue_granules_task_memory_size
      - queue_pdrs_task_memory_size
      - queue_workflow_task_memory_size
      - sync_granule_task_memory_size
      - update_cmr_access_constraints_task_memory_size
      - update_granules_cmr_task_memory_size
  - Initializes the lambda_memory_size(s) variable in the Terraform variable list
  - Adds Terraform timeout variable for add_missing_file_checksums_task
- **CUMULUS-2631**
  - Added 'Bearer token' support to s3credentials endpoint
- **CUMULUS-2787**
  - Added `lzards-api-client` package to Cumulus with `submitQueryToLzards` method
- **CUMULUS-2944**
  - Added configuration to increase the limit for body-parser's JSON and URL encoded parsers to allow for larger input payloads

### Changed


- Updated `example/cumulus-tf/variables.tf` to have `cmr_oauth_provider` default to `launchpad`
- **CUMULUS-3024**
  - Update PUT /granules endpoint to operate consistently across datastores
    (PostgreSQL, ElasticSearch, DynamoDB). Previously it was possible, given a
    partial Granule payload to have different data in Dynamo/ElasticSearch and PostgreSQL
  - Given a partial Granule object, the /granules update endpoint now operates
    with behavior more consistent with a PATCH operation where fields not provided
    in the payload will not be updated in the datastores.
  - Granule translation (db/src/granules.ts) now supports removing null/undefined fields when converting from API to Postgres
    granule formats.
  - Update granule write logic: if a `null` files key is provided in an update payload (e.g. `files: null`),
    an error will be thrown. `null` files were not previously supported and would throw potentially unclear errors. This makes the error clearer and more explicit.
  - Update granule write logic: If an empty array is provided for the `files` key, all files will be removed in all datastores
- **CUMULUS-2787**
  - Updated `lzards-backup-task` to send Cumulus provider and granule createdAt values as metadata in LZARDS backup request to support querying LZARDS for reconciliation reports
- **CUMULUS-2913**
  - Changed `process-dead-letter-archive` lambda to put messages from S3 dead
    letter archive that fail to process to new S3 location.
- **CUMULUS-2974**
  - The `DELETE /granules/<granuleId>` endpoint now includes additional details about granule
    deletion, including collection, deleted granule ID, deleted files, and deletion time.
- **CUMULUS-3027**
  - Pinned typescript to ~4.7.x to address typing incompatibility issues
    discussed in https://github.com/knex/knex/pull/5279
  - Update generate-ts-build-cache script to always install root project dependencies
- **CUMULUS-3104**
  - Updated Dockerfile of async operation docker image to build from node:14.19.3-buster
  - Sets default async_operation_image version to 43.
  - Upgraded saml2-js 4.0.0, rewire to 6.0.0 to address security vulnerabilities
  - Fixed TS compilation error caused by @aws-sdk/client-s3 3.190->3.193 upgrade

## [v13.3.2] 2022-10-10 [BACKPORT]

**Please note** changes in 13.3.2 may not yet be released in future versions, as
this is a backport and patch release on the 13.3.x series of releases. Updates that
are included in the future will have a corresponding CHANGELOG entry in future
releases.

### Fixed

- **CUMULUS-2557**
  - Updated `@cumulus/aws-client/S3/moveObject` to handle zero byte files (0 byte files).
- **CUMULUS-2971**
  - Updated `@cumulus/aws-client/S3ObjectStore` class to take string query parameters and
    its methods `signGetObject` and `signHeadObject` to take parameter presignOptions
- **CUMULUS-3021**
  - Updated `@cumulus/api-client/collections` and `@cumulus/integration-tests/api` to encode
    collection version in the URI path
- **CUMULUS-3024**
  - Update PUT /granules endpoint to operate consistently across datastores
    (PostgreSQL, ElasticSearch, DynamoDB). Previously it was possible, given a
    partial Granule payload to have different data in Dynamo/ElasticSearch and PostgreSQL
  - Given a partial Granule object, the /granules update endpoint now operates
    with behavior more consistent with a PATCH operation where fields not provided
    in the payload will not be updated in the datastores.
  - Granule translation (db/src/granules.ts) now supports removing null/undefined fields when converting from API to Postgres
    granule formats.
  - Update granule write logic: if a `null` files key is provided in an update payload (e.g. `files: null`),
    an error will be thrown. `null` files were not previously supported and would throw potentially unclear errors. This makes the error clearer and more explicit.
  - Update granule write logic: If an empty array is provided for the `files` key, all files will be removed in all datastores

## [v13.3.0] 2022-8-19

### Notable Changes

- **CUMULUS-2930**
  - The `GET /granules` endpoint has a new optional query parameter:
    `searchContext`, which is used to resume listing within the same search
    context. It is provided in every response from the endpoint as
    `meta.searchContext`. The searchContext value must be submitted with every
    consequent API call, and must be fetched from each new response to maintain
    the context.
  - Use of the `searchContext` query string parameter allows listing past 10,000 results.
  - Note that using the `from` query param in a request will cause the `searchContext` to
    be ignored and also make the query subject to the 10,000 results cap again.
  - Updated `GET /granules` endpoint to leverage ElasticSearch search-after API.
    The endpoint will only use search-after when the `searchContext` parameter
    is provided in a request.

## [v13.2.1] 2022-8-10 [BACKPORT]

### Notable changes

- **CUMULUS-3019**
  - Fix file write logic to delete files by `granule_cumulus_id` instead of
    `cumulus_id`. Previous logic removed files by matching `file.cumulus_id`
    to `granule.cumulus_id`.

## [v13.2.0] 2022-8-04

### Changed

- **CUMULUS-2940**
  - Updated bulk operation lambda to utilize system wide rds_connection_timing
    configuration parameters from the main `cumulus` module
- **CUMULUS-2980**
  - Updated `ingestPdrWithNodeNameSpec.js` to use `deleteProvidersAndAllDependenciesByHost` function.
  - Removed `deleteProvidersByHost`function.
- **CUMULUS-2954**
  - Updated Backup LZARDS task to run as a single task in a step function workflow.
  - Updated task to allow user to provide `collectionId` in workflow input and
    updated task to use said `collectionId` to look up the corresponding collection record in RDS.

## [v13.1.0] 2022-7-22

### MIGRATION notes

- The changes introduced in CUMULUS-2962 will re-introduce a
  `files_granules_cumulus_id_index` on the `files` table in the RDS database.
  This index will be automatically created as part of the bootstrap lambda
  function *on deployment* of the `data-persistence` module.

  *In cases where the index is already applied, this update will have no effect*.

  **Please Note**: In some cases where ingest is occurring at high volume levels and/or the
  files table has > 150M file records, the migration may
  fail on deployment due to timing required to both acquire the table state needed for the
  migration and time to create the index given the resources available.

  For reference a rx.5 large Aurora/RDS database
  with *no activity* took roughly 6 minutes to create the index for a file table with 300M records and no active ingest, however timed out when the same migration was attempted
  in production with possible activity on the table.

  If you believe you are subject to the above consideration, you may opt to
  manually create the `files` table index *prior* to deploying this version of
  Core with the following procedure:

  -----

  - Verify you do not have the index:

  ```text
  select * from pg_indexes where tablename = 'files';

   schemaname | tablename |        indexname        | tablespace |                                       indexdef
  ------------+-----------+-------------------------+------------+---------------------------------------------------------------------------------------
   public     | files     | files_pkey              |            | CREATE UNIQUE INDEX files_pkey ON public.files USING btree (cumulus_id)
   public     | files     | files_bucket_key_unique |            | CREATE UNIQUE INDEX files_bucket_key_unique ON public.files USING btree (bucket, key)
  ```

  In this instance you should not see an `indexname` row with
  `files_granules_cumulus_id_index` as the value.     If you *do*, you should be
  clear to proceed with the installation.
  - Quiesce ingest

  Stop all ingest operations in Cumulus Core according to your operational
  procedures.    You should validate that it appears there are no active queries that
  appear to be inserting granules/files into the database as a secondary method
  of evaluating the database system state:

  ```text
  select pid, query, state, wait_event_type, wait_event from pg_stat_activity where state = 'active';
  ```

  If query rows are returned with a `query` value that involves the files table,
  make sure ingest is halted and no other granule-update activity is running on
  the system.

  Note: In rare instances if there are hung queries that are unable to resolve, it may be necessary to
  manually use psql [Server Signaling
  Functions](https://www.postgresql.org/docs/10/functions-admin.html#FUNCTIONS-ADMIN-SIGNAL)
  `pg_cancel_backend` and/or
  `pg_terminate_backend` if the migration will not complete in the next step.

  - Create the Index

  Run the following query to create the index.    Depending on the situation
  this may take many minutes to complete, and you will note your CPU load and
  disk I/O rates increase on your cluster:

  ```text
  CREATE INDEX files_granule_cumulus_id_index ON files (granule_cumulus_id);
  ```

  You should see a response like:

  ```text
  CREATE INDEX
  ```

  and can verify the index `files_granule_cumulus_id_index` was created:

  ```text
  => select * from pg_indexes where tablename = 'files';
  schemaname | tablename |           indexname            | tablespace |                                           indexdef
   ------------+-----------+--------------------------------+------------+----------------------------------------------------------------------------------------------
   public     | files     | files_pkey                     |            | CREATE UNIQUE INDEX files_pkey ON public.files USING btree (cumulus_id)
   public     | files     | files_bucket_key_unique        |            | CREATE UNIQUE INDEX files_bucket_key_unique ON public.files USING btree (bucket, key)
   public     | files     | files_granule_cumulus_id_index |            | CREATE INDEX files_granule_cumulus_id_index ON public.files USING btree (granule_cumulus_id)
  (3 rows)
  ```

  - Once this is complete, you may deploy this version of Cumulus as you
    normally would.
  **If you are unable to stop ingest for the above procedure** *and* cannot
  migrate with deployment, you may be able to manually create the index while
  writes are ongoing using postgres's `CONCURRENTLY` option for `CREATE INDEX`.
  This can have significant impacts on CPU/write IO, particularly if you are
  already using a significant amount of your cluster resources, and may result
  in failed writes or an unexpected index/database state.

  PostgreSQL's
  [documentation](https://www.postgresql.org/docs/10/sql-createindex.html#SQL-CREATEINDEX-CONCURRENTLY)
  provides more information on this option.   Please be aware it is
  **unsupported** by Cumulus at this time, so community members that opt to go
  this route should proceed with caution.

  -----

### Notable changes

- **CUMULUS-2962**
  - Re-added database structural migration to `files` table to add an index on `granule_cumulus_id`
- **CUMULUS-2929**
  - Updated `move-granule` task to check the optional collection configuration parameter
    `meta.granuleMetadataFileExtension` to determine the granule metadata file.
    If none is specified, the granule CMR metadata or ISO metadata file is used.

### Changed

- Updated Moment.js package to 2.29.4 to address security vulnerability
- **CUMULUS-2967**
  - Added fix example/spec/helpers/Provider that doesn't fail deletion 404 in
    case of deletion race conditions
### Fixed

- **CUMULUS-2995**
  - Updated Lerna package to 5.1.8 to address security vulnerability

- **CUMULUS-2863**
  - Fixed `@cumulus/api` `validateAndUpdateSqsRule` method to allow 0 retries and 0 visibilityTimeout
    in rule's meta.

- **CUMULUS-2959**
  - Fixed `@cumulus/api` `granules` module to convert numeric productVolume to string
    when an old granule record is retrieved from DynamoDB
- Fixed the following links on Cumulus docs' [Getting Started](https://nasa.github.io/cumulus/docs/getting-started) page:
    * Cumulus Deployment
    * Terraform Best Practices
    * Integrator Common Use Cases
- Also corrected the _How to Deploy Cumulus_ link in the [Glossary](https://nasa.github.io/cumulus/docs/glossary)


## [v13.0.1] 2022-7-12

- **CUMULUS-2995**
  - Updated Moment.js package to 2.29.4 to address security vulnerability

## [v13.0.0] 2022-06-13

### MIGRATION NOTES

- The changes introduced in CUMULUS-2955 should result in removal of
  `files_granule_cumulus_id_index` from the `files` table (added in the v11.1.1
  release).  The success of this operation is dependent on system ingest load.

  In rare cases where data-persistence deployment fails because the
  `postgres-db-migration` times out, it may be required to manually remove the
  index and then redeploy:

  ```text
  DROP INDEX IF EXISTS files_granule_cumulus_id_index;
  ```

### Breaking Changes

- **CUMULUS-2931**

  - Updates CustomBootstrap lambda to default to failing if attempting to remove
    a pre-existing `cumulus-alias` index that would collide with the required
    `cumulus-alias` *alias*.   A configuration parameter
    `elasticsearch_remove_index_alias_conflict`  on the `cumulus` and
    `archive` modules has been added to enable the original behavior that would
    remove the invalid index (and all it's data).
  - Updates `@cumulus/es-client.bootstrapElasticSearch` signature to be
    parameterized and accommodate a new parameter `removeAliasConflict` which
    allows/disallows the deletion of a conflicting `cumulus-alias` index

### Notable changes

- **CUMULUS-2929**
  - Updated `move-granule` task to check the optional collection configuration parameter
    `meta.granuleMetadataFileExtension` to determine the granule metadata file.
    If none is specified, the granule CMR metadata or ISO metadata file is used.

### Added

- **CUMULUS-2929**
  - Added optional collection configuration `meta.granuleMetadataFileExtension` to specify CMR metadata
    file extension for tasks that utilize metadata file lookups

- **CUMULUS-2939**
  - Added `@cumulus/api/lambdas/start-async-operation` to start an async operation

- **CUMULUS-2953**
  - Added `skipMetadataCheck` flag to config for Hyrax metadata updates task.
  - If this config flag is set to `true`, and a granule has no CMR file, the task will simply return the input values.

- **CUMULUS-2966**
  - Added extractPath operation and support of nested string replacement to `url_path` in the collection configuration

### Changed

- **CUMULUS-2965**
  - Update `cumulus-rds-tf` module to ignore `engine_version` lifecycle changes
- **CUMULUS-2967**
  - Added fix example/spec/helpers/Provider that doesn't fail deletion 404 in
    case of deletion race conditions
- **CUMULUS-2955**
  - Updates `20220126172008_files_granule_id_index` to *not* create an index on
    `granule_cumulus_id` on the files table.
  - Adds `20220609024044_remove_files_granule_id_index` migration to revert
    changes from `20220126172008_files_granule_id_index` on any deployed stacks
    that might have the index to ensure consistency in deployed stacks

- **CUMULUS-2923**
  - Changed public key setup for SFTP local testing.
- **CUMULUS-2939**
  - Updated `@cumulus/api` `granules/bulk*`, `elasticsearch/index-from-database` and
    `POST reconciliationReports` endpoints to invoke StartAsyncOperation lambda

### Fixed

- **CUMULUS-2863**
  - Fixed `@cumulus/api` `validateAndUpdateSqsRule` method to allow 0 retries
    and 0 visibilityTimeout in rule's meta.
- **CUMULUS-2961**
  - Fixed `data-migration2` granule migration logic to allow for DynamoDb granules that have a null/empty string value for `execution`.   The migration will now migrate them without a linked execution.
  - Fixed `@cumulus/api` `validateAndUpdateSqsRule` method to allow 0 retries and 0 visibilityTimeout
    in rule's meta.

- **CUMULUS-2959**
  - Fixed `@cumulus/api` `granules` module to convert numeric productVolume to string
    when an old granule record is retrieved from DynamoDB.

## [v12.0.3] 2022-10-03 [BACKPORT]

**Please note** changes in 12.0.3 may not yet be released in future versions, as
this is a backport and patch release on the 12.0.x series of releases. Updates that
are included in the future will have a corresponding CHANGELOG entry in future
releases.

### Fixed

- **CUMULUS-3024**
  - Update PUT /granules endpoint to operate consistently across datastores
    (PostgreSQL, ElasticSearch, DynamoDB). Previously it was possible, given a
    partial Granule payload to have different data in Dynamo/ElasticSearch and PostgreSQL
  - Given a partial Granule object, the /granules update endpoint now operates
    with behavior more consistent with a PATCH operation where fields not provided
    in the payload will not be updated in the datastores.
  - Granule translation (db/src/granules.ts) now supports removing null/undefined fields when converting from API to Postgres
    granule formats.
  - Update granule write logic: if a `null` files key is provided in an update payload (e.g. `files: null`),
    an error will be thrown. `null` files were not previously supported and would throw potentially unclear errors. This makes the error clearer and more explicit.
  - Update granule write logic: If an empty array is provided for the `files` key, all files will be removed in all datastores
- **CUMULUS-2971**
  - Updated `@cumulus/aws-client/S3ObjectStore` class to take string query parameters and
    its methods `signGetObject` and `signHeadObject` to take parameter presignOptions
- **CUMULUS-2557**
  - Updated `@cumulus/aws-client/S3/moveObject` to handle zero byte files (0 byte files).
- **CUMULUS-3021**
  - Updated `@cumulus/api-client/collections` and `@cumulus/integration-tests/api` to encode
    collection version in the URI path

## [v12.0.2] 2022-08-10 [BACKPORT]

**Please note** changes in 12.0.2 may not yet be released in future versions, as
this is a backport and patch release on the 12.0.x series of releases. Updates that
are included in the future will have a corresponding CHANGELOG entry in future
releases.

### Notable Changes

- **CUMULUS-3019**
  - Fix file write logic to delete files by `granule_cumulus_id` instead of
      `cumulus_id`. Previous logic removed files by matching `file.cumulus_id`
      to `granule.cumulus_id`.

## [v12.0.1] 2022-07-18

- **CUMULUS-2995**
  - Updated Moment.js package to 2.29.4 to address security vulnerability

## [v12.0.0] 2022-05-20

### Breaking Changes

- **CUMULUS-2903**

  - The minimum supported version for all published Cumulus Core npm packages is now Node 14.19.1
  - Tasks using the `cumuluss/cumulus-ecs-task` Docker image must be updated to
    `cumuluss/cumulus-ecs-task:1.8.0`. This can be done by updating the `image`
    property of any tasks defined using the `cumulus_ecs_service` Terraform
    module.

### Changed

- **CUMULUS-2932**

  - Updates `SyncGranule` task to include `disableOrDefaultAcl` function that uses
    the configuration ACL parameter to set ACL to private by default or disable ACL.
  - Updates `@cumulus/sync-granule` `download()` function to take in ACL parameter
  - Updates `@cumulus/ingest` `proceed()` function to take in ACL parameter
  - Updates `@cumulus/ingest` `addLock()` function to take in an optional ACL parameter
  - Updates `SyncGranule` example worfklow config
    `example/cumulus-tf/sync_granule_workflow.asl.json` to include `ACL`
    parameter.

## [v11.1.8] 2022-11-07 [BACKPORT]

**Please note** changes in 11.1.7 may not yet be released in future versions, as
this is a backport and patch release on the 11.1.x series of releases. Updates that
are included in the future will have a corresponding CHANGELOG entry in future
releases.

### Breaking Changes

- **CUMULUS-2903**
  - The minimum supported version for all published Cumulus Core npm packages is now Node 14.19.1
  - Tasks using the `cumuluss/cumulus-ecs-task` Docker image must be updated to
    `cumuluss/cumulus-ecs-task:1.8.0`. This can be done by updating the `image`
    property of any tasks defined using the `cumulus_ecs_service` Terraform
    module.

### Notable changes

- Published new tag [`43` of `cumuluss/async-operation` to Docker Hub](https://hub.docker.com/layers/cumuluss/async-operation/43/images/sha256-5f989c7d45db3dde87c88c553182d1e4e250a1e09af691a84ff6aa683088b948?context=explore) which was built with node:14.19.3-buster.

### Changed

- **CUMULUS-3104**
  - Updated Dockerfile of async operation docker image to build from node:14.19.3-buster
  - Sets default async_operation_image version to 43.
  - Upgraded saml2-js 4.0.0, rewire to 6.0.0 to address security vulnerabilities
  - Fixed TS compilation error on aws-client package caused by @aws-sdk/client-s3 3.202.0 upgrade

- **CUMULUS-3080**
  - Changed the retention period in days from 14 to 30 for cloudwatch logs for NIST-5 compliance

## [v11.1.7] 2022-10-05 [BACKPORT]

**Please note** changes in 11.1.7 may not yet be released in future versions, as
this is a backport and patch release on the 11.1.x series of releases. Updates that
are included in the future will have a corresponding CHANGELOG entry in future
releases.

### Fixed

- **CUMULUS-3024**
  - Update PUT /granules endpoint to operate consistently across datastores
    (PostgreSQL, ElasticSearch, DynamoDB). Previously it was possible, given a
    partial Granule payload to have different data in Dynamo/ElasticSearch and PostgreSQL
  - Given a partial Granule object, the /granules update endpoint now operates
    with behavior more consistent with a PATCH operation where fields not provided
    in the payload will not be updated in the datastores.
  - Granule translation (db/src/granules.ts) now supports removing null/undefined fields when converting from API to Postgres
    granule formats.
  - Update granule write logic: if a `null` files key is provided in an update payload (e.g. `files: null`),
    an error will be thrown. `null` files were not previously supported and would throw potentially unclear errors. This makes the error clearer and more explicit.
  - Update granule write logic: If an empty array is provided for the `files` key, all files will be removed in all datastores
- **CUMULUS-2971**
  - Updated `@cumulus/aws-client/S3ObjectStore` class to take string query parameters and
    its methods `signGetObject` and `signHeadObject` to take parameter presignOptions
- **CUMULUS-2557**
  - Updated `@cumulus/aws-client/S3/moveObject` to handle zero byte files (0 byte files).
- **CUMULUS-3021**
  - Updated `@cumulus/api-client/collections` and `@cumulus/integration-tests/api` to encode
    collection version in the URI path
- **CUMULUS-3027**
  - Pinned typescript to ~4.7.x to address typing incompatibility issues
    discussed in https://github.com/knex/knex/pull/5279
  - Update generate-ts-build-cache script to always install root project dependencies

## [v11.1.5] 2022-08-10 [BACKPORT]

**Please note** changes in 11.1.5 may not yet be released in future versions, as
this is a backport and patch release on the 11.1.x series of releases. Updates that
are included in the future will have a corresponding CHANGELOG entry in future
releases.

### Notable changes

- **CUMULUS-3019**
  - Fix file write logic to delete files by `granule_cumulus_id` instead of
      `cumulus_id`. Previous logic removed files by matching `file.cumulus_id`
      to `granule.cumulus_id`.

## [v11.1.4] 2022-07-18

**Please note** changes in 11.1.4 may not yet be released in future versions, as
this is a backport and patch release on the 11.1.x series of releases. Updates that
are included in the future will have a corresponding CHANGELOG entry in future
releases.

### MIGRATION notes


- The changes introduced in CUMULUS-2962 will re-introduce a
  `files_granules_cumulus_id_index` on the `files` table in the RDS database.
  This index will be automatically created as part of the bootstrap lambda
  function *on deployment* of the `data-persistence` module.

  *In cases where the index is already applied, this update will have no effect*.

  **Please Note**: In some cases where ingest is occurring at high volume levels and/or the
  files table has > 150M file records, the migration may
  fail on deployment due to timing required to both acquire the table state needed for the
  migration and time to create the index given the resources available.

  For reference a rx.5 large Aurora/RDS database
  with *no activity* took roughly 6 minutes to create the index for a file table with 300M records and no active ingest, however timed out when the same migration was attempted
  in production with possible activity on the table.

  If you believe you are subject to the above consideration, you may opt to
  manually create the `files` table index *prior* to deploying this version of
  Core with the following procedure:

  -----

  - Verify you do not have the index:

  ```text
  select * from pg_indexes where tablename = 'files';

   schemaname | tablename |        indexname        | tablespace |                                       indexdef
  ------------+-----------+-------------------------+------------+---------------------------------------------------------------------------------------
   public     | files     | files_pkey              |            | CREATE UNIQUE INDEX files_pkey ON public.files USING btree (cumulus_id)
   public     | files     | files_bucket_key_unique |            | CREATE UNIQUE INDEX files_bucket_key_unique ON public.files USING btree (bucket, key)
  ```

  In this instance you should not see an `indexname` row with
  `files_granules_cumulus_id_index` as the value.     If you *do*, you should be
  clear to proceed with the installation.
  - Quiesce ingest

  Stop all ingest operations in Cumulus Core according to your operational
  procedures.    You should validate that it appears there are no active queries that
  appear to be inserting granules/files into the database as a secondary method
  of evaluating the database system state:

  ```text
  select pid, query, state, wait_event_type, wait_event from pg_stat_activity where state = 'active';
  ```

  If query rows are returned with a `query` value that involves the files table,
  make sure ingest is halted and no other granule-update activity is running on
  the system.

  Note: In rare instances if there are hung queries that are unable to resolve, it may be necessary to
  manually use psql [Server Signaling
  Functions](https://www.postgresql.org/docs/10/functions-admin.html#FUNCTIONS-ADMIN-SIGNAL)
  `pg_cancel_backend` and/or
  `pg_terminate_backend` if the migration will not complete in the next step.

  - Create the Index

  Run the following query to create the index.    Depending on the situation
  this may take many minutes to complete, and you will note your CPU load and
  disk I/O rates increase on your cluster:

  ```text
  CREATE INDEX files_granule_cumulus_id_index ON files (granule_cumulus_id);
  ```

  You should see a response like:

  ```text
  CREATE INDEX
  ```

  and can verify the index `files_granule_cumulus_id_index` was created:

  ```text
  => select * from pg_indexes where tablename = 'files';
  schemaname | tablename |           indexname            | tablespace |                                           indexdef
   ------------+-----------+--------------------------------+------------+----------------------------------------------------------------------------------------------
   public     | files     | files_pkey                     |            | CREATE UNIQUE INDEX files_pkey ON public.files USING btree (cumulus_id)
   public     | files     | files_bucket_key_unique        |            | CREATE UNIQUE INDEX files_bucket_key_unique ON public.files USING btree (bucket, key)
   public     | files     | files_granule_cumulus_id_index |            | CREATE INDEX files_granule_cumulus_id_index ON public.files USING btree (granule_cumulus_id)
  (3 rows)
  ```

  - Once this is complete, you may deploy this version of Cumulus as you
    normally would.
  **If you are unable to stop ingest for the above procedure** *and* cannot
  migrate with deployment, you may be able to manually create the index while
  writes are ongoing using postgres's `CONCURRENTLY` option for `CREATE INDEX`.
  This can have significant impacts on CPU/write IO, particularly if you are
  already using a significant amount of your cluster resources, and may result
  in failed writes or an unexpected index/database state.

  PostgreSQL's
  [documentation](https://www.postgresql.org/docs/10/sql-createindex.html#SQL-CREATEINDEX-CONCURRENTLY)
  provides more information on this option.   Please be aware it is
  **unsupported** by Cumulus at this time, so community members that opt to go
  this route should proceed with caution.

  -----

### Changed

- Updated Moment.js package to 2.29.4 to address security vulnerability

## [v11.1.3] 2022-06-24

**Please note** changes in 11.1.3 may not yet be released in future versions, as
this is a backport and patch release on the 11.1.x series of releases. Updates that
are included in the future will have a corresponding CHANGELOG entry in future
releases.

### Notable changes

- **CUMULUS-2929**
  - Updated `move-granule` task to check the optional collection configuration parameter
    `meta.granuleMetadataFileExtension` to determine the granule metadata file.
    If none is specified, the granule CMR metadata or ISO metadata file is used.

### Added

- **CUMULUS-2929**
  - Added optional collection configuration `meta.granuleMetadataFileExtension` to specify CMR metadata
    file extension for tasks that utilize metadata file lookups
- **CUMULUS-2966**
  - Added extractPath operation and support of nested string replacement to `url_path` in the collection configuration
### Fixed

- **CUMULUS-2863**
  - Fixed `@cumulus/api` `validateAndUpdateSqsRule` method to allow 0 retries
    and 0 visibilityTimeout in rule's meta.
- **CUMULUS-2959**
  - Fixed `@cumulus/api` `granules` module to convert numeric productVolume to string
    when an old granule record is retrieved from DynamoDB.
- **CUMULUS-2961**
  - Fixed `data-migration2` granule migration logic to allow for DynamoDb granules that have a null/empty string value for `execution`.   The migration will now migrate them without a linked execution.

## [v11.1.2] 2022-06-13

**Please note** changes in 11.1.2 may not yet be released in future versions, as
this is a backport and patch release on the 11.1.x series of releases. Updates that
are included in the future will have a corresponding CHANGELOG entry in future
releases.

### MIGRATION NOTES

- The changes introduced in CUMULUS-2955 should result in removal of
  `files_granule_cumulus_id_index` from the `files` table (added in the v11.1.1
  release).  The success of this operation is dependent on system ingest load

  In rare cases where data-persistence deployment fails because the
  `postgres-db-migration` times out, it may be required to manually remove the
  index and then redeploy:

  ```text
  > DROP INDEX IF EXISTS postgres-db-migration;
  DROP INDEX
  ```

### Changed

- **CUMULUS-2955**
  - Updates `20220126172008_files_granule_id_index` to *not* create an index on
    `granule_cumulus_id` on the files table.
  - Adds `20220609024044_remove_files_granule_id_index` migration to revert
    changes from `20220126172008_files_granule_id_index` on any deployed stacks
    that might have the index to ensure consistency in deployed stacks

## [v11.1.1] 2022-04-26

### Added

### Changed

- **CUMULUS-2885**
  - Updated `@cumulus/aws-client` to use new AWS SDK v3 packages for S3 requests:
    - `@aws-sdk/client-s3`
    - `@aws-sdk/lib-storage`
    - `@aws-sdk/s3-request-presigner`
  - Updated code for compatibility with updated `@cumulus/aws-client` and AWS SDK v3 S3 packages:
    - `@cumulus/api`
    - `@cumulus/async-operations`
    - `@cumulus/cmrjs`
    - `@cumulus/common`
    - `@cumulus/collection-config-store`
    - `@cumulus/ingest`
    - `@cumulus/launchpad-auth`
    - `@cumulus/sftp-client`
    - `@cumulus/tf-inventory`
    - `lambdas/data-migration2`
    - `tasks/add-missing-file-checksums`
    - `tasks/hyrax-metadata-updates`
    - `tasks/lzards-backup`
    - `tasks/sync-granule`
- **CUMULUS-2886**
  - Updated `@cumulus/aws-client` to use new AWS SDK v3 packages for API Gateway requests:
    - `@aws-sdk/client-api-gateway`
- **CUMULUS-2920**
  - Update npm version for Core build to 8.6
- **CUMULUS-2922**
  - Added `@cumulus/example-lib` package to example project to allow unit tests `example/script/lib` dependency.
  - Updates Mutex unit test to address changes made in [#2902](https://github.com/nasa/cumulus/pull/2902/files)
- **CUMULUS-2924**
  - Update acquireTimeoutMillis to 400 seconds for the db-provision-lambda module to address potential timeout issues on RDS database start
- **CUMULUS-2925**
  - Updates CI to utilize `audit-ci` v6.2.0
  - Updates CI to utilize a on-container filesystem when building Core in 'uncached' mode
  - Updates CI to selectively bootstrap Core modules in the cleanup job phase
- **CUMULUS-2934**
  - Update CI Docker container build to install pipenv to prevent contention on parallel lambda builds


## [v11.1.0] 2022-04-07

### MIGRATION NOTES

- 11.1.0 is an amendment release and supersedes 11.0.0. However, follow the migration steps for 11.0.0.

- **CUMULUS-2905**
  - Updates migration script with new `migrateAndOverwrite` and
    `migrateOnlyFiles` options.

### Added

- **CUMULUS-2860**
  - Added an optional configuration parameter `skipMetadataValidation` to `hyrax-metadata-updates` task
- **CUMULUS-2870**
  - Added `last_modified_date` as output to all tasks in Terraform `ingest` module.
- **CUMULUS-NONE**
  - Added documentation on choosing and configuring RDS at `deployment/choosing_configuring_rds`.

### Changed

- **CUMULUS-2703**
  - Updated `ORCA Backup` reconciliation report to report `cumulusFilesCount` and `orcaFilesCount`
- **CUMULUS-2849**
  - Updated `@cumulus/aws-client` to use new AWS SDK v3 packages for DynamoDB requests:
    - `@aws-sdk/client-dynamodb`
    - `@aws-sdk/lib-dynamodb`
    - `@aws-sdk/util-dynamodb`
  - Updated code for compatibility with AWS SDK v3 Dynamo packages
    - `@cumulus/api`
    - `@cumulus/errors`
    - `@cumulus/tf-inventory`
    - `lambdas/data-migration2`
    - `packages/api/ecs/async-operation`
- **CUMULUS-2864**
  - Updated `@cumulus/cmr-client/ingestUMMGranule` and `@cumulus/cmr-client/ingestConcept`
    functions to not perform separate validation request
- **CUMULUS-2870**
  - Updated `hello_world_service` module to pass in `lastModified` parameter in command list to trigger a Terraform state change when the `hello_world_task` is modified.

### Fixed

- **CUMULUS-2849**
  - Fixed AWS service client memoization logic in `@cumulus/aws-client`

## [v11.0.0] 2022-03-24 [STABLE]

### v9.9->v11.0 MIGRATION NOTES

Release v11.0 is a maintenance release series, replacing v9.9.   If you are
upgrading to or past v11 from v9.9.x to this release, please pay attention to the following
migration notes from prior releases:

#### Migration steps

##### **After deploying the `data-persistence` module, but before deploying the main `cumulus` module**

- Due to a bug in the PUT `/rules/<name>` endpoint, the rule records in PostgreSQL may be
out of sync with records in DynamoDB. In order to bring the records into sync, re-deploy and re-run the
[`data-migration1` Lambda](https://nasa.github.io/cumulus/docs/upgrade-notes/upgrade-rds#3-deploy-and-run-data-migration1) with a payload of
`{"forceRulesMigration": true}`:

```shell
aws lambda invoke --function-name $PREFIX-data-migration1 \
  --payload $(echo '{"forceRulesMigration": true}' | base64) $OUTFILE
```

##### As part of the `cumulus` deployment

- Please read the [documentation on the updates to the granule files schema for our Cumulus workflow tasks and how to upgrade your deployment for compatibility](https://nasa.github.io/cumulus/docs/upgrade-notes/update-task-file-schemas).
- (Optional) Update the `task-config` for all workflows that use the `sync-granule` task to include `workflowStartTime` set to
`{$.cumulus_meta.workflow_start_time}`. See [here](https://github.com/nasa/cumulus/blob/master/example/cumulus-tf/sync_granule_workflow.asl.json#L9) for an example.

##### After the `cumulus` deployment

As part of the work on the RDS Phase 2 feature, it was decided to re-add the
granule file `type` property on the file table (detailed reasoning
https://wiki.earthdata.nasa.gov/pages/viewpage.action?pageId=219186829).  This
change was implemented as part of CUMULUS-2672/CUMULUS-2673, however granule
records ingested prior to v11 will *not* have the file.type property stored in the
PostGreSQL database, and on installation of v11 API calls to get granule.files
will not return this value. We anticipate most users are impacted by this issue.

Users that are impacted by these changes should re-run the granule migration
lambda to *only* migrate granule file records:

```shell
PAYLOAD=$(echo '{"migrationsList": ["granules"], "granuleMigrationParams": {"migrateOnlyFiles": "true"}}' | base64)
aws lambda invoke --function-name $PREFIX-postgres-migration-async-operation \
--payload $PAYLOAD $OUTFILE
```

You should note that this will *only* move files for granule records in
PostgreSQL.  **If you have not completed the phase 1 data migration or
have granule records in dynamo that are not in PostgreSQL, the migration will
report failure for both the DynamoDB granule and all the associated files and the file
records will not be updated**.

If you prefer to do a full granule and file migration, you may instead
opt to run the migration with the `migrateAndOverwrite` option instead, this will re-run a
full granule/files migration and overwrite all values in the PostgreSQL database from
what is in DynamoDB for both granules and associated files:

```shell
PAYLOAD=$(echo '{"migrationsList": ["granules"], "granuleMigrationParams": {"migrateAndOverwrite": "true"}}' | base64)
aws lambda invoke --function-name $PREFIX-postgres-migration-async-operation \
--payload $PAYLOAD $OUTFILE
```

*Please note*: Since this data migration is copying all of your granule data
from DynamoDB to PostgreSQL, it can take multiple hours (or even days) to run,
depending on how much data you have and how much parallelism you configure the
migration to use. In general, the more parallelism you configure the migration
to use, the faster it will go, but the higher load it will put on your
PostgreSQL database. Excessive database load can cause database outages and
result in data loss/recovery scenarios. Thus, the parallelism settings for the
migration are intentionally set by default to conservative values but are
configurable.      If this impacts only some of your data products you may want
to consider using other `granuleMigrationParams`.

Please see [the second data migration
docs](https://nasa.github.io/cumulus/docs/upgrade-notes/upgrade-rds#5-run-the-second-data-migration)
for more on this tool if you are unfamiliar with the various options.

### Notable changes

- **CUMULUS-2703**
  - `ORCA Backup` is now a supported `reportType` for the `POST /reconciliationReports` endpoint

### Added

- **CUMULUS-2311** - RDS Migration Epic Phase 2
  - **CUMULUS-2208**
    - Added `@cumulus/message/utils.parseException` to parse exception objects
    - Added helpers to `@cumulus/message/Granules`:
      - `getGranuleProductVolume`
      - `getGranuleTimeToPreprocess`
      - `getGranuleTimeToArchive`
      - `generateGranuleApiRecord`
    - Added `@cumulus/message/PDRs/generatePdrApiRecordFromMessage` to generate PDR from Cumulus workflow message
    - Added helpers to `@cumulus/es-client/indexer`:
      - `deleteAsyncOperation` to delete async operation records from Elasticsearch
      - `updateAsyncOperation` to update an async operation record in Elasticsearch
    - Added granules `PUT` endpoint to Cumulus API for updating a granule.
    Requests to this endpoint should be submitted **without an `action`**
    attribute in the request body.
    - Added `@cumulus/api-client/granules.updateGranule` to update granule via the API
  - **CUMULUS-2303**
    - Add translatePostgresProviderToApiProvider method to `@cumulus/db/translate/providers`
  - **CUMULUS-2306**
    - Updated API execution GET endpoint to read individual execution records
      from PostgreSQL database instead of DynamoDB
    - Updated API execution-status endpoint to read execution records from
      PostgreSQL database instead of DynamoDB
  - **CUMULUS-2302**
    - Added translatePostgresCollectionToApiCollection method to
      `@cumulus/db/translate/collections`
    - Added `searchWithUpdatedAtRange` method to
      `@cumulus/db/models/collections`
  - **CUMULUS-2301**
    - Created API asyncOperations POST endpoint to create async operations.
  - **CUMULUS-2307**
    - Updated API PDR GET endpoint to read individual PDR records from
      PostgreSQL database instead of DynamoDB
    - Added `deletePdr` to `@cumulus/api-client/pdrs`
  - **CUMULUS-2782**
    - Update API granules endpoint `move` action to update granules in the index
      and utilize postgres as the authoritative datastore
  - **CUMULUS-2769**
    - Update collection PUT endpoint to require existance of postgresql record
      and to ignore lack of dynamoDbRecord on update
  - **CUMULUS-2767**
    - Update provider PUT endpoint to require existence of PostgreSQL record
      and to ignore lack of DynamoDB record on update
  - **CUMULUS-2759**
    - Updates collection/provider/rules/granules creation (post) endpoints to
      primarily check for existence/collision in PostgreSQL database instead of DynamoDB
  - **CUMULUS-2714**
    - Added `@cumulus/db/base.deleteExcluding` method to allow for deletion of a
      record set with an exclusion list of cumulus_ids
  - **CUMULUS-2317**
    - Added `@cumulus/db/getFilesAndGranuleInfoQuery()` to build a query for searching file
    records in PostgreSQL and return specified granule information for each file
    - Added `@cumulus/db/QuerySearchClient` library to handle sequentially fetching and paging
    through results for an arbitrary PostgreSQL query
    - Added `insert` method to all `@cumulus/db` models to handle inserting multiple records into
    the database at once
    - Added `@cumulus/db/translatePostgresGranuleResultToApiGranule` helper to
    translate custom PostgreSQL granule result to API granule
  - **CUMULUS-2672**
    - Added migration to add `type` text column to Postgres database `files` table
  - **CUMULUS-2634**
    - Added new functions for upserting data to Elasticsearch:
      - `@cumulus/es-client/indexer.upsertExecution` to upsert an execution
      - `@cumulus/es-client/indexer.upsertPdr` to upsert a PDR
      - `@cumulus/es-client/indexer.upsertGranule` to upsert a granule
  - **CUMULUS-2510**
    - Added `execution_sns_topic_arn` environment variable to
      `sf_event_sqs_to_db_records` lambda TF definition.
    - Added to `sf_event_sqs_to_db_records_lambda` IAM policy to include
      permissions for SNS publish for `report_executions_topic`
    - Added `collection_sns_topic_arn` environment variable to
      `PrivateApiLambda` and `ApiEndpoints` lambdas.
    - Added `updateCollection` to `@cumulus/api-client`.
    - Added to `ecs_cluster` IAM policy to include permissions for SNS publish
      for `report_executions_sns_topic_arn`, `report_pdrs_sns_topic_arn`,
      `report_granules_sns_topic_arn`
    - Added variables for report topic ARNs to `process_dead_letter_archive.tf`
    - Added variable for granule report topic ARN to `bulk_operation.tf`
    - Added `pdr_sns_topic_arn` environment variable to
      `sf_event_sqs_to_db_records` lambda TF definition.
    - Added the new function `publishSnsMessageByDataType` in `@cumulus/api` to
      publish SNS messages to the report topics to PDRs, Collections, and
      Executions.
    - Added the following functions in `publishSnsMessageUtils` to handle
      publishing SNS messages for specific data and event types:
      - `publishCollectionUpdateSnsMessage`
      - `publishCollectionCreateSnsMessage`
      - `publishCollectionDeleteSnsMessage`
      - `publishGranuleUpdateSnsMessage`
      - `publishGranuleDeleteSnsMessage`
      - `publishGranuleCreateSnsMessage`
      - `publishExecutionSnsMessage`
      - `publishPdrSnsMessage`
      - `publishGranuleSnsMessageByEventType`
    - Added to `ecs_cluster` IAM policy to include permissions for SNS publish
      for `report_executions_topic` and `report_pdrs_topic`.
  - **CUMULUS-2315**
    - Added `paginateByCumulusId` to `@cumulus/db` `BasePgModel` to allow for paginated
      full-table select queries in support of elasticsearch indexing.
    - Added `getMaxCumulusId` to `@cumulus/db` `BasePgModel` to allow all
      derived table classes to support querying the current max `cumulus_id`.
  - **CUMULUS-2673**
    - Added `ES_HOST` environment variable to `postgres-migration-async-operation`
    Lambda using value of `elasticsearch_hostname` Terraform variable.
    - Added `elasticsearch_security_group_id` to security groups for
      `postgres-migration-async-operation` lambda.
    - Added permission for `DynamoDb:DeleteItem` to
      `postgres-migration-async-operation` lambda.
  - **CUMULUS-2778**
    - Updated default value of `async_operation_image` in
      `tf-modules/cumulus/variables.tf` to `cumuluss/async-operation:41`
    - Added `ES_HOST` environment variable to async operation ECS task
      definition to ensure that async operation tasks write to the correct
      Elasticsearch domain
- **CUMULUS-2642**
  - Reduces the reconcilation report's default maxResponseSize that returns
     the full report rather than an s3 signed url. Reports very close to the
     previous limits were failing to download, so the limit has been lowered to
     ensure all files are handled properly.
- **CUMULUS-2703**
  - Added `@cumulus/api/lambdas/reports/orca-backup-reconciliation-report` to create
    `ORCA Backup` reconciliation report

### Removed

- **CUMULUS-2311** - RDS Migration Epic Phase 2
  - **CUMULUS-2208**
    - Removed trigger for `dbIndexer` Lambda for DynamoDB tables:
      - `<prefix>-AsyncOperationsTable`
      - `<prefix>-CollectionsTable`
      - `<prefix>-ExecutionsTable`
      - `<prefix>-GranulesTable`
      - `<prefix>-PdrsTable`
      - `<prefix>-ProvidersTable`
      - `<prefix>-RulesTable`
  - **CUMULUS-2782**
    - Remove deprecated `@ingest/granule.moveGranuleFiles`
  - **CUMULUS-2770**
    - Removed `waitForModelStatus` from `example/spec/helpers/apiUtils` integration test helpers
  - **CUMULUS-2510**
    - Removed `stream_enabled` and `stream_view_type` from `executions_table` TF
      definition.
    - Removed `aws_lambda_event_source_mapping` TF definition on executions
      DynamoDB table.
    - Removed `stream_enabled` and `stream_view_type` from `collections_table`
      TF definition.
    - Removed `aws_lambda_event_source_mapping` TF definition on collections
      DynamoDB table.
    - Removed lambda `publish_collections` TF resource.
    - Removed `aws_lambda_event_source_mapping` TF definition on granules
    - Removed `stream_enabled` and `stream_view_type` from `pdrs_table` TF
      definition.
    - Removed `aws_lambda_event_source_mapping` TF definition on PDRs
      DynamoDB table.
  - **CUMULUS-2694**
    - Removed `@cumulus/api/models/granules.storeGranulesFromCumulusMessage()` method
  - **CUMULUS-2662**
    - Removed call to `addToLocalES` in POST `/granules` endpoint since it is
      redundant.
    - Removed call to `addToLocalES` in POST and PUT `/executions` endpoints
      since it is redundant.
    - Removed function `addToLocalES` from `es-client` package since it is no
      longer used.
  - **CUMULUS-2771**
    - Removed `_updateGranuleStatus` to update granule to "running" from `@cumulus/api/lib/ingest.reingestGranule`
    and `@cumulus/api/lib/ingest.applyWorkflow`

### Changed

- CVE-2022-2477
  - Update node-forge to 1.3.0 in `@cumulus/common` to address CVE-2022-2477
- **CUMULUS-2311** - RDS Migration Epic Phase 2
  - **CUMULUS_2641**
    - Update API granule schema to set productVolume as a string value
    - Update `@cumulus/message` package to set productVolume as string
      (calculated with `file.size` as a `BigInt`) to match API schema
    - Update `@cumulus/db` granule translation to translate `granule` objects to
      match the updated API schema
  - **CUMULUS-2714**
    - Updated
      - @cumulus/api/lib.writeRecords.writeGranulesFromMessage
      - @cumulus/api/lib.writeRecords.writeGranuleFromApi
      - @cumulus/api/lib.writeRecords.createGranuleFromApi
      - @cumulus/api/lib.writeRecords.updateGranuleFromApi
    - These methods now remove postgres file records that aren't contained in
        the write/update action if such file records exist.  This update
        maintains consistency with the writes to elasticsearch/dynamodb.
  - **CUMULUS-2672**
    - Updated `data-migration2` lambda to migrate Dynamo `granule.files[].type`
      instead of dropping it.
    - Updated `@cumlus/db` `translateApiFiletoPostgresFile` to retain `type`
    - Updated `@cumulus/db` `translatePostgresFileToApiFile` to retain `type`
    - Updated `@cumulus/types.api.file` to add `type` to the typing.
  - **CUMULUS-2315**
    - Update `index-from-database` lambda/ECS task and elasticsearch endpoint to read
      from PostgreSQL database
    - Update `index-from-database` endpoint to add the following configuration
      tuning parameters:
      - postgresResultPageSize -- The number of records to read from each
        postgres table per request.   Default is 1000.
      - postgresConnectionPoolSize -- The max number of connections to allow the
        index function to make to the database.  Default is 10.
      - esRequestConcurrency -- The maximium number of concurrent record
        translation/ES record update requests.   Default is 10.
  - **CUMULUS-2308**
    - Update `/granules/<granule_id>` GET endpoint to return PostgreSQL Granules instead of DynamoDB Granules
    - Update `/granules/<granule_id>` PUT endpoint to use PostgreSQL Granule as source rather than DynamoDB Granule
    - Update `unpublishGranule` (used in /granules PUT) to use PostgreSQL Granule as source rather than DynamoDB Granule
    - Update integration tests to use `waitForApiStatus` instead of `waitForModelStatus`
    - Update Granule ingest to update the Postgres Granule status as well as the DynamoDB Granule status
  - **CUMULUS-2302**
    - Update API collection GET endpoint to read individual provider records from
      PostgreSQL database instead of DynamoDB
    - Update sf-scheduler lambda to utilize API endpoint to get provider record
      from database via Private API lambda
    - Update API granule `reingest` endpoint to read collection from PostgreSQL
      database instead of DynamoDB
    - Update internal-reconciliation report to base report Collection comparison
      on PostgreSQL instead of DynamoDB
    - Moved createGranuleAndFiles `@cumulus/api` unit helper from `./lib` to
      `.test/helpers`
  - **CUMULUS-2208**
    - Moved all `@cumulus/api/es/*` code to new `@cumulus/es-client` package
    - Updated logic for collections API POST/PUT/DELETE to create/update/delete
      records directly in Elasticsearch in parallel with updates to
      DynamoDb/PostgreSQL
    - Updated logic for rules API POST/PUT/DELETE to create/update/delete
      records directly in Elasticsearch in parallel with updates to
      DynamoDb/PostgreSQL
    - Updated logic for providers API POST/PUT/DELETE to create/update/delete
      records directly in  Elasticsearch in parallel with updates to
      DynamoDb/PostgreSQL
    - Updated logic for PDRs API DELETE to delete records directly in
      Elasticsearch in parallel with deletes to DynamoDB/PostgreSQL
    - Updated logic for executions API DELETE to delete records directly in
      Elasticsearch in parallel with deletes to DynamoDB/PostgreSQL
    - Updated logic for granules API DELETE to delete records directly in
      Elasticsearch in parallel with deletes to DynamoDB/PostgreSQL
    - `sfEventSqsToDbRecords` Lambda now writes following data directly to
      Elasticsearch in parallel with writes to DynamoDB/PostgreSQL:
      - executions
      - PDRs
      - granules
    - All async operations are now written directly to Elasticsearch in parallel
      with DynamoDB/PostgreSQL
    - Updated logic for async operation API DELETE to delete records directly in
      Elasticsearch in parallel with deletes to DynamoDB/PostgreSQL
    - Moved:
      - `packages/api/lib/granules.getGranuleProductVolume` ->
      `@cumulus/message/Granules.getGranuleProductVolume`
      - `packages/api/lib/granules.getGranuleTimeToPreprocess`
      -> `@cumulus/message/Granules.getGranuleTimeToPreprocess`
      - `packages/api/lib/granules.getGranuleTimeToArchive` ->
      `@cumulus/message/Granules.getGranuleTimeToArchive`
      - `packages/api/models/Granule.generateGranuleRecord`
      -> `@cumulus/message/Granules.generateGranuleApiRecord`
  - **CUMULUS-2306**
    - Updated API local serve (`api/bin/serve.js`) setup code to add cleanup/executions
    related records
    - Updated @cumulus/db/models/granules-executions to add a delete method in
      support of local cleanup
    - Add spec/helpers/apiUtils/waitForApiStatus integration helper to retry API
      record retrievals on status in lieu of using `waitForModelStatus`
  - **CUMULUS-2303**
    - Update API provider GET endpoint to read individual provider records from
      PostgreSQL database instead of DynamoDB
    - Update sf-scheduler lambda to utilize API endpoint to get provider record
      from database via Private API lambda
  - **CUMULUS-2301**
    - Updated `getAsyncOperation` to read from PostgreSQL database instead of
      DynamoDB.
    - Added `translatePostgresAsyncOperationToApiAsyncOperation` function in
      `@cumulus/db/translate/async-operation`.
    - Updated `translateApiAsyncOperationToPostgresAsyncOperation` function to
      ensure that `output` is properly translated to an object for the
      PostgreSQL record for the following cases of `output` on the incoming API
      record:
      - `record.output` is a JSON stringified object
      - `record.output` is a JSON stringified array
      - `record.output` is a JSON stringified string
      - `record.output` is a string
  - **CUMULUS-2317**
    - Changed reconciliation reports to read file records from PostgreSQL instead of DynamoDB
  - **CUMULUS-2304**
    - Updated API rule GET endpoint to read individual rule records from
      PostgreSQL database instead of DynamoDB
    - Updated internal consumer lambdas for SNS, SQS and Kinesis to read
      rules from PostgreSQL.
  - **CUMULUS-2634**
    - Changed `sfEventSqsToDbRecords` Lambda to use new upsert helpers for executions, granules, and PDRs
    to ensure out-of-order writes are handled correctly when writing to Elasticsearch
  - **CUMULUS-2510**
    - Updated `@cumulus/api/lib/writeRecords/write-execution` to publish SNS
      messages after a successful write to Postgres, DynamoDB, and ES.
    - Updated functions `create` and `upsert` in the `db` model for Executions
      to return an array of objects containing all columns of the created or
      updated records.
    - Updated `@cumulus/api/endpoints/collections` to publish an SNS message
      after a successful collection delete, update (PUT), create (POST).
    - Updated functions `create` and `upsert` in the `db` model for Collections
      to return an array of objects containing all columns for the created or
      updated records.
    - Updated functions `create` and `upsert` in the `db` model for Granules
      to return an array of objects containing all columns for the created or
      updated records.
    - Updated `@cumulus/api/lib/writeRecords/write-granules` to publish SNS
      messages after a successful write to Postgres, DynamoDB, and ES.
    - Updated `@cumulus/api/lib/writeRecords/write-pdr` to publish SNS
      messages after a successful write to Postgres, DynamoDB, and ES.
  - **CUMULUS-2733**
    - Updated `_writeGranuleFiles` function creates an aggregate error which
      contains the workflow error, if any, as well as any error that may occur
      from writing granule files.
  - **CUMULUS-2674**
    - Updated `DELETE` endpoints for the following data types to check that record exists in
      PostgreSQL or Elasticsearch before proceeding with deletion:
      - `provider`
      - `async operations`
      - `collections`
      - `granules`
      - `executions`
      - `PDRs`
      - `rules`
  - **CUMULUS-2294**
    - Updated architecture and deployment documentation to reference RDS
  - **CUMULUS-2642**
    - Inventory and Granule Not Found Reconciliation Reports now compare
      Databse against S3 in on direction only, from Database to S3
      Objects. This means that only files in the database are compared against
      objects found on S3 and the filesInCumulus.onlyInS3 report key will
      always be empty. This significantly decreases the report output size and
      aligns with a users expectations.
    - Updates getFilesAndGranuleInfoQuery to take additional optional
      parameters `collectionIds`, `granuleIds`, and `providers` to allow
      targeting/filtering of the results.

  - **CUMULUS-2694**
    - Updated database write logic in `sfEventSqsToDbRccords` to log message if Cumulus
    workflow message is from pre-RDS deployment but still attempt parallel writing to DynamoDB
    and PostgreSQL
    - Updated database write logic in `sfEventSqsToDbRccords` to throw error if requirements to write execution to PostgreSQL cannot be met
  - **CUMULUS-2660**
    - Updated POST `/executions` endpoint to publish SNS message of created record to executions SNS topic
  - **CUMULUS-2661**
    - Updated PUT `/executions/<arn>` endpoint to publish SNS message of updated record to executions SNS topic
  - **CUMULUS-2765**
    - Updated `updateGranuleStatusToQueued` in `write-granules` to write to
      Elasticsearch and publish SNS message to granules topic.
  - **CUMULUS-2774**
    - Updated `constructGranuleSnsMessage` and `constructCollectionSnsMessage`
      to throw error if `eventType` is invalid or undefined.
  - **CUMULUS-2776**
    - Updated `getTableIndexDetails` in `db-indexer` to use correct
      `deleteFnName` for reconciliation reports.
  - **CUMULUS-2780**
    - Updated bulk granule reingest operation to read granules from PostgreSQL instead of DynamoDB.
  - **CUMULUS-2778**
    - Updated default value of `async_operation_image` in `tf-modules/cumulus/variables.tf` to `cumuluss/async-operation:38`
  - **CUMULUS-2854**
    - Updated rules model to decouple `createRuleTrigger` from `create`.
    - Updated rules POST endpoint to call `rulesModel.createRuleTrigger` directly to create rule trigger.
    - Updated rules PUT endpoints to call `rulesModel.createRuleTrigger` if update fails and reversion needs to occur.

### Fixed

- **CUMULUS-2311** - RDS Migration Epic Phase 2
  - **CUMULUS-2810**
    - Updated @cumulus/db/translate/translatePostgresProviderToApiProvider to
      correctly return provider password and updated tests to prevent
      reintroduction.
  - **CUMULUS-2778**
    - Fixed async operation docker image to correctly update record status in
    Elasticsearch
  - Updated localAPI to set additional env variable, and fixed `GET /executions/status` response
  - **CUMULUS-2877**
    - Ensure database records receive a timestamp when writing granules.

## [v10.1.3] 2022-06-28 [BACKPORT]

### Added

- **CUMULUS-2966**
  - Added extractPath operation and support of nested string replacement to `url_path` in the collection configuration

## [v10.1.2] 2022-03-11

### Added

- **CUMULUS-2859**
  - Update `postgres-db-migration` lambda timeout to default 900 seconds
  - Add `db_migration_lambda_timeout` variable to `data-persistence` module to
    allow this timeout to be user configurable
- **CUMULUS-2868**
  - Added `iam:PassRole` permission to `step_policy` in `tf-modules/ingest/iam.tf`

## [v10.1.1] 2022-03-04

### Migration steps

- Due to a bug in the PUT `/rules/<name>` endpoint, the rule records in PostgreSQL may be
out of sync with records in DynamoDB. In order to bring the records into sync, re-run the
[previously deployed `data-migration1` Lambda](https://nasa.github.io/cumulus/docs/upgrade-notes/upgrade-rds#3-deploy-and-run-data-migration1) with a payload of
`{"forceRulesMigration": true}`:

```shell
aws lambda invoke --function-name $PREFIX-data-migration1 \
  --payload $(echo '{"forceRulesMigration": true}' | base64) $OUTFILE
```

### Added

- **CUMULUS-2841**
  - Add integration test to validate PDR node provider that requires password
    credentials succeeds on ingest

- **CUMULUS-2846**
  - Added `@cumulus/db/translate/rule.translateApiRuleToPostgresRuleRaw` to translate API rule to PostgreSQL rules and
  **keep undefined fields**

### Changed

- **CUMULUS-NONE**
  - Adds logging to ecs/async-operation Docker container that launches async
    tasks on ECS. Sets default async_operation_image_version to 39.

- **CUMULUS-2845**
  - Updated rules model to decouple `createRuleTrigger` from `create`.
  - Updated rules POST endpoint to call `rulesModel.createRuleTrigger` directly to create rule trigger.
  - Updated rules PUT endpoints to call `rulesModel.createRuleTrigger` if update fails and reversion needs to occur.
- **CUMULUS-2846**
  - Updated version of `localstack/localstack` used in local unit testing to `0.11.5`

### Fixed

- Upgraded lodash to version 4.17.21 to fix vulnerability
- **CUMULUS-2845**
  - Fixed bug in POST `/rules` endpoint causing rule records to be created
  inconsistently in DynamoDB and PostgreSQL
- **CUMULUS-2846**
  - Fixed logic for `PUT /rules/<name>` endpoint causing rules to be saved
  inconsistently between DynamoDB and PostgreSQL
- **CUMULUS-2854**
  - Fixed queue granules behavior where the task was not accounting for granules that
  *already* had createdAt set. Workflows downstream in this scenario should no longer
  fail to write their granules due to order-of-db-writes constraints in the database
  update logic.

## [v10.1.0] 2022-02-23

### Added

- **CUMULUS-2775**
  - Added a configurable parameter group for the RDS serverless database cluster deployed by `tf-modules/rds-cluster-tf`. The allowed parameters for the parameter group can be found in the AWS documentation of [allowed parameters for an Aurora PostgreSQL cluster](https://docs.aws.amazon.com/AmazonRDS/latest/AuroraUserGuide/AuroraPostgreSQL.Reference.ParameterGroups.html). By default, the following parameters are specified:
    - `shared_preload_libraries`: `pg_stat_statements,auto_explain`
    - `log_min_duration_statement`: `250`
    - `auto_explain.log_min_duration`: `250`
- **CUMULUS-2781**
  - Add api_config secret to hold API/Private API lambda configuration values
- **CUMULUS-2840**
  - Added an index on `granule_cumulus_id` to the RDS files table.

### Changed

- **CUMULUS-2492**
  - Modify collectionId logic to accomodate trailing underscores in collection short names. e.g. `shortName____`
- **CUMULUS-2847**
  - Move DyanmoDb table name into API keystore and initialize only on lambda cold start
- **CUMULUS-2833**
  - Updates provider model schema titles to display on the dashboard.
- **CUMULUS-2837**
  - Update process-s3-dead-letter-archive to unpack SQS events in addition to
    Cumulus Messages
  - Update process-s3-dead-letter-archive to look up execution status using
    getCumulusMessageFromExecutionEvent (common method with sfEventSqsToDbRecords)
  - Move methods in api/lib/cwSfExecutionEventUtils to
    @cumulus/message/StepFunctions
- **CUMULUS-2775**
  - Changed the `timeout_action` to `ForceApplyCapacityChange` by default for the RDS serverless database cluster `tf-modules/rds-cluster-tf`
- **CUMULUS-2781**
  - Update API lambda to utilize api_config secret for initial environment variables

### Fixed

- **CUMULUS-2853**
  - Move OAUTH_PROVIDER to lambda env variables to address regression in CUMULUS-2781
  - Add logging output to api app router
- Added Cloudwatch permissions to `<prefix>-steprole` in `tf-modules/ingest/iam.tf` to address the
`Error: error creating Step Function State Machine (xxx): AccessDeniedException: 'arn:aws:iam::XXX:role/xxx-steprole' is not authorized to create managed-rule`
error in non-NGAP accounts:
  - `events:PutTargets`
  - `events:PutRule`
  - `events:DescribeRule`

## [v10.0.1] 2022-02-03

### Fixed

- Fixed IAM permissions issue with `<prefix>-postgres-migration-async-operation` Lambda
which prevented it from running a Fargate task for data migration.

## [v10.0.0] 2022-02-01

### Migration steps

- Please read the [documentation on the updates to the granule files schema for our Cumulus workflow tasks and how to upgrade your deployment for compatibility](https://nasa.github.io/cumulus/docs/upgrade-notes/update-task-file-schemas).
- (Optional) Update the `task-config` for all workflows that use the `sync-granule` task to include `workflowStartTime` set to
`{$.cumulus_meta.workflow_start_time}`. See [here](https://github.com/nasa/cumulus/blob/master/example/cumulus-tf/sync_granule_workflow.asl.json#L9) for an example.

### BREAKING CHANGES

- **NDCUM-624**
  - Functions in @cumulus/cmrjs renamed for consistency with `isCMRFilename` and `isCMRFile`
    - `isECHO10File` -> `isECHO10Filename`
    - `isUMMGFile` -> `isUMMGFilename`
    - `isISOFile` -> `isCMRISOFilename`
- **CUMULUS-2388**
  - In order to standardize task messaging formats, please note the updated input, output and config schemas for the following Cumulus workflow tasks:
    - add-missing-file-checksums
    - files-to-granules
    - hyrax-metadata-updates
    - lzards-backup
    - move-granules
    - post-to-cmr
    - sync-granule
    - update-cmr-access-constraints
    - update-granules-cmr-metadata-file-links
  The primary focus of the schema updates was to standardize the format of granules, and
  particularly their files data. The granule `files` object now matches the file schema in the
  Cumulus database and thus also matches the `files` object produced by the API with use cases like
  `applyWorkflow`. This includes removal of `name` and `filename` in favor of `bucket` and `key`,
  removal of certain properties such as `etag` and `duplicate_found` and outputting them as
  separate objects stored in `meta`.
  - Checksum values calculated by `@cumulus/checksum` are now converted to string to standardize
  checksum formatting across the Cumulus library.

### Notable changes

- **CUMULUS-2718**
  - The `sync-granule` task has been updated to support an optional configuration parameter `workflowStartTime`. The output payload of `sync-granule` now includes a `createdAt` time for each granule which is set to the
  provided `workflowStartTime` or falls back to `Date.now()` if not provided. Workflows using
  `sync-granule` may be updated to include this parameter with the value of `{$.cumulus_meta.workflow_start_time}` in the `task_config`.
- Updated version of `@cumulus/cumulus-message-adapter-js` from `2.0.3` to `2.0.4` for
all Cumulus workflow tasks
- **CUMULUS-2783**
  - A bug in the ECS cluster autoscaling configuration has been
resolved. ECS clusters should now correctly autoscale by adding new cluster
instances according to the [policy configuration](https://github.com/nasa/cumulus/blob/master/tf-modules/cumulus/ecs_cluster.tf).
  - Async operations that are started by these endpoints will be run as ECS tasks
  with a launch type of Fargate, not EC2:
    - `POST /deadLetterArchive/recoverCumulusMessages`
    - `POST /elasticsearch/index-from-database`
    - `POST /granules/bulk`
    - `POST /granules/bulkDelete`
    - `POST /granules/bulkReingest`
    - `POST /migrationCounts`
    - `POST /reconciliationReports`
    - `POST /replays`
    - `POST /replays/sqs`

### Added

- Upgraded version of dependencies on `knex` package from `0.95.11` to `0.95.15`
- Added Terraform data sources to `example/cumulus-tf` module to retrieve default VPC and subnets in NGAP accounts
  - Added `vpc_tag_name` variable which defines the tags used to look up a VPC. Defaults to VPC tag name used in NGAP accounts
  - Added `subnets_tag_name` variable which defines the tags used to look up VPC subnets. Defaults to a subnet tag name used in NGAP accounts
- Added Terraform data sources to `example/data-persistence-tf` module to retrieve default VPC and subnets in NGAP accounts
  - Added `vpc_tag_name` variable which defines the tags used to look up a VPC. Defaults to VPC tag name used in NGAP accounts
  - Added `subnets_tag_name` variable which defines the tags used to look up VPC subnets. Defaults to a subnet tag name used in NGAP accounts
- Added Terraform data sources to `example/rds-cluster-tf` module to retrieve default VPC and subnets in NGAP accounts
  - Added `vpc_tag_name` variable which defines the tags used to look up a VPC. Defaults to VPC tag name used in NGAP accounts
  - Added `subnets_tag_name` variable which defines the tags used to look up VPC subnets. Defaults to tag names used in subnets in for NGAP accounts
- **CUMULUS-2299**
  - Added support for SHA checksum types with hyphens (e.g. `SHA-256` vs `SHA256`) to tasks that calculate checksums.
- **CUMULUS-2439**
  - Added CMR search client setting to the CreateReconciliationReport lambda function.
  - Added `cmr_search_client_config` tfvars to the archive and cumulus terraform modules.
  - Updated CreateReconciliationReport lambda to search CMR collections with CMRSearchConceptQueue.
- **CUMULUS-2441**
  - Added support for 'PROD' CMR environment.
- **CUMULUS-2456**
  - Updated api lambdas to query ORCA Private API
  - Updated example/cumulus-tf/orca.tf to the ORCA release v4.0.0-Beta3
- **CUMULUS-2638**
  - Adds documentation to clarify bucket config object use.
- **CUMULUS-2684**
  - Added optional collection level parameter `s3MultipartChunksizeMb` to collection's `meta` field
  - Updated `move-granules` task to take in an optional config parameter s3MultipartChunksizeMb
- **CUMULUS-2747**
  - Updated data management type doc to include additional fields for provider configurations
- **CUMULUS-2773**
  - Added a document to the workflow-tasks docs describing deployment, configuration and usage of the LZARDS backup task.

### Changed

- Made `vpc_id` variable optional for `example/cumulus-tf` module
- Made `vpc_id` and `subnet_ids` variables optional for `example/data-persistence-tf` module
- Made `vpc_id` and `subnets` variables optional for `example/rds-cluster-tf` module
- Changes audit script to handle integration test failure when `USE\_CACHED\_BOOTSTRAP` is disabled.
- Increases wait time for CMR to return online resources in integration tests
- **CUMULUS-1823**
  - Updates to Cumulus rule/provider schemas to improve field titles and descriptions.
- **CUMULUS-2638**
  - Transparent to users, remove typescript type `BucketType`.
- **CUMULUS-2718**
  - Updated config for SyncGranules to support optional `workflowStartTime`
  - Updated SyncGranules to provide `createdAt` on output based on `workflowStartTime` if provided,
  falling back to `Date.now()` if not provided.
  - Updated `task_config` of SyncGranule in example workflows
- **CUMULUS-2735**
  - Updated reconciliation reports to write formatted JSON to S3 to improve readability for
    large reports
  - Updated TEA version from 102 to 121 to address TEA deployment issue with the max size of
    a policy role being exceeded
- **CUMULUS-2743**
  - Updated bamboo Dockerfile to upgrade pip as part of the image creation process
- **CUMULUS-2744**
  - GET executions/status returns associated granules for executions retrieved from the Step Function API
- **CUMULUS-2751**
  - Upgraded all Cumulus (node.js) workflow tasks to use
    `@cumulus/cumulus-message-adapter-js` version `2.0.3`, which includes an
    update cma-js to better expose CMA stderr stream output on lambda timeouts
    as well as minor logging enhancements.
- **CUMULUS-2752**
  - Add new mappings for execution records to prevent dynamic field expansion from exceeding
  Elasticsearch field limits
    - Nested objects under `finalPayload.*` will not dynamically add new fields to mapping
    - Nested objects under `originalPayload.*` will not dynamically add new fields to mapping
    - Nested keys under `tasks` will not dynamically add new fields to mapping
- **CUMULUS-2753**
  - Updated example/cumulus-tf/orca.tf to the latest ORCA release v4.0.0-Beta2 which is compatible with granule.files file schema
  - Updated /orca/recovery to call new lambdas request_status_for_granule and request_status_for_job.
  - Updated orca integration test
- [**PR #2569**](https://github.com/nasa/cumulus/pull/2569)
  - Fixed `TypeError` thrown by `@cumulus/cmrjs/cmr-utils.getGranuleTemporalInfo` when
    a granule's associated UMM-G JSON metadata file does not contain a `ProviderDates`
    element that has a `Type` of either `"Update"` or `"Insert"`.  If neither are
    present, the granule's last update date falls back to the `"Create"` type
    provider date, or `undefined`, if none is present.
- **CUMULUS-2775**
  - Changed `@cumulus/api-client/invokeApi()` to accept a single accepted status code or an array
  of accepted status codes via `expectedStatusCodes`
- [**PR #2611**](https://github.com/nasa/cumulus/pull/2611)
  - Changed `@cumulus/launchpad-auth/LaunchpadToken.requestToken` and `validateToken`
    to use the HTTPS request option `https.pfx` instead of the deprecated `pfx` option
    for providing the certificate.
- **CUMULUS-2836**
  - Updates `cmr-utils/getGranuleTemporalInfo` to search for a SingleDateTime
    element, when beginningDateTime value is not
    found in the metadata file.  The granule's temporal information is
    returned so that both beginningDateTime and endingDateTime are set to the
    discovered singleDateTimeValue.
- **CUMULUS-2756**
  - Updated `_writeGranule()` in `write-granules.js` to catch failed granule writes due to schema validation, log the failure and then attempt to set the status of the granule to `failed` if it already exists to prevent a failure from allowing the granule to get "stuck" in a non-failed status.

### Fixed

- **CUMULUS-2775**
  - Updated `@cumulus/api-client` to not log an error for 201 response from `updateGranule`
- **CUMULUS-2783**
  - Added missing lower bound on scale out policy for ECS cluster to ensure that
  the cluster will autoscale correctly.
- **CUMULUS-2835**
  - Updated `hyrax-metadata-updates` task to support reading the DatasetId from ECHO10 XML, and the EntryTitle from UMM-G JSON; these are both valid alternatives to the shortname and version ID.

## [v9.9.3] 2021-02-17 [BACKPORT]

**Please note** changes in 9.9.3 may not yet be released in future versions, as
this is a backport and patch release on the 9.9.x series of releases. Updates that
are included in the future will have a corresponding CHANGELOG entry in future
releases.

- **CUMULUS-2853**
  - Move OAUTH_PROVIDER to lambda env variables to address regression in 9.9.2/CUMULUS-2275
  - Add logging output to api app router

## [v9.9.2] 2021-02-10 [BACKPORT]

**Please note** changes in 9.9.2 may not yet be released in future versions, as
this is a backport and patch release on the 9.9.x series of releases. Updates that
are included in the future will have a corresponding CHANGELOG entry in future
releases.### Added

- **CUMULUS-2775**
  - Added a configurable parameter group for the RDS serverless database cluster deployed by `tf-modules/rds-cluster-tf`. The allowed parameters for the parameter group can be found in the AWS documentation of [allowed parameters for an Aurora PostgreSQL cluster](https://docs.aws.amazon.com/AmazonRDS/latest/AuroraUserGuide/AuroraPostgreSQL.Reference.ParameterGroups.html). By default, the following parameters are specified:
    - `shared_preload_libraries`: `pg_stat_statements,auto_explain`
    - `log_min_duration_statement`: `250`
    - `auto_explain.log_min_duration`: `250`
- **CUMULUS-2840**
  - Added an index on `granule_cumulus_id` to the RDS files table.

### Changed

- **CUMULUS-2847**
  - Move DyanmoDb table name into API keystore and initialize only on lambda cold start
- **CUMULUS-2781**
  - Add api_config secret to hold API/Private API lambda configuration values
- **CUMULUS-2775**
  - Changed the `timeout_action` to `ForceApplyCapacityChange` by default for the RDS serverless database cluster `tf-modules/rds-cluster-tf`

## [v9.9.1] 2021-02-10 [BACKPORT]

**Please note** changes in 9.9.1 may not yet be released in future versions, as
this is a backport and patch release on the 9.9.x series of releases. Updates that
are included in the future will have a corresponding CHANGELOG entry in future
releases.

### Fixed

- **CUMULUS-2775**
  - Updated `@cumulus/api-client` to not log an error for 201 response from `updateGranule`

### Changed

- Updated version of `@cumulus/cumulus-message-adapter-js` from `2.0.3` to `2.0.4` for
all Cumulus workflow tasks
- **CUMULUS-2775**
  - Changed `@cumulus/api-client/invokeApi()` to accept a single accepted status code or an array
  of accepted status codes via `expectedStatusCodes`
- **CUMULUS-2837**
  - Update process-s3-dead-letter-archive to unpack SQS events in addition to
    Cumulus Messages
  - Update process-s3-dead-letter-archive to look up execution status using
    getCumulusMessageFromExecutionEvent (common method with sfEventSqsToDbRecords)
  - Move methods in api/lib/cwSfExecutionEventUtils to
    @cumulus/message/StepFunctions

## [v9.9.0] 2021-11-03

### Added

- **NDCUM-624**: Add support for ISO metadata files for the `MoveGranules` step
  - Add function `isISOFile` to check if a given file object is an ISO file
  - `granuleToCmrFileObject` and `granulesToCmrFileObjects` now take a
    `filterFunc` argument
    - `filterFunc`'s default value is `isCMRFile`, so the previous behavior is
      maintained if no value is given for this argument
    - `MoveGranules` passes a custom filter function to
      `granulesToCmrFileObjects` to check for `isISOFile` in addition to
      `isCMRFile`, so that metadata from `.iso.xml` files can be used in the
      `urlPathTemplate`
- [**PR #2535**](https://github.com/nasa/cumulus/pull/2535)
  - NSIDC and other cumulus users had desire for returning formatted dates for
    the 'url_path' date extraction utilities. Added 'dateFormat' function as
    an option for extracting and formating the entire date. See
    docs/workflow/workflow-configuration-how-to.md for more information.
- [**PR #2548**](https://github.com/nasa/cumulus/pull/2548)
  - Updated webpack configuration for html-loader v2
- **CUMULUS-2640**
  - Added Elasticsearch client scroll setting to the CreateReconciliationReport lambda function.
  - Added `elasticsearch_client_config` tfvars to the archive and cumulus terraform modules.
- **CUMULUS-2683**
  - Added `default_s3_multipart_chunksize_mb` setting to the `move-granules` lambda function.
  - Added `default_s3_multipart_chunksize_mb` tfvars to the cumulus and ingest terraform modules.
  - Added optional parameter `chunkSize` to `@cumulus/aws-client/S3.moveObject` and
    `@cumulus/aws-client/S3.multipartCopyObject` to set the chunk size of the S3 multipart uploads.
  - Renamed optional parameter `maxChunkSize` to `chunkSize` in
    `@cumulus/aws-client/lib/S3MultipartUploads.createMultipartChunks`.

### Changed

- Upgraded all Cumulus workflow tasks to use `@cumulus/cumulus-message-adapter-js` version `2.0.1`
- **CUMULUS-2725**
  - Updated providers endpoint to return encrypted password
  - Updated providers model to try decrypting credentials before encryption to allow for better handling of updating providers
- **CUMULUS-2734**
  - Updated `@cumulus/api/launchpadSaml.launchpadPublicCertificate` to correctly retrieve
    certificate from launchpad IdP metadata with and without namespace prefix.

## [v9.8.0] 2021-10-19

### Notable changes

- Published new tag [`36` of `cumuluss/async-operation` to Docker Hub](https://hub.docker.com/layers/cumuluss/async-operation/35/images/sha256-cf777a6ef5081cd90a0f9302d45243b6c0a568e6d977c0ee2ccc5a90b12d45d0?context=explore) for compatibility with
upgrades to `knex` package and to address security vulnerabilities.

### Added

- Added `@cumulus/db/createRejectableTransaction()` to handle creating a Knex transaction that **will throw an error** if the transaction rolls back. [As of Knex 0.95+, promise rejection on transaction rollback is no longer the default behavior](https://github.com/knex/knex/blob/master/UPGRADING.md#upgrading-to-version-0950).

- **CUMULUS-2639**
  - Increases logging on reconciliation reports.

- **CUMULUS-2670**
  - Updated `lambda_timeouts` string map variable for `cumulus` module to accept a
  `update_granules_cmr_metadata_file_links_task_timeout` property
- **CUMULUS-2598**
  - Add unit and integration tests to describe queued granules as ignored when
    duplicate handling is 'skip'

### Changed

- Updated `knex` version from 0.23.11 to 0.95.11 to address security vulnerabilities
- Updated default version of async operations Docker image to `cumuluss/async-operation:36`
- **CUMULUS-2590**
  - Granule applyWorkflow, Reingest actions and Bulk operation now update granule status to `queued` when scheduling the granule.
- **CUMULUS-2643**
  - relocates system file `buckets.json` out of the
    `s3://internal-bucket/workflows` directory into
    `s3://internal-bucket/buckets`.


## [v9.7.1] 2021-12-08 [Backport]

Please note changes in 9.7.0 may not yet be released in future versions, as this is a backport and patch release on the 9.7.x series of releases. Updates that are included in the future will have a corresponding CHANGELOG entry in future releases.
Fixed

- **CUMULUS-2751**
  - Update all tasks to update to use cumulus-message-adapter-js version 2.0.4

## [v9.7.0] 2021-10-01

### Notable Changes

- **CUMULUS-2583**
  - The `queue-granules` task now updates granule status to `queued` when a granule is queued. In order to prevent issues with the private API endpoint and Lambda API request and concurrency limits, this functionality runs with limited concurrency, which may increase the task's overall runtime when large numbers of granules are being queued. If you are facing Lambda timeout errors with this task, we recommend converting your `queue-granules` task to an ECS activity. This concurrency is configurable via the task config's `concurrency` value.
- **CUMULUS-2676**
  - The `discover-granules` task has been updated to limit concurrency on checks to identify and skip already ingested granules in order to prevent issues with the private API endpoint and Lambda API request and concurrency limits. This may increase the task's overall runtime when large numbers of granules are discovered. If you are facing Lambda timeout errors with this task, we recommend converting your `discover-granules` task to an ECS activity. This concurrency is configurable via the task config's `concurrency` value.
- Updated memory of `<prefix>-sfEventSqsToDbRecords` Lambda to 1024MB

### Added

- **CUMULUS-2000**
  - Updated `@cumulus/queue-granules` to respect a new config parameter: `preferredQueueBatchSize`. Queue-granules will respect this batchsize as best as it can to batch granules into workflow payloads. As workflows generally rely on information such as collection and provider expected to be shared across all granules in a workflow, queue-granules will break batches up by collection, as well as provider if there is a `provider` field on the granule. This may result in batches that are smaller than the preferred size, but never larger ones. The default value is 1, which preserves current behavior of queueing 1 granule per workflow.
- **CUMULUS-2630**
  - Adds a new workflow `DiscoverGranulesToThrottledQueue` that discovers and writes
    granules to a throttled background queue.  This allows discovery and ingest
    of larger numbers of granules without running into limits with lambda
    concurrency.

### Changed

- **CUMULUS-2720**
  - Updated Core CI scripts to validate CHANGELOG diffs as part of the lint process
- **CUMULUS-2695**
  - Updates the example/cumulus-tf deployment to change
    `archive_api_reserved_concurrency` from 8 to 5 to use fewer reserved lambda
    functions. If you see throttling errors on the `<stack>-apiEndpoints` you
    should increase this value.
  - Updates cumulus-tf/cumulus/variables.tf to change
    `archive_api_reserved_concurrency` from 8 to 15 to prevent throttling on
    the dashboard for default deployments.
- **CUMULUS-2584**
  - Updates `api/endpoints/execution-status.js` `get` method to include associated granules, as
    an array, for the provided execution.
  - Added `getExecutionArnsByGranuleCumulusId` returning a list of executionArns sorted by most recent first,
    for an input Granule Cumulus ID in support of the move of `translatePostgresGranuleToApiGranule` from RDS-Phase2
    feature branch
  - Added `getApiExecutionCumulusIds` returning cumulus IDs for a given list of executions
- **CUMULUS-NONE**
  - Downgrades elasticsearch version in testing container to 5.3 to match AWS version.
  - Update serve.js -> `eraseDynamoTables()`. Changed the call `Promise.all()` to `Promise.allSettled()` to ensure all dynamo records (provider records in particular) are deleted prior to reseeding.

### Fixed

- **CUMULUS-2583**
  - Fixed a race condition where granules set as “queued” were not able to be set as “running” or “completed”

## [v9.6.0] 2021-09-20

### Added

- **CUMULUS-2576**
  - Adds `PUT /granules` API endpoint to update a granule
  - Adds helper `updateGranule` to `@cumulus/api-client/granules`
- **CUMULUS-2606**
  - Adds `POST /granules/{granuleId}/executions` API endpoint to associate an execution with a granule
  - Adds helper `associateExecutionWithGranule` to `@cumulus/api-client/granules`
- **CUMULUS-2583**
  - Adds `queued` as option for granule's `status` field

### Changed

- Moved `ssh2` package from `@cumulus/common` to `@cumulus/sftp-client` and
  upgraded package from `^0.8.7` to `^1.0.0` to address security vulnerability
  issue in previous version.
- **CUMULUS-2583**
  - `QueueGranules` task now updates granule status to `queued` once it is added to the queue.

- **CUMULUS-2617**
  - Use the `Authorization` header for CMR Launchpad authentication instead of the deprecated `Echo-Token` header.

### Fixed

- Added missing permission for `<prefix>_ecs_cluster_instance_role` IAM role (used when running ECS services/tasks)
to allow `kms:Decrypt` on the KMS key used to encrypt provider credentials. Adding this permission fixes the `sync-granule` task when run as an ECS activity in a Step Function, which previously failed trying to decrypt credentials for providers.

- **CUMULUS-2576**
  - Adds default value to granule's timestamp when updating a granule via API.

## [v9.5.0] 2021-09-07

### BREAKING CHANGES

- Removed `logs` record type from mappings from Elasticsearch. This change **should not have**
any adverse impact on existing deployments, even those which still contain `logs` records,
but technically it is a breaking change to the Elasticsearch mappings.
- Changed `@cumulus/api-client/asyncOperations.getAsyncOperation` to return parsed JSON body
of response and not the raw API endpoint response

### Added

- **CUMULUS-2670**
  - Updated core `cumulus` module to take lambda_timeouts string map variable that allows timeouts of ingest tasks to be configurable. Allowed properties for the mapping include:
  - discover_granules_task_timeout
  - discover_pdrs_task_timeout
  - hyrax_metadata_update_tasks_timeout
  - lzards_backup_task_timeout
  - move_granules_task_timeout
  - parse_pdr_task_timeout
  - pdr_status_check_task_timeout
  - post_to_cmr_task_timeout
  - queue_granules_task_timeout
  - queue_pdrs_task_timeout
  - queue_workflow_task_timeout
  - sync_granule_task_timeout
- **CUMULUS-2575**
  - Adds `POST /granules` API endpoint to create a granule
  - Adds helper `createGranule` to `@cumulus/api-client`
- **CUMULUS-2577**
  - Adds `POST /executions` endpoint to create an execution
- **CUMULUS-2578**
  - Adds `PUT /executions` endpoint to update an execution
- **CUMULUS-2592**
  - Adds logging when messages fail to be added to queue
- **CUMULUS-2644**
  - Pulled `delete` method for `granules-executions.ts` implemented as part of CUMULUS-2306
  from the RDS-Phase-2 feature branch in support of CUMULUS-2644.
  - Pulled `erasePostgresTables` method in `serve.js` implemented as part of CUMULUS-2644,
  and CUMULUS-2306 from the RDS-Phase-2 feature branch in support of CUMULUS-2644
  - Added `resetPostgresDb` method to support resetting between integration test suite runs

### Changed

- Updated `processDeadLetterArchive` Lambda to return an object where
`processingSucceededKeys` is an array of the S3 keys for successfully
processed objects and `processingFailedKeys` is an array of S3 keys
for objects that could not be processed
- Updated async operations to handle writing records to the databases
when output of the operation is `undefined`

- **CUMULUS-2644**
  - Moved `migration` directory from the `db-migration-lambda` to the `db` package and
  updated unit test references to migrationDir to be pulled from `@cumulus/db`
  - Updated `@cumulus/api/bin/serveUtils` to write records to PostgreSQL tables

- **CUMULUS-2575**
  - Updates model/granule to allow a granule created from API to not require an
    execution to be associated with it. This is a backwards compatible change
    that will not affect granules created in the normal way.
  - Updates `@cumulus/db/src/model/granules` functions `get` and `exists` to
    enforce parameter checking so that requests include either (granule\_id
    and collection\_cumulus\_id) or (cumulus\_id) to prevent incorrect results.
  - `@cumulus/message/src/Collections.deconstructCollectionId` has been
    modified to throw a descriptive error if the input `collectionId` is
    undefined rather than `TypeError: Cannot read property 'split' of
    undefined`. This function has also been updated to throw descriptive errors
    if an incorrectly formatted collectionId is input.

## [v9.4.1] 2022-02-14 [BACKPORT]

**Please note** changes in 9.4.1 may not yet be released in future versions, as
this is a backport and patch release on the 9.4.x series of releases. Updates that
are included in the future will have a corresponding CHANGELOG entry in future
releases.

- **CUMULUS-2847**
  - Update dynamo configuration to read from S3 instead of System Manager
    Parameter Store
  - Move api configuration initialization outside the lambda handler to
    eliminate unneded S3 calls/require config on cold-start only
  - Moved `ssh2` package from `@cumulus/common` to `@cumulus/sftp-client` and
    upgraded package from `^0.8.7` to `^1.0.0` to address security vulnerability
    issue in previous version.
  - Fixed hyrax task package.json dev dependency
  - Update CNM lambda dependencies for Core tasks
    - cumulus-cnm-response-task: 1.4.4
    - cumulus-cnm-to-granule: 1.5.4
  - Whitelist ssh2 re: https://github.com/advisories/GHSA-652h-xwhf-q4h6

## [v9.4.0] 2021-08-16

### Notable changes

- `@cumulus/sync-granule` task should now properly handle
syncing files from HTTP/HTTPS providers where basic auth is
required and involves a redirect to a different host (e.g.
downloading files protected by Earthdata Login)

### Added

- **CUMULUS-2591**
  - Adds `failedExecutionStepName` to failed execution's jsonb error records.
    This is the name of the Step Function step for the last failed event in the
    execution's event history.
- **CUMULUS-2548**
  - Added `allowed_redirects` field to PostgreSQL `providers` table
  - Added `allowedRedirects` field to DynamoDB `<prefix>-providers` table
  - Added `@cumulus/aws-client/S3.streamS3Upload` to handle uploading the contents
  of a readable stream to S3 and returning a promise
- **CUMULUS-2373**
  - Added `replaySqsMessages` lambda to replay archived incoming SQS
    messages from S3.
  - Added `/replays/sqs` endpoint to trigger an async operation for
    the `replaySqsMessages` lambda.
  - Added unit tests and integration tests for new endpoint and lambda.
  - Added `getS3PrefixForArchivedMessage` to `ingest/sqs` package to get prefix
    for an archived message.
  - Added new `async_operation` type `SQS Replay`.
- **CUMULUS-2460**
  - Adds `POST` /executions/workflows-by-granules for retrieving workflow names common to a set of granules
  - Adds `workflowsByGranules` to `@cumulus/api-client/executions`
- **CUMULUS-2635**
  - Added helper functions:
    - `@cumulus/db/translate/file/translateApiPdrToPostgresPdr`

### Fixed

- **CUMULUS-2548**
  - Fixed `@cumulus/ingest/HttpProviderClient.sync` to
properly handle basic auth when redirecting to a different
host and/or host with a different port
- **CUMULUS-2626**
  - Update [PDR migration](https://github.com/nasa/cumulus/blob/master/lambdas/data-migration2/src/pdrs.ts) to correctly find Executions by a Dynamo PDR's `execution` field
- **CUMULUS-2635**
  - Update `data-migration2` to migrate PDRs before migrating granules.
  - Update `data-migration2` unit tests testing granules migration to reference
    PDR records to better model the DB schema.
  - Update `migratePdrRecord` to use `translateApiPdrToPostgresPdr` function.

### Changed

- **CUMULUS-2373**
  - Updated `getS3KeyForArchivedMessage` in `ingest/sqs` to store SQS messages
    by `queueName`.
- **CUMULUS-2630**
  - Updates the example/cumulus-tf deployment to change
    `archive_api_reserved_concurrency` from 2 to 8 to prevent throttling with
    the dashboard.

## [v9.3.0] 2021-07-26

### BREAKING CHANGES

- All API requests made by `@cumulus/api-client` will now throw an error if the status code
does not match the expected response (200 for most requests and 202 for a few requests that
trigger async operations). Previously the helpers in this package would return the response
regardless of the status code, so you may need to update any code using helpers from this
package to catch or to otherwise handle errors that you may encounter.
- The Cumulus API Lambda function has now been configured with reserved concurrency to ensure
availability in a high-concurrency environment. However, this also caps max concurrency which
may result in throttling errors if trying to reach the Cumulus API multiple times in a short
period. Reserved concurrency can be configured with the `archive_api_reserved_concurrency`
terraform variable on the Cumulus module and increased if you are seeing throttling errors.
The default reserved concurrency value is 8.

### Notable changes

- `cmr_custom_host` variable for `cumulus` module can now be used to configure Cumulus to
  integrate with a custom CMR host name and protocol (e.g.
  `http://custom-cmr-host.com`). Note that you **must** include a protocol
  (`http://` or `https://)  if specifying a value for this variable.
- The cumulus module configuration value`rds_connetion_heartbeat` and it's
  behavior has been replaced by a more robust database connection 'retry'
  solution.   Users can remove this value from their configuration, regardless
  of value.  See the `Changed` section notes on CUMULUS-2528 for more details.

### Added

- Added user doc describing new features related to the Cumulus dead letter archive.
- **CUMULUS-2327**
  - Added reserved concurrency setting to the Cumulus API lambda function.
  - Added relevant tfvars to the archive and cumulus terraform modules.
- **CUMULUS-2460**
  - Adds `POST` /executions/search-by-granules for retrieving executions from a list of granules or granule query
  - Adds `searchExecutionsByGranules` to `@cumulus/api-client/executions`
- **CUMULUS-2475**
  - Adds `GET` endpoint to distribution API
- **CUMULUS-2463**
  - `PUT /granules` reingest action allows a user to override the default execution
    to use by providing an optional `workflowName` or `executionArn` parameter on
    the request body.
  - `PUT /granules/bulkReingest` action allows a user to override the default
    execution/workflow combination to reingest with by providing an optional
    `workflowName` on the request body.
- Adds `workflowName` and `executionArn` params to @cumulus/api-client/reingestGranules
- **CUMULUS-2476**
  - Adds handler for authenticated `HEAD` Distribution requests replicating current behavior of TEA
- **CUMULUS-2478**
  - Implemented [bucket map](https://github.com/asfadmin/thin-egress-app#bucket-mapping).
  - Implemented /locate endpoint
  - Cumulus distribution API checks the file request against bucket map:
    - retrieves the bucket and key from file path
    - determines if the file request is public based on the bucket map rather than the bucket type
    - (EDL only) restricts download from PRIVATE_BUCKETS to users who belong to certain EDL User Groups
    - bucket prefix and object prefix are supported
  - Add 'Bearer token' support as an authorization method
- **CUMULUS-2486**
  - Implemented support for custom headers
  - Added 'Bearer token' support as an authorization method
- **CUMULUS-2487**
  - Added integration test for cumulus distribution API
- **CUMULUS-2569**
  - Created bucket map cache for cumulus distribution API
- **CUMULUS-2568**
  - Add `deletePdr`/PDR deletion functionality to `@cumulus/api-client/pdrs`
  - Add `removeCollectionAndAllDependencies` to integration test helpers
  - Added `example/spec/apiUtils.waitForApiStatus` to wait for a
  record to be returned by the API with a specific value for
  `status`
  - Added `example/spec/discoverUtils.uploadS3GranuleDataForDiscovery` to upload granule data fixtures
  to S3 with a randomized granule ID for `discover-granules` based
  integration tests
  - Added `example/spec/Collections.removeCollectionAndAllDependencies` to remove a collection and
  all dependent objects (e.g. PDRs, granules, executions) from the
  database via the API
  - Added helpers to `@cumulus/api-client`:
    - `pdrs.deletePdr` - Delete a PDR via the API
    - `replays.postKinesisReplays` - Submit a POST request to the `/replays` endpoint for replaying Kinesis messages

- `@cumulus/api-client/granules.getGranuleResponse` to return the raw endpoint response from the GET `/granules/<granuleId>` endpoint

### Changed

- Moved functions from `@cumulus/integration-tests` to `example/spec/helpers/workflowUtils`:
  - `startWorkflowExecution`
  - `startWorkflow`
  - `executeWorkflow`
  - `buildWorkflow`
  - `testWorkflow`
  - `buildAndExecuteWorkflow`
  - `buildAndStartWorkflow`
- `example/spec/helpers/workflowUtils.executeWorkflow` now uses
`waitForApiStatus` to ensure that the execution is `completed` or
`failed` before resolving
- `example/spec/helpers/testUtils.updateAndUploadTestFileToBucket`
now accepts an object of parameters rather than positional
arguments
- Removed PDR from the `payload` in the input payload test fixture for reconciliation report integration tests
- The following integration tests for PDR-based workflows were
updated to use randomized granule IDs:
  - `example/spec/parallel/ingest/ingestFromPdrSpec.js`
  - `example/spec/parallel/ingest/ingestFromPdrWithChildWorkflowMetaSpec.js`
  - `example/spec/parallel/ingest/ingestFromPdrWithExecutionNamePrefixSpec.js`
  - `example/spec/parallel/ingest/ingestPdrWithNodeNameSpec.js`
- Updated the `@cumulus/api-client/CumulusApiClientError` error class to include new properties that can be accessed directly on
the error object:
  - `statusCode` - The HTTP status code of the API response
  - `apiMessage` - The message from the API response
- Added `params.pRetryOptions` parameter to
`@cumulus/api-client/granules.deleteGranule` to control the retry
behavior
- Updated `cmr_custom_host` variable to accept a full protocol and host name
(e.g. `http://cmr-custom-host.com`), whereas it previously only accepted a host name
- **CUMULUS-2482**
  - Switches the default distribution app in the `example/cumulus-tf` deployment to the new Cumulus Distribution
  - TEA is still available by following instructions in `example/README.md`
- **CUMULUS-2463**
  - Increases the duration of allowed backoff times for a successful test from
    0.5 sec to 1 sec.
- **CUMULUS-2528**
  - Removed `rds_connection_heartbeat` as a configuration option from all
    Cumulus terraform modules
  - Removed `dbHeartBeat` as an environmental switch from
    `@cumulus/db.getKnexClient` in favor of more comprehensive general db
    connect retry solution
  - Added new `rds_connection_timing_configuration` string map to allow for
    configuration and tuning of Core's internal database retry/connection
    timeout behaviors.  These values map to connection pool configuration
    values for tarn (https://github.com/vincit/tarn.js/) which Core's database
    module / knex(https://www.npmjs.com/package/knex) use for this purpose:
    - acquireTimeoutMillis
    - createRetryIntervalMillis
    - createTimeoutMillis
    - idleTimeoutMillis
    - reapIntervalMillis
      Connection errors will result in a log line prepended with 'knex failed on
      attempted connection error' and sent from '@cumulus/db/connection'
  - Updated `@cumulus/db` and all terraform mdules to set default retry
    configuration values for the database module to cover existing database
    heartbeat connection failures as well as all other knex/tarn connection
    creation failures.

### Fixed

- Fixed bug where `cmr_custom_host` variable was not properly forwarded into `archive`, `ingest`, and `sqs-message-remover` modules from `cumulus` module
- Fixed bug where `parse-pdr` set a granule's provider to the entire provider record when a `NODE_NAME`
  is present. Expected behavior consistent with other tasks is to set the provider name in that field.
- **CUMULUS-2568**
  - Update reconciliation report integration test to have better cleanup/failure behavior
  - Fixed `@cumulus/api-client/pdrs.getPdr` to request correct endpoint for returning a PDR from the API
- **CUMULUS-2620**
  - Fixed a bug where a granule could be removed from CMR but still be set as
  `published: true` and with a CMR link in the Dynamo/PostgreSQL databases. Now,
  the CMR deletion and the Dynamo/PostgreSQL record updates will all succeed or fail
  together, preventing the database records from being out of sync with CMR.
  - Fixed `@cumulus/api-client/pdrs.getPdr` to request correct
  endpoint for returning a PDR from the API

## [v9.2.2] 2021-08-06 - [BACKPORT]

**Please note** changes in 9.2.2 may not yet be released in future versions, as
this is a backport and patch release on the 9.2.x series of releases. Updates that
are included in the future will have a corresponding CHANGELOG entry in future
releases.

### Added

- **CUMULUS-2635**
  - Added helper functions:
    - `@cumulus/db/translate/file/translateApiPdrToPostgresPdr`

### Fixed

- **CUMULUS-2635**
  - Update `data-migration2` to migrate PDRs before migrating granules.
  - Update `data-migration2` unit tests testing granules migration to reference
    PDR records to better model the DB schema.
  - Update `migratePdrRecord` to use `translateApiPdrToPostgresPdr` function.

## [v9.2.1] 2021-07-29 - [BACKPORT]

### Fixed

- **CUMULUS-2626**
  - Update [PDR migration](https://github.com/nasa/cumulus/blob/master/lambdas/data-migration2/src/pdrs.ts) to correctly find Executions by a Dynamo PDR's `execution` field

## [v9.2.0] 2021-06-22

### Added

- **CUMULUS-2475**
  - Adds `GET` endpoint to distribution API
- **CUMULUS-2476**
  - Adds handler for authenticated `HEAD` Distribution requests replicating current behavior of TEA

### Changed

- **CUMULUS-2482**
  - Switches the default distribution app in the `example/cumulus-tf` deployment to the new Cumulus Distribution
  - TEA is still available by following instructions in `example/README.md`

### Fixed

- **CUMULUS-2520**
  - Fixed error that prevented `/elasticsearch/index-from-database` from starting.
- **CUMULUS-2558**
  - Fixed issue where executions original_payload would not be retained on successful execution

## [v9.1.0] 2021-06-03

### BREAKING CHANGES

- @cumulus/api-client/granules.getGranule now returns the granule record from the GET /granules/<granuleId> endpoint, not the raw endpoint response
- **CUMULUS-2434**
  - To use the updated `update-granules-cmr-metadata-file-links` task, the
    granule  UMM-G metadata should have version 1.6.2 or later, since CMR s3
    link type 'GET DATA VIA DIRECT ACCESS' is not valid until UMM-G version
    [1.6.2](https://cdn.earthdata.nasa.gov/umm/granule/v1.6.2/umm-g-json-schema.json)
- **CUMULUS-2488**
  - Removed all EMS reporting including lambdas, endpoints, params, etc as all
    reporting is now handled through Cloud Metrics
- **CUMULUS-2472**
  - Moved existing `EarthdataLoginClient` to
    `@cumulus/oauth-client/EarthdataLoginClient` and updated all references in
    Cumulus Core.
  - Rename `EarthdataLoginClient` property from `earthdataLoginUrl` to
    `loginUrl for consistency with new OAuth clients. See example in
    [oauth-client
    README](https://github.com/nasa/cumulus/blob/master/packages/oauth-client/README.md)

### Added

- **HYRAX-439** - Corrected README.md according to a new Hyrax URL format.
- **CUMULUS-2354**
  - Adds configuration options to allow `/s3credentials` endpoint to distribute
    same-region read-only tokens based on a user's CMR ACLs.
  - Configures the example deployment to enable this feature.
- **CUMULUS-2442**
  - Adds option to generate cloudfront URL to lzards-backup task. This will require a few new task config options that have been documented in the [task README](https://github.com/nasa/cumulus/blob/master/tasks/lzards-backup/README.md).
- **CUMULUS-2470**
  - Added `/s3credentials` endpoint for distribution API
- **CUMULUS-2471**
  - Add `/s3credentialsREADME` endpoint to distribution API
- **CUMULUS-2473**
  - Updated `tf-modules/cumulus_distribution` module to take earthdata or cognito credentials
  - Configured `example/cumulus-tf/cumulus_distribution.tf` to use CSDAP credentials
- **CUMULUS-2474**
  - Add `S3ObjectStore` to `aws-client`. This class allows for interaction with the S3 object store.
  - Add `object-store` package which contains abstracted object store functions for working with various cloud providers
- **CUMULUS-2477**
  - Added `/`, `/login` and `/logout` endpoints to cumulus distribution api
- **CUMULUS-2479**
  - Adds /version endpoint to distribution API
- **CUMULUS-2497**
  - Created `isISOFile()` to check if a CMR file is a CMR ISO file.
- **CUMULUS-2371**
  - Added helpers to `@cumulus/ingest/sqs`:
    - `archiveSqsMessageToS3` - archives an incoming SQS message to S3
    - `deleteArchivedMessageFromS3` - deletes a processed SQS message from S3
  - Added call to `archiveSqsMessageToS3` to `sqs-message-consumer` which
    archives all incoming SQS messages to S3.
  - Added call to `deleteArchivedMessageFrom` to `sqs-message-remover` which
    deletes archived SQS message from S3 once it has been processed.

### Changed

- **[PR2224](https://github.com/nasa/cumulus/pull/2244)**
- **CUMULUS-2208**
  - Moved all `@cumulus/api/es/*` code to new `@cumulus/es-client` package
- Changed timeout on `sfEventSqsToDbRecords` Lambda to 60 seconds to match
  timeout for Knex library to acquire database connections
- **CUMULUS-2517**
  - Updated postgres-migration-count-tool default concurrency to '1'
- **CUMULUS-2489**
  - Updated docs for Terraform references in FAQs, glossary, and in Deployment sections
- **CUMULUS-2434**
  - Updated `@cumulus/cmrjs` `updateCMRMetadata` and related functions to add
    both HTTPS URLS and S3 URIs to CMR metadata.
  - Updated `update-granules-cmr-metadata-file-links` task to add both HTTPS
    URLs and S3 URIs to the OnlineAccessURLs field of CMR metadata. The task
    configuration parameter `cmrGranuleUrlType` now has default value `both`.
  - To use the updated `update-granules-cmr-metadata-file-links` task, the
    granule UMM-G metadata should have version 1.6.2 or later, since CMR s3 link
    type 'GET DATA VIA DIRECT ACCESS' is not valid until UMM-G version
    [1.6.2](https://cdn.earthdata.nasa.gov/umm/granule/v1.6.2/umm-g-json-schema.json)
- **CUMULUS-2472**
  - Renamed `@cumulus/earthdata-login-client` to more generic
    `@cumulus/oauth-client` as a parent  class for new OAuth clients.
  - Added `@cumulus/oauth-client/CognitoClient` to interface with AWS cognito login service.
- **CUMULUS-2497**
  - Changed the `@cumulus/cmrjs` package:
    - Updated `@cumulus/cmrjs/cmr-utils.getGranuleTemporalInfo()` so it now
      returns temporal info for CMR ISO 19115 SMAP XML files.
    - Updated `@cumulus/cmrjs/cmr-utils.isCmrFilename()` to include
      `isISOFile()`.
- **CUMULUS-2532**
  - Changed integration tests to use `api-client/granules` functions as opposed to granulesApi from `@cumulus/integration-tests`.

### Fixed

- **CUMULUS-2519**
  - Update @cumulus/integration-tests.buildWorkflow to fail if provider/collection API response is not successful
- **CUMULUS-2518**
  - Update sf-event-sqs-to-db-records to not throw if a collection is not
    defined on a payload that has no granules/an empty granule payload object
- **CUMULUS-2512**
  - Updated ingest package S3 provider client to take additional parameter
    `remoteAltBucket` on `download` method to allow for per-file override of
    provider bucket for checksum
  - Updated @cumulus/ingest.fetchTextFile's signature to be parameterized and
    added `remoteAltBucket`to allow for an override of the passed in provider
    bucket for the source file
  - Update "eslint-plugin-import" to be pinned to 2.22.1
- **CUMULUS-2520**
  - Fixed error that prevented `/elasticsearch/index-from-database` from starting.
- **CUMULUS-2532**
  - Fixed integration tests to have granule deletion occur before provider and
    collection deletion in test cleanup.
- **[2231](https://github.com/nasa/cumulus/issues/2231)**
  - Fixes broken relative path links in `docs/README.md`

### Removed

- **CUMULUS-2502**
  - Removed outdated documentation regarding Kibana index patterns for metrics.

## [v9.0.1] 2021-05-07

### Migration Steps

Please review the migration steps for 9.0.0 as this release is only a patch to
correct a failure in our build script and push out corrected release artifacts. The previous migration steps still apply.

### Changed

- Corrected `@cumulus/db` configuration to correctly build package.

## [v9.0.0] 2021-05-03

### Migration steps

- This release of Cumulus enables integration with a PostgreSQL database for archiving Cumulus data. There are several upgrade steps involved, **some of which need to be done before redeploying Cumulus**. See the [documentation on upgrading to the RDS release](https://nasa.github.io/cumulus/docs/upgrade-notes/upgrade-rds).

### BREAKING CHANGES

- **CUMULUS-2185** - RDS Migration Epic
  - **CUMULUS-2191**
    - Removed the following from the `@cumulus/api/models.asyncOperation` class in
      favor of the added `@cumulus/async-operations` module:
      - `start`
      - `startAsyncOperations`
  - **CUMULUS-2187**
    - The `async-operations` endpoint will now omit `output` instead of
      returning `none` when the operation did not return output.
  - **CUMULUS-2309**
    - Removed `@cumulus/api/models/granule.unpublishAndDeleteGranule` in favor
      of `@cumulus/api/lib/granule-remove-from-cmr.unpublishGranule` and
      `@cumulus/api/lib/granule-delete.deleteGranuleAndFiles`.
  - **CUMULUS-2385**
    - Updated `sf-event-sqs-to-db-records` to write a granule's files to
      PostgreSQL only after the workflow has exited the `Running` status.
      Please note that any workflow that uses `sf_sqs_report_task` for
      mid-workflow updates will be impacted.
    - Changed PostgreSQL `file` schema and TypeScript type definition to require
      `bucket` and `key` fields.
    - Updated granule/file write logic to mark a granule's status as "failed"
  - **CUMULUS-2455**
    - API `move granule` endpoint now moves granule files on a per-file basis
    - API `move granule` endpoint on granule file move failure will retain the
      file at it's original location, but continue to move any other granule
      files.
    - Removed the `move` method from the `@cumulus/api/models.granule` class.
      logic is now handled in `@cumulus/api/endpoints/granules` and is
      accessible via the Core API.

### Added

- **CUMULUS-2185** - RDS Migration Epic
  - **CUMULUS-2130**
    - Added postgres-migration-count-tool lambda/ECS task to allow for
      evaluation of database state
    - Added /migrationCounts api endpoint that allows running of the
      postgres-migration-count-tool as an asyncOperation
  - **CUMULUS-2394**
    - Updated PDR and Granule writes to check the step function
      workflow_start_time against the createdAt field for each record to ensure
      old records do not overwrite newer ones for legacy Dynamo and PostgreSQL
      writes
  - **CUMULUS-2188**
    - Added `data-migration2` Lambda to be run after `data-migration1`
    - Added logic to `data-migration2` Lambda for migrating execution records
      from DynamoDB to PostgreSQL
  - **CUMULUS-2191**
    - Added `@cumulus/async-operations` to core packages, exposing
      `startAsyncOperation` which will handle starting an async operation and
      adding an entry to both PostgreSQL and DynamoDb
  - **CUMULUS-2127**
    - Add schema migration for `collections` table
  - **CUMULUS-2129**
    - Added logic to `data-migration1` Lambda for migrating collection records
      from Dynamo to PostgreSQL
  - **CUMULUS-2157**
    - Add schema migration for `providers` table
    - Added logic to `data-migration1` Lambda for migrating provider records
      from Dynamo to PostgreSQL
  - **CUMULUS-2187**
    - Added logic to `data-migration1` Lambda for migrating async operation
      records from Dynamo to PostgreSQL
  - **CUMULUS-2198**
    - Added logic to `data-migration1` Lambda for migrating rule records from
      DynamoDB to PostgreSQL
  - **CUMULUS-2182**
    - Add schema migration for PDRs table
  - **CUMULUS-2230**
    - Add schema migration for `rules` table
  - **CUMULUS-2183**
    - Add schema migration for `asyncOperations` table
  - **CUMULUS-2184**
    - Add schema migration for `executions` table
  - **CUMULUS-2257**
    - Updated PostgreSQL table and column names to snake_case
    - Added `translateApiAsyncOperationToPostgresAsyncOperation` function to `@cumulus/db`
  - **CUMULUS-2186**
    - Added logic to `data-migration2` Lambda for migrating PDR records from
      DynamoDB to PostgreSQL
  - **CUMULUS-2235**
    - Added initial ingest load spec test/utility
  - **CUMULUS-2167**
    - Added logic to `data-migration2` Lambda for migrating Granule records from
      DynamoDB to PostgreSQL and parse Granule records to store File records in
      RDS.
  - **CUMULUS-2367**
    - Added `granules_executions` table to PostgreSQL schema to allow for a
      many-to-many relationship between granules and executions
      - The table refers to granule and execution records using foreign keys
        defined with ON CASCADE DELETE, which means that any time a granule or
        execution record is deleted, all of the records in the
        `granules_executions` table referring to that record will also be
        deleted.
    - Added `upsertGranuleWithExecutionJoinRecord` helper to `@cumulus/db` to
      allow for upserting a granule record and its corresponding
      `granules_execution` record
  - **CUMULUS-2128**
    - Added helper functions:
      - `@cumulus/db/translate/file/translateApiFiletoPostgresFile`
      - `@cumulus/db/translate/file/translateApiGranuletoPostgresGranule`
      - `@cumulus/message/Providers/getMessageProvider`
  - **CUMULUS-2190**
    - Added helper functions:
      - `@cumulus/message/Executions/getMessageExecutionOriginalPayload`
      - `@cumulus/message/Executions/getMessageExecutionFinalPayload`
      - `@cumulus/message/workflows/getMessageWorkflowTasks`
      - `@cumulus/message/workflows/getMessageWorkflowStartTime`
      - `@cumulus/message/workflows/getMessageWorkflowStopTime`
      - `@cumulus/message/workflows/getMessageWorkflowName`
  - **CUMULUS-2192**
    - Added helper functions:
      - `@cumulus/message/PDRs/getMessagePdrRunningExecutions`
      - `@cumulus/message/PDRs/getMessagePdrCompletedExecutions`
      - `@cumulus/message/PDRs/getMessagePdrFailedExecutions`
      - `@cumulus/message/PDRs/getMessagePdrStats`
      - `@cumulus/message/PDRs/getPdrPercentCompletion`
      - `@cumulus/message/workflows/getWorkflowDuration`
  - **CUMULUS-2199**
    - Added `translateApiRuleToPostgresRule` to `@cumulus/db` to translate API
      Rule to conform to Postgres Rule definition.
  - **CUMUlUS-2128**
    - Added "upsert" logic to the `sfEventSqsToDbRecords` Lambda for granule and
      file writes to the core PostgreSQL database
  - **CUMULUS-2199**
    - Updated Rules endpoint to write rules to core PostgreSQL database in
      addition to DynamoDB and to delete rules from the PostgreSQL database in
      addition to DynamoDB.
    - Updated `create` in Rules Model to take in optional `createdAt` parameter
      which sets the value of createdAt if not specified during function call.
  - **CUMULUS-2189**
    - Updated Provider endpoint logic to write providers in parallel to Core
      PostgreSQL database
    - Update integration tests to utilize API calls instead of direct
      api/model/Provider calls
  - **CUMULUS-2191**
    - Updated cumuluss/async-operation task to write async-operations to the
      PostgreSQL database.
  - **CUMULUS-2228**
    - Added logic to the `sfEventSqsToDbRecords` Lambda to write execution, PDR,
      and granule records to the core PostgreSQL database in parallel with
      writes to DynamoDB
  - **CUMUlUS-2190**
    - Added "upsert" logic to the `sfEventSqsToDbRecords` Lambda for PDR writes
      to the core PostgreSQL database
  - **CUMUlUS-2192**
    - Added "upsert" logic to the `sfEventSqsToDbRecords` Lambda for execution
      writes to the core PostgreSQL database
  - **CUMULUS-2187**
    - The `async-operations` endpoint will now omit `output` instead of
      returning `none` when the operation did not return output.
  - **CUMULUS-2167**
    - Change PostgreSQL schema definition for `files` to remove `filename` and
      `name` and only support `file_name`.
    - Change PostgreSQL schema definition for `files` to remove `size` to only
      support `file_size`.
    - Change `PostgresFile` to remove duplicate fields `filename` and `name` and
      rename `size` to `file_size`.
  - **CUMULUS-2266**
    - Change `sf-event-sqs-to-db-records` behavior to discard and not throw an
      error on an out-of-order/delayed message so as not to have it be sent to
      the DLQ.
  - **CUMULUS-2305**
    - Changed `DELETE /pdrs/{pdrname}` API behavior to also delete record from
      PostgreSQL database.
  - **CUMULUS-2309**
    - Changed `DELETE /granules/{granuleName}` API behavior to also delete
      record from PostgreSQL database.
    - Changed `Bulk operation BULK_GRANULE_DELETE` API behavior to also delete
      records from PostgreSQL database.
  - **CUMULUS-2367**
    - Updated `granule_cumulus_id` foreign key to granule in PostgreSQL `files`
      table to use a CASCADE delete, so records in the files table are
      automatically deleted by the database when the corresponding granule is
      deleted.
  - **CUMULUS-2407**
    - Updated data-migration1 and data-migration2 Lambdas to use UPSERT instead
      of UPDATE when migrating dynamoDB records to PostgreSQL.
    - Changed data-migration1 and data-migration2 logic to only update already
      migrated records if the incoming record update has a newer timestamp
  - **CUMULUS-2329**
    - Add `write-db-dlq-records-to-s3` lambda.
    - Add terraform config to automatically write db records DLQ messages to an
      s3 archive on the system bucket.
    - Add unit tests and a component spec test for the above.
  - **CUMULUS-2380**
    - Add `process-dead-letter-archive` lambda to pick up and process dead letters in the S3 system bucket dead letter archive.
    - Add `/deadLetterArchive/recoverCumulusMessages` endpoint to trigger an async operation to leverage this capability on demand.
    - Add unit tests and integration test for all of the above.
  - **CUMULUS-2406**
    - Updated parallel write logic to ensure that updatedAt/updated_at
      timestamps are the same in Dynamo/PG on record write for the following
      data types:
      - async operations
      - granules
      - executions
      - PDRs
  - **CUMULUS-2446**
    - Remove schema validation check against DynamoDB table for collections when
      migrating records from DynamoDB to core PostgreSQL database.
  - **CUMULUS-2447**
    - Changed `translateApiAsyncOperationToPostgresAsyncOperation` to call
      `JSON.stringify` and then `JSON.parse` on output.
  - **CUMULUS-2313**
    - Added `postgres-migration-async-operation` lambda to start an ECS task to
      run a the `data-migration2` lambda.
    - Updated `async_operations` table to include `Data Migration 2` as a new
      `operation_type`.
    - Updated `cumulus-tf/variables.tf` to include `optional_dynamo_tables` that
      will be merged with `dynamo_tables`.
  - **CUMULUS-2451**
    - Added summary type file `packages/db/src/types/summary.ts` with
      `MigrationSummary` and `DataMigration1` and `DataMigration2` types.
    - Updated `data-migration1` and `data-migration2` lambdas to return
      `MigrationSummary` objects.
    - Added logging for every batch of 100 records processed for executions,
      granules and files, and PDRs.
    - Removed `RecordAlreadyMigrated` logs in `data-migration1` and
      `data-migration2`
  - **CUMULUS-2452**
    - Added support for only migrating certain granules by specifying the
      `granuleSearchParams.granuleId` or `granuleSearchParams.collectionId`
      properties in the payload for the
      `<prefix>-postgres-migration-async-operation` Lambda
    - Added support for only running certain migrations for data-migration2 by
      specifying the `migrationsList` property in the payload for the
      `<prefix>-postgres-migration-async-operation` Lambda
  - **CUMULUS-2453**
    - Created `storeErrors` function which stores errors in system bucket.
    - Updated `executions` and `granulesAndFiles` data migrations to call `storeErrors` to store migration errors.
    - Added `system_bucket` variable to `data-migration2`.
  - **CUMULUS-2455**
    - Move granules API endpoint records move updates for migrated granule files
      if writing any of the granule files fails.
  - **CUMULUS-2468**
    - Added support for doing [DynamoDB parallel scanning](https://docs.aws.amazon.com/amazondynamodb/latest/developerguide/Scan.html#Scan.ParallelScan) for `executions` and `granules` migrations to improve performance. The behavior of the parallel scanning and writes can be controlled via the following properties on the event input to the `<prefix>-postgres-migration-async-operation` Lambda:
      - `granuleMigrationParams.parallelScanSegments`: How many segments to divide your granules DynamoDB table into for parallel scanning
      - `granuleMigrationParams.parallelScanLimit`: The maximum number of granule records to evaluate for each parallel scanning segment of the DynamoDB table
      - `granuleMigrationParams.writeConcurrency`: The maximum number of concurrent granule/file writes to perform to the PostgreSQL database across all DynamoDB segments
      - `executionMigrationParams.parallelScanSegments`: How many segments to divide your executions DynamoDB table into for parallel scanning
      - `executionMigrationParams.parallelScanLimit`: The maximum number of execution records to evaluate for each parallel scanning segment of the DynamoDB table
      - `executionMigrationParams.writeConcurrency`: The maximum number of concurrent execution writes to perform to the PostgreSQL database across all DynamoDB segments
  - **CUMULUS-2468** - Added `@cumulus/aws-client/DynamoDb.parallelScan` helper to perform [parallel scanning on DynamoDb tables](https://docs.aws.amazon.com/amazondynamodb/latest/developerguide/Scan.html#Scan.ParallelScan)
  - **CUMULUS-2507**
    - Updated granule record write logic to set granule status to `failed` in both Postgres and DynamoDB if any/all of its files fail to write to the database.

### Deprecated

- **CUMULUS-2185** - RDS Migration Epic
  - **CUMULUS-2455**
    - `@cumulus/ingest/moveGranuleFiles`

## [v8.1.2] 2021-07-29

**Please note** changes in 8.1.2 may not yet be released in future versions, as this
is a backport/patch release on the 8.x series of releases.  Updates that are
included in the future will have a corresponding CHANGELOG entry in future releases.

### Notable changes

- `cmr_custom_host` variable for `cumulus` module can now be used to configure Cumulus to
integrate with a custom CMR host name and protocol (e.g. `http://custom-cmr-host.com`). Note
that you **must** include a protocol (`http://` or `https://`) if specifying a value for this
variable.
- `@cumulus/sync-granule` task should now properly handle
syncing files from HTTP/HTTPS providers where basic auth is
required and involves a redirect to a different host (e.g.
downloading files protected by Earthdata Login)

### Added

- **CUMULUS-2548**
  - Added `allowed_redirects` field to PostgreSQL `providers` table
  - Added `allowedRedirects` field to DynamoDB `<prefix>-providers` table
  - Added `@cumulus/aws-client/S3.streamS3Upload` to handle uploading the contents
  of a readable stream to S3 and returning a promise

### Changed

- Updated `cmr_custom_host` variable to accept a full protocol and host name
(e.g. `http://cmr-custom-host.com`), whereas it previously only accepted a host name

### Fixed

- Fixed bug where `cmr_custom_host` variable was not properly forwarded into `archive`, `ingest`, and `sqs-message-remover` modules from `cumulus` module
- **CUMULUS-2548**
  - Fixed `@cumulus/ingest/HttpProviderClient.sync` to
properly handle basic auth when redirecting to a different
host and/or host with a different port

## [v8.1.1] 2021-04-30 -- Patch Release

**Please note** changes in 8.1.1 may not yet be released in future versions, as this
is a backport/patch release on the 8.x series of releases.  Updates that are
included in the future will have a corresponding CHANGELOG entry in future releases.

### Added

- **CUMULUS-2497**
  - Created `isISOFile()` to check if a CMR file is a CMR ISO file.

### Fixed

- **CUMULUS-2512**
  - Updated ingest package S3 provider client to take additional parameter
    `remoteAltBucket` on `download` method to allow for per-file override of
    provider bucket for checksum
  - Updated @cumulus/ingest.fetchTextFile's signature to be parameterized and
    added `remoteAltBucket`to allow for an override of the passed in provider
    bucket for the source file
  - Update "eslint-plugin-import" to be pinned to 2.22.1

### Changed

- **CUMULUS-2497**
  - Changed the `@cumulus/cmrjs` package:
    - Updated `@cumulus/cmrjs/cmr-utils.getGranuleTemporalInfo()` so it now
      returns temporal info for CMR ISO 19115 SMAP XML files.
    - Updated `@cumulus/cmrjs/cmr-utils.isCmrFilename()` to include
      `isISOFile()`.

- **[2216](https://github.com/nasa/cumulus/issues/2216)**
  - Removed "node-forge", "xml-crypto" from audit whitelist, added "underscore"

## [v8.1.0] 2021-04-29

### Added

- **CUMULUS-2348**
  - The `@cumulus/api` `/granules` and `/granules/{granuleId}` endpoints now take `getRecoveryStatus` parameter
  to include recoveryStatus in result granule(s)
  - The `@cumulus/api-client.granules.getGranule` function takes a `query` parameter which can be used to
  request additional granule information.
  - Published `@cumulus/api@7.2.1-alpha.0` for dashboard testing
- **CUMULUS-2469**
  - Added `tf-modules/cumulus_distribution` module to standup a skeleton
    distribution api

## [v8.0.0] 2021-04-08

### BREAKING CHANGES

- **CUMULUS-2428**
  - Changed `/granules/bulk` to use `queueUrl` property instead of a `queueName` property for setting the queue to use for scheduling bulk granule workflows

### Notable changes

- Bulk granule operations endpoint now supports setting a custom queue for scheduling workflows via the `queueUrl` property in the request body. If provided, this value should be the full URL for an SQS queue.

### Added

- **CUMULUS-2374**
  - Add cookbok entry for queueing PostToCmr step
  - Add example workflow to go with cookbook
- **CUMULUS-2421**
  - Added **experimental** `ecs_include_docker_cleanup_cronjob` boolean variable to the Cumulus module to enable cron job to clean up docker root storage blocks in ECS cluster template for non-`device-mapper` storage drivers. Default value is `false`. This fulfills a specific user support request. This feature is otherwise untested and will remain so until we can iterate with a better, more general-purpose solution. Use of this feature is **NOT** recommended unless you are certain you need it.

- **CUMULUS-1808**
  - Add additional error messaging in `deleteSnsTrigger` to give users more context about where to look to resolve ResourceNotFound error when disabling or deleting a rule.

### Fixed

- **CUMULUS-2281**
  - Changed discover-granules task to write discovered granules directly to
    logger, instead of via environment variable. This fixes a problem where a
    large number of found granules prevents this lambda from running as an
    activity with an E2BIG error.

## [v7.2.0] 2021-03-23

### Added

- **CUMULUS-2346**
  - Added orca API endpoint to `@cumulus/api` to get recovery status
  - Add `CopyToGlacier` step to [example IngestAndPublishGranuleWithOrca workflow](https://github.com/nasa/cumulus/blob/master/example/cumulus-tf/ingest_and_publish_granule_with_orca_workflow.tf)

### Changed

- **HYRAX-357**
  - Format of NGAP OPeNDAP URL changed and by default now is referring to concept id and optionally can include short name and version of collection.
  - `addShortnameAndVersionIdToConceptId` field has been added to the config inputs of the `hyrax-metadata-updates` task

## [v7.1.0] 2021-03-12

### Notable changes

- `sync-granule` task will now properly handle syncing 0 byte files to S3
- SQS/Kinesis rules now support scheduling workflows to a custom queue via the `rule.queueUrl` property. If provided, this value should be the full URL for an SQS queue.

### Added

- `tf-modules/cumulus` module now supports a `cmr_custom_host` variable that can
  be used to set to an arbitrary  host for making CMR requests (e.g.
  `https://custom-cmr-host.com`).
- Added `buckets` variable to `tf-modules/archive`
- **CUMULUS-2345**
  - Deploy ORCA with Cumulus, see `example/cumulus-tf/orca.tf` and `example/cumulus-tf/terraform.tfvars.example`
  - Add `CopyToGlacier` step to [example IngestAndPublishGranule workflow](https://github.com/nasa/cumulus/blob/master/example/cumulus-tf/ingest_and_publish_granule_workflow.asl.json)
- **CUMULUS-2424**
  - Added `childWorkflowMeta` to `queue-pdrs` config. An object passed to this config value will be merged into a child workflow message's `meta` object. For an example of how this can be used, see `example/cumulus-tf/discover_and_queue_pdrs_with_child_workflow_meta_workflow.asl.json`.
- **CUMULUS-2427**
  - Added support for using a custom queue with SQS and Kinesis rules. Whatever queue URL is set on the `rule.queueUrl` property will be used to schedule workflows for that rule. This change allows SQS/Kinesis rules to use [any throttled queues defined for a deployment](https://nasa.github.io/cumulus/docs/data-cookbooks/throttling-queued-executions).

### Fixed

- **CUMULUS-2394**
  - Updated PDR and Granule writes to check the step function `workflow_start_time` against
      the `createdAt` field  for each record to ensure old records do not
      overwrite newer ones

### Changed

- `<prefix>-lambda-api-gateway` IAM role used by API Gateway Lambda now
  supports accessing all buckets defined in your `buckets` variable except
  "internal" buckets
- Updated the default scroll duration used in ESScrollSearch and part of the
  reconciliation report functions as a result of testing and seeing timeouts
  at its current value of 2min.
- **CUMULUS-2355**
  - Added logic to disable `/s3Credentials` endpoint based upon value for
    environment variable `DISABLE_S3_CREDENTIALS`. If set to "true", the
    endpoint will not dispense S3 credentials and instead return a message
    indicating that the endpoint has been disabled.
- **CUMULUS-2397**
  - Updated `/elasticsearch` endpoint's `reindex` function to prevent
    reindexing when source and destination indices are the same.
- **CUMULUS-2420**
  - Updated test function `waitForAsyncOperationStatus` to take a retryObject
    and use exponential backoff.  Increased the total test duration for both
    AsycOperation specs and the ReconciliationReports tests.
  - Updated the default scroll duration used in ESScrollSearch and part of the
    reconciliation report functions as a result of testing and seeing timeouts
    at its current value of 2min.
- **CUMULUS-2427**
  - Removed `queueUrl` from the parameters object for `@cumulus/message/Build.buildQueueMessageFromTemplate`
  - Removed `queueUrl` from the parameters object for `@cumulus/message/Build.buildCumulusMeta`

### Fixed

- Fixed issue in `@cumulus/ingest/S3ProviderClient.sync()` preventing 0 byte files from being synced to S3.

### Removed

- Removed variables from `tf-modules/archive`:
  - `private_buckets`
  - `protected_buckets`
  - `public_buckets`

## [v7.0.0] 2021-02-22

### BREAKING CHANGES

- **CUMULUS-2362** - Endpoints for the logs (/logs) will now throw an error unless Metrics is set up

### Added

- **CUMULUS-2345**
  - Deploy ORCA with Cumulus, see `example/cumulus-tf/orca.tf` and `example/cumulus-tf/terraform.tfvars.example`
  - Add `CopyToGlacier` step to [example IngestAndPublishGranule workflow](https://github.com/nasa/cumulus/blob/master/example/cumulus-tf/ingest_and_publish_granule_workflow.asl.json)
- **CUMULUS-2376**
  - Added `cmrRevisionId` as an optional parameter to `post-to-cmr` that will be used when publishing metadata to CMR.
- **CUMULUS-2412**
  - Adds function `getCollectionsByShortNameAndVersion` to @cumulus/cmrjs that performs a compound query to CMR to retrieve collection information on a list of collections. This replaces a series of calls to the CMR for each collection with a single call on the `/collections` endpoint and should improve performance when CMR return times are increased.

### Changed

- **CUMULUS-2362**
  - Logs endpoints only work with Metrics set up
- **CUMULUS-2376**
  - Updated `publishUMMGJSON2CMR` to take in an optional `revisionId` parameter.
  - Updated `publishUMMGJSON2CMR` to throw an error if optional `revisionId` does not match resulting revision ID.
  - Updated `publishECHO10XML2CMR` to take in an optional `revisionId` parameter.
  - Updated `publishECHO10XML2CMR` to throw an error if optional `revisionId` does not match resulting revision ID.
  - Updated `publish2CMR` to take in optional `cmrRevisionId`.
  - Updated `getWriteHeaders` to take in an optional CMR Revision ID.
  - Updated `ingestGranule` to take in an optional CMR Revision ID to pass to `getWriteHeaders`.
  - Updated `ingestUMMGranule` to take in an optional CMR Revision ID to pass to `getWriteHeaders`.
- **CUMULUS-2350**
  - Updates the examples on the `/s3credentialsREADME`, to include Python and
    JavaScript code demonstrating how to refrsh  the s3credential for
    programatic access.
- **CUMULUS-2383**
  - PostToCMR task will return CMRInternalError when a `500` status is returned from CMR

## [v6.0.0] 2021-02-16

### MIGRATION NOTES

- **CUMULUS-2255** - Cumulus has upgraded its supported version of Terraform
  from **0.12.12** to **0.13.6**. Please see the [instructions to upgrade your
  deployments](https://github.com/nasa/cumulus/blob/master/docs/upgrade-notes/upgrading-tf-version-0.13.6.md).

- **CUMULUS-2350**
  - If the  `/s3credentialsREADME`, does not appear to be working after
    deployment, [manual redeployment](https://docs.aws.amazon.com/apigateway/latest/developerguide/how-to-deploy-api-with-console.html)
    of the API-gateway stage may be necessary to finish the deployment.

### BREAKING CHANGES

- **CUMULUS-2255** - Cumulus has upgraded its supported version of Terraform from **0.12.12** to **0.13.6**.

### Added

- **CUMULUS-2291**
  - Add provider filter to Granule Inventory Report
- **CUMULUS-2300**
  - Added `childWorkflowMeta` to `queue-granules` config. Object passed to this
    value will be merged into a child workflow message's  `meta` object. For an
    example of how this can be used, see
    `example/cumulus-tf/discover_granules_workflow.asl.json`.
- **CUMULUS-2350**
  - Adds an unprotected endpoint, `/s3credentialsREADME`, to the
    s3-credentials-endpoint that displays  information on how to use the
    `/s3credentials` endpoint
- **CUMULUS-2368**
  - Add QueueWorkflow task
- **CUMULUS-2391**
  - Add reportToEms to collections.files file schema
- **CUMULUS-2395**
  - Add Core module parameter `ecs_custom_sg_ids` to Cumulus module to allow for
    custom security group mappings
- **CUMULUS-2402**
  - Officially expose `sftp()` for use in `@cumulus/sftp-client`

### Changed

- **CUMULUS-2323**
  - The sync granules task when used with the s3 provider now uses the
    `source_bucket` key in `granule.files` objects.  If incoming payloads using
    this task have a `source_bucket` value for a file using the s3 provider, the
    task will attempt to sync from the bucket defined in the file's
    `source_bucket` key instead of the `provider`.
    - Updated `S3ProviderClient.sync` to allow for an optional bucket parameter
      in support of the changed behavior.
  - Removed `addBucketToFile` and related code from sync-granules task

- **CUMULUS-2255**
  - Updated Terraform deployment code syntax for compatibility with version 0.13.6
- **CUMULUS-2321**
  - Updated API endpoint GET `/reconciliationReports/{name}` to return the
    presigned s3 URL in addition to report data

### Fixed

- Updated `hyrax-metadata-updates` task so the opendap url has Type 'USE SERVICE API'

- **CUMULUS-2310**
  - Use valid filename for reconciliation report
- **CUMULUS-2351**
  - Inventory report no longer includes the File/Granule relation object in the
    okCountByGranules key of a report.  The information is only included when a
    'Granule Not Found' report is run.

### Removed

- **CUMULUS-2364**
  - Remove the internal Cumulus logging lambda (log2elasticsearch)

## [v5.0.1] 2021-01-27

### Changed

- **CUMULUS-2344**
  - Elasticsearch API now allows you to reindex to an index that already exists
  - If using the Change Index operation and the new index doesn't exist, it will be created
  - Regarding instructions for CUMULUS-2020, you can now do a change index
    operation before a reindex operation. This will
    ensure that new data will end up in the new index while Elasticsearch is reindexing.

- **CUMULUS-2351**
  - Inventory report no longer includes the File/Granule relation object in the okCountByGranules key of a report. The information is only included when a 'Granule Not Found' report is run.

### Removed

- **CUMULUS-2367**
  - Removed `execution_cumulus_id` column from granules RDS schema and data type

## [v5.0.0] 2021-01-12

### BREAKING CHANGES

- **CUMULUS-2020**
  - Elasticsearch data mappings have been updated to improve search and the API
    has been update to reflect those changes. See Migration notes on how to
    update the Elasticsearch mappings.

### Migration notes

- **CUMULUS-2020**
  - Elasticsearch data mappings have been updated to improve search. For
    example, case insensitive searching will now work (e.g. 'MOD' and 'mod' will
    return the same granule results). To use the improved Elasticsearch queries,
    [reindex](https://nasa.github.io/cumulus-api/#reindex) to create a new index
    with the correct types. Then perform a [change
    index](https://nasa.github.io/cumulus-api/#change-index) operation to use
    the new index.
- **CUMULUS-2258**
  - Because the `egress_lambda_log_group` and
    `egress_lambda_log_subscription_filter` resource were removed from the
    `cumulus` module, new definitions for these resources must be added to
    `cumulus-tf/main.tf`. For reference on how to define these resources, see
    [`example/cumulus-tf/thin_egress_app.tf`](https://github.com/nasa/cumulus/blob/master/example/cumulus-tf/thin_egress_app.tf).
  - The `tea_stack_name` variable being passed into the `cumulus` module should be removed
- **CUMULUS-2344**
  - Regarding instructions for CUMULUS-2020, you can now do a change index operation before a reindex operation. This will
    ensure that new data will end up in the new index while Elasticsearch is reindexing.

### BREAKING CHANGES

- **CUMULUS-2020**
  - Elasticsearch data mappings have been updated to improve search and the API has been updated to reflect those changes. See Migration notes on how to update the Elasticsearch mappings.

### Added

- **CUMULUS-2318**
  - Added`async_operation_image` as `cumulus` module variable to allow for override of the async_operation container image.  Users can optionally specify a non-default docker image for use with Core async operations.
- **CUMULUS-2219**
  - Added `lzards-backup` Core task to facilitate making LZARDS backup requests in Cumulus ingest workflows
- **CUMULUS-2092**
  - Add documentation for Granule Not Found Reports
- **HYRAX-320**
  - `@cumulus/hyrax-metadata-updates`Add component URI encoding for entry title id and granule ur to allow for values with special characters in them. For example, EntryTitleId 'Sentinel-6A MF/Jason-CS L2 Advanced Microwave Radiometer (AMR-C) NRT Geophysical Parameters' Now, URLs generated from such values will be encoded correctly and parsable by HyraxInTheCloud
- **CUMULUS-1370**
  - Add documentation for Getting Started section including FAQs
- **CUMULUS-2092**
  - Add documentation for Granule Not Found Reports
- **CUMULUS-2219**
  - Added `lzards-backup` Core task to facilitate making LZARDS backup requests in Cumulus ingest workflows
- **CUMULUS-2280**
  - In local api, retry to create tables if they fail to ensure localstack has had time to start fully.
- **CUMULUS-2290**
  - Add `queryFields` to granule schema, and this allows workflow tasks to add queryable data to granule record. For reference on how to add data to `queryFields` field, see [`example/cumulus-tf/kinesis_trigger_test_workflow.tf`](https://github.com/nasa/cumulus/blob/master/example/cumulus-tf/kinesis_trigger_test_workflow.tf).
- **CUMULUS-2318**
  - Added`async_operation_image` as `cumulus` module variable to allow for override of the async_operation container image.  Users can optionally specify a non-default docker image for use with Core async operations.

### Changed

- **CUMULUS-2020**
  - Updated Elasticsearch mappings to support case-insensitive search
- **CUMULUS-2124**
  - cumulus-rds-tf terraform module now takes engine_version as an input variable.
- **CUMULUS-2279**
  - Changed the formatting of granule CMR links: instead of a link to the `/search/granules.json` endpoint, now it is a direct link to `/search/concepts/conceptid.format`
- **CUMULUS-2296**
  - Improved PDR spec compliance of `parse-pdr` by updating `@cumulus/pvl` to parse fields in a manner more consistent with the PDR ICD, with respect to numbers and dates. Anything not matching the ICD expectations, or incompatible with Javascript parsing, will be parsed as a string instead.
- **CUMULUS-2344**
  - Elasticsearch API now allows you to reindex to an index that already exists
  - If using the Change Index operation and the new index doesn't exist, it will be created

### Removed

- **CUMULUS-2258**
  - Removed `tea_stack_name` variable from `tf-modules/distribution/variables.tf` and `tf-modules/cumulus/variables.tf`
  - Removed `egress_lambda_log_group` and `egress_lambda_log_subscription_filter` resources from `tf-modules/distribution/main.tf`

## [v4.0.0] 2020-11-20

### Migration notes

- Update the name of your `cumulus_message_adapter_lambda_layer_arn` variable for the `cumulus` module to `cumulus_message_adapter_lambda_layer_version_arn`. The value of the variable should remain the same (a layer version ARN of a Lambda layer for the [`cumulus-message-adapter`](https://github.com/nasa/cumulus-message-adapter/).
- **CUMULUS-2138** - Update all workflows using the `MoveGranules` step to add `UpdateGranulesCmrMetadataFileLinksStep`that runs after it. See the example [`IngestAndPublishWorkflow`](https://github.com/nasa/cumulus/blob/master/example/cumulus-tf/ingest_and_publish_granule_workflow.asl.json) for reference.
- **CUMULUS-2251**
  - Because it has been removed from the `cumulus` module, a new resource definition for `egress_api_gateway_log_subscription_filter` must be added to `cumulus-tf/main.tf`. For reference on how to define this resource, see [`example/cumulus-tf/main.tf`](https://github.com/nasa/cumulus/blob/master/example/cumulus-tf/main.tf).

### Added

- **CUMULUS-2248**
  - Updates Integration Tests README to point to new fake provider template.
- **CUMULUS-2239**
  - Add resource declaration to create a VPC endpoint in tea-map-cache module if `deploy_to_ngap` is false.
- **CUMULUS-2063**
  - Adds a new, optional query parameter to the `/collections[&getMMT=true]` and `/collections/active[&getMMT=true]` endpoints. When a user provides a value of `true` for `getMMT` in the query parameters, the endpoint will search CMR and update each collection's results with new key `MMTLink` containing a link to the MMT (Metadata Management Tool) if a CMR collection id is found.
- **CUMULUS-2170**
  - Adds ability to filter granule inventory reports
- **CUMULUS-2211**
  - Adds `granules/bulkReingest` endpoint to `@cumulus/api`
- **CUMULUS-2251**
  - Adds `log_api_gateway_to_cloudwatch` variable to `example/cumulus-tf/variables.tf`.
  - Adds `log_api_gateway_to_cloudwatch` variable to `thin_egress_app` module definition.

### Changed

- **CUMULUS-2216**
  - `/collection` and `/collection/active` endpoints now return collections without granule aggregate statistics by default. The original behavior is preserved and can be found by including a query param of `includeStats=true` on the request to the endpoint.
  - The `es/collections` Collection class takes a new parameter includeStats. It no longer appends granule aggregate statistics to the returned results by default. One must set the new parameter to any non-false value.
- **CUMULUS-2201**
  - Update `dbIndexer` lambda to process requests in serial
  - Fixes ingestPdrWithNodeNameSpec parsePdr provider error
- **CUMULUS-2251**
  - Moves Egress Api Gateway Log Group Filter from `tf-modules/distribution/main.tf` to `example/cumulus-tf/main.tf`

### Fixed

- **CUMULUS-2251**
  - This fixes a deployment error caused by depending on the `thin_egress_app` module output for a resource count.

### Removed

- **CUMULUS-2251**
  - Removes `tea_api_egress_log_group` variable from `tf-modules/distribution/variables.tf` and `tf-modules/cumulus/variables.tf`.

### BREAKING CHANGES

- **CUMULUS-2138** - CMR metadata update behavior has been removed from the `move-granules` task into a
new `update-granules-cmr-metadata-file-links` task.
- **CUMULUS-2216**
  - `/collection` and `/collection/active` endpoints now return collections without granule aggregate statistics by default. The original behavior is preserved and can be found by including a query param of `includeStats=true` on the request to the endpoint.  This is likely to affect the dashboard only but included here for the change of behavior.
- **[1956](https://github.com/nasa/cumulus/issues/1956)**
  - Update the name of the `cumulus_message_adapter_lambda_layer_arn` output from the `cumulus-message-adapter` module to `cumulus_message_adapter_lambda_layer_version_arn`. The output value has changed from being the ARN of the Lambda layer **without a version** to the ARN of the Lambda layer **with a version**.
  - Update the variable name in the `cumulus` and `ingest` modules from `cumulus_message_adapter_lambda_layer_arn` to `cumulus_message_adapter_lambda_layer_version_arn`

## [v3.0.1] 2020-10-21

- **CUMULUS-2203**
  - Update Core tasks to use
    [cumulus-message-adapter-js](https://github.com/nasa/cumulus-message-adapter-js)
    v2.0.0 to resolve memory leak/lambda ENOMEM constant failure issue.   This
    issue caused lambdas to slowly use all memory in the run environment and
    prevented AWS from halting/restarting warmed instances when task code was
    throwing consistent errors under load.

- **CUMULUS-2232**
  - Updated versions for `ajv`, `lodash`, `googleapis`, `archiver`, and
    `@cumulus/aws-client` to remediate vulnerabilities found in SNYK scan.

### Fixed

- **CUMULUS-2233**
  - Fixes /s3credentials bug where the expiration time on the cookie was set to a time that is always expired, so authentication was never being recognized as complete by the API. Consequently, the user would end up in a redirect loop and requests to /s3credentials would never complete successfully. The bug was caused by the fact that the code setting the expiration time for the cookie was expecting a time value in milliseconds, but was receiving the expirationTime from the EarthdataLoginClient in seconds. This bug has been fixed by converting seconds into milliseconds. Unit tests were added to test that the expiration time has been converted to milliseconds and checking that the cookie's expiration time is greater than the current time.

## [v3.0.0] 2020-10-7

### MIGRATION STEPS

- **CUMULUS-2099**
  - All references to `meta.queues` in workflow configuration must be replaced with references to queue URLs from Terraform resources. See the updated [data cookbooks](https://nasa.github.io/cumulus/docs/data-cookbooks/about-cookbooks) or example [Discover Granules workflow configuration](https://github.com/nasa/cumulus/blob/master/example/cumulus-tf/discover_granules_workflow.asl.json).
  - The steps for configuring queued execution throttling have changed. See the [updated documentation](https://nasa.github.io/cumulus/docs/data-cookbooks/throttling-queued-executions).
  - In addition to the configuration for execution throttling, the internal mechanism for tracking executions by queue has changed. As a result, you should **disable any rules or workflows scheduling executions via a throttled queue** before upgrading. Otherwise, you may be at risk of having **twice as many executions** as are configured for the queue while the updated tracking is deployed. You can re-enable these rules/workflows once the upgrade is complete.

- **CUMULUS-2111**
  - **Before you re-deploy your `cumulus-tf` module**, note that the [`thin-egress-app`][thin-egress-app] is no longer deployed by default as part of the `cumulus` module, so you must add the TEA module to your deployment and manually modify your Terraform state **to avoid losing your API gateway and impacting any Cloudfront endpoints pointing to those gateways**. If you don't care about losing your API gateway and impacting Cloudfront endpoints, you can ignore the instructions for manually modifying state.

    1. Add the [`thin-egress-app`][thin-egress-app] module to your `cumulus-tf` deployment as shown in the [Cumulus example deployment](https://github.com/nasa/cumulus/tree/master/example/cumulus-tf/main.tf).

         - Note that the values for `tea_stack_name` variable to the `cumulus` module and the `stack_name` variable to the `thin_egress_app` module **must match**
         - Also, if you are specifying the `stage_name` variable to the `thin_egress_app` module, **the value of the `tea_api_gateway_stage` variable to the `cumulus` module must match it**

    2. **If you want to preserve your existing `thin-egress-app` API gateway and avoid having to update your Cloudfront endpoint for distribution, then you must follow these instructions**: <https://nasa.github.io/cumulus/docs/upgrade-notes/migrate_tea_standalone>. Otherwise, you can re-deploy as usual.

  - If you provide your own custom bucket map to TEA as a standalone module, **you must ensure that your custom bucket map includes mappings for the `protected` and `public` buckets specified in your `cumulus-tf/terraform.tfvars`, otherwise Cumulus may not be able to determine the correct distribution URL for ingested files and you may encounter errors**

- **CUMULUS-2197**
  - EMS resources are now optional, and `ems_deploy` is set to `false` by default, which will delete your EMS resources.
  - If you would like to keep any deployed EMS resources, add the `ems_deploy` variable set to `true` in your `cumulus-tf/terraform.tfvars`

### BREAKING CHANGES

- **CUMULUS-2200**
  - Changes return from 303 redirect to 200 success for `Granule Inventory`'s
    `/reconciliationReport` returns.  The user (dashboard) must read the value
    of `url` from the return to get the s3SignedURL and then download the report.
- **CUMULUS-2099**
  - `meta.queues` has been removed from Cumulus core workflow messages.
  - `@cumulus/sf-sqs-report` workflow task no longer reads the reporting queue URL from `input.meta.queues.reporting` on the incoming event. Instead, it requires that the queue URL be set as the `reporting_queue_url` environment variable on the deployed Lambda.
- **CUMULUS-2111**
  - The deployment of the `thin-egress-app` module has be removed from `tf-modules/distribution`, which is a part of the `tf-modules/cumulus` module. Thus, the `thin-egress-app` module is no longer deployed for you by default. See the migration steps for details about how to add deployment for the `thin-egress-app`.
- **CUMULUS-2141**
  - The `parse-pdr` task has been updated to respect the `NODE_NAME` property in
    a PDR's `FILE_GROUP`. If a `NODE_NAME` is present, the task will query the
    Cumulus API for a provider with that host. If a provider is found, the
    output granule from the task will contain a `provider` property containing
    that provider. If `NODE_NAME` is set but a provider with that host cannot be
    found in the API, or if multiple providers are found with that same host,
    the task will fail.
  - The `queue-granules` task has been updated to expect an optional
    `granule.provider` property on each granule. If present, the granule will be
    enqueued using that provider. If not present, the task's `config.provider`
    will be used instead.
- **CUMULUS-2197**
  - EMS resources are now optional and will not be deployed by default. See migration steps for information
    about how to deploy EMS resources.

#### CODE CHANGES

- The `@cumulus/api-client.providers.getProviders` function now takes a
  `queryStringParameters` parameter which can be used to filter the providers
  which are returned
- The `@cumulus/aws-client/S3.getS3ObjectReadStreamAsync` function has been
  removed. It read the entire S3 object into memory before returning a read
  stream, which could cause Lambdas to run out of memory. Use
  `@cumulus/aws-client/S3.getObjectReadStream` instead.
- The `@cumulus/ingest/util.lookupMimeType` function now returns `undefined`
  rather than `null` if the mime type could not be found.
- The `@cumulus/ingest/lock.removeLock` function now returns `undefined`
- The `@cumulus/ingest/granule.generateMoveFileParams` function now returns
  `source: undefined` and `target :undefined` on the response object if either could not be
  determined. Previously, `null` had been returned.
- The `@cumulus/ingest/recursion.recursion` function must now be imported using
  `const { recursion } = require('@cumulus/ingest/recursion');`
- The `@cumulus/ingest/granule.getRenamedS3File` function has been renamed to
  `listVersionedObjects`
- `@cumulus/common.http` has been removed
- `@cumulus/common/http.download` has been removed

### Added

- **CUMULUS-1855**
  - Fixed SyncGranule task to return an empty granules list when given an empty
    (or absent) granules list on input, rather than throwing an exception
- **CUMULUS-1955**
  - Added `@cumulus/aws-client/S3.getObject` to get an AWS S3 object
  - Added `@cumulus/aws-client/S3.waitForObject` to get an AWS S3 object,
    retrying, if necessary
- **CUMULUS-1961**
  - Adds `startTimestamp` and `endTimestamp` parameters to endpoint
    `reconcilationReports`.  Setting these values will filter the returned
    report to cumulus data that falls within the timestamps. It also causes the
    report to be one directional, meaning cumulus is only reconciled with CMR,
    but not the other direction. The Granules will be filtered by their
    `updatedAt` values. Collections are filtered by the updatedAt time of their
    granules, i.e. Collections with granules that are updatedAt a time between
    the time parameters will be returned in the reconciliation reports.
  - Adds `startTimestamp` and `endTimestamp` parameters to create-reconciliation-reports
    lambda function. If either of these params is passed in with a value that can be
    converted to a date object, the inter-platform comparison between Cumulus and CMR will
    be one way.  That is, collections, granules, and files will be filtered by time for
    those found in Cumulus and only those compared to the CMR holdings. For the moment
    there is not enough information to change the internal consistency check, and S3 vs
    Cumulus comparisons are unchanged by the timestamps.
- **CUMULUS-1962**
  - Adds `location` as parameter to `/reconciliationReports` endpoint. Options are `S3`
    resulting in a S3 vs. Cumulus database search or `CMR` resulting in CMR vs. Cumulus database search.
- **CUMULUS-1963**
  - Adds `granuleId` as input parameter to `/reconcilationReports`
    endpoint. Limits inputs parameters to either `collectionId` or `granuleId`
    and will fail to create the report if both are provided.  Adding granuleId
    will find collections in Cumulus by granuleId and compare those one way
    with those in CMR.
  - `/reconciliationReports` now validates any input json before starting the
    async operation and the lambda handler no longer validates input
    parameters.
- **CUMULUS-1964**
  - Reports can now be filtered on provider
- **CUMULUS-1965**
  - Adds `collectionId` parameter to the `/reconcilationReports`
    endpoint. Setting this value will limit the scope of the reconcilation
    report to only the input collectionId when comparing Cumulus and
    CMR. `collectionId` is provided an array of strings e.g. `[shortname___version, shortname2___version2]`
- **CUMULUS-2107**
  - Added a new task, `update-cmr-access-constraints`, that will set access constraints in CMR Metadata.
    Currently supports UMMG-JSON and Echo10XML, where it will configure `AccessConstraints` and
    `RestrictionFlag/RestrictionComment`, respectively.
  - Added an operator doc on how to configure and run the access constraint update workflow, which will update the metadata using the new task, and then publish the updated metadata to CMR.
  - Added an operator doc on bulk operations.
- **CUMULUS-2111**
  - Added variables to `cumulus` module:
    - `tea_api_egress_log_group`
    - `tea_external_api_endpoint`
    - `tea_internal_api_endpoint`
    - `tea_rest_api_id`
    - `tea_rest_api_root_resource_id`
    - `tea_stack_name`
  - Added variables to `distribution` module:
    - `tea_api_egress_log_group`
    - `tea_external_api_endpoint`
    - `tea_internal_api_endpoint`
    - `tea_rest_api_id`
    - `tea_rest_api_root_resource_id`
    - `tea_stack_name`
- **CUMULUS-2112**
  - Added `@cumulus/api/lambdas/internal-reconciliation-report`, so create-reconciliation-report
    lambda can create `Internal` reconciliation report
- **CUMULUS-2116**
  - Added `@cumulus/api/models/granule.unpublishAndDeleteGranule` which
  unpublishes a granule from CMR and deletes it from Cumulus, but does not
  update the record to `published: false` before deletion
- **CUMULUS-2113**
  - Added Granule not found report to reports endpoint
  - Update reports to return breakdown by Granule of files both in DynamoDB and S3
- **CUMULUS-2123**
  - Added `cumulus-rds-tf` DB cluster module to `tf-modules` that adds a
    serverless RDS Aurora/PostgreSQL database cluster to meet the PostgreSQL
    requirements for future releases.
  - Updated the default Cumulus module to take the following new required variables:
    - rds_user_access_secret_arn:
      AWS Secrets Manager secret ARN containing a JSON string of DB credentials
      (containing at least host, password, port as keys)
    - rds_security_group:
      RDS Security Group that provides connection access to the RDS cluster
  - Updated API lambdas and default ECS cluster to add them to the
    `rds_security_group` for database access
- **CUMULUS-2126**
  - The collections endpoint now writes to the RDS database
- **CUMULUS-2127**
  - Added migration to create collections relation for RDS database
- **CUMULUS-2129**
  - Added `data-migration1` Terraform module and Lambda to migrate data from Dynamo to RDS
    - Added support to Lambda for migrating collections data from Dynamo to RDS
- **CUMULUS-2155**
  - Added `rds_connection_heartbeat` to `cumulus` and `data-migration` tf
    modules.  If set to true, this diagnostic variable instructs Core's database
    code to fire off a connection 'heartbeat' query and log the timing/results
    for diagnostic purposes, and retry certain connection timeouts once.
    This option is disabled by default
- **CUMULUS-2156**
  - Support array inputs parameters for `Internal` reconciliation report
- **CUMULUS-2157**
  - Added support to `data-migration1` Lambda for migrating providers data from Dynamo to RDS
    - The migration process for providers will convert any credentials that are stored unencrypted or encrypted with an S3 keypair provider to be encrypted with a KMS key instead
- **CUMULUS-2161**
  - Rules now support an `executionNamePrefix` property. If set, any executions
    triggered as a result of that rule will use that prefix in the name of the
    execution.
  - The `QueueGranules` task now supports an `executionNamePrefix` property. Any
    executions queued by that task will use that prefix in the name of the
    execution. See the
    [example workflow](./example/cumulus-tf/discover_granules_with_execution_name_prefix_workflow.asl.json)
    for usage.
  - The `QueuePdrs` task now supports an `executionNamePrefix` config property.
    Any executions queued by that task will use that prefix in the name of the
    execution. See the
    [example workflow](./example/cumulus-tf/discover_and_queue_pdrs_with_execution_name_prefix_workflow.asl.json)
    for usage.
- **CUMULUS-2162**
  - Adds new report type to `/reconciliationReport` endpoint.  The new report
    is `Granule Inventory`. This report is a CSV file of all the granules in
    the Cumulus DB. This report will eventually replace the existing
    `granules-csv` endpoint which has been deprecated.
- **CUMULUS-2197**
  - Added `ems_deploy` variable to the `cumulus` module. This is set to false by default, except
    for our example deployment, where it is needed for integration tests.

### Changed

- Upgraded version of [TEA](https://github.com/asfadmin/thin-egress-app/) deployed with Cumulus to build 88.
- **CUMULUS-2107**
  - Updated the `applyWorkflow` functionality on the granules endpoint to take a `meta` property to pass into the workflow message.
  - Updated the `BULK_GRANULE` functionality on the granules endpoint to support the above `applyWorkflow` change.
- **CUMULUS-2111**
  - Changed `distribution_api_gateway_stage` variable for `cumulus` module to `tea_api_gateway_stage`
  - Changed `api_gateway_stage` variable for `distribution` module to `tea_api_gateway_stage`
- **CUMULUS-2224**
  - Updated `/reconciliationReport`'s file reconciliation to include `"EXTENDED METADATA"` as a valid CMR relatedUrls Type.

### Fixed

- **CUMULUS-2168**
  - Fixed issue where large number of documents (generally logs) in the
    `cumulus` elasticsearch index results in the collection granule stats
    queries failing for the collections list api endpoint
- **CUMULUS-1955**
  - Due to AWS's eventual consistency model, it was possible for PostToCMR to
    publish an earlier version of a CMR metadata file, rather than the latest
    version created in a workflow.  This fix guarantees that the latest version
    is published, as expected.
- **CUMULUS-1961**
  - Fixed `activeCollections` query only returning 10 results
- **CUMULUS-2201**
  - Fix Reconciliation Report integration test failures by waiting for collections appear
    in es list and ingesting a fake granule xml file to CMR
- **CUMULUS-2015**
  - Reduced concurrency of `QueueGranules` task. That task now has a
    `config.concurrency` option that defaults to `3`.
- **CUMULUS-2116**
  - Fixed a race condition with bulk granule delete causing deleted granules to still appear in Elasticsearch. Granules removed via bulk delete should now be removed from Elasticsearch.
- **CUMULUS-2163**
  - Remove the `public-read` ACL from the `move-granules` task
- **CUMULUS-2164**
  - Fix issue where `cumulus` index is recreated and attached to an alias if it has been previously deleted
- **CUMULUS-2195**
  - Fixed issue with redirect from `/token` not working when using a Cloudfront endpoint to access the Cumulus API with Launchpad authentication enabled. The redirect should now work properly whether you are using a plain API gateway URL or a Cloudfront endpoint pointing at an API gateway URL.
- **CUMULUS-2200**
  - Fixed issue where __in and __not queries were stripping spaces from values

### Deprecated

- **CUMULUS-1955**
  - `@cumulus/aws-client/S3.getS3Object()`
  - `@cumulus/message/Queue.getQueueNameByUrl()`
  - `@cumulus/message/Queue.getQueueName()`
- **CUMULUS-2162**
  - `@cumulus/api/endpoints/granules-csv/list()`

### Removed

- **CUMULUS-2111**
  - Removed `distribution_url` and `distribution_redirect_uri` outputs from the `cumulus` module
  - Removed variables from the `cumulus` module:
    - `distribution_url`
    - `log_api_gateway_to_cloudwatch`
    - `thin_egress_cookie_domain`
    - `thin_egress_domain_cert_arn`
    - `thin_egress_download_role_in_region_arn`
    - `thin_egress_jwt_algo`
    - `thin_egress_jwt_secret_name`
    - `thin_egress_lambda_code_dependency_archive_key`
    - `thin_egress_stack_name`
  - Removed outputs from the `distribution` module:
    - `distribution_url`
    - `internal_tea_api`
    - `rest_api_id`
    - `thin_egress_app_redirect_uri`
  - Removed variables from the `distribution` module:
    - `bucket_map_key`
    - `distribution_url`
    - `log_api_gateway_to_cloudwatch`
    - `thin_egress_cookie_domain`
    - `thin_egress_domain_cert_arn`
    - `thin_egress_download_role_in_region_arn`
    - `thin_egress_jwt_algo`
    - `thin_egress_jwt_secret_name`
    - `thin_egress_lambda_code_dependency_archive_key`
- **CUMULUS-2157**
  - Removed `providerSecretsMigration` and `verifyProviderSecretsMigration` lambdas
- Removed deprecated `@cumulus/sf-sns-report` task
- Removed code:
  - `@cumulus/aws-client/S3.calculateS3ObjectChecksum`
  - `@cumulus/aws-client/S3.getS3ObjectReadStream`
  - `@cumulus/cmrjs.getFullMetadata`
  - `@cumulus/cmrjs.getMetadata`
  - `@cumulus/common/util.isNil`
  - `@cumulus/common/util.isNull`
  - `@cumulus/common/util.isUndefined`
  - `@cumulus/common/util.lookupMimeType`
  - `@cumulus/common/util.mkdtempSync`
  - `@cumulus/common/util.negate`
  - `@cumulus/common/util.noop`
  - `@cumulus/common/util.omit`
  - `@cumulus/common/util.renameProperty`
  - `@cumulus/common/util.sleep`
  - `@cumulus/common/util.thread`
  - `@cumulus/ingest/granule.copyGranuleFile`
  - `@cumulus/ingest/granule.moveGranuleFile`
  - `@cumulus/integration-tests/api/rules.deleteRule`
  - `@cumulus/integration-tests/api/rules.getRule`
  - `@cumulus/integration-tests/api/rules.listRules`
  - `@cumulus/integration-tests/api/rules.postRule`
  - `@cumulus/integration-tests/api/rules.rerunRule`
  - `@cumulus/integration-tests/api/rules.updateRule`
  - `@cumulus/integration-tests/sfnStep.parseStepMessage`
  - `@cumulus/message/Queue.getQueueName`
  - `@cumulus/message/Queue.getQueueNameByUrl`

## v2.0.2+ Backport releases

Release v2.0.1 was the last release on the 2.0.x release series.

Changes after this version on the 2.0.x release series are limited
security/requested feature patches and will not be ported forward to future
releases unless there is a corresponding CHANGELOG entry.

For up-to-date CHANGELOG for the maintenance release branch see
[CHANGELOG.md](https://github.com/nasa/cumulus/blob/release-2.0.x/CHANGELOG.md)
from the 2.0.x branch.

For the most recent release information for the maintenance branch please see
the [release page](https://github.com/nasa/cumulus/releases)

## [v2.0.7] 2020-10-1 - [BACKPORT]

### Fixed

- CVE-2020-7720
  - Updated common `node-forge` dependency to 0.10.0 to address CVE finding

### [v2.0.6] 2020-09-25 - [BACKPORT]

### Fixed

- **CUMULUS-2168**
  - Fixed issue where large number of documents (generally logs) in the
    `cumulus` elasticsearch index results in the collection granule stats
    queries failing for the collections list api endpoint

### [v2.0.5] 2020-09-15 - [BACKPORT]

#### Added

- Added `thin_egress_stack_name` variable to `cumulus` and `distribution` Terraform modules to allow overriding the default Cloudformation stack name used for the `thin-egress-app`. **Please note that if you change/set this value for an existing deployment, it will destroy and re-create your API gateway for the `thin-egress-app`.**

#### Fixed

- Fix collection list queries. Removed fixes to collection stats, which break queries for a large number of granules.

### [v2.0.4] 2020-09-08 - [BACKPORT]

#### Changed

- Upgraded version of [TEA](https://github.com/asfadmin/thin-egress-app/) deployed with Cumulus to build 88.

### [v2.0.3] 2020-09-02 - [BACKPORT]

#### Fixed

- **CUMULUS-1961**
  - Fixed `activeCollections` query only returning 10 results

- **CUMULUS-2039**
  - Fix issue causing SyncGranules task to run out of memory on large granules

#### CODE CHANGES

- The `@cumulus/aws-client/S3.getS3ObjectReadStreamAsync` function has been
  removed. It read the entire S3 object into memory before returning a read
  stream, which could cause Lambdas to run out of memory. Use
  `@cumulus/aws-client/S3.getObjectReadStream` instead.

### [v2.0.2] 2020-08-17 - [BACKPORT]

#### CODE CHANGES

- The `@cumulus/ingest/util.lookupMimeType` function now returns `undefined`
  rather than `null` if the mime type could not be found.
- The `@cumulus/ingest/lock.removeLock` function now returns `undefined`

#### Added

- **CUMULUS-2116**
  - Added `@cumulus/api/models/granule.unpublishAndDeleteGranule` which
  unpublishes a granule from CMR and deletes it from Cumulus, but does not
  update the record to `published: false` before deletion

### Fixed

- **CUMULUS-2116**
  - Fixed a race condition with bulk granule delete causing deleted granules to still appear in Elasticsearch. Granules removed via bulk delete should now be removed from Elasticsearch.

## [v2.0.1] 2020-07-28

### Added

- **CUMULUS-1886**
  - Added `multiple sort keys` support to `@cumulus/api`
- **CUMULUS-2099**
  - `@cumulus/message/Queue.getQueueUrl` to get the queue URL specified in a Cumulus workflow message, if any.

### Fixed

- **[PR 1790](https://github.com/nasa/cumulus/pull/1790)**
  - Fixed bug with request headers in `@cumulus/launchpad-auth` causing Launchpad token requests to fail

## [v2.0.0] 2020-07-23

### BREAKING CHANGES

- Changes to the `@cumulus/api-client` package
  - The `CumulusApiClientError` class must now be imported using
    `const { CumulusApiClientError } = require('@cumulus/api-client/CumulusApiClientError')`
- The `@cumulus/sftp-client/SftpClient` class must now be imported using
  `const { SftpClient } = require('@cumulus/sftp-client');`
- Instances of `@cumulus/ingest/SftpProviderClient` no longer implicitly connect
  when `download`, `list`, or `sync` are called. You must call `connect` on the
  provider client before issuing one of those calls. Failure to do so will
  result in a "Client not connected" exception being thrown.
- Instances of `@cumulus/ingest/SftpProviderClient` no longer implicitly
  disconnect from the SFTP server when `list` is called.
- Instances of `@cumulus/sftp-client/SftpClient` must now be explicitly closed
  by calling `.end()`
- Instances of `@cumulus/sftp-client/SftpClient` no longer implicitly connect to
  the server when `download`, `unlink`, `syncToS3`, `syncFromS3`, and `list` are
  called. You must explicitly call `connect` before calling one of those
  methods.
- Changes to the `@cumulus/common` package
  - `cloudwatch-event.getSfEventMessageObject()` now returns `undefined` if the
    message could not be found or could not be parsed. It previously returned
    `null`.
  - `S3KeyPairProvider.decrypt()` now throws an exception if the bucket
    containing the key cannot be determined.
  - `S3KeyPairProvider.decrypt()` now throws an exception if the stack cannot be
    determined.
  - `S3KeyPairProvider.encrypt()` now throws an exception if the bucket
    containing the key cannot be determined.
  - `S3KeyPairProvider.encrypt()` now throws an exception if the stack cannot be
    determined.
  - `sns-event.getSnsEventMessageObject()` now returns `undefined` if it could
    not be parsed. It previously returned `null`.
  - The `aws` module has been removed.
  - The `BucketsConfig.buckets` property is now read-only and private
  - The `test-utils.validateConfig()` function now resolves to `undefined`
    rather than `true`.
  - The `test-utils.validateInput()` function now resolves to `undefined` rather
    than `true`.
  - The `test-utils.validateOutput()` function now resolves to `undefined`
    rather than `true`.
  - The static `S3KeyPairProvider.retrieveKey()` function has been removed.
- Changes to the `@cumulus/cmrjs` package
  - `@cumulus/cmrjs.constructOnlineAccessUrl()` and
    `@cumulus/cmrjs/cmr-utils.constructOnlineAccessUrl()` previously took a
    `buckets` parameter, which was an instance of
    `@cumulus/common/BucketsConfig`. They now take a `bucketTypes` parameter,
    which is a simple object mapping bucket names to bucket types. Example:
    `{ 'private-1': 'private', 'public-1': 'public' }`
  - `@cumulus/cmrjs.reconcileCMRMetadata()` and
    `@cumulus/cmrjs/cmr-utils.reconcileCMRMetadata()` now take a **required**
    `bucketTypes` parameter, which is a simple object mapping bucket names to
    bucket types. Example: `{ 'private-1': 'private', 'public-1': 'public' }`
  - `@cumulus/cmrjs.updateCMRMetadata()` and
    `@cumulus/cmrjs/cmr-utils.updateCMRMetadata()` previously took an optional
    `inBuckets` parameter, which was an instance of
    `@cumulus/common/BucketsConfig`. They now take a **required** `bucketTypes`
    parameter, which is a simple object mapping bucket names to bucket types.
    Example: `{ 'private-1': 'private', 'public-1': 'public' }`
- The minimum supported version of all published Cumulus packages is now Node
  12.18.0
  - Tasks using the `cumuluss/cumulus-ecs-task` Docker image must be updated to
    `cumuluss/cumulus-ecs-task:1.7.0`. This can be done by updating the `image`
    property of any tasks defined using the `cumulus_ecs_service` Terraform
    module.
- Changes to `@cumulus/aws-client/S3`
  - The signature of the `getObjectSize` function has changed. It now takes a
    params object with three properties:
    - **s3**: an instance of an AWS.S3 object
    - **bucket**
    - **key**
  - The `getObjectSize` function will no longer retry if the object does not
    exist
- **CUMULUS-1861**
  - `@cumulus/message/Collections.getCollectionIdFromMessage` now throws a
    `CumulusMessageError` if `collectionName` and `collectionVersion` are missing
    from `meta.collection`.   Previously this method would return
    `'undefined___undefined'` instead
  - `@cumulus/integration-tests/addCollections` now returns an array of collections that
    were added rather than the count of added collections
- **CUMULUS-1930**
  - The `@cumulus/common/util.uuid()` function has been removed
- **CUMULUS-1955**
  - `@cumulus/aws-client/S3.multipartCopyObject` now returns an object with the
    AWS `etag` of the destination object
  - `@cumulus/ingest/S3ProviderClient.list` now sets a file object's `path`
    property to `undefined` instead of `null` when the file is at the top level
    of its bucket
  - The `sync` methods of the following classes in the `@cumulus/ingest` package
    now return an object with the AWS `s3uri` and `etag` of the destination file
    (they previously returned only a string representing the S3 URI)
    - `FtpProviderClient`
    - `HttpProviderClient`
    - `S3ProviderClient`
    - `SftpProviderClient`
- **CUMULUS-1958**
  - The following methods exported from `@cumulus/cmr-js/cmr-utils` were made
    async, and added distributionBucketMap as a parameter:
    - constructOnlineAccessUrl
    - generateFileUrl
    - reconcileCMRMetadata
    - updateCMRMetadata
- **CUMULUS-1969**
  - The `DiscoverPdrs` task now expects `provider_path` to be provided at
    `event.config.provider_path`, not `event.config.collection.provider_path`
  - `event.config.provider_path` is now a required parameter of the
    `DiscoverPdrs` task
  - `event.config.collection` is no longer a parameter to the `DiscoverPdrs`
    task
  - Collections no longer support the `provider_path` property. The tasks that
    relied on that property are now referencing `config.meta.provider_path`.
    Workflows should be updated accordingly.
- **CUMULUS-1977**
  - Moved bulk granule deletion endpoint from `/bulkDelete` to
    `/granules/bulkDelete`
- **CUMULUS-1991**
  - Updated CMR metadata generation to use "Download file.hdf" (where `file.hdf` is the filename of the given resource) as the resource description instead of "File to download"
  - CMR metadata updates now respect changes to resource descriptions (previously only changes to resource URLs were respected)

### MIGRATION STEPS

- Due to an issue with the AWS API Gateway and how the Thin Egress App Cloudformation template applies updates, you may need to redeploy your
  `thin-egress-app-EgressGateway` manually as a one time migration step.    If your deployment fails with an
  error similar to:

  ```bash
  Error: Lambda function (<stack>-tf-TeaCache) returned error: ({"errorType":"HTTPError","errorMessage":"Response code 404 (Not Found)"})
  ```

  Then follow the [AWS
  instructions](https://docs.aws.amazon.com/apigateway/latest/developerguide/how-to-deploy-api-with-console.html)
  to `Redeploy a REST API to a stage` for your egress API and re-run `terraform
  apply`.

### Added

- **CUMULUS-2081**
  - Add Integrator Guide section for onboarding
  - Add helpful tips documentation

- **CUMULUS-1902**
  - Add Common Use Cases section under Operator Docs

- **CUMULUS-2058**
  - Added `lambda_processing_role_name` as an output from the `cumulus` module
    to provide the processing role name
- **CUMULUS-1417**
  - Added a `checksumFor` property to collection `files` config. Set this
    property on a checksum file's definition matching the `regex` of the target
    file. More details in the ['Data Cookbooks
    Setup'](https://nasa.github.io/cumulus/docs/next/data-cookbooks/setup)
    documentation.
  - Added `checksumFor` validation to collections model.
- **CUMULUS-1956**
  - Added `@cumulus/earthata-login-client` package
  - The `/s3credentials` endpoint that is deployed as part of distribution now
    supports authentication using tokens created by a different application. If
    a request contains the `EDL-ClientId` and `EDL-Token` headers,
    authentication will be handled using that token rather than attempting to
    use OAuth.
  - `@cumulus/earthata-login-client.getTokenUsername()` now accepts an
    `xRequestId` argument, which will be included as the `X-Request-Id` header
    when calling Earthdata Login.
  - If the `s3Credentials` endpoint is invoked with an EDL token and an
    `X-Request-Id` header, that `X-Request-Id` header will be forwarded to
    Earthata Login.
- **CUMULUS-1957**
  - If EDL token authentication is being used, and the `EDL-Client-Name` header
    is set, `@the-client-name` will be appended to the end of the Earthdata
    Login username that is used as the `RoleSessionName` of the temporary IAM
    credentials. This value will show up in the AWS S3 server access logs.
- **CUMULUS-1958**
  - Add the ability for users to specify a `bucket_map_key` to the `cumulus`
    terraform module as an override for the default .yaml values that are passed
    to TEA by Core.    Using this option *requires* that each configured
    Cumulus 'distribution' bucket (e.g. public/protected buckets) have a single
    TEA mapping.  Multiple maps per bucket are not supported.
  - Updated Generating a distribution URL, the MoveGranules task and all CMR
    reconciliation functionality to utilize the TEA bucket map override.
  - Updated deploy process to utilize a bootstrap 'tea-map-cache' lambda that
    will, after deployment of Cumulus Core's TEA instance, query TEA for all
    protected/public buckets and generate a mapping configuration used
    internally by Core.  This object is also exposed as an output of the Cumulus
    module as `distribution_bucket_map`.
- **CUMULUS-1961**
  - Replaces DynamoDB for Elasticsearch for reconciliationReportForCumulusCMR
    comparisons between Cumulus and CMR.
- **CUMULUS-1970**
  - Created the `add-missing-file-checksums` workflow task
  - Added `@cumulus/aws-client/S3.calculateObjectHash()` function
  - Added `@cumulus/aws-client/S3.getObjectReadStream()` function
- **CUMULUS-1887**
  - Add additional fields to the granule CSV download file
- **CUMULUS-2019**
  - Add `infix` search to es query builder `@cumulus/api/es/es/queries` to
    support partial matching of the keywords

### Changed

- **CUMULUS-2032**
  - Updated @cumulus/ingest/HttpProviderClient to utilize a configuration key
    `httpListTimeout` to set the default timeout for discovery HTTP/HTTPS
    requests, and updates the default for the provider to 5 minutes (300 seconds).
  - Updated the DiscoverGranules and DiscoverPDRs tasks to utilize the updated
    configuration value if set via workflow config, and updates the default for
    these tasks to 5 minutes (300 seconds).

- **CUMULUS-176**
  - The API will now respond with a 400 status code when a request body contains
    invalid JSON. It had previously returned a 500 status code.
- **CUMULUS-1861**
  - Updates Rule objects to no longer require a collection.
  - Changes the DLQ behavior for `sfEventSqsToDbRecords` and
    `sfEventSqsToDbRecordsInputQueue`. Previously failure to write a database
    record would result in lambda success, and an error log in the CloudWatch
    logs.   The lambda has been updated to manually add a record to
    the `sfEventSqsToDbRecordsDeadLetterQueue` if the granule, execution, *or*
    pdr record fails to write, in addition to the previous error logging.
- **CUMULUS-1956**
  - The `/s3credentials` endpoint that is deployed as part of distribution now
    supports authentication using tokens created by a different application. If
    a request contains the `EDL-ClientId` and `EDL-Token` headers,
    authentication will be handled using that token rather than attempting to
    use OAuth.
- **CUMULUS-1977**
  - API endpoint POST `/granules/bulk` now returns a 202 status on a successful
    response instead of a 200 response
  - API endpoint DELETE `/granules/<granule-id>` now returns a 404 status if the
    granule record was already deleted
  - `@cumulus/api/models/Granule.update()` now returns the updated granule
    record
  - Implemented POST `/granules/bulkDelete` API endpoint to support deleting
    granules specified by ID or returned by the provided query in the request
    body. If the request is successful, the endpoint returns the async operation
    ID that has been started to remove the granules.
    - To use a query in the request body, your deployment must be
      [configured to access the Elasticsearch host for ESDIS metrics](https://nasa.github.io/cumulus/docs/additional-deployment-options/cloudwatch-logs-delivery#esdis-metrics)
      in your environment
  - Added `@cumulus/api/models/Granule.getRecord()` method to return raw record
    from DynamoDB
  - Added `@cumulus/api/models/Granule.delete()` method which handles deleting
    the granule record from DynamoDB and the granule files from S3
- **CUMULUS-1982**
  - The `globalConnectionLimit` property of providers is now optional and
    defaults to "unlimited"
- **CUMULUS-1997**
  - Added optional `launchpad` configuration to `@cumulus/hyrax-metadata-updates` task config schema.
- **CUMULUS-1991**
  - `@cumulus/cmrjs/src/cmr-utils/constructOnlineAccessUrls()` now throws an error if `cmrGranuleUrlType = "distribution"` and no distribution endpoint argument is provided
- **CUMULUS-2011**
  - Reconciliation reports are now generated within an AsyncOperation
- **CUMULUS-2016**
  - Upgrade TEA to version 79

### Fixed

- **CUMULUS-1991**
  - Added missing `DISTRIBUTION_ENDPOINT` environment variable for API lambdas. This environment variable is required for API requests to move granules.

- **CUMULUS-1961**
  - Fixed granules and executions query params not getting sent to API in granule list operation in `@cumulus/api-client`

### Deprecated

- `@cumulus/aws-client/S3.calculateS3ObjectChecksum()`
- `@cumulus/aws-client/S3.getS3ObjectReadStream()`
- `@cumulus/common/log.convertLogLevel()`
- `@cumulus/collection-config-store`
- `@cumulus/common/util.sleep()`

- **CUMULUS-1930**
  - `@cumulus/common/log.convertLogLevel()`
  - `@cumulus/common/util.isNull()`
  - `@cumulus/common/util.isUndefined()`
  - `@cumulus/common/util.negate()`
  - `@cumulus/common/util.noop()`
  - `@cumulus/common/util.isNil()`
  - `@cumulus/common/util.renameProperty()`
  - `@cumulus/common/util.lookupMimeType()`
  - `@cumulus/common/util.thread()`
  - `@cumulus/common/util.mkdtempSync()`

### Removed

- The deprecated `@cumulus/common.bucketsConfigJsonObject` function has been
  removed
- The deprecated `@cumulus/common.CollectionConfigStore` class has been removed
- The deprecated `@cumulus/common.concurrency` module has been removed
- The deprecated `@cumulus/common.constructCollectionId` function has been
  removed
- The deprecated `@cumulus/common.launchpad` module has been removed
- The deprecated `@cumulus/common.LaunchpadToken` class has been removed
- The deprecated `@cumulus/common.Semaphore` class has been removed
- The deprecated `@cumulus/common.stringUtils` module has been removed
- The deprecated `@cumulus/common/aws.cloudwatchlogs` function has been removed
- The deprecated `@cumulus/common/aws.deleteS3Files` function has been removed
- The deprecated `@cumulus/common/aws.deleteS3Object` function has been removed
- The deprecated `@cumulus/common/aws.dynamodb` function has been removed
- The deprecated `@cumulus/common/aws.dynamodbDocClient` function has been
  removed
- The deprecated `@cumulus/common/aws.getExecutionArn` function has been removed
- The deprecated `@cumulus/common/aws.headObject` function has been removed
- The deprecated `@cumulus/common/aws.listS3ObjectsV2` function has been removed
- The deprecated `@cumulus/common/aws.parseS3Uri` function has been removed
- The deprecated `@cumulus/common/aws.promiseS3Upload` function has been removed
- The deprecated `@cumulus/common/aws.recursivelyDeleteS3Bucket` function has
  been removed
- The deprecated `@cumulus/common/aws.s3CopyObject` function has been removed
- The deprecated `@cumulus/common/aws.s3ObjectExists` function has been removed
- The deprecated `@cumulus/common/aws.s3PutObject` function has been removed
- The deprecated `@cumulus/common/bucketsConfigJsonObject` function has been
  removed
- The deprecated `@cumulus/common/CloudWatchLogger` class has been removed
- The deprecated `@cumulus/common/collection-config-store.CollectionConfigStore`
  class has been removed
- The deprecated `@cumulus/common/collection-config-store.constructCollectionId`
  function has been removed
- The deprecated `@cumulus/common/concurrency.limit` function has been removed
- The deprecated `@cumulus/common/concurrency.mapTolerant` function has been
  removed
- The deprecated `@cumulus/common/concurrency.promiseUrl` function has been
  removed
- The deprecated `@cumulus/common/concurrency.toPromise` function has been
  removed
- The deprecated `@cumulus/common/concurrency.unless` function has been removed
- The deprecated `@cumulus/common/config.parseConfig` function has been removed
- The deprecated `@cumulus/common/config.resolveResource` function has been
  removed
- The deprecated `@cumulus/common/DynamoDb.get` function has been removed
- The deprecated `@cumulus/common/DynamoDb.scan` function has been removed
- The deprecated `@cumulus/common/FieldPattern` class has been removed
- The deprecated `@cumulus/common/launchpad.getLaunchpadToken` function has been
  removed
- The deprecated `@cumulus/common/launchpad.validateLaunchpadToken` function has
  been removed
- The deprecated `@cumulus/common/LaunchpadToken` class has been removed
- The deprecated `@cumulus/common/message.buildCumulusMeta` function has been
  removed
- The deprecated `@cumulus/common/message.buildQueueMessageFromTemplate`
  function has been removed
- The deprecated `@cumulus/common/message.getCollectionIdFromMessage` function
  has been removed
- The deprecated `@cumulus/common/message.getMaximumExecutions` function has
  been removed
- The deprecated `@cumulus/common/message.getMessageExecutionArn` function has
  been removed
- The deprecated `@cumulus/common/message.getMessageExecutionName` function has
  been removed
- The deprecated `@cumulus/common/message.getMessageFromTemplate` function has
  been removed
- The deprecated `@cumulus/common/message.getMessageGranules` function has been
  removed
- The deprecated `@cumulus/common/message.getMessageStateMachineArn` function
  has been removed
- The deprecated `@cumulus/common/message.getQueueName` function has been
  removed
- The deprecated `@cumulus/common/message.getQueueNameByUrl` function has been
  removed
- The deprecated `@cumulus/common/message.hasQueueAndExecutionLimit` function
  has been removed
- The deprecated `@cumulus/common/Semaphore` class has been removed
- The deprecated `@cumulus/common/string.globalReplace` function has been removed
- The deprecated `@cumulus/common/string.isNonEmptyString` function has been
  removed
- The deprecated `@cumulus/common/string.isValidHostname` function has been
  removed
- The deprecated `@cumulus/common/string.match` function has been removed
- The deprecated `@cumulus/common/string.matches` function has been removed
- The deprecated `@cumulus/common/string.replace` function has been removed
- The deprecated `@cumulus/common/string.toLower` function has been removed
- The deprecated `@cumulus/common/string.toUpper` function has been removed
- The deprecated `@cumulus/common/testUtils.getLocalstackEndpoint` function has been removed
- The deprecated `@cumulus/common/util.setErrorStack` function has been removed
- The `@cumulus/common/util.uuid` function has been removed
- The deprecated `@cumulus/common/workflows.getWorkflowArn` function has been
  removed
- The deprecated `@cumulus/common/workflows.getWorkflowFile` function has been
  removed
- The deprecated `@cumulus/common/workflows.getWorkflowList` function has been
  removed
- The deprecated `@cumulus/common/workflows.getWorkflowTemplate` function has
  been removed
- `@cumulus/aws-client/StepFunctions.toSfnExecutionName()`
- `@cumulus/aws-client/StepFunctions.fromSfnExecutionName()`
- `@cumulus/aws-client/StepFunctions.getExecutionArn()`
- `@cumulus/aws-client/StepFunctions.getExecutionUrl()`
- `@cumulus/aws-client/StepFunctions.getStateMachineArn()`
- `@cumulus/aws-client/StepFunctions.pullStepFunctionEvent()`
- `@cumulus/common/test-utils/throttleOnce()`
- `@cumulus/integration-tests/api/distribution.invokeApiDistributionLambda()`
- `@cumulus/integration-tests/api/distribution.getDistributionApiRedirect()`
- `@cumulus/integration-tests/api/distribution.getDistributionApiFileStream()`

## [v1.24.0] 2020-06-03

### BREAKING CHANGES

- **CUMULUS-1969**
  - The `DiscoverPdrs` task now expects `provider_path` to be provided at
    `event.config.provider_path`, not `event.config.collection.provider_path`
  - `event.config.provider_path` is now a required parameter of the
    `DiscoverPdrs` task
  - `event.config.collection` is no longer a parameter to the `DiscoverPdrs`
    task
  - Collections no longer support the `provider_path` property. The tasks that
    relied on that property are now referencing `config.meta.provider_path`.
    Workflows should be updated accordingly.

- **CUMULUS-1997**
  - `@cumulus/cmr-client/CMRSearchConceptQueue` parameters have been changed to take a `cmrSettings` object containing clientId, provider, and auth information. This can be generated using `@cumulus/cmrjs/cmr-utils/getCmrSettings`. The `cmrEnvironment` variable has been removed.

### Added

- **CUMULUS-1800**
  - Added task configuration setting named `syncChecksumFiles` to the
    SyncGranule task. This setting is `false` by default, but when set to
    `true`, all checksum files associated with data files that are downloaded
    will be downloaded as well.
- **CUMULUS-1952**
  - Updated HTTP(S) provider client to accept username/password for Basic authorization. This change adds support for Basic Authorization such as Earthdata login redirects to ingest (i.e. as implemented in SyncGranule), but not to discovery (i.e. as implemented in DiscoverGranules). Discovery still expects the provider's file system to be publicly accessible, but not the individual files and their contents.
  - **NOTE**: Using this in combination with the HTTP protocol may expose usernames and passwords to intermediary network entities. HTTPS is highly recommended.
- **CUMULUS-1997**
  - Added optional `launchpad` configuration to `@cumulus/hyrax-metadata-updates` task config schema.

### Fixed

- **CUMULUS-1997**
  - Updated all CMR operations to use configured authentication scheme
- **CUMULUS-2010**
  - Updated `@cumulus/api/launchpadSaml` to support multiple userGroup attributes from the SAML response

## [v1.23.2] 2020-05-22

### BREAKING CHANGES

- Updates to the Cumulus archive API:
  - All endpoints now return a `401` response instead of a `403` for any request where the JWT passed as a Bearer token is invalid.
  - POST `/refresh` and DELETE `/token/<token>` endpoints now return a `401` response for requests with expired tokens

- **CUMULUS-1894**
  - `@cumulus/ingest/granule.handleDuplicateFile()`
    - The `copyOptions` parameter has been removed
    - An `ACL` parameter has been added
  - `@cumulus/ingest/granule.renameS3FileWithTimestamp()`
    - Now returns `undefined`

- **CUMULUS-1896**
  Updated all Cumulus core lambdas to utilize the new message adapter streaming interface via [cumulus-message-adapter-js v1.2.0](https://github.com/nasa/cumulus-message-adapter-js/releases/tag/v1.2.0).   Users of this version of Cumulus (or later) must utilize version 1.3.0 or greater of the [cumulus-message-adapter](https://github.com/nasa/cumulus-message-adapter) to support core lambdas.

- **CUMULUS-1912**
  - `@cumulus/api` reconciliationReports list endpoint returns a list of reconciliationReport records instead of S3Uri.

- **CUMULUS-1969**
  - The `DiscoverGranules` task now expects `provider_path` to be provided at
    `event.config.provider_path`, not `event.config.collection.provider_path`
  - `config.provider_path` is now a required parameter of the `DiscoverGranules`
    task

### MIGRATION STEPS

- To take advantage of the new TTL-based access token expiration implemented in CUMULUS-1777 (see notes below) and clear out existing records in your access tokens table, do the following:
  1. Log out of any active dashboard sessions
  2. Use the AWS console or CLI to delete your `<prefix>-AccessTokensTable` DynamoDB table
  3. [Re-deploy your `data-persistence` module](https://nasa.github.io/cumulus/docs/deployment/upgrade-readme#update-data-persistence-resources), which should re-create the `<prefix>-AccessTokensTable` DynamoDB table
  4. Return to using the Cumulus API/dashboard as normal
- This release requires the Cumulus Message Adapter layer deployed with Cumulus Core to be at least 1.3.0, as the core lambdas have updated to [cumulus-message-adapter-js v1.2.0](https://github.com/nasa/cumulus-message-adapter-js/releases/tag/v1.2.0) and the new CMA interface.  As a result, users should:
  1. Follow the [Cumulus Message Adapter (CMA) deployment instructions](https://nasa.github.io/cumulus/docs/deployment/deployment-readme#deploy-the-cumulus-message-adapter-layer) and install a CMA layer version >=1.3.0
  2. If you are using any custom Node.js Lambdas in your workflows **and** the Cumulus CMA layer/`cumulus-message-adapter-js`, you must update your lambda to use [cumulus-message-adapter-js v1.2.0](https://github.com/nasa/cumulus-message-adapter-js/releases/tag/v1.2.0) and follow the migration instructions in the release notes. Prior versions of `cumulus-message-adapter-js` are not compatible with CMA >= 1.3.0.
- Migrate existing s3 reconciliation report records to database (CUMULUS-1911):
  - After update your `data persistence` module and Cumulus resources, run the command:

  ```bash
  ./node_modules/.bin/cumulus-api migrate --stack `<your-terraform-deployment-prefix>` --migrationVersion migration5
  ```

### Added

- Added a limit for concurrent Elasticsearch requests when doing an index from database operation
- Added the `es_request_concurrency` parameter to the archive and cumulus Terraform modules

- **CUMULUS-1995**
  - Added the `es_index_shards` parameter to the archive and cumulus Terraform modules to configure the number of shards for the ES index
    - If you have an existing ES index, you will need to [reindex](https://nasa.github.io/cumulus-api/#reindex) and then [change index](https://nasa.github.io/cumulus-api/#change-index) to take advantage of shard updates

- **CUMULUS-1894**
  - Added `@cumulus/aws-client/S3.moveObject()`

- **CUMULUS-1911**
  - Added ReconciliationReports table
  - Updated CreateReconciliationReport lambda to save Reconciliation Report records to database
  - Updated dbIndexer and IndexFromDatabase lambdas to index Reconciliation Report records to Elasticsearch
  - Added migration_5 to migrate existing s3 reconciliation report records to database and Elasticsearch
  - Updated `@cumulus/api` package, `tf-modules/archive` and `tf-modules/data-persistence` Terraform modules

- **CUMULUS-1916**
  - Added util function for seeding reconciliation reports when running API locally in dashboard

### Changed

- **CUMULUS-1777**
  - The `expirationTime` property is now a **required field** of the access tokens model.
  - Updated the `AccessTokens` table to set a [TTL](https://docs.aws.amazon.com/amazondynamodb/latest/developerguide/howitworks-ttl.html) on the `expirationTime` field in `tf-modules/data-persistence/dynamo.tf`. As a result, access token records in this table whose `expirationTime` has passed should be **automatically deleted by DynamoDB**.
  - Updated all code creating access token records in the Dynamo `AccessTokens` table to set the `expirationTime` field value in seconds from the epoch.
- **CUMULUS-1912**
  - Updated reconciliationReports endpoints to query against Elasticsearch, delete report from both database and s3
  - Added `@cumulus/api-client/reconciliationReports`
- **CUMULUS-1999**
  - Updated `@cumulus/common/util.deprecate()` so that only a single deprecation notice is printed for each name/version combination

### Fixed

- **CUMULUS-1894**
  - The `SyncGranule` task can now handle files larger than 5 GB
- **CUMULUS-1987**
  - `Remove granule from CMR` operation in `@cumulus/api` now passes token to CMR when fetching granule metadata, allowing removal of private granules
- **CUMULUS-1993**
  - For a given queue, the `sqs-message-consumer` Lambda will now only schedule workflows for rules matching the queue **and the collection information in each queue message (if any)**
    - The consumer also now only reads each queue message **once per Lambda invocation**, whereas previously each message was read **once per queue rule per Lambda invocation**
  - Fixed bug preventing the deletion of multiple SNS rules that share the same SNS topic

### Deprecated

- **CUMULUS-1894**
  - `@cumulus/ingest/granule.copyGranuleFile()`
  - `@cumulus/ingest/granule.moveGranuleFile()`

- **CUMULUS-1987** - Deprecated the following functions:
  - `@cumulus/cmrjs/getMetadata(cmrLink)` -> `@cumulus/cmr-client/CMR.getGranuleMetadata(cmrLink)`
  - `@cumulus/cmrjs/getFullMetadata(cmrLink)`

## [v1.22.1] 2020-05-04

**Note**: v1.22.0 was not released as a package due to npm/release concerns.  Users upgrading to 1.22.x should start with 1.22.1

### Added

- **CUMULUS-1894**
  - Added `@cumulus/aws-client/S3.multipartCopyObject()`
- **CUMULUS-408**
  - Added `certificateUri` field to provider schema. This optional field allows operators to specify an S3 uri to a CA bundle to use for HTTPS requests.
- **CUMULUS-1787**
  - Added `collections/active` endpoint for returning collections with active granules in `@cumulus/api`
- **CUMULUS-1799**
  - Added `@cumulus/common/stack.getBucketsConfigKey()` to return the S3 key for the buckets config object
  - Added `@cumulus/common/workflows.getWorkflowFileKey()` to return the S3 key for a workflow definition object
  - Added `@cumulus/common/workflows.getWorkflowsListKeyPrefix()` to return the S3 key prefix for objects containing workflow definitions
  - Added `@cumulus/message` package containing utilities for building and parsing Cumulus messages
- **CUMULUS-1850**
  - Added `@cumulus/aws-client/Kinesis.describeStream()` to get a Kinesis stream description
- **CUMULUS-1853**
  - Added `@cumulus/integration-tests/collections.createCollection()`
  - Added `@cumulus/integration-tests/executions.findExecutionArn()`
  - Added `@cumulus/integration-tests/executions.getExecutionWithStatus()`
  - Added `@cumulus/integration-tests/granules.getGranuleWithStatus()`
  - Added `@cumulus/integration-tests/providers.createProvider()`
  - Added `@cumulus/integration-tests/rules.createOneTimeRule()`

### Changed

- **CUMULUS-1682**
  - Moved all `@cumulus/ingest/parse-pdr` code into the `parse-pdr` task as it had become tightly coupled with that task's handler and was not used anywhere else. Unit tests also restored.
- **CUMULUS-1820**
  - Updated the Thin Egress App module used in `tf-modules/distribution/main.tf` to build 74. [See the release notes](https://github.com/asfadmin/thin-egress-app/releases/tag/tea-build.74).
- **CUMULUS-1852**
  - Updated POST endpoints for `/collections`, `/providers`, and `/rules` to log errors when returning a 500 response
  - Updated POST endpoint for `/collections`:
    - Return a 400 response when the `name` or `version` fields are missing
    - Return a 409 response if the collection already exists
    - Improved error messages to be more explicit
  - Updated POST endpoint for `/providers`:
    - Return a 400 response if the `host` field value is invalid
    - Return a 409 response if the provider already exists
  - Updated POST endpoint for `/rules`:
    - Return a 400 response if rule `name` is invalid
    - Return a 400 response if rule `type` is invalid
- **CUMULUS-1891**
  - Updated the following endpoints using async operations to return a 503 error if the ECS task  cannot be started and a 500 response for a non-specific error:
    - POST `/replays`
    - POST `/bulkDelete`
    - POST `/elasticsearch/index-from-database`
    - POST `/granules/bulk`

### Fixed

- **CUMULUS-408**
  - Fixed HTTPS discovery and ingest.

- **CUMULUS-1850**
  - Fixed a bug in Kinesis event processing where the message consumer would not properly filter available rules based on the collection information in the event and the Kinesis stream ARN

- **CUMULUS-1853**
  - Fixed a bug where attempting to create a rule containing a payload property
    would fail schema validation.

- **CUMULUS-1854**
  - Rule schema is validated before starting workflows or creating event source mappings

- **CUMULUS-1974**
  - Fixed @cumulus/api webpack config for missing underscore object due to underscore update

- **CUMULUS-2210**
  - Fixed `cmr_oauth_provider` variable not being propagated to reconciliation reports

### Deprecated

- **CUMULUS-1799** - Deprecated the following code. For cases where the code was moved into another package, the new code location is noted:
  - `@cumulus/aws-client/StepFunctions.fromSfnExecutionName()`
  - `@cumulus/aws-client/StepFunctions.toSfnExecutionName()`
  - `@cumulus/aws-client/StepFunctions.getExecutionArn()` -> `@cumulus/message/Executions.buildExecutionArn()`
  - `@cumulus/aws-client/StepFunctions.getExecutionUrl()` -> `@cumulus/message/Executions.getExecutionUrlFromArn()`
  - `@cumulus/aws-client/StepFunctions.getStateMachineArn()` -> `@cumulus/message/Executions.getStateMachineArnFromExecutionArn()`
  - `@cumulus/aws-client/StepFunctions.pullStepFunctionEvent()` -> `@cumulus/message/StepFunctions.pullStepFunctionEvent()`
  - `@cumulus/common/bucketsConfigJsonObject()`
  - `@cumulus/common/CloudWatchLogger`
  - `@cumulus/common/collection-config-store/CollectionConfigStore` -> `@cumulus/collection-config-store`
  - `@cumulus/common/collection-config-store.constructCollectionId()` -> `@cumulus/message/Collections.constructCollectionId`
  - `@cumulus/common/concurrency.limit()`
  - `@cumulus/common/concurrency.mapTolerant()`
  - `@cumulus/common/concurrency.promiseUrl()`
  - `@cumulus/common/concurrency.toPromise()`
  - `@cumulus/common/concurrency.unless()`
  - `@cumulus/common/config.buildSchema()`
  - `@cumulus/common/config.parseConfig()`
  - `@cumulus/common/config.resolveResource()`
  - `@cumulus/common/config.resourceToArn()`
  - `@cumulus/common/FieldPattern`
  - `@cumulus/common/launchpad.getLaunchpadToken()` -> `@cumulus/launchpad-auth/index.getLaunchpadToken()`
  - `@cumulus/common/LaunchpadToken` -> `@cumulus/launchpad-auth/LaunchpadToken`
  - `@cumulus/common/launchpad.validateLaunchpadToken()` -> `@cumulus/launchpad-auth/index.validateLaunchpadToken()`
  - `@cumulus/common/message.buildCumulusMeta()` -> `@cumulus/message/Build.buildCumulusMeta()`
  - `@cumulus/common/message.buildQueueMessageFromTemplate()` -> `@cumulus/message/Build.buildQueueMessageFromTemplate()`
  - `@cumulus/common/message.getCollectionIdFromMessage()` -> `@cumulus/message/Collections.getCollectionIdFromMessage()`
  - `@cumulus/common/message.getMessageExecutionArn()` -> `@cumulus/message/Executions.getMessageExecutionArn()`
  - `@cumulus/common/message.getMessageExecutionName()` -> `@cumulus/message/Executions.getMessageExecutionName()`
  - `@cumulus/common/message.getMaximumExecutions()` -> `@cumulus/message/Queue.getMaximumExecutions()`
  - `@cumulus/common/message.getMessageFromTemplate()`
  - `@cumulus/common/message.getMessageStateMachineArn()` -> `@cumulus/message/Executions.getMessageStateMachineArn()`)
  - `@cumulus/common/message.getMessageGranules()` -> `@cumulus/message/Granules.getMessageGranules()`
  - `@cumulus/common/message.getQueueNameByUrl()` -> `@cumulus/message/Queue.getQueueNameByUrl()`
  - `@cumulus/common/message.getQueueName()` -> `@cumulus/message/Queue.getQueueName()`)
  - `@cumulus/common/message.hasQueueAndExecutionLimit()` -> `@cumulus/message/Queue.hasQueueAndExecutionLimit()`
  - `@cumulus/common/Semaphore`
  - `@cumulus/common/test-utils.throttleOnce()`
  - `@cumulus/common/workflows.getWorkflowArn()`
  - `@cumulus/common/workflows.getWorkflowFile()`
  - `@cumulus/common/workflows.getWorkflowList()`
  - `@cumulus/common/workflows.getWorkflowTemplate()`
  - `@cumulus/integration-tests/sfnStep/SfnStep.parseStepMessage()` -> `@cumulus/message/StepFunctions.parseStepMessage()`
- **CUMULUS-1858** - Deprecated the following functions.
  - `@cumulus/common/string.globalReplace()`
  - `@cumulus/common/string.isNonEmptyString()`
  - `@cumulus/common/string.isValidHostname()`
  - `@cumulus/common/string.match()`
  - `@cumulus/common/string.matches()`
  - `@cumulus/common/string.replace()`
  - `@cumulus/common/string.toLower()`
  - `@cumulus/common/string.toUpper()`

### Removed

- **CUMULUS-1799**: Deprecated code removals:
  - Removed from `@cumulus/common/aws`:
    - `pullStepFunctionEvent()`
  - Removed `@cumulus/common/sfnStep`
  - Removed `@cumulus/common/StepFunctions`

## [v1.21.0] 2020-03-30

### PLEASE NOTE

- **CUMULUS-1762**: the `messageConsumer` for `sns` and `kinesis`-type rules now fetches
  the collection information from the message. You should ensure that your rule's collection
  name and version match what is in the message for these ingest messages to be processed.
  If no matching rule is found, an error will be thrown and logged in the
  `messageConsumer` Lambda function's log group.

### Added

- **CUMULUS-1629**`
  - Updates discover-granules task to respect/utilize duplicateHandling configuration such that
    - skip:               Duplicates will be filtered from the granule list
    - error:              Duplicates encountered will result in step failure
    - replace, version:   Duplicates will be ignored and handled as normal.
  - Adds a new copy of the API lambda `PrivateApiLambda()` which is configured to not require authentication. This Lambda is not connected to an API gateway
  - Adds `@cumulus/api-client` with functions for use by workflow lambdas to call the API when needed

- **CUMULUS-1732**
  - Added Python task/activity workflow and integration test (`PythonReferenceSpec`) to test `cumulus-message-adapter-python`and `cumulus-process-py` integration.
- **CUMULUS-1795**
  - Added an IAM policy on the Cumulus EC2 creation to enable SSM when the `deploy_to_ngap` flag is true

### Changed

- **CUMULUS-1762**
  - the `messageConsumer` for `sns` and `kinesis`-type rules now fetches the collection
    information from the message.

### Deprecated

- **CUMULUS-1629**
  - Deprecate `granulesApi`, `rulesApi`, `emsApi`, `executionsAPI` from `@cumulus/integration-test/api` in favor of code moved to `@cumulus/api-client`

### Removed

- **CUMULUS-1799**: Deprecated code removals
  - Removed deprecated method `@cumulus/api/models/Granule.createGranulesFromSns()`
  - Removed deprecated method `@cumulus/api/models/Granule.removeGranuleFromCmr()`
  - Removed from `@cumulus/common/aws`:
    - `apigateway()`
    - `buildS3Uri()`
    - `calculateS3ObjectChecksum()`
    - `cf()`
    - `cloudwatch()`
    - `cloudwatchevents()`
    - `cloudwatchlogs()`
    - `createAndWaitForDynamoDbTable()`
    - `createQueue()`
    - `deleteSQSMessage()`
    - `describeCfStackResources()`
    - `downloadS3File()`
    - `downloadS3Files()`
    - `DynamoDbSearchQueue` class
    - `dynamodbstreams()`
    - `ec2()`
    - `ecs()`
    - `fileExists()`
    - `findResourceArn()`
    - `fromSfnExecutionName()`
    - `getFileBucketAndKey()`
    - `getJsonS3Object()`
    - `getQueueUrl()`
    - `getObjectSize()`
    - `getS3ObjectReadStream()`
    - `getSecretString()`
    - `getStateMachineArn()`
    - `headObject()`
    - `isThrottlingException()`
    - `kinesis()`
    - `lambda()`
    - `listS3Objects()`
    - `promiseS3Upload()`
    - `publishSnsMessage()`
    - `putJsonS3Object()`
    - `receiveSQSMessages()`
    - `s3CopyObject()`
    - `s3GetObjectTagging()`
    - `s3Join()`
    - `S3ListObjectsV2Queue` class
    - `s3TagSetToQueryString()`
    - `s3PutObjectTagging()`
    - `secretsManager()`
    - `sendSQSMessage()`
    - `sfn()`
    - `sns()`
    - `sqs()`
    - `sqsQueueExists()`
    - `toSfnExecutionName()`
    - `uploadS3FileStream()`
    - `uploadS3Files()`
    - `validateS3ObjectChecksum()`
  - Removed `@cumulus/common/CloudFormationGateway` class
  - Removed `@cumulus/common/concurrency/Mutex` class
  - Removed `@cumulus/common/errors`
  - Removed `@cumulus/common/sftp`
  - Removed `@cumulus/common/string.unicodeEscape`
  - Removed `@cumulus/cmrjs/cmr-utils.getGranuleId()`
  - Removed `@cumulus/cmrjs/cmr-utils.getCmrFiles()`
  - Removed `@cumulus/cmrjs/cmr/CMR` class
  - Removed `@cumulus/cmrjs/cmr/CMRSearchConceptQueue` class
  - Removed `@cumulus/cmrjs/utils.getHost()`
  - Removed `@cumulus/cmrjs/utils.getIp()`
  - Removed `@cumulus/cmrjs/utils.hostId()`
  - Removed `@cumulus/cmrjs/utils/ummVersion()`
  - Removed `@cumulus/cmrjs/utils.updateToken()`
  - Removed `@cumulus/cmrjs/utils.validateUMMG()`
  - Removed `@cumulus/ingest/aws.getEndpoint()`
  - Removed `@cumulus/ingest/aws.getExecutionUrl()`
  - Removed `@cumulus/ingest/aws/invoke()`
  - Removed `@cumulus/ingest/aws/CloudWatch` class
  - Removed `@cumulus/ingest/aws/ECS` class
  - Removed `@cumulus/ingest/aws/Events` class
  - Removed `@cumulus/ingest/aws/SQS` class
  - Removed `@cumulus/ingest/aws/StepFunction` class
  - Removed `@cumulus/ingest/util.normalizeProviderPath()`
  - Removed `@cumulus/integration-tests/index.listCollections()`
  - Removed `@cumulus/integration-tests/index.listProviders()`
  - Removed `@cumulus/integration-tests/index.rulesList()`
  - Removed `@cumulus/integration-tests/api/api.addCollectionApi()`

## [v1.20.0] 2020-03-12

### BREAKING CHANGES

- **CUMULUS-1714**
  - Changed the format of the message sent to the granule SNS Topic. Message includes the granule record under `record` and the type of event under `event`. Messages with `deleted` events will have the record that was deleted with a `deletedAt` timestamp. Options for `event` are `Create | Update | Delete`
- **CUMULUS-1769** - `deploy_to_ngap` is now a **required** variable for the `tf-modules/cumulus` module. **For those deploying to NGAP environments, this variable should always be set to `true`.**

### Notable changes

- **CUMULUS-1739** - You can now exclude Elasticsearch from your `tf-modules/data-persistence` deployment (via `include_elasticsearch = false`) and your `tf-modules/cumulus` module will still deploy successfully.

- **CUMULUS-1769** - If you set `deploy_to_ngap = true` for the `tf-modules/archive` Terraform module, **you can only deploy your archive API gateway as `PRIVATE`**, not `EDGE`.

### Added

- Added `@cumulus/aws-client/S3.getS3ObjectReadStreamAsync()` to deal with S3 eventual consistency issues by checking for the existence an S3 object with retries before getting a readable stream for that object.
- **CUMULUS-1769**
  - Added `deploy_to_ngap` boolean variable for the `tf-modules/cumulus` and `tf-modules/archive` Terraform modules. This variable is required. **For those deploying to NGAP environments, this variable should always be set to `true`.**
- **HYRAX-70**
  - Add the hyrax-metadata-update task

### Changed

- [`AccessToken.get()`](https://github.com/nasa/cumulus/blob/master/packages/api/models/access-tokens.js) now enforces [strongly consistent reads from DynamoDB](https://docs.aws.amazon.com/amazondynamodb/latest/developerguide/HowItWorks.ReadConsistency.html)
- **CUMULUS-1739**
  - Updated `tf-modules/data-persistence` to make Elasticsearch alarm resources and outputs conditional on the `include_elasticsearch` variable
  - Updated `@cumulus/aws-client/S3.getObjectSize` to include automatic retries for any failures from `S3.headObject`
- **CUMULUS-1784**
  - Updated `@cumulus/api/lib/DistributionEvent.remoteIP()` to parse the IP address in an S3 access log from the `A-sourceip` query parameter if present, otherwise fallback to the original parsing behavior.
- **CUMULUS-1768**
  - The `stats/summary` endpoint reports the distinct collections for the number of granules reported

### Fixed

- **CUMULUS-1739** - Fixed the `tf-modules/cumulus` and `tf-modules/archive` modules to make these Elasticsearch variables truly optional:
  - `elasticsearch_domain_arn`
  - `elasticsearch_hostname`
  - `elasticsearch_security_group_id`

- **CUMULUS-1768**
  - Fixed the `stats/` endpoint so that data is correctly filtered by timestamp and `processingTime` is calculated correctly.

- **CUMULUS-1769**
  - In the `tf-modules/archive` Terraform module, the `lifecycle` block ignoring changes to the `policy` of the archive API gateway is now only enforced if `deploy_to_ngap = true`. This fixes a bug where users deploying outside of NGAP could not update their API gateway's resource policy when going from `PRIVATE` to `EDGE`, preventing their API from being accessed publicly.

- **CUMULUS-1775**
  - Fix/update api endpoint to use updated google auth endpoints such that it will work with new accounts

### Removed

- **CUMULUS-1768**
  - Removed API endpoints `stats/histogram` and `stats/average`. All advanced stats needs should be acquired from Cloud Metrics or similarly configured ELK stack.

## [v1.19.0] 2020-02-28

### BREAKING CHANGES

- **CUMULUS-1736**
  - The `@cumulus/discover-granules` task now sets the `dataType` of discovered
    granules based on the `name` of the configured collection, not the
    `dataType`.
  - The config schema of the `@cumulus/discover-granules` task now requires that
    collections contain a `version`.
  - The `@cumulus/sync-granule` task will set the `dataType` and `version` of a
    granule based on the configured collection if those fields are not already
    set on the granule. Previously it was using the `dataType` field of the
    configured collection, then falling back to the `name` field of the
    collection. This update will just use the `name` field of the collection to
    set the `dataType` field of the granule.

- **CUMULUS-1446**
  - Update the `@cumulus/integration-tests/api/executions.getExecution()`
    function to parse the response and return the execution, rather than return
    the full API response.

- **CUMULUS-1672**
  - The `cumulus` Terraform module in previous releases set a
    `Deployment = var.prefix` tag on all resources that it managed. In this
    release, a `tags` input variable has been added to the `cumulus` Terraform
    module to allow resource tagging to be customized. No default tags will be
    applied to Cumulus-managed resources. To replicate the previous behavior,
    set `tags = { Deployment: var.prefix }` as an input variable for the
    `cumulus` Terraform module.

- **CUMULUS-1684 Migration Instructions**
  - In previous releases, a provider's username and password were encrypted
    using a custom encryption library. That has now been updated to use KMS.
    This release includes a Lambda function named
    `<prefix>-ProviderSecretsMigration`, which will re-encrypt existing
    provider credentials to use KMS. After this release has been deployed, you
    will need to manually invoke that Lambda function using either the AWS CLI
    or AWS Console. It should only need to be successfully run once.
  - Future releases of Cumulus will invoke a
    `<prefix>-VerifyProviderSecretsMigration` Lambda function as part of the
    deployment, which will cause the deployment to fail if the migration
    Lambda has not been run.

- **CUMULUS-1718**
  - The `@cumulus/sf-sns-report` task for reporting mid-workflow updates has been retired.
  This task was used as the `PdrStatusReport` task in our ParsePdr example workflow.
  If you have a ParsePdr or other workflow using this task, use `@cumulus/sf-sqs-report` instead.
  Trying to deploy the old task will result in an error as the cumulus module no longer exports `sf_sns_report_task`.
  - Migration instruction: In your workflow definition, for each step using the old task change:
  `"Resource": "${module.cumulus.sf_sns_report_task.task_arn}"`
  to
  `"Resource": "${module.cumulus.sf_sqs_report_task.task_arn}"`

- **CUMULUS-1755**
  - The `thin_egress_jwt_secret_name` variable for the `tf-modules/cumulus` Terraform module is now **required**. This variable is passed on to the Thin Egress App in `tf-modules/distribution/main.tf`, which uses the keys stored in the secret to sign JWTs. See the [Thin Egress App documentation on how to create a value for this secret](https://github.com/asfadmin/thin-egress-app#setting-up-the-jwt-cookie-secrets).

### Added

- **CUMULUS-1446**
  - Add `@cumulus/common/FileUtils.readJsonFile()` function
  - Add `@cumulus/common/FileUtils.readTextFile()` function
  - Add `@cumulus/integration-tests/api/collections.createCollection()` function
  - Add `@cumulus/integration-tests/api/collections.deleteCollection()` function
  - Add `@cumulus/integration-tests/api/collections.getCollection()` function
  - Add `@cumulus/integration-tests/api/providers.getProvider()` function
  - Add `@cumulus/integration-tests/index.getExecutionOutput()` function
  - Add `@cumulus/integration-tests/index.loadCollection()` function
  - Add `@cumulus/integration-tests/index.loadProvider()` function
  - Add `@cumulus/integration-tests/index.readJsonFilesFromDir()` function

- **CUMULUS-1672**
  - Add a `tags` input variable to the `archive` Terraform module
  - Add a `tags` input variable to the `cumulus` Terraform module
  - Add a `tags` input variable to the `cumulus_ecs_service` Terraform module
  - Add a `tags` input variable to the `data-persistence` Terraform module
  - Add a `tags` input variable to the `distribution` Terraform module
  - Add a `tags` input variable to the `ingest` Terraform module
  - Add a `tags` input variable to the `s3-replicator` Terraform module

- **CUMULUS-1707**
  - Enable logrotate on ECS cluster

- **CUMULUS-1684**
  - Add a `@cumulus/aws-client/KMS` library of KMS-related functions
  - Add `@cumulus/aws-client/S3.getTextObject()`
  - Add `@cumulus/sftp-client` package
  - Create `ProviderSecretsMigration` Lambda function
  - Create `VerifyProviderSecretsMigration` Lambda function

- **CUMULUS-1548**
  - Add ability to put default Cumulus logs in Metrics' ELK stack
  - Add ability to add custom logs to Metrics' ELK Stack

- **CUMULUS-1702**
  - When logs are sent to Metrics' ELK stack, the logs endpoints will return results from there

- **CUMULUS-1459**
  - Async Operations are indexed in Elasticsearch
  - To index any existing async operations you'll need to perform an index from
    database function.

- **CUMULUS-1717**
  - Add `@cumulus/aws-client/deleteAndWaitForDynamoDbTableNotExists`, which
    deletes a DynamoDB table and waits to ensure the table no longer exists
  - Added `publishGranules` Lambda to handle publishing granule messages to SNS when granule records are written to DynamoDB
  - Added `@cumulus/api/models/Granule.storeGranulesFromCumulusMessage` to store granules from a Cumulus message to DynamoDB

- **CUMULUS-1718**
  - Added `@cumulus/sf-sqs-report` task to allow mid-workflow reporting updates.
  - Added `stepfunction_event_reporter_queue_url` and `sf_sqs_report_task` outputs to the `cumulus` module.
  - Added `publishPdrs` Lambda to handle publishing PDR messages to SNS when PDR records are written to DynamoDB.
  - Added `@cumulus/api/models/Pdr.storePdrFromCumulusMessage` to store PDRs from a Cumulus message to DynamoDB.
  - Added `@cumulus/aws-client/parseSQSMessageBody` to parse an SQS message body string into an object.

- **Ability to set custom backend API url in the archive module**
  - Add `api_url` definition in `tf-modules/cumulus/archive.tf`
  - Add `archive_api_url` variable in `tf-modules/cumulus/variables.tf`

- **CUMULUS-1741**
  - Added an optional `elasticsearch_security_group_ids` variable to the
    `data-persistence` Terraform module to allow additional security groups to
    be assigned to the Elasticsearch Domain.

- **CUMULUS-1752**
  - Added `@cumulus/integration-tests/api/distribution.invokeTEADistributionLambda` to simulate a request to the [Thin Egress App](https://github.com/asfadmin/thin-egress-app) by invoking the Lambda and getting a response payload.
  - Added `@cumulus/integration-tests/api/distribution.getTEARequestHeaders` to generate necessary request headers for a request to the Thin Egress App
  - Added `@cumulus/integration-tests/api/distribution.getTEADistributionApiFileStream` to get a response stream for a file served by Thin Egress App
  - Added `@cumulus/integration-tests/api/distribution.getTEADistributionApiRedirect` to get a redirect response from the Thin Egress App

- **CUMULUS-1755**
  - Added `@cumulus/aws-client/CloudFormation.describeCfStack()` to describe a Cloudformation stack
  - Added `@cumulus/aws-client/CloudFormation.getCfStackParameterValues()` to get multiple parameter values for a Cloudformation stack

### Changed

- **CUMULUS-1725**
  - Moved the logic that updates the granule files cache Dynamo table into its
    own Lambda function called `granuleFilesCacheUpdater`.

- **CUMULUS-1736**
  - The `collections` model in the API package now determines the name of a
    collection based on the `name` property, rather than using `dataType` and
    then falling back to `name`.
  - The `@cumulus/integration-tests.loadCollection()` function no longer appends
    the postfix to the end of the collection's `dataType`.
  - The `@cumulus/integration-tests.addCollections()` function no longer appends
    the postfix to the end of the collection's `dataType`.

- **CUMULUS-1672**
  - Add a `retryOptions` parameter to the `@cumulus/aws-client/S3.headObject`
     function, which will retry if the object being queried does not exist.

- **CUMULUS-1446**
  - Mark the `@cumulus/integration-tests/api.addCollectionApi()` function as
    deprecated
  - Mark the `@cumulus/integration-tests/index.listCollections()` function as
    deprecated
  - Mark the `@cumulus/integration-tests/index.listProviders()` function as
    deprecated
  - Mark the `@cumulus/integration-tests/index.rulesList()` function as
    deprecated

- **CUMULUS-1672**
  - Previously, the `cumulus` module defaulted to setting a
    `Deployment = var.prefix` tag on all resources that it managed. In this
    release, the `cumulus` module will now accept a `tags` input variable that
    defines the tags to be assigned to all resources that it manages.
  - Previously, the `data-persistence` module defaulted to setting a
    `Deployment = var.prefix` tag on all resources that it managed. In this
    release, the `data-persistence` module will now accept a `tags` input
    variable that defines the tags to be assigned to all resources that it
    manages.
  - Previously, the `distribution` module defaulted to setting a
    `Deployment = var.prefix` tag on all resources that it managed. In this
    release, the `distribution` module will now accept a `tags` input variable
    that defines the tags to be assigned to all resources that it manages.
  - Previously, the `ingest` module defaulted to setting a
    `Deployment = var.prefix` tag on all resources that it managed. In this
    release, the `ingest` module will now accept a `tags` input variable that
    defines the tags to be assigned to all resources that it manages.
  - Previously, the `s3-replicator` module defaulted to setting a
    `Deployment = var.prefix` tag on all resources that it managed. In this
    release, the `s3-replicator` module will now accept a `tags` input variable
    that defines the tags to be assigned to all resources that it manages.

- **CUMULUS-1684**
  - Update the API package to encrypt provider credentials using KMS instead of
    using RSA keys stored in S3

- **CUMULUS-1717**
  - Changed name of `cwSfExecutionEventToDb` Lambda to `cwSfEventToDbRecords`
  - Updated `cwSfEventToDbRecords` to write granule records to DynamoDB from the incoming Cumulus message

- **CUMULUS-1718**
  - Renamed `cwSfEventToDbRecords` to `sfEventSqsToDbRecords` due to architecture change to being a consumer of an SQS queue of Step Function Cloudwatch events.
  - Updated `sfEventSqsToDbRecords` to write PDR records to DynamoDB from the incoming Cumulus message
  - Moved `data-cookbooks/sns.md` to `data-cookbooks/ingest-notifications.md` and updated it to reflect recent changes.

- **CUMULUS-1748**
  - (S)FTP discovery tasks now use the provider-path as-is instead of forcing it to a relative path.
  - Improved error handling to catch permission denied FTP errors better and log them properly. Workflows will still fail encountering this error and we intend to consider that approach in a future ticket.

- **CUMULUS-1752**
  - Moved class for parsing distribution events to its own file: `@cumulus/api/lib/DistributionEvent.js`
    - Updated `DistributionEvent` to properly parse S3 access logs generated by requests from the [Thin Egress App](https://github.com/asfadmin/thin-egress-app)

- **CUMULUS-1753** - Changes to `@cumulus/ingest/HttpProviderClient.js`:
  - Removed regex filter in `HttpProviderClient.list()` that was used to return only files with an extension between 1 and 4 characters long. `HttpProviderClient.list()` will now return all files linked from the HTTP provider host.

- **CUMULUS-1755**
  - Updated the Thin Egress App module used in `tf-modules/distribution/main.tf` to build 61. [See the release notes](https://github.com/asfadmin/thin-egress-app/releases/tag/tea-build.61).

- **CUMULUS-1757**
  - Update @cumulus/cmr-client CMRSearchConceptQueue to take optional cmrEnvironment parameter

### Deprecated

- **CUMULUS-1684**
  - Deprecate `@cumulus/common/key-pair-provider/S3KeyPairProvider`
  - Deprecate `@cumulus/common/key-pair-provider/S3KeyPairProvider.encrypt()`
  - Deprecate `@cumulus/common/key-pair-provider/S3KeyPairProvider.decrypt()`
  - Deprecate `@cumulus/common/kms/KMS`
  - Deprecate `@cumulus/common/kms/KMS.encrypt()`
  - Deprecate `@cumulus/common/kms/KMS.decrypt()`
  - Deprecate `@cumulus/common/sftp.Sftp`

- **CUMULUS-1717**
  - Deprecate `@cumulus/api/models/Granule.createGranulesFromSns`

- **CUMULUS-1718**
  - Deprecate `@cumulus/sf-sns-report`.
    - This task has been updated to always throw an error directing the user to use `@cumulus/sf-sqs-report` instead. This was done because there is no longer an SNS topic to which to publish, and no consumers to listen to it.

- **CUMULUS-1748**
  - Deprecate `@cumulus/ingest/util.normalizeProviderPath`

- **CUMULUS-1752**
  - Deprecate `@cumulus/integration-tests/api/distribution.getDistributionApiFileStream`
  - Deprecate `@cumulus/integration-tests/api/distribution.getDistributionApiRedirect`
  - Deprecate `@cumulus/integration-tests/api/distribution.invokeApiDistributionLambda`

### Removed

- **CUMULUS-1684**
  - Remove the deployment script that creates encryption keys and stores them to
    S3

- **CUMULUS-1768**
  - Removed API endpoints `stats/histogram` and `stats/average`. All advanced stats needs should be acquired from Cloud Metrics or similarly configured ELK stack.

### Fixed

- **Fix default values for urs_url in variables.tf files**
  - Remove trailing `/` from default `urs_url` values.

- **CUMULUS-1610** - Add the Elasticsearch security group to the EC2 security groups

- **CUMULUS-1740** - `cumulus_meta.workflow_start_time` is now set in Cumulus
  messages

- **CUMULUS-1753** - Fixed `@cumulus/ingest/HttpProviderClient.js` to properly handle HTTP providers with:
  - Multiple link tags (e.g. `<a>`) per line of source code
  - Link tags in uppercase or lowercase (e.g. `<A>`)
  - Links with filepaths in the link target (e.g. `<a href="/path/to/file.txt">`). These files will be returned from HTTP file discovery **as the file name only** (e.g. `file.txt`).

- **CUMULUS-1768**
  - Fix an issue in the stats endpoints in `@cumulus/api` to send back stats for the correct type

## [v1.18.0] 2020-02-03

### BREAKING CHANGES

- **CUMULUS-1686**

  - `ecs_cluster_instance_image_id` is now a _required_ variable of the `cumulus` module, instead of optional.

- **CUMULUS-1698**

  - Change variable `saml_launchpad_metadata_path` to `saml_launchpad_metadata_url` in the `tf-modules/cumulus` Terraform module.

- **CUMULUS-1703**
  - Remove the unused `forceDownload` option from the `sync-granule` tasks's config
  - Remove the `@cumulus/ingest/granule.Discover` class
  - Remove the `@cumulus/ingest/granule.Granule` class
  - Remove the `@cumulus/ingest/pdr.Discover` class
  - Remove the `@cumulus/ingest/pdr.Granule` class
  - Remove the `@cumulus/ingest/parse-pdr.parsePdr` function

### Added

- **CUMULUS-1040**

  - Added `@cumulus/aws-client` package to provide utilities for working with AWS services and the Node.js AWS SDK
  - Added `@cumulus/errors` package which exports error classes for use in Cumulus workflow code
  - Added `@cumulus/integration-tests/sfnStep` to provide utilities for parsing step function execution histories

- **CUMULUS-1102**

  - Adds functionality to the @cumulus/api package for better local testing.
    - Adds data seeding for @cumulus/api's localAPI.
      - seed functions allow adding collections, executions, granules, pdrs, providers, and rules to a Localstack Elasticsearch and DynamoDB via `addCollections`, `addExecutions`, `addGranules`, `addPdrs`, `addProviders`, and `addRules`.
    - Adds `eraseDataStack` function to local API server code allowing resetting of local datastack for testing (ES and DynamoDB).
    - Adds optional parameters to the @cumulus/api bin serve to allow for launching the api without destroying the current data.

- **CUMULUS-1697**

  - Added the `@cumulus/tf-inventory` package that provides command line utilities for managing Terraform resources in your AWS account

- **CUMULUS-1703**

  - Add `@cumulus/aws-client/S3.createBucket` function
  - Add `@cumulus/aws-client/S3.putFile` function
  - Add `@cumulus/common/string.isNonEmptyString` function
  - Add `@cumulus/ingest/FtpProviderClient` class
  - Add `@cumulus/ingest/HttpProviderClient` class
  - Add `@cumulus/ingest/S3ProviderClient` class
  - Add `@cumulus/ingest/SftpProviderClient` class
  - Add `@cumulus/ingest/providerClientUtils.buildProviderClient` function
  - Add `@cumulus/ingest/providerClientUtils.fetchTextFile` function

- **CUMULUS-1731**

  - Add new optional input variables to the Cumulus Terraform module to support TEA upgrade:
    - `thin_egress_cookie_domain` - Valid domain for Thin Egress App cookie
    - `thin_egress_domain_cert_arn` - Certificate Manager SSL Cert ARN for Thin
      Egress App if deployed outside NGAP/CloudFront
    - `thin_egress_download_role_in_region_arn` - ARN for reading of Thin Egress
      App data buckets for in-region requests
    - `thin_egress_jwt_algo` - Algorithm with which to encode the Thin Egress
      App JWT cookie
    - `thin_egress_jwt_secret_name` - Name of AWS secret where keys for the Thin
      Egress App JWT encode/decode are stored
    - `thin_egress_lambda_code_dependency_archive_key` - Thin Egress App - S3
      Key of packaged python modules for lambda dependency layer

- **CUMULUS-1733**
  - Add `discovery-filtering` operator doc to document previously undocumented functionality.

- **CUMULUS-1737**
  - Added the `cumulus-test-cleanup` module to run a nightly cleanup on resources left over from the integration tests run from the `example/spec` directory.

### Changed

- **CUMULUS-1102**

  - Updates `@cumulus/api/auth/testAuth` to use JWT instead of random tokens.
  - Updates the default AMI for the ecs_cluster_instance_image_id.

- **CUMULUS-1622**

  - Mutex class has been deprecated in `@cumulus/common/concurrency` and will be removed in a future release.

- **CUMULUS-1686**

  - Changed `ecs_cluster_instance_image_id` to be a required variable of the `cumulus` module and removed the default value.
    The default was not available across accounts and regions, nor outside of NGAP and therefore not particularly useful.

- **CUMULUS-1688**

  - Updated `@cumulus/aws.receiveSQSMessages` not to replace `message.Body` with a parsed object. This behavior was undocumented and confusing as received messages appeared to contradict AWS docs that state `message.Body` is always a string.
  - Replaced `sf_watcher` CloudWatch rule from `cloudwatch-events.tf` with an EventSourceMapping on `sqs2sf` mapped to the `start_sf` SQS queue (in `event-sources.tf`).
  - Updated `sqs2sf` with an EventSourceMapping handler and unit test.

- **CUMULUS-1698**

  - Change variable `saml_launchpad_metadata_path` to `saml_launchpad_metadata_url` in the `tf-modules/cumulus` Terraform module.
  - Updated `@cumulus/api/launchpadSaml` to download launchpad IDP metadata from configured location when the metadata in s3 is not valid, and to work with updated IDP metadata and SAML response.

- **CUMULUS-1731**
  - Upgrade the version of the Thin Egress App deployed by Cumulus to v48
    - Note: New variables available, see the 'Added' section of this changelog.

### Fixed

- **CUMULUS-1664**

  - Updated `dbIndexer` Lambda to remove hardcoded references to DynamoDB table names.

- **CUMULUS-1733**
  - Fixed granule discovery recursion algorithm used in S/FTP protocols.

### Removed

- **CUMULUS-1481**
  - removed `process` config and output from PostToCmr as it was not required by the task nor downstream steps, and should still be in the output message's `meta` regardless.

### Deprecated

- **CUMULUS-1040**
  - Deprecated the following code. For cases where the code was moved into another package, the new code location is noted:
    - `@cumulus/common/CloudFormationGateway` -> `@cumulus/aws-client/CloudFormationGateway`
    - `@cumulus/common/DynamoDb` -> `@cumulus/aws-client/DynamoDb`
    - `@cumulus/common/errors` -> `@cumulus/errors`
    - `@cumulus/common/StepFunctions` -> `@cumulus/aws-client/StepFunctions`
    - All of the exported functions in `@cumulus/commmon/aws` (moved into `@cumulus/aws-client`), except:
      - `@cumulus/common/aws/isThrottlingException` -> `@cumulus/errors/isThrottlingException`
      - `@cumulus/common/aws/improveStackTrace` (not deprecated)
      - `@cumulus/common/aws/retryOnThrottlingException` (not deprecated)
    - `@cumulus/common/sfnStep/SfnStep.parseStepMessage` -> `@cumulus/integration-tests/sfnStep/SfnStep.parseStepMessage`
    - `@cumulus/common/sfnStep/ActivityStep` -> `@cumulus/integration-tests/sfnStep/ActivityStep`
    - `@cumulus/common/sfnStep/LambdaStep` -> `@cumulus/integration-tests/sfnStep/LambdaStep`
    - `@cumulus/common/string/unicodeEscape` -> `@cumulus/aws-client/StepFunctions.unicodeEscape`
    - `@cumulus/common/util/setErrorStack` -> `@cumulus/aws-client/util/setErrorStack`
    - `@cumulus/ingest/aws/invoke` -> `@cumulus/aws-client/Lambda/invoke`
    - `@cumulus/ingest/aws/CloudWatch.bucketSize`
    - `@cumulus/ingest/aws/CloudWatch.cw`
    - `@cumulus/ingest/aws/ECS.ecs`
    - `@cumulus/ingest/aws/ECS`
    - `@cumulus/ingest/aws/Events.putEvent` -> `@cumulus/aws-client/CloudwatchEvents.putEvent`
    - `@cumulus/ingest/aws/Events.deleteEvent` -> `@cumulus/aws-client/CloudwatchEvents.deleteEvent`
    - `@cumulus/ingest/aws/Events.deleteTarget` -> `@cumulus/aws-client/CloudwatchEvents.deleteTarget`
    - `@cumulus/ingest/aws/Events.putTarget` -> `@cumulus/aws-client/CloudwatchEvents.putTarget`
    - `@cumulus/ingest/aws/SQS.attributes` -> `@cumulus/aws-client/SQS.getQueueAttributes`
    - `@cumulus/ingest/aws/SQS.deleteMessage` -> `@cumulus/aws-client/SQS.deleteSQSMessage`
    - `@cumulus/ingest/aws/SQS.deleteQueue` -> `@cumulus/aws-client/SQS.deleteQueue`
    - `@cumulus/ingest/aws/SQS.getUrl` -> `@cumulus/aws-client/SQS.getQueueUrlByName`
    - `@cumulus/ingest/aws/SQS.receiveMessage` -> `@cumulus/aws-client/SQS.receiveSQSMessages`
    - `@cumulus/ingest/aws/SQS.sendMessage` -> `@cumulus/aws-client/SQS.sendSQSMessage`
    - `@cumulus/ingest/aws/StepFunction.getExecutionStatus` -> `@cumulus/aws-client/StepFunction.getExecutionStatus`
    - `@cumulus/ingest/aws/StepFunction.getExecutionUrl` -> `@cumulus/aws-client/StepFunction.getExecutionUrl`

## [v1.17.0] - 2019-12-31

### BREAKING CHANGES

- **CUMULUS-1498**
  - The `@cumulus/cmrjs.publish2CMR` function expects that the value of its
    `creds.password` parameter is a plaintext password.
  - Rather than using an encrypted password from the `cmr_password` environment
    variable, the `@cumulus/cmrjs.updateCMRMetadata` function now looks for an
    environment variable called `cmr_password_secret_name` and fetches the CMR
    password from that secret in AWS Secrets Manager.
  - The `@cumulus/post-to-cmr` task now expects a
    `config.cmr.passwordSecretName` value, rather than `config.cmr.password`.
    The CMR password will be fetched from that secret in AWS Secrets Manager.

### Added

- **CUMULUS-630**

  - Added support for replaying Kinesis records on a stream into the Cumulus Kinesis workflow triggering mechanism: either all the records, or some time slice delimited by start and end timestamps.
  - Added `/replays` endpoint to the operator API for triggering replays.
  - Added `Replay Kinesis Messages` documentation to Operator Docs.
  - Added `manualConsumer` lambda function to consume a Kinesis stream. Used by the replay AsyncOperation.

- **CUMULUS-1687**
  - Added new API endpoint for listing async operations at `/asyncOperations`
  - All asyncOperations now include the fields `description` and `operationType`. `operationType` can be one of the following. [`Bulk Delete`, `Bulk Granules`, `ES Index`, `Kinesis Replay`]

### Changed

- **CUMULUS-1626**

  - Updates Cumulus to use node10/CMA 1.1.2 for all of its internal lambdas in prep for AWS node 8 EOL

- **CUMULUS-1498**
  - Remove the DynamoDB Users table. The list of OAuth users who are allowed to
    use the API is now stored in S3.
  - The CMR password and Launchpad passphrase are now stored in Secrets Manager

## [v1.16.1] - 2019-12-6

**Please note**:

- The `region` argument to the `cumulus` Terraform module has been removed. You may see a warning or error if you have that variable populated.
- Your workflow tasks should use the following versions of the CMA libraries to utilize new granule, parentArn, asyncOperationId, and stackName fields on the logs:
  - `cumulus-message-adapter-js` version 1.0.10+
  - `cumulus-message-adapter-python` version 1.1.1+
  - `cumulus-message-adapter-java` version 1.2.11+
- The `data-persistence` module no longer manages the creation of an Elasticsearch service-linked role for deploying Elasticsearch to a VPC. Follow the [deployment instructions on preparing your VPC](https://nasa.github.io/cumulus/docs/deployment/deployment-readme#vpc-subnets-and-security-group) for guidance on how to create the Elasticsearch service-linked role manually.
- There is now a `distribution_api_gateway_stage` variable for the `tf-modules/cumulus` Terraform module that will be used as the API gateway stage name used for the distribution API (Thin Egress App)
- Default value for the `urs_url` variable is now `https://uat.urs.earthdata.nasa.gov/` in the `tf-modules/cumulus` and `tf-modules/archive` Terraform modules. So deploying the `cumulus` module without a `urs_url` variable set will integrate your Cumulus deployment with the UAT URS environment.

### Added

- **CUMULUS-1563**

  - Added `custom_domain_name` variable to `tf-modules/data-persistence` module

- **CUMULUS-1654**
  - Added new helpers to `@cumulus/common/execution-history`:
    - `getStepExitedEvent()` returns the `TaskStateExited` event in a workflow execution history after the given step completion/failure event
    - `getTaskExitedEventOutput()` returns the output message for a `TaskStateExited` event in a workflow execution history

### Changed

- **CUMULUS-1578**

  - Updates SAML launchpad configuration to authorize via configured userGroup.
    [See the NASA specific documentation (protected)](https://wiki.earthdata.nasa.gov/display/CUMULUS/Cumulus+SAML+Launchpad+Integration)

- **CUMULUS-1579**

  - Elasticsearch list queries use `match` instead of `term`. `term` had been analyzing the terms and not supporting `-` in the field values.

- **CUMULUS-1619**

  - Adds 4 new keys to `@cumulus/logger` to display granules, parentArn, asyncOperationId, and stackName.
  - Depends on `cumulus-message-adapter-js` version 1.0.10+. Cumulus tasks updated to use this version.

- **CUMULUS-1654**

  - Changed `@cumulus/common/SfnStep.parseStepMessage()` to a static class method

- **CUMULUS-1641**
  - Added `meta.retries` and `meta.visibilityTimeout` properties to sqs-type rule. To create sqs-type rule, you're required to configure a dead-letter queue on your queue.
  - Added `sqsMessageRemover` lambda which removes the message from SQS queue upon successful workflow execution.
  - Updated `sqsMessageConsumer` lambda to not delete message from SQS queue, and to retry the SQS message for configured number of times.

### Removed

- Removed `create_service_linked_role` variable from `tf-modules/data-persistence` module.

- **CUMULUS-1321**
  - The `region` argument to the `cumulus` Terraform module has been removed

### Fixed

- **CUMULUS-1668** - Fixed a race condition where executions may not have been
  added to the database correctly
- **CUMULUS-1654** - Fixed issue with `publishReports` Lambda not including workflow execution error information for failed workflows with a single step
- Fixed `tf-modules/cumulus` module so that the `urs_url` variable is passed on to its invocation of the `tf-modules/archive` module

## [v1.16.0] - 2019-11-15

### Added

- **CUMULUS-1321**

  - A `deploy_distribution_s3_credentials_endpoint` variable has been added to
    the `cumulus` Terraform module. If true, the NGAP-backed S3 credentials
    endpoint will be added to the Thin Egress App's API. Default: true

- **CUMULUS-1544**

  - Updated the `/granules/bulk` endpoint to correctly query Elasticsearch when
    granule ids are not provided.

- **CUMULUS-1580**
  - Added `/granules/bulk` endpoint to `@cumulus/api` to perform bulk actions on granules given either a list of granule ids or an Elasticsearch query and the workflow to perform.

### Changed

- **CUMULUS-1561**

  - Fix the way that we are handling Terraform provider version requirements
  - Pass provider configs into child modules using the method that the
    [Terraform documentation](https://www.terraform.io/docs/configuration/modules.html#providers-within-modules)
    suggests
  - Remove the `region` input variable from the `s3_access_test` Terraform module
  - Remove the `aws_profile` and `aws_region` input variables from the
    `s3-replicator` Terraform module

- **CUMULUS-1639**
  - Because of
    [S3's Data Consistency Model](https://docs.aws.amazon.com/AmazonS3/latest/dev/Introduction.html#BasicsObjects),
    there may be situations where a GET operation for an object can temporarily
    return a `NoSuchKey` response even if that object _has_ been created. The
    `@cumulus/common/aws.getS3Object()` function has been updated to support
    retries if a `NoSuchKey` response is returned by S3. This behavior can be
    enabled by passing a `retryOptions` object to that function. Supported
    values for that object can be found here:
    <https://github.com/tim-kos/node-retry#retryoperationoptions>

### Removed

- **CUMULUS-1559**
  - `logToSharedDestination` has been migrated to the Terraform deployment as `log_api_gateway_to_cloudwatch` and will ONLY apply to egress lambdas.
    Due to the differences in the Terraform deployment model, we cannot support a global log subscription toggle for a configurable subset of lambdas.
    However, setting up your own log forwarding for a Lambda with Terraform is fairly simple, as you will only need to add SubscriptionFilters to your Terraform configuration, one per log group.
    See [the Terraform documentation](https://www.terraform.io/docs/providers/aws/r/cloudwatch_log_subscription_filter.html) for details on how to do this.
    An empty FilterPattern ("") will capture all logs in a group.

## [v1.15.0] - 2019-11-04

### BREAKING CHANGES

- **CUMULUS-1644** - When a workflow execution begins or ends, the workflow
  payload is parsed and any new or updated PDRs or granules referenced in that
  workflow are stored to the Cumulus archive. The defined interface says that a
  PDR in `payload.pdr` will be added to the archive, and any granules in
  `payload.granules` will also be added to the archive. In previous releases,
  PDRs found in `meta.pdr` and granules found in `meta.input_granules` were also
  added to the archive. This caused unexpected behavior and has been removed.
  Only PDRs from `payload.pdr` and granules from `payload.granules` will now be
  added to the Cumulus archive.

- **CUMULUS-1449** - Cumulus now uses a universal workflow template when
  starting a workflow that contains general information specific to the
  deployment, but not specific to the workflow. Workflow task configs must be
  defined using AWS step function parameters. As part of this change,
  `CumulusConfig` has been retired and task configs must now be defined under
  the `cma.task_config` key in the Parameters section of a step function
  definition.

  **Migration instructions**:

  NOTE: These instructions require the use of Cumulus Message Adapter v1.1.x+.
  Please ensure you are using a compatible version before attempting to migrate
  workflow configurations. When defining workflow steps, remove any
  `CumulusConfig` section, as shown below:

  ```yaml
  ParsePdr:
    CumulusConfig:
      provider: "{$.meta.provider}"
      bucket: "{$.meta.buckets.internal.name}"
      stack: "{$.meta.stack}"
  ```

  Instead, use AWS Parameters to pass `task_config` for the task directly into
  the Cumulus Message Adapter:

  ```yaml
  ParsePdr:
    Parameters:
      cma:
        event.$: "$"
        task_config:
          provider: "{$.meta.provider}"
          bucket: "{$.meta.buckets.internal.name}"
          stack: "{$.meta.stack}"
  ```

  In this example, the `cma` key is used to pass parameters to the message
  adapter. Using `task_config` in combination with `event.$: '$'` allows the
  message adapter to process `task_config` as the `config` passed to the Cumulus
  task. See `example/workflows/sips.yml` in the core repository for further
  examples of how to set the Parameters.

  Additionally, workflow configurations for the `QueueGranules` and `QueuePdrs`
  tasks need to be updated:

  - `queue-pdrs` config changes:
    - `parsePdrMessageTemplateUri` replaced with `parsePdrWorkflow`, which is
      the workflow name (i.e. top-level name in `config.yml`, e.g. 'ParsePdr').
    - `internalBucket` and `stackName` configs now required to look up
      configuration from the deployment. Brings the task config in line with
      that of `queue-granules`.
  - `queue-granules` config change: `ingestGranuleMessageTemplateUri` replaced
    with `ingestGranuleWorkflow`, which is the workflow name (e.g.
    'IngestGranule').

- **CUMULUS-1396** - **Workflow steps at the beginning and end of a workflow
  using the `SfSnsReport` Lambda have now been deprecated (e.g. `StartStatus`,
  `StopStatus`) and should be removed from your workflow definitions**. These
  steps were used for publishing ingest notifications and have been replaced by
  an implementation using Cloudwatch events for Step Functions to trigger a
  Lambda that publishes ingest notifications. For further detail on how ingest
  notifications are published, see the notes below on **CUMULUS-1394**. For
  examples of how to update your workflow definitions, see our
  [example workflow definitions](https://github.com/nasa/cumulus/blob/master/example/workflows/).

- **CUMULUS-1470**
  - Remove Cumulus-defined ECS service autoscaling, allowing integrators to
    better customize autoscaling to meet their needs. In order to use
    autoscaling with ECS services, appropriate
    `AWS::ApplicationAutoScaling::ScalableTarget`,
    `AWS::ApplicationAutoScaling::ScalingPolicy`, and `AWS::CloudWatch::Alarm`
    resources should be defined in a kes overrides file. See
    [this example](https://github.com/nasa/cumulus/blob/release-1.15.x/example/overrides/app/cloudformation.template.yml)
    for an example.
  - The following config parameters are no longer used:
    - ecs.services.\<NAME\>.minTasks
    - ecs.services.\<NAME\>.maxTasks
    - ecs.services.\<NAME\>.scaleInActivityScheduleTime
    - ecs.services.\<NAME\>.scaleInAdjustmentPercent
    - ecs.services.\<NAME\>.scaleOutActivityScheduleTime
    - ecs.services.\<NAME\>.scaleOutAdjustmentPercent
    - ecs.services.\<NAME\>.activityName

### Added

- **CUMULUS-1100**

  - Added 30-day retention properties to all log groups that were missing those policies.

- **CUMULUS-1396**

  - Added `@cumulus/common/sfnStep`:
    - `LambdaStep` - A class for retrieving and parsing input and output to Lambda steps in AWS Step Functions
    - `ActivityStep` - A class for retrieving and parsing input and output to ECS activity steps in AWS Step Functions

- **CUMULUS-1574**

  - Added `GET /token` endpoint for SAML authorization when cumulus is protected by Launchpad.
    This lets a user retrieve a token by hand that can be presented to the API.

- **CUMULUS-1625**

  - Added `sf_start_rate` variable to the `ingest` Terraform module, equivalent to `sqs_consumer_rate` in the old model, but will not be automatically applied to custom queues as that was.

- **CUMULUS-1513**
  - Added `sqs`-type rule support in the Cumulus API `@cumulus/api`
  - Added `sqsMessageConsumer` lambda which processes messages from the SQS queues configured in the `sqs` rules.

### Changed

- **CUMULUS-1639**

  - Because of
    [S3's Data Consistency Model](https://docs.aws.amazon.com/AmazonS3/latest/dev/Introduction.html#BasicsObjects),
    there may be situations where a GET operation for an object can temporarily
    return a `NoSuchKey` response even if that object _has_ been created. The
    `@cumulus/common/aws.getS3Object()` function will now retry up to 10 times
    if a `NoSuchKey` response is returned by S3. This can behavior can be
    overridden by passing `{ retries: 0 }` as the `retryOptions` argument.

- **CUMULUS-1449**

  - `queue-pdrs` & `queue-granules` config changes. Details in breaking changes section.
  - Cumulus now uses a universal workflow template when starting workflow that contains general information specific to the deployment, but not specific to the workflow.
  - Changed the way workflow configs are defined, from `CumulusConfig` to a `task_config` AWS Parameter.

- **CUMULUS-1452**

  - Changed the default ECS docker storage drive to `devicemapper`

- **CUMULUS-1453**
  - Removed config schema for `@cumulus/sf-sns-report` task
  - Updated `@cumulus/sf-sns-report` to always assume that it is running as an intermediate step in a workflow, not as the first or last step

### Removed

- **CUMULUS-1449**
  - Retired `CumulusConfig` as part of step function definitions, as this is an artifact of the way Kes parses workflow definitions that was not possible to migrate to Terraform. Use AWS Parameters and the `task_config` key instead. See change note above.
  - Removed individual workflow templates.

### Fixed

- **CUMULUS-1620** - Fixed bug where `message_adapter_version` does not correctly inject the CMA

- **CUMULUS-1396** - Updated `@cumulus/common/StepFunctions.getExecutionHistory()` to recursively fetch execution history when `nextToken` is returned in response

- **CUMULUS-1571** - Updated `@cumulus/common/DynamoDb.get()` to throw any errors encountered when trying to get a record and the record does exist

- **CUMULUS-1452**
  - Updated the EC2 initialization scripts to use full volume size for docker storage
  - Changed the default ECS docker storage drive to `devicemapper`

## [v1.14.5] - 2019-12-30 - [BACKPORT]

### Updated

- **CUMULUS-1626**
  - Updates Cumulus to use node10/CMA 1.1.2 for all of its internal lambdas in prep for AWS node 8 EOL

## [v1.14.4] - 2019-10-28

### Fixed

- **CUMULUS-1632** - Pinned `aws-elasticsearch-connector` package in `@cumulus/api` to version `8.1.3`, since `8.2.0` includes breaking changes

## [v1.14.3] - 2019-10-18

### Fixed

- **CUMULUS-1620** - Fixed bug where `message_adapter_version` does not correctly inject the CMA

- **CUMULUS-1572** - A granule is now included in discovery results even when
  none of its files has a matching file type in the associated collection
  configuration. Previously, if all files for a granule were unmatched by a file
  type configuration, the granule was excluded from the discovery results.
  Further, added support for a `boolean` property
  `ignoreFilesConfigForDiscovery`, which controls how a granule's files are
  filtered at discovery time.

## [v1.14.2] - 2019-10-08

### BREAKING CHANGES

Your Cumulus Message Adapter version should be pinned to `v1.0.13` or lower in your `app/config.yml` using `message_adapter_version: v1.0.13` OR you should use the workflow migration steps below to work with CMA v1.1.1+.

- **CUMULUS-1394** - The implementation of the `SfSnsReport` Lambda requires additional environment variables for integration with the new ingest notification SNS topics. Therefore, **you must update the definition of `SfSnsReport` in your `lambdas.yml` like so**:

```yaml
SfSnsReport:
  handler: index.handler
  timeout: 300
  source: node_modules/@cumulus/sf-sns-report/dist
  tables:
    - ExecutionsTable
  envs:
    execution_sns_topic_arn:
      function: Ref
      value: reportExecutionsSns
    granule_sns_topic_arn:
      function: Ref
      value: reportGranulesSns
    pdr_sns_topic_arn:
      function: Ref
      value: reportPdrsSns
```

- **CUMULUS-1447** -
  The newest release of the Cumulus Message Adapter (v1.1.1) requires that parameterized configuration be used for remote message functionality. Once released, Kes will automatically bring in CMA v1.1.1 without additional configuration.

  **Migration instructions**
  Oversized messages are no longer written to S3 automatically. In order to utilize remote messaging functionality, configure a `ReplaceConfig` AWS Step Function parameter on your CMA task:

  ```yaml
  ParsePdr:
    Parameters:
      cma:
        event.$: "$"
        ReplaceConfig:
          FullMessage: true
  ```

  Accepted fields in `ReplaceConfig` include `MaxSize`, `FullMessage`, `Path` and `TargetPath`.
  See https://github.com/nasa/cumulus-message-adapter/blob/master/CONTRACT.md#remote-message-configuration for full details.

  As this change is backward compatible in Cumulus Core, users wishing to utilize the previous version of the CMA may opt to transition to using a CMA lambda layer, or set `message_adapter_version` in their configuration to a version prior to v1.1.0.

### PLEASE NOTE

- **CUMULUS-1394** - Ingest notifications are now provided via 3 separate SNS topics for executions, granules, and PDRs, instead of a single `sftracker` SNS topic. Whereas the `sftracker` SNS topic received a full Cumulus execution message, the new topics all receive generated records for the given object. The new topics are only published to if the given object exists for the current execution. For a given execution/granule/PDR, **two messages will be received by each topic**: one message indicating that ingest is running and another message indicating that ingest has completed or failed. The new SNS topics are:

  - `reportExecutions` - Receives 1 message per execution
  - `reportGranules` - Receives 1 message per granule in an execution
  - `reportPdrs` - Receives 1 message per PDR

### Added

- **CUMULUS-639**

  - Adds SAML JWT and launchpad token authentication to Cumulus API (configurable)
    - **NOTE** to authenticate with Launchpad ensure your launchpad user_id is in the `<prefix>-UsersTable`
    - when Cumulus configured to protect API via Launchpad:
      - New endpoints
        - `GET /saml/login` - starting point for SAML SSO creates the login request url and redirects to the SAML Identity Provider Service (IDP)
        - `POST /saml/auth` - SAML Assertion Consumer Service. POST receiver from SAML IDP. Validates response, logs the user in, and returns a SAML-based JWT.
    - Disabled endpoints
      - `POST /refresh`
      - Changes authorization worklow:
      - `ensureAuthorized` now presumes the bearer token is a JWT and tries to validate. If the token is malformed, it attempts to validate the token against Launchpad. This allows users to bring their own token as described here https://wiki.earthdata.nasa.gov/display/CUMULUS/Cumulus+API+with+Launchpad+Authentication. But it also allows dashboard users to manually authenticate via Launchpad SAML to receive a Launchpad-based JWT.

- **CUMULUS-1394**
  - Added `Granule.generateGranuleRecord()` method to granules model to generate a granule database record from a Cumulus execution message
  - Added `Pdr.generatePdrRecord()` method to PDRs model to generate a granule database record from a Cumulus execution message
  - Added helpers to `@cumulus/common/message`:
    - `getMessageExecutionName()` - Get the execution name from a Cumulus execution message
    - `getMessageStateMachineArn()` - Get the state machine ARN from a Cumulus execution message
    - `getMessageExecutionArn()` - Get the execution ARN for a Cumulus execution message
    - `getMessageGranules()` - Get the granules from a Cumulus execution message, if any.
  - Added `@cumulus/common/cloudwatch-event/isFailedSfStatus()` to determine if a Step Function status from a Cloudwatch event is a failed status

### Changed

- **CUMULUS-1308**

  - HTTP PUT of a Collection, Provider, or Rule via the Cumulus API now
    performs full replacement of the existing object with the object supplied
    in the request payload. Previous behavior was to perform a modification
    (partial update) by merging the existing object with the (possibly partial)
    object in the payload, but this did not conform to the HTTP standard, which
    specifies PATCH as the means for modifications rather than replacements.

- **CUMULUS-1375**

  - Migrate Cumulus from deprecated Elasticsearch JS client to new, supported one in `@cumulus/api`

- **CUMULUS-1485** Update `@cumulus/cmr-client` to return error message from CMR for validation failures.

- **CUMULUS-1394**

  - Renamed `Execution.generateDocFromPayload()` to `Execution.generateRecord()` on executions model. The method generates an execution database record from a Cumulus execution message.

- **CUMULUS-1432**

  - `logs` endpoint takes the level parameter as a string and not a number
  - Elasticsearch term query generation no longer converts numbers to boolean

- **CUMULUS-1447**

  - Consolidated all remote message handling code into @common/aws
  - Update remote message code to handle updated CMA remote message flags
  - Update example SIPS workflows to utilize Parameterized CMA configuration

- **CUMULUS-1448** Refactor workflows that are mutating cumulus_meta to utilize meta field

- **CUMULUS-1451**

  - Elasticsearch cluster setting `auto_create_index` will be set to false. This had been causing issues in the bootstrap lambda on deploy.

- **CUMULUS-1456**
  - `@cumulus/api` endpoints default error handler uses `boom` package to format errors, which is consistent with other API endpoint errors.

### Fixed

- **CUMULUS-1432** `logs` endpoint filter correctly filters logs by level
- **CUMULUS-1484** `useMessageAdapter` now does not set CUMULUS_MESSAGE_ADAPTER_DIR when `true`

### Removed

- **CUMULUS-1394**
  - Removed `sfTracker` SNS topic. Replaced by three new SNS topics for granule, execution, and PDR ingest notifications.
  - Removed unused functions from `@cumulus/common/aws`:
    - `getGranuleS3Params()`
    - `setGranuleStatus()`

## [v1.14.1] - 2019-08-29

### Fixed

- **CUMULUS-1455**

  - CMR token links updated to point to CMR legacy services rather than echo

- **CUMULUS-1211**
  - Errors thrown during granule discovery are no longer swallowed and ignored.
    Rather, errors are propagated to allow for proper error-handling and
    meaningful messaging.

## [v1.14.0] - 2019-08-22

### PLEASE NOTE

- We have encountered transient lambda service errors in our integration testing. Please handle transient service errors following [these guidelines](https://docs.aws.amazon.com/step-functions/latest/dg/bp-lambda-serviceexception.html). The workflows in the `example/workflows` folder have been updated with retries configured for these errors.

- **CUMULUS-799** added additional IAM permissions to support reading CloudWatch and API Gateway, so **you will have to redeploy your IAM stack.**

- **CUMULUS-800** Several items:

  - **Delete existing API Gateway stages**: To allow enabling of API Gateway logging, Cumulus now creates and manages a Stage resource during deployment. Before upgrading Cumulus, it is necessary to delete the API Gateway stages on both the Backend API and the Distribution API. Instructions are included in the documentation under [Delete API Gateway Stages](https://nasa.github.io/cumulus/docs/additional-deployment-options/delete-api-gateway-stages).

  - **Set up account permissions for API Gateway to write to CloudWatch**: In a one time operation for your AWS account, to enable CloudWatch Logs for API Gateway, you must first grant the API Gateway permission to read and write logs to CloudWatch for your account. The `AmazonAPIGatewayPushToCloudWatchLogs` managed policy (with an ARN of `arn:aws:iam::aws:policy/service-role/AmazonAPIGatewayPushToCloudWatchLogs`) has all the required permissions. You can find a simple how to in the documentation under [Enable API Gateway Logging.](https://nasa.github.io/cumulus/docs/additional-deployment-options/enable-gateway-logging-permissions)

  - **Configure API Gateway to write logs to CloudWatch** To enable execution logging for the distribution API set `config.yaml` `apiConfigs.distribution.logApigatewayToCloudwatch` value to `true`. More information [Enable API Gateway Logs](https://nasa.github.io/cumulus/docs/additional-deployment-options/enable-api-logs)

  - **Configure CloudWatch log delivery**: It is possible to deliver CloudWatch API execution and access logs to a cross-account shared AWS::Logs::Destination. An operator does this by adding the key `logToSharedDestination` to the `config.yml` at the default level with a value of a writable log destination. More information in the documentation under [Configure CloudWatch Logs Delivery.](https://nasa.github.io/cumulus/docs/additional-deployment-options/configure-cloudwatch-logs-delivery)

  - **Additional Lambda Logging**: It is now possible to configure any lambda to deliver logs to a shared subscriptions by setting `logToSharedDestination` to the ARN of a writable location (either an AWS::Logs::Destination or a Kinesis Stream) on any lambda config. Documentation for [Lambda Log Subscriptions](https://nasa.github.io/cumulus/docs/additional-deployment-options/additional-lambda-logging)

  - **Configure S3 Server Access Logs**: If you are running Cumulus in an NGAP environment you may [configure S3 Server Access Logs](https://nasa.github.io/cumulus/docs/next/deployment/server_access_logging) to be delivered to a shared bucket where the Metrics Team will ingest the logs into their ELK stack. Contact the Metrics team for permission and location.

- **CUMULUS-1368** The Cumulus distribution API has been deprecated and is being replaced by ASF's Thin Egress App. By default, the distribution API will not deploy. Please follow [the instructions for deploying and configuring Thin Egress](https://nasa.github.io/cumulus/docs/deployment/thin_egress_app).

To instead continue to deploy and use the legacy Cumulus distribution app, add the following to your `config.yml`:

```yaml
deployDistributionApi: true
```

If you deploy with no distribution app your deployment will succeed but you may encounter errors in your workflows, particularly in the `MoveGranule` task.

- **CUMULUS-1418** Users who are packaging the CMA in their Lambdas outside of Cumulus may need to update their Lambda configuration. Please see `BREAKING CHANGES` below for details.

### Added

- **CUMULUS-642**
  - Adds Launchpad as an authentication option for the Cumulus API.
  - Updated deployment documentation and added [instructions to setup Cumulus API Launchpad authentication](https://wiki.earthdata.nasa.gov/display/CUMULUS/Cumulus+API+with+Launchpad+Authentication)
- **CUMULUS-1418**
  - Adds usage docs/testing of lambda layers (introduced in PR1125), updates Core example tasks to use the updated `cumulus-ecs-task` and a CMA layer instead of kes CMA injection.
  - Added Terraform module to publish CMA as layer to user account.
- **PR1125** - Adds `layers` config option to support deploying Lambdas with layers
- **PR1128** - Added `useXRay` config option to enable AWS X-Ray for Lambdas.
- **CUMULUS-1345**
  - Adds new variables to the app deployment under `cmr`.
  - `cmrEnvironment` values are `SIT`, `UAT`, or `OPS` with `UAT` as the default.
  - `cmrLimit` and `cmrPageSize` have been added as configurable options.
- **CUMULUS-1273**
  - Added lambda function EmsProductMetadataReport to generate EMS Product Metadata report
- **CUMULUS-1226**
  - Added API endpoint `elasticsearch/index-from-database` to index to an Elasticsearch index from the database for recovery purposes and `elasticsearch/indices-status` to check the status of Elasticsearch indices via the API.
- **CUMULUS-824**
  - Added new Collection parameter `reportToEms` to configure whether the collection is reported to EMS
- **CUMULUS-1357**
  - Added new BackendApi endpoint `ems` that generates EMS reports.
- **CUMULUS-1241**
  - Added information about queues with maximum execution limits defined to default workflow templates (`meta.queueExecutionLimits`)
- **CUMULUS-1311**
  - Added `@cumulus/common/message` with various message parsing/preparation helpers
- **CUMULUS-812**

  - Added support for limiting the number of concurrent executions started from a queue. [See the data cookbook](https://nasa.github.io/cumulus/docs/data-cookbooks/throttling-queued-executions) for more information.

- **CUMULUS-1337**

  - Adds `cumulus.stackName` value to the `instanceMetadata` endpoint.

- **CUMULUS-1368**

  - Added `cmrGranuleUrlType` to the `@cumulus/move-granules` task. This determines what kind of links go in the CMR files. The options are `distribution`, `s3`, or `none`, with the default being distribution. If there is no distribution API being used with Cumulus, you must set the value to `s3` or `none`.

- Added `packages/s3-replicator` Terraform module to allow same-region s3 replication to metrics bucket.

- **CUMULUS-1392**

  - Added `tf-modules/report-granules` Terraform module which processes granule ingest notifications received via SNS and stores granule data to a database. The module includes:
    - SNS topic for publishing granule ingest notifications
    - Lambda to process granule notifications and store data
    - IAM permissions for the Lambda
    - Subscription for the Lambda to the SNS topic

- **CUMULUS-1393**

  - Added `tf-modules/report-pdrs` Terraform module which processes PDR ingest notifications received via SNS and stores PDR data to a database. The module includes:
    - SNS topic for publishing PDR ingest notifications
    - Lambda to process PDR notifications and store data
    - IAM permissions for the Lambda
    - Subscription for the Lambda to the SNS topic
  - Added unit tests for `@cumulus/api/models/pdrs.createPdrFromSns()`

- **CUMULUS-1400**

  - Added `tf-modules/report-executions` Terraform module which processes workflow execution information received via SNS and stores it to a database. The module includes:
    - SNS topic for publishing execution data
    - Lambda to process and store execution data
    - IAM permissions for the Lambda
    - Subscription for the Lambda to the SNS topic
  - Added `@cumulus/common/sns-event` which contains helpers for SNS events:
    - `isSnsEvent()` returns true if event is from SNS
    - `getSnsEventMessage()` extracts and parses the message from an SNS event
    - `getSnsEventMessageObject()` extracts and parses message object from an SNS event
  - Added `@cumulus/common/cloudwatch-event` which contains helpers for Cloudwatch events:
    - `isSfExecutionEvent()` returns true if event is from Step Functions
    - `isTerminalSfStatus()` determines if a Step Function status from a Cloudwatch event is a terminal status
    - `getSfEventStatus()` gets the Step Function status from a Cloudwatch event
    - `getSfEventDetailValue()` extracts a Step Function event detail field from a Cloudwatch event
    - `getSfEventMessageObject()` extracts and parses Step Function detail object from a Cloudwatch event

- **CUMULUS-1429**

  - Added `tf-modules/data-persistence` Terraform module which includes resources for data persistence in Cumulus:
    - DynamoDB tables
    - Elasticsearch with optional support for VPC
    - Cloudwatch alarm for number of Elasticsearch nodes

- **CUMULUS-1379** CMR Launchpad Authentication
  - Added `launchpad` configuration to `@cumulus/deployment/app/config.yml`, and cloudformation templates, workflow message, lambda configuration, api endpoint configuration
  - Added `@cumulus/common/LaunchpadToken` and `@cumulus/common/launchpad` to provide methods to get token and validate token
  - Updated lambdas to use Launchpad token for CMR actions (ingest and delete granules)
  - Updated deployment documentation and added [instructions to setup CMR client for Launchpad authentication](https://wiki.earthdata.nasa.gov/display/CUMULUS/CMR+Launchpad+Authentication)

## Changed

- **CUMULUS-1232**

  - Added retries to update `@cumulus/cmr-client` `updateToken()`

- **CUMULUS-1245 CUMULUS-795**

  - Added additional `ems` configuration parameters for sending the ingest reports to EMS
  - Added functionality to send daily ingest reports to EMS

- **CUMULUS-1241**

  - Removed the concept of "priority levels" and added ability to define a number of maximum concurrent executions per SQS queue
  - Changed mapping of Cumulus message properties for the `sqs2sfThrottle` lambda:
    - Queue name is read from `cumulus_meta.queueName`
    - Maximum executions for the queue is read from `meta.queueExecutionLimits[queueName]`, where `queueName` is `cumulus_meta.queueName`
  - Changed `sfSemaphoreDown` lambda to only attempt decrementing semaphores when:
    - the message is for a completed/failed/aborted/timed out workflow AND
    - `cumulus_meta.queueName` exists on the Cumulus message AND
    - An entry for the queue name (`cumulus_meta.queueName`) exists in the the object `meta.queueExecutionLimits` on the Cumulus message

- **CUMULUS-1338**

  - Updated `sfSemaphoreDown` lambda to be triggered via AWS Step Function Cloudwatch events instead of subscription to `sfTracker` SNS topic

- **CUMULUS-1311**

  - Updated `@cumulus/queue-granules` to set `cumulus_meta.queueName` for queued execution messages
  - Updated `@cumulus/queue-pdrs` to set `cumulus_meta.queueName` for queued execution messages
  - Updated `sqs2sfThrottle` lambda to immediately decrement queue semaphore value if dispatching Step Function execution throws an error

- **CUMULUS-1362**

  - Granule `processingStartTime` and `processingEndTime` will be set to the execution start time and end time respectively when there is no sync granule or post to cmr task present in the workflow

- **CUMULUS-1400**
  - Deprecated `@cumulus/ingest/aws/getExecutionArn`. Use `@cumulus/common/aws/getExecutionArn` instead.

### Fixed

- **CUMULUS-1439**

  - Fix bug with rule.logEventArn deletion on Kinesis rule update and fix unit test to verify

- **CUMULUS-796**

  - Added production information (collection ShortName and Version, granuleId) to EMS distribution report
  - Added functionality to send daily distribution reports to EMS

- **CUMULUS-1319**

  - Fixed a bug where granule ingest times were not being stored to the database

- **CUMULUS-1356**

  - The `Collection` model's `delete` method now _removes_ the specified item
    from the collection config store that was inserted by the `create` method.
    Previously, this behavior was missing.

- **CUMULUS-1374**
  - Addressed audit concerns (https://www.npmjs.com/advisories/782) in api package

### BREAKING CHANGES

### Changed

- **CUMULUS-1418**
  - Adding a default `cmaDir` key to configuration will cause `CUMULUS_MESSAGE_ADAPTER_DIR` to be set by default to `/opt` for any Lambda not setting `useCma` to true, or explicitly setting the CMA environment variable. In lambdas that package the CMA independently of the Cumulus packaging. Lambdas manually packaging the CMA should have their Lambda configuration updated to set the CMA path, or alternately if not using the CMA as a Lambda layer in this deployment set `cmaDir` to `./cumulus-message-adapter`.

### Removed

- **CUMULUS-1337**

  - Removes the S3 Access Metrics package added in CUMULUS-799

- **PR1130**
  - Removed code deprecated since v1.11.1:
    - Removed `@cumulus/common/step-functions`. Use `@cumulus/common/StepFunctions` instead.
    - Removed `@cumulus/api/lib/testUtils.fakeFilesFactory`. Use `@cumulus/api/lib/testUtils.fakeFileFactory` instead.
    - Removed `@cumulus/cmrjs/cmr` functions: `searchConcept`, `ingestConcept`, `deleteConcept`. Use the functions in `@cumulus/cmr-client` instead.
    - Removed `@cumulus/ingest/aws.getExecutionHistory`. Use `@cumulus/common/StepFunctions.getExecutionHistory` instead.

## [v1.13.5] - 2019-08-29 - [BACKPORT]

### Fixed

- **CUMULUS-1455** - CMR token links updated to point to CMR legacy services rather than echo

## [v1.13.4] - 2019-07-29

- **CUMULUS-1411** - Fix deployment issue when using a template override

## [v1.13.3] - 2019-07-26

- **CUMULUS-1345** Full backport of CUMULUS-1345 features - Adds new variables to the app deployment under `cmr`.
  - `cmrEnvironment` values are `SIT`, `UAT`, or `OPS` with `UAT` as the default.
  - `cmrLimit` and `cmrPageSize` have been added as configurable options.

## [v1.13.2] - 2019-07-25

- Re-release of v1.13.1 to fix broken npm packages.

## [v1.13.1] - 2019-07-22

- **CUMULUS-1374** - Resolve audit compliance with lodash version for api package subdependency
- **CUMULUS-1412** - Resolve audit compliance with googleapi package
- **CUMULUS-1345** - Backported CMR environment setting in getUrl to address immediate user need. CMR_ENVIRONMENT can now be used to set the CMR environment to OPS/SIT

## [v1.13.0] - 2019-5-20

### PLEASE NOTE

**CUMULUS-802** added some additional IAM permissions to support ECS autoscaling, so **you will have to redeploy your IAM stack.**
As a result of the changes for **CUMULUS-1193**, **CUMULUS-1264**, and **CUMULUS-1310**, **you must delete your existing stacks (except IAM) before deploying this version of Cumulus.**
If running Cumulus within a VPC and extended downtime is acceptable, we recommend doing this at the end of the day to allow AWS backend resources and network interfaces to be cleaned up overnight.

### BREAKING CHANGES

- **CUMULUS-1228**

  - The default AMI used by ECS instances is now an NGAP-compliant AMI. This
    will be a breaking change for non-NGAP deployments. If you do not deploy to
    NGAP, you will need to find the AMI ID of the
    [most recent Amazon ECS-optimized AMI](https://docs.aws.amazon.com/AmazonECS/latest/developerguide/ecs-optimized_AMI.html),
    and set the `ecs.amiid` property in your config. Instructions for finding
    the most recent NGAP AMI can be found using
    [these instructions](https://wiki.earthdata.nasa.gov/display/ESKB/Select+an+NGAP+Created+AMI).

- **CUMULUS-1310**

  - Database resources (DynamoDB, ElasticSearch) have been moved to an independent `db` stack.
    Migrations for this version will need to be user-managed. (e.g. [elasticsearch](https://docs.aws.amazon.com/elasticsearch-service/latest/developerguide/es-version-migration.html#snapshot-based-migration) and [dynamoDB](https://docs.aws.amazon.com/datapipeline/latest/DeveloperGuide/dp-template-exports3toddb.html)).
    Order of stack deployment is `iam` -> `db` -> `app`.
  - All stacks can now be deployed using a single `config.yml` file, i.e.: `kes cf deploy --kes-folder app --template node_modules/@cumulus/deployment/[iam|db|app] [...]`
    Backwards-compatible. For development, please re-run `npm run bootstrap` to build new `kes` overrides.
    Deployment docs have been updated to show how to deploy a single-config Cumulus instance.
  - `params` have been moved: Nest `params` fields under `app`, `db` or `iam` to override all Parameters for a particular stack's cloudformation template. Backwards-compatible with multi-config setups.
  - `stackName` and `stackNameNoDash` have been retired. Use `prefix` and `prefixNoDash` instead.
  - The `iams` section in `app/config.yml` IAM roles has been deprecated as a user-facing parameter,
    _unless_ your IAM role ARNs do not match the convention shown in `@cumulus/deployment/app/config.yml`
  - The `vpc.securityGroup` will need to be set with a pre-existing security group ID to use Cumulus in a VPC. Must allow inbound HTTP(S) (Port 443).

- **CUMULUS-1212**

  - `@cumulus/post-to-cmr` will now fail if any granules being processed are missing a metadata file. You can set the new config option `skipMetaCheck` to `true` to pass post-to-cmr without a metadata file.

- **CUMULUS-1232**

  - `@cumulus/sync-granule` will no longer silently pass if no checksum data is provided. It will use input
    from the granule object to:
    - Verify checksum if `checksumType` and `checksumValue` are in the file record OR a checksum file is provided
      (throws `InvalidChecksum` on fail), else log warning that no checksum is available.
    - Then, verify synced S3 file size if `file.size` is in the file record (throws `UnexpectedFileSize` on fail),
      else log warning that no file size is available.
    - Pass the step.

- **CUMULUS-1264**

  - The Cloudformation templating and deployment configuration has been substantially refactored.
    - `CumulusApiDefault` nested stack resource has been renamed to `CumulusApiDistribution`
    - `CumulusApiV1` nested stack resource has been renamed to `CumulusApiBackend`
  - The `urs: true` config option for when defining your lambdas (e.g. in `lambdas.yml`) has been deprecated. There are two new options to replace it:
    - `urs_redirect: 'token'`: This will expose a `TOKEN_REDIRECT_ENDPOINT` environment variable to your lambda that references the `/token` endpoint on the Cumulus backend API
    - `urs_redirect: 'distribution'`: This will expose a `DISTRIBUTION_REDIRECT_ENDPOINT` environment variable to your lambda that references the `/redirect` endpoint on the Cumulus distribution API

- **CUMULUS-1193**

  - The elasticsearch instance is moved behind the VPC.
  - Your account will need an Elasticsearch Service Linked role. This is a one-time setup for the account. You can follow the instructions to use the AWS console or AWS CLI [here](https://docs.aws.amazon.com/IAM/latest/UserGuide/using-service-linked-roles.html) or use the following AWS CLI command: `aws iam create-service-linked-role --aws-service-name es.amazonaws.com`

- **CUMULUS-802**

  - ECS `maxInstances` must be greater than `minInstances`. If you use defaults, no change is required.

- **CUMULUS-1269**
  - Brought Cumulus data models in line with CNM JSON schema:
    - Renamed file object `fileType` field to `type`
    - Renamed file object `fileSize` field to `size`
    - Renamed file object `checksumValue` field to `checksum` where not already done.
    - Added `ancillary` and `linkage` type support to file objects.

### Added

- **CUMULUS-799**

  - Added an S3 Access Metrics package which will take S3 Server Access Logs and
    write access metrics to CloudWatch

- **CUMULUS-1242** - Added `sqs2sfThrottle` lambda. The lambda reads SQS messages for queued executions and uses semaphores to only start new executions if the maximum number of executions defined for the priority key (`cumulus_meta.priorityKey`) has not been reached. Any SQS messages that are read but not used to start executions remain in the queue.

- **CUMULUS-1240**

  - Added `sfSemaphoreDown` lambda. This lambda receives SNS messages and for each message it decrements the semaphore used to track the number of running executions if:
    - the message is for a completed/failed workflow AND
    - the message contains a level of priority (`cumulus_meta.priorityKey`)
  - Added `sfSemaphoreDown` lambda as a subscriber to the `sfTracker` SNS topic

- **CUMULUS-1265**

  - Added `apiConfigs` configuration option to configure API Gateway to be private
  - All internal lambdas configured to run inside the VPC by default
  - Removed references to `NoVpc` lambdas from documentation and `example` folder.

- **CUMULUS-802**
  - Adds autoscaling of ECS clusters
  - Adds autoscaling of ECS services that are handling StepFunction activities

## Changed

- Updated `@cumulus/ingest/http/httpMixin.list()` to trim trailing spaces on discovered filenames

- **CUMULUS-1310**

  - Database resources (DynamoDB, ElasticSearch) have been moved to an independent `db` stack.
    This will enable future updates to avoid affecting database resources or requiring migrations.
    Migrations for this version will need to be user-managed.
    (e.g. [elasticsearch](https://docs.aws.amazon.com/elasticsearch-service/latest/developerguide/es-version-migration.html#snapshot-based-migration) and [dynamoDB](https://docs.aws.amazon.com/datapipeline/latest/DeveloperGuide/dp-template-exports3toddb.html)).
    Order of stack deployment is `iam` -> `db` -> `app`.
  - All stacks can now be deployed using a single `config.yml` file, i.e.: `kes cf deploy --kes-folder app --template node_modules/@cumulus/deployment/[iam|db|app] [...]`
    Backwards-compatible. Please re-run `npm run bootstrap` to build new `kes` overrides.
    Deployment docs have been updated to show how to deploy a single-config Cumulus instance.
  - `params` fields should now be nested under the stack key (i.e. `app`, `db` or `iam`) to provide Parameters for a particular stack's cloudformation template,
    for use with single-config instances. Keys _must_ match the name of the deployment package folder (`app`, `db`, or `iam`).
    Backwards-compatible with multi-config setups.
  - `stackName` and `stackNameNoDash` have been retired as user-facing config parameters. Use `prefix` and `prefixNoDash` instead.
    This will be used to create stack names for all stacks in a single-config use case.
    `stackName` may still be used as an override in multi-config usage, although this is discouraged.
    Warning: overriding the `db` stack's `stackName` will require you to set `dbStackName` in your `app/config.yml`.
    This parameter is required to fetch outputs from the `db` stack to reference in the `app` stack.
  - The `iams` section in `app/config.yml` IAM roles has been retired as a user-facing parameter,
    _unless_ your IAM role ARNs do not match the convention shown in `@cumulus/deployment/app/config.yml`
    In that case, overriding `iams` in your own config is recommended.
  - `iam` and `db` `cloudformation.yml` file names will have respective prefixes (e.g `iam.cloudformation.yml`).
  - Cumulus will now only attempt to create reconciliation reports for buckets of the `private`, `public` and `protected` types.
  - Cumulus will no longer set up its own security group.
    To pass a pre-existing security group for in-VPC deployments as a parameter to the Cumulus template, populate `vpc.securityGroup` in `config.yml`.
    This security group must allow inbound HTTP(S) traffic (Port 443). SSH traffic (Port 22) must be permitted for SSH access to ECS instances.
  - Deployment docs have been updated with examples for the new deployment model.

- **CUMULUS-1236**

  - Moves access to public files behind the distribution endpoint. Authentication is not required, but direct http access has been disallowed.

- **CUMULUS-1223**

  - Adds unauthenticated access for public bucket files to the Distribution API. Public files should be requested the same way as protected files, but for public files a redirect to a self-signed S3 URL will happen without requiring authentication with Earthdata login.

- **CUMULUS-1232**

  - Unifies duplicate handling in `ingest/granule.handleDuplicateFile` for maintainability.
  - Changed `ingest/granule.ingestFile` and `move-granules/index.moveFileRequest` to use new function.
  - Moved file versioning code to `ingest/granule.moveGranuleFileWithVersioning`
  - `ingest/granule.verifyFile` now also tests `file.size` for verification if it is in the file record and throws
    `UnexpectedFileSize` error for file size not matching input.
  - `ingest/granule.verifyFile` logs warnings if checksum and/or file size are not available.

- **CUMULUS-1193**

  - Moved reindex CLI functionality to an API endpoint. See [API docs](https://nasa.github.io/cumulus-api/#elasticsearch-1)

- **CUMULUS-1207**
  - No longer disable lambda event source mappings when disabling a rule

### Fixed

- Updated Lerna publish script so that published Cumulus packages will pin their dependencies on other Cumulus packages to exact versions (e.g. `1.12.1` instead of `^1.12.1`)

- **CUMULUS-1203**

  - Fixes IAM template's use of intrinsic functions such that IAM template overrides now work with kes

- **CUMULUS-1268**
  - Deployment will not fail if there are no ES alarms or ECS services

## [v1.12.1] - 2019-4-8

## [v1.12.0] - 2019-4-4

Note: There was an issue publishing 1.12.0. Upgrade to 1.12.1.

### BREAKING CHANGES

- **CUMULUS-1139**

  - `granule.applyWorkflow` uses the new-style granule record as input to workflows.

- **CUMULUS-1171**

  - Fixed provider handling in the API to make it consistent between protocols.
    NOTE: This is a breaking change. When applying this upgrade, users will need to:
    1. Disable all workflow rules
    2. Update any `http` or `https` providers so that the host field only
       contains a valid hostname or IP address, and the port field contains the
       provider port.
    3. Perform the deployment
    4. Re-enable workflow rules

- **CUMULUS-1176**:

  - `@cumulus/move-granules` input expectations have changed. `@cumulus/files-to-granules` is a new intermediate task to perform input translation in the old style.
    See the Added and Changed sections of this release changelog for more information.

- **CUMULUS-670**

  - The behavior of ParsePDR and related code has changed in this release. PDRs with FILE_TYPEs that do not conform to the PDR ICD (+ TGZ) (https://cdn.earthdata.nasa.gov/conduit/upload/6376/ESDS-RFC-030v1.0.pdf) will fail to parse.

- **CUMULUS-1208**
  - The granule object input to `@cumulus/queue-granules` will now be added to ingest workflow messages **as is**. In practice, this means that if you are using `@cumulus/queue-granules` to trigger ingest workflows and your granule objects input have invalid properties, then your ingest workflows will fail due to schema validation errors.

### Added

- **CUMULUS-777**
  - Added new cookbook entry on configuring Cumulus to track ancillary files.
- **CUMULUS-1183**
  - Kes overrides will now abort with a warning if a workflow step is configured without a corresponding
    lambda configuration
- **CUMULUS-1223**

  - Adds convenience function `@cumulus/common/bucketsConfigJsonObject` for fetching stack's bucket configuration as an object.

- **CUMULUS-853**
  - Updated FakeProcessing example lambda to include option to generate fake browse
  - Added feature documentation for ancillary metadata export, a new cookbook entry describing a workflow with ancillary metadata generation(browse), and related task definition documentation
- **CUMULUS-805**
  - Added a CloudWatch alarm to check running ElasticSearch instances, and a CloudWatch dashboard to view the health of ElasticSearch
  - Specify `AWS_REGION` in `.env` to be used by deployment script
- **CUMULUS-803**
  - Added CloudWatch alarms to check running tasks of each ECS service, and add the alarms to CloudWatch dashboard
- **CUMULUS-670**
  - Added Ancillary Metadata Export feature (see https://nasa.github.io/cumulus/docs/features/ancillary_metadata for more information)
  - Added new Collection file parameter "fileType" that allows configuration of workflow granule file fileType
- **CUMULUS-1184** - Added kes logging output to ensure we always see the state machine reference before failures due to configuration
- **CUMULUS-1105** - Added a dashboard endpoint to serve the dashboard from an S3 bucket
- **CUMULUS-1199** - Moves `s3credentials` endpoint from the backend to the distribution API.
- **CUMULUS-666**
  - Added `@api/endpoints/s3credentials` to allow EarthData Login authorized users to retrieve temporary security credentials for same-region direct S3 access.
- **CUMULUS-671**
  - Added `@packages/integration-tests/api/distribution/getDistributionApiS3SignedUrl()` to return the S3 signed URL for a file protected by the distribution API
- **CUMULUS-672**
  - Added `cmrMetadataFormat` and `cmrConceptId` to output for individual granules from `@cumulus/post-to-cmr`. `cmrMetadataFormat` will be read from the `cmrMetadataFormat` generated for each granule in `@cumulus/cmrjs/publish2CMR()`
  - Added helpers to `@packages/integration-tests/api/distribution`:
    - `getDistributionApiFileStream()` returns a stream to download files protected by the distribution API
    - `getDistributionFileUrl()` constructs URLs for requesting files from the distribution API
- **CUMULUS-1185** `@cumulus/api/models/Granule.removeGranuleFromCmrByGranule` to replace `@cumulus/api/models/Granule.removeGranuleFromCmr` and use the Granule UR from the CMR metadata to remove the granule from CMR

- **CUMULUS-1101**

  - Added new `@cumulus/checksum` package. This package provides functions to calculate and validate checksums.
  - Added new checksumming functions to `@cumulus/common/aws`: `calculateS3ObjectChecksum` and `validateS3ObjectChecksum`, which depend on the `checksum` package.

- CUMULUS-1171

  - Added `@cumulus/common` API documentation to `packages/common/docs/API.md`
  - Added an `npm run build-docs` task to `@cumulus/common`
  - Added `@cumulus/common/string#isValidHostname()`
  - Added `@cumulus/common/string#match()`
  - Added `@cumulus/common/string#matches()`
  - Added `@cumulus/common/string#toLower()`
  - Added `@cumulus/common/string#toUpper()`
  - Added `@cumulus/common/URLUtils#buildURL()`
  - Added `@cumulus/common/util#isNil()`
  - Added `@cumulus/common/util#isNull()`
  - Added `@cumulus/common/util#isUndefined()`
  - Added `@cumulus/common/util#negate()`

- **CUMULUS-1176**

  - Added new `@cumulus/files-to-granules` task to handle converting file array output from `cumulus-process` tasks into granule objects.
    Allows simplification of `@cumulus/move-granules` and `@cumulus/post-to-cmr`, see Changed section for more details.

- CUMULUS-1151 Compare the granule holdings in CMR with Cumulus' internal data store
- CUMULUS-1152 Compare the granule file holdings in CMR with Cumulus' internal data store

### Changed

- **CUMULUS-1216** - Updated `@cumulus/ingest/granule/ingestFile` to download files to expected staging location.
- **CUMULUS-1208** - Updated `@cumulus/ingest/queue/enqueueGranuleIngestMessage()` to not transform granule object passed to it when building an ingest message
- **CUMULUS-1198** - `@cumulus/ingest` no longer enforces any expectations about whether `provider_path` contains a leading slash or not.
- **CUMULUS-1170**
  - Update scripts and docs to use `npm` instead of `yarn`
  - Use `package-lock.json` files to ensure matching versions of npm packages
  - Update CI builds to use `npm ci` instead of `npm install`
- **CUMULUS-670**
  - Updated ParsePDR task to read standard PDR types+ (+ tgz as an external customer requirement) and add a fileType to granule-files on Granule discovery
  - Updated ParsePDR to fail if unrecognized type is used
  - Updated all relevant task schemas to include granule->files->filetype as a string value
  - Updated tests/test fixtures to include the fileType in the step function/task inputs and output validations as needed
  - Updated MoveGranules task to handle incoming configuration with new "fileType" values and to add them as appropriate to the lambda output.
  - Updated DiscoverGranules step/related workflows to read new Collection file parameter fileType that will map a discovered file to a workflow fileType
  - Updated CNM parser to add the fileType to the defined granule file fileType on ingest and updated integration tests to verify/validate that behavior
  - Updated generateEcho10XMLString in cmr-utils.js to use a map/related library to ensure order as CMR requires ordering for their online resources.
  - Updated post-to-cmr task to appropriately export CNM filetypes to CMR in echo10/UMM exports
- **CUMULUS-1139** - Granules stored in the API contain a `files` property. That schema has been greatly
  simplified and now better matches the CNM format.
  - The `name` property has been renamed to `fileName`.
  - The `filepath` property has been renamed to `key`.
  - The `checksumValue` property has been renamed to `checksum`.
  - The `path` property has been removed.
  - The `url_path` property has been removed.
  - The `filename` property (which contained an `s3://` URL) has been removed, and the `bucket`
    and `key` properties should be used instead. Any requests sent to the API containing a `granule.files[].filename`
    property will be rejected, and any responses coming back from the API will not contain that
    `filename` property.
  - A `source` property has been added, which is a URL indicating the original source of the file.
  - `@cumulus/ingest/granule.moveGranuleFiles()` no longer includes a `filename` field in its
    output. The `bucket` and `key` fields should be used instead.
- **CUMULUS-672**

  - Changed `@cumulus/integration-tests/api/EarthdataLogin.getEarthdataLoginRedirectResponse` to `@cumulus/integration-tests/api/EarthdataLogin.getEarthdataAccessToken`. The new function returns an access response from Earthdata login, if successful.
  - `@cumulus/integration-tests/cmr/getOnlineResources` now accepts an object of options, including `cmrMetadataFormat`. Based on the `cmrMetadataFormat`, the function will correctly retrieve the online resources for each metadata format (ECHO10, UMM-G)

- **CUMULUS-1101**

  - Moved `@cumulus/common/file/getFileChecksumFromStream` into `@cumulus/checksum`, and renamed it to `generateChecksumFromStream`.
    This is a breaking change for users relying on `@cumulus/common/file/getFileChecksumFromStream`.
  - Refactored `@cumulus/ingest/Granule` to depend on new `common/aws` checksum functions and remove significantly present checksumming code.
    - Deprecated `@cumulus/ingest/granule.validateChecksum`. Replaced with `@cumulus/ingest/granule.verifyFile`.
    - Renamed `granule.getChecksumFromFile` to `granule.retrieveSuppliedFileChecksumInformation` to be more accurate.
  - Deprecated `@cumulus/common/aws.checksumS3Objects`. Use `@cumulus/common/aws.calculateS3ObjectChecksum` instead.

- CUMULUS-1171

  - Fixed provider handling in the API to make it consistent between protocols.
    Before this change, FTP providers were configured using the `host` and
    `port` properties. HTTP providers ignored `port` and `protocol`, and stored
    an entire URL in the `host` property. Updated the API to only accept valid
    hostnames or IP addresses in the `provider.host` field. Updated ingest code
    to properly build HTTP and HTTPS URLs from `provider.protocol`,
    `provider.host`, and `provider.port`.
  - The default provider port was being set to 21, no matter what protocol was
    being used. Removed that default.

- **CUMULUS-1176**

  - `@cumulus/move-granules` breaking change:
    Input to `move-granules` is now expected to be in the form of a granules object (i.e. `{ granules: [ { ... }, { ... } ] }`);
    For backwards compatibility with array-of-files outputs from processing steps, use the new `@cumulus/files-to-granules` task as an intermediate step.
    This task will perform the input translation. This change allows `move-granules` to be simpler and behave more predictably.
    `config.granuleIdExtraction` and `config.input_granules` are no longer needed/used by `move-granules`.
  - `@cumulus/post-to-cmr`: `config.granuleIdExtraction` is no longer needed/used by `post-to-cmr`.

- CUMULUS-1174
  - Better error message and stacktrace for S3KeyPairProvider error reporting.

### Fixed

- **CUMULUS-1218** Reconciliation report will now scan only completed granules.
- `@cumulus/api` files and granules were not getting indexed correctly because files indexing was failing in `db-indexer`
- `@cumulus/deployment` A bug in the Cloudformation template was preventing the API from being able to be launched in a VPC, updated the IAM template to give the permissions to be able to run the API in a VPC

### Deprecated

- `@cumulus/api/models/Granule.removeGranuleFromCmr`, instead use `@cumulus/api/models/Granule.removeGranuleFromCmrByGranule`
- `@cumulus/ingest/granule.validateChecksum`, instead use `@cumulus/ingest/granule.verifyFile`
- `@cumulus/common/aws.checksumS3Objects`, instead use `@cumulus/common/aws.calculateS3ObjectChecksum`
- `@cumulus/cmrjs`: `getGranuleId` and `getCmrFiles` are deprecated due to changes in input handling.

## [v1.11.3] - 2019-3-5

### Added

- **CUMULUS-1187** - Added `@cumulus/ingest/granule/duplicateHandlingType()` to determine how duplicate files should be handled in an ingest workflow

### Fixed

- **CUMULUS-1187** - workflows not respecting the duplicate handling value specified in the collection
- Removed refreshToken schema requirement for OAuth

## [v1.11.2] - 2019-2-15

### Added

- CUMULUS-1169
  - Added a `@cumulus/common/StepFunctions` module. It contains functions for querying the AWS
    StepFunctions API. These functions have the ability to retry when a ThrottlingException occurs.
  - Added `@cumulus/common/aws.retryOnThrottlingException()`, which will wrap a function in code to
    retry on ThrottlingExceptions.
  - Added `@cumulus/common/test-utils.throttleOnce()`, which will cause a function to return a
    ThrottlingException the first time it is called, then return its normal result after that.
- CUMULUS-1103 Compare the collection holdings in CMR with Cumulus' internal data store
- CUMULUS-1099 Add support for UMMG JSON metadata versions > 1.4.
  - If a version is found in the metadata object, that version is used for processing and publishing to CMR otherwise, version 1.4 is assumed.
- CUMULUS-678
  - Added support for UMMG json v1.4 metadata files.
    `reconcileCMRMetadata` added to `@cumulus/cmrjs` to update metadata record with new file locations.
    `@cumulus/common/errors` adds two new error types `CMRMetaFileNotFound` and `InvalidArgument`.
    `@cumulus/common/test-utils` adds new function `randomId` to create a random string with id to help in debugging.
    `@cumulus/common/BucketsConfig` adds a new helper class `BucketsConfig` for working with bucket stack configuration and bucket names.
    `@cumulus/common/aws` adds new function `s3PutObjectTagging` as a convenience for the aws [s3().putObjectTagging](https://docs.aws.amazon.com/AWSJavaScriptSDK/latest/AWS/S3.html#putObjectTagging-property) function.
    `@cumulus/cmrjs` Adds: - `isCMRFile` - Identify an echo10(xml) or UMMG(json) metadata file. - `metadataObjectFromCMRFile` Read and parse CMR XML file from s3. - `updateCMRMetadata` Modify a cmr metadata (xml/json) file with updated information. - `publish2CMR` Posts XML or UMMG CMR data to CMR service. - `reconcileCMRMetadata` Reconciles cmr metadata file after a file moves.
- Adds some ECS and other permissions to StepRole to enable running ECS tasks from a workflow
- Added Apache logs to cumulus api and distribution lambdas
- **CUMULUS-1119** - Added `@cumulus/integration-tests/api/EarthdataLogin.getEarthdataLoginRedirectResponse` helper for integration tests to handle login with Earthdata and to return response from redirect to Cumulus API
- **CUMULUS-673** Added `@cumulus/common/file/getFileChecksumFromStream` to get file checksum from a readable stream

### Fixed

- CUMULUS-1123
  - Cloudformation template overrides now work as expected

### Changed

- CUMULUS-1169
  - Deprecated the `@cumulus/common/step-functions` module.
  - Updated code that queries the StepFunctions API to use the retry-enabled functions from
    `@cumulus/common/StepFunctions`
- CUMULUS-1121
  - Schema validation is now strongly enforced when writing to the database.
    Additional properties are not allowed and will result in a validation error.
- CUMULUS-678
  `tasks/move-granules` simplified and refactored to use functionality from cmrjs.
  `ingest/granules.moveGranuleFiles` now just moves granule files and returns a list of the updated files. Updating metadata now handled by `@cumulus/cmrjs/reconcileCMRMetadata`.
  `move-granules.updateGranuleMetadata` refactored and bugs fixed in the case of a file matching multiple collection.files.regexps.
  `getCmrXmlFiles` simplified and now only returns an object with the cmrfilename and the granuleId.
  `@cumulus/test-processing` - test processing task updated to generate UMM-G metadata

- CUMULUS-1043

  - `@cumulus/api` now uses [express](http://expressjs.com/) as the API engine.
  - All `@cumulus/api` endpoints on ApiGateway are consolidated to a single endpoint the uses `{proxy+}` definition.
  - All files under `packages/api/endpoints` along with associated tests are updated to support express's request and response objects.
  - Replaced environment variables `internal`, `bucket` and `systemBucket` with `system_bucket`.
  - Update `@cumulus/integration-tests` to work with updated cumulus-api express endpoints

- `@cumulus/integration-tests` - `buildAndExecuteWorkflow` and `buildWorkflow` updated to take a `meta` param to allow for additional fields to be added to the workflow `meta`

- **CUMULUS-1049** Updated `Retrieve Execution Status API` in `@cumulus/api`: If the execution doesn't exist in Step Function API, Cumulus API returns the execution status information from the database.

- **CUMULUS-1119**
  - Renamed `DISTRIBUTION_URL` environment variable to `DISTRIBUTION_ENDPOINT`
  - Renamed `DEPLOYMENT_ENDPOINT` environment variable to `DISTRIBUTION_REDIRECT_ENDPOINT`
  - Renamed `API_ENDPOINT` environment variable to `TOKEN_REDIRECT_ENDPOINT`

### Removed

- Functions deprecated before 1.11.0:
  - @cumulus/api/models/base: static Manager.createTable() and static Manager.deleteTable()
  - @cumulus/ingest/aws/S3
  - @cumulus/ingest/aws/StepFunction.getExecution()
  - @cumulus/ingest/aws/StepFunction.pullEvent()
  - @cumulus/ingest/consumer.Consume
  - @cumulus/ingest/granule/Ingest.getBucket()

### Deprecated

`@cmrjs/ingestConcept`, instead use the CMR object methods. `@cmrjs/CMR.ingestGranule` or `@cmrjs/CMR.ingestCollection`
`@cmrjs/searchConcept`, instead use the CMR object methods. `@cmrjs/CMR.searchGranules` or `@cmrjs/CMR.searchCollections`
`@cmrjs/deleteConcept`, instead use the CMR object methods. `@cmrjs/CMR.deleteGranule` or `@cmrjs/CMR.deleteCollection`

## [v1.11.1] - 2018-12-18

**Please Note**

- Ensure your `app/config.yml` has a `clientId` specified in the `cmr` section. This will allow CMR to identify your requests for better support and metrics.
  - For an example, please see [the example config](https://github.com/nasa/cumulus/blob/1c7e2bf41b75da9f87004c4e40fbcf0f39f56794/example/app/config.yml#L128).

### Added

- Added a `/tokenDelete` endpoint in `@cumulus/api` to delete access token records

### Changed

- CUMULUS-678
  `@cumulus/ingest/crypto` moved and renamed to `@cumulus/common/key-pair-provider`
  `@cumulus/ingest/aws` function: `KMSDecryptionFailed` and class: `KMS` extracted and moved to `@cumulus/common` and `KMS` is exported as `KMSProvider` from `@cumulus/common/key-pair-provider`
  `@cumulus/ingest/granule` functions: `publish`, `getGranuleId`, `getXMLMetadataAsString`, `getMetadataBodyAndTags`, `parseXmlString`, `getCmrXMLFiles`, `postS3Object`, `contructOnlineAccessUrls`, `updateMetadata`, extracted and moved to `@cumulus/cmrjs`
  `getGranuleId`, `getCmrXMLFiles`, `publish`, `updateMetadata` removed from `@cumulus/ingest/granule` and added to `@cumulus/cmrjs`;
  `updateMetadata` renamed `updateCMRMetadata`.
  `@cumulus/ingest` test files renamed.
- **CUMULUS-1070**
  - Add `'Client-Id'` header to all `@cumulus/cmrjs` requests (made via `searchConcept`, `ingestConcept`, and `deleteConcept`).
  - Updated `cumulus/example/app/config.yml` entry for `cmr.clientId` to use stackName for easier CMR-side identification.

## [v1.11.0] - 2018-11-30

**Please Note**

- Redeploy IAM roles:
  - CUMULUS-817 includes a migration that requires reconfiguration/redeployment of IAM roles. Please see the [upgrade instructions](https://nasa.github.io/cumulus/docs/upgrade/1.11.0) for more information.
  - CUMULUS-977 includes a few new SNS-related permissions added to the IAM roles that will require redeployment of IAM roles.
- `cumulus-message-adapter` v1.0.13+ is required for `@cumulus/api` granule reingest API to work properly. The latest version should be downloaded automatically by kes.
- A `TOKEN_SECRET` value (preferably 256-bit for security) must be added to `.env` to securely sign JWTs used for authorization in `@cumulus/api`

### Changed

- **CUUMULUS-1000** - Distribution endpoint now persists logins, instead of
  redirecting to Earthdata Login on every request
- **CUMULUS-783 CUMULUS-790** - Updated `@cumulus/sync-granule` and `@cumulus/move-granules` tasks to always overwrite existing files for manually-triggered reingest.
- **CUMULUS-906** - Updated `@cumulus/api` granule reingest API to
  - add `reingestGranule: true` and `forceDuplicateOverwrite: true` to Cumulus message `cumulus_meta.cumulus_context` field to indicate that the workflow is a manually triggered re-ingest.
  - return warning message to operator when duplicateHandling is not `replace`
  - `cumulus-message-adapter` v1.0.13+ is required.
- **CUMULUS-793** - Updated the granule move PUT request in `@cumulus/api` to reject the move with a 409 status code if one or more of the files already exist at the destination location
- Updated `@cumulus/helloworld` to use S3 to store state for pass on retry tests
- Updated `@cumulus/ingest`:
  - [Required for MAAP] `http.js#list` will now find links with a trailing whitespace
  - Removed code from `granule.js` which looked for files in S3 using `{ Bucket: discoveredFile.bucket, Key: discoveredFile.name }`. This is obsolete since `@cumulus/ingest` uses a `file-staging` and `constructCollectionId()` directory prefixes by default.
- **CUMULUS-989**
  - Updated `@cumulus/api` to use [JWT (JSON Web Token)](https://jwt.io/introduction/) as the transport format for API authorization tokens and to use JWT verification in the request authorization
  - Updated `/token` endpoint in `@cumulus/api` to return tokens as JWTs
  - Added a `/refresh` endpoint in `@cumulus/api` to request new access tokens from the OAuth provider using the refresh token
  - Added `refreshAccessToken` to `@cumulus/api/lib/EarthdataLogin` to manage refresh token requests with the Earthdata OAuth provider

### Added

- **CUMULUS-1050**
  - Separated configuration flags for originalPayload/finalPayload cleanup such that they can be set to different retention times
- **CUMULUS-798**
  - Added daily Executions cleanup CloudWatch event that triggers cleanExecutions lambda
  - Added cleanExecutions lambda that removes finalPayload/originalPayload field entries for records older than configured timeout value (execution_payload_retention_period), with a default of 30 days
- **CUMULUS-815/816**
  - Added 'originalPayload' and 'finalPayload' fields to Executions table
  - Updated Execution model to populate originalPayload with the execution payload on record creation
  - Updated Execution model code to populate finalPayload field with the execution payload on execution completion
  - Execution API now exposes the above fields
- **CUMULUS-977**
  - Rename `kinesisConsumer` to `messageConsumer` as it handles both Kinesis streams and SNS topics as of this version.
  - Add `sns`-type rule support. These rules create a subscription between an SNS topic and the `messageConsumer`.
    When a message is received, `messageConsumer` is triggered and passes the SNS message (JSON format expected) in
    its entirety to the workflow in the `payload` field of the Cumulus message. For more information on sns-type rules,
    see the [documentation](https://nasa.github.io/cumulus/docs/data-cookbooks/setup#rules).
- **CUMULUS-975**
  - Add `KinesisInboundEventLogger` and `KinesisOutboundEventLogger` API lambdas. These lambdas
    are utilized to dump incoming and outgoing ingest workflow kinesis streams
    to cloudwatch for analytics in case of AWS/stream failure.
  - Update rules model to allow tracking of log_event ARNs related to
    Rule event logging. Kinesis rule types will now automatically log
    incoming events via a Kinesis event triggered lambda.
    CUMULUS-975-migration-4
  - Update migration code to require explicit migration names per run
  - Added migration_4 to migrate/update existing Kinesis rules to have a log event mapping
  - Added new IAM policy for migration lambda
- **CUMULUS-775**
  - Adds a instance metadata endpoint to the `@cumulus/api` package.
  - Adds a new convenience function `hostId` to the `@cumulus/cmrjs` to help build environment specific cmr urls.
  - Fixed `@cumulus/cmrjs.searchConcept` to search and return CMR results.
  - Modified `@cumulus/cmrjs.CMR.searchGranule` and `@cumulus/cmrjs.CMR.searchCollection` to include CMR's provider as a default parameter to searches.
- **CUMULUS-965**
  - Add `@cumulus/test-data.loadJSONTestData()`,
    `@cumulus/test-data.loadTestData()`, and
    `@cumulus/test-data.streamTestData()` to safely load test data. These
    functions should be used instead of using `require()` to load test data,
    which could lead to tests interfering with each other.
  - Add a `@cumulus/common/util/deprecate()` function to mark a piece of code as
    deprecated
- **CUMULUS-986**
  - Added `waitForTestExecutionStart` to `@cumulus/integration-tests`
- **CUMULUS-919**
  - In `@cumulus/deployment`, added support for NGAP permissions boundaries for IAM roles with `useNgapPermissionBoundary` flag in `iam/config.yml`. Defaults to false.

### Fixed

- Fixed a bug where FTP sockets were not closed after an error, keeping the Lambda function active until it timed out [CUMULUS-972]
- **CUMULUS-656**
  - The API will no longer allow the deletion of a provider if that provider is
    referenced by a rule
  - The API will no longer allow the deletion of a collection if that collection
    is referenced by a rule
- Fixed a bug where `@cumulus/sf-sns-report` was not pulling large messages from S3 correctly.

### Deprecated

- `@cumulus/ingest/aws/StepFunction.pullEvent()`. Use `@cumulus/common/aws.pullStepFunctionEvent()`.
- `@cumulus/ingest/consumer.Consume` due to unpredictable implementation. Use `@cumulus/ingest/consumer.Consumer`.
  Call `Consumer.consume()` instead of `Consume.read()`.

## [v1.10.4] - 2018-11-28

### Added

- **CUMULUS-1008**
  - New `config.yml` parameter for SQS consumers: `sqs_consumer_rate: (default 500)`, which is the maximum number of
    messages the consumer will attempt to process per execution. Currently this is only used by the sf-starter consumer,
    which runs every minute by default, making this a messages-per-minute upper bound. SQS does not guarantee the number
    of messages returned per call, so this is not a fixed rate of consumption, only attempted number of messages received.

### Deprecated

- `@cumulus/ingest/consumer.Consume` due to unpredictable implementation. Use `@cumulus/ingest/consumer.Consumer`.

### Changed

- Backported update of `packages/api` dependency `@mapbox/dyno` to `1.4.2` to mitigate `event-stream` vulnerability.

## [v1.10.3] - 2018-10-31

### Added

- **CUMULUS-817**
  - Added AWS Dead Letter Queues for lambdas that are scheduled asynchronously/such that failures show up only in cloudwatch logs.
- **CUMULUS-956**
  - Migrated developer documentation and data-cookbooks to Docusaurus
    - supports versioning of documentation
  - Added `docs/docs-how-to.md` to outline how to do things like add new docs or locally install for testing.
  - Deployment/CI scripts have been updated to work with the new format
- **CUMULUS-811**
  - Added new S3 functions to `@cumulus/common/aws`:
    - `aws.s3TagSetToQueryString`: converts S3 TagSet array to querystring (for use with upload()).
    - `aws.s3PutObject`: Returns promise of S3 `putObject`, which puts an object on S3
    - `aws.s3CopyObject`: Returns promise of S3 `copyObject`, which copies an object in S3 to a new S3 location
    - `aws.s3GetObjectTagging`: Returns promise of S3 `getObjectTagging`, which returns an object containing an S3 TagSet.
  - `@/cumulus/common/aws.s3PutObject` defaults to an explicit `ACL` of 'private' if not overridden.
  - `@/cumulus/common/aws.s3CopyObject` defaults to an explicit `TaggingDirective` of 'COPY' if not overridden.

### Deprecated

- **CUMULUS-811**
  - Deprecated `@cumulus/ingest/aws.S3`. Member functions of this class will now
    log warnings pointing to similar functionality in `@cumulus/common/aws`.

## [v1.10.2] - 2018-10-24

### Added

- **CUMULUS-965**
  - Added a `@cumulus/logger` package
- **CUMULUS-885**
  - Added 'human readable' version identifiers to Lambda Versioning lambda aliases
- **CUMULUS-705**
  - Note: Make sure to update the IAM stack when deploying this update.
  - Adds an AsyncOperations model and associated DynamoDB table to the
    `@cumulus/api` package
  - Adds an /asyncOperations endpoint to the `@cumulus/api` package, which can
    be used to fetch the status of an AsyncOperation.
  - Adds a /bulkDelete endpoint to the `@cumulus/api` package, which performs an
    asynchronous bulk-delete operation. This is a stub right now which is only
    intended to demonstration how AsyncOperations work.
  - Adds an AsyncOperation ECS task to the `@cumulus/api` package, which will
    fetch an Lambda function, run it in ECS, and then store the result to the
    AsyncOperations table in DynamoDB.
- **CUMULUS-851** - Added workflow lambda versioning feature to allow in-flight workflows to use lambda versions that were in place when a workflow was initiated

  - Updated Kes custom code to remove logic that used the CMA file key to determine template compilation logic. Instead, utilize a `customCompilation` template configuration flag to indicate a template should use Cumulus's kes customized methods instead of 'core'.
  - Added `useWorkflowLambdaVersions` configuration option to enable the lambdaVersioning feature set. **This option is set to true by default** and should be set to false to disable the feature.
  - Added uniqueIdentifier configuration key to S3 sourced lambdas to optionally support S3 lambda resource versioning within this scheme. This key must be unique for each modified version of the lambda package and must be updated in configuration each time the source changes.
  - Added a new nested stack template that will create a `LambdaVersions` stack that will take lambda parameters from the base template, generate lambda versions/aliases and return outputs with references to the most 'current' lambda alias reference, and updated 'core' template to utilize these outputs (if `useWorkflowLambdaVersions` is enabled).

- Created a `@cumulus/api/lib/OAuth2` interface, which is implemented by the
  `@cumulus/api/lib/EarthdataLogin` and `@cumulus/api/lib/GoogleOAuth2` classes.
  Endpoints that need to handle authentication will determine which class to use
  based on environment variables. This also greatly simplifies testing.
- Added `@cumulus/api/lib/assertions`, containing more complex AVA test assertions
- Added PublishGranule workflow to publish a granule to CMR without full reingest. (ingest-in-place capability)

- `@cumulus/integration-tests` new functionality:
  - `listCollections` to list collections from a provided data directory
  - `deleteCollection` to delete list of collections from a deployed stack
  - `cleanUpCollections` combines the above in one function.
  - `listProviders` to list providers from a provided data directory
  - `deleteProviders` to delete list of providers from a deployed stack
  - `cleanUpProviders` combines the above in one function.
  - `@cumulus/integrations-tests/api.js`: `deleteGranule` and `deletePdr` functions to make `DELETE` requests to Cumulus API
  - `rules` API functionality for posting and deleting a rule and listing all rules
  - `wait-for-deploy` lambda for use in the redeployment tests
- `@cumulus/ingest/granule.js`: `ingestFile` inserts new `duplicate_found: true` field in the file's record if a duplicate file already exists on S3.
- `@cumulus/api`: `/execution-status` endpoint requests and returns complete execution output if execution output is stored in S3 due to size.
- Added option to use environment variable to set CMR host in `@cumulus/cmrjs`.
- **CUMULUS-781** - Added integration tests for `@cumulus/sync-granule` when `duplicateHandling` is set to `replace` or `skip`
- **CUMULUS-791** - `@cumulus/move-granules`: `moveFileRequest` inserts new `duplicate_found: true` field in the file's record if a duplicate file already exists on S3. Updated output schema to document new `duplicate_found` field.

### Removed

- Removed `@cumulus/common/fake-earthdata-login-server`. Tests can now create a
  service stub based on `@cumulus/api/lib/OAuth2` if testing requires handling
  authentication.

### Changed

- **CUMULUS-940** - modified `@cumulus/common/aws` `receiveSQSMessages` to take a parameter object instead of positional parameters. All defaults remain the same, but now access to long polling is available through `options.waitTimeSeconds`.
- **CUMULUS-948** - Update lambda functions `CNMToCMA` and `CnmResponse` in the `cumulus-data-shared` bucket and point the default stack to them.
- **CUMULUS-782** - Updated `@cumulus/sync-granule` task and `Granule.ingestFile` in `@cumulus/ingest` to keep both old and new data when a destination file with different checksum already exists and `duplicateHandling` is `version`
- Updated the config schema in `@cumulus/move-granules` to include the `moveStagedFiles` param.
- **CUMULUS-778** - Updated config schema and documentation in `@cumulus/sync-granule` to include `duplicateHandling` parameter for specifying how duplicate filenames should be handled
- **CUMULUS-779** - Updated `@cumulus/sync-granule` to throw `DuplicateFile` error when destination files already exist and `duplicateHandling` is `error`
- **CUMULUS-780** - Updated `@cumulus/sync-granule` to use `error` as the default for `duplicateHandling` when it is not specified
- **CUMULUS-780** - Updated `@cumulus/api` to use `error` as the default value for `duplicateHandling` in the `Collection` model
- **CUMULUS-785** - Updated the config schema and documentation in `@cumulus/move-granules` to include `duplicateHandling` parameter for specifying how duplicate filenames should be handled
- **CUMULUS-786, CUMULUS-787** - Updated `@cumulus/move-granules` to throw `DuplicateFile` error when destination files already exist and `duplicateHandling` is `error` or not specified
- **CUMULUS-789** - Updated `@cumulus/move-granules` to keep both old and new data when a destination file with different checksum already exists and `duplicateHandling` is `version`

### Fixed

- `getGranuleId` in `@cumulus/ingest` bug: `getGranuleId` was constructing an error using `filename` which was undefined. The fix replaces `filename` with the `uri` argument.
- Fixes to `del` in `@cumulus/api/endpoints/granules.js` to not error/fail when not all files exist in S3 (e.g. delete granule which has only 2 of 3 files ingested).
- `@cumulus/deployment/lib/crypto.js` now checks for private key existence properly.

## [v1.10.1] - 2018-09-4

### Fixed

- Fixed cloudformation template errors in `@cumulus/deployment/`
  - Replaced references to Fn::Ref: with Ref:
  - Moved long form template references to a newline

## [v1.10.0] - 2018-08-31

### Removed

- Removed unused and broken code from `@cumulus/common`
  - Removed `@cumulus/common/test-helpers`
  - Removed `@cumulus/common/task`
  - Removed `@cumulus/common/message-source`
  - Removed the `getPossiblyRemote` function from `@cumulus/common/aws`
  - Removed the `startPromisedSfnExecution` function from `@cumulus/common/aws`
  - Removed the `getCurrentSfnTask` function from `@cumulus/common/aws`

### Changed

- **CUMULUS-839** - In `@cumulus/sync-granule`, 'collection' is now an optional config parameter

### Fixed

- **CUMULUS-859** Moved duplicate code in `@cumulus/move-granules` and `@cumulus/post-to-cmr` to `@cumulus/ingest`. Fixed imports making assumptions about directory structure.
- `@cumulus/ingest/consumer` correctly limits the number of messages being received and processed from SQS. Details:
  - **Background:** `@cumulus/api` includes a lambda `<stack-name>-sqs2sf` which processes messages from the `<stack-name>-startSF` SQS queue every minute. The `sqs2sf` lambda uses `@cumulus/ingest/consumer` to receive and process messages from SQS.
  - **Bug:** More than `messageLimit` number of messages were being consumed and processed from the `<stack-name>-startSF` SQS queue. Many step functions were being triggered simultaneously by the lambda `<stack-name>-sqs2sf` (which consumes every minute from the `startSF` queue) and resulting in step function failure with the error: `An error occurred (ThrottlingException) when calling the GetExecutionHistory`.
  - **Fix:** `@cumulus/ingest/consumer#processMessages` now processes messages until `timeLimit` has passed _OR_ once it receives up to `messageLimit` messages. `sqs2sf` is deployed with a [default `messageLimit` of 10](https://github.com/nasa/cumulus/blob/670000c8a821ff37ae162385f921c40956e293f7/packages/deployment/app/config.yml#L147).
  - **IMPORTANT NOTE:** `consumer` will actually process up to `messageLimit * 2 - 1` messages. This is because sometimes `receiveSQSMessages` will return less than `messageLimit` messages and thus the consumer will continue to make calls to `receiveSQSMessages`. For example, given a `messageLimit` of 10 and subsequent calls to `receiveSQSMessages` returns up to 9 messages, the loop will continue and a final call could return up to 10 messages.

## [v1.9.1] - 2018-08-22

**Please Note** To take advantage of the added granule tracking API functionality, updates are required for the message adapter and its libraries. You should be on the following versions:

- `cumulus-message-adapter` 1.0.9+
- `cumulus-message-adapter-js` 1.0.4+
- `cumulus-message-adapter-java` 1.2.7+
- `cumulus-message-adapter-python` 1.0.5+

### Added

- **CUMULUS-687** Added logs endpoint to search for logs from a specific workflow execution in `@cumulus/api`. Added integration test.
- **CUMULUS-836** - `@cumulus/deployment` supports a configurable docker storage driver for ECS. ECS can be configured with either `devicemapper` (the default storage driver for AWS ECS-optimized AMIs) or `overlay2` (the storage driver used by the NGAP 2.0 AMI). The storage driver can be configured in `app/config.yml` with `ecs.docker.storageDriver: overlay2 | devicemapper`. The default is `overlay2`.
  - To support this configuration, a [Handlebars](https://handlebarsjs.com/) helper `ifEquals` was added to `packages/deployment/lib/kes.js`.
- **CUMULUS-836** - `@cumulus/api` added IAM roles required by the NGAP 2.0 AMI. The NGAP 2.0 AMI runs a script `register_instances_with_ssm.py` which requires the ECS IAM role to include `ec2:DescribeInstances` and `ssm:GetParameter` permissions.

### Fixed

- **CUMULUS-836** - `@cumulus/deployment` uses `overlay2` driver by default and does not attempt to write `--storage-opt dm.basesize` to fix [this error](https://github.com/moby/moby/issues/37039).
- **CUMULUS-413** Kinesis processing now captures all errors.
  - Added kinesis fallback mechanism when errors occur during record processing.
  - Adds FallbackTopicArn to `@cumulus/api/lambdas.yml`
  - Adds fallbackConsumer lambda to `@cumulus/api`
  - Adds fallbackqueue option to lambda definitions capture lambda failures after three retries.
  - Adds kinesisFallback SNS topic to signal incoming errors from kinesis stream.
  - Adds kinesisFailureSQS to capture fully failed events from all retries.
- **CUMULUS-855** Adds integration test for kinesis' error path.
- **CUMULUS-686** Added workflow task name and version tracking via `@cumulus/api` executions endpoint under new `tasks` property, and under `workflow_tasks` in step input/output.
  - Depends on `cumulus-message-adapter` 1.0.9+, `cumulus-message-adapter-js` 1.0.4+, `cumulus-message-adapter-java` 1.2.7+ and `cumulus-message-adapter-python` 1.0.5+
- **CUMULUS-771**
  - Updated sync-granule to stream the remote file to s3
  - Added integration test for ingesting granules from ftp provider
  - Updated http/https integration tests for ingesting granules from http/https providers
- **CUMULUS-862** Updated `@cumulus/integration-tests` to handle remote lambda output
- **CUMULUS-856** Set the rule `state` to have default value `ENABLED`

### Changed

- In `@cumulus/deployment`, changed the example app config.yml to have additional IAM roles

## [v1.9.0] - 2018-08-06

**Please note** additional information and upgrade instructions [here](https://nasa.github.io/cumulus/docs/upgrade/1.9.0)

### Added

- **CUMULUS-712** - Added integration tests verifying expected behavior in workflows
- **GITC-776-2** - Add support for versioned collections

### Fixed

- **CUMULUS-832**
  - Fixed indentation in example config.yml in `@cumulus/deployment`
  - Fixed issue with new deployment using the default distribution endpoint in `@cumulus/deployment` and `@cumulus/api`

## [v1.8.1] - 2018-08-01

**Note** IAM roles should be re-deployed with this release.

- **Cumulus-726**
  - Added function to `@cumulus/integration-tests`: `sfnStep` includes `getStepInput` which returns the input to the schedule event of a given step function step.
  - Added IAM policy `@cumulus/deployment`: Lambda processing IAM role includes `kinesis::PutRecord` so step function lambdas can write to kinesis streams.
- **Cumulus Community Edition**
  - Added Google OAuth authentication token logic to `@cumulus/api`. Refactored token endpoint to use environment variable flag `OAUTH_PROVIDER` when determining with authentication method to use.
  - Added API Lambda memory configuration variable `api_lambda_memory` to `@cumulus/api` and `@cumulus/deployment`.

### Changed

- **Cumulus-726**
  - Changed function in `@cumulus/api`: `models/rules.js#addKinesisEventSource` was modified to call to `deleteKinesisEventSource` with all required parameters (rule's name, arn and type).
  - Changed function in `@cumulus/integration-tests`: `getStepOutput` can now be used to return output of failed steps. If users of this function want the output of a failed event, they can pass a third parameter `eventType` as `'failure'`. This function will work as always for steps which completed successfully.

### Removed

- **Cumulus-726**

  - Configuration change to `@cumulus/deployment`: Removed default auto scaling configuration for Granules and Files DynamoDB tables.

- **CUMULUS-688**
  - Add integration test for ExecutionStatus
  - Function addition to `@cumulus/integration-tests`: `api` includes `getExecutionStatus` which returns the execution status from the Cumulus API

## [v1.8.0] - 2018-07-23

### Added

- **CUMULUS-718** Adds integration test for Kinesis triggering a workflow.

- **GITC-776-3** Added more flexibility for rules. You can now edit all fields on the rule's record
  We may need to update the api documentation to reflect this.

- **CUMULUS-681** - Add ingest-in-place action to granules endpoint

  - new applyWorkflow action at PUT /granules/{granuleid} Applying a workflow starts an execution of the provided workflow and passes the granule record as payload.
    Parameter(s):
    - workflow - the workflow name

- **CUMULUS-685** - Add parent exeuction arn to the execution which is triggered from a parent step function

### Changed

- **CUMULUS-768** - Integration tests get S3 provider data from shared data folder

### Fixed

- **CUMULUS-746** - Move granule API correctly updates record in dynamo DB and cmr xml file
- **CUMULUS-766** - Populate database fileSize field from S3 if value not present in Ingest payload

## [v1.7.1] - 2018-07-27 - [BACKPORT]

### Fixed

- **CUMULUS-766** - Backport from 1.8.0 - Populate database fileSize field from S3 if value not present in Ingest payload

## [v1.7.0] - 2018-07-02

### Please note: [Upgrade Instructions](https://nasa.github.io/cumulus/docs/upgrade/1.7.0)

### Added

- **GITC-776-2** - Add support for versioned collections
- **CUMULUS-491** - Add granule reconciliation API endpoints.
- **CUMULUS-480** Add support for backup and recovery:
  - Add DynamoDB tables for granules, executions and pdrs
  - Add ability to write all records to S3
  - Add ability to download all DynamoDB records in form json files
  - Add ability to upload records to DynamoDB
  - Add migration scripts for copying granule, pdr and execution records from ElasticSearch to DynamoDB
  - Add IAM support for batchWrite on dynamoDB
-
- **CUMULUS-508** - `@cumulus/deployment` cloudformation template allows for lambdas and ECS clusters to have multiple AZ availability.
  - `@cumulus/deployment` also ensures docker uses `devicemapper` storage driver.
- **CUMULUS-755** - `@cumulus/deployment` Add DynamoDB autoscaling support.
  - Application developers can add autoscaling and override default values in their deployment's `app/config.yml` file using a `{TableName}Table:` key.

### Fixed

- **CUMULUS-747** - Delete granule API doesn't delete granule files in s3 and granule in elasticsearch
  - update the StreamSpecification DynamoDB tables to have StreamViewType: "NEW_AND_OLD_IMAGES"
  - delete granule files in s3
- **CUMULUS-398** - Fix not able to filter executions by workflow
- **CUMULUS-748** - Fix invalid lambda .zip files being validated/uploaded to AWS
- **CUMULUS-544** - Post to CMR task has UAT URL hard-coded
  - Made configurable: PostToCmr now requires CMR_ENVIRONMENT env to be set to 'SIT' or 'OPS' for those CMR environments. Default is UAT.

### Changed

- **GITC-776-4** - Changed Discover-pdrs to not rely on collection but use provider_path in config. It also has an optional filterPdrs regex configuration parameter

- **CUMULUS-710** - In the integration test suite, `getStepOutput` returns the output of the first successful step execution or last failed, if none exists

## [v1.6.0] - 2018-06-06

### Please note: [Upgrade Instructions](https://nasa.github.io/cumulus/docs/upgrade/1.6.0)

### Fixed

- **CUMULUS-602** - Format all logs sent to Elastic Search.
  - Extract cumulus log message and index it to Elastic Search.

### Added

- **CUMULUS-556** - add a mechanism for creating and running migration scripts on deployment.
- **CUMULUS-461** Support use of metadata date and other components in `url_path` property

### Changed

- **CUMULUS-477** Update bucket configuration to support multiple buckets of the same type:
  - Change the structure of the buckets to allow for more than one bucket of each type. The bucket structure is now:
    bucket-key:
    name: <bucket-name>
    type: <type> i.e. internal, public, etc.
  - Change IAM and app deployment configuration to support new bucket structure
  - Update tasks and workflows to support new bucket structure
  - Replace instances where buckets.internal is relied upon to either use the system bucket or a configured bucket
  - Move IAM template to the deployment package. NOTE: You now have to specify '--template node_modules/@cumulus/deployment/iam' in your IAM deployment
  - Add IAM cloudformation template support to filter buckets by type

## [v1.5.5] - 2018-05-30

### Added

- **CUMULUS-530** - PDR tracking through Queue-granules
  - Add optional `pdr` property to the sync-granule task's input config and output payload.
- **CUMULUS-548** - Create a Lambda task that generates EMS distribution reports
  - In order to supply EMS Distribution Reports, you must enable S3 Server
    Access Logging on any S3 buckets used for distribution. See [How Do I Enable Server Access Logging for an S3 Bucket?](https://docs.aws.amazon.com/AmazonS3/latest/user-guide/server-access-logging.html)
    The "Target bucket" setting should point at the Cumulus internal bucket.
    The "Target prefix" should be
    "<STACK_NAME>/ems-distribution/s3-server-access-logs/", where "STACK_NAME"
    is replaced with the name of your Cumulus stack.

### Fixed

- **CUMULUS-546 - Kinesis Consumer should catch and log invalid JSON**
  - Kinesis Consumer lambda catches and logs errors so that consumer doesn't get stuck in a loop re-processing bad json records.
- EMS report filenames are now based on their start time instead of the time
  instead of the time that the report was generated
- **CUMULUS-552 - Cumulus API returns different results for the same collection depending on query**
  - The collection, provider and rule records in elasticsearch are now replaced with records from dynamo db when the dynamo db records are updated.

### Added

- `@cumulus/deployment`'s default cloudformation template now configures storage for Docker to match the configured ECS Volume. The template defines Docker's devicemapper basesize (`dm.basesize`) using `ecs.volumeSize`. This addresses ECS default of limiting Docker containers to 10GB of storage ([Read more](https://aws.amazon.com/premiumsupport/knowledge-center/increase-default-ecs-docker-limit/)).

## [v1.5.4] - 2018-05-21

### Added

- **CUMULUS-535** - EMS Ingest, Archive, Archive Delete reports
  - Add lambda EmsReport to create daily EMS Ingest, Archive, Archive Delete reports
  - ems.provider property added to `@cumulus/deployment/app/config.yml`.
    To change the provider name, please add `ems: provider` property to `app/config.yml`.
- **CUMULUS-480** Use DynamoDB to store granules, pdrs and execution records
  - Activate PointInTime feature on DynamoDB tables
  - Increase test coverage on api package
  - Add ability to restore metadata records from json files to DynamoDB
- **CUMULUS-459** provide API endpoint for moving granules from one location on s3 to another

## [v1.5.3] - 2018-05-18

### Fixed

- **CUMULUS-557 - "Add dataType to DiscoverGranules output"**
  - Granules discovered by the DiscoverGranules task now include dataType
  - dataType is now a required property for granules used as input to the
    QueueGranules task
- **CUMULUS-550** Update deployment app/config.yml to force elasticsearch updates for deleted granules

## [v1.5.2] - 2018-05-15

### Fixed

- **CUMULUS-514 - "Unable to Delete the Granules"**
  - updated cmrjs.deleteConcept to return success if the record is not found
    in CMR.

### Added

- **CUMULUS-547** - The distribution API now includes an
  "earthdataLoginUsername" query parameter when it returns a signed S3 URL
- **CUMULUS-527 - "parse-pdr queues up all granules and ignores regex"**
  - Add an optional config property to the ParsePdr task called
    "granuleIdFilter". This property is a regular expression that is applied
    against the filename of the first file of each granule contained in the
    PDR. If the regular expression matches, then the granule is included in
    the output. Defaults to '.', which will match all granules in the PDR.
- File checksums in PDRs now support MD5
- Deployment support to subscribe to an SNS topic that already exists
- **CUMULUS-470, CUMULUS-471** In-region S3 Policy lambda added to API to update bucket policy for in-region access.
- **CUMULUS-533** Added fields to granule indexer to support EMS ingest and archive record creation
- **CUMULUS-534** Track deleted granules
  - added `deletedgranule` type to `cumulus` index.
  - **Important Note:** Force custom bootstrap to re-run by adding this to
    app/config.yml `es: elasticSearchMapping: 7`
- You can now deploy cumulus without ElasticSearch. Just add `es: null` to your `app/config.yml` file. This is only useful for debugging purposes. Cumulus still requires ElasticSearch to properly operate.
- `@cumulus/integration-tests` includes and exports the `addRules` function, which seeds rules into the DynamoDB table.
- Added capability to support EFS in cloud formation template. Also added
  optional capability to ssh to your instance and privileged lambda functions.
- Added support to force discovery of PDRs that have already been processed
  and filtering of selected data types
- `@cumulus/cmrjs` uses an environment variable `USER_IP_ADDRESS` or fallback
  IP address of `10.0.0.0` when a public IP address is not available. This
  supports lambda functions deployed into a VPC's private subnet, where no
  public IP address is available.

### Changed

- **CUMULUS-550** Custom bootstrap automatically adds new types to index on
  deployment

## [v1.5.1] - 2018-04-23

### Fixed

- add the missing dist folder to the hello-world task
- disable uglifyjs on the built version of the pdr-status-check (read: https://github.com/webpack-contrib/uglifyjs-webpack-plugin/issues/264)

## [v1.5.0] - 2018-04-23

### Changed

- Removed babel from all tasks and packages and increased minimum node requirements to version 8.10
- Lambda functions created by @cumulus/deployment will use node8.10 by default
- Moved [cumulus-integration-tests](https://github.com/nasa/cumulus-integration-tests) to the `example` folder CUMULUS-512
- Streamlined all packages dependencies (e.g. remove redundant dependencies and make sure versions are the same across packages)
- **CUMULUS-352:** Update Cumulus Elasticsearch indices to use [index aliases](https://www.elastic.co/guide/en/elasticsearch/reference/current/indices-aliases.html).
- **CUMULUS-519:** ECS tasks are no longer restarted after each CF deployment unless `ecs.restartTasksOnDeploy` is set to true
- **CUMULUS-298:** Updated log filterPattern to include all CloudWatch logs in ElasticSearch
- **CUMULUS-518:** Updates to the SyncGranule config schema
  - `granuleIdExtraction` is no longer a property
  - `process` is now an optional property
  - `provider_path` is no longer a property

### Fixed

- **CUMULUS-455 "Kes deployments using only an updated message adapter do not get automatically deployed"**
  - prepended the hash value of cumulus-message-adapter.zip file to the zip file name of lambda which uses message adapter.
  - the lambda function will be redeployed when message adapter or lambda function are updated
- Fixed a bug in the bootstrap lambda function where it stuck during update process
- Fixed a bug where the sf-sns-report task did not return the payload of the incoming message as the output of the task [CUMULUS-441]

### Added

- **CUMULUS-352:** Add reindex CLI to the API package.
- **CUMULUS-465:** Added mock http/ftp/sftp servers to the integration tests
- Added a `delete` method to the `@common/CollectionConfigStore` class
- **CUMULUS-467 "@cumulus/integration-tests or cumulus-integration-tests should seed provider and collection in deployed DynamoDB"**
  - `example` integration-tests populates providers and collections to database
  - `example` workflow messages are populated from workflow templates in s3, provider and collection information in database, and input payloads. Input templates are removed.
  - added `https` protocol to provider schema

## [v1.4.1] - 2018-04-11

### Fixed

- Sync-granule install

## [v1.4.0] - 2018-04-09

### Fixed

- **CUMULUS-392 "queue-granules not returning the sfn-execution-arns queued"**
  - updated queue-granules to return the sfn-execution-arns queued and pdr if exists.
  - added pdr to ingest message meta.pdr instead of payload, so the pdr information doesn't get lost in the ingest workflow, and ingested granule in elasticsearch has pdr name.
  - fixed sf-sns-report schema, remove the invalid part
  - fixed pdr-status-check schema, the failed execution contains arn and reason
- **CUMULUS-206** make sure homepage and repository urls exist in package.json files of tasks and packages

### Added

- Example folder with a cumulus deployment example

### Changed

- [CUMULUS-450](https://bugs.earthdata.nasa.gov/browse/CUMULUS-450) - Updated
  the config schema of the **queue-granules** task
  - The config no longer takes a "collection" property
  - The config now takes an "internalBucket" property
  - The config now takes a "stackName" property
- [CUMULUS-450](https://bugs.earthdata.nasa.gov/browse/CUMULUS-450) - Updated
  the config schema of the **parse-pdr** task
  - The config no longer takes a "collection" property
  - The "stack", "provider", and "bucket" config properties are now
    required
- **CUMULUS-469** Added a lambda to the API package to prototype creating an S3 bucket policy for direct, in-region S3 access for the prototype bucket

### Removed

- Removed the `findTmpTestDataDirectory()` function from
  `@cumulus/common/test-utils`

### Fixed

- [CUMULUS-450](https://bugs.earthdata.nasa.gov/browse/CUMULUS-450)
  - The **queue-granules** task now enqueues a **sync-granule** task with the
    correct collection config for that granule based on the granule's
    data-type. It had previously been using the collection config from the
    config of the **queue-granules** task, which was a problem if the granules
    being queued belonged to different data-types.
  - The **parse-pdr** task now handles the case where a PDR contains granules
    with different data types, and uses the correct granuleIdExtraction for
    each granule.

### Added

- **CUMULUS-448** Add code coverage checking using [nyc](https://github.com/istanbuljs/nyc).

## [v1.3.0] - 2018-03-29

### Deprecated

- discover-s3-granules is deprecated. The functionality is provided by the discover-granules task

### Fixed

- **CUMULUS-331:** Fix aws.downloadS3File to handle non-existent key
- Using test ftp provider for discover-granules testing [CUMULUS-427]
- **CUMULUS-304: "Add AWS API throttling to pdr-status-check task"** Added concurrency limit on SFN API calls. The default concurrency is 10 and is configurable through Lambda environment variable CONCURRENCY.
- **CUMULUS-414: "Schema validation not being performed on many tasks"** revised npm build scripts of tasks that use cumulus-message-adapter to place schema directories into dist directories.
- **CUMULUS-301:** Update all tests to use test-data package for testing data.
- **CUMULUS-271: "Empty response body from rules PUT endpoint"** Added the updated rule to response body.
- Increased memory allotment for `CustomBootstrap` lambda function. Resolves failed deployments where `CustomBootstrap` lambda function was failing with error `Process exited before completing request`. This was causing deployments to stall, fail to update and fail to rollback. This error is thrown when the lambda function tries to use more memory than it is allotted.
- Cumulus repository folders structure updated:
  - removed the `cumulus` folder altogether
  - moved `cumulus/tasks` to `tasks` folder at the root level
  - moved the tasks that are not converted to use CMA to `tasks/.not_CMA_compliant`
  - updated paths where necessary

### Added

- `@cumulus/integration-tests` - Added support for testing the output of an ECS activity as well as a Lambda function.

## [v1.2.0] - 2018-03-20

### Fixed

- Update vulnerable npm packages [CUMULUS-425]
- `@cumulus/api`: `kinesis-consumer.js` uses `sf-scheduler.js#schedule` instead of placing a message directly on the `startSF` SQS queue. This is a fix for [CUMULUS-359](https://bugs.earthdata.nasa.gov/browse/CUMULUS-359) because `sf-scheduler.js#schedule` looks up the provider and collection data in DynamoDB and adds it to the `meta` object of the enqueued message payload.
- `@cumulus/api`: `kinesis-consumer.js` catches and logs errors instead of doing an error callback. Before this change, `kinesis-consumer` was failing to process new records when an existing record caused an error because it would call back with an error and stop processing additional records. It keeps trying to process the record causing the error because it's "position" in the stream is unchanged. Catching and logging the errors is part 1 of the fix. Proposed part 2 is to enqueue the error and the message on a "dead-letter" queue so it can be processed later ([CUMULUS-413](https://bugs.earthdata.nasa.gov/browse/CUMULUS-413)).
- **CUMULUS-260: "PDR page on dashboard only shows zeros."** The PDR stats in LPDAAC are all 0s, even if the dashboard has been fixed to retrieve the correct fields. The current version of pdr-status-check has a few issues.
  - pdr is not included in the input/output schema. It's available from the input event. So the pdr status and stats are not updated when the ParsePdr workflow is complete. Adding the pdr to the input/output of the task will fix this.
  - pdr-status-check doesn't update pdr stats which prevent the real time pdr progress from showing up in the dashboard. To solve this, added lambda function sf-sns-report which is copied from @cumulus/api/lambdas/sf-sns-broadcast with modification, sf-sns-report can be used to report step function status anywhere inside a step function. So add step sf-sns-report after each pdr-status-check, we will get the PDR status progress at real time.
  - It's possible an execution is still in the queue and doesn't exist in sfn yet. Added code to handle 'ExecutionDoesNotExist' error when checking the execution status.
- Fixed `aws.cloudwatchevents()` typo in `packages/ingest/aws.js`. This typo was the root cause of the error: `Error: Could not process scheduled_ingest, Error: : aws.cloudwatchevents is not a constructor` seen when trying to update a rule.

### Removed

- `@cumulus/ingest/aws`: Remove queueWorkflowMessage which is no longer being used by `@cumulus/api`'s `kinesis-consumer.js`.

## [v1.1.4] - 2018-03-15

### Added

- added flag `useList` to parse-pdr [CUMULUS-404]

### Fixed

- Pass encrypted password to the ApiGranule Lambda function [CUMULUS-424]

## [v1.1.3] - 2018-03-14

### Fixed

- Changed @cumulus/deployment package install behavior. The build process will happen after installation

## [v1.1.2] - 2018-03-14

### Added

- added tools to @cumulus/integration-tests for local integration testing
- added end to end testing for discovering and parsing of PDRs
- `yarn e2e` command is available for end to end testing

### Fixed

- **CUMULUS-326: "Occasionally encounter "Too Many Requests" on deployment"** The api gateway calls will handle throttling errors
- **CUMULUS-175: "Dashboard providers not in sync with AWS providers."** The root cause of this bug - DynamoDB operations not showing up in Elasticsearch - was shared by collections and rules. The fix was to update providers', collections' and rules; POST, PUT and DELETE endpoints to operate on DynamoDB and using DynamoDB streams to update Elasticsearch. The following packages were made:
  - `@cumulus/deployment` deploys DynamoDB streams for the Collections, Providers and Rules tables as well as a new lambda function called `dbIndexer`. The `dbIndexer` lambda has an event source mapping which listens to each of the DynamoDB streams. The dbIndexer lambda receives events referencing operations on the DynamoDB table and updates the elasticsearch cluster accordingly.
  - The `@cumulus/api` endpoints for collections, providers and rules _only_ query DynamoDB, with the exception of LIST endpoints and the collections' GET endpoint.

### Updated

- Broke up `kes.override.js` of @cumulus/deployment to multiple modules and moved to a new location
- Expanded @cumulus/deployment test coverage
- all tasks were updated to use cumulus-message-adapter-js 1.0.1
- added build process to integration-tests package to babelify it before publication
- Update @cumulus/integration-tests lambda.js `getLambdaOutput` to return the entire lambda output. Previously `getLambdaOutput` returned only the payload.

## [v1.1.1] - 2018-03-08

### Removed

- Unused queue lambda in api/lambdas [CUMULUS-359]

### Fixed

- Kinesis message content is passed to the triggered workflow [CUMULUS-359]
- Kinesis message queues a workflow message and does not write to rules table [CUMULUS-359]

## [v1.1.0] - 2018-03-05

### Added

- Added a `jlog` function to `common/test-utils` to aid in test debugging
- Integration test package with command line tool [CUMULUS-200] by @laurenfrederick
- Test for FTP `useList` flag [CUMULUS-334] by @kkelly51

### Updated

- The `queue-pdrs` task now uses the [cumulus-message-adapter-js](https://github.com/nasa/cumulus-message-adapter-js)
  library
- Updated the `queue-pdrs` JSON schemas
- The test-utils schema validation functions now throw an error if validation
  fails
- The `queue-granules` task now uses the [cumulus-message-adapter-js](https://github.com/nasa/cumulus-message-adapter-js)
  library
- Updated the `queue-granules` JSON schemas

### Removed

- Removed the `getSfnExecutionByName` function from `common/aws`
- Removed the `getGranuleStatus` function from `common/aws`

## [v1.0.1] - 2018-02-27

### Added

- More tests for discover-pdrs, dicover-granules by @yjpa7145
- Schema validation utility for tests by @yjpa7145

### Changed

- Fix an FTP listing bug for servers that do not support STAT [CUMULUS-334] by @kkelly51

## [v1.0.0] - 2018-02-23

[unreleased]: https://github.com/nasa/cumulus/compare/v18.2.0...HEAD
[v18.2.1]: https://github.com/nasa/cumulus/compare/v18.2.0...v18.2.1
[v18.2.0]: https://github.com/nasa/cumulus/compare/v18.1.0...v18.2.0
[v18.1.0]: https://github.com/nasa/cumulus/compare/v18.0.0...v18.1.0
[v18.0.0]: https://github.com/nasa/cumulus/compare/v17.0.0...v18.0.0
[v17.0.0]: https://github.com/nasa/cumulus/compare/v16.1.3...v17.0.0
[v16.1.3]: https://github.com/nasa/cumulus/compare/v16.1.2...v16.1.3
[v16.1.2]: https://github.com/nasa/cumulus/compare/v16.1.1...v16.1.2
[v16.1.1]: https://github.com/nasa/cumulus/compare/v16.0.0...v16.1.1
[v16.0.0]: https://github.com/nasa/cumulus/compare/v15.0.4...v16.0.0
[v15.0.4]: https://github.com/nasa/cumulus/compare/v15.0.3...v15.0.4
[v15.0.3]: https://github.com/nasa/cumulus/compare/v15.0.2...v15.0.3
[v15.0.2]: https://github.com/nasa/cumulus/compare/v15.0.1...v15.0.2
[v15.0.1]: https://github.com/nasa/cumulus/compare/v15.0.0...v15.0.1
[v15.0.0]: https://github.com/nasa/cumulus/compare/v14.1.0...v15.0.0
[v14.1.0]: https://github.com/nasa/cumulus/compare/v14.0.0...v14.1.0
[v14.0.0]: https://github.com/nasa/cumulus/compare/v13.4.0...v14.0.0
[v13.4.0]: https://github.com/nasa/cumulus/compare/v13.3.2...v13.4.0
[v13.3.2]: https://github.com/nasa/cumulus/compare/v13.3.0...v13.3.2
[v13.3.0]: https://github.com/nasa/cumulus/compare/v13.2.1...v13.3.0
[v13.2.1]: https://github.com/nasa/cumulus/compare/v13.2.0...v13.2.1
[v13.2.0]: https://github.com/nasa/cumulus/compare/v13.1.0...v13.2.0
[v13.1.0]: https://github.com/nasa/cumulus/compare/v13.0.1...v13.1.0
[v13.0.1]: https://github.com/nasa/cumulus/compare/v13.0.0...v13.0.1
[v13.0.0]: https://github.com/nasa/cumulus/compare/v12.0.3...v13.0.0
[v12.0.3]: https://github.com/nasa/cumulus/compare/v12.0.2...v12.0.3
[v12.0.2]: https://github.com/nasa/cumulus/compare/v12.0.1...v12.0.2
[v12.0.1]: https://github.com/nasa/cumulus/compare/v12.0.0...v12.0.1
[v12.0.0]: https://github.com/nasa/cumulus/compare/v11.1.8...v12.0.0
[v11.1.8]: https://github.com/nasa/cumulus/compare/v11.1.7...v11.1.8
[v11.1.7]: https://github.com/nasa/cumulus/compare/v11.1.5...v11.1.7
[v11.1.5]: https://github.com/nasa/cumulus/compare/v11.1.4...v11.1.5
[v11.1.4]: https://github.com/nasa/cumulus/compare/v11.1.3...v11.1.4
[v11.1.3]: https://github.com/nasa/cumulus/compare/v11.1.2...v11.1.3
[v11.1.2]: https://github.com/nasa/cumulus/compare/v11.1.1...v11.1.2
[v11.1.1]: https://github.com/nasa/cumulus/compare/v11.1.0...v11.1.1
[v11.1.0]: https://github.com/nasa/cumulus/compare/v11.0.0...v11.1.0
[v11.0.0]: https://github.com/nasa/cumulus/compare/v10.1.3...v11.0.0
[v10.1.3]: https://github.com/nasa/cumulus/compare/v10.1.2...v10.1.3
[v10.1.2]: https://github.com/nasa/cumulus/compare/v10.1.1...v10.1.2
[v10.1.1]: https://github.com/nasa/cumulus/compare/v10.1.0...v10.1.1
[v10.1.0]: https://github.com/nasa/cumulus/compare/v10.0.1...v10.1.0
[v10.0.1]: https://github.com/nasa/cumulus/compare/v10.0.0...v10.0.1
[v10.0.0]: https://github.com/nasa/cumulus/compare/v9.9.0...v10.0.0
[v9.9.3]: https://github.com/nasa/cumulus/compare/v9.9.2...v9.9.3
[v9.9.2]: https://github.com/nasa/cumulus/compare/v9.9.1...v9.9.2
[v9.9.1]: https://github.com/nasa/cumulus/compare/v9.9.0...v9.9.1
[v9.9.0]: https://github.com/nasa/cumulus/compare/v9.8.0...v9.9.0
[v9.8.0]: https://github.com/nasa/cumulus/compare/v9.7.0...v9.8.0
[v9.7.1]: https://github.com/nasa/cumulus/compare/v9.7.0...v9.7.1
[v9.7.0]: https://github.com/nasa/cumulus/compare/v9.6.0...v9.7.0
[v9.6.0]: https://github.com/nasa/cumulus/compare/v9.5.0...v9.6.0
[v9.5.0]: https://github.com/nasa/cumulus/compare/v9.4.0...v9.5.0
[v9.4.1]: https://github.com/nasa/cumulus/compare/v9.3.0...v9.4.1
[v9.4.0]: https://github.com/nasa/cumulus/compare/v9.3.0...v9.4.0
[v9.3.0]: https://github.com/nasa/cumulus/compare/v9.2.2...v9.3.0
[v9.2.2]: https://github.com/nasa/cumulus/compare/v9.2.1...v9.2.2
[v9.2.1]: https://github.com/nasa/cumulus/compare/v9.2.0...v9.2.1
[v9.2.0]: https://github.com/nasa/cumulus/compare/v9.1.0...v9.2.0
[v9.1.0]: https://github.com/nasa/cumulus/compare/v9.0.1...v9.1.0
[v9.0.1]: https://github.com/nasa/cumulus/compare/v9.0.0...v9.0.1
[v9.0.0]: https://github.com/nasa/cumulus/compare/v8.1.0...v9.0.0
[v8.1.0]: https://github.com/nasa/cumulus/compare/v8.0.0...v8.1.0
[v8.0.0]: https://github.com/nasa/cumulus/compare/v7.2.0...v8.0.0
[v7.2.0]: https://github.com/nasa/cumulus/compare/v7.1.0...v7.2.0
[v7.1.0]: https://github.com/nasa/cumulus/compare/v7.0.0...v7.1.0
[v7.0.0]: https://github.com/nasa/cumulus/compare/v6.0.0...v7.0.0
[v6.0.0]: https://github.com/nasa/cumulus/compare/v5.0.1...v6.0.0
[v5.0.1]: https://github.com/nasa/cumulus/compare/v5.0.0...v5.0.1
[v5.0.0]: https://github.com/nasa/cumulus/compare/v4.0.0...v5.0.0
[v4.0.0]: https://github.com/nasa/cumulus/compare/v3.0.1...v4.0.0
[v3.0.1]: https://github.com/nasa/cumulus/compare/v3.0.0...v3.0.1
[v3.0.0]: https://github.com/nasa/cumulus/compare/v2.0.1...v3.0.0
[v2.0.7]: https://github.com/nasa/cumulus/compare/v2.0.6...v2.0.7
[v2.0.6]: https://github.com/nasa/cumulus/compare/v2.0.5...v2.0.6
[v2.0.5]: https://github.com/nasa/cumulus/compare/v2.0.4...v2.0.5
[v2.0.4]: https://github.com/nasa/cumulus/compare/v2.0.3...v2.0.4
[v2.0.3]: https://github.com/nasa/cumulus/compare/v2.0.2...v2.0.3
[v2.0.2]: https://github.com/nasa/cumulus/compare/v2.0.1...v2.0.2
[v2.0.1]: https://github.com/nasa/cumulus/compare/v1.24.0...v2.0.1
[v2.0.0]: https://github.com/nasa/cumulus/compare/v1.24.0...v2.0.0
[v1.24.0]: https://github.com/nasa/cumulus/compare/v1.23.2...v1.24.0
[v1.23.2]: https://github.com/nasa/cumulus/compare/v1.22.1...v1.23.2
[v1.22.1]: https://github.com/nasa/cumulus/compare/v1.21.0...v1.22.1
[v1.21.0]: https://github.com/nasa/cumulus/compare/v1.20.0...v1.21.0
[v1.20.0]: https://github.com/nasa/cumulus/compare/v1.19.0...v1.20.0
[v1.19.0]: https://github.com/nasa/cumulus/compare/v1.18.0...v1.19.0
[v1.18.0]: https://github.com/nasa/cumulus/compare/v1.17.0...v1.18.0
[v1.17.0]: https://github.com/nasa/cumulus/compare/v1.16.1...v1.17.0
[v1.16.1]: https://github.com/nasa/cumulus/compare/v1.16.0...v1.16.1
[v1.16.0]: https://github.com/nasa/cumulus/compare/v1.15.0...v1.16.0
[v1.15.0]: https://github.com/nasa/cumulus/compare/v1.14.5...v1.15.0
[v1.14.5]: https://github.com/nasa/cumulus/compare/v1.14.4...v1.14.5
[v1.14.4]: https://github.com/nasa/cumulus/compare/v1.14.3...v1.14.4
[v1.14.3]: https://github.com/nasa/cumulus/compare/v1.14.2...v1.14.3
[v1.14.2]: https://github.com/nasa/cumulus/compare/v1.14.1...v1.14.2
[v1.14.1]: https://github.com/nasa/cumulus/compare/v1.14.0...v1.14.1
[v1.14.0]: https://github.com/nasa/cumulus/compare/v1.13.5...v1.14.0
[v1.13.5]: https://github.com/nasa/cumulus/compare/v1.13.4...v1.13.5
[v1.13.4]: https://github.com/nasa/cumulus/compare/v1.13.3...v1.13.4
[v1.13.3]: https://github.com/nasa/cumulus/compare/v1.13.2...v1.13.3
[v1.13.2]: https://github.com/nasa/cumulus/compare/v1.13.1...v1.13.2
[v1.13.1]: https://github.com/nasa/cumulus/compare/v1.13.0...v1.13.1
[v1.13.0]: https://github.com/nasa/cumulus/compare/v1.12.1...v1.13.0
[v1.12.1]: https://github.com/nasa/cumulus/compare/v1.12.0...v1.12.1
[v1.12.0]: https://github.com/nasa/cumulus/compare/v1.11.3...v1.12.0
[v1.11.3]: https://github.com/nasa/cumulus/compare/v1.11.2...v1.11.3
[v1.11.2]: https://github.com/nasa/cumulus/compare/v1.11.1...v1.11.2
[v1.11.1]: https://github.com/nasa/cumulus/compare/v1.11.0...v1.11.1
[v1.11.0]: https://github.com/nasa/cumulus/compare/v1.10.4...v1.11.0
[v1.10.4]: https://github.com/nasa/cumulus/compare/v1.10.3...v1.10.4
[v1.10.3]: https://github.com/nasa/cumulus/compare/v1.10.2...v1.10.3
[v1.10.2]: https://github.com/nasa/cumulus/compare/v1.10.1...v1.10.2
[v1.10.1]: https://github.com/nasa/cumulus/compare/v1.10.0...v1.10.1
[v1.10.0]: https://github.com/nasa/cumulus/compare/v1.9.1...v1.10.0
[v1.9.1]: https://github.com/nasa/cumulus/compare/v1.9.0...v1.9.1
[v1.9.0]: https://github.com/nasa/cumulus/compare/v1.8.1...v1.9.0
[v1.8.1]: https://github.com/nasa/cumulus/compare/v1.8.0...v1.8.1
[v1.8.0]: https://github.com/nasa/cumulus/compare/v1.7.0...v1.8.0
[v1.7.0]: https://github.com/nasa/cumulus/compare/v1.6.0...v1.7.0
[v1.6.0]: https://github.com/nasa/cumulus/compare/v1.5.5...v1.6.0
[v1.5.5]: https://github.com/nasa/cumulus/compare/v1.5.4...v1.5.5
[v1.5.4]: https://github.com/nasa/cumulus/compare/v1.5.3...v1.5.4
[v1.5.3]: https://github.com/nasa/cumulus/compare/v1.5.2...v1.5.3
[v1.5.2]: https://github.com/nasa/cumulus/compare/v1.5.1...v1.5.2
[v1.5.1]: https://github.com/nasa/cumulus/compare/v1.5.0...v1.5.1
[v1.5.0]: https://github.com/nasa/cumulus/compare/v1.4.1...v1.5.0
[v1.4.1]: https://github.com/nasa/cumulus/compare/v1.4.0...v1.4.1
[v1.4.0]: https://github.com/nasa/cumulus/compare/v1.3.0...v1.4.0
[v1.3.0]: https://github.com/nasa/cumulus/compare/v1.2.0...v1.3.0
[v1.2.0]: https://github.com/nasa/cumulus/compare/v1.1.4...v1.2.0
[v1.1.4]: https://github.com/nasa/cumulus/compare/v1.1.3...v1.1.4
[v1.1.3]: https://github.com/nasa/cumulus/compare/v1.1.2...v1.1.3
[v1.1.2]: https://github.com/nasa/cumulus/compare/v1.1.1...v1.1.2
[v1.1.1]: https://github.com/nasa/cumulus/compare/v1.0.1...v1.1.1
[v1.1.0]: https://github.com/nasa/cumulus/compare/v1.0.1...v1.1.0
[v1.0.1]: https://github.com/nasa/cumulus/compare/v1.0.0...v1.0.1
[v1.0.0]: https://github.com/nasa/cumulus/compare/pre-v1-release...v1.0.0

[thin-egress-app]: <https://github.com/asfadmin/thin-egress-app> "Thin Egress App"<|MERGE_RESOLUTION|>--- conflicted
+++ resolved
@@ -9,7 +9,6 @@
 ### Replace ElasticSearch Phase 1
 
 - **CUMULUS-3692**
-<<<<<<< HEAD
   - Added `@cumulus/db/src/search` `BaseSearch` and `GranuleSearch` classes to
     support basic queries for granules
   - Updated granules List endpoints to query postgres for basic queries
@@ -17,10 +16,6 @@
   - Updated `@cumulus/db/src/search` `BaseSearch` and `GranuleSearch` classes to
     support term queries for granules
   - Updated granules List endpoints to search postgres
-=======
-  - Update granules List endpoints to query postgres for basic queries
-
->>>>>>> a2ca3f28
 
 ### Migration Notes
 
