# Changelog

All notable changes to this project will be documented in this file.

The format is based on [Keep a Changelog](http://keepachangelog.com/en/1.0.0/).

## [Unreleased]

### Notable changes

- `sync-granule` task will now properly handle syncing 0 byte files to S3

### Added

- `tf-modules/cumulus` module now supports a `cmr_custom_host` variable that can
  be used to set to an arbitray  host for making CMR requests (e.g.
  `https://custom-cmr-host.com`).
- Added `buckets` variable to `tf-modules/archive`
- **CUMULUS-2345**
  - Deploy ORCA with Cumulus, see `example/cumulus-tf/orca.tf` and `example/cumulus-tf/terraform.tfvars.example`
  - Add `CopyToGlacier` step to [example IngestAndPublishGranule workflow](https://github.com/nasa/cumulus/blob/master/example/cumulus-tf/ingest_and_publish_granule_workflow.asl.json)
- **CUMULUS-2424**
  - Added `childWorkflowMeta` to `queue-pdrs` config. An object passed to this config value will be merged into a child workflow message's `meta` object. For an example of how this can be used, see `example/cumulus-tf/discover_and_queue_pdrs_with_child_workflow_meta_workflow.asl.json`.
- **CUMULUS-2427**
  - Added support for using a custom queue with SQS and Kinesis rules. Whatever queue URL is set on the `rule.queueUrl` property will be used to schedule workflows for that rule. This change allows SQS/Kinesis rules to use [any throttled queues defined for a deployment](https://nasa.github.io/cumulus/docs/data-cookbooks/throttling-queued-executions).

### Fixed

- **CUMULUS-2394**
  - Updated PDR and Granule writes to check the step function `workflow_start_time` against
      the `createdAt` field  for each record to ensure old records do not
      overwrite newer ones

### Changed

- `<prefix>-lambda-api-gateway` IAM role used by API Gateway Lambda now
  supports accessing all buckets defined in your `buckets` variable except
  "internal" buckets
- **CUMULUS-2355**
  - Added logic to disable `/s3Credentials` endpoint based upon value for
    environment variable `DISABLE_S3_CREDENTIALS`. If set to "true", the
    endpoint will not dispense S3 credentials and instead return a message
    indicating that the endpoint has been disabled.
- **CUMULUS-2355**
  - Added logic to disable `/s3Credentials` endpoint based upon value for
    environment variable `DISABLE_S3_CREDENTIALS`. If set to "true", the
    endpoint will not dispense S3 credentials and instead return a message
    indicating that the endpoint has been disabled.
- **CUMULUS-2397**
  - Updated `/elasticsearch` endpoint's `reindex` function to prevent
    reindexing when source and destination indices are the same.
- **CUMULUS-2420**
  - Updated test function `waitForAsyncOperationStatus` to take a retryObject
    and use exponential backoff.  Increased the total test duration for both
    AsycOperation specs and the ReconciliationReports tests.
<<<<<<< HEAD
- **CUMULUS-2427**
  - Removed `queueUrl` from the parameters object for `@cumulus/message/Build.buildQueueMessageFromTemplate`
  - Removed `queueUrl` from the parameters object for `@cumulus/message/Build.buildCumulusMeta`
=======
  - Updated the default scroll duration used in ESScrollSearch and part of the
    reconcilation report functions as a result of testing and seeing timeouts
    at its current value of 2min.
>>>>>>> 017b2455

### Fixed

- Fixed issue in `@cumulus/ingest/S3ProviderClient.sync()` preventing 0 byte files from being synced to S3.

### Removed

- Removed variables from `tf-modules/archive`:
  - `private_buckets`
  - `protected_buckets`
  - `public_buckets`

## [v7.0.0] 2021-02-22

### BREAKING CHANGES

- **CUMULUS-2362** - Endpoints for the logs (/logs) will now throw an error unless Metrics is set up

### Added

- **CUMULUS-2345**
  - Deploy ORCA with Cumulus, see `example/cumulus-tf/orca.tf` and `example/cumulus-tf/terraform.tfvars.example`
  - Add `CopyToGlacier` step to [example IngestAndPublishGranule workflow](https://github.com/nasa/cumulus/blob/master/example/cumulus-tf/ingest_and_publish_granule_workflow.asl.json)
- **CUMULUS-2376**
  - Added `cmrRevisionId` as an optional parameter to `post-to-cmr` that will be used when publishing metadata to CMR.
- **CUMULUS-2412**
  - Adds function `getCollectionsByShortNameAndVersion` to @cumulus/cmrjs that performs a compound query to CMR to retrieve collection information on a list of collections. This replaces a series of calls to the CMR for each collection with a single call on the `/collections` endpoint and should improve performance when CMR return times are increased.

### Changed

- **CUMULUS-2362**
  - Logs endpoints only work with Metrics set up
- **CUMULUS-2376**
  - Updated `publishUMMGJSON2CMR` to take in an optional `revisionId` parameter.
  - Updated `publishUMMGJSON2CMR` to throw an error if optional `revisionId` does not match resulting revision ID.
  - Updated `publishECHO10XML2CMR` to take in an optional `revisionId` parameter.
  - Updated `publishECHO10XML2CMR` to throw an error if optional `revisionId` does not match resulting revision ID.
  - Updated `publish2CMR` to take in optional `cmrRevisionId`.
  - Updated `getWriteHeaders` to take in an optional CMR Revision ID.
  - Updated `ingestGranule` to take in an optional CMR Revision ID to pass to `getWriteHeaders`.
  - Updated `ingestUMMGranule` to take in an optional CMR Revision ID to pass to `getWriteHeaders`.
- **CUMULUS-2350**
  - Updates the examples on the `/s3credentialsREADME`, to include Python and
    JavaScript code demonstrating how to refrsh  the s3credential for
    programatic access.
- **CUMULUS-2383**
  - PostToCMR task will return CMRInternalError when a `500` status is returned from CMR

## [v6.0.0] 2021-02-16

### MIGRATION NOTES

- **CUMULUS-2255** - Cumulus has upgraded its supported version of Terraform from **0.12.12** to **0.13.6**. Please see the [instructions to upgrade your deployments](https://github.com/nasa/cumulus/blob/master/docs/upgrade-notes/upgrading-tf-version-0.13.6.md).

- **CUMULUS-2350**
  - If the  `/s3credentialsREADME`, does not appear to be working after
    deploymnt, [manual redeployment](https://docs.aws.amazon.com/apigateway/latest/developerguide/how-to-deploy-api-with-console.html)
    of the API-gateway stage may be necessary to finish the deployment.

### BREAKING CHANGES

- **CUMULUS-2255** - Cumulus has upgraded its supported version of Terraform from **0.12.12** to **0.13.6**.

### Added

- **CUMULUS-2291**
  - Add provider filter to Granule Inventory Report
- **CUMULUS-2300**
  - Added `childWorkflowMeta` to `queue-granules` config. Object passed to this
    value will be merged into a child workflow messag's  `meta` object. For an
    example of how this can be used, see
    `example/cumulus-tf/discover_granules_workflow.asl.json`.
- **CUMULUS-2350**
  - Adds an unprotected endpoint, `/s3credentialsREADME`, to the
    s3-credentials-endpoint that dispays  information on how to use the
    `/s3credentials` endpoint
- **CUMULUS-2368**
  - Add QueueWorkflow task
- **CUMULUS-2391**
  - Add reportToEms to collections.files file schema
- **CUMULUS-2395**
  - Add Core module parameter `ecs_custom_sg_ids` to Cumulus module to allow for
    custom security group mappings
- **CUMULUS-2402**
  - Officially expose `sftp()` for use in `@cumulus/sftp-client`

### Changed

- **CUMULUS-2323**
  - The sync granules task when used with the s3 provider now uses the
    `source_bucket` key in `granule.files` objects.  If incoming payloads using
    this task have a `source_bucket` value for a file using the s3 provider, the
    task will attempt to sync from the bucket defined in the file's
    `source_bucket` key instead of the `provider`.
    - Updated `S3ProviderClient.sync` to allow for an optional bucket parameter
      in support of the changed behavior.
  - Removed `addBucketToFile` and related code from sync-granules task

- **CUMULUS-2255**
  - Updated Terraform deployment code syntax for compatibility with version 0.13.6
- **CUMULUS-2321**
  - Updated API endpoint GET `/reconciliationReports/{name}` to return the
    pre-signe s3 URL in addition to report data

### Fixed

- Updated `hyrax-metadata-updates` task so the opendap url has Type 'USE SERVICE API'

- **CUMULUS-2310**
  - Use valid filename for reconciliation report
- **CUMULUS-2351**
  - Inventory report no longer includes the File/Granule relation object in the
    okCountByGranules key of a report.  The information is only included when a
    'Granule Not Found' report is run.

### Removed

- **CUMULUS-2364**
  - Remove the internal Cumulus logging lambda (log2elasticsearch)

## [v5.0.1] 2021-01-27

### Changed

- **CUMULUS-2344**
  - Elasticsearch API now allows you to reindex to an index that already exists
  - If using the Change Index operation and the new index doesn't exist, it will be created
  - Regarding instructions for CUMULUS-2020, you can now do a change index
    operation before a reindex operation. This will
    ensure that new data will end up in the new index while Elasticsearch is reindexing.

## [v5.0.0] 2021-01-12

### BREAKING CHANGES

- **CUMULUS-2020**
  - Elasticsearch data mappings have been updated to improve search and the API
    has been update to reflect those changes. See Migration notes on how to
    update the Elasticsearch mappings.

### Migration notes

- **CUMULUS-2020**
  - Elasticsearch data mappings have been updated to improve search. For
    example, case insensitive searching will now work (e.g. 'MOD' and 'mod' will
    return the same granule results). To use the improved Elasticsearch queries,
    [reindex](https://nasa.github.io/cumulus-api/#reindex) to create a new index
    with the correct types. Then perform a [change
    index](https://nasa.github.io/cumulus-api/#change-index) operation to use
    the new index.
- **CUMULUS-2258**
  - Because the `egress_lambda_log_group` and
    `egress_lambda_log_subscription_filter` resource were removed from the
    `cumulus` module, new definitions for these resources must be added to
    `cumulus-tf/main.tf`. For reference on how to define these resources, see
    [`example/cumulus-tf/thin_egress_app.tf`](https://github.com/nasa/cumulus/blob/master/example/cumulus-tf/thin_egress_app.tf).
  - The `tea_stack_name` variable being passed into the `cumulus` module should be removed

### Added

- **HYRAX-320**
  - `@cumulus/hyrax-metadata-updates`Add component URI encoding for entry title id and granule ur to allow for values with special characters in them. For example, EntryTitleId 'Sentinel-6A MF/Jason-CS L2 Advanced Microwave Radiometer (AMR-C) NRT Geophysical Parameters' Now, URLs generated from such values will be encoded correctly and parsable by HyraxInTheCloud

- **CUMULUS-1370**
  - Add documentation for Getting Started section including FAQs
- **CUMULUS-2092**
  - Add documentation for Granule Not Found Reports
- **CUMULUS-2219**
  - Added `lzards-backup` Core task to facilitate making LZARDS backup requests in Cumulus ingest workflows
- **CUMULUS-2280**
  - In local api, retry to create tables if they fail to ensure localstack has had time to start fully.
- **CUMULUS-2290**
  - Add `queryFields` to granule schema, and this allows workflow tasks to add queryable data to granule record. For reference on how to add data to `queryFields` field, see [`example/cumulus-tf/kinesis_trigger_test_workflow.tf`](https://github.com/nasa/cumulus/blob/master/example/cumulus-tf/kinesis_trigger_test_workflow.tf).
- **CUMULUS-2318**
  - Added`async_operation_image` as `cumulus` module variable to allow for override of the async_operation container image.  Users can optionally specify a non-default docker image for use with Core async operations.

### Changed

- **CUMULUS-2020**
  - Updated Elasticsearch mappings to support case-insensitive search
- **CUMULUS-2124**
  - cumulus-rds-tf terraform module now takes engine_version as an input variable.
- **CUMULUS-2279**
  - Changed the formatting of granule CMR links: instead of a link to the `/search/granules.json` endpoint, now it is a direct link to `/search/concepts/conceptid.format`
- **CUMULUS-2296**
  - Improved PDR spec compliance of `parse-pdr` by updating `@cumulus/pvl` to parse fields in a manner more consistent with the PDR ICD, with respect to numbers and dates. Anything not matching the ICD expectations, or incompatible with Javascript parsing, will be parsed as a string instead.

### Removed

- **CUMULUS-2258**
  - Removed `tea_stack_name` variable from `tf-modules/distribution/variables.tf` and `tf-modules/cumulus/variables.tf`
  - Removed `egress_lambda_log_group` and `egress_lambda_log_subscription_filter` resources from `tf-modules/distribution/main.tf`

## [v4.0.0] 2020-11-20

### Migration notes

- Update the name of your `cumulus_message_adapter_lambda_layer_arn` variable for the `cumulus` module to `cumulus_message_adapter_lambda_layer_version_arn`. The value of the variable should remain the same (a layer version ARN of a Lambda layer for the [`cumulus-message-adapter`](https://github.com/nasa/cumulus-message-adapter/).
- **CUMULUS-2138** - Update all workflows using the `MoveGranules` step to add `UpdateGranulesCmrMetadataFileLinksStep`that runs after it. See the example [`IngestAndPublishWorkflow`](https://github.com/nasa/cumulus/blob/master/example/cumulus-tf/ingest_and_publish_granule_workflow.asl.json) for reference.
- **CUMULUS-2251**
  - Because it has been removed from the `cumulus` module, a new resource definition for `egress_api_gateway_log_subscription_filter` must be added to `cumulus-tf/main.tf`. For reference on how to define this resource, see [`example/cumulus-tf/main.tf`](https://github.com/nasa/cumulus/blob/master/example/cumulus-tf/main.tf).

### Added

- **CUMULUS-2248**
  - Updates Integration Tests README to point to new fake provider template.
- **CUMULUS-2239**
  - Add resource declaration to create a VPC endpoint in tea-map-cache module if `deploy_to_ngap` is false.
- **CUMULUS-2063**
  - Adds a new, optional query parameter to the `/collections[&getMMT=true]` and `/collections/active[&getMMT=true]` endpoints. When a user provides a value of `true` for `getMMT` in the query parameters, the endpoint will search CMR and update each collection's results with new key `MMTLink` containing a link to the MMT (Metadata Management Tool) if a CMR collection id is found.
- **CUMULUS-2170**
  - Adds ability to filter granule inventory reports
- **CUMULUS-2211**
  - Adds `granules/bulkReingest` endpoint to `@cumulus/api`
- **CUMULUS-2251**
  - Adds `log_api_gateway_to_cloudwatch` variable to `example/cumulus-tf/variables.tf`.
  - Adds `log_api_gateway_to_cloudwatch` variable to `thin_egress_app` module definition.

### Changed

- **CUMULUS-2216**
  - `/collection` and `/collection/active` endpoints now return collections without granule aggregate statistics by default. The original behavior is preserved and can be found by including a query param of `includeStats=true` on the request to the endpoint.
  - The `es/collections` Collection class takes a new parameter includeStats. It no longer appends granule aggregate statistics to the returned results by default. One must set the new parameter to any non-false value.
- **CUMULUS-2201**
  - Update `dbIndexer` lambda to process requests in serial
  - Fixes ingestPdrWithNodeNameSpec parsePdr provider error
- **CUMULUS-2251**
  - Moves Egress Api Gateway Log Group Filter from `tf-modules/distribution/main.tf` to `example/cumulus-tf/main.tf`

### Fixed

- **CUMULUS-2251**
  - This fixes a deployment error caused by depending on the `thin_egress_app` module output for a resource count.

### Removed

- **CUMULUS-2251**
  -  Removes `tea_api_egress_log_group` variable from `tf-modules/distribution/variables.tf` and `tf-modules/cumulus/variables.tf`.

### BREAKING CHANGES

- **CUMULUS-2138** - CMR metadata update behavior has been removed from the `move-granules` task into a
new `update-granules-cmr-metadata-file-links` task.
- **CUMULUS-2216**
  - `/collection` and `/collection/active` endpoints now return collections without granule aggregate statistics by default. The original behavior is preserved and can be found by including a query param of `includeStats=true` on the request to the endpoint.  This is likely to affect the dashboard only but included here for the change of behavior.
- **[1956](https://github.com/nasa/cumulus/issues/1956)**
  - Update the name of the `cumulus_message_adapter_lambda_layer_arn` output from the `cumulus-message-adapter` module to `cumulus_message_adapter_lambda_layer_version_arn`. The output value has changed from being the ARN of the Lambda layer **without a version** to the ARN of the Lambda layer **with a version**.
  - Update the variable name in the `cumulus` and `ingest` modules from `cumulus_message_adapter_lambda_layer_arn` to `cumulus_message_adapter_lambda_layer_version_arn`

## [v3.0.1] 2020-10-21

- **CUMULUS-2203**
  - Update Core tasks to use
    [cumulus-message-adapter-js](https://github.com/nasa/cumulus-message-adapter-js)
    v2.0.0 to resolve memory leak/lambda ENOMEM constant failure issue.   This
    issue caused lambdas to slowly use all memory in the run environment and
    prevented AWS from halting/restarting warmed instances when task code was
    throwing consistent errors under load.

- **CUMULUS-2232**
  - Updated versions for `ajv`, `lodash`, `googleapis`, `archiver`, and
    `@cumulus/aws-client` to remediate vulnerabilities found in SNYK scan.

### Fixed

- **CUMULUS-2233**
  - Fixes /s3credentials bug where the expiration time on the cookie was set to a time that is always expired, so authentication was never being recognized as complete by the API. Consequently, the user would end up in a redirect loop and requests to /s3credentials would never complete successfully. The bug was caused by the fact that the code setting the expiration time for the cookie was expecting a time value in milliseconds, but was receiving the expirationTime from the EarthdataLoginClient in seconds. This bug has been fixed by converting seconds into milliseconds. Unit tests were added to test that the expiration time has been converted to milliseconds and checking that the cookie's expiration time is greater than the current time.

## [v3.0.0] 2020-10-7

### MIGRATION STEPS

- **CUMULUS-2099**
  - All references to `meta.queues` in workflow configuration must be replaced with references to queue URLs from Terraform resources. See the updated [data cookbooks](https://nasa.github.io/cumulus/docs/data-cookbooks/about-cookbooks) or example [Discover Granules workflow configuration](https://github.com/nasa/cumulus/blob/master/example/cumulus-tf/discover_granules_workflow.asl.json).
  - The steps for configuring queued execution throttling have changed. See the [updated documentation](https://nasa.github.io/cumulus/docs/data-cookbooks/throttling-queued-executions).
  - In addition to the configuration for execution throttling, the internal mechanism for tracking executions by queue has changed. As a result, you should **disable any rules or workflows scheduling executions via a throttled queue** before upgrading. Otherwise, you may be at risk of having **twice as many executions** as are configured for the queue while the updated tracking is deployed. You can re-enable these rules/workflows once the upgrade is complete.

- **CUMULUS-2111**
  - **Before you re-deploy your `cumulus-tf` module**, note that the [`thin-egress-app`][thin-egress-app] is no longer deployed by default as part of the `cumulus` module, so you must add the TEA module to your deployment and manually modify your Terraform state **to avoid losing your API gateway and impacting any Cloudfront endpoints pointing to those gateways**. If you don't care about losing your API gateway and impacting Cloudfront endpoints, you can ignore the instructions for manually modifying state.

    1. Add the [`thin-egress-app`][thin-egress-app] module to your `cumulus-tf` deployment as shown in the [Cumulus example deployment](https://github.com/nasa/cumulus/tree/master/example/cumulus-tf/main.tf).

         - Note that the values for `tea_stack_name` variable to the `cumulus` module and the `stack_name` variable to the `thin_egress_app` module **must match**
         - Also, if you are specifying the `stage_name` variable to the `thin_egress_app` module, **the value of the `tea_api_gateway_stage` variable to the `cumulus` module must match it**

    2. **If you want to preserve your existing `thin-egress-app` API gateway and avoid having to update your Cloudfront endpoint for distribution, then you must follow these instructions**: <https://nasa.github.io/cumulus/docs/upgrade-notes/migrate_tea_standalone>. Otherwise, you can re-deploy as usual.

  - If you provide your own custom bucket map to TEA as a standalone module, **you must ensure that your custom bucket map includes mappings for the `protected` and `public` buckets specified in your `cumulus-tf/terraform.tfvars`, otherwise Cumulus may not be able to determine the correct distribution URL for ingested files and you may encounter errors**

- **CUMULUS-2197**
  - EMS resources are now optional, and `ems_deploy` is set to `false` by default, which will delete your EMS resources.
  - If you would like to keep any deployed EMS resources, add the `ems_deploy` variable set to `true` in your `cumulus-tf/terraform.tfvars`

### BREAKING CHANGES

- **CUMULUS-2200**
  - Changes return from 303 redirect to 200 success for `Granule Inventory`'s
    `/reconciliationReport` returns.  The user (dashboard) must read the value
    of `url` from the return to get the s3SignedURL and then download the report.
- **CUMULUS-2099**
  - `meta.queues` has been removed from Cumulus core workflow messages.
  - `@cumulus/sf-sqs-report` workflow task no longer reads the reporting queue URL from `input.meta.queues.reporting` on the incoming event. Instead, it requires that the queue URL be set as the `reporting_queue_url` environment variable on the deployed Lambda.
- **CUMULUS-2111**
  - The deployment of the `thin-egress-app` module has be removed from `tf-modules/distribution`, which is a part of the `tf-modules/cumulus` module. Thus, the `thin-egress-app` module is no longer deployed for you by default. See the migration steps for details about how to add deployment for the `thin-egress-app`.
- **CUMULUS-2141**
  - The `parse-pdr` task has been updated to respect the `NODE_NAME` property in
    a PDR's `FILE_GROUP`. If a `NODE_NAME` is present, the task will query the
    Cumulus API for a provider with that host. If a provider is found, the
    output granule from the task will contain a `provider` property containing
    that provider. If `NODE_NAME` is set but a provider with that host cannot be
    found in the API, or if multiple providers are found with that same host,
    the task will fail.
  - The `queue-granules` task has been updated to expect an optional
    `granule.provider` property on each granule. If present, the granule will be
    enqueued using that provider. If not present, the task's `config.provider`
    will be used instead.
- **CUMULUS-2197**
  - EMS resources are now optional and will not be deployed by default. See migration steps for information
    about how to deploy EMS resources.

#### CODE CHANGES

- The `@cumulus/api-client.providers.getProviders` function now takes a
  `queryStringParameters` parameter which can be used to filter the providers
  which are returned
- The `@cumulus/aws-client/S3.getS3ObjectReadStreamAsync` function has been
  removed. It read the entire S3 object into memory before returning a read
  stream, which could cause Lambdas to run out of memory. Use
  `@cumulus/aws-client/S3.getObjectReadStream` instead.
- The `@cumulus/ingest/util.lookupMimeType` function now returns `undefined`
  rather than `null` if the mime type could not be found.
- The `@cumulus/ingest/lock.removeLock` function now returns `undefined`
- The `@cumulus/ingest/granule.generateMoveFileParams` function now returns
  `source: undefined` and `target :undefined` on the response object if either could not be
  determined. Previously, `null` had been returned.
- The `@cumulus/ingest/recursion.recursion` function must now be imported using
  `const { recursion } = require('@cumulus/ingest/recursion');`
- The `@cumulus/ingest/granule.getRenamedS3File` function has been renamed to
  `listVersionedObjects`
- `@cumulus/common.http` has been removed
- `@cumulus/common/http.download` has been removed

### Added

- **CUMULUS-1855**
  - Fixed SyncGranule task to return an empty granules list when given an empty
    (or absent) granules list on input, rather than throwing an exception
- **CUMULUS-1955**
  - Added `@cumulus/aws-client/S3.getObject` to get an AWS S3 object
  - Added `@cumulus/aws-client/S3.waitForObject` to get an AWS S3 object,
    retrying, if necessary
- **CUMULUS-1961**
  - Adds `startTimestamp` and `endTimestamp` parameters to endpoint
    `reconcilationReports`.  Setting these values will filter the returned
    report to cumulus data that falls within the timestamps. It also causes the
    report to be one directional, meaning cumulus is only reconciled with CMR,
    but not the other direction. The Granules will be filtered by their
    `updatedAt` values. Collections are filtered by the updatedAt time of their
    granules, i.e. Collections with granules that are updatedAt a time between
    the time parameters will be returned in the reconciliation reports.
  - Adds `startTimestamp` and `endTimestamp` parameters to create-reconciliation-reports
    lambda function. If either of these params is passed in with a value that can be
    converted to a date object, the inter-platform comparison between Cumulus and CMR will
    be one way.  That is, collections, granules, and files will be filtered by time for
    those found in Cumulus and only those compared to the CMR holdings. For the moment
    there is not enough information to change the internal consistency check, and S3 vs
    Cumulus comparisons are unchanged by the timestamps.
- **CUMULUS-1962**
  - Adds `location` as parameter to `/reconciliationReports` endpoint. Options are `S3`
    resulting in a S3 vs. Cumulus database search or `CMR` resulting in CMR vs. Cumulus database search.
- **CUMULUS-1963**
  - Adds `granuleId` as input parameter to `/reconcilationReports`
    endpoint. Limits inputs parameters to either `collectionId` or `granuleId`
    and will fail to create the report if both are provided.  Adding granuleId
    will find collections in Cumulus by granuleId and compare those one way
    with those in CMR.
  - `/reconciliationReports` now validates any input json before starting the
    async operation and the lambda handler no longer validates input
    parameters.
- **CUMULUS-1964**
  - Reports can now be filtered on provider
- **CUMULUS-1965**
  - Adds `collectionId` parameter to the `/reconcilationReports`
    endpoint. Setting this value will limit the scope of the reconcilation
    report to only the input collectionId when comparing Cumulus and
    CMR. `collectionId` is provided an array of strings e.g. `[shortname___version, shortname2___version2]`
- **CUMULUS-2107**
  - Added a new task, `update-cmr-access-constraints`, that will set access constraints in CMR Metadata.
    Currently supports UMMG-JSON and Echo10XML, where it will configure `AccessConstraints` and
    `RestrictionFlag/RestrictionComment`, respectively.
  - Added an operator doc on how to configure and run the access constraint update workflow, which will update the metadata using the new task, and then publish the updated metadata to CMR.
  - Added an operator doc on bulk operations.
- **CUMULUS-2111**
  - Added variables to `cumulus` module:
    - `tea_api_egress_log_group`
    - `tea_external_api_endpoint`
    - `tea_internal_api_endpoint`
    - `tea_rest_api_id`
    - `tea_rest_api_root_resource_id`
    - `tea_stack_name`
  - Added variables to `distribution` module:
    - `tea_api_egress_log_group`
    - `tea_external_api_endpoint`
    - `tea_internal_api_endpoint`
    - `tea_rest_api_id`
    - `tea_rest_api_root_resource_id`
    - `tea_stack_name`
- **CUMULUS-2112**
  - Added `@cumulus/api/lambdas/internal-reconciliation-report`, so create-reconciliation-report
    lambda can create `Internal` reconciliation report
- **CUMULUS-2116**
  - Added `@cumulus/api/models/granule.unpublishAndDeleteGranule` which
    unpublishes a  granule from CMR and deletes it from Cumulus, but does not
    update the record to `published: false` before deletion
- **CUMULUS-2113**
  - Added Granule not found report to reports endpoint
  - Update reports to return breakdown by Granule of files both in DynamoDB and S3
- **CUMULUS-2123**
  - Added `cumulus-rds-tf` DB cluster module to `tf-modules` that adds a
    severless RDS Aurora/ PostgreSQL database cluster to meet the PostgreSQL
    requirements for future releases
- **CUMULUS-2156**
  - Support array inputs parameters for `Internal` reconciliation report
- **CUMULUS-2161**
  - Rules now support an `executionNamePrefix` property. If set, any executions
    triggered as a result of that rule will use that prefix in the name of the
    execution.
  - The `QueueGranules` task now supports an `executionNamePrefix` property. Any
    executions queued by that task will use that prefix in the name of the
    execution.  See the [example workflow](./example/cumulus-tf/discover_granules_with_execution_name_prefix_workflow.asl.json)
    for usage.
  - The `QueuePdrs` task now supports an `executionNamePrefix` config property. Any
    executions queued by that task will use that prefix in the name of the
    execution.  See the [example workflow](./example/cumulus-tf/discover_and_queue_pdrs_with_execution_name_prefix_workflow.asl.json)
    for usage.

- **CUMULUS-2162**
  - Adds new report type to `/reconciliationReport` endpoint.  The new report
    is `Granule Inventory`. This report is a CSV file of all the granules in
    the Cumulus DB. This report will eventually replace the existing
    `granules-csv` endpoint which has been deprecated.
- **CUMULUS-2197**
  - Added `ems_deploy` variable to the `cumulus` module. This is set to false by default, except
    for our example deployment, where it is needed for integration tests.

### Changed

- Upgraded version of [TEA](https://github.com/asfadmin/thin-egress-app/) deployed with Cumulus to build 88.
- **CUMULUS-2107**
  - Updated the `applyWorkflow` functionality on the granules endpoint to take a `meta` property to pass into the workflow message.
  - Updated the `BULK_GRANULE` functionality on the granules endpoint to support the above `applyWorkflow` change.
- **CUMULUS-2111**
  - Changed `distribution_api_gateway_stage` variable for `cumulus` module to `tea_api_gateway_stage`
  - Changed `api_gateway_stage` variable for `distribution` module to `tea_api_gateway_stage`
- **CUMULUS-2224**
  - Updated `/reconciliationReport`'s file reconciliation to include `"EXTENDED METADATA"` as a valid CMR relatedUrls Type.

### Fixed

- **CUMULUS-2168**
  - Fixed issue where large number of documents (generally logs) in the
    `cumulus` elasticsearch index results in the collection granule stats
    queries failing for the collections list api endpoint
- **CUMULUS-1955**
  - Due to AWS's eventual consistency model, it was possible for PostToCMR to
    publish an earlier version of a CMR metadata file, rather than the latest
    version created in a workflow.  This fix guarantees that the latest version
    is published, as expected.
- **CUMULUS-1961**
  - Fixed `activeCollections` query only returning 10 results
- **CUMULUS-2201**
  - Fix Reconciliation Report integration test failures by waiting for collections appear
    in es list and ingesting a fake granule xml file to CMR
- **CUMULUS-2015**
  - Reduced concurrency of `QueueGranules` task. That task now has a
    `config.concurrency` option that defaults to `3`.
- **CUMULUS-2116**
  - Fixed a race condition with bulk granule delete causing deleted granules to still appear in Elasticsearch. Granules removed via bulk delete should now be removed from Elasticsearch.
- **CUMULUS-2163**
  - Remove the `public-read` ACL from the `move-granules` task
- **CUMULUS-2164**
  - Fix issue where `cumulus` index is recreated and attached to an alias if it has been previously deleted
- **CUMULUS-2195**
  - Fixed issue with redirect from `/token` not working when using a Cloudfront endpoint to access the Cumulus API with Launchpad authentication enabled. The redirect should now work properly whether you are using a plain API gateway URL or a Cloudfront endpoint pointing at an API gateway URL.
- **CUMULUS-2200**
  - Fixed issue where __in and __not queries were stripping spaces from values

### Deprecated

- **CUMULUS-1955**
  - `@cumulus/aws-client/S3.getS3Object()`
  - `@cumulus/message/Queue.getQueueNameByUrl()`
  - `@cumulus/message/Queue.getQueueName()`
- **CUMULUS-2162**
  - `@cumulus/api/endpoints/granules-csv/list()`

### Removed

- **CUMULUS-2111**
  - Removed `distribution_url` and `distribution_redirect_uri` outputs from the `cumulus` module
  - Removed variables from the `cumulus` module:
    - `distribution_url`
    - `log_api_gateway_to_cloudwatch`
    - `thin_egress_cookie_domain`
    - `thin_egress_domain_cert_arn`
    - `thin_egress_download_role_in_region_arn`
    - `thin_egress_jwt_algo`
    - `thin_egress_jwt_secret_name`
    - `thin_egress_lambda_code_dependency_archive_key`
    - `thin_egress_stack_name`
  - Removed outputs from the `distribution` module:
    - `distribution_url`
    - `internal_tea_api`
    - `rest_api_id`
    - `thin_egress_app_redirect_uri`
  - Removed variables from the `distribution` module:
    - `bucket_map_key`
    - `distribution_url`
    - `log_api_gateway_to_cloudwatch`
    - `thin_egress_cookie_domain`
    - `thin_egress_domain_cert_arn`
    - `thin_egress_download_role_in_region_arn`
    - `thin_egress_jwt_algo`
    - `thin_egress_jwt_secret_name`
    - `thin_egress_lambda_code_dependency_archive_key`
- **CUMULUS-2157**
  - Removed `providerSecretsMigration` and `verifyProviderSecretsMigration` lambdas
- Removed deprecated `@cumulus/sf-sns-report` task
- Removed code:
  - `@cumulus/aws-client/S3.calculateS3ObjectChecksum`
  - `@cumulus/aws-client/S3.getS3ObjectReadStream`
  - `@cumulus/cmrjs.getFullMetadata`
  - `@cumulus/cmrjs.getMetadata`
  - `@cumulus/common/util.isNil`
  - `@cumulus/common/util.isNull`
  - `@cumulus/common/util.isUndefined`
  - `@cumulus/common/util.lookupMimeType`
  - `@cumulus/common/util.mkdtempSync`
  - `@cumulus/common/util.negate`
  - `@cumulus/common/util.noop`
  - `@cumulus/common/util.omit`
  - `@cumulus/common/util.renameProperty`
  - `@cumulus/common/util.sleep`
  - `@cumulus/common/util.thread`
  - `@cumulus/ingest/granule.copyGranuleFile`
  - `@cumulus/ingest/granule.moveGranuleFile`
  - `@cumulus/integration-tests/api/rules.deleteRule`
  - `@cumulus/integration-tests/api/rules.getRule`
  - `@cumulus/integration-tests/api/rules.listRules`
  - `@cumulus/integration-tests/api/rules.postRule`
  - `@cumulus/integration-tests/api/rules.rerunRule`
  - `@cumulus/integration-tests/api/rules.updateRule`
  - `@cumulus/integration-tests/sfnStep.parseStepMessage`
  - `@cumulus/message/Queue.getQueueName`
  - `@cumulus/message/Queue.getQueueNameByUrl`

## v2.0.2+ Backport releases

Release v2.0.1 was the last release on the 2.0.x release series.

Changes after this version on the 2.0.x release series are limited
security/requested feature patches and will not be ported forward to future
releases unless there is a corresponding CHANGELOG entry.

For up-to-date CHANGELOG for the maintenance release branch see
[CHANGELOG.md](https://github.com/nasa/cumulus/blob/release-2.0.x/CHANGELOG.md)
from the 2.0.x branch.

For the most recent release information for the maintenance branch please see
the [release page](https://github.com/nasa/cumulus/releases)

## [v2.0.7] 2020-10-1 - [BACKPORT]

### Fixed

- CVE-2020-7720
  - Updated common `node-forge` dependency to 0.10.0 to address CVE finding

### [v2.0.6] 2020-09-25 - [BACKPORT]

### Fixed

- **CUMULUS-2168**
  - Fixed issue where large number of documents (generally logs) in the
    `cumulus` elasticsearch index results in the collection granule stats
    queries failing for the collections list api endpoint

### [v2.0.5] 2020-09-15 - [BACKPORT]

#### Added

- Added `thin_egress_stack_name` variable to `cumulus` and `distribution` Terraform modules to allow overriding the default Cloudformation stack name used for the `thin-egress-app`. **Please note that if you change/set this value for an existing deployment, it will destroy and re-create your API gateway for the `thin-egress-app`.**

#### Fixed

- Fix collection list queries. Removed fixes to collection stats, which break queries for a large number of granules.

### [v2.0.4] 2020-09-08 - [BACKPORT]

#### Changed

- Upgraded version of [TEA](https://github.com/asfadmin/thin-egress-app/) deployed with Cumulus to build 88.

### [v2.0.3] 2020-09-02 - [BACKPORT]

#### Fixed

- **CUMULUS-1961**
  - Fixed `activeCollections` query only returning 10 results

- **CUMULUS-2039**
  - Fix issue causing SyncGranules task to run out of memory on large granules

#### CODE CHANGES

- The `@cumulus/aws-client/S3.getS3ObjectReadStreamAsync` function has been
  removed. It read the entire S3 object into memory before returning a read
  stream, which could cause Lambdas to run out of memory. Use
  `@cumulus/aws-client/S3.getObjectReadStream` instead.

### [v2.0.2] 2020-08-17 - [BACKPORT]

#### CODE CHANGES

- The `@cumulus/ingest/util.lookupMimeType` function now returns `undefined`
  rather than `null` if the mime type could not be found.
- The `@cumulus/ingest/lock.removeLock` function now returns `undefined`

#### Added

- **CUMULUS-2116**
  - Added `@cumulus/api/models/granule.unpublishAndDeleteGranule` which unpublishes a granule from CMR and deletes it from Cumulus, but does not update the record to `published: false` before deletion

### Fixed

- **CUMULUS-2116**
  - Fixed a race condition with bulk granule delete causing deleted granules to still appear in Elasticsearch. Granules removed via bulk delete should now be removed from Elasticsearch.

## [v2.0.1] 2020-07-28

### Added

- **CUMULUS-1886**
  - Added `multiple sort keys` support to `@cumulus/api`
- **CUMULUS-2099**
  - `@cumulus/message/Queue.getQueueUrl` to get the queue URL specified in a Cumulus workflow message, if any.

### Fixed

- **[PR 1790](https://github.com/nasa/cumulus/pull/1790)**
  - Fixed bug with request headers in `@cumulus/launchpad-auth` causing Launchpad token requests to fail

## [v2.0.0] 2020-07-23

### BREAKING CHANGES

- Changes to the `@cumulus/api-client` package
  - The `CumulusApiClientError` class must now be imported using
    `const { CumulusApiClientError } = require('@cumulus/api-client/CumulusApiClientError')`
- The `@cumulus/sftp-client/SftpClient` class must now be imported using
  `const { SftpClient } = require('@cumulus/sftp-client');`
- Instances of `@cumulus/ingest/SftpProviderClient` no longer implicitly connect
  when `download`, `list`, or `sync` are called. You must call `connect` on the
  provider client before issuing one of those calls. Failure to do so will
  result in a "Client not connected" exception being thrown.
- Instances of `@cumulus/ingest/SftpProviderClient` no longer implicitly
  disconnect from the SFTP server when `list` is called.
- Instances of `@cumulus/sftp-client/SftpClient` must now be expclicitly closed
  by calling `.end()`
- Instances of `@cumulus/sftp-client/SftpClient` no longer implicitly connect to
  the server when `download`, `unlink`, `syncToS3`, `syncFromS3`, and `list` are
  called. You must explicitly call `connect` before calling one of those
  methods.
- Changes to the `@cumulus/common` package
  - `cloudwatch-event.getSfEventMessageObject()` now returns `undefined` if the
    message could not be found or could not be parsed. It previously returned
    `null`.
  - `S3KeyPairProvider.decrypt()` now throws an exception if the bucket
    containing the key cannot be determined.
  - `S3KeyPairProvider.decrypt()` now throws an exception if the stack cannot be
    determined.
  - `S3KeyPairProvider.encrypt()` now throws an exception if the bucket
    containing the key cannot be determined.
  - `S3KeyPairProvider.encrypt()` now throws an exception if the stack cannot be
    determined.
  - `sns-event.getSnsEventMessageObject()` now returns `undefined` if it could
    not be parsed. It previously returned `null`.
  - The `aws` module has been removed.
  - The `BucketsConfig.buckets` property is now read-only and private
  - The `test-utils.validateConfig()` function now resolves to `undefined`
    rather than `true`.
  - The `test-utils.validateInput()` function now resolves to `undefined` rather
    than `true`.
  - The `test-utils.validateOutput()` function now resolves to `undefined`
    rather than `true`.
  - The static `S3KeyPairProvider.retrieveKey()` function has been removed.
- Changes to the `@cumulus/cmrjs` package
  - `@cumulus/cmrjs.constructOnlineAccessUrl()` and
    `@cumulus/cmrjs/cmr-utils.constructOnlineAccessUrl()` previously took a
    `buckets` parameter, which was an instance of
    `@cumulus/common/BucketsConfig`. They now take a `bucketTypes` parameter,
    which is a simple object mapping bucket names to bucket types. Example:
    `{ 'private-1': 'private', 'public-1': 'public' }`
  - `@cumulus/cmrjs.reconcileCMRMetadata()` and
    `@cumulus/cmrjs/cmr-utils.reconcileCMRMetadata()` now take a **required**
    `bucketTypes` parameter, which is a simple object mapping bucket names to
    bucket types. Example: `{ 'private-1': 'private', 'public-1': 'public' }`
  - `@cumulus/cmrjs.updateCMRMetadata()` and
    `@cumulus/cmrjs/cmr-utils.updateCMRMetadata()` previously took an optional
    `inBuckets` parameter, which was an instance of
    `@cumulus/common/BucketsConfig`. They now take a **required** `bucketTypes`
    parameter, which is a simple object mapping bucket names to bucket types.
    Example: `{ 'private-1': 'private', 'public-1': 'public' }`
- The minimum supported version of all published Cumulus packages is now Node
  12.18.0
  - Tasks using the `cumuluss/cumulus-ecs-task` Docker image must be updated to
    `cumuluss/cumulus-ecs-task:1.7.0`. This can be done by updating the `image`
    property of any tasks defined using the `cumulus_ecs_service` Terraform
    module.
- Changes to `@cumulus/aws-client/S3`
  - The signature of the `getObjectSize` function has changed. It now takes a
    params object with three properties:
    - **s3**: an instance of an AWS.S3 object
    - **bucket**
    - **key**
  - The `getObjectSize` function will no longer retry if the object does not
    exist
- **CUMULUS-1861**
  - `@cumulus/message/Collections.getCollectionIdFromMessage` now throws a
    `CumulusMessageError` if `collectionName` and `collectionVersion` are missing
    from `meta.collection`.   Previously this method would return
    `'undefined___undefined'` instead
  - `@cumulus/integration-tests/addCollections` now returns an array of collections that
    were added rather than the count of added collections
- **CUMULUS-1930**
  - The `@cumulus/common/util.uuid()` function has been removed
- **CUMULUS-1955**
  - `@cumulus/aws-client/S3.multipartCopyObject` now returns an object with the
    AWS `etag` of the destination object
  - `@cumulus/ingest/S3ProviderClient.list` now sets a file object's `path`
    property to `undefined` instead of `null` when the file is at the top level
    of its bucket
  - The `sync` methods of the following classes in the `@cumulus/ingest` package
    now return an object with the AWS `s3uri` and `etag` of the destination file
    (they previously returned only a string representing the S3 URI)
    - `FtpProviderClient`
    - `HttpProviderClient`
    - `S3ProviderClient`
    - `SftpProviderClient`
- **CUMULUS-1958**
  - The following methods exported from `@cumulus/cmr-js/cmr-utils` were made
    async, and added distributionBucketMap as a parameter:
    - constructOnlineAccessUrl
    - generateFileUrl
    - reconcileCMRMetadata
    - updateCMRMetadata
- **CUMULUS-1969**
  - The `DiscoverPdrs` task now expects `provider_path` to be provided at
    `event.config.provider_path`, not `event.config.collection.provider_path`
  - `event.config.provider_path` is now a required parameter of the
    `DiscoverPdrs` task
  - `event.config.collection` is no longer a parameter to the `DiscoverPdrs`
    task
  - Collections no longer support the `provider_path` property. The tasks that
    relied on that property are now referencing `config.meta.provider_path`.
    Workflows should be updated accordingly.
- **CUMULUS-1977**
  - Moved bulk granule deletion endpoint from `/bulkDelete` to
    `/granules/bulkDelete`
- **CUMULUS-1991**
  - Updated CMR metadata generation to use "Download file.hdf" (where `file.hdf` is the filename of the given resource) as the resource description instead of "File to download"
  - CMR metadata updates now respect changes to resource descriptions (previously only changes to resource URLs were respected)

### MIGRATION STEPS

- Due to an issue with the AWS API Gateway and how the Thin Egress App Cloudformation template applies updates, you may need to redeploy your
  `thin-egress-app-EgressGateway` manually as a one time migration step.    If your deployment fails with an
  error similar to:

  ```bash
  Error: Lambda function (<stack>-tf-TeaCache) returned error: ({"errorType":"HTTPError","errorMessage":"Response code 404 (Not Found)"})
  ```

  Then follow the [AWS
  instructions](https://docs.aws.amazon.com/apigateway/latest/developerguide/how-to-deploy-api-with-console.html)
  to `Redeploy a REST API to a stage` for your egress API and re-run `terraform
  apply`.

### Added

- **CUMULUS-2081**
  - Add Integrator Guide section for onboarding
  - Add helpful tips documentation

- **CUMULUS-1902**
  - Add Common Use Cases section under Operator Docs

- **CUMULUS-2058**
  - Added `lambda_processing_role_name` as an output from the `cumulus` module
    to provide the processing role name
- **CUMULUS-1417**
  - Added a `checksumFor` property to collection `files` config. Set this
    property on a checksum file's definition matching the `regex` of the target
    file. More details in the ['Data Cookbooks
    Setup'](https://nasa.github.io/cumulus/docs/next/data-cookbooks/setup)
    documentation.
  - Added `checksumFor` validation to collections model.
- **CUMULUS-1956**
  - Added `@cumulus/earthata-login-client` package
  - The `/s3credentials` endpoint that is deployed as part of distribution now
    supports authentication using tokens created by a different application. If
    a request contains the `EDL-ClientId` and `EDL-Token` headers,
    authentication will be handled using that token rather than attempting to
    use OAuth.
  - `@cumulus/earthata-login-client.getTokenUsername()` now accepts an
    `xRequestId` argument, which will be included as the `X-Request-Id` header
    when calling Earthdata Login.
  - If the `s3Credentials` endpoint is invoked with an EDL token and an
    `X-Request-Id` header, that `X-Request-Id` header will be forwarded to
    Earthata Login.
- **CUMULUS-1957**
  - If EDL token authentication is being used, and the `EDL-Client-Name` header
    is set, `@the-client-name` will be appended to the end of the Earthdata
    Login username that is used as the `RoleSessionName` of the temporary IAM
    credentials. This value will show up in the AWS S3 server access logs.
- **CUMULUS-1958**
  - Add the ability for users to specify a `bucket_map_key` to the `cumulus`
    terraform module as an override for the default .yaml values that are passed
    to TEA by Core.    Using this option *requires* that each configured
    Cumulus 'distribution' bucket (e.g. public/protected buckets) have a single
    TEA mapping.  Multiple maps per bucket are not supported.
  - Updated Generating a distribution URL, the MoveGranules task and all CMR
    reconciliation functionality to utilize the TEA bucket map override.
  - Updated deploy process to utilize a bootstrap 'tea-map-cache' lambda that
    will, after deployment of Cumulus Core's TEA instance, query TEA for all
    protected/public buckets and generate a mapping configuration used
    internally by Core.  This object is also exposed as an output of the Cumulus
    module as `distribution_bucket_map`.
- **CUMULUS-1961**
  - Replaces DynamoDB for Elasticsearch for reconciliationReportForCumulusCMR
    comparisons between Cumulus and CMR.
- **CUMULUS-1970**
  - Created the `add-missing-file-checksums` workflow task
  - Added `@cumulus/aws-client/S3.calculateObjectHash()` function
  - Added `@cumulus/aws-client/S3.getObjectReadStream()` function
- **CUMULUS-1887**
  - Add additional fields to the granule CSV download file
- **CUMULUS-2019**
  - Add `infix` search to es query builder `@cumulus/api/es/es/queries` to
    support partial matching of the keywords

### Changed

- **CUMULUS-2032**
  - Updated @cumulus/ingest/HttpProviderClient to utilize a configuration key
    `httpListTimeout` to set the default timeout for discovery HTTP/HTTPS
    requests, and updates the default for the provider to 5 minutes (300 seconds).
  - Updated the DiscoverGranules and DiscoverPDRs tasks to utilize the updated
    configuration value if set via workflow config, and updates the default for
    these tasks to 5 minutes (300 seconds).

- **CUMULUS-176**
  - The API will now respond with a 400 status code when a request body contains
    invalid JSON. It had previously returned a 500 status code.
- **CUMULUS-1861**
  - Updates Rule objects to no longer require a collection.
  - Changes the DLQ behavior for `sfEventSqsToDbRecords` and
    `sfEventSqsToDbRecordsInputQueue`. Previously failure to write a database
    record would result in lambda success, and an error log in the CloudWatch
    logs.   The lambda has been updated to manually add a record to
    the `sfEventSqsToDbRecordsDeadLetterQueue` if the granule, execution, *or*
    pdr record fails to write, in addition to the previous error logging.
- **CUMULUS-1956**
  - The `/s3credentials` endpoint that is deployed as part of distribution now
    supports authentication using tokens created by a different application. If
    a request contains the `EDL-ClientId` and `EDL-Token` headers,
    authentication will be handled using that token rather than attempting to
    use OAuth.
- **CUMULUS-1977**
  - API endpoint POST `/granules/bulk` now returns a 202 status on a successful
    response instead of a 200 response
  - API endpoint DELETE `/granules/<granule-id>` now returns a 404 status if the
    granule record was already deleted
  - `@cumulus/api/models/Granule.update()` now returns the updated granule
    record
  - Implemented POST `/granules/bulkDelete` API endpoint to support deleting
    granules specified by ID or returned by the provided query in the request
    body. If the request is successful, the endpoint returns the async operation
    ID that has been started to remove the granules.
    - To use a query in the request body, your deployment must be
      [configured to access the Elasticsearch host for ESDIS metrics](https://nasa.github.io/cumulus/docs/additional-deployment-options/cloudwatch-logs-delivery#esdis-metrics)
      in your environment
  - Added `@cumulus/api/models/Granule.getRecord()` method to return raw record
    from DynamoDB
  - Added `@cumulus/api/models/Granule.delete()` method which handles deleting
    the granule record from DynamoDB and the granule files from S3
- **CUMULUS-1982**
  - The `globalConnectionLimit` property of providers is now optional and
    defaults to "unlimited"
- **CUMULUS-1997**
  - Added optional `launchpad` configuration to `@cumulus/hyrax-metadata-updates` task config schema.
- **CUMULUS-1991**
  - `@cumulus/cmrjs/src/cmr-utils/constructOnlineAccessUrls()` now throws an error if `cmrGranuleUrlType = "distribution"` and no distribution endpoint argument is provided
- **CUMULUS-2011**
  - Reconciliation reports are now generated within an AsyncOperation
- **CUMULUS-2016**
  - Upgrade TEA to version 79

### Fixed

- **CUMULUS-1991**
  - Added missing `DISTRIBUTION_ENDPOINT` environment variable for API lambdas. This environment variable is required for API requests to move granules.

- **CUMULUS-1961**
  - Fixed granules and executions query params not getting sent to API in granule list operation in `@cumulus/api-client`

### Deprecated

- `@cumulus/aws-client/S3.calculateS3ObjectChecksum()`
- `@cumulus/aws-client/S3.getS3ObjectReadStream()`
- `@cumulus/common/log.convertLogLevel()`
- `@cumulus/collection-config-store`
- `@cumulus/common/util.sleep()`

- **CUMULUS-1930**
  - `@cumulus/common/log.convertLogLevel()`
  - `@cumulus/common/util.isNull()`
  - `@cumulus/common/util.isUndefined()`
  - `@cumulus/common/util.negate()`
  - `@cumulus/common/util.noop()`
  - `@cumulus/common/util.isNil()`
  - `@cumulus/common/util.renameProperty()`
  - `@cumulus/common/util.lookupMimeType()`
  - `@cumulus/common/util.thread()`
  - `@cumulus/common/util.mkdtempSync()`

### Removed

- The deprecated `@cumulus/common.bucketsConfigJsonObject` function has been
  removed
- The deprecated `@cumulus/common.CollectionConfigStore` class has been removed
- The deprecated `@cumulus/common.concurrency` module has been removed
- The deprecated `@cumulus/common.constructCollectionId` function has been
  removed
- The deprecated `@cumulus/common.launchpad` module has been removed
- The deprecated `@cumulus/common.LaunchpadToken` class has been removed
- The deprecated `@cumulus/common.Semaphore` class has been removed
- The deprecated `@cumulus/common.stringUtils` module has been removed
- The deprecated `@cumulus/common/aws.cloudwatchlogs` function has been removed
- The deprecated `@cumulus/common/aws.deleteS3Files` function has been removed
- The deprecated `@cumulus/common/aws.deleteS3Object` function has been removed
- The deprecated `@cumulus/common/aws.dynamodb` function has been removed
- The deprecated `@cumulus/common/aws.dynamodbDocClient` function has been
  removed
- The deprecated `@cumulus/common/aws.getExecutionArn` function has been removed
- The deprecated `@cumulus/common/aws.headObject` function has been removed
- The deprecated `@cumulus/common/aws.listS3ObjectsV2` function has been removed
- The deprecated `@cumulus/common/aws.parseS3Uri` function has been removed
- The deprecated `@cumulus/common/aws.promiseS3Upload` function has been removed
- The deprecated `@cumulus/common/aws.recursivelyDeleteS3Bucket` function has
  been removed
- The deprecated `@cumulus/common/aws.s3CopyObject` function has been removed
- The deprecated `@cumulus/common/aws.s3ObjectExists` function has been removed
- The deprecated `@cumulus/common/aws.s3PutObject` function has been removed
- The deprecated `@cumulus/common/bucketsConfigJsonObject` function has been
  removed
- The deprecated `@cumulus/common/CloudWatchLogger` class has been removed
- The deprecated `@cumulus/common/collection-config-store.CollectionConfigStore`
  class has been removed
- The deprecated `@cumulus/common/collection-config-store.constructCollectionId`
  function has been removed
- The deprecated `@cumulus/common/concurrency.limit` function has been removed
- The deprecated `@cumulus/common/concurrency.mapTolerant` function has been
  removed
- The deprecated `@cumulus/common/concurrency.promiseUrl` function has been
  removed
- The deprecated `@cumulus/common/concurrency.toPromise` function has been
  removed
- The deprecated `@cumulus/common/concurrency.unless` function has been removed
- The deprecated `@cumulus/common/config.parseConfig` function has been removed
- The deprecated `@cumulus/common/config.resolveResource` function has been
  removed
- The deprecated `@cumulus/common/DynamoDb.get` function has been removed
- The deprecated `@cumulus/common/DynamoDb.scan` function has been removed
- The deprecated `@cumulus/common/FieldPattern` class has been removed
- The deprecated `@cumulus/common/launchpad.getLaunchpadToken` function has been
  removed
- The deprecated `@cumulus/common/launchpad.validateLaunchpadToken` function has
  been removed
- The deprecated `@cumulus/common/LaunchpadToken` class has been removed
- The deprecated `@cumulus/common/message.buildCumulusMeta` function has been
  removed
- The deprecated `@cumulus/common/message.buildQueueMessageFromTemplate`
  function has been removed
- The deprecated `@cumulus/common/message.getCollectionIdFromMessage` function
  has been removed
- The deprecated `@cumulus/common/message.getMaximumExecutions` function has
  been removed
- The deprecated `@cumulus/common/message.getMessageExecutionArn` function has
  been removed
- The deprecated `@cumulus/common/message.getMessageExecutionName` function has
  been removed
- The deprecated `@cumulus/common/message.getMessageFromTemplate` function has
  been removed
- The deprecated `@cumulus/common/message.getMessageGranules` function has been
  removed
- The deprecated `@cumulus/common/message.getMessageStateMachineArn` function
  has been removed
- The deprecated `@cumulus/common/message.getQueueName` function has been
  removed
- The deprecated `@cumulus/common/message.getQueueNameByUrl` function has been
  removed
- The deprecated `@cumulus/common/message.hasQueueAndExecutionLimit` function
  has been removed
- The deprecated `@cumulus/common/Semaphore` class has been removed
- The deprecated `@cumulus/common/string.globalReplace` functon has been removed
- The deprecated `@cumulus/common/string.isNonEmptyString` functon has been
  removed
- The deprecated `@cumulus/common/string.isValidHostname` functon has been
  removed
- The deprecated `@cumulus/common/string.match` functon has been removed
- The deprecated `@cumulus/common/string.matches` functon has been removed
- The deprecated `@cumulus/common/string.replace` functon has been removed
- The deprecated `@cumulus/common/string.toLower` functon has been removed
- The deprecated `@cumulus/common/string.toUpper` functon has been removed
- The deprecated `@cumulus/common/testUtils.getLocalstackEndpoint` function has been removed
- The deprecated `@cumulus/common/util.setErrorStack` function has been removed
- The `@cumulus/common/util.uuid` function has been removed
- The deprecated `@cumulus/common/workflows.getWorkflowArn` function has been
  removed
- The deprecated `@cumulus/common/workflows.getWorkflowFile` function has been
  removed
- The deprecated `@cumulus/common/workflows.getWorkflowList` function has been
  removed
- The deprecated `@cumulus/common/workflows.getWorkflowTemplate` function has
  been removed
- `@cumulus/aws-client/StepFunctions.toSfnExecutionName()`
- `@cumulus/aws-client/StepFunctions.fromSfnExecutionName()`
- `@cumulus/aws-client/StepFunctions.getExecutionArn()`
- `@cumulus/aws-client/StepFunctions.getExecutionUrl()`
- `@cumulus/aws-client/StepFunctions.getStateMachineArn()`
- `@cumulus/aws-client/StepFunctions.pullStepFunctionEvent()`
- `@cumulus/common/test-utils/throttleOnce()`
- `@cumulus/integration-tests/api/distribution.invokeApiDistributionLambda()`
- `@cumulus/integration-tests/api/distribution.getDistributionApiRedirect()`
- `@cumulus/integration-tests/api/distribution.getDistributionApiFileStream()`

## [v1.24.0] 2020-06-03

### BREAKING CHANGES

- **CUMULUS-1969**
  - The `DiscoverPdrs` task now expects `provider_path` to be provided at
    `event.config.provider_path`, not `event.config.collection.provider_path`
  - `event.config.provider_path` is now a required parameter of the
    `DiscoverPdrs` task
  - `event.config.collection` is no longer a parameter to the `DiscoverPdrs`
    task
  - Collections no longer support the `provider_path` property. The tasks that
    relied on that property are now referencing `config.meta.provider_path`.
    Workflows should be updated accordingly.

- **CUMULUS-1997**
  - `@cumulus/cmr-client/CMRSearchConceptQueue` parameters have been changed to take a `cmrSettings` object containing clientId, provider, and auth information. This can be generated using `@cumulus/cmrjs/cmr-utils/getCmrSettings`. The `cmrEnvironment` variable has been removed.

### Added

- **CUMULUS-1800**
  - Added task configuration setting named `syncChecksumFiles` to the
    SyncGranule task. This setting is `false` by default, but when set to
    `true`, all checksum files associated with data files that are downloaded
    will be downloaded as well.
- **CUMULUS-1952**
  - Updated HTTP(S) provider client to accept username/password for Basic authorization. This change adds support for Basic Authorization such as Earthdata login redirects to ingest (i.e. as implemented in SyncGranule), but not to discovery (i.e. as implemented in DiscoverGranules). Discovery still expects the provider's file system to be publicly accessible, but not the individual files and their contents.
  - **NOTE**: Using this in combination with the HTTP protocol may expose usernames and passwords to intermediary network entities. HTTPS is highly recommended.
- **CUMULUS-1997**
  - Added optional `launchpad` configuration to `@cumulus/hyrax-metadata-updates` task config schema.

### Fixed

- **CUMULUS-1997**
  - Updated all CMR operations to use configured authentication scheme
- **CUMULUS-2010**
  - Updated `@cumulus/api/launchpadSaml` to support multiple userGroup attributes from the SAML response

## [v1.23.2] 2020-05-22

### BREAKING CHANGES

- Updates to the Cumulus archive API:
  - All endpoints now return a `401` response instead of a `403` for any request where the JWT passed as a Bearer token is invalid.
  - POST `/refresh` and DELETE `/token/<token>` endpoints now return a `401` response for requests with expired tokens

- **CUMULUS-1894**
  - `@cumulus/ingest/granule.handleDuplicateFile()`
    - The `copyOptions` parameter has been removed
    - An `ACL` parameter has been added
  - `@cumulus/ingest/granule.renameS3FileWithTimestamp()`
    - Now returns `undefined`

- **CUMULUS-1896**
  Updated all Cumulus core lambdas to utilize the new message adapter streaming interface via [cumulus-message-adapter-js v1.2.0](https://github.com/nasa/cumulus-message-adapter-js/releases/tag/v1.2.0).   Users of this version of Cumulus (or later) must utilize version 1.3.0 or greater of the [cumulus-message-adapter](https://github.com/nasa/cumulus-message-adapter) to support core lambdas.

- **CUMULUS-1912**
  - `@cumulus/api` reconciliationReports list endpoint returns a list of reconciliationReport records instead of S3Uri.

- **CUMULUS-1969**
  - The `DiscoverGranules` task now expects `provider_path` to be provided at
    `event.config.provider_path`, not `event.config.collection.provider_path`
  - `config.provider_path` is now a required parameter of the `DiscoverGranules`
    task

### MIGRATION STEPS

- To take advantage of the new TTL-based access token expiration implemented in CUMULUS-1777 (see notes below) and clear out existing records in your access tokens table, do the following:
  1. Log out of any active dashboard sessions
  2. Use the AWS console or CLI to delete your `<prefix>-AccessTokensTable` DynamoDB table
  3. [Re-deploy your `data-persistence` module](https://nasa.github.io/cumulus/docs/deployment/upgrade-readme#update-data-persistence-resources), which should re-create the `<prefix>-AccessTokensTable` DynamoDB table
  4. Return to using the Cumulus API/dashboard as normal
- This release requires the Cumulus Message Adapter layer deployed with Cumulus Core to be at least 1.3.0, as the core lambdas have updated to [cumulus-message-adapter-js v1.2.0](https://github.com/nasa/cumulus-message-adapter-js/releases/tag/v1.2.0) and the new CMA interface.  As a result, users should:
  1. Follow the [Cumulus Message Adapter (CMA) deployment instructions](https://nasa.github.io/cumulus/docs/deployment/deployment-readme#deploy-the-cumulus-message-adapter-layer) and install a CMA layer version >=1.3.0
  2. If you are using any custom Node.js Lambdas in your workflows **and** the Cumulus CMA layer/`cumulus-message-adapter-js`, you must update your lambda to use [cumulus-message-adapter-js v1.2.0](https://github.com/nasa/cumulus-message-adapter-js/releases/tag/v1.2.0) and follow the migration instructions in the release notes. Prior versions of `cumulus-message-adapter-js` are not compatible with CMA >= 1.3.0.
- Migrate existing s3 reconciliation report records to database (CUMULUS-1911):
  - After update your `data persistence` module and Cumulus resources, run the command:

  ```bash
  ./node_modules/.bin/cumulus-api migrate --stack `<your-terraform-deployment-prefix>` --migrationVersion migration5
  ```

### Added

- Added a limit for concurrent Elasticsearch requests when doing an index from database operation
- Added the `es_request_concurrency` parameter to the archive and cumulus Terraform modules

- **CUMULUS-1995**
  - Added the `es_index_shards` parameter to the archive and cumulus Terraform modules to configure the number of shards for the ES index
    - If you have an existing ES index, you will need to [reindex](https://nasa.github.io/cumulus-api/#reindex) and then [change index](https://nasa.github.io/cumulus-api/#change-index) to take advantage of shard updates

- **CUMULUS-1894**
  - Added `@cumulus/aws-client/S3.moveObject()`

- **CUMULUS-1911**
  - Added ReconciliationReports table
  - Updated CreateReconciliationReport lambda to save Reconciliation Report records to database
  - Updated dbIndexer and IndexFromDatabase lambdas to index Reconciliation Report records to Elasticsearch
  - Added migration_5 to migrate existing s3 reconciliation report records to database and Elasticsearch
  - Updated `@cumulus/api` package, `tf-modules/archive` and `tf-modules/data-persistence` Terraform modules

- **CUMULUS-1916**
  - Added util function for seeding reconciliation reports when running API locally in dashboard

### Changed

- **CUMULUS-1777**
  - The `expirationTime` property is now a **required field** of the access tokens model.
  - Updated the `AccessTokens` table to set a [TTL](https://docs.aws.amazon.com/amazondynamodb/latest/developerguide/howitworks-ttl.html) on the `expirationTime` field in `tf-modules/data-persistence/dynamo.tf`. As a result, access token records in this table whose `expirationTime` has passed should be **automatically deleted by DynamoDB**.
  - Updated all code creating access token records in the Dynamo `AccessTokens` table to set the `expirationTime` field value in seconds from the epoch.
- **CUMULUS-1912**
  - Updated reconciliationReports endpoints to query against Elasticsearch, delete report from both database and s3
  - Added `@cumulus/api-client/reconciliationReports`
- **CUMULUS-1999**
  - Updated `@cumulus/common/util.deprecate()` so that only a single deprecation notice is printed for each name/version combination

### Fixed

- **CUMULUS-1894**
  - The `SyncGranule` task can now handle files larger than 5 GB
- **CUMULUS-1987**
  - `Remove granule from CMR` operation in `@cumulus/api` now passes token to CMR when fetching granule metadata, allowing removal of private granules
- **CUMULUS-1993**
  - For a given queue, the `sqs-message-consumer` Lambda will now only schedule workflows for rules matching the queue **and the collection information in each queue message (if any)**
    - The consumer also now only reads each queue message **once per Lambda invocation**, whereas previously each message was read **once per queue rule per Lambda invocation**
  - Fixed bug preventing the deletion of multiple SNS rules that share the same SNS topic

### Deprecated

- **CUMULUS-1894**
  - `@cumulus/ingest/granule.copyGranuleFile()`
  - `@cumulus/ingest/granule.moveGranuleFile()`

- **CUMULUS-1987** - Deprecated the following functions:
  - `@cumulus/cmrjs/getMetadata(cmrLink)` -> `@cumulus/cmr-client/CMR.getGranuleMetadata(cmrLink)`
  - `@cumulus/cmrjs/getFullMetadata(cmrLink)`

## [v1.22.1] 2020-05-04

**Note**: v1.22.0 was not released as a package due to npm/release concerns.  Users upgrading to 1.22.x should start with 1.22.1

### Added

- **CUMULUS-1894**
  - Added `@cumulus/aws-client/S3.multipartCopyObject()`
- **CUMULUS-408**
  - Added `certificateUri` field to provider schema. This optional field allows operators to specify an S3 uri to a CA bundle to use for HTTPS requests.
- **CUMULUS-1787**
  - Added `collections/active` endpoint for returning collections with active granules in `@cumulus/api`
- **CUMULUS-1799**
  - Added `@cumulus/common/stack.getBucketsConfigKey()` to return the S3 key for the buckets config object
  - Added `@cumulus/common/workflows.getWorkflowFileKey()` to return the S3 key for a workflow definition object
  - Added `@cumulus/common/workflows.getWorkflowsListKeyPrefix()` to return the S3 key prefix for objects containing workflow definitions
  - Added `@cumulus/message` package containing utilities for building and parsing Cumulus messages
- **CUMULUS-1850**
  - Added `@cumulus/aws-client/Kinesis.describeStream()` to get a Kinesis stream description
- **CUMULUS-1853**
  - Added `@cumulus/integration-tests/collections.createCollection()`
  - Added `@cumulus/integration-tests/executions.findExecutionArn()`
  - Added `@cumulus/integration-tests/executions.getExecutionWithStatus()`
  - Added `@cumulus/integration-tests/granules.getGranuleWithStatus()`
  - Added `@cumulus/integration-tests/providers.createProvider()`
  - Added `@cumulus/integration-tests/rules.createOneTimeRule()`

### Changed

- **CUMULUS-1682**
  - Moved all `@cumulus/ingest/parse-pdr` code into the `parse-pdr` task as it had become tightly coupled with that task's handler and was not used anywhere else. Unit tests also restored.
- **CUMULUS-1820**
  - Updated the Thin Egress App module used in `tf-modules/distribution/main.tf` to build 74. [See the release notes](https://github.com/asfadmin/thin-egress-app/releases/tag/tea-build.74).
- **CUMULUS-1852**
  - Updated POST endpoints for `/collections`, `/providers`, and `/rules` to log errors when returning a 500 response
  - Updated POST endpoint for `/collections`:
    - Return a 400 response when the `name` or `version` fields are missing
    - Return a 409 response if the collection already exists
    - Improved error messages to be more explicit
  - Updated POST endpoint for `/providers`:
    - Return a 400 response if the `host` field value is invalid
    - Return a 409 response if the provider already exists
  - Updated POST endpoint for `/rules`:
    - Return a 400 response if rule `name` is invalid
    - Return a 400 response if rule `type` is invalid
- **CUMULUS-1891**
  - Updated the following endpoints using async operations to return a 503 error if the ECS task  cannot be started and a 500 response for a non-specific error:
    - POST `/replays`
    - POST `/bulkDelete`
    - POST `/elasticsearch/index-from-database`
    - POST `/granules/bulk`

### Fixed

- **CUMULUS-408**
  - Fixed HTTPS discovery and ingest.

- **CUMULUS-1850**
  - Fixed a bug in Kinesis event processing where the message consumer would not properly filter available rules based on the collection information in the event and the Kinesis stream ARN

- **CUMULUS-1853**
  - Fixed a bug where attempting to create a rule containing a payload property
    would fail schema validation.

- **CUMULUS-1854**
  - Rule schema is validated before starting workflows or creating event source mappings

- **CUMULUS-1974**
  - Fixed @cumulus/api webpack config for missing underscore object due to underscore update

- **CUMULUS-2210**
  - Fixed `cmr_oauth_provider` variable not being propogated to reconciliation reports

### Deprecated

- **CUMULUS-1799** - Deprecated the following code. For cases where the code was moved into another package, the new code location is noted:
  - `@cumulus/aws-client/StepFunctions.fromSfnExecutionName()`
  - `@cumulus/aws-client/StepFunctions.toSfnExecutionName()`
  - `@cumulus/aws-client/StepFunctions.getExecutionArn()` -> `@cumulus/message/Executions.buildExecutionArn()`
  - `@cumulus/aws-client/StepFunctions.getExecutionUrl()` -> `@cumulus/message/Executions.getExecutionUrlFromArn()`
  - `@cumulus/aws-client/StepFunctions.getStateMachineArn()` -> `@cumulus/message/Executions.getStateMachineArnFromExecutionArn()`
  - `@cumulus/aws-client/StepFunctions.pullStepFunctionEvent()` -> `@cumulus/message/StepFunctions.pullStepFunctionEvent()`
  - `@cumulus/common/bucketsConfigJsonObject()`
  - `@cumulus/common/CloudWatchLogger`
  - `@cumulus/common/collection-config-store/CollectionConfigStore` -> `@cumulus/collection-config-store`
  - `@cumulus/common/collection-config-store.constructCollectionId()` -> `@cumulus/message/Collections.constructCollectionId`
  - `@cumulus/common/concurrency.limit()`
  - `@cumulus/common/concurrency.mapTolerant()`
  - `@cumulus/common/concurrency.promiseUrl()`
  - `@cumulus/common/concurrency.toPromise()`
  - `@cumulus/common/concurrency.unless()`
  - `@cumulus/common/config.buildSchema()`
  - `@cumulus/common/config.parseConfig()`
  - `@cumulus/common/config.resolveResource()`
  - `@cumulus/common/config.resourceToArn()`
  - `@cumulus/common/FieldPattern`
  - `@cumulus/common/launchpad.getLaunchpadToken()` -> `@cumulus/launchpad-auth/index.getLaunchpadToken()`
  - `@cumulus/common/LaunchpadToken` -> `@cumulus/launchpad-auth/LaunchpadToken`
  - `@cumulus/common/launchpad.validateLaunchpadToken()` -> `@cumulus/launchpad-auth/index.validateLaunchpadToken()`
  - `@cumulus/common/message.buildCumulusMeta()` -> `@cumulus/message/Build.buildCumulusMeta()`
  - `@cumulus/common/message.buildQueueMessageFromTemplate()` -> `@cumulus/message/Build.buildQueueMessageFromTemplate()`
  - `@cumulus/common/message.getCollectionIdFromMessage()` -> `@cumulus/message/Collections.getCollectionIdFromMessage()`
  - `@cumulus/common/message.getMessageExecutionArn()` -> `@cumulus/message/Executions.getMessageExecutionArn()`
  - `@cumulus/common/message.getMessageExecutionName()` -> `@cumulus/message/Executions.getMessageExecutionName()`
  - `@cumulus/common/message.getMaximumExecutions()` -> `@cumulus/message/Queue.getMaximumExecutions()`
  - `@cumulus/common/message.getMessageFromTemplate()`
  - `@cumulus/common/message.getMessageStateMachineArn()` -> `@cumulus/message/Executions.getMessageStateMachineArn()`)
  - `@cumulus/common/message.getMessageGranules()` -> `@cumulus/message/Granules.getMessageGranules()`
  - `@cumulus/common/message.getQueueNameByUrl()` -> `@cumulus/message/Queue.getQueueNameByUrl()`
  - `@cumulus/common/message.getQueueName()` -> `@cumulus/message/Queue.getQueueName()`)
  - `@cumulus/common/message.hasQueueAndExecutionLimit()` -> `@cumulus/message/Queue.hasQueueAndExecutionLimit()`
  - `@cumulus/common/Semaphore`
  - `@cumulus/common/test-utils.throttleOnce()`
  - `@cumulus/common/workflows.getWorkflowArn()`
  - `@cumulus/common/workflows.getWorkflowFile()`
  - `@cumulus/common/workflows.getWorkflowList()`
  - `@cumulus/common/workflows.getWorkflowTemplate()`
  - `@cumulus/integration-tests/sfnStep/SfnStep.parseStepMessage()` -> `@cumulus/message/StepFunctions.parseStepMessage()`
- **CUMULUS-1858** - Deprecated the following functions.
  - `@cumulus/common/string.globalReplace()`
  - `@cumulus/common/string.isNonEmptyString()`
  - `@cumulus/common/string.isValidHostname()`
  - `@cumulus/common/string.match()`
  - `@cumulus/common/string.matches()`
  - `@cumulus/common/string.replace()`
  - `@cumulus/common/string.toLower()`
  - `@cumulus/common/string.toUpper()`

### Removed

- **CUMULUS-1799**: Deprecated code removals:
  - Removed from `@cumulus/common/aws`:
    - `pullStepFunctionEvent()`
  - Removed `@cumulus/common/sfnStep`
  - Removed `@cumulus/common/StepFunctions`

## [v1.21.0] 2020-03-30

### PLEASE NOTE

- **CUMULUS-1762**: the `messageConsumer` for `sns` and `kinesis`-type rules now fetches
  the collection information from the message. You should ensure that your rule's collection
  name and version match what is in the message for these ingest messages to be processed.
  If no matching rule is found, an error will be thrown and logged in the
  `messageConsumer` Lambda function's log group.

### Added

- **CUMULUS-1629**`
  - Updates discover-granules task to respect/utilize duplicateHandling configuration such that
    - skip:               Duplicates will be filtered from the granule list
    - error:              Duplicates encountered will result in step failure
    - replace, version:   Duplicates will be ignored and handled as normal.
  - Adds a new copy of the API lambda `PrivateApiLambda()` which is configured to not require authentication. This Lambda is not connected to an API gateway
  - Adds `@cumulus/api-client` with functions for use by workflow lambdas to call the API when needed

- **CUMULUS-1732**
  - Added Python task/activity workflow and integration test (`PythonReferenceSpec`) to test `cumulus-message-adapter-python`and `cumulus-process-py` integration.
- **CUMULUS-1795**
  - Added an IAM policy on the Cumulus EC2 creation to enable SSM when the `deploy_to_ngap` flag is true

### Changed

- **CUMULUS-1762**
  - the `messageConsumer` for `sns` and `kinesis`-type rules now fetches the collection
    information from the message.

### Deprecated

- **CUMULUS-1629**
  - Deprecate `granulesApi`, `rulesApi`, `emsApi`, `executionsAPI` from `@cumulus/integration-test/api` in favor of code moved to `@cumulus/api-client`

### Removed

- **CUMULUS-1799**: Deprecated code removals
  - Removed deprecated method `@cumulus/api/models/Granule.createGranulesFromSns()`
  - Removed deprecated method `@cumulus/api/models/Granule.removeGranuleFromCmr()`
  - Removed from `@cumulus/common/aws`:
    - `apigateway()`
    - `buildS3Uri()`
    - `calculateS3ObjectChecksum()`
    - `cf()`
    - `cloudwatch()`
    - `cloudwatchevents()`
    - `cloudwatchlogs()`
    - `createAndWaitForDynamoDbTable()`
    - `createQueue()`
    - `deleteSQSMessage()`
    - `describeCfStackResources()`
    - `downloadS3File()`
    - `downloadS3Files()`
    - `DynamoDbSearchQueue` class
    - `dynamodbstreams()`
    - `ec2()`
    - `ecs()`
    - `fileExists()`
    - `findResourceArn()`
    - `fromSfnExecutionName()`
    - `getFileBucketAndKey()`
    - `getJsonS3Object()`
    - `getQueueUrl()`
    - `getObjectSize()`
    - `getS3ObjectReadStream()`
    - `getSecretString()`
    - `getStateMachineArn()`
    - `headObject()`
    - `isThrottlingException()`
    - `kinesis()`
    - `lambda()`
    - `listS3Objects()`
    - `promiseS3Upload()`
    - `publishSnsMessage()`
    - `putJsonS3Object()`
    - `receiveSQSMessages()`
    - `s3CopyObject()`
    - `s3GetObjectTagging()`
    - `s3Join()`
    - `S3ListObjectsV2Queue` class
    - `s3TagSetToQueryString()`
    - `s3PutObjectTagging()`
    - `secretsManager()`
    - `sendSQSMessage()`
    - `sfn()`
    - `sns()`
    - `sqs()`
    - `sqsQueueExists()`
    - `toSfnExecutionName()`
    - `uploadS3FileStream()`
    - `uploadS3Files()`
    - `validateS3ObjectChecksum()`
  - Removed `@cumulus/common/CloudFormationGateway` class
  - Removed `@cumulus/common/concurrency/Mutex` class
  - Removed `@cumulus/common/errors`
  - Removed `@cumulus/common/sftp`
  - Removed `@cumulus/common/string.unicodeEscape`
  - Removed `@cumulus/cmrjs/cmr-utils.getGranuleId()`
  - Removed `@cumulus/cmrjs/cmr-utils.getCmrFiles()`
  - Removed `@cumulus/cmrjs/cmr/CMR` class
  - Removed `@cumulus/cmrjs/cmr/CMRSearchConceptQueue` class
  - Removed `@cumulus/cmrjs/utils.getHost()`
  - Removed `@cumulus/cmrjs/utils.getIp()`
  - Removed `@cumulus/cmrjs/utils.hostId()`
  - Removed `@cumulus/cmrjs/utils/ummVersion()`
  - Removed `@cumulus/cmrjs/utils.updateToken()`
  - Removed `@cumulus/cmrjs/utils.validateUMMG()`
  - Removed `@cumulus/ingest/aws.getEndpoint()`
  - Removed `@cumulus/ingest/aws.getExecutionUrl()`
  - Removed `@cumulus/ingest/aws/invoke()`
  - Removed `@cumulus/ingest/aws/CloudWatch` class
  - Removed `@cumulus/ingest/aws/ECS` class
  - Removed `@cumulus/ingest/aws/Events` class
  - Removed `@cumulus/ingest/aws/SQS` class
  - Removed `@cumulus/ingest/aws/StepFunction` class
  - Removed `@cumulus/ingest/util.normalizeProviderPath()`
  - Removed `@cumulus/integration-tests/index.listCollections()`
  - Removed `@cumulus/integration-tests/index.listProviders()`
  - Removed `@cumulus/integration-tests/index.rulesList()`
  - Removed `@cumulus/integration-tests/api/api.addCollectionApi()`

## [v1.20.0] 2020-03-12

### BREAKING CHANGES

- **CUMULUS-1714**
  - Changed the format of the message sent to the granule SNS Topic. Message includes the granule record under `record` and the type of event under `event`. Messages with `deleted` events will have the record that was deleted with a `deletedAt` timestamp. Options for `event` are `Create | Update | Delete`
- **CUMULUS-1769** - `deploy_to_ngap` is now a **required** variable for the `tf-modules/cumulus` module. **For those deploying to NGAP environments, this variable should always be set to `true`.**

### Notable changes

- **CUMULUS-1739** - You can now exclude Elasticsearch from your `tf-modules/data-persistence` deployment (via `include_elasticsearch = false`) and your `tf-modules/cumulus` module will still deploy successfully.

- **CUMULUS-1769** - If you set `deploy_to_ngap = true` for the `tf-modules/archive` Terraform module, **you can only deploy your archive API gateway as `PRIVATE`**, not `EDGE`.

### Added

- Added `@cumulus/aws-client/S3.getS3ObjectReadStreamAsync()` to deal with S3 eventual consistency issues by checking for the existence an S3 object with retries before getting a readable stream for that object.
- **CUMULUS-1769**
  - Added `deploy_to_ngap` boolean variable for the `tf-modules/cumulus` and `tf-modules/archive` Terraform modules. This variable is required. **For those deploying to NGAP environments, this variable should always be set to `true`.**
- **HYRAX-70**
  - Add the hyrax-metadata-update task

### Changed

- [`AccessToken.get()`](https://github.com/nasa/cumulus/blob/master/packages/api/models/access-tokens.js) now enforces [strongly consistent reads from DynamoDB](https://docs.aws.amazon.com/amazondynamodb/latest/developerguide/HowItWorks.ReadConsistency.html)
- **CUMULUS-1739**
  - Updated `tf-modules/data-persistence` to make Elasticsearch alarm resources and outputs conditional on the `include_elasticsearch` variable
  - Updated `@cumulus/aws-client/S3.getObjectSize` to include automatic retries for any failures from `S3.headObject`
- **CUMULUS-1784**
  - Updated `@cumulus/api/lib/DistributionEvent.remoteIP()` to parse the IP address in an S3 access log from the `A-sourceip` query parameter if present, otherwise fallback to the original parsing behavior.
- **CUMULUS-1768**
  - The `stats/summary` endpoint reports the distinct collections for the number of granules reported

### Fixed

- **CUMULUS-1739** - Fixed the `tf-modules/cumulus` and `tf-modules/archive` modules to make these Elasticsearch variables truly optional:
  - `elasticsearch_domain_arn`
  - `elasticsearch_hostname`
  - `elasticsearch_security_group_id`

- **CUMULUS-1768**
  - Fixed the `stats/` endpoint so that data is correctly filtered by timestamp and `processingTime` is calculated correctly.

- **CUMULUS-1769**
  - In the `tf-modules/archive` Terraform module, the `lifecycle` block ignoring changes to the `policy` of the archive API gateway is now only enforced if `deploy_to_ngap = true`. This fixes a bug where users deploying outside of NGAP could not update their API gateway's resource policy when going from `PRIVATE` to `EDGE`, preventing their API from being accessed publicly.

- **CUMULUS-1775**
  - Fix/update api endpoint to use updated google auth endpoints such that it will work with new accounts

### Removed

- **CUMULUS-1768**
  - Removed API endpoints `stats/histogram` and `stats/average`. All advanced stats needs should be acquired from Cloud Metrics or similarly configured ELK stack.

## [v1.19.0] 2020-02-28

### BREAKING CHANGES

- **CUMULUS-1736**
  - The `@cumulus/discover-granules` task now sets the `dataType` of discovered
    granules based on the `name` of the configured collection, not the
    `dataType`.
  - The config schema of the `@cumulus/discover-granules` task now requires that
    collections contain a `version`.
  - The `@cumulus/sync-granule` task will set the `dataType` and `version` of a
    granule based on the configured collection if those fields are not already
    set on the granule. Previously it was using the `dataType` field of the
    configured collection, then falling back to the `name` field of the
    collection. This update will just use the `name` field of the collection to
    set the `dataType` field of the granule.

- **CUMULUS-1446**
  - Update the `@cumulus/integration-tests/api/executions.getExecution()`
    function to parse the response and return the execution, rather than return
    the full API response.

- **CUMULUS-1672**
  - The `cumulus` Terraform module in previous releases set a
    `Deployment = var.prefix` tag on all resources that it managed. In this
    release, a `tags` input variable has been added to the `cumulus` Terraform
    module to allow resource tagging to be customized. No default tags will be
    applied to Cumulus-managed resources. To replicate the previous behavior,
    set `tags = { Deployment: var.prefix }` as an input variable for the
    `cumulus` Terraform module.

- **CUMULUS-1684 Migration Instructions**
  - In previous releases, a provider's username and password were encrypted
    using a custom encryption library. That has now been updated to use KMS.
    This release includes a Lambda function named
    `<prefix>-ProviderSecretsMigration`, which will re-encrypt existing
    provider credentials to use KMS. After this release has been deployed, you
    will need to manually invoke that Lambda function using either the AWS CLI
    or AWS Console. It should only need to be successfully run once.
  - Future releases of Cumulus will invoke a
    `<prefix>-VerifyProviderSecretsMigration` Lambda function as part of the
    deployment, which will cause the deployment to fail if the migration
    Lambda has not been run.

- **CUMULUS-1718**
  - The `@cumulus/sf-sns-report` task for reporting mid-workflow updates has been retired.
  This task was used as the `PdrStatusReport` task in our ParsePdr example workflow.
  If you have a ParsePdr or other workflow using this task, use `@cumulus/sf-sqs-report` instead.
  Trying to deploy the old task will result in an error as the cumulus module no longer exports `sf_sns_report_task`.
  - Migration instruction: In your workflow definition, for each step using the old task change:
  `"Resource": "${module.cumulus.sf_sns_report_task.task_arn}"`
  to
  `"Resource": "${module.cumulus.sf_sqs_report_task.task_arn}"`

- **CUMULUS-1755**
  - The `thin_egress_jwt_secret_name` variable for the `tf-modules/cumulus` Terraform module is now **required**. This variable is passed on to the Thin Egress App in `tf-modules/distribution/main.tf`, which uses the keys stored in the secret to sign JWTs. See the [Thin Egress App documentation on how to create a value for this secret](https://github.com/asfadmin/thin-egress-app#setting-up-the-jwt-cookie-secrets).

### Added

- **CUMULUS-1446**
  - Add `@cumulus/common/FileUtils.readJsonFile()` function
  - Add `@cumulus/common/FileUtils.readTextFile()` function
  - Add `@cumulus/integration-tests/api/collections.createCollection()` function
  - Add `@cumulus/integration-tests/api/collections.deleteCollection()` function
  - Add `@cumulus/integration-tests/api/collections.getCollection()` function
  - Add `@cumulus/integration-tests/api/providers.getProvider()` function
  - Add `@cumulus/integration-tests/index.getExecutionOutput()` function
  - Add `@cumulus/integration-tests/index.loadCollection()` function
  - Add `@cumulus/integration-tests/index.loadProvider()` function
  - Add `@cumulus/integration-tests/index.readJsonFilesFromDir()` function

- **CUMULUS-1672**
  - Add a `tags` input variable to the `archive` Terraform module
  - Add a `tags` input variable to the `cumulus` Terraform module
  - Add a `tags` input variable to the `cumulus_ecs_service` Terraform module
  - Add a `tags` input variable to the `data-persistence` Terraform module
  - Add a `tags` input variable to the `distribution` Terraform module
  - Add a `tags` input variable to the `ingest` Terraform module
  - Add a `tags` input variable to the `s3-replicator` Terraform module

- **CUMULUS-1707**
  - Enable logrotate on ECS cluster

- **CUMULUS-1684**
  - Add a `@cumulus/aws-client/KMS` library of KMS-related functions
  - Add `@cumulus/aws-client/S3.getTextObject()`
  - Add `@cumulus/sftp-client` package
  - Create `ProviderSecretsMigration` Lambda function
  - Create `VerifyProviderSecretsMigration` Lambda function

- **CUMULUS-1548**
  - Add ability to put default Cumulus logs in Metrics' ELK stack
  - Add ability to add custom logs to Metrics' ELK Stack

- **CUMULUS-1702**
  - When logs are sent to Metrics' ELK stack, the logs endpoints will return results from there

- **CUMULUS-1459**
  - Async Operations are indexed in Elasticsearch
  - To index any existing async operations you'll need to perform an index from
    database function.

- **CUMULUS-1717**
  - Add `@cumulus/aws-client/deleteAndWaitForDynamoDbTableNotExists`, which
    deletes a DynamoDB table and waits to ensure the table no longer exists
  - Added `publishGranules` Lambda to handle publishing granule messages to SNS when granule records are written to DynamoDB
  - Added `@cumulus/api/models/Granule.storeGranulesFromCumulusMessage` to store granules from a Cumulus message to DynamoDB

- **CUMULUS-1718**
  - Added `@cumulus/sf-sqs-report` task to allow mid-workflow reporting updates.
  - Added `stepfunction_event_reporter_queue_url` and `sf_sqs_report_task` outputs to the `cumulus` module.
  - Added `publishPdrs` Lambda to handle publishing PDR messages to SNS when PDR records are written to DynamoDB.
  - Added `@cumulus/api/models/Pdr.storePdrFromCumulusMessage` to store PDRs from a Cumulus message to DynamoDB.
  - Added `@cumulus/aws-client/parseSQSMessageBody` to parse an SQS message body string into an object.

- **Ability to set custom backend API url in the archive module**
  - Add `api_url` definition in `tf-modules/cumulus/archive.tf`
  - Add `archive_api_url` variable in `tf-modules/cumulus/variables.tf`

- **CUMULUS-1741**
  - Added an optional `elasticsearch_security_group_ids` variable to the
    `data-persistence` Terraform module to allow additional security groups to
    be assigned to the Elasticsearch Domain.

- **CUMULUS-1752**
  - Added `@cumulus/integration-tests/api/distribution.invokeTEADistributionLambda` to simulate a request to the [Thin Egress App](https://github.com/asfadmin/thin-egress-app) by invoking the Lambda and getting a response payload.
  - Added `@cumulus/integration-tests/api/distribution.getTEARequestHeaders` to generate necessary request headers for a request to the Thin Egress App
  - Added `@cumulus/integration-tests/api/distribution.getTEADistributionApiFileStream` to get a response stream for a file served by Thin Egress App
  - Added `@cumulus/integration-tests/api/distribution.getTEADistributionApiRedirect` to get a redirect response from the Thin Egress App

- **CUMULUS-1755**
  - Added `@cumulus/aws-client/CloudFormation.describeCfStack()` to describe a Cloudformation stack
  - Added `@cumulus/aws-client/CloudFormation.getCfStackParameterValues()` to get multiple parameter values for a Cloudformation stack

### Changed

- **CUMULUS-1725**
  - Moved the logic that updates the granule files cache Dynamo table into its
    own Lambda function called `granuleFilesCacheUpdater`.

- **CUMULUS-1736**
  - The `collections` model in the API package now determines the name of a
    collection based on the `name` property, rather than using `dataType` and
    then falling back to `name`.
  - The `@cumulus/integration-tests.loadCollection()` function no longer appends
    the postfix to the end of the collection's `dataType`.
  - The `@cumulus/integration-tests.addCollections()` function no longer appends
    the postfix to the end of the collection's `dataType`.

- **CUMULUS-1672**
  - Add a `retryOptions` parameter to the `@cumulus/aws-client/S3.headObject`
     function, which will retry if the object being queried does not exist.

- **CUMULUS-1446**
  - Mark the `@cumulus/integration-tests/api.addCollectionApi()` function as
    deprecated
  - Mark the `@cumulus/integration-tests/index.listCollections()` function as
    deprecated
  - Mark the `@cumulus/integration-tests/index.listProviders()` function as
    deprecated
  - Mark the `@cumulus/integration-tests/index.rulesList()` function as
    deprecated

- **CUMULUS-1672**
  - Previously, the `cumulus` module defaulted to setting a
    `Deployment = var.prefix` tag on all resources that it managed. In this
    release, the `cumulus` module will now accept a `tags` input variable that
    defines the tags to be assigned to all resources that it manages.
  - Previously, the `data-persistence` module defaulted to setting a
    `Deployment = var.prefix` tag on all resources that it managed. In this
    release, the `data-persistence` module will now accept a `tags` input
    variable that defines the tags to be assigned to all resources that it
    manages.
  - Previously, the `distribution` module defaulted to setting a
    `Deployment = var.prefix` tag on all resources that it managed. In this
    release, the `distribution` module will now accept a `tags` input variable
    that defines the tags to be assigned to all resources that it manages.
  - Previously, the `ingest` module defaulted to setting a
    `Deployment = var.prefix` tag on all resources that it managed. In this
    release, the `ingest` module will now accept a `tags` input variable that
    defines the tags to be assigned to all resources that it manages.
  - Previously, the `s3-replicator` module defaulted to setting a
    `Deployment = var.prefix` tag on all resources that it managed. In this
    release, the `s3-replicator` module will now accept a `tags` input variable
    that defines the tags to be assigned to all resources that it manages.

- **CUMULUS-1684**
  - Update the API package to encrypt provider credentials using KMS instead of
    using RSA keys stored in S3

- **CUMULUS-1717**
  - Changed name of `cwSfExecutionEventToDb` Lambda to `cwSfEventToDbRecords`
  - Updated `cwSfEventToDbRecords` to write granule records to DynamoDB from the incoming Cumulus message

- **CUMULUS-1718**
  - Renamed `cwSfEventToDbRecords` to `sfEventSqsToDbRecords` due to architecture change to being a consumer of an SQS queue of Step Function Cloudwatch events.
  - Updated `sfEventSqsToDbRecords` to write PDR records to DynamoDB from the incoming Cumulus message
  - Moved `data-cookbooks/sns.md` to `data-cookbooks/ingest-notifications.md` and updated it to reflect recent changes.

- **CUMULUS-1748**
  - (S)FTP discovery tasks now use the provider-path as-is instead of forcing it to a relative path.
  - Improved error handling to catch permission denied FTP errors better and log them properly. Workflows will still fail encountering this error and we intend to consider that approach in a future ticket.

- **CUMULUS-1752**
  - Moved class for parsing distribution events to its own file: `@cumulus/api/lib/DistributionEvent.js`
    - Updated `DistributionEvent` to properly parse S3 access logs generated by requests from the [Thin Egress App](https://github.com/asfadmin/thin-egress-app)

- **CUMULUS-1753** - Changes to `@cumulus/ingest/HttpProviderClient.js`:
  - Removed regex filter in `HttpProviderClient.list()` that was used to return only files with an extension between 1 and 4 characters long. `HttpProviderClient.list()` will now return all files linked from the HTTP provider host.

- **CUMULUS-1755**
  - Updated the Thin Egress App module used in `tf-modules/distribution/main.tf` to build 61. [See the release notes](https://github.com/asfadmin/thin-egress-app/releases/tag/tea-build.61).

- **CUMULUS-1757**
  - Update @cumulus/cmr-client CMRSearchConceptQueue to take optional cmrEnvironment parameter

### Deprecated

- **CUMULUS-1684**
  - Deprecate `@cumulus/common/key-pair-provider/S3KeyPairProvider`
  - Deprecate `@cumulus/common/key-pair-provider/S3KeyPairProvider.encrypt()`
  - Deprecate `@cumulus/common/key-pair-provider/S3KeyPairProvider.decrypt()`
  - Deprecate `@cumulus/common/kms/KMS`
  - Deprecate `@cumulus/common/kms/KMS.encrypt()`
  - Deprecate `@cumulus/common/kms/KMS.decrypt()`
  - Deprecate `@cumulus/common/sftp.Sftp`

- **CUMULUS-1717**
  - Deprecate `@cumulus/api/models/Granule.createGranulesFromSns`

- **CUMULUS-1718**
  - Deprecate `@cumulus/sf-sns-report`.
    - This task has been updated to always throw an error directing the user to use `@cumulus/sf-sqs-report` instead. This was done because there is no longer an SNS topic to which to publish, and no consumers to listen to it.

- **CUMULUS-1748**
  - Deprecate `@cumulus/ingest/util.normalizeProviderPath`

- **CUMULUS-1752**
  - Deprecate `@cumulus/integration-tests/api/distribution.getDistributionApiFileStream`
  - Deprecate `@cumulus/integration-tests/api/distribution.getDistributionApiRedirect`
  - Deprecate `@cumulus/integration-tests/api/distribution.invokeApiDistributionLambda`

### Removed

- **CUMULUS-1684**
  - Remove the deployment script that creates encryption keys and stores them to
    S3

- **CUMULUS-1768**
  - Removed API endpoints `stats/histogram` and `stats/average`. All advanced stats needs should be acquired from Cloud Metrics or similarly configured ELK stack.

### Fixed

- **Fix default values for urs_url in variables.tf files**
  - Remove trailing `/` from default `urs_url` values.

- **CUMULUS-1610** - Add the Elasticsearch security group to the EC2 security groups

- **CUMULUS-1740** - `cumulus_meta.workflow_start_time` is now set in Cumulus
  messages

- **CUMULUS-1753** - Fixed `@cumulus/ingest/HttpProviderClient.js` to properly handle HTTP providers with:
  - Multiple link tags (e.g. `<a>`) per line of source code
  - Link tags in uppercase or lowercase (e.g. `<A>`)
  - Links with filepaths in the link target (e.g. `<a href="/path/to/file.txt">`). These files will be returned from HTTP file discovery **as the file name only** (e.g. `file.txt`).

- **CUMULUS-1768**
  - Fix an issue in the stats endpoints in `@cumulus/api` to send back stats for the correct type

## [v1.18.0] 2020-02-03

### BREAKING CHANGES

- **CUMULUS-1686**

  - `ecs_cluster_instance_image_id` is now a _required_ variable of the `cumulus` module, instead of optional.

- **CUMULUS-1698**

  - Change variable `saml_launchpad_metadata_path` to `saml_launchpad_metadata_url` in the `tf-modules/cumulus` Terraform module.

- **CUMULUS-1703**
  - Remove the unused `forceDownload` option from the `sync-granule` tasks's config
  - Remove the `@cumulus/ingest/granule.Discover` class
  - Remove the `@cumulus/ingest/granule.Granule` class
  - Remove the `@cumulus/ingest/pdr.Discover` class
  - Remove the `@cumulus/ingest/pdr.Granule` class
  - Remove the `@cumulus/ingest/parse-pdr.parsePdr` function

### Added

- **CUMULUS-1040**

  - Added `@cumulus/aws-client` package to provide utilities for working with AWS services and the Node.js AWS SDK
  - Added `@cumulus/errors` package which exports error classes for use in Cumulus workflow code
  - Added `@cumulus/integration-tests/sfnStep` to provide utilities for parsing step function execution histories

- **CUMULUS-1102**

  - Adds functionality to the @cumulus/api package for better local testing.
    - Adds data seeding for @cumulus/api's localAPI.
      - seed functions allow adding collections, executions, granules, pdrs, providers, and rules to a Localstack Elasticsearch and DynamoDB via `addCollections`, `addExecutions`, `addGranules`, `addPdrs`, `addProviders`, and `addRules`.
    - Adds `eraseDataStack` function to local API server code allowing resetting of local datastack for testing (ES and DynamoDB).
    - Adds optional parameters to the @cumulus/api bin serve to allow for launching the api without destroying the current data.

- **CUMULUS-1697**

  - Added the `@cumulus/tf-inventory` package that provides command line utilities for managing Terraform resources in your AWS account

- **CUMULUS-1703**

  - Add `@cumulus/aws-client/S3.createBucket` function
  - Add `@cumulus/aws-client/S3.putFile` function
  - Add `@cumulus/common/string.isNonEmptyString` function
  - Add `@cumulus/ingest/FtpProviderClient` class
  - Add `@cumulus/ingest/HttpProviderClient` class
  - Add `@cumulus/ingest/S3ProviderClient` class
  - Add `@cumulus/ingest/SftpProviderClient` class
  - Add `@cumulus/ingest/providerClientUtils.buildProviderClient` function
  - Add `@cumulus/ingest/providerClientUtils.fetchTextFile` function

- **CUMULUS-1731**

  - Add new optional input variables to the Cumulus Terraform module to support TEA upgrade:
    - `thin_egress_cookie_domain` - Valid domain for Thin Egress App cookie
    - `thin_egress_domain_cert_arn` - Certificate Manager SSL Cert ARN for Thin
      Egress App if deployed outside NGAP/CloudFront
    - `thin_egress_download_role_in_region_arn` - ARN for reading of Thin Egress
      App data buckets for in-region requests
    - `thin_egress_jwt_algo` - Algorithm with which to encode the Thin Egress
      App JWT cookie
    - `thin_egress_jwt_secret_name` - Name of AWS secret where keys for the Thin
      Egress App JWT encode/decode are stored
    - `thin_egress_lambda_code_dependency_archive_key` - Thin Egress App - S3
      Key of packaged python modules for lambda dependency layer

- **CUMULUS-1733**
  - Add `discovery-filtering` operator doc to document previously undocumented functionality.

- **CUMULUS-1737**
  - Added the `cumulus-test-cleanup` module to run a nightly cleanup on resources left over from the integration tests run from the `example/spec` directory.

### Changed

- **CUMULUS-1102**

  - Updates `@cumulus/api/auth/testAuth` to use JWT instead of random tokens.
  - Updates the default AMI for the ecs_cluster_instance_image_id.

- **CUMULUS-1622**

  - Mutex class has been deprecated in `@cumulus/common/concurrency` and will be removed in a future release.

- **CUMULUS-1686**

  - Changed `ecs_cluster_instance_image_id` to be a required variable of the `cumulus` module and removed the default value.
    The default was not available across accounts and regions, nor outside of NGAP and therefore not particularly useful.

- **CUMULUS-1688**

  - Updated `@cumulus/aws.receiveSQSMessages` not to replace `message.Body` with a parsed object. This behavior was undocumented and confusing as received messages appeared to contradict AWS docs that state `message.Body` is always a string.
  - Replaced `sf_watcher` CloudWatch rule from `cloudwatch-events.tf` with an EventSourceMapping on `sqs2sf` mapped to the `start_sf` SQS queue (in `event-sources.tf`).
  - Updated `sqs2sf` with an EventSourceMapping handler and unit test.

- **CUMULUS-1698**

  - Change variable `saml_launchpad_metadata_path` to `saml_launchpad_metadata_url` in the `tf-modules/cumulus` Terraform module.
  - Updated `@cumulus/api/launchpadSaml` to download launchpad IDP metadata from configured location when the metadata in s3 is not valid, and to work with updated IDP metadata and SAML response.

- **CUMULUS-1731**
  - Upgrade the version of the Thin Egress App deployed by Cumulus to v48
    - Note: New variables available, see the 'Added' section of this changelog.

### Fixed

- **CUMULUS-1664**

  - Updated `dbIndexer` Lambda to remove hardcoded references to DynamoDB table names.

- **CUMULUS-1733**
  - Fixed granule discovery recursion algorithm used in S/FTP protocols.

### Removed

- **CUMULUS-1481**
  - removed `process` config and output from PostToCmr as it was not required by the task nor downstream steps, and should still be in the output message's `meta` regardless.

### Deprecated

- **CUMULUS-1040**
  - Deprecated the following code. For cases where the code was moved into another package, the new code location is noted:
    - `@cumulus/common/CloudFormationGateway` -> `@cumulus/aws-client/CloudFormationGateway`
    - `@cumulus/common/DynamoDb` -> `@cumulus/aws-client/DynamoDb`
    - `@cumulus/common/errors` -> `@cumulus/errors`
    - `@cumulus/common/StepFunctions` -> `@cumulus/aws-client/StepFunctions`
    - All of the exported functions in `@cumulus/commmon/aws` (moved into `@cumulus/aws-client`), except:
      - `@cumulus/common/aws/isThrottlingException` -> `@cumulus/errors/isThrottlingException`
      - `@cumulus/common/aws/improveStackTrace` (not deprecated)
      - `@cumulus/common/aws/retryOnThrottlingException` (not deprecated)
    - `@cumulus/common/sfnStep/SfnStep.parseStepMessage` -> `@cumulus/integration-tests/sfnStep/SfnStep.parseStepMessage`
    - `@cumulus/common/sfnStep/ActivityStep` -> `@cumulus/integration-tests/sfnStep/ActivityStep`
    - `@cumulus/common/sfnStep/LambdaStep` -> `@cumulus/integration-tests/sfnStep/LambdaStep`
    - `@cumulus/common/string/unicodeEscape` -> `@cumulus/aws-client/StepFunctions.unicodeEscape`
    - `@cumulus/common/util/setErrorStack` -> `@cumulus/aws-client/util/setErrorStack`
    - `@cumulus/ingest/aws/invoke` -> `@cumulus/aws-client/Lambda/invoke`
    - `@cumulus/ingest/aws/CloudWatch.bucketSize`
    - `@cumulus/ingest/aws/CloudWatch.cw`
    - `@cumulus/ingest/aws/ECS.ecs`
    - `@cumulus/ingest/aws/ECS`
    - `@cumulus/ingest/aws/Events.putEvent` -> `@cumulus/aws-client/CloudwatchEvents.putEvent`
    - `@cumulus/ingest/aws/Events.deleteEvent` -> `@cumulus/aws-client/CloudwatchEvents.deleteEvent`
    - `@cumulus/ingest/aws/Events.deleteTarget` -> `@cumulus/aws-client/CloudwatchEvents.deleteTarget`
    - `@cumulus/ingest/aws/Events.putTarget` -> `@cumulus/aws-client/CloudwatchEvents.putTarget`
    - `@cumulus/ingest/aws/SQS.attributes` -> `@cumulus/aws-client/SQS.getQueueAttributes`
    - `@cumulus/ingest/aws/SQS.deleteMessage` -> `@cumulus/aws-client/SQS.deleteSQSMessage`
    - `@cumulus/ingest/aws/SQS.deleteQueue` -> `@cumulus/aws-client/SQS.deleteQueue`
    - `@cumulus/ingest/aws/SQS.getUrl` -> `@cumulus/aws-client/SQS.getQueueUrlByName`
    - `@cumulus/ingest/aws/SQS.receiveMessage` -> `@cumulus/aws-client/SQS.receiveSQSMessages`
    - `@cumulus/ingest/aws/SQS.sendMessage` -> `@cumulus/aws-client/SQS.sendSQSMessage`
    - `@cumulus/ingest/aws/StepFunction.getExecutionStatus` -> `@cumulus/aws-client/StepFunction.getExecutionStatus`
    - `@cumulus/ingest/aws/StepFunction.getExecutionUrl` -> `@cumulus/aws-client/StepFunction.getExecutionUrl`

## [v1.17.0] - 2019-12-31

### BREAKING CHANGES

- **CUMULUS-1498**
  - The `@cumulus/cmrjs.publish2CMR` function expects that the value of its
    `creds.password` parameter is a plaintext password.
  - Rather than using an encrypted password from the `cmr_password` environment
    variable, the `@cumulus/cmrjs.updateCMRMetadata` function now looks for an
    environment variable called `cmr_password_secret_name` and fetches the CMR
    password from that secret in AWS Secrets Manager.
  - The `@cumulus/post-to-cmr` task now expects a
    `config.cmr.passwordSecretName` value, rather than `config.cmr.password`.
    The CMR password will be fetched from that secret in AWS Secrets Manager.

### Added

- **CUMULUS-630**

  - Added support for replaying Kinesis records on a stream into the Cumulus Kinesis workflow triggering mechanism: either all the records, or some time slice delimited by start and end timestamps.
  - Added `/replays` endpoint to the operator API for triggering replays.
  - Added `Replay Kinesis Messages` documentation to Operator Docs.
  - Added `manualConsumer` lambda function to consume a Kinesis stream. Used by the replay AsyncOperation.

- **CUMULUS-1687**
  - Added new API endpoint for listing async operations at `/asyncOperations`
  - All asyncOperations now include the fields `description` and `operationType`. `operationType` can be one of the following. [`Bulk Delete`, `Bulk Granules`, `ES Index`, `Kinesis Replay`]

### Changed

- **CUMULUS-1626**

  - Updates Cumulus to use node10/CMA 1.1.2 for all of its internal lambdas in prep for AWS node 8 EOL

- **CUMULUS-1498**
  - Remove the DynamoDB Users table. The list of OAuth users who are allowed to
    use the API is now stored in S3.
  - The CMR password and Launchpad passphrase are now stored in Secrets Manager

## [v1.16.1] - 2019-12-6

**Please note**:

- The `region` argument to the `cumulus` Terraform module has been removed. You may see a warning or error if you have that variable populated.
- Your workflow tasks should use the following versions of the CMA libraries to utilize new granule, parentArn, asyncOperationId, and stackName fields on the logs:
  - `cumulus-message-adapter-js` version 1.0.10+
  - `cumulus-message-adapter-python` version 1.1.1+
  - `cumulus-message-adapter-java` version 1.2.11+
- The `data-persistence` module no longer manages the creation of an Elasticsearch service-linked role for deploying Elasticsearch to a VPC. Follow the [deployment instructions on preparing your VPC](https://nasa.github.io/cumulus/docs/deployment/deployment-readme#vpc-subnets-and-security-group) for guidance on how to create the Elasticsearch service-linked role manually.
- There is now a `distribution_api_gateway_stage` variable for the `tf-modules/cumulus` Terraform module that will be used as the API gateway stage name used for the distribution API (Thin Egress App)
- Default value for the `urs_url` variable is now `https://uat.urs.earthdata.nasa.gov/` in the `tf-modules/cumulus` and `tf-modules/archive` Terraform modules. So deploying the `cumulus` module without a `urs_url` variable set will integrate your Cumulus deployment with the UAT URS environment.

### Added

- **CUMULUS-1563**

  - Added `custom_domain_name` variable to `tf-modules/data-persistence` module

- **CUMULUS-1654**
  - Added new helpers to `@cumulus/common/execution-history`:
    - `getStepExitedEvent()` returns the `TaskStateExited` event in a workflow execution history after the given step completion/failure event
    - `getTaskExitedEventOutput()` returns the output message for a `TaskStateExited` event in a workflow execution history

### Changed

- **CUMULUS-1578**

  - Updates SAML launchpad configuration to authorize via configured userGroup.
    [See the NASA specific documentation (protected)](https://wiki.earthdata.nasa.gov/display/CUMULUS/Cumulus+SAML+Launchpad+Integration)

- **CUMULUS-1579**

  - Elasticsearch list queries use `match` instead of `term`. `term` had been analyzing the terms and not supporting `-` in the field values.

- **CUMULUS-1619**

  - Adds 4 new keys to `@cumulus/logger` to display granules, parentArn, asyncOperationId, and stackName.
  - Depends on `cumulus-message-adapter-js` version 1.0.10+. Cumulus tasks updated to use this version.

- **CUMULUS-1654**

  - Changed `@cumulus/common/SfnStep.parseStepMessage()` to a static class method

- **CUMULUS-1641**
  - Added `meta.retries` and `meta.visibilityTimeout` properties to sqs-type rule. To create sqs-type rule, you're required to configure a dead-letter queue on your queue.
  - Added `sqsMessageRemover` lambda which removes the message from SQS queue upon successful workflow execution.
  - Updated `sqsMessageConsumer` lambda to not delete message from SQS queue, and to retry the SQS message for configured number of times.

### Removed

- Removed `create_service_linked_role` variable from `tf-modules/data-persistence` module.

- **CUMULUS-1321**
  - The `region` argument to the `cumulus` Terraform module has been removed

### Fixed

- **CUMULUS-1668** - Fixed a race condition where executions may not have been
  added to the database correctly
- **CUMULUS-1654** - Fixed issue with `publishReports` Lambda not including workflow execution error information for failed workflows with a single step
- Fixed `tf-modules/cumulus` module so that the `urs_url` variable is passed on to its invocation of the `tf-modules/archive` module

## [v1.16.0] - 2019-11-15

### Added

- **CUMULUS-1321**

  - A `deploy_distribution_s3_credentials_endpoint` variable has been added to
    the `cumulus` Terraform module. If true, the NGAP-backed S3 credentials
    endpoint will be added to the Thin Egress App's API. Default: true

- **CUMULUS-1544**

  - Updated the `/granules/bulk` endpoint to correctly query Elasticsearch when
    granule ids are not provided.

- **CUMULUS-1580**
  - Added `/granules/bulk` endpoint to `@cumulus/api` to perform bulk actions on granules given either a list of granule ids or an Elasticsearch query and the workflow to perform.

### Changed

- **CUMULUS-1561**

  - Fix the way that we are handling Terraform provider version requirements
  - Pass provider configs into child modules using the method that the
    [Terraform documentation](https://www.terraform.io/docs/configuration/modules.html#providers-within-modules)
    suggests
  - Remove the `region` input variable from the `s3_access_test` Terraform module
  - Remove the `aws_profile` and `aws_region` input variables from the
    `s3-replicator` Terraform module

- **CUMULUS-1639**
  - Because of
    [S3's Data Consistency Model](https://docs.aws.amazon.com/AmazonS3/latest/dev/Introduction.html#BasicsObjects),
    there may be situations where a GET operation for an object can temporarily
    return a `NoSuchKey` response even if that object _has_ been created. The
    `@cumulus/common/aws.getS3Object()` function has been updated to support
    retries if a `NoSuchKey` response is returned by S3. This behavior can be
    enabled by passing a `retryOptions` object to that function. Supported
    values for that object can be found here:
    <https://github.com/tim-kos/node-retry#retryoperationoptions>

### Removed

- **CUMULUS-1559**
  - `logToSharedDestination` has been migrated to the Terraform deployment as `log_api_gateway_to_cloudwatch` and will ONLY apply to egress lambdas.
    Due to the differences in the Terraform deployment model, we cannot support a global log subscription toggle for a configurable subset of lambdas.
    However, setting up your own log forwarding for a Lambda with Terraform is fairly simple, as you will only need to add SubscriptionFilters to your Terraform configuration, one per log group.
    See [the Terraform documentation](https://www.terraform.io/docs/providers/aws/r/cloudwatch_log_subscription_filter.html) for details on how to do this.
    An empty FilterPattern ("") will capture all logs in a group.

## [v1.15.0] - 2019-11-04

### BREAKING CHANGES

- **CUMULUS-1644** - When a workflow execution begins or ends, the workflow
  payload is parsed and any new or updated PDRs or granules referenced in that
  workflow are stored to the Cumulus archive. The defined interface says that a
  PDR in `payload.pdr` will be added to the archive, and any granules in
  `payload.granules` will also be added to the archive. In previous releases,
  PDRs found in `meta.pdr` and granules found in `meta.input_granules` were also
  added to the archive. This caused unexpected behavior and has been removed.
  Only PDRs from `payload.pdr` and granules from `payload.granules` will now be
  added to the Cumulus archive.

- **CUMULUS-1449** - Cumulus now uses a universal workflow template when
  starting a workflow that contains general information specific to the
  deployment, but not specific to the workflow. Workflow task configs must be
  defined using AWS step function parameters. As part of this change,
  `CumulusConfig` has been retired and task configs must now be defined under
  the `cma.task_config` key in the Parameters section of a step function
  definition.

  **Migration instructions**:

  NOTE: These instructions require the use of Cumulus Message Adapter v1.1.x+.
  Please ensure you are using a compatible version before attempting to migrate
  workflow configurations. When defining workflow steps, remove any
  `CumulusConfig` section, as shown below:

  ```yaml
  ParsePdr:
    CumulusConfig:
      provider: "{$.meta.provider}"
      bucket: "{$.meta.buckets.internal.name}"
      stack: "{$.meta.stack}"
  ```

  Instead, use AWS Parameters to pass `task_config` for the task directly into
  the Cumulus Message Adapter:

  ```yaml
  ParsePdr:
    Parameters:
      cma:
        event.$: "$"
        task_config:
          provider: "{$.meta.provider}"
          bucket: "{$.meta.buckets.internal.name}"
          stack: "{$.meta.stack}"
  ```

  In this example, the `cma` key is used to pass parameters to the message
  adapter. Using `task_config` in combination with `event.$: '$'` allows the
  message adapter to process `task_config` as the `config` passed to the Cumulus
  task. See `example/workflows/sips.yml` in the core repository for further
  examples of how to set the Parameters.

  Additionally, workflow configurations for the `QueueGranules` and `QueuePdrs`
  tasks need to be updated:

  - `queue-pdrs` config changes:
    - `parsePdrMessageTemplateUri` replaced with `parsePdrWorkflow`, which is
      the workflow name (i.e. top-level name in `config.yml`, e.g. 'ParsePdr').
    - `internalBucket` and `stackName` configs now required to look up
      configuration from the deployment. Brings the task config in line with
      that of `queue-granules`.
  - `queue-granules` config change: `ingestGranuleMessageTemplateUri` replaced
    with `ingestGranuleWorkflow`, which is the workflow name (e.g.
    'IngestGranule').

- **CUMULUS-1396** - **Workflow steps at the beginning and end of a workflow
  using the `SfSnsReport` Lambda have now been deprecated (e.g. `StartStatus`,
  `StopStatus`) and should be removed from your workflow definitions**. These
  steps were used for publishing ingest notifications and have been replaced by
  an implementation using Cloudwatch events for Step Functions to trigger a
  Lambda that publishes ingest notifications. For further detail on how ingest
  notifications are published, see the notes below on **CUMULUS-1394**. For
  examples of how to update your workflow definitions, see our
  [example workflow definitions](https://github.com/nasa/cumulus/blob/master/example/workflows/).

- **CUMULUS-1470**
  - Remove Cumulus-defined ECS service autoscaling, allowing integrators to
    better customize autoscaling to meet their needs. In order to use
    autoscaling with ECS services, appropriate
    `AWS::ApplicationAutoScaling::ScalableTarget`,
    `AWS::ApplicationAutoScaling::ScalingPolicy`, and `AWS::CloudWatch::Alarm`
    resources should be defined in a kes overrides file. See
    [this example](https://github.com/nasa/cumulus/blob/release-1.15.x/example/overrides/app/cloudformation.template.yml)
    for an example.
  - The following config parameters are no longer used:
    - ecs.services.\<NAME\>.minTasks
    - ecs.services.\<NAME\>.maxTasks
    - ecs.services.\<NAME\>.scaleInActivityScheduleTime
    - ecs.services.\<NAME\>.scaleInAdjustmentPercent
    - ecs.services.\<NAME\>.scaleOutActivityScheduleTime
    - ecs.services.\<NAME\>.scaleOutAdjustmentPercent
    - ecs.services.\<NAME\>.activityName

### Added

- **CUMULUS-1100**

  - Added 30-day retention properties to all log groups that were missing those policies.

- **CUMULUS-1396**

  - Added `@cumulus/common/sfnStep`:
    - `LambdaStep` - A class for retrieving and parsing input and output to Lambda steps in AWS Step Functions
    - `ActivityStep` - A class for retrieving and parsing input and output to ECS activity steps in AWS Step Functions

- **CUMULUS-1574**

  - Added `GET /token` endpoint for SAML authorization when cumulus is protected by Launchpad.
    This lets a user retieve a token by hand that can be presented to the API.

- **CUMULUS-1625**

  - Added `sf_start_rate` variable to the `ingest` Terraform module, equivalent to `sqs_consumer_rate` in the old model, but will not be automatically applied to custom queues as that was.

- **CUMULUS-1513**
  - Added `sqs`-type rule support in the Cumulus API `@cumulus/api`
  - Added `sqsMessageConsumer` lambda which processes messages from the SQS queues configured in the `sqs` rules.

### Changed

- **CUMULUS-1639**

  - Because of
    [S3's Data Consistency Model](https://docs.aws.amazon.com/AmazonS3/latest/dev/Introduction.html#BasicsObjects),
    there may be situations where a GET operation for an object can temporarily
    return a `NoSuchKey` response even if that object _has_ been created. The
    `@cumulus/common/aws.getS3Object()` function will now retry up to 10 times
    if a `NoSuchKey` response is returned by S3. This can behavior can be
    overridden by passing `{ retries: 0 }` as the `retryOptions` argument.

- **CUMULUS-1449**

  - `queue-pdrs` & `queue-granules` config changes. Details in breaking changes section.
  - Cumulus now uses a universal workflow template when starting workflow that contains general information specific to the deployment, but not specific to the workflow.
  - Changed the way workflow configs are defined, from `CumulusConfig` to a `task_config` AWS Parameter.

- **CUMULUS-1452**

  - Changed the default ECS docker storage drive to `devicemapper`

- **CUMULUS-1453**
  - Removed config schema for `@cumulus/sf-sns-report` task
  - Updated `@cumulus/sf-sns-report` to always assume that it is running as an intermediate step in a workflow, not as the first or last step

### Removed

- **CUMULUS-1449**
  - Retired `CumulusConfig` as part of step function definitions, as this is an artifact of the way Kes parses workflow definitions that was not possible to migrate to Terraform. Use AWS Parameters and the `task_config` key instead. See change note above.
  - Removed individual workflow templates.

### Fixed

- **CUMULUS-1620** - Fixed bug where `message_adapter_version` does not correctly inject the CMA

- **CUMULUS-1396** - Updated `@cumulus/common/StepFunctions.getExecutionHistory()` to recursively fetch execution history when `nextToken` is returned in response

- **CUMULUS-1571** - Updated `@cumulus/common/DynamoDb.get()` to throw any errors encountered when trying to get a record and the record does exist

- **CUMULUS-1452**
  - Updated the EC2 initialization scripts to use full volume size for docker storage
  - Changed the default ECS docker storage drive to `devicemapper`

## [v1.14.5] - 2019-12-30 - [BACKPORT]

### Updated

- **CUMULUS-1626**
  - Updates Cumulus to use node10/CMA 1.1.2 for all of its internal lambdas in prep for AWS node 8 EOL

## [v1.14.4] - 2019-10-28

### Fixed

- **CUMULUS-1632** - Pinned `aws-elasticsearch-connector` package in `@cumulus/api` to version `8.1.3`, since `8.2.0` includes breaking changes

## [v1.14.3] - 2019-10-18

### Fixed

- **CUMULUS-1620** - Fixed bug where `message_adapter_version` does not correctly inject the CMA

- **CUMULUS-1572** - A granule is now included in discovery results even when
  none of its files has a matching file type in the associated collection
  configuration. Previously, if all files for a granule were unmatched by a file
  type configuration, the granule was excluded from the discovery results.
  Further, added support for a `boolean` property
  `ignoreFilesConfigForDiscovery`, which controls how a granule's files are
  filtered at discovery time.

## [v1.14.2] - 2019-10-08

### BREAKING CHANGES

Your Cumulus Message Adapter version should be pinned to `v1.0.13` or lower in your `app/config.yml` using `message_adapter_version: v1.0.13` OR you should use the workflow migration steps below to work with CMA v1.1.1+.

- **CUMULUS-1394** - The implementation of the `SfSnsReport` Lambda requires additional environment variables for integration with the new ingest notification SNS topics. Therefore, **you must update the definition of `SfSnsReport` in your `lambdas.yml` like so**:

```yaml
SfSnsReport:
  handler: index.handler
  timeout: 300
  source: node_modules/@cumulus/sf-sns-report/dist
  tables:
    - ExecutionsTable
  envs:
    execution_sns_topic_arn:
      function: Ref
      value: reportExecutionsSns
    granule_sns_topic_arn:
      function: Ref
      value: reportGranulesSns
    pdr_sns_topic_arn:
      function: Ref
      value: reportPdrsSns
```

- **CUMULUS-1447** -
  The newest release of the Cumulus Message Adapter (v1.1.1) requires that parameterized configuration be used for remote message functionality. Once released, Kes will automatically bring in CMA v1.1.1 without additional configuration.

  **Migration instructions**
  Oversized messages are no longer written to S3 automatically. In order to utilize remote messaging functionality, configure a `ReplaceConfig` AWS Step Function parameter on your CMA task:

  ```yaml
  ParsePdr:
    Parameters:
      cma:
        event.$: "$"
        ReplaceConfig:
          FullMessage: true
  ```

  Accepted fields in `ReplaceConfig` include `MaxSize`, `FullMessage`, `Path` and `TargetPath`.
  See https://github.com/nasa/cumulus-message-adapter/blob/master/CONTRACT.md#remote-message-configuration for full details.

  As this change is backward compatible in Cumulus Core, users wishing to utilize the previous version of the CMA may opt to transition to using a CMA lambda layer, or set `message_adapter_version` in their configuration to a version prior to v1.1.0.

### PLEASE NOTE

- **CUMULUS-1394** - Ingest notifications are now provided via 3 separate SNS topics for executions, granules, and PDRs, instead of a single `sftracker` SNS topic. Whereas the `sftracker` SNS topic received a full Cumulus execution message, the new topics all receive generated records for the given object. The new topics are only published to if the given object exists for the current execution. For a given execution/granule/PDR, **two messages will be received by each topic**: one message indicating that ingest is running and another message indicating that ingest has completed or failed. The new SNS topics are:

  - `reportExecutions` - Receives 1 message per execution
  - `reportGranules` - Receives 1 message per granule in an execution
  - `reportPdrs` - Receives 1 message per PDR

### Added

- **CUMULUS-639**

  - Adds SAML JWT and launchpad token authentication to Cumulus API (configurable)
    - **NOTE** to authenticate with Launchpad ensure your launchpad user_id is in the `<prefix>-UsersTable`
    - when Cumulus configured to protect API via Launchpad:
      - New endpoints
        - `GET /saml/login` - starting point for SAML SSO creates the login request url and redirects to the SAML Identity Provider Service (IDP)
        - `POST /saml/auth` - SAML Assertion Consumer Service. POST receiver from SAML IDP. Validates response, logs the user in, and returnes a SAML-based JWT.
    - Disabled endpoints
      - `POST /refresh`
      - Changes authorization worklow:
      - `ensureAuthorized` now presumes the bearer token is a JWT and tries to validate. If the token is malformed, it attempts to validate the token against Launchpad. This allows users to bring their own token as described here https://wiki.earthdata.nasa.gov/display/CUMULUS/Cumulus+API+with+Launchpad+Authentication. But it also allows dashboard users to manually authenticate via Launchpad SAML to receive a Launchpad-based JWT.

- **CUMULUS-1394**
  - Added `Granule.generateGranuleRecord()` method to granules model to generate a granule database record from a Cumulus execution message
  - Added `Pdr.generatePdrRecord()` method to PDRs model to generate a granule database record from a Cumulus execution message
  - Added helpers to `@cumulus/common/message`:
    - `getMessageExecutionName()` - Get the execution name from a Cumulus execution message
    - `getMessageStateMachineArn()` - Get the state machine ARN from a Cumulus execution message
    - `getMessageExecutionArn()` - Get the execution ARN for a Cumulus execution message
    - `getMessageGranules()` - Get the granules from a Cumulus execution message, if any.
  - Added `@cumulus/common/cloudwatch-event/isFailedSfStatus()` to determine if a Step Function status from a Cloudwatch event is a failed status

### Changed

- **CUMULUS-1308**

  - HTTP PUT of a Collection, Provider, or Rule via the Cumulus API now
    performs full replacement of the existing object with the object supplied
    in the request payload. Previous behavior was to perform a modification
    (partial update) by merging the existing object with the (possibly partial)
    object in the payload, but this did not conform to the HTTP standard, which
    specifies PATCH as the means for modifications rather than replacements.

- **CUMULUS-1375**

  - Migrate Cumulus from deprecated Elasticsearch JS client to new, supported one in `@cumulus/api`

- **CUMULUS-1485** Update `@cumulus/cmr-client` to return error message from CMR for validation failures.

- **CUMULUS-1394**

  - Renamed `Execution.generateDocFromPayload()` to `Execution.generateRecord()` on executions model. The method generates an execution database record from a Cumulus execution message.

- **CUMULUS-1432**

  - `logs` endpoint takes the level parameter as a string and not a number
  - Elasticsearch term query generation no longer converts numbers to boolean

- **CUMULUS-1447**

  - Consolidated all remote message handling code into @common/aws
  - Update remote message code to handle updated CMA remote message flags
  - Update example SIPS workflows to utilize Parameterized CMA configuration

- **CUMULUS-1448** Refactor workflows that are mutating cumulus_meta to utilize meta field

- **CUMULUS-1451**

  - Elasticsearch cluster setting `auto_create_index` will be set to false. This had been causing issues in the bootstrap lambda on deploy.

- **CUMULUS-1456**
  - `@cumulus/api` endpoints default error handler uses `boom` package to format errors, which is consistent with other API endpoint errors.

### Fixed

- **CUMULUS-1432** `logs` endpoint filter correctly filters logs by level
- **CUMULUS-1484** `useMessageAdapter` now does not set CUMULUS_MESSAGE_ADAPTER_DIR when `true`

### Removed

- **CUMULUS-1394**
  - Removed `sfTracker` SNS topic. Replaced by three new SNS topics for granule, execution, and PDR ingest notifications.
  - Removed unused functions from `@cumulus/common/aws`:
    - `getGranuleS3Params()`
    - `setGranuleStatus()`

## [v1.14.1] - 2019-08-29

### Fixed

- **CUMULUS-1455**

  - CMR token links updated to point to CMR legacy services rather than echo

- **CUMULUS-1211**
  - Errors thrown during granule discovery are no longer swallowed and ignored.
    Rather, errors are propagated to allow for proper error-handling and
    meaningful messaging.

## [v1.14.0] - 2019-08-22

### PLEASE NOTE

- We have encountered transient lambda service errors in our integration testing. Please handle transient service errors following [these guidelines](https://docs.aws.amazon.com/step-functions/latest/dg/bp-lambda-serviceexception.html). The workflows in the `example/workflows` folder have been updated with retries configured for these errors.

- **CUMULUS-799** added additional IAM permissions to support reading CloudWatch and API Gateway, so **you will have to redeploy your IAM stack.**

- **CUMULUS-800** Several items:

  - **Delete existing API Gateway stages**: To allow enabling of API Gateway logging, Cumulus now creates and manages a Stage resource during deployment. Before upgrading Cumulus, it is necessary to delete the API Gateway stages on both the Backend API and the Distribution API. Instructions are included in the documenation under [Delete API Gateway Stages](https://nasa.github.io/cumulus/docs/additional-deployment-options/delete-api-gateway-stages).

  - **Set up account permissions for API Gateway to write to CloudWatch**: In a one time operation for your AWS account, to enable CloudWatch Logs for API Gateway, you must first grant the API Gateway permission to read and write logs to CloudWatch for your account. The `AmazonAPIGatewayPushToCloudWatchLogs` managed policy (with an ARN of `arn:aws:iam::aws:policy/service-role/AmazonAPIGatewayPushToCloudWatchLogs`) has all the required permissions. You can find a simple how to in the documentation under [Enable API Gateway Logging.](https://nasa.github.io/cumulus/docs/additional-deployment-options/enable-gateway-logging-permissions)

  - **Configure API Gateway to write logs to CloudWatch** To enable execution logging for the distribution API set `config.yaml` `apiConfigs.distribution.logApigatewayToCloudwatch` value to `true`. More information [Enable API Gateway Logs](https://nasa.github.io/cumulus/docs/additional-deployment-options/enable-api-logs)

  - **Configure CloudWatch log delivery**: It is possible to deliver CloudWatch API execution and access logs to a cross-account shared AWS::Logs::Destination. An operator does this by adding the key `logToSharedDestination` to the `config.yml` at the default level with a value of a writable log destination. More information in the documenation under [Configure CloudWatch Logs Delivery.](https://nasa.github.io/cumulus/docs/additional-deployment-options/configure-cloudwatch-logs-delivery)

  - **Additional Lambda Logging**: It is now possible to configure any lambda to deliver logs to a shared subscriptions by setting `logToSharedDestination` to the ARN of a writable location (either an AWS::Logs::Destination or a Kinesis Stream) on any lambda config. Documentation for [Lambda Log Subscriptions](https://nasa.github.io/cumulus/docs/additional-deployment-options/additional-lambda-logging)

  - **Configure S3 Server Access Logs**: If you are running Cumulus in an NGAP environment you may [configure S3 Server Access Logs](https://nasa.github.io/cumulus/docs/next/deployment/server_access_logging) to be delivered to a shared bucket where the Metrics Team will ingest the logs into their ELK stack. Contact the Metrics team for permission and location.

- **CUMULUS-1368** The Cumulus distribution API has been deprecated and is being replaced by ASF's Thin Egress App. By default, the distribution API will not deploy. Please follow [the instructions for deploying and configuring Thin Egress](https://nasa.github.io/cumulus/docs/deployment/thin_egress_app).

To instead continue to deploy and use the legacy Cumulus distribution app, add the following to your `config.yml`:

```yaml
deployDistributionApi: true
```

If you deploy with no distribution app your deployment will succeed but you may encounter errors in your workflows, particularly in the `MoveGranule` task.

- **CUMULUS-1418** Users who are packaging the CMA in their Lambdas outside of Cumulus may need to update their Lambda configuration. Please see `BREAKING CHANGES` below for details.

### Added

- **CUMULUS-642**
  - Adds Launchpad as an authentication option for the Cumulus API.
  - Updated deployment documentation and added [instructions to setup Cumulus API Launchpad authentication](https://wiki.earthdata.nasa.gov/display/CUMULUS/Cumulus+API+with+Launchpad+Authentication)
- **CUMULUS-1418**
  - Adds usage docs/testing of lambda layers (introduced in PR1125), updates Core example tasks to use the updated `cumulus-ecs-task` and a CMA layer instead of kes CMA injection.
  - Added Terraform module to publish CMA as layer to user account.
- **PR1125** - Adds `layers` config option to support deploying Lambdas with layers
- **PR1128** - Added `useXRay` config option to enable AWS X-Ray for Lambdas.
- **CUMULUS-1345**
  - Adds new variables to the app deployment under `cmr`.
  - `cmrEnvironment` values are `SIT`, `UAT`, or `OPS` with `UAT` as the default.
  - `cmrLimit` and `cmrPageSize` have been added as configurable options.
- **CUMULUS-1273**
  - Added lambda function EmsProductMetadataReport to generate EMS Product Metadata report
- **CUMULUS-1226**
  - Added API endpoint `elasticsearch/index-from-database` to index to an Elasticsearch index from the database for recovery purposes and `elasticsearch/indices-status` to check the status of Elasticsearch indices via the API.
- **CUMULUS-824**
  - Added new Collection parameter `reportToEms` to configure whether the collection is reported to EMS
- **CUMULUS-1357**
  - Added new BackendApi endpoint `ems` that generates EMS reports.
- **CUMULUS-1241**
  - Added information about queues with maximum execution limits defined to default workflow templates (`meta.queueExecutionLimits`)
- **CUMULUS-1311**
  - Added `@cumulus/common/message` with various message parsing/preparation helpers
- **CUMULUS-812**

  - Added support for limiting the number of concurrent executions started from a queue. [See the data cookbook](https://nasa.github.io/cumulus/docs/data-cookbooks/throttling-queued-executions) for more information.

- **CUMULUS-1337**

  - Adds `cumulus.stackName` value to the `instanceMetadata` endpoint.

- **CUMULUS-1368**

  - Added `cmrGranuleUrlType` to the `@cumulus/move-granules` task. This determines what kind of links go in the CMR files. The options are `distribution`, `s3`, or `none`, with the default being distribution. If there is no distribution API being used with Cumulus, you must set the value to `s3` or `none`.

- Added `packages/s3-replicator` Terraform module to allow same-region s3 replication to metrics bucket.

- **CUMULUS-1392**

  - Added `tf-modules/report-granules` Terraform module which processes granule ingest notifications received via SNS and stores granule data to a database. The module includes:
    - SNS topic for publishing granule ingest notifications
    - Lambda to process granule notifications and store data
    - IAM permissions for the Lambda
    - Subscription for the Lambda to the SNS topic

- **CUMULUS-1393**

  - Added `tf-modules/report-pdrs` Terraform module which processes PDR ingest notifications received via SNS and stores PDR data to a database. The module includes:
    - SNS topic for publishing PDR ingest notifications
    - Lambda to process PDR notifications and store data
    - IAM permissions for the Lambda
    - Subscription for the Lambda to the SNS topic
  - Added unit tests for `@cumulus/api/models/pdrs.createPdrFromSns()`

- **CUMULUS-1400**

  - Added `tf-modules/report-executions` Terraform module which processes workflow execution information received via SNS and stores it to a database. The module includes:
    - SNS topic for publishing execution data
    - Lambda to process and store execution data
    - IAM permissions for the Lambda
    - Subscription for the Lambda to the SNS topic
  - Added `@cumulus/common/sns-event` which contains helpers for SNS events:
    - `isSnsEvent()` returns true if event is from SNS
    - `getSnsEventMessage()` extracts and parses the message from an SNS event
    - `getSnsEventMessageObject()` extracts and parses message object from an SNS event
  - Added `@cumulus/common/cloudwatch-event` which contains helpers for Cloudwatch events:
    - `isSfExecutionEvent()` returns true if event is from Step Functions
    - `isTerminalSfStatus()` determines if a Step Function status from a Cloudwatch event is a terminal status
    - `getSfEventStatus()` gets the Step Function status from a Cloudwatch event
    - `getSfEventDetailValue()` extracts a Step Function event detail field from a Cloudwatch event
    - `getSfEventMessageObject()` extracts and parses Step Function detail object from a Cloudwatch event

- **CUMULUS-1429**

  - Added `tf-modules/data-persistence` Terraform module which includes resources for data persistence in Cumulus:
    - DynamoDB tables
    - Elasticsearch with optional support for VPC
    - Cloudwatch alarm for number of Elasticsearch nodes

- **CUMULUS-1379** CMR Launchpad Authentication
  - Added `launchpad` configuration to `@cumulus/deployment/app/config.yml`, and cloudformation templates, workflow message, lambda configuration, api endpoint configuration
  - Added `@cumulus/common/LaunchpadToken` and `@cumulus/common/launchpad` to provide methods to get token and validate token
  - Updated lambdas to use Launchpad token for CMR actions (ingest and delete granules)
  - Updated deployment documentation and added [instructions to setup CMR client for Launchpad authentication](https://wiki.earthdata.nasa.gov/display/CUMULUS/CMR+Launchpad+Authentication)

## Changed

- **CUMULUS-1232**

  - Added retries to update `@cumulus/cmr-client` `updateToken()`

- **CUMULUS-1245 CUMULUS-795**

  - Added additional `ems` configuration parameters for sending the ingest reports to EMS
  - Added functionality to send daily ingest reports to EMS

- **CUMULUS-1241**

  - Removed the concept of "priority levels" and added ability to define a number of maximum concurrent executions per SQS queue
  - Changed mapping of Cumulus message properties for the `sqs2sfThrottle` lambda:
    - Queue name is read from `cumulus_meta.queueName`
    - Maximum executions for the queue is read from `meta.queueExecutionLimits[queueName]`, where `queueName` is `cumulus_meta.queueName`
  - Changed `sfSemaphoreDown` lambda to only attempt decrementing semaphores when:
    - the message is for a completed/failed/aborted/timed out workflow AND
    - `cumulus_meta.queueName` exists on the Cumulus message AND
    - An entry for the queue name (`cumulus_meta.queueName`) exists in the the object `meta.queueExecutionLimits` on the Cumulus message

- **CUMULUS-1338**

  - Updated `sfSemaphoreDown` lambda to be triggered via AWS Step Function Cloudwatch events instead of subscription to `sfTracker` SNS topic

- **CUMULUS-1311**

  - Updated `@cumulus/queue-granules` to set `cumulus_meta.queueName` for queued execution messages
  - Updated `@cumulus/queue-pdrs` to set `cumulus_meta.queueName` for queued execution messages
  - Updated `sqs2sfThrottle` lambda to immediately decrement queue semaphore value if dispatching Step Function execution throws an error

- **CUMULUS-1362**

  - Granule `processingStartTime` and `processingEndTime` will be set to the execution start time and end time respectively when there is no sync granule or post to cmr task present in the workflow

- **CUMULUS-1400**
  - Deprecated `@cumulus/ingest/aws/getExecutionArn`. Use `@cumulus/common/aws/getExecutionArn` instead.

### Fixed

- **CUMULUS-1439**

  - Fix bug with rule.logEventArn deletion on Kinesis rule update and fix unit test to verify

- **CUMULUS-796**

  - Added production information (collection ShortName and Version, granuleId) to EMS distribution report
  - Added functionality to send daily distribution reports to EMS

- **CUMULUS-1319**

  - Fixed a bug where granule ingest times were not being stored to the database

- **CUMULUS-1356**

  - The `Collection` model's `delete` method now _removes_ the specified item
    from the collection config store that was inserted by the `create` method.
    Previously, this behavior was missing.

- **CUMULUS-1374**
  - Addressed audit concerns (https://www.npmjs.com/advisories/782) in api package

### BREAKING CHANGES

### Changed

- **CUMULUS-1418**
  - Adding a default `cmaDir` key to configuration will cause `CUMULUS_MESSAGE_ADAPTER_DIR` to be set by default to `/opt` for any Lambda not setting `useCma` to true, or explicitly setting the CMA environment variable. In lambdas that package the CMA independently of the Cumulus packaging. Lambdas manually packaging the CMA should have their Lambda configuration updated to set the CMA path, or alternately if not using the CMA as a Lambda layer in this deployment set `cmaDir` to `./cumulus-message-adapter`.

### Removed

- **CUMULUS-1337**

  - Removes the S3 Access Metrics package added in CUMULUS-799

- **PR1130**
  - Removed code deprecated since v1.11.1:
    - Removed `@cumulus/common/step-functions`. Use `@cumulus/common/StepFunctions` instead.
    - Removed `@cumulus/api/lib/testUtils.fakeFilesFactory`. Use `@cumulus/api/lib/testUtils.fakeFileFactory` instead.
    - Removed `@cumulus/cmrjs/cmr` functions: `searchConcept`, `ingestConcept`, `deleteConcept`. Use the functions in `@cumulus/cmr-client` instead.
    - Removed `@cumulus/ingest/aws.getExecutionHistory`. Use `@cumulus/common/StepFunctions.getExecutionHistory` instead.

## [v1.13.5] - 2019-08-29 - [BACKPORT]

### Fixed

- **CUMULUS-1455** - CMR token links updated to point to CMR legacy services rather than echo

## [v1.13.4] - 2019-07-29

- **CUMULUS-1411** - Fix deployment issue when using a template override

## [v1.13.3] - 2019-07-26

- **CUMULUS-1345** Full backport of CUMULUS-1345 features - Adds new variables to the app deployment under `cmr`.
  - `cmrEnvironment` values are `SIT`, `UAT`, or `OPS` with `UAT` as the default.
  - `cmrLimit` and `cmrPageSize` have been added as configurable options.

## [v1.13.2] - 2019-07-25

- Re-release of v1.13.1 to fix broken npm packages.

## [v1.13.1] - 2019-07-22

- **CUMULUS-1374** - Resolve audit compliance with lodash version for api package subdependency
- **CUMULUS-1412** - Resolve audit compliance with googleapi package
- **CUMULUS-1345** - Backported CMR environment setting in getUrl to address immediate user need. CMR_ENVIRONMENT can now be used to set the CMR environment to OPS/SIT

## [v1.13.0] - 2019-5-20

### PLEASE NOTE

**CUMULUS-802** added some additional IAM permissions to support ECS autoscaling, so **you will have to redeploy your IAM stack.**
As a result of the changes for **CUMULUS-1193**, **CUMULUS-1264**, and **CUMULUS-1310**, **you must delete your existing stacks (except IAM) before deploying this version of Cumulus.**
If running Cumulus within a VPC and extended downtime is acceptable, we recommend doing this at the end of the day to allow AWS backend resources and network interfaces to be cleaned up overnight.

### BREAKING CHANGES

- **CUMULUS-1228**

  - The default AMI used by ECS instances is now an NGAP-compliant AMI. This
    will be a breaking change for non-NGAP deployments. If you do not deploy to
    NGAP, you will need to find the AMI ID of the
    [most recent Amazon ECS-optimized AMI](https://docs.aws.amazon.com/AmazonECS/latest/developerguide/ecs-optimized_AMI.html),
    and set the `ecs.amiid` property in your config. Instructions for finding
    the most recent NGAP AMI can be found using
    [these instructions](https://wiki.earthdata.nasa.gov/display/ESKB/Select+an+NGAP+Created+AMI).

- **CUMULUS-1310**

  - Database resources (DynamoDB, ElasticSearch) have been moved to an independent `db` stack.
    Migrations for this version will need to be user-managed. (e.g. [elasticsearch](https://docs.aws.amazon.com/elasticsearch-service/latest/developerguide/es-version-migration.html#snapshot-based-migration) and [dynamoDB](https://docs.aws.amazon.com/datapipeline/latest/DeveloperGuide/dp-template-exports3toddb.html)).
    Order of stack deployment is `iam` -> `db` -> `app`.
  - All stacks can now be deployed using a single `config.yml` file, i.e.: `kes cf deploy --kes-folder app --template node_modules/@cumulus/deployment/[iam|db|app] [...]`
    Backwards-compatible. For development, please re-run `npm run bootstrap` to build new `kes` overrides.
    Deployment docs have been updated to show how to deploy a single-config Cumulus instance.
  - `params` have been moved: Nest `params` fields under `app`, `db` or `iam` to override all Parameters for a particular stack's cloudformation template. Backwards-compatible with multi-config setups.
  - `stackName` and `stackNameNoDash` have been retired. Use `prefix` and `prefixNoDash` instead.
  - The `iams` section in `app/config.yml` IAM roles has been deprecated as a user-facing parameter,
    _unless_ your IAM role ARNs do not match the convention shown in `@cumulus/deployment/app/config.yml`
  - The `vpc.securityGroup` will need to be set with a pre-existing security group ID to use Cumulus in a VPC. Must allow inbound HTTP(S) (Port 443).

- **CUMULUS-1212**

  - `@cumulus/post-to-cmr` will now fail if any granules being processed are missing a metadata file. You can set the new config option `skipMetaCheck` to `true` to pass post-to-cmr without a metadata file.

- **CUMULUS-1232**

  - `@cumulus/sync-granule` will no longer silently pass if no checksum data is provided. It will use input
    from the granule object to:
    - Verify checksum if `checksumType` and `checksumValue` are in the file record OR a checksum file is provided
      (throws `InvalidChecksum` on fail), else log warning that no checksum is available.
    - Then, verify synced S3 file size if `file.size` is in the file record (throws `UnexpectedFileSize` on fail),
      else log warning that no file size is available.
    - Pass the step.

- **CUMULUS-1264**

  - The Cloudformation templating and deployment configuration has been substantially refactored.
    - `CumulusApiDefault` nested stack resource has been renamed to `CumulusApiDistribution`
    - `CumulusApiV1` nested stack resource has been renamed to `CumulusApiBackend`
  - The `urs: true` config option for when defining your lambdas (e.g. in `lambdas.yml`) has been deprecated. There are two new options to replace it:
    - `urs_redirect: 'token'`: This will expose a `TOKEN_REDIRECT_ENDPOINT` environment variable to your lambda that references the `/token` endpoint on the Cumulus backend API
    - `urs_redirect: 'distribution'`: This will expose a `DISTRIBUTION_REDIRECT_ENDPOINT` environment variable to your lambda that references the `/redirect` endpoint on the Cumulus distribution API

- **CUMULUS-1193**

  - The elasticsearch instance is moved behind the VPC.
  - Your account will need an Elasticsearch Service Linked role. This is a one-time setup for the account. You can follow the instructions to use the AWS console or AWS CLI [here](https://docs.aws.amazon.com/IAM/latest/UserGuide/using-service-linked-roles.html) or use the following AWS CLI command: `aws iam create-service-linked-role --aws-service-name es.amazonaws.com`

- **CUMULUS-802**

  - ECS `maxInstances` must be greater than `minInstances`. If you use defaults, no change is required.

- **CUMULUS-1269**
  - Brought Cumulus data models in line with CNM JSON schema:
    - Renamed file object `fileType` field to `type`
    - Renamed file object `fileSize` field to `size`
    - Renamed file object `checksumValue` field to `checksum` where not already done.
    - Added `ancillary` and `linkage` type support to file objects.

### Added

- **CUMULUS-799**

  - Added an S3 Access Metrics package which will take S3 Server Access Logs and
    write access metrics to CloudWatch

- **CUMULUS-1242** - Added `sqs2sfThrottle` lambda. The lambda reads SQS messages for queued executions and uses semaphores to only start new executions if the maximum number of executions defined for the priority key (`cumulus_meta.priorityKey`) has not been reached. Any SQS messages that are read but not used to start executions remain in the queue.

- **CUMULUS-1240**

  - Added `sfSemaphoreDown` lambda. This lambda receives SNS messages and for each message it decrements the semaphore used to track the number of running executions if:
    - the message is for a completed/failed workflow AND
    - the message contains a level of priority (`cumulus_meta.priorityKey`)
  - Added `sfSemaphoreDown` lambda as a subscriber to the `sfTracker` SNS topic

- **CUMULUS-1265**

  - Added `apiConfigs` configuration option to configure API Gateway to be private
  - All internal lambdas configured to run inside the VPC by default
  - Removed references to `NoVpc` lambdas from documentation and `example` folder.

- **CUMULUS-802**
  - Adds autoscaling of ECS clusters
  - Adds autoscaling of ECS services that are handling StepFunction activities

## Changed

- Updated `@cumulus/ingest/http/httpMixin.list()` to trim trailing spaces on discovered filenames

- **CUMULUS-1310**

  - Database resources (DynamoDB, ElasticSearch) have been moved to an independent `db` stack.
    This will enable future updates to avoid affecting database resources or requiring migrations.
    Migrations for this version will need to be user-managed.
    (e.g. [elasticsearch](https://docs.aws.amazon.com/elasticsearch-service/latest/developerguide/es-version-migration.html#snapshot-based-migration) and [dynamoDB](https://docs.aws.amazon.com/datapipeline/latest/DeveloperGuide/dp-template-exports3toddb.html)).
    Order of stack deployment is `iam` -> `db` -> `app`.
  - All stacks can now be deployed using a single `config.yml` file, i.e.: `kes cf deploy --kes-folder app --template node_modules/@cumulus/deployment/[iam|db|app] [...]`
    Backwards-compatible. Please re-run `npm run bootstrap` to build new `kes` overrides.
    Deployment docs have been updated to show how to deploy a single-config Cumulus instance.
  - `params` fields should now be nested under the stack key (i.e. `app`, `db` or `iam`) to provide Parameters for a particular stack's cloudformation template,
    for use with single-config instances. Keys _must_ match the name of the deployment package folder (`app`, `db`, or `iam`).
    Backwards-compatible with multi-config setups.
  - `stackName` and `stackNameNoDash` have been retired as user-facing config parameters. Use `prefix` and `prefixNoDash` instead.
    This will be used to create stack names for all stacks in a single-config use case.
    `stackName` may still be used as an override in multi-config usage, although this is discouraged.
    Warning: overriding the `db` stack's `stackName` will require you to set `dbStackName` in your `app/config.yml`.
    This parameter is required to fetch outputs from the `db` stack to reference in the `app` stack.
  - The `iams` section in `app/config.yml` IAM roles has been retired as a user-facing parameter,
    _unless_ your IAM role ARNs do not match the convention shown in `@cumulus/deployment/app/config.yml`
    In that case, overriding `iams` in your own config is recommended.
  - `iam` and `db` `cloudformation.yml` file names will have respective prefixes (e.g `iam.cloudformation.yml`).
  - Cumulus will now only attempt to create reconciliation reports for buckets of the `private`, `public` and `protected` types.
  - Cumulus will no longer set up its own security group.
    To pass a pre-existing security group for in-VPC deployments as a parameter to the Cumulus template, populate `vpc.securityGroup` in `config.yml`.
    This security group must allow inbound HTTP(S) traffic (Port 443). SSH traffic (Port 22) must be permitted for SSH access to ECS instances.
  - Deployment docs have been updated with examples for the new deployment model.

- **CUMULUS-1236**

  - Moves access to public files behind the distribution endpoint. Authentication is not required, but direct http access has been disallowed.

- **CUMULUS-1223**

  - Adds unauthenticated access for public bucket files to the Distribution API. Public files should be requested the same way as protected files, but for public files a redirect to a self-signed S3 URL will happen without requiring authentication with Earthdata login.

- **CUMULUS-1232**

  - Unifies duplicate handling in `ingest/granule.handleDuplicateFile` for maintainability.
  - Changed `ingest/granule.ingestFile` and `move-granules/index.moveFileRequest` to use new function.
  - Moved file versioning code to `ingest/granule.moveGranuleFileWithVersioning`
  - `ingest/granule.verifyFile` now also tests `file.size` for verification if it is in the file record and throws
    `UnexpectedFileSize` error for file size not matching input.
  - `ingest/granule.verifyFile` logs warnings if checksum and/or file size are not available.

- **CUMULUS-1193**

  - Moved reindex CLI functionality to an API endpoint. See [API docs](https://nasa.github.io/cumulus-api/#elasticsearch-1)

- **CUMULUS-1207**
  - No longer disable lambda event source mappings when disabling a rule

### Fixed

- Updated Lerna publish script so that published Cumulus packages will pin their dependencies on other Cumulus packages to exact versions (e.g. `1.12.1` instead of `^1.12.1`)

- **CUMULUS-1203**

  - Fixes IAM template's use of intrinsic functions such that IAM template overrides now work with kes

- **CUMULUS-1268**
  - Deployment will not fail if there are no ES alarms or ECS services

## [v1.12.1] - 2019-4-8

## [v1.12.0] - 2019-4-4

Note: There was an issue publishing 1.12.0. Upgrade to 1.12.1.

### BREAKING CHANGES

- **CUMULUS-1139**

  - `granule.applyWorkflow` uses the new-style granule record as input to workflows.

- **CUMULUS-1171**

  - Fixed provider handling in the API to make it consistent between protocols.
    NOTE: This is a breaking change. When applying this upgrade, users will need to:
    1. Disable all workflow rules
    2. Update any `http` or `https` providers so that the host field only
       contains a valid hostname or IP address, and the port field contains the
       provider port.
    3. Perform the deployment
    4. Re-enable workflow rules

- **CUMULUS-1176**:

  - `@cumulus/move-granules` input expectations have changed. `@cumulus/files-to-granules` is a new intermediate task to perform input translation in the old style.
    See the Added and Changed sections of this release changelog for more information.

- **CUMULUS-670**

  - The behavior of ParsePDR and related code has changed in this release. PDRs with FILE_TYPEs that do not conform to the PDR ICD (+ TGZ) (https://cdn.earthdata.nasa.gov/conduit/upload/6376/ESDS-RFC-030v1.0.pdf) will fail to parse.

- **CUMULUS-1208**
  - The granule object input to `@cumulus/queue-granules` will now be added to ingest workflow messages **as is**. In practice, this means that if you are using `@cumulus/queue-granules` to trigger ingest workflows and your granule objects input have invalid properties, then your ingest workflows will fail due to schema validation errors.

### Added

- **CUMULUS-777**
  - Added new cookbook entry on configuring Cumulus to track ancillary files.
- **CUMULUS-1183**
  - Kes overrides will now abort with a warning if a workflow step is configured without a corresponding
    lambda configuration
- **CUMULUS-1223**

  - Adds convenience function `@cumulus/common/bucketsConfigJsonObject` for fetching stack's bucket configuration as an object.

- **CUMULUS-853**
  - Updated FakeProcessing example lambda to include option to generate fake browse
  - Added feature documentation for ancillary metadata export, a new cookbook entry describing a workflow with ancillary metadata generation(browse), and related task definition documentation
- **CUMULUS-805**
  - Added a CloudWatch alarm to check running ElasticSearch instances, and a CloudWatch dashboard to view the health of ElasticSearch
  - Specify `AWS_REGION` in `.env` to be used by deployment script
- **CUMULUS-803**
  - Added CloudWatch alarms to check running tasks of each ECS service, and add the alarms to CloudWatch dashboard
- **CUMULUS-670**
  - Added Ancillary Metadata Export feature (see https://nasa.github.io/cumulus/docs/features/ancillary_metadata for more information)
  - Added new Collection file parameter "fileType" that allows configuration of workflow granule file fileType
- **CUMULUS-1184** - Added kes logging output to ensure we always see the state machine reference before failures due to configuration
- **CUMULUS-1105** - Added a dashboard endpoint to serve the dashboard from an S3 bucket
- **CUMULUS-1199** - Moves `s3credentials` endpoint from the backend to the distribution API.
- **CUMULUS-666**
  - Added `@api/endpoints/s3credentials` to allow EarthData Login authorized users to retrieve temporary security credentials for same-region direct S3 access.
- **CUMULUS-671**
  - Added `@packages/integration-tests/api/distribution/getDistributionApiS3SignedUrl()` to return the S3 signed URL for a file protected by the distribution API
- **CUMULUS-672**
  - Added `cmrMetadataFormat` and `cmrConceptId` to output for individual granules from `@cumulus/post-to-cmr`. `cmrMetadataFormat` will be read from the `cmrMetadataFormat` generated for each granule in `@cumulus/cmrjs/publish2CMR()`
  - Added helpers to `@packages/integration-tests/api/distribution`:
    - `getDistributionApiFileStream()` returns a stream to download files protected by the distribution API
    - `getDistributionFileUrl()` constructs URLs for requesting files from the distribution API
- **CUMULUS-1185** `@cumulus/api/models/Granule.removeGranuleFromCmrByGranule` to replace `@cumulus/api/models/Granule.removeGranuleFromCmr` and use the Granule UR from the CMR metadata to remove the granule from CMR

- **CUMULUS-1101**

  - Added new `@cumulus/checksum` package. This package provides functions to calculate and validate checksums.
  - Added new checksumming functions to `@cumulus/common/aws`: `calculateS3ObjectChecksum` and `validateS3ObjectChecksum`, which depend on the `checksum` package.

- CUMULUS-1171

  - Added `@cumulus/common` API documentation to `packages/common/docs/API.md`
  - Added an `npm run build-docs` task to `@cumulus/common`
  - Added `@cumulus/common/string#isValidHostname()`
  - Added `@cumulus/common/string#match()`
  - Added `@cumulus/common/string#matches()`
  - Added `@cumulus/common/string#toLower()`
  - Added `@cumulus/common/string#toUpper()`
  - Added `@cumulus/common/URLUtils#buildURL()`
  - Added `@cumulus/common/util#isNil()`
  - Added `@cumulus/common/util#isNull()`
  - Added `@cumulus/common/util#isUndefined()`
  - Added `@cumulus/common/util#negate()`

- **CUMULUS-1176**

  - Added new `@cumulus/files-to-granules` task to handle converting file array output from `cumulus-process` tasks into granule objects.
    Allows simplification of `@cumulus/move-granules` and `@cumulus/post-to-cmr`, see Changed section for more details.

- CUMULUS-1151 Compare the granule holdings in CMR with Cumulus' internal data store
- CUMULUS-1152 Compare the granule file holdings in CMR with Cumulus' internal data store

### Changed

- **CUMULUS-1216** - Updated `@cumulus/ingest/granule/ingestFile` to download files to expected staging location.
- **CUMULUS-1208** - Updated `@cumulus/ingest/queue/enqueueGranuleIngestMessage()` to not transform granule object passed to it when building an ingest message
- **CUMULUS-1198** - `@cumulus/ingest` no longer enforces any expectations about whether `provider_path` contains a leading slash or not.
- **CUMULUS-1170**
  - Update scripts and docs to use `npm` instead of `yarn`
  - Use `package-lock.json` files to ensure matching versions of npm packages
  - Update CI builds to use `npm ci` instead of `npm install`
- **CUMULUS-670**
  - Updated ParsePDR task to read standard PDR types+ (+ tgz as an external customer requirement) and add a fileType to granule-files on Granule discovery
  - Updated ParsePDR to fail if unrecognized type is used
  - Updated all relevant task schemas to include granule->files->filetype as a string value
  - Updated tests/test fixtures to include the fileType in the step function/task inputs and output validations as needed
  - Updated MoveGranules task to handle incoming configuration with new "fileType" values and to add them as appropriate to the lambda output.
  - Updated DiscoverGranules step/related workflows to read new Collection file parameter fileType that will map a discovered file to a workflow fileType
  - Updated CNM parser to add the fileType to the defined granule file fileType on ingest and updated integration tests to verify/validate that behavior
  - Updated generateEcho10XMLString in cmr-utils.js to use a map/related library to ensure order as CMR requires ordering for their online resources.
  - Updated post-to-cmr task to appropriately export CNM filetypes to CMR in echo10/UMM exports
- **CUMULUS-1139** - Granules stored in the API contain a `files` property. That schema has been greatly
  simplified and now better matches the CNM format.
  - The `name` property has been renamed to `fileName`.
  - The `filepath` property has been renamed to `key`.
  - The `checksumValue` property has been renamed to `checksum`.
  - The `path` property has been removed.
  - The `url_path` property has been removed.
  - The `filename` property (which contained an `s3://` URL) has been removed, and the `bucket`
    and `key` properties should be used instead. Any requests sent to the API containing a `granule.files[].filename`
    property will be rejected, and any responses coming back from the API will not contain that
    `filename` property.
  - A `source` property has been added, which is a URL indicating the original source of the file.
  - `@cumulus/ingest/granule.moveGranuleFiles()` no longer includes a `filename` field in its
    output. The `bucket` and `key` fields should be used instead.
- **CUMULUS-672**

  - Changed `@cumulus/integration-tests/api/EarthdataLogin.getEarthdataLoginRedirectResponse` to `@cumulus/integration-tests/api/EarthdataLogin.getEarthdataAccessToken`. The new function returns an access response from Earthdata login, if successful.
  - `@cumulus/integration-tests/cmr/getOnlineResources` now accepts an object of options, including `cmrMetadataFormat`. Based on the `cmrMetadataFormat`, the function will correctly retrieve the online resources for each metadata format (ECHO10, UMM-G)

- **CUMULUS-1101**

  - Moved `@cumulus/common/file/getFileChecksumFromStream` into `@cumulus/checksum`, and renamed it to `generateChecksumFromStream`.
    This is a breaking change for users relying on `@cumulus/common/file/getFileChecksumFromStream`.
  - Refactored `@cumulus/ingest/Granule` to depend on new `common/aws` checksum functions and remove significantly present checksumming code.
    - Deprecated `@cumulus/ingest/granule.validateChecksum`. Replaced with `@cumulus/ingest/granule.verifyFile`.
    - Renamed `granule.getChecksumFromFile` to `granule.retrieveSuppliedFileChecksumInformation` to be more accurate.
  - Deprecated `@cumulus/common/aws.checksumS3Objects`. Use `@cumulus/common/aws.calculateS3ObjectChecksum` instead.

- CUMULUS-1171

  - Fixed provider handling in the API to make it consistent between protocols.
    Before this change, FTP providers were configured using the `host` and
    `port` properties. HTTP providers ignored `port` and `protocol`, and stored
    an entire URL in the `host` property. Updated the API to only accept valid
    hostnames or IP addresses in the `provider.host` field. Updated ingest code
    to properly build HTTP and HTTPS URLs from `provider.protocol`,
    `provider.host`, and `provider.port`.
  - The default provider port was being set to 21, no matter what protocol was
    being used. Removed that default.

- **CUMULUS-1176**

  - `@cumulus/move-granules` breaking change:
    Input to `move-granules` is now expected to be in the form of a granules object (i.e. `{ granules: [ { ... }, { ... } ] }`);
    For backwards compatibility with array-of-files outputs from processing steps, use the new `@cumulus/files-to-granules` task as an intermediate step.
    This task will perform the input translation. This change allows `move-granules` to be simpler and behave more predictably.
    `config.granuleIdExtraction` and `config.input_granules` are no longer needed/used by `move-granules`.
  - `@cumulus/post-to-cmr`: `config.granuleIdExtraction` is no longer needed/used by `post-to-cmr`.

- CUMULUS-1174
  - Better error message and stacktrace for S3KeyPairProvider error reporting.

### Fixed

- **CUMULUS-1218** Reconciliation report will now scan only completed granules.
- `@cumulus/api` files and granules were not getting indexed correctly because files indexing was failing in `db-indexer`
- `@cumulus/deployment` A bug in the Cloudformation template was preventing the API from being able to be launched in a VPC, updated the IAM template to give the permissions to be able to run the API in a VPC

### Deprecated

- `@cumulus/api/models/Granule.removeGranuleFromCmr`, instead use `@cumulus/api/models/Granule.removeGranuleFromCmrByGranule`
- `@cumulus/ingest/granule.validateChecksum`, instead use `@cumulus/ingest/granule.verifyFile`
- `@cumulus/common/aws.checksumS3Objects`, instead use `@cumulus/common/aws.calculateS3ObjectChecksum`
- `@cumulus/cmrjs`: `getGranuleId` and `getCmrFiles` are deprecated due to changes in input handling.

## [v1.11.3] - 2019-3-5

### Added

- **CUMULUS-1187** - Added `@cumulus/ingest/granule/duplicateHandlingType()` to determine how duplicate files should be handled in an ingest workflow

### Fixed

- **CUMULUS-1187** - workflows not respecting the duplicate handling value specified in the collection
- Removed refreshToken schema requirement for OAuth

## [v1.11.2] - 2019-2-15

### Added

- CUMULUS-1169
  - Added a `@cumulus/common/StepFunctions` module. It contains functions for querying the AWS
    StepFunctions API. These functions have the ability to retry when a ThrottlingException occurs.
  - Added `@cumulus/common/aws.retryOnThrottlingException()`, which will wrap a function in code to
    retry on ThrottlingExceptions.
  - Added `@cumulus/common/test-utils.throttleOnce()`, which will cause a function to return a
    ThrottlingException the first time it is called, then return its normal result after that.
- CUMULUS-1103 Compare the collection holdings in CMR with Cumulus' internal data store
- CUMULUS-1099 Add support for UMMG JSON metadata versions > 1.4.
  - If a version is found in the metadata object, that version is used for processing and publishing to CMR otherwise, version 1.4 is assumed.
- CUMULUS-678
  - Added support for UMMG json v1.4 metadata files.
    `reconcileCMRMetadata` added to `@cumulus/cmrjs` to update metadata record with new file locations.
    `@cumulus/common/errors` adds two new error types `CMRMetaFileNotFound` and `InvalidArgument`.
    `@cumulus/common/test-utils` adds new function `randomId` to create a random string with id to help in debugging.
    `@cumulus/common/BucketsConfig` adds a new helper class `BucketsConfig` for working with bucket stack configuration and bucket names.
    `@cumulus/common/aws` adds new function `s3PutObjectTagging` as a convenience for the aws [s3().putObjectTagging](https://docs.aws.amazon.com/AWSJavaScriptSDK/latest/AWS/S3.html#putObjectTagging-property) function.
    `@cumulus/cmrjs` Adds: - `isCMRFile` - Identify an echo10(xml) or UMMG(json) metadata file. - `metadataObjectFromCMRFile` Read and parse CMR XML file from s3. - `updateCMRMetadata` Modify a cmr metadata (xml/json) file with updated information. - `publish2CMR` Posts XML or UMMG CMR data to CMR service. - `reconcileCMRMetadata` Reconciles cmr metadata file after a file moves.
- Adds some ECS and other permissions to StepRole to enable running ECS tasks from a workflow
- Added Apache logs to cumulus api and distribution lambdas
- **CUMULUS-1119** - Added `@cumulus/integration-tests/api/EarthdataLogin.getEarthdataLoginRedirectResponse` helper for integration tests to handle login with Earthdata and to return response from redirect to Cumulus API
- **CUMULUS-673** Added `@cumulus/common/file/getFileChecksumFromStream` to get file checksum from a readable stream

### Fixed

- CUMULUS-1123
  - Cloudformation template overrides now work as expected

### Changed

- CUMULUS-1169
  - Deprecated the `@cumulus/common/step-functions` module.
  - Updated code that queries the StepFunctions API to use the retry-enabled functions from
    `@cumulus/common/StepFunctions`
- CUMULUS-1121
  - Schema validation is now strongly enforced when writing to the database.
    Additional properties are not allowed and will result in a validation error.
- CUMULUS-678
  `tasks/move-granules` simplified and refactored to use functionality from cmrjs.
  `ingest/granules.moveGranuleFiles` now just moves granule files and returns a list of the updated files. Updating metadata now handled by `@cumulus/cmrjs/reconcileCMRMetadata`.
  `move-granules.updateGranuleMetadata` refactored and bugs fixed in the case of a file matching multiple collection.files.regexps.
  `getCmrXmlFiles` simplified and now only returns an object with the cmrfilename and the granuleId.
  `@cumulus/test-processing` - test processing task updated to generate UMM-G metadata

- CUMULUS-1043

  - `@cumulus/api` now uses [express](http://expressjs.com/) as the API engine.
  - All `@cumulus/api` endpoints on ApiGateway are consolidated to a single endpoint the uses `{proxy+}` definition.
  - All files under `packages/api/endpoints` along with associated tests are updated to support express's request and response objects.
  - Replaced environment variables `internal`, `bucket` and `systemBucket` with `system_bucket`.
  - Update `@cumulus/integration-tests` to work with updated cumulus-api express endpoints

- `@cumulus/integration-tests` - `buildAndExecuteWorkflow` and `buildWorkflow` updated to take a `meta` param to allow for additional fields to be added to the workflow `meta`

- **CUMULUS-1049** Updated `Retrieve Execution Status API` in `@cumulus/api`: If the execution doesn't exist in Step Function API, Cumulus API returns the execution status information from the database.

- **CUMULUS-1119**
  - Renamed `DISTRIBUTION_URL` environment variable to `DISTRIBUTION_ENDPOINT`
  - Renamed `DEPLOYMENT_ENDPOINT` environment variable to `DISTRIBUTION_REDIRECT_ENDPOINT`
  - Renamed `API_ENDPOINT` environment variable to `TOKEN_REDIRECT_ENDPOINT`

### Removed

- Functions deprecated before 1.11.0:
  - @cumulus/api/models/base: static Manager.createTable() and static Manager.deleteTable()
  - @cumulus/ingest/aws/S3
  - @cumulus/ingest/aws/StepFunction.getExecution()
  - @cumulus/ingest/aws/StepFunction.pullEvent()
  - @cumulus/ingest/consumer.Consume
  - @cumulus/ingest/granule/Ingest.getBucket()

### Deprecated

`@cmrjs/ingestConcept`, instead use the CMR object methods. `@cmrjs/CMR.ingestGranule` or `@cmrjs/CMR.ingestCollection`
`@cmrjs/searchConcept`, instead use the CMR object methods. `@cmrjs/CMR.searchGranules` or `@cmrjs/CMR.searchCollections`
`@cmrjs/deleteConcept`, instead use the CMR object methods. `@cmrjs/CMR.deleteGranule` or `@cmrjs/CMR.deleteCollection`

## [v1.11.1] - 2018-12-18

**Please Note**

- Ensure your `app/config.yml` has a `clientId` specified in the `cmr` section. This will allow CMR to identify your requests for better support and metrics.
  - For an example, please see [the example config](https://github.com/nasa/cumulus/blob/1c7e2bf41b75da9f87004c4e40fbcf0f39f56794/example/app/config.yml#L128).

### Added

- Added a `/tokenDelete` endpoint in `@cumulus/api` to delete access token records

### Changed

- CUMULUS-678
  `@cumulus/ingest/crypto` moved and renamed to `@cumulus/common/key-pair-provider`
  `@cumulus/ingest/aws` function: `KMSDecryptionFailed` and class: `KMS` extracted and moved to `@cumulus/common` and `KMS` is exported as `KMSProvider` from `@cumulus/common/key-pair-provider`
  `@cumulus/ingest/granule` functions: `publish`, `getGranuleId`, `getXMLMetadataAsString`, `getMetadataBodyAndTags`, `parseXmlString`, `getCmrXMLFiles`, `postS3Object`, `contructOnlineAccessUrls`, `updateMetadata`, extracted and moved to `@cumulus/cmrjs`
  `getGranuleId`, `getCmrXMLFiles`, `publish`, `updateMetadata` removed from `@cumulus/ingest/granule` and added to `@cumulus/cmrjs`;
  `updateMetadata` renamed `updateCMRMetadata`.
  `@cumulus/ingest` test files renamed.
- **CUMULUS-1070**
  - Add `'Client-Id'` header to all `@cumulus/cmrjs` requests (made via `searchConcept`, `ingestConcept`, and `deleteConcept`).
  - Updated `cumulus/example/app/config.yml` entry for `cmr.clientId` to use stackName for easier CMR-side identification.

## [v1.11.0] - 2018-11-30

**Please Note**

- Redeploy IAM roles:
  - CUMULUS-817 includes a migration that requires reconfiguration/redeployment of IAM roles. Please see the [upgrade instructions](https://nasa.github.io/cumulus/docs/upgrade/1.11.0) for more information.
  - CUMULUS-977 includes a few new SNS-related permissions added to the IAM roles that will require redeployment of IAM roles.
- `cumulus-message-adapter` v1.0.13+ is required for `@cumulus/api` granule reingest API to work properly. The latest version should be downloaded automatically by kes.
- A `TOKEN_SECRET` value (preferably 256-bit for security) must be added to `.env` to securely sign JWTs used for authorization in `@cumulus/api`

### Changed

- **CUUMULUS-1000** - Distribution endpoint now persists logins, instead of
  redirecting to Earthdata Login on every request
- **CUMULUS-783 CUMULUS-790** - Updated `@cumulus/sync-granule` and `@cumulus/move-granules` tasks to always overwrite existing files for manually-triggered reingest.
- **CUMULUS-906** - Updated `@cumulus/api` granule reingest API to
  - add `reingestGranule: true` and `forceDuplicateOverwrite: true` to Cumulus message `cumulus_meta.cumulus_context` field to indicate that the workflow is a manually triggered re-ingest.
  - return warning message to operator when duplicateHandling is not `replace`
  - `cumulus-message-adapter` v1.0.13+ is required.
- **CUMULUS-793** - Updated the granule move PUT request in `@cumulus/api` to reject the move with a 409 status code if one or more of the files already exist at the destination location
- Updated `@cumulus/helloworld` to use S3 to store state for pass on retry tests
- Updated `@cumulus/ingest`:
  - [Required for MAAP] `http.js#list` will now find links with a trailing whitespace
  - Removed code from `granule.js` which looked for files in S3 using `{ Bucket: discoveredFile.bucket, Key: discoveredFile.name }`. This is obsolete since `@cumulus/ingest` uses a `file-staging` and `constructCollectionId()` directory prefixes by default.
- **CUMULUS-989**
  - Updated `@cumulus/api` to use [JWT (JSON Web Token)](https://jwt.io/introduction/) as the transport format for API authorization tokens and to use JWT verification in the request authorization
  - Updated `/token` endpoint in `@cumulus/api` to return tokens as JWTs
  - Added a `/refresh` endpoint in `@cumulus/api` to request new access tokens from the OAuth provider using the refresh token
  - Added `refreshAccessToken` to `@cumulus/api/lib/EarthdataLogin` to manage refresh token requests with the Earthdata OAuth provider

### Added

- **CUMULUS-1050**
  - Separated configuration flags for originalPayload/finalPayload cleanup such that they can be set to different retention times
- **CUMULUS-798**
  - Added daily Executions cleanup CloudWatch event that triggers cleanExecutions lambda
  - Added cleanExecutions lambda that removes finalPayload/originalPayload field entries for records older than configured timeout value (execution_payload_retention_period), with a default of 30 days
- **CUMULUS-815/816**
  - Added 'originalPayload' and 'finalPayload' fields to Executions table
  - Updated Execution model to populate originalPayload with the execution payload on record creation
  - Updated Execution model code to populate finalPayload field with the execution payload on execution completion
  - Execution API now exposes the above fields
- **CUMULUS-977**
  - Rename `kinesisConsumer` to `messageConsumer` as it handles both Kinesis streams and SNS topics as of this version.
  - Add `sns`-type rule support. These rules create a subscription between an SNS topic and the `messageConsumer`.
    When a message is received, `messageConsumer` is triggered and passes the SNS message (JSON format expected) in
    its entirety to the workflow in the `payload` field of the Cumulus message. For more information on sns-type rules,
    see the [documentation](https://nasa.github.io/cumulus/docs/data-cookbooks/setup#rules).
- **CUMULUS-975**
  - Add `KinesisInboundEventLogger` and `KinesisOutboundEventLogger` API lambdas. These lambdas
    are utilized to dump incoming and outgoing ingest workflow kinesis streams
    to cloudwatch for analytics in case of AWS/stream failure.
  - Update rules model to allow tracking of log_event ARNs related to
    Rule event logging. Kinesis rule types will now automatically log
    incoming events via a Kinesis event triggered lambda.
    CUMULUS-975-migration-4
  - Update migration code to require explicit migration names per run
  - Added migration_4 to migrate/update exisitng Kinesis rules to have a log event mapping
  - Added new IAM policy for migration lambda
- **CUMULUS-775**
  - Adds a instance metadata endpoint to the `@cumulus/api` package.
  - Adds a new convenience function `hostId` to the `@cumulus/cmrjs` to help build environment specific cmr urls.
  - Fixed `@cumulus/cmrjs.searchConcept` to search and return CMR results.
  - Modified `@cumulus/cmrjs.CMR.searchGranule` and `@cumulus/cmrjs.CMR.searchCollection` to include CMR's provider as a default parameter to searches.
- **CUMULUS-965**
  - Add `@cumulus/test-data.loadJSONTestData()`,
    `@cumulus/test-data.loadTestData()`, and
    `@cumulus/test-data.streamTestData()` to safely load test data. These
    functions should be used instead of using `require()` to load test data,
    which could lead to tests interferring with each other.
  - Add a `@cumulus/common/util/deprecate()` function to mark a piece of code as
    deprecated
- **CUMULUS-986**
  - Added `waitForTestExecutionStart` to `@cumulus/integration-tests`
- **CUMULUS-919**
  - In `@cumulus/deployment`, added support for NGAP permissions boundaries for IAM roles with `useNgapPermissionBoundary` flag in `iam/config.yml`. Defaults to false.

### Fixed

- Fixed a bug where FTP sockets were not closed after an error, keeping the Lambda function active until it timed out [CUMULUS-972]
- **CUMULUS-656**
  - The API will no longer allow the deletion of a provider if that provider is
    referenced by a rule
  - The API will no longer allow the deletion of a collection if that collection
    is referenced by a rule
- Fixed a bug where `@cumulus/sf-sns-report` was not pulling large messages from S3 correctly.

### Deprecated

- `@cumulus/ingest/aws/StepFunction.pullEvent()`. Use `@cumulus/common/aws.pullStepFunctionEvent()`.
- `@cumulus/ingest/consumer.Consume` due to unpredictable implementation. Use `@cumulus/ingest/consumer.Consumer`.
  Call `Consumer.consume()` instead of `Consume.read()`.

## [v1.10.4] - 2018-11-28

### Added

- **CUMULUS-1008**
  - New `config.yml` parameter for SQS consumers: `sqs_consumer_rate: (default 500)`, which is the maximum number of
    messages the consumer will attempt to process per execution. Currently this is only used by the sf-starter consumer,
    which runs every minute by default, making this a messages-per-minute upper bound. SQS does not guarantee the number
    of messages returned per call, so this is not a fixed rate of consumption, only attempted number of messages received.

### Deprecated

- `@cumulus/ingest/consumer.Consume` due to unpredictable implementation. Use `@cumulus/ingest/consumer.Consumer`.

### Changed

- Backported update of `packages/api` dependency `@mapbox/dyno` to `1.4.2` to mitigate `event-stream` vulnerability.

## [v1.10.3] - 2018-10-31

### Added

- **CUMULUS-817**
  - Added AWS Dead Letter Queues for lambdas that are scheduled asynchronously/such that failures show up only in cloudwatch logs.
- **CUMULUS-956**
  - Migrated developer documentation and data-cookbooks to Docusaurus
    - supports versioning of documentation
  - Added `docs/docs-how-to.md` to outline how to do things like add new docs or locally install for testing.
  - Deployment/CI scripts have been updated to work with the new format
- **CUMULUS-811**
  - Added new S3 functions to `@cumulus/common/aws`:
    - `aws.s3TagSetToQueryString`: converts S3 TagSet array to querystring (for use with upload()).
    - `aws.s3PutObject`: Returns promise of S3 `putObject`, which puts an object on S3
    - `aws.s3CopyObject`: Returns promise of S3 `copyObject`, which copies an object in S3 to a new S3 location
    - `aws.s3GetObjectTagging`: Returns promise of S3 `getObjectTagging`, which returns an object containing an S3 TagSet.
  - `@/cumulus/common/aws.s3PutObject` defaults to an explicit `ACL` of 'private' if not overridden.
  - `@/cumulus/common/aws.s3CopyObject` defaults to an explicit `TaggingDirective` of 'COPY' if not overridden.

### Deprecated

- **CUMULUS-811**
  - Deprecated `@cumulus/ingest/aws.S3`. Member functions of this class will now
    log warnings pointing to similar functionality in `@cumulus/common/aws`.

## [v1.10.2] - 2018-10-24

### Added

- **CUMULUS-965**
  - Added a `@cumulus/logger` package
- **CUMULUS-885**
  - Added 'human readable' version identifiers to Lambda Versioning lambda aliases
- **CUMULUS-705**
  - Note: Make sure to update the IAM stack when deploying this update.
  - Adds an AsyncOperations model and associated DynamoDB table to the
    `@cumulus/api` package
  - Adds an /asyncOperations endpoint to the `@cumulus/api` package, which can
    be used to fetch the status of an AsyncOperation.
  - Adds a /bulkDelete endpoint to the `@cumulus/api` package, which performs an
    asynchronous bulk-delete operation. This is a stub right now which is only
    intended to demonstration how AsyncOperations work.
  - Adds an AsyncOperation ECS task to the `@cumulus/api` package, which will
    fetch an Lambda function, run it in ECS, and then store the result to the
    AsyncOperations table in DynamoDB.
- **CUMULUS-851** - Added workflow lambda versioning feature to allow in-flight workflows to use lambda versions that were in place when a workflow was initiated

  - Updated Kes custom code to remove logic that used the CMA file key to determine template compilation logic. Instead, utilize a `customCompilation` template configuration flag to indicate a template should use Cumulus's kes customized methods instead of 'core'.
  - Added `useWorkflowLambdaVersions` configuration option to enable the lambdaVersioning feature set. **This option is set to true by default** and should be set to false to disable the feature.
  - Added uniqueIdentifier configuration key to S3 sourced lambdas to optionally support S3 lambda resource versioning within this scheme. This key must be unique for each modified version of the lambda package and must be updated in configuration each time the source changes.
  - Added a new nested stack template that will create a `LambdaVersions` stack that will take lambda parameters from the base template, generate lambda versions/aliases and return outputs with references to the most 'current' lambda alias reference, and updated 'core' template to utilize these outputs (if `useWorkflowLambdaVersions` is enabled).

- Created a `@cumulus/api/lib/OAuth2` interface, which is implemented by the
  `@cumulus/api/lib/EarthdataLogin` and `@cumulus/api/lib/GoogleOAuth2` classes.
  Endpoints that need to handle authentication will determine which class to use
  based on environment variables. This also greatly simplifies testing.
- Added `@cumulus/api/lib/assertions`, containing more complex AVA test assertions
- Added PublishGranule workflow to publish a granule to CMR without full reingest. (ingest-in-place capability)

- `@cumulus/integration-tests` new functionality:
  - `listCollections` to list collections from a provided data directory
  - `deleteCollection` to delete list of collections from a deployed stack
  - `cleanUpCollections` combines the above in one function.
  - `listProviders` to list providers from a provided data directory
  - `deleteProviders` to delete list of providers from a deployed stack
  - `cleanUpProviders` combines the above in one function.
  - `@cumulus/integrations-tests/api.js`: `deleteGranule` and `deletePdr` functions to make `DELETE` requests to Cumulus API
  - `rules` API functionality for posting and deleting a rule and listing all rules
  - `wait-for-deploy` lambda for use in the redeployment tests
- `@cumulus/ingest/granule.js`: `ingestFile` inserts new `duplicate_found: true` field in the file's record if a duplicate file already exists on S3.
- `@cumulus/api`: `/execution-status` endpoint requests and returns complete execution output if execution output is stored in S3 due to size.
- Added option to use environment variable to set CMR host in `@cumulus/cmrjs`.
- **CUMULUS-781** - Added integration tests for `@cumulus/sync-granule` when `duplicateHandling` is set to `replace` or `skip`
- **CUMULUS-791** - `@cumulus/move-granules`: `moveFileRequest` inserts new `duplicate_found: true` field in the file's record if a duplicate file already exists on S3. Updated output schema to document new `duplicate_found` field.

### Removed

- Removed `@cumulus/common/fake-earthdata-login-server`. Tests can now create a
  service stub based on `@cumulus/api/lib/OAuth2` if testing requires handling
  authentication.

### Changed

- **CUMULUS-940** - modified `@cumulus/common/aws` `receiveSQSMessages` to take a parameter object instead of positional parameters. All defaults remain the same, but now access to long polling is available through `options.waitTimeSeconds`.
- **CUMULUS-948** - Update lambda functions `CNMToCMA` and `CnmResponse` in the `cumulus-data-shared` bucket and point the default stack to them.
- **CUMULUS-782** - Updated `@cumulus/sync-granule` task and `Granule.ingestFile` in `@cumulus/ingest` to keep both old and new data when a destination file with different checksum already exists and `duplicateHandling` is `version`
- Updated the config schema in `@cumulus/move-granules` to include the `moveStagedFiles` param.
- **CUMULUS-778** - Updated config schema and documentation in `@cumulus/sync-granule` to include `duplicateHandling` parameter for specifying how duplicate filenames should be handled
- **CUMULUS-779** - Updated `@cumulus/sync-granule` to throw `DuplicateFile` error when destination files already exist and `duplicateHandling` is `error`
- **CUMULUS-780** - Updated `@cumulus/sync-granule` to use `error` as the default for `duplicateHandling` when it is not specified
- **CUMULUS-780** - Updated `@cumulus/api` to use `error` as the default value for `duplicateHandling` in the `Collection` model
- **CUMULUS-785** - Updated the config schema and documentation in `@cumulus/move-granules` to include `duplicateHandling` parameter for specifying how duplicate filenames should be handled
- **CUMULUS-786, CUMULUS-787** - Updated `@cumulus/move-granules` to throw `DuplicateFile` error when destination files already exist and `duplicateHandling` is `error` or not specified
- **CUMULUS-789** - Updated `@cumulus/move-granules` to keep both old and new data when a destination file with different checksum already exists and `duplicateHandling` is `version`

### Fixed

- `getGranuleId` in `@cumulus/ingest` bug: `getGranuleId` was constructing an error using `filename` which was undefined. The fix replaces `filename` with the `uri` argument.
- Fixes to `del` in `@cumulus/api/endpoints/granules.js` to not error/fail when not all files exist in S3 (e.g. delete granule which has only 2 of 3 files ingested).
- `@cumulus/deployment/lib/crypto.js` now checks for private key existence properly.

## [v1.10.1] - 2018-09-4

### Fixed

- Fixed cloudformation template errors in `@cumulus/deployment/`
  - Replaced references to Fn::Ref: with Ref:
  - Moved long form template references to a newline

## [v1.10.0] - 2018-08-31

### Removed

- Removed unused and broken code from `@cumulus/common`
  - Removed `@cumulus/common/test-helpers`
  - Removed `@cumulus/common/task`
  - Removed `@cumulus/common/message-source`
  - Removed the `getPossiblyRemote` function from `@cumulus/common/aws`
  - Removed the `startPromisedSfnExecution` function from `@cumulus/common/aws`
  - Removed the `getCurrentSfnTask` function from `@cumulus/common/aws`

### Changed

- **CUMULUS-839** - In `@cumulus/sync-granule`, 'collection' is now an optional config parameter

### Fixed

- **CUMULUS-859** Moved duplicate code in `@cumulus/move-granules` and `@cumulus/post-to-cmr` to `@cumulus/ingest`. Fixed imports making assumptions about directory structure.
- `@cumulus/ingest/consumer` correctly limits the number of messages being received and processed from SQS. Details:
  - **Background:** `@cumulus/api` includes a lambda `<stack-name>-sqs2sf` which processes messages from the `<stack-name>-startSF` SQS queue every minute. The `sqs2sf` lambda uses `@cumulus/ingest/consumer` to receive and process messages from SQS.
  - **Bug:** More than `messageLimit` number of messages were being consumed and processed from the `<stack-name>-startSF` SQS queue. Many step functions were being triggered simultaneously by the lambda `<stack-name>-sqs2sf` (which consumes every minute from the `startSF` queue) and resulting in step function failure with the error: `An error occurred (ThrottlingException) when calling the GetExecutionHistory`.
  - **Fix:** `@cumulus/ingest/consumer#processMessages` now processes messages until `timeLimit` has passed _OR_ once it receives up to `messageLimit` messages. `sqs2sf` is deployed with a [default `messageLimit` of 10](https://github.com/nasa/cumulus/blob/670000c8a821ff37ae162385f921c40956e293f7/packages/deployment/app/config.yml#L147).
  - **IMPORTANT NOTE:** `consumer` will actually process up to `messageLimit * 2 - 1` messages. This is because sometimes `receiveSQSMessages` will return less than `messageLimit` messages and thus the consumer will continue to make calls to `receiveSQSMessages`. For example, given a `messageLimit` of 10 and subsequent calls to `receiveSQSMessages` returns up to 9 messages, the loop will continue and a final call could return up to 10 messages.

## [v1.9.1] - 2018-08-22

**Please Note** To take advantage of the added granule tracking API functionality, updates are required for the message adapter and its libraries. You should be on the following versions:

- `cumulus-message-adapter` 1.0.9+
- `cumulus-message-adapter-js` 1.0.4+
- `cumulus-message-adapter-java` 1.2.7+
- `cumulus-message-adapter-python` 1.0.5+

### Added

- **CUMULUS-687** Added logs endpoint to search for logs from a specific workflow execution in `@cumulus/api`. Added integration test.
- **CUMULUS-836** - `@cumulus/deployment` supports a configurable docker storage driver for ECS. ECS can be configured with either `devicemapper` (the default storage driver for AWS ECS-optimized AMIs) or `overlay2` (the storage driver used by the NGAP 2.0 AMI). The storage driver can be configured in `app/config.yml` with `ecs.docker.storageDriver: overlay2 | devicemapper`. The default is `overlay2`.
  - To support this configuration, a [Handlebars](https://handlebarsjs.com/) helper `ifEquals` was added to `packages/deployment/lib/kes.js`.
- **CUMULUS-836** - `@cumulus/api` added IAM roles required by the NGAP 2.0 AMI. The NGAP 2.0 AMI runs a script `register_instances_with_ssm.py` which requires the ECS IAM role to include `ec2:DescribeInstances` and `ssm:GetParameter` permissions.

### Fixed

- **CUMULUS-836** - `@cumulus/deployment` uses `overlay2` driver by default and does not attempt to write `--storage-opt dm.basesize` to fix [this error](https://github.com/moby/moby/issues/37039).
- **CUMULUS-413** Kinesis processing now captures all errrors.
  - Added kinesis fallback mechanism when errors occur during record processing.
  - Adds FallbackTopicArn to `@cumulus/api/lambdas.yml`
  - Adds fallbackConsumer lambda to `@cumulus/api`
  - Adds fallbackqueue option to lambda definitions capture lambda failures after three retries.
  - Adds kinesisFallback SNS topic to signal incoming errors from kinesis stream.
  - Adds kinesisFailureSQS to capture fully failed events from all retries.
- **CUMULUS-855** Adds integration test for kinesis' error path.
- **CUMULUS-686** Added workflow task name and version tracking via `@cumulus/api` executions endpoint under new `tasks` property, and under `workflow_tasks` in step input/output.
  - Depends on `cumulus-message-adapter` 1.0.9+, `cumulus-message-adapter-js` 1.0.4+, `cumulus-message-adapter-java` 1.2.7+ and `cumulus-message-adapter-python` 1.0.5+
- **CUMULUS-771**
  - Updated sync-granule to stream the remote file to s3
  - Added integration test for ingesting granules from ftp provider
  - Updated http/https integration tests for ingesting granules from http/https providers
- **CUMULUS-862** Updated `@cumulus/integration-tests` to handle remote lambda output
- **CUMULUS-856** Set the rule `state` to have default value `ENABLED`

### Changed

- In `@cumulus/deployment`, changed the example app config.yml to have additional IAM roles

## [v1.9.0] - 2018-08-06

**Please note** additional information and upgrade instructions [here](https://nasa.github.io/cumulus/docs/upgrade/1.9.0)

### Added

- **CUMULUS-712** - Added integration tests verifying expected behavior in workflows
- **GITC-776-2** - Add support for versioned collections

### Fixed

- **CUMULUS-832**
  - Fixed indentation in example config.yml in `@cumulus/deployment`
  - Fixed issue with new deployment using the default distribution endpoint in `@cumulus/deployment` and `@cumulus/api`

## [v1.8.1] - 2018-08-01

**Note** IAM roles should be re-deployed with this release.

- **Cumulus-726**
  - Added function to `@cumulus/integration-tests`: `sfnStep` includes `getStepInput` which returns the input to the schedule event of a given step function step.
  - Added IAM policy `@cumulus/deployment`: Lambda processing IAM role includes `kinesis::PutRecord` so step function lambdas can write to kinesis streams.
- **Cumulus Community Edition**
  - Added Google OAuth authentication token logic to `@cumulus/api`. Refactored token endpoint to use environment variable flag `OAUTH_PROVIDER` when determining with authentication method to use.
  - Added API Lambda memory configuration variable `api_lambda_memory` to `@cumulus/api` and `@cumulus/deployment`.

### Changed

- **Cumulus-726**
  - Changed function in `@cumulus/api`: `models/rules.js#addKinesisEventSource` was modified to call to `deleteKinesisEventSource` with all required parameters (rule's name, arn and type).
  - Changed function in `@cumulus/integration-tests`: `getStepOutput` can now be used to return output of failed steps. If users of this function want the output of a failed event, they can pass a third parameter `eventType` as `'failure'`. This function will work as always for steps which completed successfully.

### Removed

- **Cumulus-726**

  - Configuration change to `@cumulus/deployment`: Removed default auto scaling configuration for Granules and Files DynamoDB tables.

- **CUMULUS-688**
  - Add integration test for ExecutionStatus
  - Function addition to `@cumulus/integration-tests`: `api` includes `getExecutionStatus` which returns the execution status from the Cumulus API

## [v1.8.0] - 2018-07-23

### Added

- **CUMULUS-718** Adds integration test for Kinesis triggering a workflow.

- **GITC-776-3** Added more flexibility for rules. You can now edit all fields on the rule's record
  We may need to update the api documentation to reflect this.

- **CUMULUS-681** - Add ingest-in-place action to granules endpoint

  - new applyWorkflow action at PUT /granules/{granuleid} Applying a workflow starts an execution of the provided workflow and passes the granule record as payload.
    Parameter(s):
    - workflow - the workflow name

- **CUMULUS-685** - Add parent exeuction arn to the execution which is triggered from a parent step function

### Changed

- **CUMULUS-768** - Integration tests get S3 provider data from shared data folder

### Fixed

- **CUMULUS-746** - Move granule API correctly updates record in dynamo DB and cmr xml file
- **CUMULUS-766** - Populate database fileSize field from S3 if value not present in Ingest payload

## [v1.7.1] - 2018-07-27 - [BACKPORT]

### Fixed

- **CUMULUS-766** - Backport from 1.8.0 - Populate database fileSize field from S3 if value not present in Ingest payload

## [v1.7.0] - 2018-07-02

### Please note: [Upgrade Instructions](https://nasa.github.io/cumulus/docs/upgrade/1.7.0)

### Added

- **GITC-776-2** - Add support for versioned collectons
- **CUMULUS-491** - Add granule reconciliation API endpoints.
- **CUMULUS-480** Add suport for backup and recovery:
  - Add DynamoDB tables for granules, executions and pdrs
  - Add ability to write all records to S3
  - Add ability to download all DynamoDB records in form json files
  - Add ability to upload records to DynamoDB
  - Add migration scripts for copying granule, pdr and execution records from ElasticSearch to DynamoDB
  - Add IAM support for batchWrite on dynamoDB
-
- **CUMULUS-508** - `@cumulus/deployment` cloudformation template allows for lambdas and ECS clusters to have multiple AZ availability.
  - `@cumulus/deployment` also ensures docker uses `devicemapper` storage driver.
- **CUMULUS-755** - `@cumulus/deployment` Add DynamoDB autoscaling support.
  - Application developers can add autoscaling and override default values in their deployment's `app/config.yml` file using a `{TableName}Table:` key.

### Fixed

- **CUMULUS-747** - Delete granule API doesn't delete granule files in s3 and granule in elasticsearch
  - update the StreamSpecification DynamoDB tables to have StreamViewType: "NEW_AND_OLD_IMAGES"
  - delete granule files in s3
- **CUMULUS-398** - Fix not able to filter executions by workflow
- **CUMULUS-748** - Fix invalid lambda .zip files being validated/uploaded to AWS
- **CUMULUS-544** - Post to CMR task has UAT URL hard-coded
  - Made configurable: PostToCmr now requires CMR_ENVIRONMENT env to be set to 'SIT' or 'OPS' for those CMR environments. Default is UAT.

### Changed

- **GITC-776-4** - Changed Discover-pdrs to not rely on collection but use provider_path in config. It also has an optional filterPdrs regex configuration parameter

- **CUMULUS-710** - In the integration test suite, `getStepOutput` returns the output of the first successful step execution or last failed, if none exists

## [v1.6.0] - 2018-06-06

### Please note: [Upgrade Instructions](https://nasa.github.io/cumulus/docs/upgrade/1.6.0)

### Fixed

- **CUMULUS-602** - Format all logs sent to Elastic Search.
  - Extract cumulus log message and index it to Elastic Search.

### Added

- **CUMULUS-556** - add a mechanism for creating and running migration scripts on deployment.
- **CUMULUS-461** Support use of metadata date and other components in `url_path` property

### Changed

- **CUMULUS-477** Update bucket configuration to support multiple buckets of the same type:
  - Change the structure of the buckets to allow for more than one bucket of each type. The bucket structure is now:
    bucket-key:
    name: <bucket-name>
    type: <type> i.e. internal, public, etc.
  - Change IAM and app deployment configuration to support new bucket structure
  - Update tasks and workflows to support new bucket structure
  - Replace instances where buckets.internal is relied upon to either use the system bucket or a configured bucket
  - Move IAM template to the deployment package. NOTE: You now have to specify '--template node_modules/@cumulus/deployment/iam' in your IAM deployment
  - Add IAM cloudformation template support to filter buckets by type

## [v1.5.5] - 2018-05-30

### Added

- **CUMULUS-530** - PDR tracking through Queue-granules
  - Add optional `pdr` property to the sync-granule task's input config and output payload.
- **CUMULUS-548** - Create a Lambda task that generates EMS distribution reports
  - In order to supply EMS Distribution Reports, you must enable S3 Server
    Access Logging on any S3 buckets used for distribution. See [How Do I Enable Server Access Logging for an S3 Bucket?](https://docs.aws.amazon.com/AmazonS3/latest/user-guide/server-access-logging.html)
    The "Target bucket" setting should point at the Cumulus internal bucket.
    The "Target prefix" should be
    "<STACK_NAME>/ems-distribution/s3-server-access-logs/", where "STACK_NAME"
    is replaced with the name of your Cumulus stack.

### Fixed

- **CUMULUS-546 - Kinesis Consumer should catch and log invalid JSON**
  - Kinesis Consumer lambda catches and logs errors so that consumer doesn't get stuck in a loop re-processing bad json records.
- EMS report filenames are now based on their start time instead of the time
  instead of the time that the report was generated
- **CUMULUS-552 - Cumulus API returns different results for the same collection depending on query**
  - The collection, provider and rule records in elasticsearch are now replaced with records from dynamo db when the dynamo db records are updated.

### Added

- `@cumulus/deployment`'s default cloudformation template now configures storage for Docker to match the configured ECS Volume. The template defines Docker's devicemapper basesize (`dm.basesize`) using `ecs.volumeSize`. This addresses ECS default of limiting Docker containers to 10GB of storage ([Read more](https://aws.amazon.com/premiumsupport/knowledge-center/increase-default-ecs-docker-limit/)).

## [v1.5.4] - 2018-05-21

### Added

- **CUMULUS-535** - EMS Ingest, Archive, Archive Delete reports
  - Add lambda EmsReport to create daily EMS Ingest, Archive, Archive Delete reports
  - ems.provider property added to `@cumulus/deployment/app/config.yml`.
    To change the provider name, please add `ems: provider` property to `app/config.yml`.
- **CUMULUS-480** Use DynamoDB to store granules, pdrs and execution records
  - Activate PointInTime feature on DynamoDB tables
  - Increase test coverage on api package
  - Add ability to restore metadata records from json files to DynamoDB
- **CUMULUS-459** provide API endpoint for moving granules from one location on s3 to another

## [v1.5.3] - 2018-05-18

### Fixed

- **CUMULUS-557 - "Add dataType to DiscoverGranules output"**
  - Granules discovered by the DiscoverGranules task now include dataType
  - dataType is now a required property for granules used as input to the
    QueueGranules task
- **CUMULUS-550** Update deployment app/config.yml to force elasticsearch updates for deleted granules

## [v1.5.2] - 2018-05-15

### Fixed

- **CUMULUS-514 - "Unable to Delete the Granules"**
  - updated cmrjs.deleteConcept to return success if the record is not found
    in CMR.

### Added

- **CUMULUS-547** - The distribution API now includes an
  "earthdataLoginUsername" query parameter when it returns a signed S3 URL
- **CUMULUS-527 - "parse-pdr queues up all granules and ignores regex"**
  - Add an optional config property to the ParsePdr task called
    "granuleIdFilter". This property is a regular expression that is applied
    against the filename of the first file of each granule contained in the
    PDR. If the regular expression matches, then the granule is included in
    the output. Defaults to '.', which will match all granules in the PDR.
- File checksums in PDRs now support MD5
- Deployment support to subscribe to an SNS topic that already exists
- **CUMULUS-470, CUMULUS-471** In-region S3 Policy lambda added to API to update bucket policy for in-region access.
- **CUMULUS-533** Added fields to granule indexer to support EMS ingest and archive record creation
- **CUMULUS-534** Track deleted granules
  - added `deletedgranule` type to `cumulus` index.
  - **Important Note:** Force custom bootstrap to re-run by adding this to
    app/config.yml `es: elasticSearchMapping: 7`
- You can now deploy cumulus without ElasticSearch. Just add `es: null` to your `app/config.yml` file. This is only useful for debugging purposes. Cumulus still requires ElasticSearch to properly operate.
- `@cumulus/integration-tests` includes and exports the `addRules` function, which seeds rules into the DynamoDB table.
- Added capability to support EFS in cloud formation template. Also added
  optional capability to ssh to your instance and privileged lambda functions.
- Added support to force discovery of PDRs that have already been processed
  and filtering of selected data types
- `@cumulus/cmrjs` uses an environment variable `USER_IP_ADDRESS` or fallback
  IP address of `10.0.0.0` when a public IP address is not available. This
  supports lambda functions deployed into a VPC's private subnet, where no
  public IP address is available.

### Changed

- **CUMULUS-550** Custom bootstrap automatically adds new types to index on
  deployment

## [v1.5.1] - 2018-04-23

### Fixed

- add the missing dist folder to the hello-world task
- disable uglifyjs on the built version of the pdr-status-check (read: https://github.com/webpack-contrib/uglifyjs-webpack-plugin/issues/264)

## [v1.5.0] - 2018-04-23

### Changed

- Removed babel from all tasks and packages and increased minimum node requirements to version 8.10
- Lambda functions created by @cumulus/deployment will use node8.10 by default
- Moved [cumulus-integration-tests](https://github.com/nasa/cumulus-integration-tests) to the `example` folder CUMULUS-512
- Streamlined all packages dependencies (e.g. remove redundant dependencies and make sure versions are the same across packages)
- **CUMULUS-352:** Update Cumulus Elasticsearch indices to use [index aliases](https://www.elastic.co/guide/en/elasticsearch/reference/current/indices-aliases.html).
- **CUMULUS-519:** ECS tasks are no longer restarted after each CF deployment unless `ecs.restartTasksOnDeploy` is set to true
- **CUMULUS-298:** Updated log filterPattern to include all CloudWatch logs in ElasticSearch
- **CUMULUS-518:** Updates to the SyncGranule config schema
  - `granuleIdExtraction` is no longer a property
  - `process` is now an optional property
  - `provider_path` is no longer a property

### Fixed

- **CUMULUS-455 "Kes deployments using only an updated message adapter do not get automatically deployed"**
  - prepended the hash value of cumulus-message-adapter.zip file to the zip file name of lambda which uses message adapter.
  - the lambda function will be redeployed when message adapter or lambda function are updated
- Fixed a bug in the bootstrap lambda function where it stuck during update process
- Fixed a bug where the sf-sns-report task did not return the payload of the incoming message as the output of the task [CUMULUS-441]

### Added

- **CUMULUS-352:** Add reindex CLI to the API package.
- **CUMULUS-465:** Added mock http/ftp/sftp servers to the integration tests
- Added a `delete` method to the `@common/CollectionConfigStore` class
- **CUMULUS-467 "@cumulus/integration-tests or cumulus-integration-tests should seed provider and collection in deployed DynamoDB"**
  - `example` integration-tests populates providers and collections to database
  - `example` workflow messages are populated from workflow templates in s3, provider and collection information in database, and input payloads. Input templates are removed.
  - added `https` protocol to provider schema

## [v1.4.1] - 2018-04-11

### Fixed

- Sync-granule install

## [v1.4.0] - 2018-04-09

### Fixed

- **CUMULUS-392 "queue-granules not returning the sfn-execution-arns queued"**
  - updated queue-granules to return the sfn-execution-arns queued and pdr if exists.
  - added pdr to ingest message meta.pdr instead of payload, so the pdr information doesn't get lost in the ingest workflow, and ingested granule in elasticsearch has pdr name.
  - fixed sf-sns-report schema, remove the invalid part
  - fixed pdr-status-check schema, the failed execution contains arn and reason
- **CUMULUS-206** make sure homepage and repository urls exist in package.json files of tasks and packages

### Added

- Example folder with a cumulus deployment example

### Changed

- [CUMULUS-450](https://bugs.earthdata.nasa.gov/browse/CUMULUS-450) - Updated
  the config schema of the **queue-granules** task
  - The config no longer takes a "collection" property
  - The config now takes an "internalBucket" property
  - The config now takes a "stackName" property
- [CUMULUS-450](https://bugs.earthdata.nasa.gov/browse/CUMULUS-450) - Updated
  the config schema of the **parse-pdr** task
  - The config no longer takes a "collection" property
  - The "stack", "provider", and "bucket" config properties are now
    required
- **CUMULUS-469** Added a lambda to the API package to prototype creating an S3 bucket policy for direct, in-region S3 access for the prototype bucket

### Removed

- Removed the `findTmpTestDataDirectory()` function from
  `@cumulus/common/test-utils`

### Fixed

- [CUMULUS-450](https://bugs.earthdata.nasa.gov/browse/CUMULUS-450)
  - The **queue-granules** task now enqueues a **sync-granule** task with the
    correct collection config for that granule based on the granule's
    data-type. It had previously been using the collection config from the
    config of the **queue-granules** task, which was a problem if the granules
    being queued belonged to different data-types.
  - The **parse-pdr** task now handles the case where a PDR contains granules
    with different data types, and uses the correct granuleIdExtraction for
    each granule.

### Added

- **CUMULUS-448** Add code coverage checking using [nyc](https://github.com/istanbuljs/nyc).

## [v1.3.0] - 2018-03-29

### Deprecated

- discover-s3-granules is deprecated. The functionality is provided by the discover-granules task

### Fixed

- **CUMULUS-331:** Fix aws.downloadS3File to handle non-existent key
- Using test ftp provider for discover-granules testing [CUMULUS-427]
- **CUMULUS-304: "Add AWS API throttling to pdr-status-check task"** Added concurrency limit on SFN API calls. The default concurrency is 10 and is configurable through Lambda environment variable CONCURRENCY.
- **CUMULUS-414: "Schema validation not being performed on many tasks"** revised npm build scripts of tasks that use cumulus-message-adapter to place schema directories into dist directories.
- **CUMULUS-301:** Update all tests to use test-data package for testing data.
- **CUMULUS-271: "Empty response body from rules PUT endpoint"** Added the updated rule to response body.
- Increased memory allotment for `CustomBootstrap` lambda function. Resolves failed deployments where `CustomBootstrap` lambda function was failing with error `Process exited before completing request`. This was causing deployments to stall, fail to update and fail to rollback. This error is thrown when the lambda function tries to use more memory than it is allotted.
- Cumulus repository folders structure updated:
  - removed the `cumulus` folder altogether
  - moved `cumulus/tasks` to `tasks` folder at the root level
  - moved the tasks that are not converted to use CMA to `tasks/.not_CMA_compliant`
  - updated paths where necessary

### Added

- `@cumulus/integration-tests` - Added support for testing the output of an ECS activity as well as a Lambda function.

## [v1.2.0] - 2018-03-20

### Fixed

- Update vulnerable npm packages [CUMULUS-425]
- `@cumulus/api`: `kinesis-consumer.js` uses `sf-scheduler.js#schedule` instead of placing a message directly on the `startSF` SQS queue. This is a fix for [CUMULUS-359](https://bugs.earthdata.nasa.gov/browse/CUMULUS-359) because `sf-scheduler.js#schedule` looks up the provider and collection data in DynamoDB and adds it to the `meta` object of the enqueued message payload.
- `@cumulus/api`: `kinesis-consumer.js` catches and logs errors instead of doing an error callback. Before this change, `kinesis-consumer` was failing to process new records when an existing record caused an error because it would call back with an error and stop processing additional records. It keeps trying to process the record causing the error because it's "position" in the stream is unchanged. Catching and logging the errors is part 1 of the fix. Proposed part 2 is to enqueue the error and the message on a "dead-letter" queue so it can be processed later ([CUMULUS-413](https://bugs.earthdata.nasa.gov/browse/CUMULUS-413)).
- **CUMULUS-260: "PDR page on dashboard only shows zeros."** The PDR stats in LPDAAC are all 0s, even if the dashboard has been fixed to retrieve the correct fields. The current version of pdr-status-check has a few issues.
  - pdr is not included in the input/output schema. It's available from the input event. So the pdr status and stats are not updated when the ParsePdr workflow is complete. Adding the pdr to the input/output of the task will fix this.
  - pdr-status-check doesn't update pdr stats which prevent the real time pdr progress from showing up in the dashboard. To solve this, added lambda function sf-sns-report which is copied from @cumulus/api/lambdas/sf-sns-broadcast with modification, sf-sns-report can be used to report step function status anywhere inside a step function. So add step sf-sns-report after each pdr-status-check, we will get the PDR status progress at real time.
  - It's possible an execution is still in the queue and doesn't exist in sfn yet. Added code to handle 'ExecutionDoesNotExist' error when checking the execution status.
- Fixed `aws.cloudwatchevents()` typo in `packages/ingest/aws.js`. This typo was the root cause of the error: `Error: Could not process scheduled_ingest, Error: : aws.cloudwatchevents is not a constructor` seen when trying to update a rule.

### Removed

- `@cumulus/ingest/aws`: Remove queueWorkflowMessage which is no longer being used by `@cumulus/api`'s `kinesis-consumer.js`.

## [v1.1.4] - 2018-03-15

### Added

- added flag `useList` to parse-pdr [CUMULUS-404]

### Fixed

- Pass encrypted password to the ApiGranule Lambda function [CUMULUS-424]

## [v1.1.3] - 2018-03-14

### Fixed

- Changed @cumulus/deployment package install behavior. The build process will happen after installation

## [v1.1.2] - 2018-03-14

### Added

- added tools to @cumulus/integration-tests for local integration testing
- added end to end testing for discovering and parsing of PDRs
- `yarn e2e` command is available for end to end testing

### Fixed

- **CUMULUS-326: "Occasionally encounter "Too Many Requests" on deployment"** The api gateway calls will handle throttling errors
- **CUMULUS-175: "Dashboard providers not in sync with AWS providers."** The root cause of this bug - DynamoDB operations not showing up in Elasticsearch - was shared by collections and rules. The fix was to update providers', collections' and rules; POST, PUT and DELETE endpoints to operate on DynamoDB and using DynamoDB streams to update Elasticsearch. The following packages were made:
  - `@cumulus/deployment` deploys DynamoDB streams for the Collections, Providers and Rules tables as well as a new lambda function called `dbIndexer`. The `dbIndexer` lambda has an event source mapping which listens to each of the DynamoDB streams. The dbIndexer lambda receives events referencing operations on the DynamoDB table and updates the elasticsearch cluster accordingly.
  - The `@cumulus/api` endpoints for collections, providers and rules _only_ query DynamoDB, with the exception of LIST endpoints and the collections' GET endpoint.

### Updated

- Broke up `kes.override.js` of @cumulus/deployment to multiple modules and moved to a new location
- Expanded @cumulus/deployment test coverage
- all tasks were updated to use cumulus-message-adapter-js 1.0.1
- added build process to integration-tests package to babelify it before publication
- Update @cumulus/integration-tests lambda.js `getLambdaOutput` to return the entire lambda output. Previously `getLambdaOutput` returned only the payload.

## [v1.1.1] - 2018-03-08

### Removed

- Unused queue lambda in api/lambdas [CUMULUS-359]

### Fixed

- Kinesis message content is passed to the triggered workflow [CUMULUS-359]
- Kinesis message queues a workflow message and does not write to rules table [CUMULUS-359]

## [v1.1.0] - 2018-03-05

### Added

- Added a `jlog` function to `common/test-utils` to aid in test debugging
- Integration test package with command line tool [CUMULUS-200] by @laurenfrederick
- Test for FTP `useList` flag [CUMULUS-334] by @kkelly51

### Updated

- The `queue-pdrs` task now uses the [cumulus-message-adapter-js](https://github.com/nasa/cumulus-message-adapter-js)
  library
- Updated the `queue-pdrs` JSON schemas
- The test-utils schema validation functions now throw an error if validation
  fails
- The `queue-granules` task now uses the [cumulus-message-adapter-js](https://github.com/nasa/cumulus-message-adapter-js)
  library
- Updated the `queue-granules` JSON schemas

### Removed

- Removed the `getSfnExecutionByName` function from `common/aws`
- Removed the `getGranuleStatus` function from `common/aws`

## [v1.0.1] - 2018-02-27

### Added

- More tests for discover-pdrs, dicover-granules by @yjpa7145
- Schema validation utility for tests by @yjpa7145

### Changed

- Fix an FTP listing bug for servers that do not support STAT [CUMULUS-334] by @kkelly51

## [v1.0.0] - 2018-02-23

[unreleased]: https://github.com/nasa/cumulus/compare/v7.0.0...HEAD
[v6.0.0]: https://github.com/nasa/cumulus/compare/v6.0.0...v7.0.0
[v6.0.0]: https://github.com/nasa/cumulus/compare/v5.0.1...v6.0.0
[v5.0.1]: https://github.com/nasa/cumulus/compare/v5.0.0...v5.0.1
[v5.0.0]: https://github.com/nasa/cumulus/compare/v4.0.0...v5.0.0
[v4.0.0]: https://github.com/nasa/cumulus/compare/v3.0.1...v4.0.0
[v3.0.1]: https://github.com/nasa/cumulus/compare/v3.0.0...v3.0.1
[v3.0.0]: https://github.com/nasa/cumulus/compare/v2.0.1...v3.0.0
[v2.0.7]: https://github.com/nasa/cumulus/compare/v2.0.6...v2.0.7
[v2.0.6]: https://github.com/nasa/cumulus/compare/v2.0.5...v2.0.6
[v2.0.5]: https://github.com/nasa/cumulus/compare/v2.0.4...v2.0.5
[v2.0.4]: https://github.com/nasa/cumulus/compare/v2.0.3...v2.0.4
[v2.0.3]: https://github.com/nasa/cumulus/compare/v2.0.2...v2.0.3
[v2.0.2]: https://github.com/nasa/cumulus/compare/v2.0.1...v2.0.2
[v2.0.1]: https://github.com/nasa/cumulus/compare/v1.24.0...v2.0.1
[v2.0.0]: https://github.com/nasa/cumulus/compare/v1.24.0...v2.0.0
[v1.24.0]: https://github.com/nasa/cumulus/compare/v1.23.2...v1.24.0
[v1.23.2]: https://github.com/nasa/cumulus/compare/v1.22.1...v1.23.2
[v1.22.1]: https://github.com/nasa/cumulus/compare/v1.21.0...v1.22.1
[v1.21.0]: https://github.com/nasa/cumulus/compare/v1.20.0...v1.21.0
[v1.20.0]: https://github.com/nasa/cumulus/compare/v1.19.0...v1.20.0
[v1.19.0]: https://github.com/nasa/cumulus/compare/v1.18.0...v1.19.0
[v1.18.0]: https://github.com/nasa/cumulus/compare/v1.17.0...v1.18.0
[v1.17.0]: https://github.com/nasa/cumulus/compare/v1.16.1...v1.17.0
[v1.16.1]: https://github.com/nasa/cumulus/compare/v1.16.0...v1.16.1
[v1.16.0]: https://github.com/nasa/cumulus/compare/v1.15.0...v1.16.0
[v1.15.0]: https://github.com/nasa/cumulus/compare/v1.14.5...v1.15.0
[v1.14.5]: https://github.com/nasa/cumulus/compare/v1.14.4...v1.14.5
[v1.14.4]: https://github.com/nasa/cumulus/compare/v1.14.3...v1.14.4
[v1.14.3]: https://github.com/nasa/cumulus/compare/v1.14.2...v1.14.3
[v1.14.2]: https://github.com/nasa/cumulus/compare/v1.14.1...v1.14.2
[v1.14.1]: https://github.com/nasa/cumulus/compare/v1.14.0...v1.14.1
[v1.14.0]: https://github.com/nasa/cumulus/compare/v1.13.5...v1.14.0
[v1.13.5]: https://github.com/nasa/cumulus/compare/v1.13.4...v1.13.5
[v1.13.4]: https://github.com/nasa/cumulus/compare/v1.13.3...v1.13.4
[v1.13.3]: https://github.com/nasa/cumulus/compare/v1.13.2...v1.13.3
[v1.13.2]: https://github.com/nasa/cumulus/compare/v1.13.1...v1.13.2
[v1.13.1]: https://github.com/nasa/cumulus/compare/v1.13.0...v1.13.1
[v1.13.0]: https://github.com/nasa/cumulus/compare/v1.12.1...v1.13.0
[v1.12.1]: https://github.com/nasa/cumulus/compare/v1.12.0...v1.12.1
[v1.12.0]: https://github.com/nasa/cumulus/compare/v1.11.3...v1.12.0
[v1.11.3]: https://github.com/nasa/cumulus/compare/v1.11.2...v1.11.3
[v1.11.2]: https://github.com/nasa/cumulus/compare/v1.11.1...v1.11.2
[v1.11.1]: https://github.com/nasa/cumulus/compare/v1.11.0...v1.11.1
[v1.11.0]: https://github.com/nasa/cumulus/compare/v1.10.4...v1.11.0
[v1.10.4]: https://github.com/nasa/cumulus/compare/v1.10.3...v1.10.4
[v1.10.3]: https://github.com/nasa/cumulus/compare/v1.10.2...v1.10.3
[v1.10.2]: https://github.com/nasa/cumulus/compare/v1.10.1...v1.10.2
[v1.10.1]: https://github.com/nasa/cumulus/compare/v1.10.0...v1.10.1
[v1.10.0]: https://github.com/nasa/cumulus/compare/v1.9.1...v1.10.0
[v1.9.1]: https://github.com/nasa/cumulus/compare/v1.9.0...v1.9.1
[v1.9.0]: https://github.com/nasa/cumulus/compare/v1.8.1...v1.9.0
[v1.8.1]: https://github.com/nasa/cumulus/compare/v1.8.0...v1.8.1
[v1.8.0]: https://github.com/nasa/cumulus/compare/v1.7.0...v1.8.0
[v1.7.0]: https://github.com/nasa/cumulus/compare/v1.6.0...v1.7.0
[v1.6.0]: https://github.com/nasa/cumulus/compare/v1.5.5...v1.6.0
[v1.5.5]: https://github.com/nasa/cumulus/compare/v1.5.4...v1.5.5
[v1.5.4]: https://github.com/nasa/cumulus/compare/v1.5.3...v1.5.4
[v1.5.3]: https://github.com/nasa/cumulus/compare/v1.5.2...v1.5.3
[v1.5.2]: https://github.com/nasa/cumulus/compare/v1.5.1...v1.5.2
[v1.5.1]: https://github.com/nasa/cumulus/compare/v1.5.0...v1.5.1
[v1.5.0]: https://github.com/nasa/cumulus/compare/v1.4.1...v1.5.0
[v1.4.1]: https://github.com/nasa/cumulus/compare/v1.4.0...v1.4.1
[v1.4.0]: https://github.com/nasa/cumulus/compare/v1.3.0...v1.4.0
[v1.3.0]: https://github.com/nasa/cumulus/compare/v1.2.0...v1.3.0
[v1.2.0]: https://github.com/nasa/cumulus/compare/v1.1.4...v1.2.0
[v1.1.4]: https://github.com/nasa/cumulus/compare/v1.1.3...v1.1.4
[v1.1.3]: https://github.com/nasa/cumulus/compare/v1.1.2...v1.1.3
[v1.1.2]: https://github.com/nasa/cumulus/compare/v1.1.1...v1.1.2
[v1.1.1]: https://github.com/nasa/cumulus/compare/v1.0.1...v1.1.1
[v1.1.0]: https://github.com/nasa/cumulus/compare/v1.0.1...v1.1.0
[v1.0.1]: https://github.com/nasa/cumulus/compare/v1.0.0...v1.0.1
[v1.0.0]: https://github.com/nasa/cumulus/compare/pre-v1-release...v1.0.0

[thin-egress-app]: <https://github.com/asfadmin/thin-egress-app> "Thin Egress App"<|MERGE_RESOLUTION|>--- conflicted
+++ resolved
@@ -53,15 +53,12 @@
   - Updated test function `waitForAsyncOperationStatus` to take a retryObject
     and use exponential backoff.  Increased the total test duration for both
     AsycOperation specs and the ReconciliationReports tests.
-<<<<<<< HEAD
 - **CUMULUS-2427**
   - Removed `queueUrl` from the parameters object for `@cumulus/message/Build.buildQueueMessageFromTemplate`
   - Removed `queueUrl` from the parameters object for `@cumulus/message/Build.buildCumulusMeta`
-=======
-  - Updated the default scroll duration used in ESScrollSearch and part of the
-    reconcilation report functions as a result of testing and seeing timeouts
-    at its current value of 2min.
->>>>>>> 017b2455
+- Updated the default scroll duration used in ESScrollSearch and part of the
+  reconcilation report functions as a result of testing and seeing timeouts
+  at its current value of 2min.
 
 ### Fixed
 
