# Changelog

All notable changes to this project will be documented in this file.

The format is based on [Keep a Changelog](http://keepachangelog.com/en/1.0.0/).

## [Unreleased]

### Migration Notes

#### CUMULUS-3320 Update executions table

The work for CUMULUS-3320 required index updates as well as a modification of a
table constraint.   To install the update containing these changes you should:

- Pre-generate the indexes on the execution table.  This can be done via manual
  procedure prior to upgrading without downtime, or done more quickly before or
  during upgrade with downtime.
- Update the `executions_parent_cumulus_id_foreign` constraint.   This will
  require downtime as updating the constraint requires a table write lock, and
  the update may take some time.

Deployments with low volume databases and low activity and/or test/development
environments should be able to install these updates via the normal automatic
Cumulus deployment process.

Please *carefully* review the migration [process documentation](https://nasa.github.io/cumulus/docs/next/upgrade-notes/upgrade_execution_table_CUMULUS_3320).    Failure to
make these updates properly will likely result in deployment failure and/or
degraded execution table operations.

#### CUMULUS-3449 Please follow instructions before upgrading Cumulus

- The updates in CUMULUS-3449 requires manual update to postgres database in
  production environment. Please follow [Update Cumulus_id Type and
  Indexes](https://nasa.github.io/cumulus/docs/next/upgrade-notes/update-cumulus_id-type-indexes-CUMULUS-3449)

### Breaking Changes

### Added

- **CUMULUS-3320**
  - Added endpoint `/executions/bulkDeleteExecutionsByCollection` to allow
    bulk deletion of executions from elasticsearch by collectionId
  - Added `Bulk Execution Delete` migration type to async operations types
- **CUMULUS-3742**
  - Script for dumping data into postgres database for testing and replicating issues

### Changed

- **CUMULUS-3320**
  - Updated executions table (please see Migration section and Upgrade
    Instructions for more information) to:
    - Add index on `collection_cumulus_id`
    - Add index on `parent_cumulus_id`
    - Update `executions_parent_cumulus_id_foreign` constraint to add `ON DELETE
      SET NULL`.  This change will cause deletions in the execution table to
      allow deletion of parent executions, when this occurs the child will have
      it's parent reference set to NULL as part of the deletion operations.
- **CUMULUS-3449**
  - Updated `@cumulus/db` package and configure knex hook postProcessResponse to convert the return string
    from columns ending with "cumulus_id" to number.

### Fixed

- **CUMULUS-3787**
  - Fixed developer-side bug causing some ts error sto be swallowed in CI
- **CUMULUS-3320**
  - Execution database deletions by `cumulus_id` should have greatly improved
    performance as a table scan will no longer be required for each record
    deletion to validate parent-child relationships

## [v18.3.1] 2024-07-08

### Migration Notes

#### CUMULUS-3433 Update to node.js v20

The following applies only to users with a custom value configured for
`async_operation_image`:

- As part of the node v20 update process, a new version (49) of the Core
  async-operation container was published - [cumuluss/async
  operation](https://hub.docker.com/layers/cumuluss/async-operation)  The
  default value for `async_operation_image` has been updated in the `cumulus`
  module, however if you are using an internal image repository such as ECR,
  please make sure to update your deployment configuration with the newly
  provided image.

  Users making use of a custom image configuration should note the base image
  for Core async operations must support node v20.x.

#### CUMULUS-3617 Migration of DLA messages should be performed after Cumulus is upgraded

Instructions for migrating old DLA (Dead Letter Archive) messages to new format:

- `YYYY-MM-DD` subfolders to organize by date
- new top level fields for simplified search and analysis
- captured error message

To invoke the Lambda and start the DLA migration, you can use the AWS Console or CLI:

```bash
aws lambda invoke --function-name $PREFIX-migrationHelperAsyncOperation \
  --payload $(echo '{"operationType": "DLA Migration"}' | base64) $OUTFILE
```

- `PREFIX` is your Cumulus deployment prefix.
- `OUTFILE` (**optional**) is the filepath where the Lambda output will be saved.

The Lambda will trigger an Async Operation and return an `id` such as:

```json
{"id":"41c9fbbf-a031-4dd8-91cc-8ec2d8b5e31a","description":"Migrate Dead Letter Archive Messages",
"operationType":"DLA Migration","status":"RUNNING",
"taskArn":"arn:aws:ecs:us-east-1:AWSID:task/$PREFIX-CumulusECSCluster/123456789"}
```

which you can then query the Async Operations [API
Endpoint](https://nasa.github.io/cumulus-api/#retrieve-async-operation) for the
output or status of your request. If you want to directly observe the progress
of the migration as it runs, you can view the CloudWatch logs for your async
operations (e.g. `PREFIX-AsyncOperationEcsLogs`).

#### CUMULUS-3779 async_operations Docker image version upgrade

The `async-operation` Docker image has been updated to support Node v20 and `aws-sdk` v3. Users of the image will need
to update to at least [async-operations:52](https://hub.docker.com/layers/cumuluss/async-operation/52/images/sha256-78c05f9809c29707f9da87c0fc380d39a71379669cbebd227378c8481eb11c3a?context=explore).

#### CUMULUS-3776 cumulus-ecs-task Docker image version upgrade

The `cumulus-ecs-task` Docker image has been updated to support Node v20 and `aws-sdk` v3. Users of the image will need
to update to at least [cumulus-ecs-task:2.1.0](https://hub.docker.com/layers/cumuluss/cumulus-ecs-task/2.1.0/images/sha256-17bebae3e55171c96272eeb533293b98e573be11dd5371310156b7c2564e691a?context=explore).

### Breaking Changes

- **CUMULUS-3618**
  - Modified @cumulus/es-client/search.BaseSearch:
    - Removed static class method `es` in favor of new class for managing
       elasticsearch clients `EsClient` which allows for credential
       refresh/reset.  Updated api/es-client code to
       utilize new pattern.    Users making use of @cumulus/es-client should
       update their code to make use of the new EsClient create/initialize pattern.
    - Added helper method getEsClient to encapsulate logic to create/initialize
      a new EsClient.

- **CUMULUS-2889**
  - Removed unused CloudWatch Logs AWS SDK client. This change removes the CloudWatch Logs
    client from the `@cumulus/aws-client` package.
- **CUMULUS-2890**
  - Removed unused CloudWatch AWS SDK client. This change removes the CloudWatch client
    from the `@cumulus/aws-client` package.
- **CUMULUS-3323**
  - Updated `@cumulus/db` to by default set the `ssl` option for knex, and
    reject non-SSL connections via use of the `rejectUnauthorized` configuration
    flag.   This causes all Cumulus database connections to require SSL (CA or
    self-signed) and reject connectivity if the database does not provide SSL.
    Users using serverless v1/`cumulus-rds-tf` should not be impacted by this
    change as certs are provided by default.   Users using databases that do not
    provide SSL should update their database secret with the optional value
    `disableSSL` set to `true`
  - Updated `cumulus-rds-tf` to set `rds.force_ssl` to `1`, forcing SSL enabled
    connections in the `db_parameters` configuration.   Users of this module
    defining their own `db_parameters` should make this configuration change to allow only SSL
    connections to the RDS datastore.
- **CUMULUS-2897**
  - Removed unused Systems Manager AWS SDK client. This change removes the Systems Manager client
    from the `@cumulus/aws-client` package.
- **CUMULUS-3449**
  - Updated the following database columns to BIGINT: executions.cumulus_id, executions.parent_cumulus_id,
    files.granule_cumulus_id, granules_executions.granule_cumulus_id, granules_executions.execution_cumulus_id
    and pdrs.execution_cumulus_id
  - Changed granules table unique constraint to granules_collection_cumulus_id_granule_id_unique
  - Added indexes granules_granule_id_index and granules_provider_collection_cumulus_id_granule_id_index
    to granules table
- **CUMULUS-3779**
  - Updates async_operations Docker image to Node v20 and bumps its cumulus dependencies to v18.3.0 to
    support `aws-sdk` v3 changes.

### Added

- **CUMULUS-3614**
  - `tf-modules/monitoring` module now deploys Glue table for querying dead-letter-archive messages.
- **CUMULUS-3616**
  - Added user guide on querying dead-letter-archive messages using AWS Athena.
- **CUMULUS-3433**
  - Added `importGot` helper method to import `got` as an ESM module in
    CommmonJS typescript/webpack clients.
- **CUMULUS-3606**
  - Updated  with additional documentation covering tunneling configuration
    using a PKCS11 provider

### Changed
<<<<<<< HEAD
- **CUMULUS-3725**
  - Updated the default parameter group for `cumulus-rds-tf` to set `force_ssl`
    to 0. This setting for the Aurora Serverless v2 database allows non-SSL
    connections to the database, and is intended to be a temporary solution
    until Cumulus has been updated to import the RDS rds-ca-rsa2048-g1 CA bundles in Lambda environments.
    See [CUMULUS-3724](https://bugs.earthdata.nasa.gov/browse/CUMULUS-3724).
- **CUMULUS-3320**
  - Updated executions table (please see Migration section and Upgrade
    Instructions for more information) to:
    - Add index on `collection_cumulus_id`
    - Add index on `parent_cumulus_id`
    - Update `executions_parent_cumulus_id_foreign` constraint to add `ON DELETE
      SET NULL`.  This change will cause deletions in the execution table to
      allow deletion of parent executions, when this occurs the child will have
      it's parent reference set to NULL as part of the deletion operations.
=======

>>>>>>> 9b6d0df2
- **CUMULUS-3735**
  - Remove unused getGranuleIdsForPayload from `@cumulus/api/lib`
- **CUMULUS-3746**
  - cicd unit test error log changed to environment unique name
- **CUMULUS-3717**
  - Update `@cumulus/ingest/HttpProviderClient` to use direct injection test mocks, and remove rewire from unit tests
- **CUMULUS-3720**
  - add cicd unit test error logging to s3 for testing improvements
- **CUMULUS-3433**
  - Updated all node.js lambda dependencies to node 20.x/20.12.2
  - Modified `@cumulus/ingest` unit test HTTPs server to accept localhost POST
    requests, and removed nock dependency from tests involving `fs.Readstream`
    and `got` due to a likely incompatibility with changes in node v18, `got`,
    fs.Readstream and nock when used in combination in units
    (https://github.com/sindresorhus/got/issues/2341)
  - Updated `got` dependency in `@cumulus/ingest` to use `@cumulus/common`
    dynamic import helper / `got` > v10 in CommonJS.
  - Updated all Core lambdas to use [cumulus-message-adapter-js](https://github.com/nasa/cumulus-message-adapter-js) v2.2.0
- **CUMULUS-3629**
  - dla guarantees de-nested SQS message bodies, preferring outermost metadata as found.
  - dla uses execution Name as filename and ensures no ':' or '/' characters in name
- **CUMULUS-3570**
  - Updated Kinesis docs to support latest AWS UI and recommend server-side encryption.
- **CUMULUS-3519**
  - Updates SQS and SNS code to AWS SDK V3 Syntax
- **CUMULUS-3609**
  - Adds dla-migration lambda to async-operations to be used for updating existing DLA records
  - Moved hoistCumulusMessageDetails function from write-db-dlq-records-to-s3 lambda to @cumulus/message/DeadLetterMessage
- **CUMULUS-3613**
  - Updated writeDbRecordsDLQtoS3 lambda to write messages to `YYYY-MM-DD` subfolder of S3 dead letter archive.
- **CUMULUS-3518**
  - Update existing usage of `@cumulus/aws-client` lambda service to use AWS SDK v3 `send` syntax
  - Update Discover Granules lambda default memory to 1024 MB
- **CUMULUS-3600**
  - Update docs to clarify CloudFront HTTPS DIT requirements.
- **CUMULUS-2892**
  - Updates `aws-client`'s EC2 client to use AWS SDK v3.
- **CUMULUS-2896**
  - Updated Secrets Manager code to AWS SDK v3.
- **CUMULUS-2901**
  - Updated STS code to AWS SDK v3.
- **CUMULUS-2898**
  - Update Step Functions code to AWS SDK v3
- **CUMULUS-2902**
  - Removes `aws-sdk` from `es-client` package by replacing credential fetching with
  the `@aws-sdk/credential-providers` AWS SDK v3 package.
  - Removes `aws-sdk` from all cumulus packages and replaces usages with AWS SDK v3 clients.
- **CUMULUS-3456**
  - Added stateMachineArn, executionArn, collectionId, providerId, granules, status, time, and error fields to Dead Letter Archive message
  - Added cumulusError field to records in sfEventSqsToDbRecordsDeadLetterQueue
- **CUMULUS-3323**
  - Added `disableSSL` as a valid database secret key - setting this in your database credentials will
    disable SSL for all Core database connection attempts.
  - Added `rejectUnauthorized` as a valid database secret key - setting
    this to `false` in your database credentials will allow self-signed certs/certs with an unrecognized authority.
  - Updated the default parameter group for `cumulus-rds-tf` to set `force_ssl`
    to 1.   This setting for the Aurora Serverless v1 database disallows non-SSL
    connections to the database, and is intended to help enforce security
    compliance rules.  This update can be opted-out by supplying a non-default
    `db_parameters` set in the terraform configuration.
- **CUMULUS-3425**
  - Update `@cumulus/lzards-backup` task to either respect the `lzards_provider`
    terraform configuration value or utilize `lzardsProvider` as part of the task
    workflow configuration
  - Minor refactor of `@cumulus/lzards-api-client` to:
    - Use proper ECMAScript import for `@cumulus/launchpad-auth`
    - Update incorrect docstring
- **CUMULUS-3497**
  - Updated `example/cumulus-tf/orca.tf` to use v9.0.4
- **CUMULUS-3610**
  - Updated `aws-client`'s ES client to use AWS SDK v3.
- **CUMULUS-3617**
  - Added lambdas to migrate DLA messages to `YYYY-MM-DD` subfolder
  - Updated `@cumulus/aws-client/S3/recursivelyDeleteS3Bucket` to handle bucket with more than 1000 objects.
- **CUMULUS-2891**
  - Updated ECS code to aws sdk v3

### Fixed

- **CUMULUS-3715**
  - Update `ProvisionUserDatabase` lambda to correctly pass in knex/node debug
    flags to knex custom code
- **CUMULUS-3721**
  - Update lambda:GetFunctionConfiguration policy statement to fix error related to resource naming
- **CUMULUS-3701**
  - Updated `@cumulus/api` to no longer improperly pass PATCH/PUT null values to Eventbridge rules
- **CUMULUS-3618**
  - Fixed `@cumulus/es-client` credentialing issue in instance where
    lambda/Fargate task runtime would exceed the timeout for the es-client. Added retry/credential
    refresh behavior to `@cumulus/es-client/indexer.genericRecordUpdate` to ensure record indexing
    does not fail in those instances.
  - Updated `index-from-database` lambda to utilize updated es-client to prevent
    credentialing timeout in long-running ECS jobs.
- **CUMULUS-3323**
  - Minor edits to errant integration test titles (dyanmo->postgres)
- **AWS-SDK v3 Exclusion (v18.3.0 fix)***
  - Excludes aws-sdk v3 from packages to reduce overall package size. With the requirement of Node v20
    packaging the aws-sdk v3 with our code is no longer necessary and prevented some packages from being
    published to npm.

## [v18.2.2] 2024-06-4

### Migration Notes

#### CUMULUS-3591 - SNS topics set to use encrypted storage

As part of the requirements for this ticket Cumulus Core created SNS topics are
being updated to use server-side encryption with an AWS managed key.    No user
action is required, this note is being added to increase visibility re: this
modification.

### Changed

- **CUMULUS-3591**
  - Enable server-side encryption for all SNS topcis deployed by Cumulus Core
  - Update all integration/unit tests to use encrypted SNS topics

### Fixed

- **CUMULUS-3547**
  - Updated ECS Cluster `/dev/xvdcz` EBS volumes so they're encrypted.
- **CUMULUS-3527**
  - Added suppport for additional kex algorithms in the sftp-client.
- **CUMULUS-3587**
  - Ported https://github.com/scottcorgan/express-boom into API/lib to allow
    updates of sub-dependencies and maintain without refactoring errors in
    API/etc wholesale
  - Addresses [CVE-2020-36604](https://github.com/advisories/GHSA-c429-5p7v-vgjp)
- **CUMULUS-3673**
  - Fixes Granules API so that paths containing a granule and/or collection ID properly URI encode the ID.
- **Audit Issues**
  - Addressed [CVE-2023-45133](https://github.com/advisories/GHSA-67hx-6x53-jw92) by
    updating babel packages and .babelrc

## [v18.2.1] 2024-05-08

**Please note** changes in 18.2.1 may not yet be released in future versions, as this
is a backport/patch release on the 18.2.x series of releases.  Updates that are
included in the future will have a corresponding CHANGELOG entry in future releases.

### Fixed

- **CUMULUS-3721**
  - Update lambda:GetFunctionConfiguration policy statement to fix error related to resource naming
- **CUMULUS-3701**
  - Updated `@cumulus/api` to no longer improperly pass PATCH/PUT null values to Eventbridge rules

## [v18.2.0] 2024-02-02

### Migration Notes

From this release forward, Cumulus Core will be tested against PostgreSQL v13. Users
should migrate their datastores to Aurora PostgreSQL 13.9+ compatible data
stores as soon as possible after upgrading to this release.

#### Database Upgrade

Users utilizing the `cumulus-rds-tf` module should reference [cumulus-rds-tf
upgrade
instructions](https://nasa.github.io/cumulus/docs/upgrade-notes/upgrade-rds-cluster-tf-postgres-13).

### Breaking Changes

- **CUMULUS-2889**
  - Removed unused CloudWatch Logs AWS SDK client. This change removes the CloudWatch Logs
    client from the `@cumulus/aws-client` package.
- **CUMULUS-2890**
  - Removed unused CloudWatch AWS SDK client. This change removes the CloudWatch client
    from the `@cumulus/aws-client` package.

### Changed

- **CUMULUS-3492**
  - add teclark to select-stack.js
- **CUMULUS-3444**
  - Update `cumulus-rds-tf` module to take additional parameters in support of
    migration from Aurora PostgreSQl v11 to v13.   See Migration Notes for more details
- **CUMULUS-3564**
  - Update webpack configuration to explicitly disable chunking
- **CUMULUS-2895**
  - Updated KMS code to aws sdk v3
- **CUMULUS-2888**
  - Update CloudWatch Events code to AWS SDK v3
- **CUMULUS-2893**
  - Updated Kinesis code to AWS SDK v3
- **CUMULUS-3555**
  - Revert 3540, un-stubbing cmr facing tests
  - Raise memory_size of ftpPopulateTestLambda to 512MB
- **CUMULUS-2887**
  - Updated CloudFormation code to aws sdk v3
- **CUMULUS-2899**
  - Updated SNS code to aws sdk v3
- **CUMULUS_3499**
  - Update AWS-SDK dependency pin to "2.1490" to prevent SQS issue.  Dependency
    pin expected to be changed with the resolution to CUMULUS-2900
- **CUMULUS-2894**
  - Update Lambda code to AWS SDK v3
- **CUMULUS-3432**
  - Update `cumulus-rds-tf` `engine_version` to `13.9`
  - Update `cumulus-rds-tf` `parameter_group_family` to `aurora-postgresql13`
  - Update development/local stack postgres image version to postgres:13.9-alpine
- **CUMULUS-2900**
  - Update SQS code to AWS SDK v3
- **CUMULUS-3352**
  - Update example project to use CMA v2.0.3 for integration testing
  - Update example deployment to deploy cnmResponse lambda version
    2.1.1-aplha.2-SNAPSHOT
  - Update example deployment to deploy cnmToGranule lambda
    version 1.7.0-alpha.2-SNAPSHOT
- **CUMULUS-3501**
  - Updated CreateReconciliationReport lambda to save report record to Elasticsearch.
  - Created docker image cumuluss/async-operation:48 from v16.1.2, and used it as default async_operation_image.
- **CUMULUS-3502**
  - Upgraded localstack to v3.0.0 to support recent aws-sdk releases and update unit tests.
- **CUMULUS-3540**
  - stubbed cmr interfaces in integration tests allow integration tests to pass
  - needed while cmr is failing to continue needed releases and progress
  - this change should be reverted ASAP when cmr is working as needed again

### Fixed

- **CUMULUS-3177**
  - changed `_removeGranuleFromCmr` function for granule `bulkDelete` to not throw an error and instead catch the error when the granule is not found in CMR
- **CUMULUS-3293**
  - Process Dead Letter Archive is fixed to properly copy objects from `/sqs/` to `/failed-sqs/` location
- **CUMULUS-3467**
  - Added `childWorkflowMeta` to `QueueWorkflow` task configuration
- **CUMULUS-3474**
  - Fixed overridden changes to `rules.buildPayload' to restore changes from ticket `CUMULUS-2969` which limited the definition object to `name` and `arn` to
    account for AWS character limits.
- **CUMULUS-3479**
  - Fixed typo in s3-replicator resource declaration where `var.lambda_memory_size` is supposed to be `var.lambda_memory_sizes`
- **CUMULUS-3510**
  - Fixed `@cumulus/api` `validateAndUpdateSqsRule` method to allow 0 retries and 0 visibilityTimeout
    in rule's meta.  This fix from CUMULUS-2863 was not in release 16 and later.
- **CUMULUS-3562**
  - updated crypto-js to 4.2.0
  - updated aws-sdk/client-api-gateway to 3.499 to avoid older crypto-js dependency

## [v18.1.0] 2023-10-25

### MIGRATION notes

#### Rules API Endpoint Versioning

As part of the work on CUMULUS-3095, we have added a required header for the
rules PUT/PATCH endpoints -- to ensure that older clients/utilities do not
unexpectedly make destructive use of those endpoints, a validation check of a
header value against supported versions has been implemented.

Moving forward, if a breaking change is made to an existing endpoint that
requires user updates, as part of that update we will set the current version of
the core API and require a header that confirms the client is compatible with
the version required or greater.

In this instance, the rules PUT/PATCH
endpoints will require a `Cumulus-API-Version` value of at least `2`.

```bash
 curl --request PUT https://example.com/rules/repeat_test\
 --header 'Cumulus-API-Version: 2'\
 --header 'Content-Type: application/json'\
 --header 'Authorization: Bearer ReplaceWithToken'\
 --data ...
```

Users/clients that do not make use of these endpoints will not be impacted.

### Breaking Changes

- **CUMULUS-3427**
  - Changed the naming conventions for memory size and timeouts configuration to simply the lambda name

### Notable Changes

- **CUMULUS-3095**
  - Added `PATCH` rules endpoint to update rule which works as the existing `PUT` endpoint.
  - Updated `PUT` rules endpoint to replace rule.

### Added

- **CUMULUS-3218**
  - Added optional `maxDownloadTime` field to `provider` schema
  - Added `max_download_time` column to PostgreSQL `providers` table
  - Updated `@cumulus/ingest/lock` to check expired locks based on `provider.maxDownloadTime`

### Changed

- **CUMULUS-3095**
  - Updated `@cumulus/api-client/rules` to have`replaceRule` and `updateRule` methods.
  - Updated mapping for rule Elasticsearch records to prevent dynamic field for keys under
    `meta` and `payload`, and fixed `rule` field mapping.
- **CUMULUS-3351**
  - Updated `constructOnlineAccessUrls()` to group CMR online access URLs by link type.
- **CUMULUS-3377**
  - Added configuration option to cumulus-tf/terraform.tfvars to include sns:Subscribe access policy for
    executions, granules, collections, and PDRs report topics.
- **CUMULUS-3392**
  - Modify cloudwatch rule by deleting `custom`
- **CUMULUS-3434**
  - Updated `@cumulus/orca-recovery-adapter` task to output both input granules and recovery output.
  - Updated `example/cumulus-tf/orca.tf` to use v9.0.0.

### Fixed

- **CUMULUS-3095**
  - Added back `rule` schema validation which is missing after RDS phase 3.
  - Fixed a bug for creating rule with tags.
- **CUMULUS-3286**
  - Fixed `@cumulus/cmrjs/cmr-utils/getGranuleTemporalInfo` and `@cumulus/message/Granules/getGranuleCmrTemporalInfo`
    to handle non-existing cmr file.
  - Updated mapping for granule and deletedgranule Elasticsearch records to prevent dynamic field for keys under
    `queryFields`.
  - Updated mapping for collection Elasticsearch records to prevent dynamic field for keys under `meta`.
- **CUMULUS-3393**
  - Fixed `PUT` collection endpoint to update collection configuration in S3.
- **CUMULUS-3427**
  - Fixed issue where some lambda and task memory sizes and timeouts were not configurable
- **@aws-sdk upgrade**
  - Fixed TS compilation error on aws-client package caused by @aws-sdk/client-dynamodb 3.433.0 upgrade

## [v18.0.0] 2023-08-28

### Notable Changes

- **CUMULUS-3270**
  - update python lambdas to use python3.10
  - update dependencies to use python3.10 including cumulus-message-adapter, cumulus-message-adapter-python and cumulus-process-py
- **CUMULUS-3259**
  - Updated Terraform version from 0.13.6 to 1.5.3. Please see the [instructions to upgrade your deployments](https://github.com/nasa/cumulus/blob/master/docs/upgrade-notes/upgrading-tf-version-1.5.3.md).

### Changed

- **CUMULUS-3366**
  - Added logging to the `collectionRuleMatcher` Rules Helper, which is used by the sqs-message-consumer and message-consumer Lambdas,
    to report when an incoming message's collection does not match any rules.

## [v17.0.0] 2023-08-09

### MIGRATION notes

- This release updates the `hashicorp/aws` provider required by Cumulus to `~> 5.0`
  which in turn requires updates to all modules deployed with Core in the same stack
  to use a compatible provider version.
- This update is *not* compatible with prior stack states - Terraform will not
  allow redeployment of a prior version of Cumulus using an older version of
  the provider.  Please be sure to validate the install changeset is what you
  expect prior to upgrading to this version.
- Upgrading Cumulus to v17 from prior versions should only require the usual
  terraform init/apply steps.  As always **be sure** to inspect the `terraform plan` or
  `terraform apply` changeset to ensure the changes between providers are what
  you're expecting for all modules you've chosen to deploy with Cumulus

### Notable Changes

- **CUMULUS-3258**
  - @cumulus/api is now compatible *only* with Orca >= 8.1.0.    Prior versions of
    Orca are not compatible with Cumulus 17+
  - Updated all hashicorp terraform AWS provider configs to ~> 5.0
    - Upstream/downstream terraform modules will need to utilize an AWS provider
      that matches this range

### Breaking Changes

- **CUMULUS-3258**
  - Update @cumulus/api/lib/orca/getOrcaRecoveryStatusByGranuleCollection
    to @cumulus/api/lib/orca/getOrcaRecoveryStatusByGranuleIdAndCollection and
    add collectionId to arguments to support Orca v8+ required use of
    collectionId

  - Updated all terraform AWS providers to ~> 5.0

### Changed

- **CUMULUS-3258**
  - Update all Core integration tests/integrations to be compatible with Orca >=
    v8.1.0 only

### Fixed

- **CUMULUS-3319**
  - Removed @cumulus/api/models/schema and changed all references to
    @cumulus/api/lib/schema in docs and related models
  - Removed @cumulus/api/models/errors.js
  - Updated API granule write logic to cause postgres schema/db write failures on an individual granule file write to result  in a thrown error/400 return instead of a 200 return and a 'silent' update of the granule to failed status.
  - Update api/lib/_writeGranule/_writeGranulefiles logic to allow for schema failures on individual granule writes via an optional method parameter in _writeGranules, and an update to the API granule write calls.
  - Updated thrown error to include information related to automatic failure behavior in addition to the stack trace.

## [v16.1.3] 2024-1-15

**Please note** changes in 16.1.3 may not yet be released in future versions, as this
is a backport/patch release on the 16.x series of releases.  Updates that are
included in the future will have a corresponding CHANGELOG entry in future releases.

### Changed

- **CUMULUS_3499
  - Update AWS-SDK dependency pin to "2.1490" to prevent SQS issue.  Dependency
    pin expected to be changed with the resolution to CUMULUS-2900

### Fixed

- **CUMULUS-3474**
  - Fixed overriden changes to `rules.buildPayload' to restore changes from
    ticket `CUMULUS-2969` which limited the definition object to `name` and `arn` to
    account for AWS character limits.
- **CUMULUS-3501**
  - Updated CreateReconciliationReport lambda to save report record to Elasticsearch.
  - Created docker image cumuluss/async-operation:48 from v16.1.2, and used it as default async_operation_image.
- **CUMULUS-3510**
  - Fixed `@cumulus/api` `validateAndUpdateSqsRule` method to allow 0 retries and 0 visibilityTimeout
    in rule's meta.  This fix from CUMULUS-2863 was not in release 16 and later.
- **CUMULUS-3540**
  - stubbed cmr interfaces in integration tests allow integration tests to pass
  - needed while cmr is failing to continue needed releases and progress
  - this change should be reverted ASAP when cmr is working as needed again

## [v16.1.2] 2023-11-01

**Please note** changes in 16.1.2 may not yet be released in future versions, as this
is a backport/patch release on the 16.x series of releases.  Updates that are
included in the future will have a corresponding CHANGELOG entry in future releases.

### Added

- **CUMULUS-3218**
  - Added optional `maxDownloadTime` field to `provider` schema
  - Added `max_download_time` column to PostgreSQL `providers` table
  - Updated `@cumulus/ingest/lock` to check expired locks based on `provider.maxDownloadTime`

### Fixed

- **@aws-sdk upgrade**
  - Fixed TS compilation error on aws-client package caused by @aws-sdk/client-dynamodb 3.433.0 upgrade
  - Updated mapping for collection Elasticsearch records to prevent dynamic field for keys under `meta`.
- **CUMULUS-3286**
  - Fixed `@cumulus/cmrjs/cmr-utils/getGranuleTemporalInfo` and `@cumulus/message/Granules/getGranuleCmrTemporalInfo`
    to handle non-existing cmr file.
  - Updated mapping for granule and deletedgranule Elasticsearch records to prevent dynamic field for keys under
    `queryFields`.
- **CUMULUS-3293**
  - Process Dead Letter Archive is fixed to properly copy objects from `/sqs/` to `/failed-sqs/` location
- **CUMULUS-3393**
  - Fixed `PUT` collection endpoint to update collection configuration in S3.
- **CUMULUS-3467**
  - Added `childWorkflowMeta` to `QueueWorkflow` task configuration

## [v16.1.1] 2023-08-03

### Notable Changes

- The async_operation_image property of cumulus module should be updated to pull
  the ECR image for cumuluss/async-operation:47

### Added

- **CUMULUS-3298**
  - Added extra time to the buffer for replacing the launchpad token before it
    expires to alleviate CMR error messages
- **CUMULUS-3220**
  - Created a new send-pan task
- **CUMULUS-3287**
  - Added variable to allow the aws_ecs_task_definition health check to be configurable.
  - Added clarity to how the bucket field needs to be configured for the
    move-granules task definition

### Changed

- Security upgrade node from 14.19.3-buster to 14.21.1-buster
- **CUMULUS-2985**
  - Changed `onetime` rules RuleTrigger to only execute when the state is `ENABLED` and updated documentation to reflect the change
  - Changed the `invokeRerun` function to only re-run enabled rules
- **CUMULUS-3188**
  - Updated QueueGranules to support queueing granules that meet the required API granule schema.
  - Added optional additional properties to queue-granules input schema
- **CUMULUS-3252**
  - Updated example/cumulus-tf/orca.tf to use orca v8.0.1
  - Added cumulus task `@cumulus/orca-copy-to-archive-adapter`, and add the task to `tf-modules/ingest`
  - Updated `tf-modules/cumulus` module to take variable `orca_lambda_copy_to_archive_arn` and pass to `tf-modules/ingest`
  - Updated `example/cumulus-tf/ingest_and_publish_granule_with_orca_workflow.tf` `CopyToGlacier` (renamed to `CopyToArchive`) step to call
    `orca_copy_to_archive_adapter_task`
- **CUMULUS-3253**
  - Added cumulus task `@cumulus/orca-recovery-adapter`, and add the task to `tf-modules/ingest`
  - Updated `tf-modules/cumulus` module to take variable `orca_sfn_recovery_workflow_arn` and pass to `tf-modules/ingest`
  - Added `example/cumulus-tf/orca_recovery_adapter_workflow.tf`, `OrcaRecoveryAdapterWorkflow` workflow has `OrcaRecoveryAdapter` task
    to call the ORCA recovery step-function.
  - Updated `example/data/collections/` collection configuration `meta.granuleRecoveryWorkflow` to use `OrcaRecoveryAdapterWorkflow`
- **CUMULUS-3215**
  - Create reconciliation reports will properly throw errors and set the async
    operation status correctly to failed if there is an error.
  - Knex calls relating to reconciliation reports will retry if there is a
    connection terminated unexpectedly error
  - Improved logging for async operation
  - Set default async_operation_image_version to 47
- **CUMULUS-3024**
  - Combined unit testing of @cumulus/api/lib/rulesHelpers to a single test file
    `api/tests/lib/test-rulesHelpers` and removed extraneous test files.
- **CUMULUS-3209**
  - Apply brand color with high contrast settings for both (light and dark) themes.
  - Cumulus logo can be seen when scrolling down.
  - "Back to Top" button matches the brand color for both themes.
  - Update "note", "info", "tip", "caution", and "warning" components to [new admonition styling](https://docusaurus.io/docs/markdown-features/admonitions).
  - Add updated arch diagram for both themes.
- **CUMULUS-3203**
  - Removed ACL setting of private on S3.multipartCopyObject() call
  - Removed ACL setting of private for s3PutObject()
  - Removed ACL confguration on sync-granules task
  - Update documentation on dashboard deployment to exclude ACL public-read setting
- **CUMULUS-3245**
  - Update SQS consumer logic to catch ExecutionAlreadyExists error and
    delete SQS message accordingly.
  - Add ReportBatchItemFailures to event source mapping start_sf_mapping
- **CUMULUS-3357**
  - `@cumulus/queue-granules` is now written in TypeScript
  - `@cumulus/schemas` can now generate TypeScript interfaces for the task input, output and config.
- Added missing name to throttle_queue_watcher Cloudwatch event in `throttled-queue.tf`


### Fixed

- **CUMULUS-3258**
  - Fix un-prefixed s3 lifecycle configuration ID from CUMULUS-2915
- **CUMULUS-2625**
  - Optimized heap memory and api load in queue-granules task to scale to larger workloads.
- **CUMULUS-3265**
  - Fixed `@cumulus/api` `getGranulesForPayload` function to query cloud metrics es when needed.
- **CUMULUS-3389**
  - Updated runtime of `send-pan` and `startAsyncOperation` lambdas to `nodejs16.x`

## [v16.0.0] 2023-05-09

### Notable Changes

- The async_operation_image property of cumulus module should be updated to pull
  the ECR image for cumuluss/async-operation:46

### MIGRATION notes

#### PI release version

When updating directly to v16 from prior releases older that V15, please make sure to
read through all prior release notes.

Notable migration concerns since the last PI release version (11.1.x):

- [v14.1.0] - Postgres compatibility update to Aurora PostgreSQL 11.13.
- [v13.1.0] - Postgres update to add `files_granules_cumulus_id_index` to the
  `files` table may require manual steps depending on load.

#### RDS Phase 3 migration notes

This release includes updates that remove existing DynamoDB tables as part of
release deployment process.   This release *cannot* be properly rolled back in
production as redeploying a prior version of Cumulus will not recover the
associated Dynamo tables.

Please read the full change log for RDS Phase 3 and consult the [RDS Phase 3 update
documentation](https://nasa.github.io/cumulus/docs/next/upgrade-notes/upgrade-rds-phase-3-release)

#### API Endpoint Versioning

As part of the work on CUMULUS-3072, we have added a required header for the
granule PUT/PATCH endpoints -- to ensure that older clients/utilities do not
unexpectedly make destructive use of those endpoints, a validation check of a
header value against supported versions has been implemented.

Moving forward, if a breaking change is made to an existing endpoint that
requires user updates, as part of that update we will set the current version of
the core API and require a header that confirms the client is compatible with
the version required or greater.

In this instance, the granule PUT/PATCH
endpoints will require a `Cumulus-API-Version` value of at least `2`.

```bash
 curl --request PUT https://example.com/granules/granuleId.A19990103.006.1000\
 --header 'Cumulus-API-Version: 2'\
 --header 'Content-Type: application/json'\
 --header 'Authorization: Bearer ReplaceWithToken'\
 --data ...
```

Users/clients that do not make use of these endpoints will not be impacted.

### RDS Phase 3
#### Breaking Changes

- **CUMULUS-2688**
  - Updated bulk operation logic to use collectionId in addition to granuleId to fetch granules.
  - Tasks using the `bulk-operation` Lambda should provide collectionId and granuleId e.g. { granuleId: xxx, collectionId: xxx }
- **CUMULUS-2856**
  - Update execution PUT endpoint to no longer respect message write constraints and update all values passed in

#### Changed

- **CUMULUS-3282**
  - Updated internal granule endpoint parameters from :granuleName to :granuleId
    for maintenance/consistency reasons
- **CUMULUS-2312** - RDS Migration Epic Phase 3
  - **CUMULUS-2645**
    - Removed unused index functionality for all tables other than
      `ReconciliationReportsTable` from `dbIndexer` lambda
  - **CUMULUS-2398**
    - Remove all dynamoDB updates for `@cumulus/api/ecs/async-operation/*`
    - Updates all api endpoints with updated signature for
      `asyncOperationsStart` calls
    - Remove all dynamoDB models calls from async-operations api endpoints
  - **CUMULUS-2801**
    - Move `getFilesExistingAtLocation`from api granules model to api/lib, update granules put
      endpoint to remove model references
  - **CUMULUS-2804**
    - Updates api/lib/granule-delete.deleteGranuleAndFiles:
      - Updates dynamoGranule -> apiGranule in the signature and throughout the dependent code
      - Updates logic to make apiGranule optional, but pgGranule required, and
        all lookups use postgres instead of ES/implied apiGranule values
      - Updates logic to make pgGranule optional - in this case the logic removes the entry from ES only
    - Removes all dynamo model logic from api/endpoints/granules
    - Removes dynamo write logic from api/lib/writeRecords.*
    - Removes dynamo write logic from api/lib/ingest.*
    - Removes all granule model calls from api/lambdas/bulk-operations and any dependencies
    - Removes dynamo model calls from api/lib/granule-remove-from-cmr.unpublishGranule
    - Removes Post Deployment execution check from sf-event-sqs-to-db-records
    - Moves describeGranuleExecution from api granule model to api/lib/executions.js
  - **CUMULUS-2806**
    - Remove DynamoDB logic from executions `POST` endpoint
    - Remove DynamoDB logic from sf-event-sqs-to-db-records lambda execution writes.
    - Remove DynamoDB logic from executions `PUT` endpoint
  - **CUMULUS-2808**
    - Remove DynamoDB logic from executions `DELETE` endpoint
  - **CUMULUS-2809**
    - Remove DynamoDB logic from providers `PUT` endpoint
    - Updates DB models asyncOperation, provider and rule to return all fields on upsert.
  - **CUMULUS-2810**
    - Removes addition of DynamoDB record from API endpoint POST /provider/<name>
  - **CUMULUS-2811**
    - Removes deletion of DynamoDB record from API endpoint DELETE /provider/<name>
  - **CUMULUS-2817**
    - Removes deletion of DynamoDB record from API endpoint DELETE /collection/<name>/<version>
  - **CUMULUS-2814**
    - Move event resources deletion logic from `rulesModel` to `rulesHelper`
  - **CUMULUS-2815**
    - Move File Config and Core Config validation logic for Postgres Collections from `api/models/collections.js` to `api/lib/utils.js`
  - **CUMULUS-2813**
    - Removes creation and deletion of DynamoDB record from API endpoint POST /rules/
  - **CUMULUS-2816**
    - Removes addition of DynamoDB record from API endpoint POST /collections
  - **CUMULUS-2797**
    - Move rule helper functions to separate rulesHelpers file
  - **CUMULUS-2821**
    - Remove DynamoDB logic from `sfEventSqsToDbRecords` lambda
  - **CUMULUS-2856**
    - Update API/Message write logic to handle nulls as deletion in execution PUT/message write logic

#### Added

- **CUMULUS-2312** - RDS Migration Epic Phase 3
  - **CUMULUS-2813**
    - Added function `create` in the `db` model for Rules
      to return an array of objects containing all columns of the created record.
  - **CUMULUS-2812**
    - Move event resources logic from `rulesModel` to `rulesHelper`
  - **CUMULUS-2820**
    - Remove deletion of DynamoDB record from API endpoint DELETE /pdr/<pdrName>
  - **CUMULUS-2688**
    - Add new endpoint to fetch granules by collectionId as well as granuleId: GET /collectionId/granuleId
    - Add new endpoints to update and delete granules by collectionId as well as
      granuleId

#### Removed

- **CUMULUS-2994**
  - Delete code/lambdas that publish DynamoDB stream events to SNS
- **CUMULUS-3226**
  - Removed Dynamo Async Operations table
- **CUMULUS-3199**
  - Removed DbIndexer lambda and all associated terraform resources
- **CUMULUS-3009**
  - Removed Dynamo PDRs table
- **CUMULUS-3008**
  - Removed DynamoDB Collections table
- **CUMULUS-2815**
  - Remove update of DynamoDB record from API endpoint PUT /collections/<name>/<version>
- **CUMULUS-2814**
  - Remove DynamoDB logic from rules `DELETE` endpoint
- **CUMULUS-2812**
  - Remove DynamoDB logic from rules `PUT` endpoint
- **CUMULUS-2798**
  - Removed AsyncOperations model
- **CUMULUS-2797**
- **CUMULUS-2795**
  - Removed API executions model
- **CUMULUS-2796**
  - Remove API pdrs model and all related test code
  - Remove API Rules model and all related test code
- **CUMULUS-2794**
  - Remove API Collections model and all related test code
  - Remove lambdas/postgres-migration-count-tool, api/endpoints/migrationCounts and api-client/migrationCounts
  - Remove lambdas/data-migration1 tool
  - Remove lambdas/data-migration2 and
    lambdas/postgres-migration-async-operation
- **CUMULUS-2793**
  - Removed Provider Dynamo model and related test code
- **CUMULUS-2792**
  - Remove API Granule model and all related test code
  - Remove granule-csv endpoint
- **CUMULUS-2645**
  - Removed dynamo structural migrations and related code from `@cumulus/api`
  - Removed `executeMigrations` lambda
  - Removed `granuleFilesCacheUpdater` lambda
  - Removed dynamo files table from `data-persistence` module.  *This table and
    all of its data will be removed on deployment*.

### Added
- **CUMULUS-3072**
  - Added `replaceGranule` to `@cumulus/api-client/granules` to add usage of the
    updated RESTful PUT logic
- **CUMULUS-3121**
  - Added a map of variables for the cloud_watch_log retention_in_days for the various cloudwatch_log_groups, as opposed to keeping them hardcoded at 30 days. Can be configured by adding the <module>_<cloudwatch_log_group_name>_log_retention value in days to the cloudwatch_log_retention_groups map variable
- **CUMULUS-3201**
  - Added support for sha512 as checksumType for LZARDs backup task.

### Changed

- **CUMULUS-3315**
  - Updated `@cumulus/api-client/granules.bulkOperation` to remove `ids`
    parameter in favor of `granules` parameter, in the form of a
    `@cumulus/types/ApiGranule` that requires the following keys: `[granuleId, collectionId]`
- **CUMULUS-3307**
  - Pinned cumulus dependency on `pg` to `v8.10.x`
- **CUMULUS-3279**
  - Updated core dependencies on `xml2js` to `v0.5.0`
  - Forcibly updated downstream dependency for `xml2js` in `saml2-js` to
    `v0.5.0`
  - Added audit-ci CVE override until July 1 to allow for Core package releases
- **CUMULUS-3106**
  - Updated localstack version to 1.4.0 and removed 'skip' from all skipped tests
- **CUMULUS-3115**
  - Fixed DiscoverGranules' workflow's duplicateHandling when set to `skip` or `error` to stop retrying
    after receiving a 404 Not Found Response Error from the `cumulus-api`.
- **CUMULUS-3165**
  - Update example/cumulus-tf/orca.tf to use orca v6.0.3

### Fixed

- **CUMULUS-3315**
  - Update CI scripts to use shell logic/GNU timeout to bound test timeouts
    instead of NPM `parallel` package, as timeouts were not resulting in
    integration test failure
- **CUMULUS-3223**
  - Update `@cumulus/cmrjs/cmr-utils.getGranuleTemporalInfo` to handle the error when the cmr file s3url is not available
  - Update `sfEventSqsToDbRecords` lambda to return [partial batch failure](https://docs.aws.amazon.com/lambda/latest/dg/with-sqs.html#services-sqs-batchfailurereporting),
    and only reprocess messages when cumulus message can't be retrieved from the execution events.
  - Update `@cumulus/cumulus-message-adapter-js` to `2.0.5` for all cumulus tasks

## [v15.0.4] 2023-06-23

### Changed

- **CUMULUS-3307**
  - Pinned cumulus dependency on `pg` to `v8.10.x`

### Fixed

- **CUMULUS-3115**
  - Fixed DiscoverGranules' workflow's duplicateHandling when set to `skip` or `error` to stop retrying
    after receiving a 404 Not Found Response Error from the `cumulus-api`.
- **CUMULUS-3315**
  - Update CI scripts to use shell logic/GNU timeout to bound test timeouts
    instead of NPM `parallel` package, as timeouts were not resulting in
    integration test failure
- **CUMULUS-3223**
  - Update `@cumulus/cmrjs/cmr-utils.getGranuleTemporalInfo` to handle the error when the cmr file s3url is not available
  - Update `sfEventSqsToDbRecords` lambda to return [partial batch failure](https://docs.aws.amazon.com/lambda/latest/dg/with-sqs.html#services-sqs-batchfailurereporting),
    and only reprocess messages when cumulus message can't be retrieved from the execution events.
  - Update `@cumulus/cumulus-message-adapter-js` to `2.0.5` for all cumulus tasks

## [v15.0.3] 2023-04-28

### Fixed

- **CUMULUS-3243**
  - Updated granule delete logic to delete granule which is not in DynamoDB
  - Updated granule unpublish logic to handle granule which is not in DynamoDB and/or CMR

## [v15.0.2] 2023-04-25

### Fixed

- **CUMULUS-3120**
  - Fixed a bug by adding in `default_log_retention_periods` and `cloudwatch_log_retention_periods`
  to Cumulus modules so they can be used during deployment for configuring cloudwatch retention periods, for more information check here: [retention document](https://nasa.github.io/cumulus/docs/configuration/cloudwatch-retention)
  - Updated cloudwatch retention documentation to reflect the bugfix changes

## [v15.0.1] 2023-04-20

### Changed

- **CUMULUS-3279**
  - Updated core dependencies on `xml2js` to `v0.5.0`
  - Forcibly updated downstream dependency for `xml2js` in `saml2-js` to
    `v0.5.0`
  - Added audit-ci CVE override until July 1 to allow for Core package releases

## Fixed

- **CUMULUS-3285**
  - Updated `api/lib/distribution.js isAuthBearTokenRequest` to handle non-Bearer authorization header

## [v15.0.0] 2023-03-10

### Breaking Changes

- **CUMULUS-3147**
  - The minimum supported version for all published Cumulus Core npm packages is now Node 16.19.0
  - Tasks using the `cumuluss/cumulus-ecs-task` Docker image must be updated to `cumuluss/cumulus-ecs-task:1.9.0.` which is built with node:16.19.0-alpine.  This can be done by updating the `image` property of any tasks defined using the `cumulus_ecs_service` Terraform module.
  - Updated Dockerfile of async operation docker image to build from node:16.19.0-buster
  - Published new tag [`44` of `cumuluss/async-operation` to Docker Hub](https://hub.docker.com/layers/cumuluss/async-operation/44/images/sha256-8d757276714153e4ab8c24a2b7b6b9ffee14cc78b482d9924e7093af88362b04?context=explore).
  - The `async_operation_image` property of `cumulus` module must be updated to pull the ECR image for `cumuluss/async-operation:44`.

### Changed

- **CUMULUS-2997**
  - Migrate Cumulus Docs to Docusaurus v2 and DocSearch v3.
- **CUMULUS-3044**
  - Deployment section:
    - Consolidate and migrate Cumulus deployment (public facing) content from wiki to Cumulus Docs in GitHub.
    - Update links to make sure that the user can maintain flow between the wiki and GitHub deployment documentation.
    - Organize and update sidebar to include categories for similar deployment topics.
- **CUMULUS-3147**
  - Set example/cumulus-tf default async_operation_image_version to 44.
  - Set example/cumulus-tf default ecs_task_image_version to 1.9.0.
- **CUMULUS-3166**
  - Updated example/cumulus-tf/thin_egress_app.tf to use tea 1.3.2

### Fixed

- **CUMULUS-3187**
  - Restructured Earthdata Login class to be individual methods as opposed to a Class Object
  - Removed typescript no-checks and reformatted EarthdataLogin code to be more type friendly

## [v14.1.0] 2023-02-27

### MIGRATION notes

#### PostgreSQL compatibility update

From this release forward Core will be tested against PostgreSQL 11   Existing
release compatibility testing was done for release 11.1.8/14.0.0+.   Users
should migrate their datastores to Aurora PostgreSQL 11.13+ compatible data stores
as soon as possible.

Users utilizing the `cumulus-rds-tf` module will have upgraded/had their
database clusters forcibly upgraded at the next maintenance window after 31 Jan
2023.   Our guidance to mitigate this issue is to do a manual (outside of
terraform) upgrade.   This will result in the cluster being upgraded with a
manually set parameter group not managed by terraform.

If you manually upgraded and the cluster is now on version 11.13, to continue
using the `cumulus-rds-tf` module *once upgraded* update following module
configuration values if set, or allow their defaults to be utilized:

```terraform
parameter_group_family = "aurora-postgresql11"
engine_version = 11.13
```

When you apply this update, the original PostgreSQL v10 parameter group will be
removed, and recreated using PG11 defaults/configured terraform values and
update the database cluster to use the new configuration.

### Added

- **CUMULUS-3193**
  - Add a Python version file
- **CUMULUS-3121**
  - Added a map of variables in terraform for custom configuration of cloudwatch_log_groups' retention periods.
    Please refer to the [Cloudwatch-Retention] (https://nasa.github.io/cumulus/docs/configuration/cloudwatch-retention)
    section of the Cumulus documentation in order for more detailed information and an example into how to do this.
- **CUMULUS-3071**
  - Added 'PATCH' granules endpoint as an exact duplicate of the existing `PUT`
    endpoint.    In future releases the `PUT` endpoint will be replaced with valid PUT logic
    behavior (complete overwrite) in a future release.   **The existing PUT
    implementation is deprecated** and users should move all existing usage of
    `PUT` to `PATCH` before upgrading to a release with `CUMULUS-3072`.

### Fixed

- **CUMULUS-3033**
  - Fixed `granuleEsQuery` to properly terminate if `body.hit.total.value` is 0.

- The `getLambdaAliases` function has been removed from the `@cumulus/integration-tests` package
- The `getLambdaVersions` function has been removed from the `@cumulus/integration-tests` package
- **CUMULUS-3117**
  - Update `@cumulus/es-client/indexer.js` to properly handle framework write
    constraints for queued granules.    Queued writes will now be properly
    dropped from elasticsearch writes along with the primary datastore(s) when
    write constraints apply
- **CUMULUS-3134**
  - Get tests working on M1 Macs
- **CUMULUS-3148**:
  - Updates cumulus-rds-tf to use defaults for PostgreSQL 11.13
  - Update IngestGranuleSuccessSpec as test was dependant on file ordering and
    PostgreSQL 11 upgrade exposed dependency on database results in the API return
  - Update unit test container to utilize PostgreSQL 11.13 container
- **CUMULUS-3149**
  - Updates the api `/granules/bulkDelete` endpoint to take the
    following configuration keys for the bulkDelete:
    - concurrency - Number of concurrent bulk deletions to process at a time.
            Defaults to 10, increasing this value may improve throughput at the cost
            of additional database/CMR/etc load.
    - maxDbConnections - Defaults to `concurrency`, and generally should not be
        changed unless troubleshooting performance concerns.
  - Updates all bulk api endpoints to add knexDebug boolean query parameter to
    allow for debugging of database connection issues in the future.  Defaults
    to false.
  - Fixed logic defect in bulk deletion logic where an information query was
    nested in a transaction call, resulting in transactions holding knex
    connection pool connections in a blocking way that would not resolve,
    resulting in deletion failures.
- **CUMULUS-3142**
  - Fix issue from CUMULUS-3070 where undefined values for status results in
    unexpected insertion failure on PATCH.
- **CUMULUS-3181**
  - Fixed `sqsMessageRemover` lambda to correctly retrieve ENABLED sqs rules.

- **CUMULUS-3189**
  - Upgraded `cumulus-process` and `cumulus-message-adapter-python` versions to
    support pip 23.0
- **CUMULUS-3196**
  - Moved `createServer` initialization outside the `s3-credentials-endpoint` lambda
    handler to reduce file descriptor usage
- README shell snippets better support copying
- **CUMULUS-3111**
  - Fix issue where if granule update dropped due to write constraints for writeGranuleFromMessage, still possible for granule files to be written
  - Fix issue where if granule update is limited to status and timestamp values due to write constraints for writeGranuleFromMessage, Dynamo or ES granules could be out of sync with PG

### Breaking Changes

- **CUMULUS-3072**
  - Removed original PUT granule endpoint logic (in favor of utilizing new PATCH
    endpoint introduced in CUMULUS-3071)
  - Updated PUT granule endpoint to expected RESTful behavior:
    - PUT will now overwrite all non-provided fields as either non-defined or
      defaults, removing existing related database records (e.g. files,
      granule-execution linkages ) as appropriate.
    - PUT will continue to overwrite fields that are provided in the payload,
      excepting collectionId and granuleId which cannot be modified.
    - PUT will create a new granule record if one does not already exist
    - Like PATCH, the execution field is additive only - executions, once
      associated with a granule record cannot be unassociated via the granule
      endpoint.
  - /granule PUT and PATCH endpoints now require a header with values `{
    version: 2 }`
  - PUT endpoint will now only support /:collectionId/:granuleId formatted
    queries
  - `@cumulus/api-client.replaceGranule now utilizes body.collectionId to
    utilize the correct API PUT endpoint
  - Cumulus API version updated to `2`

### Changed

- **Snyk Security**
  - Upgraded jsonwebtoken from 8.5.1 to 9.0.0
  - CUMULUS-3160: Upgrade knex from 0.95.15 to 2.4.1
  - Upgraded got from 11.8.3 to ^11.8.5
- **Dependabot Security**
  - Upgraded the python package dependencies of the example lambdas
- **CUMULUS-3043**
  - Organize & link Getting Started public docs for better user guidance
  - Update Getting Started sections with current content
- **CUMULUS-3046**
  - Update 'Deployment' public docs
  - Apply grammar, link fixes, and continuity/taxonomy standards
- **CUMULUS-3071**
  - Updated `@cumulus/api-client` packages to use `PATCH` protocol for existing
    granule `PUT` calls, this change should not require user updates for
    `api-client` users.
    - `@cumulus/api-client/granules.updateGranule`
    - `@cumulus/api-client/granules.moveGranule`
    - `@cumulus/api-client/granules.updateGranule`
    - `@cumulus/api-client/granules.reingestGranule`
    - `@cumulus/api-client/granules.removeFromCMR`
    - `@cumulus/api-client/granules.applyWorkflow`
- **CUMULUS-3097**
  - Changed `@cumulus/cmr-client` package's token from Echo-Token to Earthdata Login (EDL) token in updateToken method
  - Updated CMR header and token tests to reflect the Earthdata Login changes
- **CUMULUS-3144**
  - Increased the memory of API lambda to 1280MB
- **CUMULUS-3140**
  - Update release note to include cumulus-api release
- **CUMULUS-3193**
  - Update eslint config to better support typing
- Improve linting of TS files

### Removed

- **CUMULUS-2798**
  - Removed AsyncOperations model

### Removed

- **CUMULUS-3009**
  - Removed Dynamo PDRs table

## [v14.0.0] 2022-12-08

### Breaking Changes

- **CUMULUS-2915**
  - API endpoint GET `/executions/status/${executionArn}` returns `presignedS3Url` and `data`
  - The user (dashboard) must read the `s3SignedURL` and `data` from the return
- **CUMULUS-3070/3074**
  - Updated granule PUT/POST endpoints to no longer respect message write
    constraints.  Functionally this means that:
    - Granules with older createdAt values will replace newer ones, instead of
        ignoring the write request
    - Granules that attempt to set a non-complete state (e.g. 'queued' and
        'running') will now ignore execution state/state change and always write
    - Granules being set to non-complete state will update all values passed in,
      instead of being restricted to `['createdAt', 'updatedAt', 'timestamp',
      'status', 'execution']`

### Added

- **CUMULUS-3070**
  - Remove granules dynamoDb model logic that sets default publish value on record
    validation
  - Update API granule write logic to not set default publish value on record
    updates to avoid overwrite (PATCH behavior)
  - Update API granule write logic to publish to false on record
    creation if not specified
  - Update message granule write logic to set default publish value on record
    creation update.
  - Update granule write logic to set published to default value of `false` if
    `null` is explicitly set with intention to delete the value.
  - Removed dataType/version from api granule schema
  - Added `@cumulus/api/endpoints/granules` unit to cover duration overwrite
    logic for PUT/PATCH endpoint.
- **CUMULUS-3098**
  - Added task configuration setting named `failTaskWhenFileBackupFail` to the
    `lzards-backup` task. This setting is `false` by default, but when set to
    `true`, task will fail if one of the file backup request fails.

### Changed

- Updated CI deploy process to utilize the distribution module in the published zip file which
    will be run against for the integration tests
- **CUMULUS-2915**
  - Updated API endpoint GET `/executions/status/${executionArn}` to return the
    presigned s3 URL in addition to execution status data
- **CUMULUS-3045**
  - Update GitHub FAQs:
    - Add new and refreshed content for previous sections
    - Add new dedicated Workflows section
- **CUMULUS-3070**
  - Updated API granule write logic to no longer require createdAt value in
    dynamo/API granule validation.   Write-time createdAt defaults will be set in the case
    of new API granule writes without the value set, and createdAt will be
    overwritten if it already exists.
  - Refactored granule write logic to allow PATCH behavior on API granule update
    such that existing createdAt values will be retained in case of overwrite
    across all API granule writes.
  - Updated granule write code to validate written createdAt is synced between
    datastores in cases where granule.createdAt is not provided for a new
    granule.
  - Updated @cumulus/db/translate/granules.translateApiGranuleToPostgresGranuleWithoutNilsRemoved to validate incoming values to ensure values that can't be set to null are not
  - Updated @cumulus/db/translate/granules.translateApiGranuleToPostgresGranuleWithoutNilsRemoved to handle null values in incoming ApiGranule
  - Updated @cumulus/db/types/granules.PostgresGranule typings to allow for null values
  - Added ApiGranuleRecord to @cumulus/api/granule type to represent a written/retrieved from datastore API granule record.
  - Update API/Message write logic to handle nulls as deletion in granule PUT/message write logic
- **CUMULUS-3075**
  - Changed the API endpoint return value for a granule with no files. When a granule has no files, the return value beforehand for
    the translatePostgresGranuletoApiGranule, the function which does the translation of a Postgres granule to an API granule, was
    undefined, now changed to an empty array.
  - Existing behavior which relied on the pre-disposed undefined value was changed to instead accept the empty array.
  - Standardized tests in order to expect an empty array for a granule with no files files' object instead of undefined.
- **CUMULUS-3077**
  - Updated `lambdas/data-migration2` granule and files migration to have a `removeExcessFiles` function like in write-granules that will remove file records no longer associated with a granule being migrated
- **CUMULUS-3080**
  - Changed the retention period in days from 14 to 30 for cloudwatch logs for NIST-5 compliance
- **CUMULUS-3100**
  - Updated `POST` granules endpoint to check if granuleId exists across all collections rather than a single collection.
  - Updated `PUT` granules endpoint to check if granuleId exists across a different collection and throw conflict error if so.
  - Updated logic for writing granules from a message to check if granuleId exists across a different collection and throw conflict error if so.

### Fixed

- **CUMULUS-3070**
  - Fixed inaccurate typings for PostgresGranule in @cumulus/db/types/granule
  - Fixed inaccurate typings for @cumulus/api/granules.ApiGranule and updated to
    allow null
- **CUMULUS-3104**
  - Fixed TS compilation error on aws-client package caused by @aws-sdk/client-s3 3.202.0 upgrade
- **CUMULUS-3116**
  - Reverted the default ElasticSearch sorting behavior to the pre-13.3.0 configuration
  - Results from ElasticSearch are sorted by default by the `timestamp` field. This means that the order
  is not guaranteed if two or more records have identical timestamps as there is no secondary sort/tie-breaker.

## [v13.4.0] 2022-10-31

### Notable changes

- **CUMULUS-3104**
  - Published new tag [`43` of `cumuluss/async-operation` to Docker Hub](https://hub.docker.com/layers/cumuluss/async-operation/43/images/sha256-5f989c7d45db3dde87c88c553182d1e4e250a1e09af691a84ff6aa683088b948?context=explore) which was built with node:14.19.3-buster.

### Added

- **CUMULUS-2998**
  - Added Memory Size and Timeout terraform variable configuration for the following Cumulus tasks:
    - fake_processing_task_timeout and fake_processing_task_memory_size
    - files_to_granules_task_timeout and files_to_granule_task_memory_size
    - hello_world_task_timeout and hello_world_task_memory_size
    - sf_sqs_report_task_timeout and sf_sqs_report_task_memory_size
- **CUMULUS-2986**
  - Adds Terraform memory_size configurations to lambda functions with customizable timeouts enabled (the minimum default size has also been raised from 256 MB to 512 MB)
    allowed properties include:
      - add_missing_file_checksums_task_memory_size
      - discover_granules_task_memory_size
      - discover_pdrs_task_memory_size
      - hyrax_metadata_updates_task_memory_size
      - lzards_backup_task_memory_size
      - move_granules_task_memory_size
      - parse_pdr_task_memory_size
      - pdr_status_check_task_memory_size
      - post_to_cmr_task_memory_size
      - queue_granules_task_memory_size
      - queue_pdrs_task_memory_size
      - queue_workflow_task_memory_size
      - sync_granule_task_memory_size
      - update_cmr_access_constraints_task_memory_size
      - update_granules_cmr_task_memory_size
  - Initializes the lambda_memory_size(s) variable in the Terraform variable list
  - Adds Terraform timeout variable for add_missing_file_checksums_task
- **CUMULUS-2631**
  - Added 'Bearer token' support to s3credentials endpoint
- **CUMULUS-2787**
  - Added `lzards-api-client` package to Cumulus with `submitQueryToLzards` method
- **CUMULUS-2944**
  - Added configuration to increase the limit for body-parser's JSON and URL encoded parsers to allow for larger input payloads

### Changed


- Updated `example/cumulus-tf/variables.tf` to have `cmr_oauth_provider` default to `launchpad`
- **CUMULUS-3024**
  - Update PUT /granules endpoint to operate consistently across datastores
    (PostgreSQL, ElasticSearch, DynamoDB). Previously it was possible, given a
    partial Granule payload to have different data in Dynamo/ElasticSearch and PostgreSQL
  - Given a partial Granule object, the /granules update endpoint now operates
    with behavior more consistent with a PATCH operation where fields not provided
    in the payload will not be updated in the datastores.
  - Granule translation (db/src/granules.ts) now supports removing null/undefined fields when converting from API to Postgres
    granule formats.
  - Update granule write logic: if a `null` files key is provided in an update payload (e.g. `files: null`),
    an error will be thrown. `null` files were not previously supported and would throw potentially unclear errors. This makes the error clearer and more explicit.
  - Update granule write logic: If an empty array is provided for the `files` key, all files will be removed in all datastores
- **CUMULUS-2787**
  - Updated `lzards-backup-task` to send Cumulus provider and granule createdAt values as metadata in LZARDS backup request to support querying LZARDS for reconciliation reports
- **CUMULUS-2913**
  - Changed `process-dead-letter-archive` lambda to put messages from S3 dead
    letter archive that fail to process to new S3 location.
- **CUMULUS-2974**
  - The `DELETE /granules/<granuleId>` endpoint now includes additional details about granule
    deletion, including collection, deleted granule ID, deleted files, and deletion time.
- **CUMULUS-3027**
  - Pinned typescript to ~4.7.x to address typing incompatibility issues
    discussed in https://github.com/knex/knex/pull/5279
  - Update generate-ts-build-cache script to always install root project dependencies
- **CUMULUS-3104**
  - Updated Dockerfile of async operation docker image to build from node:14.19.3-buster
  - Sets default async_operation_image version to 43.
  - Upgraded saml2-js 4.0.0, rewire to 6.0.0 to address security vulnerabilities
  - Fixed TS compilation error caused by @aws-sdk/client-s3 3.190->3.193 upgrade

## [v13.3.2] 2022-10-10 [BACKPORT]

**Please note** changes in 13.3.2 may not yet be released in future versions, as
this is a backport and patch release on the 13.3.x series of releases. Updates that
are included in the future will have a corresponding CHANGELOG entry in future
releases.

### Fixed

- **CUMULUS-2557**
  - Updated `@cumulus/aws-client/S3/moveObject` to handle zero byte files (0 byte files).
- **CUMULUS-2971**
  - Updated `@cumulus/aws-client/S3ObjectStore` class to take string query parameters and
    its methods `signGetObject` and `signHeadObject` to take parameter presignOptions
- **CUMULUS-3021**
  - Updated `@cumulus/api-client/collections` and `@cumulus/integration-tests/api` to encode
    collection version in the URI path
- **CUMULUS-3024**
  - Update PUT /granules endpoint to operate consistently across datastores
    (PostgreSQL, ElasticSearch, DynamoDB). Previously it was possible, given a
    partial Granule payload to have different data in Dynamo/ElasticSearch and PostgreSQL
  - Given a partial Granule object, the /granules update endpoint now operates
    with behavior more consistent with a PATCH operation where fields not provided
    in the payload will not be updated in the datastores.
  - Granule translation (db/src/granules.ts) now supports removing null/undefined fields when converting from API to Postgres
    granule formats.
  - Update granule write logic: if a `null` files key is provided in an update payload (e.g. `files: null`),
    an error will be thrown. `null` files were not previously supported and would throw potentially unclear errors. This makes the error clearer and more explicit.
  - Update granule write logic: If an empty array is provided for the `files` key, all files will be removed in all datastores

## [v13.3.0] 2022-8-19

### Notable Changes

- **CUMULUS-2930**
  - The `GET /granules` endpoint has a new optional query parameter:
    `searchContext`, which is used to resume listing within the same search
    context. It is provided in every response from the endpoint as
    `meta.searchContext`. The searchContext value must be submitted with every
    consequent API call, and must be fetched from each new response to maintain
    the context.
  - Use of the `searchContext` query string parameter allows listing past 10,000 results.
  - Note that using the `from` query param in a request will cause the `searchContext` to
    be ignored and also make the query subject to the 10,000 results cap again.
  - Updated `GET /granules` endpoint to leverage ElasticSearch search-after API.
    The endpoint will only use search-after when the `searchContext` parameter
    is provided in a request.

## [v13.2.1] 2022-8-10 [BACKPORT]

### Notable changes

- **CUMULUS-3019**
  - Fix file write logic to delete files by `granule_cumulus_id` instead of
    `cumulus_id`. Previous logic removed files by matching `file.cumulus_id`
    to `granule.cumulus_id`.

## [v13.2.0] 2022-8-04

### Changed

- **CUMULUS-2940**
  - Updated bulk operation lambda to utilize system wide rds_connection_timing
    configuration parameters from the main `cumulus` module
- **CUMULUS-2980**
  - Updated `ingestPdrWithNodeNameSpec.js` to use `deleteProvidersAndAllDependenciesByHost` function.
  - Removed `deleteProvidersByHost`function.
- **CUMULUS-2954**
  - Updated Backup LZARDS task to run as a single task in a step function workflow.
  - Updated task to allow user to provide `collectionId` in workflow input and
    updated task to use said `collectionId` to look up the corresponding collection record in RDS.

## [v13.1.0] 2022-7-22

### MIGRATION notes

- The changes introduced in CUMULUS-2962 will re-introduce a
  `files_granules_cumulus_id_index` on the `files` table in the RDS database.
  This index will be automatically created as part of the bootstrap lambda
  function *on deployment* of the `data-persistence` module.

  *In cases where the index is already applied, this update will have no effect*.

  **Please Note**: In some cases where ingest is occurring at high volume levels and/or the
  files table has > 150M file records, the migration may
  fail on deployment due to timing required to both acquire the table state needed for the
  migration and time to create the index given the resources available.

  For reference a rx.5 large Aurora/RDS database
  with *no activity* took roughly 6 minutes to create the index for a file table with 300M records and no active ingest, however timed out when the same migration was attempted
  in production with possible activity on the table.

  If you believe you are subject to the above consideration, you may opt to
  manually create the `files` table index *prior* to deploying this version of
  Core with the following procedure:

  -----

  - Verify you do not have the index:

  ```text
  select * from pg_indexes where tablename = 'files';

   schemaname | tablename |        indexname        | tablespace |                                       indexdef
  ------------+-----------+-------------------------+------------+---------------------------------------------------------------------------------------
   public     | files     | files_pkey              |            | CREATE UNIQUE INDEX files_pkey ON public.files USING btree (cumulus_id)
   public     | files     | files_bucket_key_unique |            | CREATE UNIQUE INDEX files_bucket_key_unique ON public.files USING btree (bucket, key)
  ```

  In this instance you should not see an `indexname` row with
  `files_granules_cumulus_id_index` as the value.     If you *do*, you should be
  clear to proceed with the installation.
  - Quiesce ingest

  Stop all ingest operations in Cumulus Core according to your operational
  procedures.    You should validate that it appears there are no active queries that
  appear to be inserting granules/files into the database as a secondary method
  of evaluating the database system state:

  ```text
  select pid, query, state, wait_event_type, wait_event from pg_stat_activity where state = 'active';
  ```

  If query rows are returned with a `query` value that involves the files table,
  make sure ingest is halted and no other granule-update activity is running on
  the system.

  Note: In rare instances if there are hung queries that are unable to resolve, it may be necessary to
  manually use psql [Server Signaling
  Functions](https://www.postgresql.org/docs/10/functions-admin.html#FUNCTIONS-ADMIN-SIGNAL)
  `pg_cancel_backend` and/or
  `pg_terminate_backend` if the migration will not complete in the next step.

  - Create the Index

  Run the following query to create the index.    Depending on the situation
  this may take many minutes to complete, and you will note your CPU load and
  disk I/O rates increase on your cluster:

  ```text
  CREATE INDEX files_granule_cumulus_id_index ON files (granule_cumulus_id);
  ```

  You should see a response like:

  ```text
  CREATE INDEX
  ```

  and can verify the index `files_granule_cumulus_id_index` was created:

  ```text
  => select * from pg_indexes where tablename = 'files';
  schemaname | tablename |           indexname            | tablespace |                                           indexdef
   ------------+-----------+--------------------------------+------------+----------------------------------------------------------------------------------------------
   public     | files     | files_pkey                     |            | CREATE UNIQUE INDEX files_pkey ON public.files USING btree (cumulus_id)
   public     | files     | files_bucket_key_unique        |            | CREATE UNIQUE INDEX files_bucket_key_unique ON public.files USING btree (bucket, key)
   public     | files     | files_granule_cumulus_id_index |            | CREATE INDEX files_granule_cumulus_id_index ON public.files USING btree (granule_cumulus_id)
  (3 rows)
  ```

  - Once this is complete, you may deploy this version of Cumulus as you
    normally would.
  **If you are unable to stop ingest for the above procedure** *and* cannot
  migrate with deployment, you may be able to manually create the index while
  writes are ongoing using postgres's `CONCURRENTLY` option for `CREATE INDEX`.
  This can have significant impacts on CPU/write IO, particularly if you are
  already using a significant amount of your cluster resources, and may result
  in failed writes or an unexpected index/database state.

  PostgreSQL's
  [documentation](https://www.postgresql.org/docs/10/sql-createindex.html#SQL-CREATEINDEX-CONCURRENTLY)
  provides more information on this option.   Please be aware it is
  **unsupported** by Cumulus at this time, so community members that opt to go
  this route should proceed with caution.

  -----

### Notable changes

- **CUMULUS-2962**
  - Re-added database structural migration to `files` table to add an index on `granule_cumulus_id`
- **CUMULUS-2929**
  - Updated `move-granule` task to check the optional collection configuration parameter
    `meta.granuleMetadataFileExtension` to determine the granule metadata file.
    If none is specified, the granule CMR metadata or ISO metadata file is used.

### Changed

- Updated Moment.js package to 2.29.4 to address security vulnerability
- **CUMULUS-2967**
  - Added fix example/spec/helpers/Provider that doesn't fail deletion 404 in
    case of deletion race conditions
### Fixed

- **CUMULUS-2995**
  - Updated Lerna package to 5.1.8 to address security vulnerability

- **CUMULUS-2863**
  - Fixed `@cumulus/api` `validateAndUpdateSqsRule` method to allow 0 retries and 0 visibilityTimeout
    in rule's meta.

- **CUMULUS-2959**
  - Fixed `@cumulus/api` `granules` module to convert numeric productVolume to string
    when an old granule record is retrieved from DynamoDB
- Fixed the following links on Cumulus docs' [Getting Started](https://nasa.github.io/cumulus/docs/getting-started) page:
    * Cumulus Deployment
    * Terraform Best Practices
    * Integrator Common Use Cases
- Also corrected the _How to Deploy Cumulus_ link in the [Glossary](https://nasa.github.io/cumulus/docs/glossary)


## [v13.0.1] 2022-7-12

- **CUMULUS-2995**
  - Updated Moment.js package to 2.29.4 to address security vulnerability

## [v13.0.0] 2022-06-13

### MIGRATION NOTES

- The changes introduced in CUMULUS-2955 should result in removal of
  `files_granule_cumulus_id_index` from the `files` table (added in the v11.1.1
  release).  The success of this operation is dependent on system ingest load.

  In rare cases where data-persistence deployment fails because the
  `postgres-db-migration` times out, it may be required to manually remove the
  index and then redeploy:

  ```text
  DROP INDEX IF EXISTS files_granule_cumulus_id_index;
  ```

### Breaking Changes

- **CUMULUS-2931**

  - Updates CustomBootstrap lambda to default to failing if attempting to remove
    a pre-existing `cumulus-alias` index that would collide with the required
    `cumulus-alias` *alias*.   A configuration parameter
    `elasticsearch_remove_index_alias_conflict`  on the `cumulus` and
    `archive` modules has been added to enable the original behavior that would
    remove the invalid index (and all it's data).
  - Updates `@cumulus/es-client.bootstrapElasticSearch` signature to be
    parameterized and accommodate a new parameter `removeAliasConflict` which
    allows/disallows the deletion of a conflicting `cumulus-alias` index

### Notable changes

- **CUMULUS-2929**
  - Updated `move-granule` task to check the optional collection configuration parameter
    `meta.granuleMetadataFileExtension` to determine the granule metadata file.
    If none is specified, the granule CMR metadata or ISO metadata file is used.

### Added

- **CUMULUS-2929**
  - Added optional collection configuration `meta.granuleMetadataFileExtension` to specify CMR metadata
    file extension for tasks that utilize metadata file lookups

- **CUMULUS-2939**
  - Added `@cumulus/api/lambdas/start-async-operation` to start an async operation

- **CUMULUS-2953**
  - Added `skipMetadataCheck` flag to config for Hyrax metadata updates task.
  - If this config flag is set to `true`, and a granule has no CMR file, the task will simply return the input values.

- **CUMULUS-2966**
  - Added extractPath operation and support of nested string replacement to `url_path` in the collection configuration

### Changed

- **CUMULUS-2965**
  - Update `cumulus-rds-tf` module to ignore `engine_version` lifecycle changes
- **CUMULUS-2967**
  - Added fix example/spec/helpers/Provider that doesn't fail deletion 404 in
    case of deletion race conditions
- **CUMULUS-2955**
  - Updates `20220126172008_files_granule_id_index` to *not* create an index on
    `granule_cumulus_id` on the files table.
  - Adds `20220609024044_remove_files_granule_id_index` migration to revert
    changes from `20220126172008_files_granule_id_index` on any deployed stacks
    that might have the index to ensure consistency in deployed stacks

- **CUMULUS-2923**
  - Changed public key setup for SFTP local testing.
- **CUMULUS-2939**
  - Updated `@cumulus/api` `granules/bulk*`, `elasticsearch/index-from-database` and
    `POST reconciliationReports` endpoints to invoke StartAsyncOperation lambda

### Fixed

- **CUMULUS-2863**
  - Fixed `@cumulus/api` `validateAndUpdateSqsRule` method to allow 0 retries
    and 0 visibilityTimeout in rule's meta.
- **CUMULUS-2961**
  - Fixed `data-migration2` granule migration logic to allow for DynamoDb granules that have a null/empty string value for `execution`.   The migration will now migrate them without a linked execution.
  - Fixed `@cumulus/api` `validateAndUpdateSqsRule` method to allow 0 retries and 0 visibilityTimeout
    in rule's meta.

- **CUMULUS-2959**
  - Fixed `@cumulus/api` `granules` module to convert numeric productVolume to string
    when an old granule record is retrieved from DynamoDB.

## [v12.0.3] 2022-10-03 [BACKPORT]

**Please note** changes in 12.0.3 may not yet be released in future versions, as
this is a backport and patch release on the 12.0.x series of releases. Updates that
are included in the future will have a corresponding CHANGELOG entry in future
releases.

### Fixed

- **CUMULUS-3024**
  - Update PUT /granules endpoint to operate consistently across datastores
    (PostgreSQL, ElasticSearch, DynamoDB). Previously it was possible, given a
    partial Granule payload to have different data in Dynamo/ElasticSearch and PostgreSQL
  - Given a partial Granule object, the /granules update endpoint now operates
    with behavior more consistent with a PATCH operation where fields not provided
    in the payload will not be updated in the datastores.
  - Granule translation (db/src/granules.ts) now supports removing null/undefined fields when converting from API to Postgres
    granule formats.
  - Update granule write logic: if a `null` files key is provided in an update payload (e.g. `files: null`),
    an error will be thrown. `null` files were not previously supported and would throw potentially unclear errors. This makes the error clearer and more explicit.
  - Update granule write logic: If an empty array is provided for the `files` key, all files will be removed in all datastores
- **CUMULUS-2971**
  - Updated `@cumulus/aws-client/S3ObjectStore` class to take string query parameters and
    its methods `signGetObject` and `signHeadObject` to take parameter presignOptions
- **CUMULUS-2557**
  - Updated `@cumulus/aws-client/S3/moveObject` to handle zero byte files (0 byte files).
- **CUMULUS-3021**
  - Updated `@cumulus/api-client/collections` and `@cumulus/integration-tests/api` to encode
    collection version in the URI path

## [v12.0.2] 2022-08-10 [BACKPORT]

**Please note** changes in 12.0.2 may not yet be released in future versions, as
this is a backport and patch release on the 12.0.x series of releases. Updates that
are included in the future will have a corresponding CHANGELOG entry in future
releases.

### Notable Changes

- **CUMULUS-3019**
  - Fix file write logic to delete files by `granule_cumulus_id` instead of
      `cumulus_id`. Previous logic removed files by matching `file.cumulus_id`
      to `granule.cumulus_id`.

## [v12.0.1] 2022-07-18

- **CUMULUS-2995**
  - Updated Moment.js package to 2.29.4 to address security vulnerability

## [v12.0.0] 2022-05-20

### Breaking Changes

- **CUMULUS-2903**

  - The minimum supported version for all published Cumulus Core npm packages is now Node 14.19.1
  - Tasks using the `cumuluss/cumulus-ecs-task` Docker image must be updated to
    `cumuluss/cumulus-ecs-task:1.8.0`. This can be done by updating the `image`
    property of any tasks defined using the `cumulus_ecs_service` Terraform
    module.

### Changed

- **CUMULUS-2932**

  - Updates `SyncGranule` task to include `disableOrDefaultAcl` function that uses
    the configuration ACL parameter to set ACL to private by default or disable ACL.
  - Updates `@cumulus/sync-granule` `download()` function to take in ACL parameter
  - Updates `@cumulus/ingest` `proceed()` function to take in ACL parameter
  - Updates `@cumulus/ingest` `addLock()` function to take in an optional ACL parameter
  - Updates `SyncGranule` example worfklow config
    `example/cumulus-tf/sync_granule_workflow.asl.json` to include `ACL`
    parameter.

## [v11.1.8] 2022-11-07 [BACKPORT]

**Please note** changes in 11.1.7 may not yet be released in future versions, as
this is a backport and patch release on the 11.1.x series of releases. Updates that
are included in the future will have a corresponding CHANGELOG entry in future
releases.

### Breaking Changes

- **CUMULUS-2903**
  - The minimum supported version for all published Cumulus Core npm packages is now Node 14.19.1
  - Tasks using the `cumuluss/cumulus-ecs-task` Docker image must be updated to
    `cumuluss/cumulus-ecs-task:1.8.0`. This can be done by updating the `image`
    property of any tasks defined using the `cumulus_ecs_service` Terraform
    module.

### Notable changes

- Published new tag [`43` of `cumuluss/async-operation` to Docker Hub](https://hub.docker.com/layers/cumuluss/async-operation/43/images/sha256-5f989c7d45db3dde87c88c553182d1e4e250a1e09af691a84ff6aa683088b948?context=explore) which was built with node:14.19.3-buster.

### Changed

- **CUMULUS-3104**
  - Updated Dockerfile of async operation docker image to build from node:14.19.3-buster
  - Sets default async_operation_image version to 43.
  - Upgraded saml2-js 4.0.0, rewire to 6.0.0 to address security vulnerabilities
  - Fixed TS compilation error on aws-client package caused by @aws-sdk/client-s3 3.202.0 upgrade

- **CUMULUS-3080**
  - Changed the retention period in days from 14 to 30 for cloudwatch logs for NIST-5 compliance

## [v11.1.7] 2022-10-05 [BACKPORT]

**Please note** changes in 11.1.7 may not yet be released in future versions, as
this is a backport and patch release on the 11.1.x series of releases. Updates that
are included in the future will have a corresponding CHANGELOG entry in future
releases.

### Fixed

- **CUMULUS-3024**
  - Update PUT /granules endpoint to operate consistently across datastores
    (PostgreSQL, ElasticSearch, DynamoDB). Previously it was possible, given a
    partial Granule payload to have different data in Dynamo/ElasticSearch and PostgreSQL
  - Given a partial Granule object, the /granules update endpoint now operates
    with behavior more consistent with a PATCH operation where fields not provided
    in the payload will not be updated in the datastores.
  - Granule translation (db/src/granules.ts) now supports removing null/undefined fields when converting from API to Postgres
    granule formats.
  - Update granule write logic: if a `null` files key is provided in an update payload (e.g. `files: null`),
    an error will be thrown. `null` files were not previously supported and would throw potentially unclear errors. This makes the error clearer and more explicit.
  - Update granule write logic: If an empty array is provided for the `files` key, all files will be removed in all datastores
- **CUMULUS-2971**
  - Updated `@cumulus/aws-client/S3ObjectStore` class to take string query parameters and
    its methods `signGetObject` and `signHeadObject` to take parameter presignOptions
- **CUMULUS-2557**
  - Updated `@cumulus/aws-client/S3/moveObject` to handle zero byte files (0 byte files).
- **CUMULUS-3021**
  - Updated `@cumulus/api-client/collections` and `@cumulus/integration-tests/api` to encode
    collection version in the URI path
- **CUMULUS-3027**
  - Pinned typescript to ~4.7.x to address typing incompatibility issues
    discussed in https://github.com/knex/knex/pull/5279
  - Update generate-ts-build-cache script to always install root project dependencies

## [v11.1.5] 2022-08-10 [BACKPORT]

**Please note** changes in 11.1.5 may not yet be released in future versions, as
this is a backport and patch release on the 11.1.x series of releases. Updates that
are included in the future will have a corresponding CHANGELOG entry in future
releases.

### Notable changes

- **CUMULUS-3019**
  - Fix file write logic to delete files by `granule_cumulus_id` instead of
      `cumulus_id`. Previous logic removed files by matching `file.cumulus_id`
      to `granule.cumulus_id`.

## [v11.1.4] 2022-07-18

**Please note** changes in 11.1.4 may not yet be released in future versions, as
this is a backport and patch release on the 11.1.x series of releases. Updates that
are included in the future will have a corresponding CHANGELOG entry in future
releases.

### MIGRATION notes


- The changes introduced in CUMULUS-2962 will re-introduce a
  `files_granules_cumulus_id_index` on the `files` table in the RDS database.
  This index will be automatically created as part of the bootstrap lambda
  function *on deployment* of the `data-persistence` module.

  *In cases where the index is already applied, this update will have no effect*.

  **Please Note**: In some cases where ingest is occurring at high volume levels and/or the
  files table has > 150M file records, the migration may
  fail on deployment due to timing required to both acquire the table state needed for the
  migration and time to create the index given the resources available.

  For reference a rx.5 large Aurora/RDS database
  with *no activity* took roughly 6 minutes to create the index for a file table with 300M records and no active ingest, however timed out when the same migration was attempted
  in production with possible activity on the table.

  If you believe you are subject to the above consideration, you may opt to
  manually create the `files` table index *prior* to deploying this version of
  Core with the following procedure:

  -----

  - Verify you do not have the index:

  ```text
  select * from pg_indexes where tablename = 'files';

   schemaname | tablename |        indexname        | tablespace |                                       indexdef
  ------------+-----------+-------------------------+------------+---------------------------------------------------------------------------------------
   public     | files     | files_pkey              |            | CREATE UNIQUE INDEX files_pkey ON public.files USING btree (cumulus_id)
   public     | files     | files_bucket_key_unique |            | CREATE UNIQUE INDEX files_bucket_key_unique ON public.files USING btree (bucket, key)
  ```

  In this instance you should not see an `indexname` row with
  `files_granules_cumulus_id_index` as the value.     If you *do*, you should be
  clear to proceed with the installation.
  - Quiesce ingest

  Stop all ingest operations in Cumulus Core according to your operational
  procedures.    You should validate that it appears there are no active queries that
  appear to be inserting granules/files into the database as a secondary method
  of evaluating the database system state:

  ```text
  select pid, query, state, wait_event_type, wait_event from pg_stat_activity where state = 'active';
  ```

  If query rows are returned with a `query` value that involves the files table,
  make sure ingest is halted and no other granule-update activity is running on
  the system.

  Note: In rare instances if there are hung queries that are unable to resolve, it may be necessary to
  manually use psql [Server Signaling
  Functions](https://www.postgresql.org/docs/10/functions-admin.html#FUNCTIONS-ADMIN-SIGNAL)
  `pg_cancel_backend` and/or
  `pg_terminate_backend` if the migration will not complete in the next step.

  - Create the Index

  Run the following query to create the index.    Depending on the situation
  this may take many minutes to complete, and you will note your CPU load and
  disk I/O rates increase on your cluster:

  ```text
  CREATE INDEX files_granule_cumulus_id_index ON files (granule_cumulus_id);
  ```

  You should see a response like:

  ```text
  CREATE INDEX
  ```

  and can verify the index `files_granule_cumulus_id_index` was created:

  ```text
  => select * from pg_indexes where tablename = 'files';
  schemaname | tablename |           indexname            | tablespace |                                           indexdef
   ------------+-----------+--------------------------------+------------+----------------------------------------------------------------------------------------------
   public     | files     | files_pkey                     |            | CREATE UNIQUE INDEX files_pkey ON public.files USING btree (cumulus_id)
   public     | files     | files_bucket_key_unique        |            | CREATE UNIQUE INDEX files_bucket_key_unique ON public.files USING btree (bucket, key)
   public     | files     | files_granule_cumulus_id_index |            | CREATE INDEX files_granule_cumulus_id_index ON public.files USING btree (granule_cumulus_id)
  (3 rows)
  ```

  - Once this is complete, you may deploy this version of Cumulus as you
    normally would.
  **If you are unable to stop ingest for the above procedure** *and* cannot
  migrate with deployment, you may be able to manually create the index while
  writes are ongoing using postgres's `CONCURRENTLY` option for `CREATE INDEX`.
  This can have significant impacts on CPU/write IO, particularly if you are
  already using a significant amount of your cluster resources, and may result
  in failed writes or an unexpected index/database state.

  PostgreSQL's
  [documentation](https://www.postgresql.org/docs/10/sql-createindex.html#SQL-CREATEINDEX-CONCURRENTLY)
  provides more information on this option.   Please be aware it is
  **unsupported** by Cumulus at this time, so community members that opt to go
  this route should proceed with caution.

  -----

### Changed

- Updated Moment.js package to 2.29.4 to address security vulnerability

## [v11.1.3] 2022-06-24

**Please note** changes in 11.1.3 may not yet be released in future versions, as
this is a backport and patch release on the 11.1.x series of releases. Updates that
are included in the future will have a corresponding CHANGELOG entry in future
releases.

### Notable changes

- **CUMULUS-2929**
  - Updated `move-granule` task to check the optional collection configuration parameter
    `meta.granuleMetadataFileExtension` to determine the granule metadata file.
    If none is specified, the granule CMR metadata or ISO metadata file is used.

### Added

- **CUMULUS-2929**
  - Added optional collection configuration `meta.granuleMetadataFileExtension` to specify CMR metadata
    file extension for tasks that utilize metadata file lookups
- **CUMULUS-2966**
  - Added extractPath operation and support of nested string replacement to `url_path` in the collection configuration
### Fixed

- **CUMULUS-2863**
  - Fixed `@cumulus/api` `validateAndUpdateSqsRule` method to allow 0 retries
    and 0 visibilityTimeout in rule's meta.
- **CUMULUS-2959**
  - Fixed `@cumulus/api` `granules` module to convert numeric productVolume to string
    when an old granule record is retrieved from DynamoDB.
- **CUMULUS-2961**
  - Fixed `data-migration2` granule migration logic to allow for DynamoDb granules that have a null/empty string value for `execution`.   The migration will now migrate them without a linked execution.

## [v11.1.2] 2022-06-13

**Please note** changes in 11.1.2 may not yet be released in future versions, as
this is a backport and patch release on the 11.1.x series of releases. Updates that
are included in the future will have a corresponding CHANGELOG entry in future
releases.

### MIGRATION NOTES

- The changes introduced in CUMULUS-2955 should result in removal of
  `files_granule_cumulus_id_index` from the `files` table (added in the v11.1.1
  release).  The success of this operation is dependent on system ingest load

  In rare cases where data-persistence deployment fails because the
  `postgres-db-migration` times out, it may be required to manually remove the
  index and then redeploy:

  ```text
  > DROP INDEX IF EXISTS postgres-db-migration;
  DROP INDEX
  ```

### Changed

- **CUMULUS-2955**
  - Updates `20220126172008_files_granule_id_index` to *not* create an index on
    `granule_cumulus_id` on the files table.
  - Adds `20220609024044_remove_files_granule_id_index` migration to revert
    changes from `20220126172008_files_granule_id_index` on any deployed stacks
    that might have the index to ensure consistency in deployed stacks

## [v11.1.1] 2022-04-26

### Added

### Changed

- **CUMULUS-2885**
  - Updated `@cumulus/aws-client` to use new AWS SDK v3 packages for S3 requests:
    - `@aws-sdk/client-s3`
    - `@aws-sdk/lib-storage`
    - `@aws-sdk/s3-request-presigner`
  - Updated code for compatibility with updated `@cumulus/aws-client` and AWS SDK v3 S3 packages:
    - `@cumulus/api`
    - `@cumulus/async-operations`
    - `@cumulus/cmrjs`
    - `@cumulus/common`
    - `@cumulus/collection-config-store`
    - `@cumulus/ingest`
    - `@cumulus/launchpad-auth`
    - `@cumulus/sftp-client`
    - `@cumulus/tf-inventory`
    - `lambdas/data-migration2`
    - `tasks/add-missing-file-checksums`
    - `tasks/hyrax-metadata-updates`
    - `tasks/lzards-backup`
    - `tasks/sync-granule`
- **CUMULUS-2886**
  - Updated `@cumulus/aws-client` to use new AWS SDK v3 packages for API Gateway requests:
    - `@aws-sdk/client-api-gateway`
- **CUMULUS-2920**
  - Update npm version for Core build to 8.6
- **CUMULUS-2922**
  - Added `@cumulus/example-lib` package to example project to allow unit tests `example/script/lib` dependency.
  - Updates Mutex unit test to address changes made in [#2902](https://github.com/nasa/cumulus/pull/2902/files)
- **CUMULUS-2924**
  - Update acquireTimeoutMillis to 400 seconds for the db-provision-lambda module to address potential timeout issues on RDS database start
- **CUMULUS-2925**
  - Updates CI to utilize `audit-ci` v6.2.0
  - Updates CI to utilize a on-container filesystem when building Core in 'uncached' mode
  - Updates CI to selectively bootstrap Core modules in the cleanup job phase
- **CUMULUS-2934**
  - Update CI Docker container build to install pipenv to prevent contention on parallel lambda builds


## [v11.1.0] 2022-04-07

### MIGRATION NOTES

- 11.1.0 is an amendment release and supersedes 11.0.0. However, follow the migration steps for 11.0.0.

- **CUMULUS-2905**
  - Updates migration script with new `migrateAndOverwrite` and
    `migrateOnlyFiles` options.

### Added

- **CUMULUS-2860**
  - Added an optional configuration parameter `skipMetadataValidation` to `hyrax-metadata-updates` task
- **CUMULUS-2870**
  - Added `last_modified_date` as output to all tasks in Terraform `ingest` module.
- **CUMULUS-NONE**
  - Added documentation on choosing and configuring RDS at `deployment/choosing_configuring_rds`.

### Changed

- **CUMULUS-2703**
  - Updated `ORCA Backup` reconciliation report to report `cumulusFilesCount` and `orcaFilesCount`
- **CUMULUS-2849**
  - Updated `@cumulus/aws-client` to use new AWS SDK v3 packages for DynamoDB requests:
    - `@aws-sdk/client-dynamodb`
    - `@aws-sdk/lib-dynamodb`
    - `@aws-sdk/util-dynamodb`
  - Updated code for compatibility with AWS SDK v3 Dynamo packages
    - `@cumulus/api`
    - `@cumulus/errors`
    - `@cumulus/tf-inventory`
    - `lambdas/data-migration2`
    - `packages/api/ecs/async-operation`
- **CUMULUS-2864**
  - Updated `@cumulus/cmr-client/ingestUMMGranule` and `@cumulus/cmr-client/ingestConcept`
    functions to not perform separate validation request
- **CUMULUS-2870**
  - Updated `hello_world_service` module to pass in `lastModified` parameter in command list to trigger a Terraform state change when the `hello_world_task` is modified.

### Fixed

- **CUMULUS-2849**
  - Fixed AWS service client memoization logic in `@cumulus/aws-client`

## [v11.0.0] 2022-03-24 [STABLE]

### v9.9->v11.0 MIGRATION NOTES

Release v11.0 is a maintenance release series, replacing v9.9.   If you are
upgrading to or past v11 from v9.9.x to this release, please pay attention to the following
migration notes from prior releases:

#### Migration steps

##### **After deploying the `data-persistence` module, but before deploying the main `cumulus` module**

- Due to a bug in the PUT `/rules/<name>` endpoint, the rule records in PostgreSQL may be
out of sync with records in DynamoDB. In order to bring the records into sync, re-deploy and re-run the
[`data-migration1` Lambda](https://nasa.github.io/cumulus/docs/upgrade-notes/upgrade-rds#3-deploy-and-run-data-migration1) with a payload of
`{"forceRulesMigration": true}`:

```shell
aws lambda invoke --function-name $PREFIX-data-migration1 \
  --payload $(echo '{"forceRulesMigration": true}' | base64) $OUTFILE
```

##### As part of the `cumulus` deployment

- Please read the [documentation on the updates to the granule files schema for our Cumulus workflow tasks and how to upgrade your deployment for compatibility](https://nasa.github.io/cumulus/docs/upgrade-notes/update-task-file-schemas).
- (Optional) Update the `task-config` for all workflows that use the `sync-granule` task to include `workflowStartTime` set to
`{$.cumulus_meta.workflow_start_time}`. See [here](https://github.com/nasa/cumulus/blob/master/example/cumulus-tf/sync_granule_workflow.asl.json#L9) for an example.

##### After the `cumulus` deployment

As part of the work on the RDS Phase 2 feature, it was decided to re-add the
granule file `type` property on the file table (detailed reasoning
https://wiki.earthdata.nasa.gov/pages/viewpage.action?pageId=219186829).  This
change was implemented as part of CUMULUS-2672/CUMULUS-2673, however granule
records ingested prior to v11 will *not* have the file.type property stored in the
PostGreSQL database, and on installation of v11 API calls to get granule.files
will not return this value. We anticipate most users are impacted by this issue.

Users that are impacted by these changes should re-run the granule migration
lambda to *only* migrate granule file records:

```shell
PAYLOAD=$(echo '{"migrationsList": ["granules"], "granuleMigrationParams": {"migrateOnlyFiles": "true"}}' | base64)
aws lambda invoke --function-name $PREFIX-postgres-migration-async-operation \
--payload $PAYLOAD $OUTFILE
```

You should note that this will *only* move files for granule records in
PostgreSQL.  **If you have not completed the phase 1 data migration or
have granule records in dynamo that are not in PostgreSQL, the migration will
report failure for both the DynamoDB granule and all the associated files and the file
records will not be updated**.

If you prefer to do a full granule and file migration, you may instead
opt to run the migration with the `migrateAndOverwrite` option instead, this will re-run a
full granule/files migration and overwrite all values in the PostgreSQL database from
what is in DynamoDB for both granules and associated files:

```shell
PAYLOAD=$(echo '{"migrationsList": ["granules"], "granuleMigrationParams": {"migrateAndOverwrite": "true"}}' | base64)
aws lambda invoke --function-name $PREFIX-postgres-migration-async-operation \
--payload $PAYLOAD $OUTFILE
```

*Please note*: Since this data migration is copying all of your granule data
from DynamoDB to PostgreSQL, it can take multiple hours (or even days) to run,
depending on how much data you have and how much parallelism you configure the
migration to use. In general, the more parallelism you configure the migration
to use, the faster it will go, but the higher load it will put on your
PostgreSQL database. Excessive database load can cause database outages and
result in data loss/recovery scenarios. Thus, the parallelism settings for the
migration are intentionally set by default to conservative values but are
configurable.      If this impacts only some of your data products you may want
to consider using other `granuleMigrationParams`.

Please see [the second data migration
docs](https://nasa.github.io/cumulus/docs/upgrade-notes/upgrade-rds#5-run-the-second-data-migration)
for more on this tool if you are unfamiliar with the various options.

### Notable changes

- **CUMULUS-2703**
  - `ORCA Backup` is now a supported `reportType` for the `POST /reconciliationReports` endpoint

### Added

- **CUMULUS-2311** - RDS Migration Epic Phase 2
  - **CUMULUS-2208**
    - Added `@cumulus/message/utils.parseException` to parse exception objects
    - Added helpers to `@cumulus/message/Granules`:
      - `getGranuleProductVolume`
      - `getGranuleTimeToPreprocess`
      - `getGranuleTimeToArchive`
      - `generateGranuleApiRecord`
    - Added `@cumulus/message/PDRs/generatePdrApiRecordFromMessage` to generate PDR from Cumulus workflow message
    - Added helpers to `@cumulus/es-client/indexer`:
      - `deleteAsyncOperation` to delete async operation records from Elasticsearch
      - `updateAsyncOperation` to update an async operation record in Elasticsearch
    - Added granules `PUT` endpoint to Cumulus API for updating a granule.
    Requests to this endpoint should be submitted **without an `action`**
    attribute in the request body.
    - Added `@cumulus/api-client/granules.updateGranule` to update granule via the API
  - **CUMULUS-2303**
    - Add translatePostgresProviderToApiProvider method to `@cumulus/db/translate/providers`
  - **CUMULUS-2306**
    - Updated API execution GET endpoint to read individual execution records
      from PostgreSQL database instead of DynamoDB
    - Updated API execution-status endpoint to read execution records from
      PostgreSQL database instead of DynamoDB
  - **CUMULUS-2302**
    - Added translatePostgresCollectionToApiCollection method to
      `@cumulus/db/translate/collections`
    - Added `searchWithUpdatedAtRange` method to
      `@cumulus/db/models/collections`
  - **CUMULUS-2301**
    - Created API asyncOperations POST endpoint to create async operations.
  - **CUMULUS-2307**
    - Updated API PDR GET endpoint to read individual PDR records from
      PostgreSQL database instead of DynamoDB
    - Added `deletePdr` to `@cumulus/api-client/pdrs`
  - **CUMULUS-2782**
    - Update API granules endpoint `move` action to update granules in the index
      and utilize postgres as the authoritative datastore
  - **CUMULUS-2769**
    - Update collection PUT endpoint to require existance of postgresql record
      and to ignore lack of dynamoDbRecord on update
  - **CUMULUS-2767**
    - Update provider PUT endpoint to require existence of PostgreSQL record
      and to ignore lack of DynamoDB record on update
  - **CUMULUS-2759**
    - Updates collection/provider/rules/granules creation (post) endpoints to
      primarily check for existence/collision in PostgreSQL database instead of DynamoDB
  - **CUMULUS-2714**
    - Added `@cumulus/db/base.deleteExcluding` method to allow for deletion of a
      record set with an exclusion list of cumulus_ids
  - **CUMULUS-2317**
    - Added `@cumulus/db/getFilesAndGranuleInfoQuery()` to build a query for searching file
    records in PostgreSQL and return specified granule information for each file
    - Added `@cumulus/db/QuerySearchClient` library to handle sequentially fetching and paging
    through results for an arbitrary PostgreSQL query
    - Added `insert` method to all `@cumulus/db` models to handle inserting multiple records into
    the database at once
    - Added `@cumulus/db/translatePostgresGranuleResultToApiGranule` helper to
    translate custom PostgreSQL granule result to API granule
  - **CUMULUS-2672**
    - Added migration to add `type` text column to Postgres database `files` table
  - **CUMULUS-2634**
    - Added new functions for upserting data to Elasticsearch:
      - `@cumulus/es-client/indexer.upsertExecution` to upsert an execution
      - `@cumulus/es-client/indexer.upsertPdr` to upsert a PDR
      - `@cumulus/es-client/indexer.upsertGranule` to upsert a granule
  - **CUMULUS-2510**
    - Added `execution_sns_topic_arn` environment variable to
      `sf_event_sqs_to_db_records` lambda TF definition.
    - Added to `sf_event_sqs_to_db_records_lambda` IAM policy to include
      permissions for SNS publish for `report_executions_topic`
    - Added `collection_sns_topic_arn` environment variable to
      `PrivateApiLambda` and `ApiEndpoints` lambdas.
    - Added `updateCollection` to `@cumulus/api-client`.
    - Added to `ecs_cluster` IAM policy to include permissions for SNS publish
      for `report_executions_sns_topic_arn`, `report_pdrs_sns_topic_arn`,
      `report_granules_sns_topic_arn`
    - Added variables for report topic ARNs to `process_dead_letter_archive.tf`
    - Added variable for granule report topic ARN to `bulk_operation.tf`
    - Added `pdr_sns_topic_arn` environment variable to
      `sf_event_sqs_to_db_records` lambda TF definition.
    - Added the new function `publishSnsMessageByDataType` in `@cumulus/api` to
      publish SNS messages to the report topics to PDRs, Collections, and
      Executions.
    - Added the following functions in `publishSnsMessageUtils` to handle
      publishing SNS messages for specific data and event types:
      - `publishCollectionUpdateSnsMessage`
      - `publishCollectionCreateSnsMessage`
      - `publishCollectionDeleteSnsMessage`
      - `publishGranuleUpdateSnsMessage`
      - `publishGranuleDeleteSnsMessage`
      - `publishGranuleCreateSnsMessage`
      - `publishExecutionSnsMessage`
      - `publishPdrSnsMessage`
      - `publishGranuleSnsMessageByEventType`
    - Added to `ecs_cluster` IAM policy to include permissions for SNS publish
      for `report_executions_topic` and `report_pdrs_topic`.
  - **CUMULUS-2315**
    - Added `paginateByCumulusId` to `@cumulus/db` `BasePgModel` to allow for paginated
      full-table select queries in support of elasticsearch indexing.
    - Added `getMaxCumulusId` to `@cumulus/db` `BasePgModel` to allow all
      derived table classes to support querying the current max `cumulus_id`.
  - **CUMULUS-2673**
    - Added `ES_HOST` environment variable to `postgres-migration-async-operation`
    Lambda using value of `elasticsearch_hostname` Terraform variable.
    - Added `elasticsearch_security_group_id` to security groups for
      `postgres-migration-async-operation` lambda.
    - Added permission for `DynamoDb:DeleteItem` to
      `postgres-migration-async-operation` lambda.
  - **CUMULUS-2778**
    - Updated default value of `async_operation_image` in
      `tf-modules/cumulus/variables.tf` to `cumuluss/async-operation:41`
    - Added `ES_HOST` environment variable to async operation ECS task
      definition to ensure that async operation tasks write to the correct
      Elasticsearch domain
- **CUMULUS-2642**
  - Reduces the reconcilation report's default maxResponseSize that returns
     the full report rather than an s3 signed url. Reports very close to the
     previous limits were failing to download, so the limit has been lowered to
     ensure all files are handled properly.
- **CUMULUS-2703**
  - Added `@cumulus/api/lambdas/reports/orca-backup-reconciliation-report` to create
    `ORCA Backup` reconciliation report

### Removed

- **CUMULUS-2311** - RDS Migration Epic Phase 2
  - **CUMULUS-2208**
    - Removed trigger for `dbIndexer` Lambda for DynamoDB tables:
      - `<prefix>-AsyncOperationsTable`
      - `<prefix>-CollectionsTable`
      - `<prefix>-ExecutionsTable`
      - `<prefix>-GranulesTable`
      - `<prefix>-PdrsTable`
      - `<prefix>-ProvidersTable`
      - `<prefix>-RulesTable`
  - **CUMULUS-2782**
    - Remove deprecated `@ingest/granule.moveGranuleFiles`
  - **CUMULUS-2770**
    - Removed `waitForModelStatus` from `example/spec/helpers/apiUtils` integration test helpers
  - **CUMULUS-2510**
    - Removed `stream_enabled` and `stream_view_type` from `executions_table` TF
      definition.
    - Removed `aws_lambda_event_source_mapping` TF definition on executions
      DynamoDB table.
    - Removed `stream_enabled` and `stream_view_type` from `collections_table`
      TF definition.
    - Removed `aws_lambda_event_source_mapping` TF definition on collections
      DynamoDB table.
    - Removed lambda `publish_collections` TF resource.
    - Removed `aws_lambda_event_source_mapping` TF definition on granules
    - Removed `stream_enabled` and `stream_view_type` from `pdrs_table` TF
      definition.
    - Removed `aws_lambda_event_source_mapping` TF definition on PDRs
      DynamoDB table.
  - **CUMULUS-2694**
    - Removed `@cumulus/api/models/granules.storeGranulesFromCumulusMessage()` method
  - **CUMULUS-2662**
    - Removed call to `addToLocalES` in POST `/granules` endpoint since it is
      redundant.
    - Removed call to `addToLocalES` in POST and PUT `/executions` endpoints
      since it is redundant.
    - Removed function `addToLocalES` from `es-client` package since it is no
      longer used.
  - **CUMULUS-2771**
    - Removed `_updateGranuleStatus` to update granule to "running" from `@cumulus/api/lib/ingest.reingestGranule`
    and `@cumulus/api/lib/ingest.applyWorkflow`

### Changed

- CVE-2022-2477
  - Update node-forge to 1.3.0 in `@cumulus/common` to address CVE-2022-2477
- **CUMULUS-2311** - RDS Migration Epic Phase 2
  - **CUMULUS_2641**
    - Update API granule schema to set productVolume as a string value
    - Update `@cumulus/message` package to set productVolume as string
      (calculated with `file.size` as a `BigInt`) to match API schema
    - Update `@cumulus/db` granule translation to translate `granule` objects to
      match the updated API schema
  - **CUMULUS-2714**
    - Updated
      - @cumulus/api/lib.writeRecords.writeGranulesFromMessage
      - @cumulus/api/lib.writeRecords.writeGranuleFromApi
      - @cumulus/api/lib.writeRecords.createGranuleFromApi
      - @cumulus/api/lib.writeRecords.updateGranuleFromApi
    - These methods now remove postgres file records that aren't contained in
        the write/update action if such file records exist.  This update
        maintains consistency with the writes to elasticsearch/dynamodb.
  - **CUMULUS-2672**
    - Updated `data-migration2` lambda to migrate Dynamo `granule.files[].type`
      instead of dropping it.
    - Updated `@cumlus/db` `translateApiFiletoPostgresFile` to retain `type`
    - Updated `@cumulus/db` `translatePostgresFileToApiFile` to retain `type`
    - Updated `@cumulus/types.api.file` to add `type` to the typing.
  - **CUMULUS-2315**
    - Update `index-from-database` lambda/ECS task and elasticsearch endpoint to read
      from PostgreSQL database
    - Update `index-from-database` endpoint to add the following configuration
      tuning parameters:
      - postgresResultPageSize -- The number of records to read from each
        postgres table per request.   Default is 1000.
      - postgresConnectionPoolSize -- The max number of connections to allow the
        index function to make to the database.  Default is 10.
      - esRequestConcurrency -- The maximium number of concurrent record
        translation/ES record update requests.   Default is 10.
  - **CUMULUS-2308**
    - Update `/granules/<granule_id>` GET endpoint to return PostgreSQL Granules instead of DynamoDB Granules
    - Update `/granules/<granule_id>` PUT endpoint to use PostgreSQL Granule as source rather than DynamoDB Granule
    - Update `unpublishGranule` (used in /granules PUT) to use PostgreSQL Granule as source rather than DynamoDB Granule
    - Update integration tests to use `waitForApiStatus` instead of `waitForModelStatus`
    - Update Granule ingest to update the Postgres Granule status as well as the DynamoDB Granule status
  - **CUMULUS-2302**
    - Update API collection GET endpoint to read individual provider records from
      PostgreSQL database instead of DynamoDB
    - Update sf-scheduler lambda to utilize API endpoint to get provider record
      from database via Private API lambda
    - Update API granule `reingest` endpoint to read collection from PostgreSQL
      database instead of DynamoDB
    - Update internal-reconciliation report to base report Collection comparison
      on PostgreSQL instead of DynamoDB
    - Moved createGranuleAndFiles `@cumulus/api` unit helper from `./lib` to
      `.test/helpers`
  - **CUMULUS-2208**
    - Moved all `@cumulus/api/es/*` code to new `@cumulus/es-client` package
    - Updated logic for collections API POST/PUT/DELETE to create/update/delete
      records directly in Elasticsearch in parallel with updates to
      DynamoDb/PostgreSQL
    - Updated logic for rules API POST/PUT/DELETE to create/update/delete
      records directly in Elasticsearch in parallel with updates to
      DynamoDb/PostgreSQL
    - Updated logic for providers API POST/PUT/DELETE to create/update/delete
      records directly in  Elasticsearch in parallel with updates to
      DynamoDb/PostgreSQL
    - Updated logic for PDRs API DELETE to delete records directly in
      Elasticsearch in parallel with deletes to DynamoDB/PostgreSQL
    - Updated logic for executions API DELETE to delete records directly in
      Elasticsearch in parallel with deletes to DynamoDB/PostgreSQL
    - Updated logic for granules API DELETE to delete records directly in
      Elasticsearch in parallel with deletes to DynamoDB/PostgreSQL
    - `sfEventSqsToDbRecords` Lambda now writes following data directly to
      Elasticsearch in parallel with writes to DynamoDB/PostgreSQL:
      - executions
      - PDRs
      - granules
    - All async operations are now written directly to Elasticsearch in parallel
      with DynamoDB/PostgreSQL
    - Updated logic for async operation API DELETE to delete records directly in
      Elasticsearch in parallel with deletes to DynamoDB/PostgreSQL
    - Moved:
      - `packages/api/lib/granules.getGranuleProductVolume` ->
      `@cumulus/message/Granules.getGranuleProductVolume`
      - `packages/api/lib/granules.getGranuleTimeToPreprocess`
      -> `@cumulus/message/Granules.getGranuleTimeToPreprocess`
      - `packages/api/lib/granules.getGranuleTimeToArchive` ->
      `@cumulus/message/Granules.getGranuleTimeToArchive`
      - `packages/api/models/Granule.generateGranuleRecord`
      -> `@cumulus/message/Granules.generateGranuleApiRecord`
  - **CUMULUS-2306**
    - Updated API local serve (`api/bin/serve.js`) setup code to add cleanup/executions
    related records
    - Updated @cumulus/db/models/granules-executions to add a delete method in
      support of local cleanup
    - Add spec/helpers/apiUtils/waitForApiStatus integration helper to retry API
      record retrievals on status in lieu of using `waitForModelStatus`
  - **CUMULUS-2303**
    - Update API provider GET endpoint to read individual provider records from
      PostgreSQL database instead of DynamoDB
    - Update sf-scheduler lambda to utilize API endpoint to get provider record
      from database via Private API lambda
  - **CUMULUS-2301**
    - Updated `getAsyncOperation` to read from PostgreSQL database instead of
      DynamoDB.
    - Added `translatePostgresAsyncOperationToApiAsyncOperation` function in
      `@cumulus/db/translate/async-operation`.
    - Updated `translateApiAsyncOperationToPostgresAsyncOperation` function to
      ensure that `output` is properly translated to an object for the
      PostgreSQL record for the following cases of `output` on the incoming API
      record:
      - `record.output` is a JSON stringified object
      - `record.output` is a JSON stringified array
      - `record.output` is a JSON stringified string
      - `record.output` is a string
  - **CUMULUS-2317**
    - Changed reconciliation reports to read file records from PostgreSQL instead of DynamoDB
  - **CUMULUS-2304**
    - Updated API rule GET endpoint to read individual rule records from
      PostgreSQL database instead of DynamoDB
    - Updated internal consumer lambdas for SNS, SQS and Kinesis to read
      rules from PostgreSQL.
  - **CUMULUS-2634**
    - Changed `sfEventSqsToDbRecords` Lambda to use new upsert helpers for executions, granules, and PDRs
    to ensure out-of-order writes are handled correctly when writing to Elasticsearch
  - **CUMULUS-2510**
    - Updated `@cumulus/api/lib/writeRecords/write-execution` to publish SNS
      messages after a successful write to Postgres, DynamoDB, and ES.
    - Updated functions `create` and `upsert` in the `db` model for Executions
      to return an array of objects containing all columns of the created or
      updated records.
    - Updated `@cumulus/api/endpoints/collections` to publish an SNS message
      after a successful collection delete, update (PUT), create (POST).
    - Updated functions `create` and `upsert` in the `db` model for Collections
      to return an array of objects containing all columns for the created or
      updated records.
    - Updated functions `create` and `upsert` in the `db` model for Granules
      to return an array of objects containing all columns for the created or
      updated records.
    - Updated `@cumulus/api/lib/writeRecords/write-granules` to publish SNS
      messages after a successful write to Postgres, DynamoDB, and ES.
    - Updated `@cumulus/api/lib/writeRecords/write-pdr` to publish SNS
      messages after a successful write to Postgres, DynamoDB, and ES.
  - **CUMULUS-2733**
    - Updated `_writeGranuleFiles` function creates an aggregate error which
      contains the workflow error, if any, as well as any error that may occur
      from writing granule files.
  - **CUMULUS-2674**
    - Updated `DELETE` endpoints for the following data types to check that record exists in
      PostgreSQL or Elasticsearch before proceeding with deletion:
      - `provider`
      - `async operations`
      - `collections`
      - `granules`
      - `executions`
      - `PDRs`
      - `rules`
  - **CUMULUS-2294**
    - Updated architecture and deployment documentation to reference RDS
  - **CUMULUS-2642**
    - Inventory and Granule Not Found Reconciliation Reports now compare
      Databse against S3 in on direction only, from Database to S3
      Objects. This means that only files in the database are compared against
      objects found on S3 and the filesInCumulus.onlyInS3 report key will
      always be empty. This significantly decreases the report output size and
      aligns with a users expectations.
    - Updates getFilesAndGranuleInfoQuery to take additional optional
      parameters `collectionIds`, `granuleIds`, and `providers` to allow
      targeting/filtering of the results.

  - **CUMULUS-2694**
    - Updated database write logic in `sfEventSqsToDbRccords` to log message if Cumulus
    workflow message is from pre-RDS deployment but still attempt parallel writing to DynamoDB
    and PostgreSQL
    - Updated database write logic in `sfEventSqsToDbRccords` to throw error if requirements to write execution to PostgreSQL cannot be met
  - **CUMULUS-2660**
    - Updated POST `/executions` endpoint to publish SNS message of created record to executions SNS topic
  - **CUMULUS-2661**
    - Updated PUT `/executions/<arn>` endpoint to publish SNS message of updated record to executions SNS topic
  - **CUMULUS-2765**
    - Updated `updateGranuleStatusToQueued` in `write-granules` to write to
      Elasticsearch and publish SNS message to granules topic.
  - **CUMULUS-2774**
    - Updated `constructGranuleSnsMessage` and `constructCollectionSnsMessage`
      to throw error if `eventType` is invalid or undefined.
  - **CUMULUS-2776**
    - Updated `getTableIndexDetails` in `db-indexer` to use correct
      `deleteFnName` for reconciliation reports.
  - **CUMULUS-2780**
    - Updated bulk granule reingest operation to read granules from PostgreSQL instead of DynamoDB.
  - **CUMULUS-2778**
    - Updated default value of `async_operation_image` in `tf-modules/cumulus/variables.tf` to `cumuluss/async-operation:38`
  - **CUMULUS-2854**
    - Updated rules model to decouple `createRuleTrigger` from `create`.
    - Updated rules POST endpoint to call `rulesModel.createRuleTrigger` directly to create rule trigger.
    - Updated rules PUT endpoints to call `rulesModel.createRuleTrigger` if update fails and reversion needs to occur.

### Fixed

- **CUMULUS-2311** - RDS Migration Epic Phase 2
  - **CUMULUS-2810**
    - Updated @cumulus/db/translate/translatePostgresProviderToApiProvider to
      correctly return provider password and updated tests to prevent
      reintroduction.
  - **CUMULUS-2778**
    - Fixed async operation docker image to correctly update record status in
    Elasticsearch
  - Updated localAPI to set additional env variable, and fixed `GET /executions/status` response
  - **CUMULUS-2877**
    - Ensure database records receive a timestamp when writing granules.

## [v10.1.3] 2022-06-28 [BACKPORT]

### Added

- **CUMULUS-2966**
  - Added extractPath operation and support of nested string replacement to `url_path` in the collection configuration

## [v10.1.2] 2022-03-11

### Added

- **CUMULUS-2859**
  - Update `postgres-db-migration` lambda timeout to default 900 seconds
  - Add `db_migration_lambda_timeout` variable to `data-persistence` module to
    allow this timeout to be user configurable
- **CUMULUS-2868**
  - Added `iam:PassRole` permission to `step_policy` in `tf-modules/ingest/iam.tf`

## [v10.1.1] 2022-03-04

### Migration steps

- Due to a bug in the PUT `/rules/<name>` endpoint, the rule records in PostgreSQL may be
out of sync with records in DynamoDB. In order to bring the records into sync, re-run the
[previously deployed `data-migration1` Lambda](https://nasa.github.io/cumulus/docs/upgrade-notes/upgrade-rds#3-deploy-and-run-data-migration1) with a payload of
`{"forceRulesMigration": true}`:

```shell
aws lambda invoke --function-name $PREFIX-data-migration1 \
  --payload $(echo '{"forceRulesMigration": true}' | base64) $OUTFILE
```

### Added

- **CUMULUS-2841**
  - Add integration test to validate PDR node provider that requires password
    credentials succeeds on ingest

- **CUMULUS-2846**
  - Added `@cumulus/db/translate/rule.translateApiRuleToPostgresRuleRaw` to translate API rule to PostgreSQL rules and
  **keep undefined fields**

### Changed

- **CUMULUS-NONE**
  - Adds logging to ecs/async-operation Docker container that launches async
    tasks on ECS. Sets default async_operation_image_version to 39.

- **CUMULUS-2845**
  - Updated rules model to decouple `createRuleTrigger` from `create`.
  - Updated rules POST endpoint to call `rulesModel.createRuleTrigger` directly to create rule trigger.
  - Updated rules PUT endpoints to call `rulesModel.createRuleTrigger` if update fails and reversion needs to occur.
- **CUMULUS-2846**
  - Updated version of `localstack/localstack` used in local unit testing to `0.11.5`

### Fixed

- Upgraded lodash to version 4.17.21 to fix vulnerability
- **CUMULUS-2845**
  - Fixed bug in POST `/rules` endpoint causing rule records to be created
  inconsistently in DynamoDB and PostgreSQL
- **CUMULUS-2846**
  - Fixed logic for `PUT /rules/<name>` endpoint causing rules to be saved
  inconsistently between DynamoDB and PostgreSQL
- **CUMULUS-2854**
  - Fixed queue granules behavior where the task was not accounting for granules that
  *already* had createdAt set. Workflows downstream in this scenario should no longer
  fail to write their granules due to order-of-db-writes constraints in the database
  update logic.

## [v10.1.0] 2022-02-23

### Added

- **CUMULUS-2775**
  - Added a configurable parameter group for the RDS serverless database cluster deployed by `tf-modules/rds-cluster-tf`. The allowed parameters for the parameter group can be found in the AWS documentation of [allowed parameters for an Aurora PostgreSQL cluster](https://docs.aws.amazon.com/AmazonRDS/latest/AuroraUserGuide/AuroraPostgreSQL.Reference.ParameterGroups.html). By default, the following parameters are specified:
    - `shared_preload_libraries`: `pg_stat_statements,auto_explain`
    - `log_min_duration_statement`: `250`
    - `auto_explain.log_min_duration`: `250`
- **CUMULUS-2781**
  - Add api_config secret to hold API/Private API lambda configuration values
- **CUMULUS-2840**
  - Added an index on `granule_cumulus_id` to the RDS files table.

### Changed

- **CUMULUS-2492**
  - Modify collectionId logic to accomodate trailing underscores in collection short names. e.g. `shortName____`
- **CUMULUS-2847**
  - Move DyanmoDb table name into API keystore and initialize only on lambda cold start
- **CUMULUS-2833**
  - Updates provider model schema titles to display on the dashboard.
- **CUMULUS-2837**
  - Update process-s3-dead-letter-archive to unpack SQS events in addition to
    Cumulus Messages
  - Update process-s3-dead-letter-archive to look up execution status using
    getCumulusMessageFromExecutionEvent (common method with sfEventSqsToDbRecords)
  - Move methods in api/lib/cwSfExecutionEventUtils to
    @cumulus/message/StepFunctions
- **CUMULUS-2775**
  - Changed the `timeout_action` to `ForceApplyCapacityChange` by default for the RDS serverless database cluster `tf-modules/rds-cluster-tf`
- **CUMULUS-2781**
  - Update API lambda to utilize api_config secret for initial environment variables

### Fixed

- **CUMULUS-2853**
  - Move OAUTH_PROVIDER to lambda env variables to address regression in CUMULUS-2781
  - Add logging output to api app router
- Added Cloudwatch permissions to `<prefix>-steprole` in `tf-modules/ingest/iam.tf` to address the
`Error: error creating Step Function State Machine (xxx): AccessDeniedException: 'arn:aws:iam::XXX:role/xxx-steprole' is not authorized to create managed-rule`
error in non-NGAP accounts:
  - `events:PutTargets`
  - `events:PutRule`
  - `events:DescribeRule`

## [v10.0.1] 2022-02-03

### Fixed

- Fixed IAM permissions issue with `<prefix>-postgres-migration-async-operation` Lambda
which prevented it from running a Fargate task for data migration.

## [v10.0.0] 2022-02-01

### Migration steps

- Please read the [documentation on the updates to the granule files schema for our Cumulus workflow tasks and how to upgrade your deployment for compatibility](https://nasa.github.io/cumulus/docs/upgrade-notes/update-task-file-schemas).
- (Optional) Update the `task-config` for all workflows that use the `sync-granule` task to include `workflowStartTime` set to
`{$.cumulus_meta.workflow_start_time}`. See [here](https://github.com/nasa/cumulus/blob/master/example/cumulus-tf/sync_granule_workflow.asl.json#L9) for an example.

### BREAKING CHANGES

- **NDCUM-624**
  - Functions in @cumulus/cmrjs renamed for consistency with `isCMRFilename` and `isCMRFile`
    - `isECHO10File` -> `isECHO10Filename`
    - `isUMMGFile` -> `isUMMGFilename`
    - `isISOFile` -> `isCMRISOFilename`
- **CUMULUS-2388**
  - In order to standardize task messaging formats, please note the updated input, output and config schemas for the following Cumulus workflow tasks:
    - add-missing-file-checksums
    - files-to-granules
    - hyrax-metadata-updates
    - lzards-backup
    - move-granules
    - post-to-cmr
    - sync-granule
    - update-cmr-access-constraints
    - update-granules-cmr-metadata-file-links
  The primary focus of the schema updates was to standardize the format of granules, and
  particularly their files data. The granule `files` object now matches the file schema in the
  Cumulus database and thus also matches the `files` object produced by the API with use cases like
  `applyWorkflow`. This includes removal of `name` and `filename` in favor of `bucket` and `key`,
  removal of certain properties such as `etag` and `duplicate_found` and outputting them as
  separate objects stored in `meta`.
  - Checksum values calculated by `@cumulus/checksum` are now converted to string to standardize
  checksum formatting across the Cumulus library.

### Notable changes

- **CUMULUS-2718**
  - The `sync-granule` task has been updated to support an optional configuration parameter `workflowStartTime`. The output payload of `sync-granule` now includes a `createdAt` time for each granule which is set to the
  provided `workflowStartTime` or falls back to `Date.now()` if not provided. Workflows using
  `sync-granule` may be updated to include this parameter with the value of `{$.cumulus_meta.workflow_start_time}` in the `task_config`.
- Updated version of `@cumulus/cumulus-message-adapter-js` from `2.0.3` to `2.0.4` for
all Cumulus workflow tasks
- **CUMULUS-2783**
  - A bug in the ECS cluster autoscaling configuration has been
resolved. ECS clusters should now correctly autoscale by adding new cluster
instances according to the [policy configuration](https://github.com/nasa/cumulus/blob/master/tf-modules/cumulus/ecs_cluster.tf).
  - Async operations that are started by these endpoints will be run as ECS tasks
  with a launch type of Fargate, not EC2:
    - `POST /deadLetterArchive/recoverCumulusMessages`
    - `POST /elasticsearch/index-from-database`
    - `POST /granules/bulk`
    - `POST /granules/bulkDelete`
    - `POST /granules/bulkReingest`
    - `POST /migrationCounts`
    - `POST /reconciliationReports`
    - `POST /replays`
    - `POST /replays/sqs`

### Added

- Upgraded version of dependencies on `knex` package from `0.95.11` to `0.95.15`
- Added Terraform data sources to `example/cumulus-tf` module to retrieve default VPC and subnets in NGAP accounts
  - Added `vpc_tag_name` variable which defines the tags used to look up a VPC. Defaults to VPC tag name used in NGAP accounts
  - Added `subnets_tag_name` variable which defines the tags used to look up VPC subnets. Defaults to a subnet tag name used in NGAP accounts
- Added Terraform data sources to `example/data-persistence-tf` module to retrieve default VPC and subnets in NGAP accounts
  - Added `vpc_tag_name` variable which defines the tags used to look up a VPC. Defaults to VPC tag name used in NGAP accounts
  - Added `subnets_tag_name` variable which defines the tags used to look up VPC subnets. Defaults to a subnet tag name used in NGAP accounts
- Added Terraform data sources to `example/rds-cluster-tf` module to retrieve default VPC and subnets in NGAP accounts
  - Added `vpc_tag_name` variable which defines the tags used to look up a VPC. Defaults to VPC tag name used in NGAP accounts
  - Added `subnets_tag_name` variable which defines the tags used to look up VPC subnets. Defaults to tag names used in subnets in for NGAP accounts
- **CUMULUS-2299**
  - Added support for SHA checksum types with hyphens (e.g. `SHA-256` vs `SHA256`) to tasks that calculate checksums.
- **CUMULUS-2439**
  - Added CMR search client setting to the CreateReconciliationReport lambda function.
  - Added `cmr_search_client_config` tfvars to the archive and cumulus terraform modules.
  - Updated CreateReconciliationReport lambda to search CMR collections with CMRSearchConceptQueue.
- **CUMULUS-2441**
  - Added support for 'PROD' CMR environment.
- **CUMULUS-2456**
  - Updated api lambdas to query ORCA Private API
  - Updated example/cumulus-tf/orca.tf to the ORCA release v4.0.0-Beta3
- **CUMULUS-2638**
  - Adds documentation to clarify bucket config object use.
- **CUMULUS-2684**
  - Added optional collection level parameter `s3MultipartChunksizeMb` to collection's `meta` field
  - Updated `move-granules` task to take in an optional config parameter s3MultipartChunksizeMb
- **CUMULUS-2747**
  - Updated data management type doc to include additional fields for provider configurations
- **CUMULUS-2773**
  - Added a document to the workflow-tasks docs describing deployment, configuration and usage of the LZARDS backup task.

### Changed

- Made `vpc_id` variable optional for `example/cumulus-tf` module
- Made `vpc_id` and `subnet_ids` variables optional for `example/data-persistence-tf` module
- Made `vpc_id` and `subnets` variables optional for `example/rds-cluster-tf` module
- Changes audit script to handle integration test failure when `USE\_CACHED\_BOOTSTRAP` is disabled.
- Increases wait time for CMR to return online resources in integration tests
- **CUMULUS-1823**
  - Updates to Cumulus rule/provider schemas to improve field titles and descriptions.
- **CUMULUS-2638**
  - Transparent to users, remove typescript type `BucketType`.
- **CUMULUS-2718**
  - Updated config for SyncGranules to support optional `workflowStartTime`
  - Updated SyncGranules to provide `createdAt` on output based on `workflowStartTime` if provided,
  falling back to `Date.now()` if not provided.
  - Updated `task_config` of SyncGranule in example workflows
- **CUMULUS-2735**
  - Updated reconciliation reports to write formatted JSON to S3 to improve readability for
    large reports
  - Updated TEA version from 102 to 121 to address TEA deployment issue with the max size of
    a policy role being exceeded
- **CUMULUS-2743**
  - Updated bamboo Dockerfile to upgrade pip as part of the image creation process
- **CUMULUS-2744**
  - GET executions/status returns associated granules for executions retrieved from the Step Function API
- **CUMULUS-2751**
  - Upgraded all Cumulus (node.js) workflow tasks to use
    `@cumulus/cumulus-message-adapter-js` version `2.0.3`, which includes an
    update cma-js to better expose CMA stderr stream output on lambda timeouts
    as well as minor logging enhancements.
- **CUMULUS-2752**
  - Add new mappings for execution records to prevent dynamic field expansion from exceeding
  Elasticsearch field limits
    - Nested objects under `finalPayload.*` will not dynamically add new fields to mapping
    - Nested objects under `originalPayload.*` will not dynamically add new fields to mapping
    - Nested keys under `tasks` will not dynamically add new fields to mapping
- **CUMULUS-2753**
  - Updated example/cumulus-tf/orca.tf to the latest ORCA release v4.0.0-Beta2 which is compatible with granule.files file schema
  - Updated /orca/recovery to call new lambdas request_status_for_granule and request_status_for_job.
  - Updated orca integration test
- [**PR #2569**](https://github.com/nasa/cumulus/pull/2569)
  - Fixed `TypeError` thrown by `@cumulus/cmrjs/cmr-utils.getGranuleTemporalInfo` when
    a granule's associated UMM-G JSON metadata file does not contain a `ProviderDates`
    element that has a `Type` of either `"Update"` or `"Insert"`.  If neither are
    present, the granule's last update date falls back to the `"Create"` type
    provider date, or `undefined`, if none is present.
- **CUMULUS-2775**
  - Changed `@cumulus/api-client/invokeApi()` to accept a single accepted status code or an array
  of accepted status codes via `expectedStatusCodes`
- [**PR #2611**](https://github.com/nasa/cumulus/pull/2611)
  - Changed `@cumulus/launchpad-auth/LaunchpadToken.requestToken` and `validateToken`
    to use the HTTPS request option `https.pfx` instead of the deprecated `pfx` option
    for providing the certificate.
- **CUMULUS-2836**
  - Updates `cmr-utils/getGranuleTemporalInfo` to search for a SingleDateTime
    element, when beginningDateTime value is not
    found in the metadata file.  The granule's temporal information is
    returned so that both beginningDateTime and endingDateTime are set to the
    discovered singleDateTimeValue.
- **CUMULUS-2756**
  - Updated `_writeGranule()` in `write-granules.js` to catch failed granule writes due to schema validation, log the failure and then attempt to set the status of the granule to `failed` if it already exists to prevent a failure from allowing the granule to get "stuck" in a non-failed status.

### Fixed

- **CUMULUS-2775**
  - Updated `@cumulus/api-client` to not log an error for 201 response from `updateGranule`
- **CUMULUS-2783**
  - Added missing lower bound on scale out policy for ECS cluster to ensure that
  the cluster will autoscale correctly.
- **CUMULUS-2835**
  - Updated `hyrax-metadata-updates` task to support reading the DatasetId from ECHO10 XML, and the EntryTitle from UMM-G JSON; these are both valid alternatives to the shortname and version ID.

## [v9.9.3] 2021-02-17 [BACKPORT]

**Please note** changes in 9.9.3 may not yet be released in future versions, as
this is a backport and patch release on the 9.9.x series of releases. Updates that
are included in the future will have a corresponding CHANGELOG entry in future
releases.

- **CUMULUS-2853**
  - Move OAUTH_PROVIDER to lambda env variables to address regression in 9.9.2/CUMULUS-2275
  - Add logging output to api app router

## [v9.9.2] 2021-02-10 [BACKPORT]

**Please note** changes in 9.9.2 may not yet be released in future versions, as
this is a backport and patch release on the 9.9.x series of releases. Updates that
are included in the future will have a corresponding CHANGELOG entry in future
releases.### Added

- **CUMULUS-2775**
  - Added a configurable parameter group for the RDS serverless database cluster deployed by `tf-modules/rds-cluster-tf`. The allowed parameters for the parameter group can be found in the AWS documentation of [allowed parameters for an Aurora PostgreSQL cluster](https://docs.aws.amazon.com/AmazonRDS/latest/AuroraUserGuide/AuroraPostgreSQL.Reference.ParameterGroups.html). By default, the following parameters are specified:
    - `shared_preload_libraries`: `pg_stat_statements,auto_explain`
    - `log_min_duration_statement`: `250`
    - `auto_explain.log_min_duration`: `250`
- **CUMULUS-2840**
  - Added an index on `granule_cumulus_id` to the RDS files table.

### Changed

- **CUMULUS-2847**
  - Move DyanmoDb table name into API keystore and initialize only on lambda cold start
- **CUMULUS-2781**
  - Add api_config secret to hold API/Private API lambda configuration values
- **CUMULUS-2775**
  - Changed the `timeout_action` to `ForceApplyCapacityChange` by default for the RDS serverless database cluster `tf-modules/rds-cluster-tf`

## [v9.9.1] 2021-02-10 [BACKPORT]

**Please note** changes in 9.9.1 may not yet be released in future versions, as
this is a backport and patch release on the 9.9.x series of releases. Updates that
are included in the future will have a corresponding CHANGELOG entry in future
releases.

### Fixed

- **CUMULUS-2775**
  - Updated `@cumulus/api-client` to not log an error for 201 response from `updateGranule`

### Changed

- Updated version of `@cumulus/cumulus-message-adapter-js` from `2.0.3` to `2.0.4` for
all Cumulus workflow tasks
- **CUMULUS-2775**
  - Changed `@cumulus/api-client/invokeApi()` to accept a single accepted status code or an array
  of accepted status codes via `expectedStatusCodes`
- **CUMULUS-2837**
  - Update process-s3-dead-letter-archive to unpack SQS events in addition to
    Cumulus Messages
  - Update process-s3-dead-letter-archive to look up execution status using
    getCumulusMessageFromExecutionEvent (common method with sfEventSqsToDbRecords)
  - Move methods in api/lib/cwSfExecutionEventUtils to
    @cumulus/message/StepFunctions

## [v9.9.0] 2021-11-03

### Added

- **NDCUM-624**: Add support for ISO metadata files for the `MoveGranules` step
  - Add function `isISOFile` to check if a given file object is an ISO file
  - `granuleToCmrFileObject` and `granulesToCmrFileObjects` now take a
    `filterFunc` argument
    - `filterFunc`'s default value is `isCMRFile`, so the previous behavior is
      maintained if no value is given for this argument
    - `MoveGranules` passes a custom filter function to
      `granulesToCmrFileObjects` to check for `isISOFile` in addition to
      `isCMRFile`, so that metadata from `.iso.xml` files can be used in the
      `urlPathTemplate`
- [**PR #2535**](https://github.com/nasa/cumulus/pull/2535)
  - NSIDC and other cumulus users had desire for returning formatted dates for
    the 'url_path' date extraction utilities. Added 'dateFormat' function as
    an option for extracting and formating the entire date. See
    docs/workflow/workflow-configuration-how-to.md for more information.
- [**PR #2548**](https://github.com/nasa/cumulus/pull/2548)
  - Updated webpack configuration for html-loader v2
- **CUMULUS-2640**
  - Added Elasticsearch client scroll setting to the CreateReconciliationReport lambda function.
  - Added `elasticsearch_client_config` tfvars to the archive and cumulus terraform modules.
- **CUMULUS-2683**
  - Added `default_s3_multipart_chunksize_mb` setting to the `move-granules` lambda function.
  - Added `default_s3_multipart_chunksize_mb` tfvars to the cumulus and ingest terraform modules.
  - Added optional parameter `chunkSize` to `@cumulus/aws-client/S3.moveObject` and
    `@cumulus/aws-client/S3.multipartCopyObject` to set the chunk size of the S3 multipart uploads.
  - Renamed optional parameter `maxChunkSize` to `chunkSize` in
    `@cumulus/aws-client/lib/S3MultipartUploads.createMultipartChunks`.

### Changed

- Upgraded all Cumulus workflow tasks to use `@cumulus/cumulus-message-adapter-js` version `2.0.1`
- **CUMULUS-2725**
  - Updated providers endpoint to return encrypted password
  - Updated providers model to try decrypting credentials before encryption to allow for better handling of updating providers
- **CUMULUS-2734**
  - Updated `@cumulus/api/launchpadSaml.launchpadPublicCertificate` to correctly retrieve
    certificate from launchpad IdP metadata with and without namespace prefix.

## [v9.8.0] 2021-10-19

### Notable changes

- Published new tag [`36` of `cumuluss/async-operation` to Docker Hub](https://hub.docker.com/layers/cumuluss/async-operation/35/images/sha256-cf777a6ef5081cd90a0f9302d45243b6c0a568e6d977c0ee2ccc5a90b12d45d0?context=explore) for compatibility with
upgrades to `knex` package and to address security vulnerabilities.

### Added

- Added `@cumulus/db/createRejectableTransaction()` to handle creating a Knex transaction that **will throw an error** if the transaction rolls back. [As of Knex 0.95+, promise rejection on transaction rollback is no longer the default behavior](https://github.com/knex/knex/blob/master/UPGRADING.md#upgrading-to-version-0950).

- **CUMULUS-2639**
  - Increases logging on reconciliation reports.

- **CUMULUS-2670**
  - Updated `lambda_timeouts` string map variable for `cumulus` module to accept a
  `update_granules_cmr_metadata_file_links_task_timeout` property
- **CUMULUS-2598**
  - Add unit and integration tests to describe queued granules as ignored when
    duplicate handling is 'skip'

### Changed

- Updated `knex` version from 0.23.11 to 0.95.11 to address security vulnerabilities
- Updated default version of async operations Docker image to `cumuluss/async-operation:36`
- **CUMULUS-2590**
  - Granule applyWorkflow, Reingest actions and Bulk operation now update granule status to `queued` when scheduling the granule.
- **CUMULUS-2643**
  - relocates system file `buckets.json` out of the
    `s3://internal-bucket/workflows` directory into
    `s3://internal-bucket/buckets`.


## [v9.7.1] 2021-12-08 [Backport]

Please note changes in 9.7.0 may not yet be released in future versions, as this is a backport and patch release on the 9.7.x series of releases. Updates that are included in the future will have a corresponding CHANGELOG entry in future releases.
Fixed

- **CUMULUS-2751**
  - Update all tasks to update to use cumulus-message-adapter-js version 2.0.4

## [v9.7.0] 2021-10-01

### Notable Changes

- **CUMULUS-2583**
  - The `queue-granules` task now updates granule status to `queued` when a granule is queued. In order to prevent issues with the private API endpoint and Lambda API request and concurrency limits, this functionality runs with limited concurrency, which may increase the task's overall runtime when large numbers of granules are being queued. If you are facing Lambda timeout errors with this task, we recommend converting your `queue-granules` task to an ECS activity. This concurrency is configurable via the task config's `concurrency` value.
- **CUMULUS-2676**
  - The `discover-granules` task has been updated to limit concurrency on checks to identify and skip already ingested granules in order to prevent issues with the private API endpoint and Lambda API request and concurrency limits. This may increase the task's overall runtime when large numbers of granules are discovered. If you are facing Lambda timeout errors with this task, we recommend converting your `discover-granules` task to an ECS activity. This concurrency is configurable via the task config's `concurrency` value.
- Updated memory of `<prefix>-sfEventSqsToDbRecords` Lambda to 1024MB

### Added

- **CUMULUS-2000**
  - Updated `@cumulus/queue-granules` to respect a new config parameter: `preferredQueueBatchSize`. Queue-granules will respect this batchsize as best as it can to batch granules into workflow payloads. As workflows generally rely on information such as collection and provider expected to be shared across all granules in a workflow, queue-granules will break batches up by collection, as well as provider if there is a `provider` field on the granule. This may result in batches that are smaller than the preferred size, but never larger ones. The default value is 1, which preserves current behavior of queueing 1 granule per workflow.
- **CUMULUS-2630**
  - Adds a new workflow `DiscoverGranulesToThrottledQueue` that discovers and writes
    granules to a throttled background queue.  This allows discovery and ingest
    of larger numbers of granules without running into limits with lambda
    concurrency.

### Changed

- **CUMULUS-2720**
  - Updated Core CI scripts to validate CHANGELOG diffs as part of the lint process
- **CUMULUS-2695**
  - Updates the example/cumulus-tf deployment to change
    `archive_api_reserved_concurrency` from 8 to 5 to use fewer reserved lambda
    functions. If you see throttling errors on the `<stack>-apiEndpoints` you
    should increase this value.
  - Updates cumulus-tf/cumulus/variables.tf to change
    `archive_api_reserved_concurrency` from 8 to 15 to prevent throttling on
    the dashboard for default deployments.
- **CUMULUS-2584**
  - Updates `api/endpoints/execution-status.js` `get` method to include associated granules, as
    an array, for the provided execution.
  - Added `getExecutionArnsByGranuleCumulusId` returning a list of executionArns sorted by most recent first,
    for an input Granule Cumulus ID in support of the move of `translatePostgresGranuleToApiGranule` from RDS-Phase2
    feature branch
  - Added `getApiExecutionCumulusIds` returning cumulus IDs for a given list of executions
- **CUMULUS-NONE**
  - Downgrades elasticsearch version in testing container to 5.3 to match AWS version.
  - Update serve.js -> `eraseDynamoTables()`. Changed the call `Promise.all()` to `Promise.allSettled()` to ensure all dynamo records (provider records in particular) are deleted prior to reseeding.

### Fixed

- **CUMULUS-2583**
  - Fixed a race condition where granules set as “queued” were not able to be set as “running” or “completed”

## [v9.6.0] 2021-09-20

### Added

- **CUMULUS-2576**
  - Adds `PUT /granules` API endpoint to update a granule
  - Adds helper `updateGranule` to `@cumulus/api-client/granules`
- **CUMULUS-2606**
  - Adds `POST /granules/{granuleId}/executions` API endpoint to associate an execution with a granule
  - Adds helper `associateExecutionWithGranule` to `@cumulus/api-client/granules`
- **CUMULUS-2583**
  - Adds `queued` as option for granule's `status` field

### Changed

- Moved `ssh2` package from `@cumulus/common` to `@cumulus/sftp-client` and
  upgraded package from `^0.8.7` to `^1.0.0` to address security vulnerability
  issue in previous version.
- **CUMULUS-2583**
  - `QueueGranules` task now updates granule status to `queued` once it is added to the queue.

- **CUMULUS-2617**
  - Use the `Authorization` header for CMR Launchpad authentication instead of the deprecated `Echo-Token` header.

### Fixed

- Added missing permission for `<prefix>_ecs_cluster_instance_role` IAM role (used when running ECS services/tasks)
to allow `kms:Decrypt` on the KMS key used to encrypt provider credentials. Adding this permission fixes the `sync-granule` task when run as an ECS activity in a Step Function, which previously failed trying to decrypt credentials for providers.

- **CUMULUS-2576**
  - Adds default value to granule's timestamp when updating a granule via API.

## [v9.5.0] 2021-09-07

### BREAKING CHANGES

- Removed `logs` record type from mappings from Elasticsearch. This change **should not have**
any adverse impact on existing deployments, even those which still contain `logs` records,
but technically it is a breaking change to the Elasticsearch mappings.
- Changed `@cumulus/api-client/asyncOperations.getAsyncOperation` to return parsed JSON body
of response and not the raw API endpoint response

### Added

- **CUMULUS-2670**
  - Updated core `cumulus` module to take lambda_timeouts string map variable that allows timeouts of ingest tasks to be configurable. Allowed properties for the mapping include:
  - discover_granules_task_timeout
  - discover_pdrs_task_timeout
  - hyrax_metadata_update_tasks_timeout
  - lzards_backup_task_timeout
  - move_granules_task_timeout
  - parse_pdr_task_timeout
  - pdr_status_check_task_timeout
  - post_to_cmr_task_timeout
  - queue_granules_task_timeout
  - queue_pdrs_task_timeout
  - queue_workflow_task_timeout
  - sync_granule_task_timeout
- **CUMULUS-2575**
  - Adds `POST /granules` API endpoint to create a granule
  - Adds helper `createGranule` to `@cumulus/api-client`
- **CUMULUS-2577**
  - Adds `POST /executions` endpoint to create an execution
- **CUMULUS-2578**
  - Adds `PUT /executions` endpoint to update an execution
- **CUMULUS-2592**
  - Adds logging when messages fail to be added to queue
- **CUMULUS-2644**
  - Pulled `delete` method for `granules-executions.ts` implemented as part of CUMULUS-2306
  from the RDS-Phase-2 feature branch in support of CUMULUS-2644.
  - Pulled `erasePostgresTables` method in `serve.js` implemented as part of CUMULUS-2644,
  and CUMULUS-2306 from the RDS-Phase-2 feature branch in support of CUMULUS-2644
  - Added `resetPostgresDb` method to support resetting between integration test suite runs

### Changed

- Updated `processDeadLetterArchive` Lambda to return an object where
`processingSucceededKeys` is an array of the S3 keys for successfully
processed objects and `processingFailedKeys` is an array of S3 keys
for objects that could not be processed
- Updated async operations to handle writing records to the databases
when output of the operation is `undefined`

- **CUMULUS-2644**
  - Moved `migration` directory from the `db-migration-lambda` to the `db` package and
  updated unit test references to migrationDir to be pulled from `@cumulus/db`
  - Updated `@cumulus/api/bin/serveUtils` to write records to PostgreSQL tables

- **CUMULUS-2575**
  - Updates model/granule to allow a granule created from API to not require an
    execution to be associated with it. This is a backwards compatible change
    that will not affect granules created in the normal way.
  - Updates `@cumulus/db/src/model/granules` functions `get` and `exists` to
    enforce parameter checking so that requests include either (granule\_id
    and collection\_cumulus\_id) or (cumulus\_id) to prevent incorrect results.
  - `@cumulus/message/src/Collections.deconstructCollectionId` has been
    modified to throw a descriptive error if the input `collectionId` is
    undefined rather than `TypeError: Cannot read property 'split' of
    undefined`. This function has also been updated to throw descriptive errors
    if an incorrectly formatted collectionId is input.

## [v9.4.1] 2022-02-14 [BACKPORT]

**Please note** changes in 9.4.1 may not yet be released in future versions, as
this is a backport and patch release on the 9.4.x series of releases. Updates that
are included in the future will have a corresponding CHANGELOG entry in future
releases.

- **CUMULUS-2847**
  - Update dynamo configuration to read from S3 instead of System Manager
    Parameter Store
  - Move api configuration initialization outside the lambda handler to
    eliminate unneded S3 calls/require config on cold-start only
  - Moved `ssh2` package from `@cumulus/common` to `@cumulus/sftp-client` and
    upgraded package from `^0.8.7` to `^1.0.0` to address security vulnerability
    issue in previous version.
  - Fixed hyrax task package.json dev dependency
  - Update CNM lambda dependencies for Core tasks
    - cumulus-cnm-response-task: 1.4.4
    - cumulus-cnm-to-granule: 1.5.4
  - Whitelist ssh2 re: https://github.com/advisories/GHSA-652h-xwhf-q4h6

## [v9.4.0] 2021-08-16

### Notable changes

- `@cumulus/sync-granule` task should now properly handle
syncing files from HTTP/HTTPS providers where basic auth is
required and involves a redirect to a different host (e.g.
downloading files protected by Earthdata Login)

### Added

- **CUMULUS-2591**
  - Adds `failedExecutionStepName` to failed execution's jsonb error records.
    This is the name of the Step Function step for the last failed event in the
    execution's event history.
- **CUMULUS-2548**
  - Added `allowed_redirects` field to PostgreSQL `providers` table
  - Added `allowedRedirects` field to DynamoDB `<prefix>-providers` table
  - Added `@cumulus/aws-client/S3.streamS3Upload` to handle uploading the contents
  of a readable stream to S3 and returning a promise
- **CUMULUS-2373**
  - Added `replaySqsMessages` lambda to replay archived incoming SQS
    messages from S3.
  - Added `/replays/sqs` endpoint to trigger an async operation for
    the `replaySqsMessages` lambda.
  - Added unit tests and integration tests for new endpoint and lambda.
  - Added `getS3PrefixForArchivedMessage` to `ingest/sqs` package to get prefix
    for an archived message.
  - Added new `async_operation` type `SQS Replay`.
- **CUMULUS-2460**
  - Adds `POST` /executions/workflows-by-granules for retrieving workflow names common to a set of granules
  - Adds `workflowsByGranules` to `@cumulus/api-client/executions`
- **CUMULUS-2635**
  - Added helper functions:
    - `@cumulus/db/translate/file/translateApiPdrToPostgresPdr`

### Fixed

- **CUMULUS-2548**
  - Fixed `@cumulus/ingest/HttpProviderClient.sync` to
properly handle basic auth when redirecting to a different
host and/or host with a different port
- **CUMULUS-2626**
  - Update [PDR migration](https://github.com/nasa/cumulus/blob/master/lambdas/data-migration2/src/pdrs.ts) to correctly find Executions by a Dynamo PDR's `execution` field
- **CUMULUS-2635**
  - Update `data-migration2` to migrate PDRs before migrating granules.
  - Update `data-migration2` unit tests testing granules migration to reference
    PDR records to better model the DB schema.
  - Update `migratePdrRecord` to use `translateApiPdrToPostgresPdr` function.

### Changed

- **CUMULUS-2373**
  - Updated `getS3KeyForArchivedMessage` in `ingest/sqs` to store SQS messages
    by `queueName`.
- **CUMULUS-2630**
  - Updates the example/cumulus-tf deployment to change
    `archive_api_reserved_concurrency` from 2 to 8 to prevent throttling with
    the dashboard.

## [v9.3.0] 2021-07-26

### BREAKING CHANGES

- All API requests made by `@cumulus/api-client` will now throw an error if the status code
does not match the expected response (200 for most requests and 202 for a few requests that
trigger async operations). Previously the helpers in this package would return the response
regardless of the status code, so you may need to update any code using helpers from this
package to catch or to otherwise handle errors that you may encounter.
- The Cumulus API Lambda function has now been configured with reserved concurrency to ensure
availability in a high-concurrency environment. However, this also caps max concurrency which
may result in throttling errors if trying to reach the Cumulus API multiple times in a short
period. Reserved concurrency can be configured with the `archive_api_reserved_concurrency`
terraform variable on the Cumulus module and increased if you are seeing throttling errors.
The default reserved concurrency value is 8.

### Notable changes

- `cmr_custom_host` variable for `cumulus` module can now be used to configure Cumulus to
  integrate with a custom CMR host name and protocol (e.g.
  `http://custom-cmr-host.com`). Note that you **must** include a protocol
  (`http://` or `https://)  if specifying a value for this variable.
- The cumulus module configuration value`rds_connetion_heartbeat` and it's
  behavior has been replaced by a more robust database connection 'retry'
  solution.   Users can remove this value from their configuration, regardless
  of value.  See the `Changed` section notes on CUMULUS-2528 for more details.

### Added

- Added user doc describing new features related to the Cumulus dead letter archive.
- **CUMULUS-2327**
  - Added reserved concurrency setting to the Cumulus API lambda function.
  - Added relevant tfvars to the archive and cumulus terraform modules.
- **CUMULUS-2460**
  - Adds `POST` /executions/search-by-granules for retrieving executions from a list of granules or granule query
  - Adds `searchExecutionsByGranules` to `@cumulus/api-client/executions`
- **CUMULUS-2475**
  - Adds `GET` endpoint to distribution API
- **CUMULUS-2463**
  - `PUT /granules` reingest action allows a user to override the default execution
    to use by providing an optional `workflowName` or `executionArn` parameter on
    the request body.
  - `PUT /granules/bulkReingest` action allows a user to override the default
    execution/workflow combination to reingest with by providing an optional
    `workflowName` on the request body.
- Adds `workflowName` and `executionArn` params to @cumulus/api-client/reingestGranules
- **CUMULUS-2476**
  - Adds handler for authenticated `HEAD` Distribution requests replicating current behavior of TEA
- **CUMULUS-2478**
  - Implemented [bucket map](https://github.com/asfadmin/thin-egress-app#bucket-mapping).
  - Implemented /locate endpoint
  - Cumulus distribution API checks the file request against bucket map:
    - retrieves the bucket and key from file path
    - determines if the file request is public based on the bucket map rather than the bucket type
    - (EDL only) restricts download from PRIVATE_BUCKETS to users who belong to certain EDL User Groups
    - bucket prefix and object prefix are supported
  - Add 'Bearer token' support as an authorization method
- **CUMULUS-2486**
  - Implemented support for custom headers
  - Added 'Bearer token' support as an authorization method
- **CUMULUS-2487**
  - Added integration test for cumulus distribution API
- **CUMULUS-2569**
  - Created bucket map cache for cumulus distribution API
- **CUMULUS-2568**
  - Add `deletePdr`/PDR deletion functionality to `@cumulus/api-client/pdrs`
  - Add `removeCollectionAndAllDependencies` to integration test helpers
  - Added `example/spec/apiUtils.waitForApiStatus` to wait for a
  record to be returned by the API with a specific value for
  `status`
  - Added `example/spec/discoverUtils.uploadS3GranuleDataForDiscovery` to upload granule data fixtures
  to S3 with a randomized granule ID for `discover-granules` based
  integration tests
  - Added `example/spec/Collections.removeCollectionAndAllDependencies` to remove a collection and
  all dependent objects (e.g. PDRs, granules, executions) from the
  database via the API
  - Added helpers to `@cumulus/api-client`:
    - `pdrs.deletePdr` - Delete a PDR via the API
    - `replays.postKinesisReplays` - Submit a POST request to the `/replays` endpoint for replaying Kinesis messages

- `@cumulus/api-client/granules.getGranuleResponse` to return the raw endpoint response from the GET `/granules/<granuleId>` endpoint

### Changed

- Moved functions from `@cumulus/integration-tests` to `example/spec/helpers/workflowUtils`:
  - `startWorkflowExecution`
  - `startWorkflow`
  - `executeWorkflow`
  - `buildWorkflow`
  - `testWorkflow`
  - `buildAndExecuteWorkflow`
  - `buildAndStartWorkflow`
- `example/spec/helpers/workflowUtils.executeWorkflow` now uses
`waitForApiStatus` to ensure that the execution is `completed` or
`failed` before resolving
- `example/spec/helpers/testUtils.updateAndUploadTestFileToBucket`
now accepts an object of parameters rather than positional
arguments
- Removed PDR from the `payload` in the input payload test fixture for reconciliation report integration tests
- The following integration tests for PDR-based workflows were
updated to use randomized granule IDs:
  - `example/spec/parallel/ingest/ingestFromPdrSpec.js`
  - `example/spec/parallel/ingest/ingestFromPdrWithChildWorkflowMetaSpec.js`
  - `example/spec/parallel/ingest/ingestFromPdrWithExecutionNamePrefixSpec.js`
  - `example/spec/parallel/ingest/ingestPdrWithNodeNameSpec.js`
- Updated the `@cumulus/api-client/CumulusApiClientError` error class to include new properties that can be accessed directly on
the error object:
  - `statusCode` - The HTTP status code of the API response
  - `apiMessage` - The message from the API response
- Added `params.pRetryOptions` parameter to
`@cumulus/api-client/granules.deleteGranule` to control the retry
behavior
- Updated `cmr_custom_host` variable to accept a full protocol and host name
(e.g. `http://cmr-custom-host.com`), whereas it previously only accepted a host name
- **CUMULUS-2482**
  - Switches the default distribution app in the `example/cumulus-tf` deployment to the new Cumulus Distribution
  - TEA is still available by following instructions in `example/README.md`
- **CUMULUS-2463**
  - Increases the duration of allowed backoff times for a successful test from
    0.5 sec to 1 sec.
- **CUMULUS-2528**
  - Removed `rds_connection_heartbeat` as a configuration option from all
    Cumulus terraform modules
  - Removed `dbHeartBeat` as an environmental switch from
    `@cumulus/db.getKnexClient` in favor of more comprehensive general db
    connect retry solution
  - Added new `rds_connection_timing_configuration` string map to allow for
    configuration and tuning of Core's internal database retry/connection
    timeout behaviors.  These values map to connection pool configuration
    values for tarn (https://github.com/vincit/tarn.js/) which Core's database
    module / knex(https://www.npmjs.com/package/knex) use for this purpose:
    - acquireTimeoutMillis
    - createRetryIntervalMillis
    - createTimeoutMillis
    - idleTimeoutMillis
    - reapIntervalMillis
      Connection errors will result in a log line prepended with 'knex failed on
      attempted connection error' and sent from '@cumulus/db/connection'
  - Updated `@cumulus/db` and all terraform mdules to set default retry
    configuration values for the database module to cover existing database
    heartbeat connection failures as well as all other knex/tarn connection
    creation failures.

### Fixed

- Fixed bug where `cmr_custom_host` variable was not properly forwarded into `archive`, `ingest`, and `sqs-message-remover` modules from `cumulus` module
- Fixed bug where `parse-pdr` set a granule's provider to the entire provider record when a `NODE_NAME`
  is present. Expected behavior consistent with other tasks is to set the provider name in that field.
- **CUMULUS-2568**
  - Update reconciliation report integration test to have better cleanup/failure behavior
  - Fixed `@cumulus/api-client/pdrs.getPdr` to request correct endpoint for returning a PDR from the API
- **CUMULUS-2620**
  - Fixed a bug where a granule could be removed from CMR but still be set as
  `published: true` and with a CMR link in the Dynamo/PostgreSQL databases. Now,
  the CMR deletion and the Dynamo/PostgreSQL record updates will all succeed or fail
  together, preventing the database records from being out of sync with CMR.
  - Fixed `@cumulus/api-client/pdrs.getPdr` to request correct
  endpoint for returning a PDR from the API

## [v9.2.2] 2021-08-06 - [BACKPORT]

**Please note** changes in 9.2.2 may not yet be released in future versions, as
this is a backport and patch release on the 9.2.x series of releases. Updates that
are included in the future will have a corresponding CHANGELOG entry in future
releases.

### Added

- **CUMULUS-2635**
  - Added helper functions:
    - `@cumulus/db/translate/file/translateApiPdrToPostgresPdr`

### Fixed

- **CUMULUS-2635**
  - Update `data-migration2` to migrate PDRs before migrating granules.
  - Update `data-migration2` unit tests testing granules migration to reference
    PDR records to better model the DB schema.
  - Update `migratePdrRecord` to use `translateApiPdrToPostgresPdr` function.

## [v9.2.1] 2021-07-29 - [BACKPORT]

### Fixed

- **CUMULUS-2626**
  - Update [PDR migration](https://github.com/nasa/cumulus/blob/master/lambdas/data-migration2/src/pdrs.ts) to correctly find Executions by a Dynamo PDR's `execution` field

## [v9.2.0] 2021-06-22

### Added

- **CUMULUS-2475**
  - Adds `GET` endpoint to distribution API
- **CUMULUS-2476**
  - Adds handler for authenticated `HEAD` Distribution requests replicating current behavior of TEA

### Changed

- **CUMULUS-2482**
  - Switches the default distribution app in the `example/cumulus-tf` deployment to the new Cumulus Distribution
  - TEA is still available by following instructions in `example/README.md`

### Fixed

- **CUMULUS-2520**
  - Fixed error that prevented `/elasticsearch/index-from-database` from starting.
- **CUMULUS-2558**
  - Fixed issue where executions original_payload would not be retained on successful execution

## [v9.1.0] 2021-06-03

### BREAKING CHANGES

- @cumulus/api-client/granules.getGranule now returns the granule record from the GET /granules/<granuleId> endpoint, not the raw endpoint response
- **CUMULUS-2434**
  - To use the updated `update-granules-cmr-metadata-file-links` task, the
    granule  UMM-G metadata should have version 1.6.2 or later, since CMR s3
    link type 'GET DATA VIA DIRECT ACCESS' is not valid until UMM-G version
    [1.6.2](https://cdn.earthdata.nasa.gov/umm/granule/v1.6.2/umm-g-json-schema.json)
- **CUMULUS-2488**
  - Removed all EMS reporting including lambdas, endpoints, params, etc as all
    reporting is now handled through Cloud Metrics
- **CUMULUS-2472**
  - Moved existing `EarthdataLoginClient` to
    `@cumulus/oauth-client/EarthdataLoginClient` and updated all references in
    Cumulus Core.
  - Rename `EarthdataLoginClient` property from `earthdataLoginUrl` to
    `loginUrl for consistency with new OAuth clients. See example in
    [oauth-client
    README](https://github.com/nasa/cumulus/blob/master/packages/oauth-client/README.md)

### Added

- **HYRAX-439** - Corrected README.md according to a new Hyrax URL format.
- **CUMULUS-2354**
  - Adds configuration options to allow `/s3credentials` endpoint to distribute
    same-region read-only tokens based on a user's CMR ACLs.
  - Configures the example deployment to enable this feature.
- **CUMULUS-2442**
  - Adds option to generate cloudfront URL to lzards-backup task. This will require a few new task config options that have been documented in the [task README](https://github.com/nasa/cumulus/blob/master/tasks/lzards-backup/README.md).
- **CUMULUS-2470**
  - Added `/s3credentials` endpoint for distribution API
- **CUMULUS-2471**
  - Add `/s3credentialsREADME` endpoint to distribution API
- **CUMULUS-2473**
  - Updated `tf-modules/cumulus_distribution` module to take earthdata or cognito credentials
  - Configured `example/cumulus-tf/cumulus_distribution.tf` to use CSDAP credentials
- **CUMULUS-2474**
  - Add `S3ObjectStore` to `aws-client`. This class allows for interaction with the S3 object store.
  - Add `object-store` package which contains abstracted object store functions for working with various cloud providers
- **CUMULUS-2477**
  - Added `/`, `/login` and `/logout` endpoints to cumulus distribution api
- **CUMULUS-2479**
  - Adds /version endpoint to distribution API
- **CUMULUS-2497**
  - Created `isISOFile()` to check if a CMR file is a CMR ISO file.
- **CUMULUS-2371**
  - Added helpers to `@cumulus/ingest/sqs`:
    - `archiveSqsMessageToS3` - archives an incoming SQS message to S3
    - `deleteArchivedMessageFromS3` - deletes a processed SQS message from S3
  - Added call to `archiveSqsMessageToS3` to `sqs-message-consumer` which
    archives all incoming SQS messages to S3.
  - Added call to `deleteArchivedMessageFrom` to `sqs-message-remover` which
    deletes archived SQS message from S3 once it has been processed.

### Changed

- **[PR2224](https://github.com/nasa/cumulus/pull/2244)**
- **CUMULUS-2208**
  - Moved all `@cumulus/api/es/*` code to new `@cumulus/es-client` package
- Changed timeout on `sfEventSqsToDbRecords` Lambda to 60 seconds to match
  timeout for Knex library to acquire database connections
- **CUMULUS-2517**
  - Updated postgres-migration-count-tool default concurrency to '1'
- **CUMULUS-2489**
  - Updated docs for Terraform references in FAQs, glossary, and in Deployment sections
- **CUMULUS-2434**
  - Updated `@cumulus/cmrjs` `updateCMRMetadata` and related functions to add
    both HTTPS URLS and S3 URIs to CMR metadata.
  - Updated `update-granules-cmr-metadata-file-links` task to add both HTTPS
    URLs and S3 URIs to the OnlineAccessURLs field of CMR metadata. The task
    configuration parameter `cmrGranuleUrlType` now has default value `both`.
  - To use the updated `update-granules-cmr-metadata-file-links` task, the
    granule UMM-G metadata should have version 1.6.2 or later, since CMR s3 link
    type 'GET DATA VIA DIRECT ACCESS' is not valid until UMM-G version
    [1.6.2](https://cdn.earthdata.nasa.gov/umm/granule/v1.6.2/umm-g-json-schema.json)
- **CUMULUS-2472**
  - Renamed `@cumulus/earthdata-login-client` to more generic
    `@cumulus/oauth-client` as a parent  class for new OAuth clients.
  - Added `@cumulus/oauth-client/CognitoClient` to interface with AWS cognito login service.
- **CUMULUS-2497**
  - Changed the `@cumulus/cmrjs` package:
    - Updated `@cumulus/cmrjs/cmr-utils.getGranuleTemporalInfo()` so it now
      returns temporal info for CMR ISO 19115 SMAP XML files.
    - Updated `@cumulus/cmrjs/cmr-utils.isCmrFilename()` to include
      `isISOFile()`.
- **CUMULUS-2532**
  - Changed integration tests to use `api-client/granules` functions as opposed to granulesApi from `@cumulus/integration-tests`.

### Fixed

- **CUMULUS-2519**
  - Update @cumulus/integration-tests.buildWorkflow to fail if provider/collection API response is not successful
- **CUMULUS-2518**
  - Update sf-event-sqs-to-db-records to not throw if a collection is not
    defined on a payload that has no granules/an empty granule payload object
- **CUMULUS-2512**
  - Updated ingest package S3 provider client to take additional parameter
    `remoteAltBucket` on `download` method to allow for per-file override of
    provider bucket for checksum
  - Updated @cumulus/ingest.fetchTextFile's signature to be parameterized and
    added `remoteAltBucket`to allow for an override of the passed in provider
    bucket for the source file
  - Update "eslint-plugin-import" to be pinned to 2.22.1
- **CUMULUS-2520**
  - Fixed error that prevented `/elasticsearch/index-from-database` from starting.
- **CUMULUS-2532**
  - Fixed integration tests to have granule deletion occur before provider and
    collection deletion in test cleanup.
- **[2231](https://github.com/nasa/cumulus/issues/2231)**
  - Fixes broken relative path links in `docs/README.md`

### Removed

- **CUMULUS-2502**
  - Removed outdated documentation regarding Kibana index patterns for metrics.

## [v9.0.1] 2021-05-07

### Migration Steps

Please review the migration steps for 9.0.0 as this release is only a patch to
correct a failure in our build script and push out corrected release artifacts. The previous migration steps still apply.

### Changed

- Corrected `@cumulus/db` configuration to correctly build package.

## [v9.0.0] 2021-05-03

### Migration steps

- This release of Cumulus enables integration with a PostgreSQL database for archiving Cumulus data. There are several upgrade steps involved, **some of which need to be done before redeploying Cumulus**. See the [documentation on upgrading to the RDS release](https://nasa.github.io/cumulus/docs/upgrade-notes/upgrade-rds).

### BREAKING CHANGES

- **CUMULUS-2185** - RDS Migration Epic
  - **CUMULUS-2191**
    - Removed the following from the `@cumulus/api/models.asyncOperation` class in
      favor of the added `@cumulus/async-operations` module:
      - `start`
      - `startAsyncOperations`
  - **CUMULUS-2187**
    - The `async-operations` endpoint will now omit `output` instead of
      returning `none` when the operation did not return output.
  - **CUMULUS-2309**
    - Removed `@cumulus/api/models/granule.unpublishAndDeleteGranule` in favor
      of `@cumulus/api/lib/granule-remove-from-cmr.unpublishGranule` and
      `@cumulus/api/lib/granule-delete.deleteGranuleAndFiles`.
  - **CUMULUS-2385**
    - Updated `sf-event-sqs-to-db-records` to write a granule's files to
      PostgreSQL only after the workflow has exited the `Running` status.
      Please note that any workflow that uses `sf_sqs_report_task` for
      mid-workflow updates will be impacted.
    - Changed PostgreSQL `file` schema and TypeScript type definition to require
      `bucket` and `key` fields.
    - Updated granule/file write logic to mark a granule's status as "failed"
  - **CUMULUS-2455**
    - API `move granule` endpoint now moves granule files on a per-file basis
    - API `move granule` endpoint on granule file move failure will retain the
      file at it's original location, but continue to move any other granule
      files.
    - Removed the `move` method from the `@cumulus/api/models.granule` class.
      logic is now handled in `@cumulus/api/endpoints/granules` and is
      accessible via the Core API.

### Added

- **CUMULUS-2185** - RDS Migration Epic
  - **CUMULUS-2130**
    - Added postgres-migration-count-tool lambda/ECS task to allow for
      evaluation of database state
    - Added /migrationCounts api endpoint that allows running of the
      postgres-migration-count-tool as an asyncOperation
  - **CUMULUS-2394**
    - Updated PDR and Granule writes to check the step function
      workflow_start_time against the createdAt field for each record to ensure
      old records do not overwrite newer ones for legacy Dynamo and PostgreSQL
      writes
  - **CUMULUS-2188**
    - Added `data-migration2` Lambda to be run after `data-migration1`
    - Added logic to `data-migration2` Lambda for migrating execution records
      from DynamoDB to PostgreSQL
  - **CUMULUS-2191**
    - Added `@cumulus/async-operations` to core packages, exposing
      `startAsyncOperation` which will handle starting an async operation and
      adding an entry to both PostgreSQL and DynamoDb
  - **CUMULUS-2127**
    - Add schema migration for `collections` table
  - **CUMULUS-2129**
    - Added logic to `data-migration1` Lambda for migrating collection records
      from Dynamo to PostgreSQL
  - **CUMULUS-2157**
    - Add schema migration for `providers` table
    - Added logic to `data-migration1` Lambda for migrating provider records
      from Dynamo to PostgreSQL
  - **CUMULUS-2187**
    - Added logic to `data-migration1` Lambda for migrating async operation
      records from Dynamo to PostgreSQL
  - **CUMULUS-2198**
    - Added logic to `data-migration1` Lambda for migrating rule records from
      DynamoDB to PostgreSQL
  - **CUMULUS-2182**
    - Add schema migration for PDRs table
  - **CUMULUS-2230**
    - Add schema migration for `rules` table
  - **CUMULUS-2183**
    - Add schema migration for `asyncOperations` table
  - **CUMULUS-2184**
    - Add schema migration for `executions` table
  - **CUMULUS-2257**
    - Updated PostgreSQL table and column names to snake_case
    - Added `translateApiAsyncOperationToPostgresAsyncOperation` function to `@cumulus/db`
  - **CUMULUS-2186**
    - Added logic to `data-migration2` Lambda for migrating PDR records from
      DynamoDB to PostgreSQL
  - **CUMULUS-2235**
    - Added initial ingest load spec test/utility
  - **CUMULUS-2167**
    - Added logic to `data-migration2` Lambda for migrating Granule records from
      DynamoDB to PostgreSQL and parse Granule records to store File records in
      RDS.
  - **CUMULUS-2367**
    - Added `granules_executions` table to PostgreSQL schema to allow for a
      many-to-many relationship between granules and executions
      - The table refers to granule and execution records using foreign keys
        defined with ON CASCADE DELETE, which means that any time a granule or
        execution record is deleted, all of the records in the
        `granules_executions` table referring to that record will also be
        deleted.
    - Added `upsertGranuleWithExecutionJoinRecord` helper to `@cumulus/db` to
      allow for upserting a granule record and its corresponding
      `granules_execution` record
  - **CUMULUS-2128**
    - Added helper functions:
      - `@cumulus/db/translate/file/translateApiFiletoPostgresFile`
      - `@cumulus/db/translate/file/translateApiGranuletoPostgresGranule`
      - `@cumulus/message/Providers/getMessageProvider`
  - **CUMULUS-2190**
    - Added helper functions:
      - `@cumulus/message/Executions/getMessageExecutionOriginalPayload`
      - `@cumulus/message/Executions/getMessageExecutionFinalPayload`
      - `@cumulus/message/workflows/getMessageWorkflowTasks`
      - `@cumulus/message/workflows/getMessageWorkflowStartTime`
      - `@cumulus/message/workflows/getMessageWorkflowStopTime`
      - `@cumulus/message/workflows/getMessageWorkflowName`
  - **CUMULUS-2192**
    - Added helper functions:
      - `@cumulus/message/PDRs/getMessagePdrRunningExecutions`
      - `@cumulus/message/PDRs/getMessagePdrCompletedExecutions`
      - `@cumulus/message/PDRs/getMessagePdrFailedExecutions`
      - `@cumulus/message/PDRs/getMessagePdrStats`
      - `@cumulus/message/PDRs/getPdrPercentCompletion`
      - `@cumulus/message/workflows/getWorkflowDuration`
  - **CUMULUS-2199**
    - Added `translateApiRuleToPostgresRule` to `@cumulus/db` to translate API
      Rule to conform to Postgres Rule definition.
  - **CUMUlUS-2128**
    - Added "upsert" logic to the `sfEventSqsToDbRecords` Lambda for granule and
      file writes to the core PostgreSQL database
  - **CUMULUS-2199**
    - Updated Rules endpoint to write rules to core PostgreSQL database in
      addition to DynamoDB and to delete rules from the PostgreSQL database in
      addition to DynamoDB.
    - Updated `create` in Rules Model to take in optional `createdAt` parameter
      which sets the value of createdAt if not specified during function call.
  - **CUMULUS-2189**
    - Updated Provider endpoint logic to write providers in parallel to Core
      PostgreSQL database
    - Update integration tests to utilize API calls instead of direct
      api/model/Provider calls
  - **CUMULUS-2191**
    - Updated cumuluss/async-operation task to write async-operations to the
      PostgreSQL database.
  - **CUMULUS-2228**
    - Added logic to the `sfEventSqsToDbRecords` Lambda to write execution, PDR,
      and granule records to the core PostgreSQL database in parallel with
      writes to DynamoDB
  - **CUMUlUS-2190**
    - Added "upsert" logic to the `sfEventSqsToDbRecords` Lambda for PDR writes
      to the core PostgreSQL database
  - **CUMUlUS-2192**
    - Added "upsert" logic to the `sfEventSqsToDbRecords` Lambda for execution
      writes to the core PostgreSQL database
  - **CUMULUS-2187**
    - The `async-operations` endpoint will now omit `output` instead of
      returning `none` when the operation did not return output.
  - **CUMULUS-2167**
    - Change PostgreSQL schema definition for `files` to remove `filename` and
      `name` and only support `file_name`.
    - Change PostgreSQL schema definition for `files` to remove `size` to only
      support `file_size`.
    - Change `PostgresFile` to remove duplicate fields `filename` and `name` and
      rename `size` to `file_size`.
  - **CUMULUS-2266**
    - Change `sf-event-sqs-to-db-records` behavior to discard and not throw an
      error on an out-of-order/delayed message so as not to have it be sent to
      the DLQ.
  - **CUMULUS-2305**
    - Changed `DELETE /pdrs/{pdrname}` API behavior to also delete record from
      PostgreSQL database.
  - **CUMULUS-2309**
    - Changed `DELETE /granules/{granuleName}` API behavior to also delete
      record from PostgreSQL database.
    - Changed `Bulk operation BULK_GRANULE_DELETE` API behavior to also delete
      records from PostgreSQL database.
  - **CUMULUS-2367**
    - Updated `granule_cumulus_id` foreign key to granule in PostgreSQL `files`
      table to use a CASCADE delete, so records in the files table are
      automatically deleted by the database when the corresponding granule is
      deleted.
  - **CUMULUS-2407**
    - Updated data-migration1 and data-migration2 Lambdas to use UPSERT instead
      of UPDATE when migrating dynamoDB records to PostgreSQL.
    - Changed data-migration1 and data-migration2 logic to only update already
      migrated records if the incoming record update has a newer timestamp
  - **CUMULUS-2329**
    - Add `write-db-dlq-records-to-s3` lambda.
    - Add terraform config to automatically write db records DLQ messages to an
      s3 archive on the system bucket.
    - Add unit tests and a component spec test for the above.
  - **CUMULUS-2380**
    - Add `process-dead-letter-archive` lambda to pick up and process dead letters in the S3 system bucket dead letter archive.
    - Add `/deadLetterArchive/recoverCumulusMessages` endpoint to trigger an async operation to leverage this capability on demand.
    - Add unit tests and integration test for all of the above.
  - **CUMULUS-2406**
    - Updated parallel write logic to ensure that updatedAt/updated_at
      timestamps are the same in Dynamo/PG on record write for the following
      data types:
      - async operations
      - granules
      - executions
      - PDRs
  - **CUMULUS-2446**
    - Remove schema validation check against DynamoDB table for collections when
      migrating records from DynamoDB to core PostgreSQL database.
  - **CUMULUS-2447**
    - Changed `translateApiAsyncOperationToPostgresAsyncOperation` to call
      `JSON.stringify` and then `JSON.parse` on output.
  - **CUMULUS-2313**
    - Added `postgres-migration-async-operation` lambda to start an ECS task to
      run a the `data-migration2` lambda.
    - Updated `async_operations` table to include `Data Migration 2` as a new
      `operation_type`.
    - Updated `cumulus-tf/variables.tf` to include `optional_dynamo_tables` that
      will be merged with `dynamo_tables`.
  - **CUMULUS-2451**
    - Added summary type file `packages/db/src/types/summary.ts` with
      `MigrationSummary` and `DataMigration1` and `DataMigration2` types.
    - Updated `data-migration1` and `data-migration2` lambdas to return
      `MigrationSummary` objects.
    - Added logging for every batch of 100 records processed for executions,
      granules and files, and PDRs.
    - Removed `RecordAlreadyMigrated` logs in `data-migration1` and
      `data-migration2`
  - **CUMULUS-2452**
    - Added support for only migrating certain granules by specifying the
      `granuleSearchParams.granuleId` or `granuleSearchParams.collectionId`
      properties in the payload for the
      `<prefix>-postgres-migration-async-operation` Lambda
    - Added support for only running certain migrations for data-migration2 by
      specifying the `migrationsList` property in the payload for the
      `<prefix>-postgres-migration-async-operation` Lambda
  - **CUMULUS-2453**
    - Created `storeErrors` function which stores errors in system bucket.
    - Updated `executions` and `granulesAndFiles` data migrations to call `storeErrors` to store migration errors.
    - Added `system_bucket` variable to `data-migration2`.
  - **CUMULUS-2455**
    - Move granules API endpoint records move updates for migrated granule files
      if writing any of the granule files fails.
  - **CUMULUS-2468**
    - Added support for doing [DynamoDB parallel scanning](https://docs.aws.amazon.com/amazondynamodb/latest/developerguide/Scan.html#Scan.ParallelScan) for `executions` and `granules` migrations to improve performance. The behavior of the parallel scanning and writes can be controlled via the following properties on the event input to the `<prefix>-postgres-migration-async-operation` Lambda:
      - `granuleMigrationParams.parallelScanSegments`: How many segments to divide your granules DynamoDB table into for parallel scanning
      - `granuleMigrationParams.parallelScanLimit`: The maximum number of granule records to evaluate for each parallel scanning segment of the DynamoDB table
      - `granuleMigrationParams.writeConcurrency`: The maximum number of concurrent granule/file writes to perform to the PostgreSQL database across all DynamoDB segments
      - `executionMigrationParams.parallelScanSegments`: How many segments to divide your executions DynamoDB table into for parallel scanning
      - `executionMigrationParams.parallelScanLimit`: The maximum number of execution records to evaluate for each parallel scanning segment of the DynamoDB table
      - `executionMigrationParams.writeConcurrency`: The maximum number of concurrent execution writes to perform to the PostgreSQL database across all DynamoDB segments
  - **CUMULUS-2468** - Added `@cumulus/aws-client/DynamoDb.parallelScan` helper to perform [parallel scanning on DynamoDb tables](https://docs.aws.amazon.com/amazondynamodb/latest/developerguide/Scan.html#Scan.ParallelScan)
  - **CUMULUS-2507**
    - Updated granule record write logic to set granule status to `failed` in both Postgres and DynamoDB if any/all of its files fail to write to the database.

### Deprecated

- **CUMULUS-2185** - RDS Migration Epic
  - **CUMULUS-2455**
    - `@cumulus/ingest/moveGranuleFiles`

## [v8.1.2] 2021-07-29

**Please note** changes in 8.1.2 may not yet be released in future versions, as this
is a backport/patch release on the 8.x series of releases.  Updates that are
included in the future will have a corresponding CHANGELOG entry in future releases.

### Notable changes

- `cmr_custom_host` variable for `cumulus` module can now be used to configure Cumulus to
integrate with a custom CMR host name and protocol (e.g. `http://custom-cmr-host.com`). Note
that you **must** include a protocol (`http://` or `https://`) if specifying a value for this
variable.
- `@cumulus/sync-granule` task should now properly handle
syncing files from HTTP/HTTPS providers where basic auth is
required and involves a redirect to a different host (e.g.
downloading files protected by Earthdata Login)

### Added

- **CUMULUS-2548**
  - Added `allowed_redirects` field to PostgreSQL `providers` table
  - Added `allowedRedirects` field to DynamoDB `<prefix>-providers` table
  - Added `@cumulus/aws-client/S3.streamS3Upload` to handle uploading the contents
  of a readable stream to S3 and returning a promise

### Changed

- Updated `cmr_custom_host` variable to accept a full protocol and host name
(e.g. `http://cmr-custom-host.com`), whereas it previously only accepted a host name

### Fixed

- Fixed bug where `cmr_custom_host` variable was not properly forwarded into `archive`, `ingest`, and `sqs-message-remover` modules from `cumulus` module
- **CUMULUS-2548**
  - Fixed `@cumulus/ingest/HttpProviderClient.sync` to
properly handle basic auth when redirecting to a different
host and/or host with a different port

## [v8.1.1] 2021-04-30 -- Patch Release

**Please note** changes in 8.1.1 may not yet be released in future versions, as this
is a backport/patch release on the 8.x series of releases.  Updates that are
included in the future will have a corresponding CHANGELOG entry in future releases.

### Added

- **CUMULUS-2497**
  - Created `isISOFile()` to check if a CMR file is a CMR ISO file.

### Fixed

- **CUMULUS-2512**
  - Updated ingest package S3 provider client to take additional parameter
    `remoteAltBucket` on `download` method to allow for per-file override of
    provider bucket for checksum
  - Updated @cumulus/ingest.fetchTextFile's signature to be parameterized and
    added `remoteAltBucket`to allow for an override of the passed in provider
    bucket for the source file
  - Update "eslint-plugin-import" to be pinned to 2.22.1

### Changed

- **CUMULUS-2497**
  - Changed the `@cumulus/cmrjs` package:
    - Updated `@cumulus/cmrjs/cmr-utils.getGranuleTemporalInfo()` so it now
      returns temporal info for CMR ISO 19115 SMAP XML files.
    - Updated `@cumulus/cmrjs/cmr-utils.isCmrFilename()` to include
      `isISOFile()`.

- **[2216](https://github.com/nasa/cumulus/issues/2216)**
  - Removed "node-forge", "xml-crypto" from audit whitelist, added "underscore"

## [v8.1.0] 2021-04-29

### Added

- **CUMULUS-2348**
  - The `@cumulus/api` `/granules` and `/granules/{granuleId}` endpoints now take `getRecoveryStatus` parameter
  to include recoveryStatus in result granule(s)
  - The `@cumulus/api-client.granules.getGranule` function takes a `query` parameter which can be used to
  request additional granule information.
  - Published `@cumulus/api@7.2.1-alpha.0` for dashboard testing
- **CUMULUS-2469**
  - Added `tf-modules/cumulus_distribution` module to standup a skeleton
    distribution api

## [v8.0.0] 2021-04-08

### BREAKING CHANGES

- **CUMULUS-2428**
  - Changed `/granules/bulk` to use `queueUrl` property instead of a `queueName` property for setting the queue to use for scheduling bulk granule workflows

### Notable changes

- Bulk granule operations endpoint now supports setting a custom queue for scheduling workflows via the `queueUrl` property in the request body. If provided, this value should be the full URL for an SQS queue.

### Added

- **CUMULUS-2374**
  - Add cookbok entry for queueing PostToCmr step
  - Add example workflow to go with cookbook
- **CUMULUS-2421**
  - Added **experimental** `ecs_include_docker_cleanup_cronjob` boolean variable to the Cumulus module to enable cron job to clean up docker root storage blocks in ECS cluster template for non-`device-mapper` storage drivers. Default value is `false`. This fulfills a specific user support request. This feature is otherwise untested and will remain so until we can iterate with a better, more general-purpose solution. Use of this feature is **NOT** recommended unless you are certain you need it.

- **CUMULUS-1808**
  - Add additional error messaging in `deleteSnsTrigger` to give users more context about where to look to resolve ResourceNotFound error when disabling or deleting a rule.

### Fixed

- **CUMULUS-2281**
  - Changed discover-granules task to write discovered granules directly to
    logger, instead of via environment variable. This fixes a problem where a
    large number of found granules prevents this lambda from running as an
    activity with an E2BIG error.

## [v7.2.0] 2021-03-23

### Added

- **CUMULUS-2346**
  - Added orca API endpoint to `@cumulus/api` to get recovery status
  - Add `CopyToGlacier` step to [example IngestAndPublishGranuleWithOrca workflow](https://github.com/nasa/cumulus/blob/master/example/cumulus-tf/ingest_and_publish_granule_with_orca_workflow.tf)

### Changed

- **HYRAX-357**
  - Format of NGAP OPeNDAP URL changed and by default now is referring to concept id and optionally can include short name and version of collection.
  - `addShortnameAndVersionIdToConceptId` field has been added to the config inputs of the `hyrax-metadata-updates` task

## [v7.1.0] 2021-03-12

### Notable changes

- `sync-granule` task will now properly handle syncing 0 byte files to S3
- SQS/Kinesis rules now support scheduling workflows to a custom queue via the `rule.queueUrl` property. If provided, this value should be the full URL for an SQS queue.

### Added

- `tf-modules/cumulus` module now supports a `cmr_custom_host` variable that can
  be used to set to an arbitrary  host for making CMR requests (e.g.
  `https://custom-cmr-host.com`).
- Added `buckets` variable to `tf-modules/archive`
- **CUMULUS-2345**
  - Deploy ORCA with Cumulus, see `example/cumulus-tf/orca.tf` and `example/cumulus-tf/terraform.tfvars.example`
  - Add `CopyToGlacier` step to [example IngestAndPublishGranule workflow](https://github.com/nasa/cumulus/blob/master/example/cumulus-tf/ingest_and_publish_granule_workflow.asl.json)
- **CUMULUS-2424**
  - Added `childWorkflowMeta` to `queue-pdrs` config. An object passed to this config value will be merged into a child workflow message's `meta` object. For an example of how this can be used, see `example/cumulus-tf/discover_and_queue_pdrs_with_child_workflow_meta_workflow.asl.json`.
- **CUMULUS-2427**
  - Added support for using a custom queue with SQS and Kinesis rules. Whatever queue URL is set on the `rule.queueUrl` property will be used to schedule workflows for that rule. This change allows SQS/Kinesis rules to use [any throttled queues defined for a deployment](https://nasa.github.io/cumulus/docs/data-cookbooks/throttling-queued-executions).

### Fixed

- **CUMULUS-2394**
  - Updated PDR and Granule writes to check the step function `workflow_start_time` against
      the `createdAt` field  for each record to ensure old records do not
      overwrite newer ones

### Changed

- `<prefix>-lambda-api-gateway` IAM role used by API Gateway Lambda now
  supports accessing all buckets defined in your `buckets` variable except
  "internal" buckets
- Updated the default scroll duration used in ESScrollSearch and part of the
  reconciliation report functions as a result of testing and seeing timeouts
  at its current value of 2min.
- **CUMULUS-2355**
  - Added logic to disable `/s3Credentials` endpoint based upon value for
    environment variable `DISABLE_S3_CREDENTIALS`. If set to "true", the
    endpoint will not dispense S3 credentials and instead return a message
    indicating that the endpoint has been disabled.
- **CUMULUS-2397**
  - Updated `/elasticsearch` endpoint's `reindex` function to prevent
    reindexing when source and destination indices are the same.
- **CUMULUS-2420**
  - Updated test function `waitForAsyncOperationStatus` to take a retryObject
    and use exponential backoff.  Increased the total test duration for both
    AsycOperation specs and the ReconciliationReports tests.
  - Updated the default scroll duration used in ESScrollSearch and part of the
    reconciliation report functions as a result of testing and seeing timeouts
    at its current value of 2min.
- **CUMULUS-2427**
  - Removed `queueUrl` from the parameters object for `@cumulus/message/Build.buildQueueMessageFromTemplate`
  - Removed `queueUrl` from the parameters object for `@cumulus/message/Build.buildCumulusMeta`

### Fixed

- Fixed issue in `@cumulus/ingest/S3ProviderClient.sync()` preventing 0 byte files from being synced to S3.

### Removed

- Removed variables from `tf-modules/archive`:
  - `private_buckets`
  - `protected_buckets`
  - `public_buckets`

## [v7.0.0] 2021-02-22

### BREAKING CHANGES

- **CUMULUS-2362** - Endpoints for the logs (/logs) will now throw an error unless Metrics is set up

### Added

- **CUMULUS-2345**
  - Deploy ORCA with Cumulus, see `example/cumulus-tf/orca.tf` and `example/cumulus-tf/terraform.tfvars.example`
  - Add `CopyToGlacier` step to [example IngestAndPublishGranule workflow](https://github.com/nasa/cumulus/blob/master/example/cumulus-tf/ingest_and_publish_granule_workflow.asl.json)
- **CUMULUS-2376**
  - Added `cmrRevisionId` as an optional parameter to `post-to-cmr` that will be used when publishing metadata to CMR.
- **CUMULUS-2412**
  - Adds function `getCollectionsByShortNameAndVersion` to @cumulus/cmrjs that performs a compound query to CMR to retrieve collection information on a list of collections. This replaces a series of calls to the CMR for each collection with a single call on the `/collections` endpoint and should improve performance when CMR return times are increased.

### Changed

- **CUMULUS-2362**
  - Logs endpoints only work with Metrics set up
- **CUMULUS-2376**
  - Updated `publishUMMGJSON2CMR` to take in an optional `revisionId` parameter.
  - Updated `publishUMMGJSON2CMR` to throw an error if optional `revisionId` does not match resulting revision ID.
  - Updated `publishECHO10XML2CMR` to take in an optional `revisionId` parameter.
  - Updated `publishECHO10XML2CMR` to throw an error if optional `revisionId` does not match resulting revision ID.
  - Updated `publish2CMR` to take in optional `cmrRevisionId`.
  - Updated `getWriteHeaders` to take in an optional CMR Revision ID.
  - Updated `ingestGranule` to take in an optional CMR Revision ID to pass to `getWriteHeaders`.
  - Updated `ingestUMMGranule` to take in an optional CMR Revision ID to pass to `getWriteHeaders`.
- **CUMULUS-2350**
  - Updates the examples on the `/s3credentialsREADME`, to include Python and
    JavaScript code demonstrating how to refrsh  the s3credential for
    programatic access.
- **CUMULUS-2383**
  - PostToCMR task will return CMRInternalError when a `500` status is returned from CMR

## [v6.0.0] 2021-02-16

### MIGRATION NOTES

- **CUMULUS-2255** - Cumulus has upgraded its supported version of Terraform
  from **0.12.12** to **0.13.6**. Please see the [instructions to upgrade your
  deployments](https://github.com/nasa/cumulus/blob/master/docs/upgrade-notes/upgrading-tf-version-0.13.6.md).

- **CUMULUS-2350**
  - If the  `/s3credentialsREADME`, does not appear to be working after
    deployment, [manual redeployment](https://docs.aws.amazon.com/apigateway/latest/developerguide/how-to-deploy-api-with-console.html)
    of the API-gateway stage may be necessary to finish the deployment.

### BREAKING CHANGES

- **CUMULUS-2255** - Cumulus has upgraded its supported version of Terraform from **0.12.12** to **0.13.6**.

### Added

- **CUMULUS-2291**
  - Add provider filter to Granule Inventory Report
- **CUMULUS-2300**
  - Added `childWorkflowMeta` to `queue-granules` config. Object passed to this
    value will be merged into a child workflow message's  `meta` object. For an
    example of how this can be used, see
    `example/cumulus-tf/discover_granules_workflow.asl.json`.
- **CUMULUS-2350**
  - Adds an unprotected endpoint, `/s3credentialsREADME`, to the
    s3-credentials-endpoint that displays  information on how to use the
    `/s3credentials` endpoint
- **CUMULUS-2368**
  - Add QueueWorkflow task
- **CUMULUS-2391**
  - Add reportToEms to collections.files file schema
- **CUMULUS-2395**
  - Add Core module parameter `ecs_custom_sg_ids` to Cumulus module to allow for
    custom security group mappings
- **CUMULUS-2402**
  - Officially expose `sftp()` for use in `@cumulus/sftp-client`

### Changed

- **CUMULUS-2323**
  - The sync granules task when used with the s3 provider now uses the
    `source_bucket` key in `granule.files` objects.  If incoming payloads using
    this task have a `source_bucket` value for a file using the s3 provider, the
    task will attempt to sync from the bucket defined in the file's
    `source_bucket` key instead of the `provider`.
    - Updated `S3ProviderClient.sync` to allow for an optional bucket parameter
      in support of the changed behavior.
  - Removed `addBucketToFile` and related code from sync-granules task

- **CUMULUS-2255**
  - Updated Terraform deployment code syntax for compatibility with version 0.13.6
- **CUMULUS-2321**
  - Updated API endpoint GET `/reconciliationReports/{name}` to return the
    presigned s3 URL in addition to report data

### Fixed

- Updated `hyrax-metadata-updates` task so the opendap url has Type 'USE SERVICE API'

- **CUMULUS-2310**
  - Use valid filename for reconciliation report
- **CUMULUS-2351**
  - Inventory report no longer includes the File/Granule relation object in the
    okCountByGranules key of a report.  The information is only included when a
    'Granule Not Found' report is run.

### Removed

- **CUMULUS-2364**
  - Remove the internal Cumulus logging lambda (log2elasticsearch)

## [v5.0.1] 2021-01-27

### Changed

- **CUMULUS-2344**
  - Elasticsearch API now allows you to reindex to an index that already exists
  - If using the Change Index operation and the new index doesn't exist, it will be created
  - Regarding instructions for CUMULUS-2020, you can now do a change index
    operation before a reindex operation. This will
    ensure that new data will end up in the new index while Elasticsearch is reindexing.

- **CUMULUS-2351**
  - Inventory report no longer includes the File/Granule relation object in the okCountByGranules key of a report. The information is only included when a 'Granule Not Found' report is run.

### Removed

- **CUMULUS-2367**
  - Removed `execution_cumulus_id` column from granules RDS schema and data type

## [v5.0.0] 2021-01-12

### BREAKING CHANGES

- **CUMULUS-2020**
  - Elasticsearch data mappings have been updated to improve search and the API
    has been update to reflect those changes. See Migration notes on how to
    update the Elasticsearch mappings.

### Migration notes

- **CUMULUS-2020**
  - Elasticsearch data mappings have been updated to improve search. For
    example, case insensitive searching will now work (e.g. 'MOD' and 'mod' will
    return the same granule results). To use the improved Elasticsearch queries,
    [reindex](https://nasa.github.io/cumulus-api/#reindex) to create a new index
    with the correct types. Then perform a [change
    index](https://nasa.github.io/cumulus-api/#change-index) operation to use
    the new index.
- **CUMULUS-2258**
  - Because the `egress_lambda_log_group` and
    `egress_lambda_log_subscription_filter` resource were removed from the
    `cumulus` module, new definitions for these resources must be added to
    `cumulus-tf/main.tf`. For reference on how to define these resources, see
    [`example/cumulus-tf/thin_egress_app.tf`](https://github.com/nasa/cumulus/blob/master/example/cumulus-tf/thin_egress_app.tf).
  - The `tea_stack_name` variable being passed into the `cumulus` module should be removed
- **CUMULUS-2344**
  - Regarding instructions for CUMULUS-2020, you can now do a change index operation before a reindex operation. This will
    ensure that new data will end up in the new index while Elasticsearch is reindexing.

### BREAKING CHANGES

- **CUMULUS-2020**
  - Elasticsearch data mappings have been updated to improve search and the API has been updated to reflect those changes. See Migration notes on how to update the Elasticsearch mappings.

### Added

- **CUMULUS-2318**
  - Added`async_operation_image` as `cumulus` module variable to allow for override of the async_operation container image.  Users can optionally specify a non-default docker image for use with Core async operations.
- **CUMULUS-2219**
  - Added `lzards-backup` Core task to facilitate making LZARDS backup requests in Cumulus ingest workflows
- **CUMULUS-2092**
  - Add documentation for Granule Not Found Reports
- **HYRAX-320**
  - `@cumulus/hyrax-metadata-updates`Add component URI encoding for entry title id and granule ur to allow for values with special characters in them. For example, EntryTitleId 'Sentinel-6A MF/Jason-CS L2 Advanced Microwave Radiometer (AMR-C) NRT Geophysical Parameters' Now, URLs generated from such values will be encoded correctly and parsable by HyraxInTheCloud
- **CUMULUS-1370**
  - Add documentation for Getting Started section including FAQs
- **CUMULUS-2092**
  - Add documentation for Granule Not Found Reports
- **CUMULUS-2219**
  - Added `lzards-backup` Core task to facilitate making LZARDS backup requests in Cumulus ingest workflows
- **CUMULUS-2280**
  - In local api, retry to create tables if they fail to ensure localstack has had time to start fully.
- **CUMULUS-2290**
  - Add `queryFields` to granule schema, and this allows workflow tasks to add queryable data to granule record. For reference on how to add data to `queryFields` field, see [`example/cumulus-tf/kinesis_trigger_test_workflow.tf`](https://github.com/nasa/cumulus/blob/master/example/cumulus-tf/kinesis_trigger_test_workflow.tf).
- **CUMULUS-2318**
  - Added`async_operation_image` as `cumulus` module variable to allow for override of the async_operation container image.  Users can optionally specify a non-default docker image for use with Core async operations.

### Changed

- **CUMULUS-2020**
  - Updated Elasticsearch mappings to support case-insensitive search
- **CUMULUS-2124**
  - cumulus-rds-tf terraform module now takes engine_version as an input variable.
- **CUMULUS-2279**
  - Changed the formatting of granule CMR links: instead of a link to the `/search/granules.json` endpoint, now it is a direct link to `/search/concepts/conceptid.format`
- **CUMULUS-2296**
  - Improved PDR spec compliance of `parse-pdr` by updating `@cumulus/pvl` to parse fields in a manner more consistent with the PDR ICD, with respect to numbers and dates. Anything not matching the ICD expectations, or incompatible with Javascript parsing, will be parsed as a string instead.
- **CUMULUS-2344**
  - Elasticsearch API now allows you to reindex to an index that already exists
  - If using the Change Index operation and the new index doesn't exist, it will be created

### Removed

- **CUMULUS-2258**
  - Removed `tea_stack_name` variable from `tf-modules/distribution/variables.tf` and `tf-modules/cumulus/variables.tf`
  - Removed `egress_lambda_log_group` and `egress_lambda_log_subscription_filter` resources from `tf-modules/distribution/main.tf`

## [v4.0.0] 2020-11-20

### Migration notes

- Update the name of your `cumulus_message_adapter_lambda_layer_arn` variable for the `cumulus` module to `cumulus_message_adapter_lambda_layer_version_arn`. The value of the variable should remain the same (a layer version ARN of a Lambda layer for the [`cumulus-message-adapter`](https://github.com/nasa/cumulus-message-adapter/).
- **CUMULUS-2138** - Update all workflows using the `MoveGranules` step to add `UpdateGranulesCmrMetadataFileLinksStep`that runs after it. See the example [`IngestAndPublishWorkflow`](https://github.com/nasa/cumulus/blob/master/example/cumulus-tf/ingest_and_publish_granule_workflow.asl.json) for reference.
- **CUMULUS-2251**
  - Because it has been removed from the `cumulus` module, a new resource definition for `egress_api_gateway_log_subscription_filter` must be added to `cumulus-tf/main.tf`. For reference on how to define this resource, see [`example/cumulus-tf/main.tf`](https://github.com/nasa/cumulus/blob/master/example/cumulus-tf/main.tf).

### Added

- **CUMULUS-2248**
  - Updates Integration Tests README to point to new fake provider template.
- **CUMULUS-2239**
  - Add resource declaration to create a VPC endpoint in tea-map-cache module if `deploy_to_ngap` is false.
- **CUMULUS-2063**
  - Adds a new, optional query parameter to the `/collections[&getMMT=true]` and `/collections/active[&getMMT=true]` endpoints. When a user provides a value of `true` for `getMMT` in the query parameters, the endpoint will search CMR and update each collection's results with new key `MMTLink` containing a link to the MMT (Metadata Management Tool) if a CMR collection id is found.
- **CUMULUS-2170**
  - Adds ability to filter granule inventory reports
- **CUMULUS-2211**
  - Adds `granules/bulkReingest` endpoint to `@cumulus/api`
- **CUMULUS-2251**
  - Adds `log_api_gateway_to_cloudwatch` variable to `example/cumulus-tf/variables.tf`.
  - Adds `log_api_gateway_to_cloudwatch` variable to `thin_egress_app` module definition.

### Changed

- **CUMULUS-2216**
  - `/collection` and `/collection/active` endpoints now return collections without granule aggregate statistics by default. The original behavior is preserved and can be found by including a query param of `includeStats=true` on the request to the endpoint.
  - The `es/collections` Collection class takes a new parameter includeStats. It no longer appends granule aggregate statistics to the returned results by default. One must set the new parameter to any non-false value.
- **CUMULUS-2201**
  - Update `dbIndexer` lambda to process requests in serial
  - Fixes ingestPdrWithNodeNameSpec parsePdr provider error
- **CUMULUS-2251**
  - Moves Egress Api Gateway Log Group Filter from `tf-modules/distribution/main.tf` to `example/cumulus-tf/main.tf`

### Fixed

- **CUMULUS-2251**
  - This fixes a deployment error caused by depending on the `thin_egress_app` module output for a resource count.

### Removed

- **CUMULUS-2251**
  - Removes `tea_api_egress_log_group` variable from `tf-modules/distribution/variables.tf` and `tf-modules/cumulus/variables.tf`.

### BREAKING CHANGES

- **CUMULUS-2138** - CMR metadata update behavior has been removed from the `move-granules` task into a
new `update-granules-cmr-metadata-file-links` task.
- **CUMULUS-2216**
  - `/collection` and `/collection/active` endpoints now return collections without granule aggregate statistics by default. The original behavior is preserved and can be found by including a query param of `includeStats=true` on the request to the endpoint.  This is likely to affect the dashboard only but included here for the change of behavior.
- **[1956](https://github.com/nasa/cumulus/issues/1956)**
  - Update the name of the `cumulus_message_adapter_lambda_layer_arn` output from the `cumulus-message-adapter` module to `cumulus_message_adapter_lambda_layer_version_arn`. The output value has changed from being the ARN of the Lambda layer **without a version** to the ARN of the Lambda layer **with a version**.
  - Update the variable name in the `cumulus` and `ingest` modules from `cumulus_message_adapter_lambda_layer_arn` to `cumulus_message_adapter_lambda_layer_version_arn`

## [v3.0.1] 2020-10-21

- **CUMULUS-2203**
  - Update Core tasks to use
    [cumulus-message-adapter-js](https://github.com/nasa/cumulus-message-adapter-js)
    v2.0.0 to resolve memory leak/lambda ENOMEM constant failure issue.   This
    issue caused lambdas to slowly use all memory in the run environment and
    prevented AWS from halting/restarting warmed instances when task code was
    throwing consistent errors under load.

- **CUMULUS-2232**
  - Updated versions for `ajv`, `lodash`, `googleapis`, `archiver`, and
    `@cumulus/aws-client` to remediate vulnerabilities found in SNYK scan.

### Fixed

- **CUMULUS-2233**
  - Fixes /s3credentials bug where the expiration time on the cookie was set to a time that is always expired, so authentication was never being recognized as complete by the API. Consequently, the user would end up in a redirect loop and requests to /s3credentials would never complete successfully. The bug was caused by the fact that the code setting the expiration time for the cookie was expecting a time value in milliseconds, but was receiving the expirationTime from the EarthdataLoginClient in seconds. This bug has been fixed by converting seconds into milliseconds. Unit tests were added to test that the expiration time has been converted to milliseconds and checking that the cookie's expiration time is greater than the current time.

## [v3.0.0] 2020-10-7

### MIGRATION STEPS

- **CUMULUS-2099**
  - All references to `meta.queues` in workflow configuration must be replaced with references to queue URLs from Terraform resources. See the updated [data cookbooks](https://nasa.github.io/cumulus/docs/data-cookbooks/about-cookbooks) or example [Discover Granules workflow configuration](https://github.com/nasa/cumulus/blob/master/example/cumulus-tf/discover_granules_workflow.asl.json).
  - The steps for configuring queued execution throttling have changed. See the [updated documentation](https://nasa.github.io/cumulus/docs/data-cookbooks/throttling-queued-executions).
  - In addition to the configuration for execution throttling, the internal mechanism for tracking executions by queue has changed. As a result, you should **disable any rules or workflows scheduling executions via a throttled queue** before upgrading. Otherwise, you may be at risk of having **twice as many executions** as are configured for the queue while the updated tracking is deployed. You can re-enable these rules/workflows once the upgrade is complete.

- **CUMULUS-2111**
  - **Before you re-deploy your `cumulus-tf` module**, note that the [`thin-egress-app`][thin-egress-app] is no longer deployed by default as part of the `cumulus` module, so you must add the TEA module to your deployment and manually modify your Terraform state **to avoid losing your API gateway and impacting any Cloudfront endpoints pointing to those gateways**. If you don't care about losing your API gateway and impacting Cloudfront endpoints, you can ignore the instructions for manually modifying state.

    1. Add the [`thin-egress-app`][thin-egress-app] module to your `cumulus-tf` deployment as shown in the [Cumulus example deployment](https://github.com/nasa/cumulus/tree/master/example/cumulus-tf/main.tf).

         - Note that the values for `tea_stack_name` variable to the `cumulus` module and the `stack_name` variable to the `thin_egress_app` module **must match**
         - Also, if you are specifying the `stage_name` variable to the `thin_egress_app` module, **the value of the `tea_api_gateway_stage` variable to the `cumulus` module must match it**

    2. **If you want to preserve your existing `thin-egress-app` API gateway and avoid having to update your Cloudfront endpoint for distribution, then you must follow these instructions**: <https://nasa.github.io/cumulus/docs/upgrade-notes/migrate_tea_standalone>. Otherwise, you can re-deploy as usual.

  - If you provide your own custom bucket map to TEA as a standalone module, **you must ensure that your custom bucket map includes mappings for the `protected` and `public` buckets specified in your `cumulus-tf/terraform.tfvars`, otherwise Cumulus may not be able to determine the correct distribution URL for ingested files and you may encounter errors**

- **CUMULUS-2197**
  - EMS resources are now optional, and `ems_deploy` is set to `false` by default, which will delete your EMS resources.
  - If you would like to keep any deployed EMS resources, add the `ems_deploy` variable set to `true` in your `cumulus-tf/terraform.tfvars`

### BREAKING CHANGES

- **CUMULUS-2200**
  - Changes return from 303 redirect to 200 success for `Granule Inventory`'s
    `/reconciliationReport` returns.  The user (dashboard) must read the value
    of `url` from the return to get the s3SignedURL and then download the report.
- **CUMULUS-2099**
  - `meta.queues` has been removed from Cumulus core workflow messages.
  - `@cumulus/sf-sqs-report` workflow task no longer reads the reporting queue URL from `input.meta.queues.reporting` on the incoming event. Instead, it requires that the queue URL be set as the `reporting_queue_url` environment variable on the deployed Lambda.
- **CUMULUS-2111**
  - The deployment of the `thin-egress-app` module has be removed from `tf-modules/distribution`, which is a part of the `tf-modules/cumulus` module. Thus, the `thin-egress-app` module is no longer deployed for you by default. See the migration steps for details about how to add deployment for the `thin-egress-app`.
- **CUMULUS-2141**
  - The `parse-pdr` task has been updated to respect the `NODE_NAME` property in
    a PDR's `FILE_GROUP`. If a `NODE_NAME` is present, the task will query the
    Cumulus API for a provider with that host. If a provider is found, the
    output granule from the task will contain a `provider` property containing
    that provider. If `NODE_NAME` is set but a provider with that host cannot be
    found in the API, or if multiple providers are found with that same host,
    the task will fail.
  - The `queue-granules` task has been updated to expect an optional
    `granule.provider` property on each granule. If present, the granule will be
    enqueued using that provider. If not present, the task's `config.provider`
    will be used instead.
- **CUMULUS-2197**
  - EMS resources are now optional and will not be deployed by default. See migration steps for information
    about how to deploy EMS resources.

#### CODE CHANGES

- The `@cumulus/api-client.providers.getProviders` function now takes a
  `queryStringParameters` parameter which can be used to filter the providers
  which are returned
- The `@cumulus/aws-client/S3.getS3ObjectReadStreamAsync` function has been
  removed. It read the entire S3 object into memory before returning a read
  stream, which could cause Lambdas to run out of memory. Use
  `@cumulus/aws-client/S3.getObjectReadStream` instead.
- The `@cumulus/ingest/util.lookupMimeType` function now returns `undefined`
  rather than `null` if the mime type could not be found.
- The `@cumulus/ingest/lock.removeLock` function now returns `undefined`
- The `@cumulus/ingest/granule.generateMoveFileParams` function now returns
  `source: undefined` and `target :undefined` on the response object if either could not be
  determined. Previously, `null` had been returned.
- The `@cumulus/ingest/recursion.recursion` function must now be imported using
  `const { recursion } = require('@cumulus/ingest/recursion');`
- The `@cumulus/ingest/granule.getRenamedS3File` function has been renamed to
  `listVersionedObjects`
- `@cumulus/common.http` has been removed
- `@cumulus/common/http.download` has been removed

### Added

- **CUMULUS-1855**
  - Fixed SyncGranule task to return an empty granules list when given an empty
    (or absent) granules list on input, rather than throwing an exception
- **CUMULUS-1955**
  - Added `@cumulus/aws-client/S3.getObject` to get an AWS S3 object
  - Added `@cumulus/aws-client/S3.waitForObject` to get an AWS S3 object,
    retrying, if necessary
- **CUMULUS-1961**
  - Adds `startTimestamp` and `endTimestamp` parameters to endpoint
    `reconcilationReports`.  Setting these values will filter the returned
    report to cumulus data that falls within the timestamps. It also causes the
    report to be one directional, meaning cumulus is only reconciled with CMR,
    but not the other direction. The Granules will be filtered by their
    `updatedAt` values. Collections are filtered by the updatedAt time of their
    granules, i.e. Collections with granules that are updatedAt a time between
    the time parameters will be returned in the reconciliation reports.
  - Adds `startTimestamp` and `endTimestamp` parameters to create-reconciliation-reports
    lambda function. If either of these params is passed in with a value that can be
    converted to a date object, the inter-platform comparison between Cumulus and CMR will
    be one way.  That is, collections, granules, and files will be filtered by time for
    those found in Cumulus and only those compared to the CMR holdings. For the moment
    there is not enough information to change the internal consistency check, and S3 vs
    Cumulus comparisons are unchanged by the timestamps.
- **CUMULUS-1962**
  - Adds `location` as parameter to `/reconciliationReports` endpoint. Options are `S3`
    resulting in a S3 vs. Cumulus database search or `CMR` resulting in CMR vs. Cumulus database search.
- **CUMULUS-1963**
  - Adds `granuleId` as input parameter to `/reconcilationReports`
    endpoint. Limits inputs parameters to either `collectionId` or `granuleId`
    and will fail to create the report if both are provided.  Adding granuleId
    will find collections in Cumulus by granuleId and compare those one way
    with those in CMR.
  - `/reconciliationReports` now validates any input json before starting the
    async operation and the lambda handler no longer validates input
    parameters.
- **CUMULUS-1964**
  - Reports can now be filtered on provider
- **CUMULUS-1965**
  - Adds `collectionId` parameter to the `/reconcilationReports`
    endpoint. Setting this value will limit the scope of the reconcilation
    report to only the input collectionId when comparing Cumulus and
    CMR. `collectionId` is provided an array of strings e.g. `[shortname___version, shortname2___version2]`
- **CUMULUS-2107**
  - Added a new task, `update-cmr-access-constraints`, that will set access constraints in CMR Metadata.
    Currently supports UMMG-JSON and Echo10XML, where it will configure `AccessConstraints` and
    `RestrictionFlag/RestrictionComment`, respectively.
  - Added an operator doc on how to configure and run the access constraint update workflow, which will update the metadata using the new task, and then publish the updated metadata to CMR.
  - Added an operator doc on bulk operations.
- **CUMULUS-2111**
  - Added variables to `cumulus` module:
    - `tea_api_egress_log_group`
    - `tea_external_api_endpoint`
    - `tea_internal_api_endpoint`
    - `tea_rest_api_id`
    - `tea_rest_api_root_resource_id`
    - `tea_stack_name`
  - Added variables to `distribution` module:
    - `tea_api_egress_log_group`
    - `tea_external_api_endpoint`
    - `tea_internal_api_endpoint`
    - `tea_rest_api_id`
    - `tea_rest_api_root_resource_id`
    - `tea_stack_name`
- **CUMULUS-2112**
  - Added `@cumulus/api/lambdas/internal-reconciliation-report`, so create-reconciliation-report
    lambda can create `Internal` reconciliation report
- **CUMULUS-2116**
  - Added `@cumulus/api/models/granule.unpublishAndDeleteGranule` which
  unpublishes a granule from CMR and deletes it from Cumulus, but does not
  update the record to `published: false` before deletion
- **CUMULUS-2113**
  - Added Granule not found report to reports endpoint
  - Update reports to return breakdown by Granule of files both in DynamoDB and S3
- **CUMULUS-2123**
  - Added `cumulus-rds-tf` DB cluster module to `tf-modules` that adds a
    serverless RDS Aurora/PostgreSQL database cluster to meet the PostgreSQL
    requirements for future releases.
  - Updated the default Cumulus module to take the following new required variables:
    - rds_user_access_secret_arn:
      AWS Secrets Manager secret ARN containing a JSON string of DB credentials
      (containing at least host, password, port as keys)
    - rds_security_group:
      RDS Security Group that provides connection access to the RDS cluster
  - Updated API lambdas and default ECS cluster to add them to the
    `rds_security_group` for database access
- **CUMULUS-2126**
  - The collections endpoint now writes to the RDS database
- **CUMULUS-2127**
  - Added migration to create collections relation for RDS database
- **CUMULUS-2129**
  - Added `data-migration1` Terraform module and Lambda to migrate data from Dynamo to RDS
    - Added support to Lambda for migrating collections data from Dynamo to RDS
- **CUMULUS-2155**
  - Added `rds_connection_heartbeat` to `cumulus` and `data-migration` tf
    modules.  If set to true, this diagnostic variable instructs Core's database
    code to fire off a connection 'heartbeat' query and log the timing/results
    for diagnostic purposes, and retry certain connection timeouts once.
    This option is disabled by default
- **CUMULUS-2156**
  - Support array inputs parameters for `Internal` reconciliation report
- **CUMULUS-2157**
  - Added support to `data-migration1` Lambda for migrating providers data from Dynamo to RDS
    - The migration process for providers will convert any credentials that are stored unencrypted or encrypted with an S3 keypair provider to be encrypted with a KMS key instead
- **CUMULUS-2161**
  - Rules now support an `executionNamePrefix` property. If set, any executions
    triggered as a result of that rule will use that prefix in the name of the
    execution.
  - The `QueueGranules` task now supports an `executionNamePrefix` property. Any
    executions queued by that task will use that prefix in the name of the
    execution. See the
    [example workflow](./example/cumulus-tf/discover_granules_with_execution_name_prefix_workflow.asl.json)
    for usage.
  - The `QueuePdrs` task now supports an `executionNamePrefix` config property.
    Any executions queued by that task will use that prefix in the name of the
    execution. See the
    [example workflow](./example/cumulus-tf/discover_and_queue_pdrs_with_execution_name_prefix_workflow.asl.json)
    for usage.
- **CUMULUS-2162**
  - Adds new report type to `/reconciliationReport` endpoint.  The new report
    is `Granule Inventory`. This report is a CSV file of all the granules in
    the Cumulus DB. This report will eventually replace the existing
    `granules-csv` endpoint which has been deprecated.
- **CUMULUS-2197**
  - Added `ems_deploy` variable to the `cumulus` module. This is set to false by default, except
    for our example deployment, where it is needed for integration tests.

### Changed

- Upgraded version of [TEA](https://github.com/asfadmin/thin-egress-app/) deployed with Cumulus to build 88.
- **CUMULUS-2107**
  - Updated the `applyWorkflow` functionality on the granules endpoint to take a `meta` property to pass into the workflow message.
  - Updated the `BULK_GRANULE` functionality on the granules endpoint to support the above `applyWorkflow` change.
- **CUMULUS-2111**
  - Changed `distribution_api_gateway_stage` variable for `cumulus` module to `tea_api_gateway_stage`
  - Changed `api_gateway_stage` variable for `distribution` module to `tea_api_gateway_stage`
- **CUMULUS-2224**
  - Updated `/reconciliationReport`'s file reconciliation to include `"EXTENDED METADATA"` as a valid CMR relatedUrls Type.

### Fixed

- **CUMULUS-2168**
  - Fixed issue where large number of documents (generally logs) in the
    `cumulus` elasticsearch index results in the collection granule stats
    queries failing for the collections list api endpoint
- **CUMULUS-1955**
  - Due to AWS's eventual consistency model, it was possible for PostToCMR to
    publish an earlier version of a CMR metadata file, rather than the latest
    version created in a workflow.  This fix guarantees that the latest version
    is published, as expected.
- **CUMULUS-1961**
  - Fixed `activeCollections` query only returning 10 results
- **CUMULUS-2201**
  - Fix Reconciliation Report integration test failures by waiting for collections appear
    in es list and ingesting a fake granule xml file to CMR
- **CUMULUS-2015**
  - Reduced concurrency of `QueueGranules` task. That task now has a
    `config.concurrency` option that defaults to `3`.
- **CUMULUS-2116**
  - Fixed a race condition with bulk granule delete causing deleted granules to still appear in Elasticsearch. Granules removed via bulk delete should now be removed from Elasticsearch.
- **CUMULUS-2163**
  - Remove the `public-read` ACL from the `move-granules` task
- **CUMULUS-2164**
  - Fix issue where `cumulus` index is recreated and attached to an alias if it has been previously deleted
- **CUMULUS-2195**
  - Fixed issue with redirect from `/token` not working when using a Cloudfront endpoint to access the Cumulus API with Launchpad authentication enabled. The redirect should now work properly whether you are using a plain API gateway URL or a Cloudfront endpoint pointing at an API gateway URL.
- **CUMULUS-2200**
  - Fixed issue where __in and __not queries were stripping spaces from values

### Deprecated

- **CUMULUS-1955**
  - `@cumulus/aws-client/S3.getS3Object()`
  - `@cumulus/message/Queue.getQueueNameByUrl()`
  - `@cumulus/message/Queue.getQueueName()`
- **CUMULUS-2162**
  - `@cumulus/api/endpoints/granules-csv/list()`

### Removed

- **CUMULUS-2111**
  - Removed `distribution_url` and `distribution_redirect_uri` outputs from the `cumulus` module
  - Removed variables from the `cumulus` module:
    - `distribution_url`
    - `log_api_gateway_to_cloudwatch`
    - `thin_egress_cookie_domain`
    - `thin_egress_domain_cert_arn`
    - `thin_egress_download_role_in_region_arn`
    - `thin_egress_jwt_algo`
    - `thin_egress_jwt_secret_name`
    - `thin_egress_lambda_code_dependency_archive_key`
    - `thin_egress_stack_name`
  - Removed outputs from the `distribution` module:
    - `distribution_url`
    - `internal_tea_api`
    - `rest_api_id`
    - `thin_egress_app_redirect_uri`
  - Removed variables from the `distribution` module:
    - `bucket_map_key`
    - `distribution_url`
    - `log_api_gateway_to_cloudwatch`
    - `thin_egress_cookie_domain`
    - `thin_egress_domain_cert_arn`
    - `thin_egress_download_role_in_region_arn`
    - `thin_egress_jwt_algo`
    - `thin_egress_jwt_secret_name`
    - `thin_egress_lambda_code_dependency_archive_key`
- **CUMULUS-2157**
  - Removed `providerSecretsMigration` and `verifyProviderSecretsMigration` lambdas
- Removed deprecated `@cumulus/sf-sns-report` task
- Removed code:
  - `@cumulus/aws-client/S3.calculateS3ObjectChecksum`
  - `@cumulus/aws-client/S3.getS3ObjectReadStream`
  - `@cumulus/cmrjs.getFullMetadata`
  - `@cumulus/cmrjs.getMetadata`
  - `@cumulus/common/util.isNil`
  - `@cumulus/common/util.isNull`
  - `@cumulus/common/util.isUndefined`
  - `@cumulus/common/util.lookupMimeType`
  - `@cumulus/common/util.mkdtempSync`
  - `@cumulus/common/util.negate`
  - `@cumulus/common/util.noop`
  - `@cumulus/common/util.omit`
  - `@cumulus/common/util.renameProperty`
  - `@cumulus/common/util.sleep`
  - `@cumulus/common/util.thread`
  - `@cumulus/ingest/granule.copyGranuleFile`
  - `@cumulus/ingest/granule.moveGranuleFile`
  - `@cumulus/integration-tests/api/rules.deleteRule`
  - `@cumulus/integration-tests/api/rules.getRule`
  - `@cumulus/integration-tests/api/rules.listRules`
  - `@cumulus/integration-tests/api/rules.postRule`
  - `@cumulus/integration-tests/api/rules.rerunRule`
  - `@cumulus/integration-tests/api/rules.updateRule`
  - `@cumulus/integration-tests/sfnStep.parseStepMessage`
  - `@cumulus/message/Queue.getQueueName`
  - `@cumulus/message/Queue.getQueueNameByUrl`

## v2.0.2+ Backport releases

Release v2.0.1 was the last release on the 2.0.x release series.

Changes after this version on the 2.0.x release series are limited
security/requested feature patches and will not be ported forward to future
releases unless there is a corresponding CHANGELOG entry.

For up-to-date CHANGELOG for the maintenance release branch see
[CHANGELOG.md](https://github.com/nasa/cumulus/blob/release-2.0.x/CHANGELOG.md)
from the 2.0.x branch.

For the most recent release information for the maintenance branch please see
the [release page](https://github.com/nasa/cumulus/releases)

## [v2.0.7] 2020-10-1 - [BACKPORT]

### Fixed

- CVE-2020-7720
  - Updated common `node-forge` dependency to 0.10.0 to address CVE finding

### [v2.0.6] 2020-09-25 - [BACKPORT]

### Fixed

- **CUMULUS-2168**
  - Fixed issue where large number of documents (generally logs) in the
    `cumulus` elasticsearch index results in the collection granule stats
    queries failing for the collections list api endpoint

### [v2.0.5] 2020-09-15 - [BACKPORT]

#### Added

- Added `thin_egress_stack_name` variable to `cumulus` and `distribution` Terraform modules to allow overriding the default Cloudformation stack name used for the `thin-egress-app`. **Please note that if you change/set this value for an existing deployment, it will destroy and re-create your API gateway for the `thin-egress-app`.**

#### Fixed

- Fix collection list queries. Removed fixes to collection stats, which break queries for a large number of granules.

### [v2.0.4] 2020-09-08 - [BACKPORT]

#### Changed

- Upgraded version of [TEA](https://github.com/asfadmin/thin-egress-app/) deployed with Cumulus to build 88.

### [v2.0.3] 2020-09-02 - [BACKPORT]

#### Fixed

- **CUMULUS-1961**
  - Fixed `activeCollections` query only returning 10 results

- **CUMULUS-2039**
  - Fix issue causing SyncGranules task to run out of memory on large granules

#### CODE CHANGES

- The `@cumulus/aws-client/S3.getS3ObjectReadStreamAsync` function has been
  removed. It read the entire S3 object into memory before returning a read
  stream, which could cause Lambdas to run out of memory. Use
  `@cumulus/aws-client/S3.getObjectReadStream` instead.

### [v2.0.2] 2020-08-17 - [BACKPORT]

#### CODE CHANGES

- The `@cumulus/ingest/util.lookupMimeType` function now returns `undefined`
  rather than `null` if the mime type could not be found.
- The `@cumulus/ingest/lock.removeLock` function now returns `undefined`

#### Added

- **CUMULUS-2116**
  - Added `@cumulus/api/models/granule.unpublishAndDeleteGranule` which
  unpublishes a granule from CMR and deletes it from Cumulus, but does not
  update the record to `published: false` before deletion

### Fixed

- **CUMULUS-2116**
  - Fixed a race condition with bulk granule delete causing deleted granules to still appear in Elasticsearch. Granules removed via bulk delete should now be removed from Elasticsearch.

## [v2.0.1] 2020-07-28

### Added

- **CUMULUS-1886**
  - Added `multiple sort keys` support to `@cumulus/api`
- **CUMULUS-2099**
  - `@cumulus/message/Queue.getQueueUrl` to get the queue URL specified in a Cumulus workflow message, if any.

### Fixed

- **[PR 1790](https://github.com/nasa/cumulus/pull/1790)**
  - Fixed bug with request headers in `@cumulus/launchpad-auth` causing Launchpad token requests to fail

## [v2.0.0] 2020-07-23

### BREAKING CHANGES

- Changes to the `@cumulus/api-client` package
  - The `CumulusApiClientError` class must now be imported using
    `const { CumulusApiClientError } = require('@cumulus/api-client/CumulusApiClientError')`
- The `@cumulus/sftp-client/SftpClient` class must now be imported using
  `const { SftpClient } = require('@cumulus/sftp-client');`
- Instances of `@cumulus/ingest/SftpProviderClient` no longer implicitly connect
  when `download`, `list`, or `sync` are called. You must call `connect` on the
  provider client before issuing one of those calls. Failure to do so will
  result in a "Client not connected" exception being thrown.
- Instances of `@cumulus/ingest/SftpProviderClient` no longer implicitly
  disconnect from the SFTP server when `list` is called.
- Instances of `@cumulus/sftp-client/SftpClient` must now be explicitly closed
  by calling `.end()`
- Instances of `@cumulus/sftp-client/SftpClient` no longer implicitly connect to
  the server when `download`, `unlink`, `syncToS3`, `syncFromS3`, and `list` are
  called. You must explicitly call `connect` before calling one of those
  methods.
- Changes to the `@cumulus/common` package
  - `cloudwatch-event.getSfEventMessageObject()` now returns `undefined` if the
    message could not be found or could not be parsed. It previously returned
    `null`.
  - `S3KeyPairProvider.decrypt()` now throws an exception if the bucket
    containing the key cannot be determined.
  - `S3KeyPairProvider.decrypt()` now throws an exception if the stack cannot be
    determined.
  - `S3KeyPairProvider.encrypt()` now throws an exception if the bucket
    containing the key cannot be determined.
  - `S3KeyPairProvider.encrypt()` now throws an exception if the stack cannot be
    determined.
  - `sns-event.getSnsEventMessageObject()` now returns `undefined` if it could
    not be parsed. It previously returned `null`.
  - The `aws` module has been removed.
  - The `BucketsConfig.buckets` property is now read-only and private
  - The `test-utils.validateConfig()` function now resolves to `undefined`
    rather than `true`.
  - The `test-utils.validateInput()` function now resolves to `undefined` rather
    than `true`.
  - The `test-utils.validateOutput()` function now resolves to `undefined`
    rather than `true`.
  - The static `S3KeyPairProvider.retrieveKey()` function has been removed.
- Changes to the `@cumulus/cmrjs` package
  - `@cumulus/cmrjs.constructOnlineAccessUrl()` and
    `@cumulus/cmrjs/cmr-utils.constructOnlineAccessUrl()` previously took a
    `buckets` parameter, which was an instance of
    `@cumulus/common/BucketsConfig`. They now take a `bucketTypes` parameter,
    which is a simple object mapping bucket names to bucket types. Example:
    `{ 'private-1': 'private', 'public-1': 'public' }`
  - `@cumulus/cmrjs.reconcileCMRMetadata()` and
    `@cumulus/cmrjs/cmr-utils.reconcileCMRMetadata()` now take a **required**
    `bucketTypes` parameter, which is a simple object mapping bucket names to
    bucket types. Example: `{ 'private-1': 'private', 'public-1': 'public' }`
  - `@cumulus/cmrjs.updateCMRMetadata()` and
    `@cumulus/cmrjs/cmr-utils.updateCMRMetadata()` previously took an optional
    `inBuckets` parameter, which was an instance of
    `@cumulus/common/BucketsConfig`. They now take a **required** `bucketTypes`
    parameter, which is a simple object mapping bucket names to bucket types.
    Example: `{ 'private-1': 'private', 'public-1': 'public' }`
- The minimum supported version of all published Cumulus packages is now Node
  12.18.0
  - Tasks using the `cumuluss/cumulus-ecs-task` Docker image must be updated to
    `cumuluss/cumulus-ecs-task:1.7.0`. This can be done by updating the `image`
    property of any tasks defined using the `cumulus_ecs_service` Terraform
    module.
- Changes to `@cumulus/aws-client/S3`
  - The signature of the `getObjectSize` function has changed. It now takes a
    params object with three properties:
    - **s3**: an instance of an AWS.S3 object
    - **bucket**
    - **key**
  - The `getObjectSize` function will no longer retry if the object does not
    exist
- **CUMULUS-1861**
  - `@cumulus/message/Collections.getCollectionIdFromMessage` now throws a
    `CumulusMessageError` if `collectionName` and `collectionVersion` are missing
    from `meta.collection`.   Previously this method would return
    `'undefined___undefined'` instead
  - `@cumulus/integration-tests/addCollections` now returns an array of collections that
    were added rather than the count of added collections
- **CUMULUS-1930**
  - The `@cumulus/common/util.uuid()` function has been removed
- **CUMULUS-1955**
  - `@cumulus/aws-client/S3.multipartCopyObject` now returns an object with the
    AWS `etag` of the destination object
  - `@cumulus/ingest/S3ProviderClient.list` now sets a file object's `path`
    property to `undefined` instead of `null` when the file is at the top level
    of its bucket
  - The `sync` methods of the following classes in the `@cumulus/ingest` package
    now return an object with the AWS `s3uri` and `etag` of the destination file
    (they previously returned only a string representing the S3 URI)
    - `FtpProviderClient`
    - `HttpProviderClient`
    - `S3ProviderClient`
    - `SftpProviderClient`
- **CUMULUS-1958**
  - The following methods exported from `@cumulus/cmr-js/cmr-utils` were made
    async, and added distributionBucketMap as a parameter:
    - constructOnlineAccessUrl
    - generateFileUrl
    - reconcileCMRMetadata
    - updateCMRMetadata
- **CUMULUS-1969**
  - The `DiscoverPdrs` task now expects `provider_path` to be provided at
    `event.config.provider_path`, not `event.config.collection.provider_path`
  - `event.config.provider_path` is now a required parameter of the
    `DiscoverPdrs` task
  - `event.config.collection` is no longer a parameter to the `DiscoverPdrs`
    task
  - Collections no longer support the `provider_path` property. The tasks that
    relied on that property are now referencing `config.meta.provider_path`.
    Workflows should be updated accordingly.
- **CUMULUS-1977**
  - Moved bulk granule deletion endpoint from `/bulkDelete` to
    `/granules/bulkDelete`
- **CUMULUS-1991**
  - Updated CMR metadata generation to use "Download file.hdf" (where `file.hdf` is the filename of the given resource) as the resource description instead of "File to download"
  - CMR metadata updates now respect changes to resource descriptions (previously only changes to resource URLs were respected)

### MIGRATION STEPS

- Due to an issue with the AWS API Gateway and how the Thin Egress App Cloudformation template applies updates, you may need to redeploy your
  `thin-egress-app-EgressGateway` manually as a one time migration step.    If your deployment fails with an
  error similar to:

  ```bash
  Error: Lambda function (<stack>-tf-TeaCache) returned error: ({"errorType":"HTTPError","errorMessage":"Response code 404 (Not Found)"})
  ```

  Then follow the [AWS
  instructions](https://docs.aws.amazon.com/apigateway/latest/developerguide/how-to-deploy-api-with-console.html)
  to `Redeploy a REST API to a stage` for your egress API and re-run `terraform
  apply`.

### Added

- **CUMULUS-2081**
  - Add Integrator Guide section for onboarding
  - Add helpful tips documentation

- **CUMULUS-1902**
  - Add Common Use Cases section under Operator Docs

- **CUMULUS-2058**
  - Added `lambda_processing_role_name` as an output from the `cumulus` module
    to provide the processing role name
- **CUMULUS-1417**
  - Added a `checksumFor` property to collection `files` config. Set this
    property on a checksum file's definition matching the `regex` of the target
    file. More details in the ['Data Cookbooks
    Setup'](https://nasa.github.io/cumulus/docs/next/data-cookbooks/setup)
    documentation.
  - Added `checksumFor` validation to collections model.
- **CUMULUS-1956**
  - Added `@cumulus/earthata-login-client` package
  - The `/s3credentials` endpoint that is deployed as part of distribution now
    supports authentication using tokens created by a different application. If
    a request contains the `EDL-ClientId` and `EDL-Token` headers,
    authentication will be handled using that token rather than attempting to
    use OAuth.
  - `@cumulus/earthata-login-client.getTokenUsername()` now accepts an
    `xRequestId` argument, which will be included as the `X-Request-Id` header
    when calling Earthdata Login.
  - If the `s3Credentials` endpoint is invoked with an EDL token and an
    `X-Request-Id` header, that `X-Request-Id` header will be forwarded to
    Earthata Login.
- **CUMULUS-1957**
  - If EDL token authentication is being used, and the `EDL-Client-Name` header
    is set, `@the-client-name` will be appended to the end of the Earthdata
    Login username that is used as the `RoleSessionName` of the temporary IAM
    credentials. This value will show up in the AWS S3 server access logs.
- **CUMULUS-1958**
  - Add the ability for users to specify a `bucket_map_key` to the `cumulus`
    terraform module as an override for the default .yaml values that are passed
    to TEA by Core.    Using this option *requires* that each configured
    Cumulus 'distribution' bucket (e.g. public/protected buckets) have a single
    TEA mapping.  Multiple maps per bucket are not supported.
  - Updated Generating a distribution URL, the MoveGranules task and all CMR
    reconciliation functionality to utilize the TEA bucket map override.
  - Updated deploy process to utilize a bootstrap 'tea-map-cache' lambda that
    will, after deployment of Cumulus Core's TEA instance, query TEA for all
    protected/public buckets and generate a mapping configuration used
    internally by Core.  This object is also exposed as an output of the Cumulus
    module as `distribution_bucket_map`.
- **CUMULUS-1961**
  - Replaces DynamoDB for Elasticsearch for reconciliationReportForCumulusCMR
    comparisons between Cumulus and CMR.
- **CUMULUS-1970**
  - Created the `add-missing-file-checksums` workflow task
  - Added `@cumulus/aws-client/S3.calculateObjectHash()` function
  - Added `@cumulus/aws-client/S3.getObjectReadStream()` function
- **CUMULUS-1887**
  - Add additional fields to the granule CSV download file
- **CUMULUS-2019**
  - Add `infix` search to es query builder `@cumulus/api/es/es/queries` to
    support partial matching of the keywords

### Changed

- **CUMULUS-2032**
  - Updated @cumulus/ingest/HttpProviderClient to utilize a configuration key
    `httpListTimeout` to set the default timeout for discovery HTTP/HTTPS
    requests, and updates the default for the provider to 5 minutes (300 seconds).
  - Updated the DiscoverGranules and DiscoverPDRs tasks to utilize the updated
    configuration value if set via workflow config, and updates the default for
    these tasks to 5 minutes (300 seconds).

- **CUMULUS-176**
  - The API will now respond with a 400 status code when a request body contains
    invalid JSON. It had previously returned a 500 status code.
- **CUMULUS-1861**
  - Updates Rule objects to no longer require a collection.
  - Changes the DLQ behavior for `sfEventSqsToDbRecords` and
    `sfEventSqsToDbRecordsInputQueue`. Previously failure to write a database
    record would result in lambda success, and an error log in the CloudWatch
    logs.   The lambda has been updated to manually add a record to
    the `sfEventSqsToDbRecordsDeadLetterQueue` if the granule, execution, *or*
    pdr record fails to write, in addition to the previous error logging.
- **CUMULUS-1956**
  - The `/s3credentials` endpoint that is deployed as part of distribution now
    supports authentication using tokens created by a different application. If
    a request contains the `EDL-ClientId` and `EDL-Token` headers,
    authentication will be handled using that token rather than attempting to
    use OAuth.
- **CUMULUS-1977**
  - API endpoint POST `/granules/bulk` now returns a 202 status on a successful
    response instead of a 200 response
  - API endpoint DELETE `/granules/<granule-id>` now returns a 404 status if the
    granule record was already deleted
  - `@cumulus/api/models/Granule.update()` now returns the updated granule
    record
  - Implemented POST `/granules/bulkDelete` API endpoint to support deleting
    granules specified by ID or returned by the provided query in the request
    body. If the request is successful, the endpoint returns the async operation
    ID that has been started to remove the granules.
    - To use a query in the request body, your deployment must be
      [configured to access the Elasticsearch host for ESDIS metrics](https://nasa.github.io/cumulus/docs/additional-deployment-options/cloudwatch-logs-delivery#esdis-metrics)
      in your environment
  - Added `@cumulus/api/models/Granule.getRecord()` method to return raw record
    from DynamoDB
  - Added `@cumulus/api/models/Granule.delete()` method which handles deleting
    the granule record from DynamoDB and the granule files from S3
- **CUMULUS-1982**
  - The `globalConnectionLimit` property of providers is now optional and
    defaults to "unlimited"
- **CUMULUS-1997**
  - Added optional `launchpad` configuration to `@cumulus/hyrax-metadata-updates` task config schema.
- **CUMULUS-1991**
  - `@cumulus/cmrjs/src/cmr-utils/constructOnlineAccessUrls()` now throws an error if `cmrGranuleUrlType = "distribution"` and no distribution endpoint argument is provided
- **CUMULUS-2011**
  - Reconciliation reports are now generated within an AsyncOperation
- **CUMULUS-2016**
  - Upgrade TEA to version 79

### Fixed

- **CUMULUS-1991**
  - Added missing `DISTRIBUTION_ENDPOINT` environment variable for API lambdas. This environment variable is required for API requests to move granules.

- **CUMULUS-1961**
  - Fixed granules and executions query params not getting sent to API in granule list operation in `@cumulus/api-client`

### Deprecated

- `@cumulus/aws-client/S3.calculateS3ObjectChecksum()`
- `@cumulus/aws-client/S3.getS3ObjectReadStream()`
- `@cumulus/common/log.convertLogLevel()`
- `@cumulus/collection-config-store`
- `@cumulus/common/util.sleep()`

- **CUMULUS-1930**
  - `@cumulus/common/log.convertLogLevel()`
  - `@cumulus/common/util.isNull()`
  - `@cumulus/common/util.isUndefined()`
  - `@cumulus/common/util.negate()`
  - `@cumulus/common/util.noop()`
  - `@cumulus/common/util.isNil()`
  - `@cumulus/common/util.renameProperty()`
  - `@cumulus/common/util.lookupMimeType()`
  - `@cumulus/common/util.thread()`
  - `@cumulus/common/util.mkdtempSync()`

### Removed

- The deprecated `@cumulus/common.bucketsConfigJsonObject` function has been
  removed
- The deprecated `@cumulus/common.CollectionConfigStore` class has been removed
- The deprecated `@cumulus/common.concurrency` module has been removed
- The deprecated `@cumulus/common.constructCollectionId` function has been
  removed
- The deprecated `@cumulus/common.launchpad` module has been removed
- The deprecated `@cumulus/common.LaunchpadToken` class has been removed
- The deprecated `@cumulus/common.Semaphore` class has been removed
- The deprecated `@cumulus/common.stringUtils` module has been removed
- The deprecated `@cumulus/common/aws.cloudwatchlogs` function has been removed
- The deprecated `@cumulus/common/aws.deleteS3Files` function has been removed
- The deprecated `@cumulus/common/aws.deleteS3Object` function has been removed
- The deprecated `@cumulus/common/aws.dynamodb` function has been removed
- The deprecated `@cumulus/common/aws.dynamodbDocClient` function has been
  removed
- The deprecated `@cumulus/common/aws.getExecutionArn` function has been removed
- The deprecated `@cumulus/common/aws.headObject` function has been removed
- The deprecated `@cumulus/common/aws.listS3ObjectsV2` function has been removed
- The deprecated `@cumulus/common/aws.parseS3Uri` function has been removed
- The deprecated `@cumulus/common/aws.promiseS3Upload` function has been removed
- The deprecated `@cumulus/common/aws.recursivelyDeleteS3Bucket` function has
  been removed
- The deprecated `@cumulus/common/aws.s3CopyObject` function has been removed
- The deprecated `@cumulus/common/aws.s3ObjectExists` function has been removed
- The deprecated `@cumulus/common/aws.s3PutObject` function has been removed
- The deprecated `@cumulus/common/bucketsConfigJsonObject` function has been
  removed
- The deprecated `@cumulus/common/CloudWatchLogger` class has been removed
- The deprecated `@cumulus/common/collection-config-store.CollectionConfigStore`
  class has been removed
- The deprecated `@cumulus/common/collection-config-store.constructCollectionId`
  function has been removed
- The deprecated `@cumulus/common/concurrency.limit` function has been removed
- The deprecated `@cumulus/common/concurrency.mapTolerant` function has been
  removed
- The deprecated `@cumulus/common/concurrency.promiseUrl` function has been
  removed
- The deprecated `@cumulus/common/concurrency.toPromise` function has been
  removed
- The deprecated `@cumulus/common/concurrency.unless` function has been removed
- The deprecated `@cumulus/common/config.parseConfig` function has been removed
- The deprecated `@cumulus/common/config.resolveResource` function has been
  removed
- The deprecated `@cumulus/common/DynamoDb.get` function has been removed
- The deprecated `@cumulus/common/DynamoDb.scan` function has been removed
- The deprecated `@cumulus/common/FieldPattern` class has been removed
- The deprecated `@cumulus/common/launchpad.getLaunchpadToken` function has been
  removed
- The deprecated `@cumulus/common/launchpad.validateLaunchpadToken` function has
  been removed
- The deprecated `@cumulus/common/LaunchpadToken` class has been removed
- The deprecated `@cumulus/common/message.buildCumulusMeta` function has been
  removed
- The deprecated `@cumulus/common/message.buildQueueMessageFromTemplate`
  function has been removed
- The deprecated `@cumulus/common/message.getCollectionIdFromMessage` function
  has been removed
- The deprecated `@cumulus/common/message.getMaximumExecutions` function has
  been removed
- The deprecated `@cumulus/common/message.getMessageExecutionArn` function has
  been removed
- The deprecated `@cumulus/common/message.getMessageExecutionName` function has
  been removed
- The deprecated `@cumulus/common/message.getMessageFromTemplate` function has
  been removed
- The deprecated `@cumulus/common/message.getMessageGranules` function has been
  removed
- The deprecated `@cumulus/common/message.getMessageStateMachineArn` function
  has been removed
- The deprecated `@cumulus/common/message.getQueueName` function has been
  removed
- The deprecated `@cumulus/common/message.getQueueNameByUrl` function has been
  removed
- The deprecated `@cumulus/common/message.hasQueueAndExecutionLimit` function
  has been removed
- The deprecated `@cumulus/common/Semaphore` class has been removed
- The deprecated `@cumulus/common/string.globalReplace` function has been removed
- The deprecated `@cumulus/common/string.isNonEmptyString` function has been
  removed
- The deprecated `@cumulus/common/string.isValidHostname` function has been
  removed
- The deprecated `@cumulus/common/string.match` function has been removed
- The deprecated `@cumulus/common/string.matches` function has been removed
- The deprecated `@cumulus/common/string.replace` function has been removed
- The deprecated `@cumulus/common/string.toLower` function has been removed
- The deprecated `@cumulus/common/string.toUpper` function has been removed
- The deprecated `@cumulus/common/testUtils.getLocalstackEndpoint` function has been removed
- The deprecated `@cumulus/common/util.setErrorStack` function has been removed
- The `@cumulus/common/util.uuid` function has been removed
- The deprecated `@cumulus/common/workflows.getWorkflowArn` function has been
  removed
- The deprecated `@cumulus/common/workflows.getWorkflowFile` function has been
  removed
- The deprecated `@cumulus/common/workflows.getWorkflowList` function has been
  removed
- The deprecated `@cumulus/common/workflows.getWorkflowTemplate` function has
  been removed
- `@cumulus/aws-client/StepFunctions.toSfnExecutionName()`
- `@cumulus/aws-client/StepFunctions.fromSfnExecutionName()`
- `@cumulus/aws-client/StepFunctions.getExecutionArn()`
- `@cumulus/aws-client/StepFunctions.getExecutionUrl()`
- `@cumulus/aws-client/StepFunctions.getStateMachineArn()`
- `@cumulus/aws-client/StepFunctions.pullStepFunctionEvent()`
- `@cumulus/common/test-utils/throttleOnce()`
- `@cumulus/integration-tests/api/distribution.invokeApiDistributionLambda()`
- `@cumulus/integration-tests/api/distribution.getDistributionApiRedirect()`
- `@cumulus/integration-tests/api/distribution.getDistributionApiFileStream()`

## [v1.24.0] 2020-06-03

### BREAKING CHANGES

- **CUMULUS-1969**
  - The `DiscoverPdrs` task now expects `provider_path` to be provided at
    `event.config.provider_path`, not `event.config.collection.provider_path`
  - `event.config.provider_path` is now a required parameter of the
    `DiscoverPdrs` task
  - `event.config.collection` is no longer a parameter to the `DiscoverPdrs`
    task
  - Collections no longer support the `provider_path` property. The tasks that
    relied on that property are now referencing `config.meta.provider_path`.
    Workflows should be updated accordingly.

- **CUMULUS-1997**
  - `@cumulus/cmr-client/CMRSearchConceptQueue` parameters have been changed to take a `cmrSettings` object containing clientId, provider, and auth information. This can be generated using `@cumulus/cmrjs/cmr-utils/getCmrSettings`. The `cmrEnvironment` variable has been removed.

### Added

- **CUMULUS-1800**
  - Added task configuration setting named `syncChecksumFiles` to the
    SyncGranule task. This setting is `false` by default, but when set to
    `true`, all checksum files associated with data files that are downloaded
    will be downloaded as well.
- **CUMULUS-1952**
  - Updated HTTP(S) provider client to accept username/password for Basic authorization. This change adds support for Basic Authorization such as Earthdata login redirects to ingest (i.e. as implemented in SyncGranule), but not to discovery (i.e. as implemented in DiscoverGranules). Discovery still expects the provider's file system to be publicly accessible, but not the individual files and their contents.
  - **NOTE**: Using this in combination with the HTTP protocol may expose usernames and passwords to intermediary network entities. HTTPS is highly recommended.
- **CUMULUS-1997**
  - Added optional `launchpad` configuration to `@cumulus/hyrax-metadata-updates` task config schema.

### Fixed

- **CUMULUS-1997**
  - Updated all CMR operations to use configured authentication scheme
- **CUMULUS-2010**
  - Updated `@cumulus/api/launchpadSaml` to support multiple userGroup attributes from the SAML response

## [v1.23.2] 2020-05-22

### BREAKING CHANGES

- Updates to the Cumulus archive API:
  - All endpoints now return a `401` response instead of a `403` for any request where the JWT passed as a Bearer token is invalid.
  - POST `/refresh` and DELETE `/token/<token>` endpoints now return a `401` response for requests with expired tokens

- **CUMULUS-1894**
  - `@cumulus/ingest/granule.handleDuplicateFile()`
    - The `copyOptions` parameter has been removed
    - An `ACL` parameter has been added
  - `@cumulus/ingest/granule.renameS3FileWithTimestamp()`
    - Now returns `undefined`

- **CUMULUS-1896**
  Updated all Cumulus core lambdas to utilize the new message adapter streaming interface via [cumulus-message-adapter-js v1.2.0](https://github.com/nasa/cumulus-message-adapter-js/releases/tag/v1.2.0).   Users of this version of Cumulus (or later) must utilize version 1.3.0 or greater of the [cumulus-message-adapter](https://github.com/nasa/cumulus-message-adapter) to support core lambdas.

- **CUMULUS-1912**
  - `@cumulus/api` reconciliationReports list endpoint returns a list of reconciliationReport records instead of S3Uri.

- **CUMULUS-1969**
  - The `DiscoverGranules` task now expects `provider_path` to be provided at
    `event.config.provider_path`, not `event.config.collection.provider_path`
  - `config.provider_path` is now a required parameter of the `DiscoverGranules`
    task

### MIGRATION STEPS

- To take advantage of the new TTL-based access token expiration implemented in CUMULUS-1777 (see notes below) and clear out existing records in your access tokens table, do the following:
  1. Log out of any active dashboard sessions
  2. Use the AWS console or CLI to delete your `<prefix>-AccessTokensTable` DynamoDB table
  3. [Re-deploy your `data-persistence` module](https://nasa.github.io/cumulus/docs/deployment/upgrade-readme#update-data-persistence-resources), which should re-create the `<prefix>-AccessTokensTable` DynamoDB table
  4. Return to using the Cumulus API/dashboard as normal
- This release requires the Cumulus Message Adapter layer deployed with Cumulus Core to be at least 1.3.0, as the core lambdas have updated to [cumulus-message-adapter-js v1.2.0](https://github.com/nasa/cumulus-message-adapter-js/releases/tag/v1.2.0) and the new CMA interface.  As a result, users should:
  1. Follow the [Cumulus Message Adapter (CMA) deployment instructions](https://nasa.github.io/cumulus/docs/deployment/deployment-readme#deploy-the-cumulus-message-adapter-layer) and install a CMA layer version >=1.3.0
  2. If you are using any custom Node.js Lambdas in your workflows **and** the Cumulus CMA layer/`cumulus-message-adapter-js`, you must update your lambda to use [cumulus-message-adapter-js v1.2.0](https://github.com/nasa/cumulus-message-adapter-js/releases/tag/v1.2.0) and follow the migration instructions in the release notes. Prior versions of `cumulus-message-adapter-js` are not compatible with CMA >= 1.3.0.
- Migrate existing s3 reconciliation report records to database (CUMULUS-1911):
  - After update your `data persistence` module and Cumulus resources, run the command:

  ```bash
  ./node_modules/.bin/cumulus-api migrate --stack `<your-terraform-deployment-prefix>` --migrationVersion migration5
  ```

### Added

- Added a limit for concurrent Elasticsearch requests when doing an index from database operation
- Added the `es_request_concurrency` parameter to the archive and cumulus Terraform modules

- **CUMULUS-1995**
  - Added the `es_index_shards` parameter to the archive and cumulus Terraform modules to configure the number of shards for the ES index
    - If you have an existing ES index, you will need to [reindex](https://nasa.github.io/cumulus-api/#reindex) and then [change index](https://nasa.github.io/cumulus-api/#change-index) to take advantage of shard updates

- **CUMULUS-1894**
  - Added `@cumulus/aws-client/S3.moveObject()`

- **CUMULUS-1911**
  - Added ReconciliationReports table
  - Updated CreateReconciliationReport lambda to save Reconciliation Report records to database
  - Updated dbIndexer and IndexFromDatabase lambdas to index Reconciliation Report records to Elasticsearch
  - Added migration_5 to migrate existing s3 reconciliation report records to database and Elasticsearch
  - Updated `@cumulus/api` package, `tf-modules/archive` and `tf-modules/data-persistence` Terraform modules

- **CUMULUS-1916**
  - Added util function for seeding reconciliation reports when running API locally in dashboard

### Changed

- **CUMULUS-1777**
  - The `expirationTime` property is now a **required field** of the access tokens model.
  - Updated the `AccessTokens` table to set a [TTL](https://docs.aws.amazon.com/amazondynamodb/latest/developerguide/howitworks-ttl.html) on the `expirationTime` field in `tf-modules/data-persistence/dynamo.tf`. As a result, access token records in this table whose `expirationTime` has passed should be **automatically deleted by DynamoDB**.
  - Updated all code creating access token records in the Dynamo `AccessTokens` table to set the `expirationTime` field value in seconds from the epoch.
- **CUMULUS-1912**
  - Updated reconciliationReports endpoints to query against Elasticsearch, delete report from both database and s3
  - Added `@cumulus/api-client/reconciliationReports`
- **CUMULUS-1999**
  - Updated `@cumulus/common/util.deprecate()` so that only a single deprecation notice is printed for each name/version combination

### Fixed

- **CUMULUS-1894**
  - The `SyncGranule` task can now handle files larger than 5 GB
- **CUMULUS-1987**
  - `Remove granule from CMR` operation in `@cumulus/api` now passes token to CMR when fetching granule metadata, allowing removal of private granules
- **CUMULUS-1993**
  - For a given queue, the `sqs-message-consumer` Lambda will now only schedule workflows for rules matching the queue **and the collection information in each queue message (if any)**
    - The consumer also now only reads each queue message **once per Lambda invocation**, whereas previously each message was read **once per queue rule per Lambda invocation**
  - Fixed bug preventing the deletion of multiple SNS rules that share the same SNS topic

### Deprecated

- **CUMULUS-1894**
  - `@cumulus/ingest/granule.copyGranuleFile()`
  - `@cumulus/ingest/granule.moveGranuleFile()`

- **CUMULUS-1987** - Deprecated the following functions:
  - `@cumulus/cmrjs/getMetadata(cmrLink)` -> `@cumulus/cmr-client/CMR.getGranuleMetadata(cmrLink)`
  - `@cumulus/cmrjs/getFullMetadata(cmrLink)`

## [v1.22.1] 2020-05-04

**Note**: v1.22.0 was not released as a package due to npm/release concerns.  Users upgrading to 1.22.x should start with 1.22.1

### Added

- **CUMULUS-1894**
  - Added `@cumulus/aws-client/S3.multipartCopyObject()`
- **CUMULUS-408**
  - Added `certificateUri` field to provider schema. This optional field allows operators to specify an S3 uri to a CA bundle to use for HTTPS requests.
- **CUMULUS-1787**
  - Added `collections/active` endpoint for returning collections with active granules in `@cumulus/api`
- **CUMULUS-1799**
  - Added `@cumulus/common/stack.getBucketsConfigKey()` to return the S3 key for the buckets config object
  - Added `@cumulus/common/workflows.getWorkflowFileKey()` to return the S3 key for a workflow definition object
  - Added `@cumulus/common/workflows.getWorkflowsListKeyPrefix()` to return the S3 key prefix for objects containing workflow definitions
  - Added `@cumulus/message` package containing utilities for building and parsing Cumulus messages
- **CUMULUS-1850**
  - Added `@cumulus/aws-client/Kinesis.describeStream()` to get a Kinesis stream description
- **CUMULUS-1853**
  - Added `@cumulus/integration-tests/collections.createCollection()`
  - Added `@cumulus/integration-tests/executions.findExecutionArn()`
  - Added `@cumulus/integration-tests/executions.getExecutionWithStatus()`
  - Added `@cumulus/integration-tests/granules.getGranuleWithStatus()`
  - Added `@cumulus/integration-tests/providers.createProvider()`
  - Added `@cumulus/integration-tests/rules.createOneTimeRule()`

### Changed

- **CUMULUS-1682**
  - Moved all `@cumulus/ingest/parse-pdr` code into the `parse-pdr` task as it had become tightly coupled with that task's handler and was not used anywhere else. Unit tests also restored.
- **CUMULUS-1820**
  - Updated the Thin Egress App module used in `tf-modules/distribution/main.tf` to build 74. [See the release notes](https://github.com/asfadmin/thin-egress-app/releases/tag/tea-build.74).
- **CUMULUS-1852**
  - Updated POST endpoints for `/collections`, `/providers`, and `/rules` to log errors when returning a 500 response
  - Updated POST endpoint for `/collections`:
    - Return a 400 response when the `name` or `version` fields are missing
    - Return a 409 response if the collection already exists
    - Improved error messages to be more explicit
  - Updated POST endpoint for `/providers`:
    - Return a 400 response if the `host` field value is invalid
    - Return a 409 response if the provider already exists
  - Updated POST endpoint for `/rules`:
    - Return a 400 response if rule `name` is invalid
    - Return a 400 response if rule `type` is invalid
- **CUMULUS-1891**
  - Updated the following endpoints using async operations to return a 503 error if the ECS task  cannot be started and a 500 response for a non-specific error:
    - POST `/replays`
    - POST `/bulkDelete`
    - POST `/elasticsearch/index-from-database`
    - POST `/granules/bulk`

### Fixed

- **CUMULUS-408**
  - Fixed HTTPS discovery and ingest.

- **CUMULUS-1850**
  - Fixed a bug in Kinesis event processing where the message consumer would not properly filter available rules based on the collection information in the event and the Kinesis stream ARN

- **CUMULUS-1853**
  - Fixed a bug where attempting to create a rule containing a payload property
    would fail schema validation.

- **CUMULUS-1854**
  - Rule schema is validated before starting workflows or creating event source mappings

- **CUMULUS-1974**
  - Fixed @cumulus/api webpack config for missing underscore object due to underscore update

- **CUMULUS-2210**
  - Fixed `cmr_oauth_provider` variable not being propagated to reconciliation reports

### Deprecated

- **CUMULUS-1799** - Deprecated the following code. For cases where the code was moved into another package, the new code location is noted:
  - `@cumulus/aws-client/StepFunctions.fromSfnExecutionName()`
  - `@cumulus/aws-client/StepFunctions.toSfnExecutionName()`
  - `@cumulus/aws-client/StepFunctions.getExecutionArn()` -> `@cumulus/message/Executions.buildExecutionArn()`
  - `@cumulus/aws-client/StepFunctions.getExecutionUrl()` -> `@cumulus/message/Executions.getExecutionUrlFromArn()`
  - `@cumulus/aws-client/StepFunctions.getStateMachineArn()` -> `@cumulus/message/Executions.getStateMachineArnFromExecutionArn()`
  - `@cumulus/aws-client/StepFunctions.pullStepFunctionEvent()` -> `@cumulus/message/StepFunctions.pullStepFunctionEvent()`
  - `@cumulus/common/bucketsConfigJsonObject()`
  - `@cumulus/common/CloudWatchLogger`
  - `@cumulus/common/collection-config-store/CollectionConfigStore` -> `@cumulus/collection-config-store`
  - `@cumulus/common/collection-config-store.constructCollectionId()` -> `@cumulus/message/Collections.constructCollectionId`
  - `@cumulus/common/concurrency.limit()`
  - `@cumulus/common/concurrency.mapTolerant()`
  - `@cumulus/common/concurrency.promiseUrl()`
  - `@cumulus/common/concurrency.toPromise()`
  - `@cumulus/common/concurrency.unless()`
  - `@cumulus/common/config.buildSchema()`
  - `@cumulus/common/config.parseConfig()`
  - `@cumulus/common/config.resolveResource()`
  - `@cumulus/common/config.resourceToArn()`
  - `@cumulus/common/FieldPattern`
  - `@cumulus/common/launchpad.getLaunchpadToken()` -> `@cumulus/launchpad-auth/index.getLaunchpadToken()`
  - `@cumulus/common/LaunchpadToken` -> `@cumulus/launchpad-auth/LaunchpadToken`
  - `@cumulus/common/launchpad.validateLaunchpadToken()` -> `@cumulus/launchpad-auth/index.validateLaunchpadToken()`
  - `@cumulus/common/message.buildCumulusMeta()` -> `@cumulus/message/Build.buildCumulusMeta()`
  - `@cumulus/common/message.buildQueueMessageFromTemplate()` -> `@cumulus/message/Build.buildQueueMessageFromTemplate()`
  - `@cumulus/common/message.getCollectionIdFromMessage()` -> `@cumulus/message/Collections.getCollectionIdFromMessage()`
  - `@cumulus/common/message.getMessageExecutionArn()` -> `@cumulus/message/Executions.getMessageExecutionArn()`
  - `@cumulus/common/message.getMessageExecutionName()` -> `@cumulus/message/Executions.getMessageExecutionName()`
  - `@cumulus/common/message.getMaximumExecutions()` -> `@cumulus/message/Queue.getMaximumExecutions()`
  - `@cumulus/common/message.getMessageFromTemplate()`
  - `@cumulus/common/message.getMessageStateMachineArn()` -> `@cumulus/message/Executions.getMessageStateMachineArn()`)
  - `@cumulus/common/message.getMessageGranules()` -> `@cumulus/message/Granules.getMessageGranules()`
  - `@cumulus/common/message.getQueueNameByUrl()` -> `@cumulus/message/Queue.getQueueNameByUrl()`
  - `@cumulus/common/message.getQueueName()` -> `@cumulus/message/Queue.getQueueName()`)
  - `@cumulus/common/message.hasQueueAndExecutionLimit()` -> `@cumulus/message/Queue.hasQueueAndExecutionLimit()`
  - `@cumulus/common/Semaphore`
  - `@cumulus/common/test-utils.throttleOnce()`
  - `@cumulus/common/workflows.getWorkflowArn()`
  - `@cumulus/common/workflows.getWorkflowFile()`
  - `@cumulus/common/workflows.getWorkflowList()`
  - `@cumulus/common/workflows.getWorkflowTemplate()`
  - `@cumulus/integration-tests/sfnStep/SfnStep.parseStepMessage()` -> `@cumulus/message/StepFunctions.parseStepMessage()`
- **CUMULUS-1858** - Deprecated the following functions.
  - `@cumulus/common/string.globalReplace()`
  - `@cumulus/common/string.isNonEmptyString()`
  - `@cumulus/common/string.isValidHostname()`
  - `@cumulus/common/string.match()`
  - `@cumulus/common/string.matches()`
  - `@cumulus/common/string.replace()`
  - `@cumulus/common/string.toLower()`
  - `@cumulus/common/string.toUpper()`

### Removed

- **CUMULUS-1799**: Deprecated code removals:
  - Removed from `@cumulus/common/aws`:
    - `pullStepFunctionEvent()`
  - Removed `@cumulus/common/sfnStep`
  - Removed `@cumulus/common/StepFunctions`

## [v1.21.0] 2020-03-30

### PLEASE NOTE

- **CUMULUS-1762**: the `messageConsumer` for `sns` and `kinesis`-type rules now fetches
  the collection information from the message. You should ensure that your rule's collection
  name and version match what is in the message for these ingest messages to be processed.
  If no matching rule is found, an error will be thrown and logged in the
  `messageConsumer` Lambda function's log group.

### Added

- **CUMULUS-1629**`
  - Updates discover-granules task to respect/utilize duplicateHandling configuration such that
    - skip:               Duplicates will be filtered from the granule list
    - error:              Duplicates encountered will result in step failure
    - replace, version:   Duplicates will be ignored and handled as normal.
  - Adds a new copy of the API lambda `PrivateApiLambda()` which is configured to not require authentication. This Lambda is not connected to an API gateway
  - Adds `@cumulus/api-client` with functions for use by workflow lambdas to call the API when needed

- **CUMULUS-1732**
  - Added Python task/activity workflow and integration test (`PythonReferenceSpec`) to test `cumulus-message-adapter-python`and `cumulus-process-py` integration.
- **CUMULUS-1795**
  - Added an IAM policy on the Cumulus EC2 creation to enable SSM when the `deploy_to_ngap` flag is true

### Changed

- **CUMULUS-1762**
  - the `messageConsumer` for `sns` and `kinesis`-type rules now fetches the collection
    information from the message.

### Deprecated

- **CUMULUS-1629**
  - Deprecate `granulesApi`, `rulesApi`, `emsApi`, `executionsAPI` from `@cumulus/integration-test/api` in favor of code moved to `@cumulus/api-client`

### Removed

- **CUMULUS-1799**: Deprecated code removals
  - Removed deprecated method `@cumulus/api/models/Granule.createGranulesFromSns()`
  - Removed deprecated method `@cumulus/api/models/Granule.removeGranuleFromCmr()`
  - Removed from `@cumulus/common/aws`:
    - `apigateway()`
    - `buildS3Uri()`
    - `calculateS3ObjectChecksum()`
    - `cf()`
    - `cloudwatch()`
    - `cloudwatchevents()`
    - `cloudwatchlogs()`
    - `createAndWaitForDynamoDbTable()`
    - `createQueue()`
    - `deleteSQSMessage()`
    - `describeCfStackResources()`
    - `downloadS3File()`
    - `downloadS3Files()`
    - `DynamoDbSearchQueue` class
    - `dynamodbstreams()`
    - `ec2()`
    - `ecs()`
    - `fileExists()`
    - `findResourceArn()`
    - `fromSfnExecutionName()`
    - `getFileBucketAndKey()`
    - `getJsonS3Object()`
    - `getQueueUrl()`
    - `getObjectSize()`
    - `getS3ObjectReadStream()`
    - `getSecretString()`
    - `getStateMachineArn()`
    - `headObject()`
    - `isThrottlingException()`
    - `kinesis()`
    - `lambda()`
    - `listS3Objects()`
    - `promiseS3Upload()`
    - `publishSnsMessage()`
    - `putJsonS3Object()`
    - `receiveSQSMessages()`
    - `s3CopyObject()`
    - `s3GetObjectTagging()`
    - `s3Join()`
    - `S3ListObjectsV2Queue` class
    - `s3TagSetToQueryString()`
    - `s3PutObjectTagging()`
    - `secretsManager()`
    - `sendSQSMessage()`
    - `sfn()`
    - `sns()`
    - `sqs()`
    - `sqsQueueExists()`
    - `toSfnExecutionName()`
    - `uploadS3FileStream()`
    - `uploadS3Files()`
    - `validateS3ObjectChecksum()`
  - Removed `@cumulus/common/CloudFormationGateway` class
  - Removed `@cumulus/common/concurrency/Mutex` class
  - Removed `@cumulus/common/errors`
  - Removed `@cumulus/common/sftp`
  - Removed `@cumulus/common/string.unicodeEscape`
  - Removed `@cumulus/cmrjs/cmr-utils.getGranuleId()`
  - Removed `@cumulus/cmrjs/cmr-utils.getCmrFiles()`
  - Removed `@cumulus/cmrjs/cmr/CMR` class
  - Removed `@cumulus/cmrjs/cmr/CMRSearchConceptQueue` class
  - Removed `@cumulus/cmrjs/utils.getHost()`
  - Removed `@cumulus/cmrjs/utils.getIp()`
  - Removed `@cumulus/cmrjs/utils.hostId()`
  - Removed `@cumulus/cmrjs/utils/ummVersion()`
  - Removed `@cumulus/cmrjs/utils.updateToken()`
  - Removed `@cumulus/cmrjs/utils.validateUMMG()`
  - Removed `@cumulus/ingest/aws.getEndpoint()`
  - Removed `@cumulus/ingest/aws.getExecutionUrl()`
  - Removed `@cumulus/ingest/aws/invoke()`
  - Removed `@cumulus/ingest/aws/CloudWatch` class
  - Removed `@cumulus/ingest/aws/ECS` class
  - Removed `@cumulus/ingest/aws/Events` class
  - Removed `@cumulus/ingest/aws/SQS` class
  - Removed `@cumulus/ingest/aws/StepFunction` class
  - Removed `@cumulus/ingest/util.normalizeProviderPath()`
  - Removed `@cumulus/integration-tests/index.listCollections()`
  - Removed `@cumulus/integration-tests/index.listProviders()`
  - Removed `@cumulus/integration-tests/index.rulesList()`
  - Removed `@cumulus/integration-tests/api/api.addCollectionApi()`

## [v1.20.0] 2020-03-12

### BREAKING CHANGES

- **CUMULUS-1714**
  - Changed the format of the message sent to the granule SNS Topic. Message includes the granule record under `record` and the type of event under `event`. Messages with `deleted` events will have the record that was deleted with a `deletedAt` timestamp. Options for `event` are `Create | Update | Delete`
- **CUMULUS-1769** - `deploy_to_ngap` is now a **required** variable for the `tf-modules/cumulus` module. **For those deploying to NGAP environments, this variable should always be set to `true`.**

### Notable changes

- **CUMULUS-1739** - You can now exclude Elasticsearch from your `tf-modules/data-persistence` deployment (via `include_elasticsearch = false`) and your `tf-modules/cumulus` module will still deploy successfully.

- **CUMULUS-1769** - If you set `deploy_to_ngap = true` for the `tf-modules/archive` Terraform module, **you can only deploy your archive API gateway as `PRIVATE`**, not `EDGE`.

### Added

- Added `@cumulus/aws-client/S3.getS3ObjectReadStreamAsync()` to deal with S3 eventual consistency issues by checking for the existence an S3 object with retries before getting a readable stream for that object.
- **CUMULUS-1769**
  - Added `deploy_to_ngap` boolean variable for the `tf-modules/cumulus` and `tf-modules/archive` Terraform modules. This variable is required. **For those deploying to NGAP environments, this variable should always be set to `true`.**
- **HYRAX-70**
  - Add the hyrax-metadata-update task

### Changed

- [`AccessToken.get()`](https://github.com/nasa/cumulus/blob/master/packages/api/models/access-tokens.js) now enforces [strongly consistent reads from DynamoDB](https://docs.aws.amazon.com/amazondynamodb/latest/developerguide/HowItWorks.ReadConsistency.html)
- **CUMULUS-1739**
  - Updated `tf-modules/data-persistence` to make Elasticsearch alarm resources and outputs conditional on the `include_elasticsearch` variable
  - Updated `@cumulus/aws-client/S3.getObjectSize` to include automatic retries for any failures from `S3.headObject`
- **CUMULUS-1784**
  - Updated `@cumulus/api/lib/DistributionEvent.remoteIP()` to parse the IP address in an S3 access log from the `A-sourceip` query parameter if present, otherwise fallback to the original parsing behavior.
- **CUMULUS-1768**
  - The `stats/summary` endpoint reports the distinct collections for the number of granules reported

### Fixed

- **CUMULUS-1739** - Fixed the `tf-modules/cumulus` and `tf-modules/archive` modules to make these Elasticsearch variables truly optional:
  - `elasticsearch_domain_arn`
  - `elasticsearch_hostname`
  - `elasticsearch_security_group_id`

- **CUMULUS-1768**
  - Fixed the `stats/` endpoint so that data is correctly filtered by timestamp and `processingTime` is calculated correctly.

- **CUMULUS-1769**
  - In the `tf-modules/archive` Terraform module, the `lifecycle` block ignoring changes to the `policy` of the archive API gateway is now only enforced if `deploy_to_ngap = true`. This fixes a bug where users deploying outside of NGAP could not update their API gateway's resource policy when going from `PRIVATE` to `EDGE`, preventing their API from being accessed publicly.

- **CUMULUS-1775**
  - Fix/update api endpoint to use updated google auth endpoints such that it will work with new accounts

### Removed

- **CUMULUS-1768**
  - Removed API endpoints `stats/histogram` and `stats/average`. All advanced stats needs should be acquired from Cloud Metrics or similarly configured ELK stack.

## [v1.19.0] 2020-02-28

### BREAKING CHANGES

- **CUMULUS-1736**
  - The `@cumulus/discover-granules` task now sets the `dataType` of discovered
    granules based on the `name` of the configured collection, not the
    `dataType`.
  - The config schema of the `@cumulus/discover-granules` task now requires that
    collections contain a `version`.
  - The `@cumulus/sync-granule` task will set the `dataType` and `version` of a
    granule based on the configured collection if those fields are not already
    set on the granule. Previously it was using the `dataType` field of the
    configured collection, then falling back to the `name` field of the
    collection. This update will just use the `name` field of the collection to
    set the `dataType` field of the granule.

- **CUMULUS-1446**
  - Update the `@cumulus/integration-tests/api/executions.getExecution()`
    function to parse the response and return the execution, rather than return
    the full API response.

- **CUMULUS-1672**
  - The `cumulus` Terraform module in previous releases set a
    `Deployment = var.prefix` tag on all resources that it managed. In this
    release, a `tags` input variable has been added to the `cumulus` Terraform
    module to allow resource tagging to be customized. No default tags will be
    applied to Cumulus-managed resources. To replicate the previous behavior,
    set `tags = { Deployment: var.prefix }` as an input variable for the
    `cumulus` Terraform module.

- **CUMULUS-1684 Migration Instructions**
  - In previous releases, a provider's username and password were encrypted
    using a custom encryption library. That has now been updated to use KMS.
    This release includes a Lambda function named
    `<prefix>-ProviderSecretsMigration`, which will re-encrypt existing
    provider credentials to use KMS. After this release has been deployed, you
    will need to manually invoke that Lambda function using either the AWS CLI
    or AWS Console. It should only need to be successfully run once.
  - Future releases of Cumulus will invoke a
    `<prefix>-VerifyProviderSecretsMigration` Lambda function as part of the
    deployment, which will cause the deployment to fail if the migration
    Lambda has not been run.

- **CUMULUS-1718**
  - The `@cumulus/sf-sns-report` task for reporting mid-workflow updates has been retired.
  This task was used as the `PdrStatusReport` task in our ParsePdr example workflow.
  If you have a ParsePdr or other workflow using this task, use `@cumulus/sf-sqs-report` instead.
  Trying to deploy the old task will result in an error as the cumulus module no longer exports `sf_sns_report_task`.
  - Migration instruction: In your workflow definition, for each step using the old task change:
  `"Resource": "${module.cumulus.sf_sns_report_task.task_arn}"`
  to
  `"Resource": "${module.cumulus.sf_sqs_report_task.task_arn}"`

- **CUMULUS-1755**
  - The `thin_egress_jwt_secret_name` variable for the `tf-modules/cumulus` Terraform module is now **required**. This variable is passed on to the Thin Egress App in `tf-modules/distribution/main.tf`, which uses the keys stored in the secret to sign JWTs. See the [Thin Egress App documentation on how to create a value for this secret](https://github.com/asfadmin/thin-egress-app#setting-up-the-jwt-cookie-secrets).

### Added

- **CUMULUS-1446**
  - Add `@cumulus/common/FileUtils.readJsonFile()` function
  - Add `@cumulus/common/FileUtils.readTextFile()` function
  - Add `@cumulus/integration-tests/api/collections.createCollection()` function
  - Add `@cumulus/integration-tests/api/collections.deleteCollection()` function
  - Add `@cumulus/integration-tests/api/collections.getCollection()` function
  - Add `@cumulus/integration-tests/api/providers.getProvider()` function
  - Add `@cumulus/integration-tests/index.getExecutionOutput()` function
  - Add `@cumulus/integration-tests/index.loadCollection()` function
  - Add `@cumulus/integration-tests/index.loadProvider()` function
  - Add `@cumulus/integration-tests/index.readJsonFilesFromDir()` function

- **CUMULUS-1672**
  - Add a `tags` input variable to the `archive` Terraform module
  - Add a `tags` input variable to the `cumulus` Terraform module
  - Add a `tags` input variable to the `cumulus_ecs_service` Terraform module
  - Add a `tags` input variable to the `data-persistence` Terraform module
  - Add a `tags` input variable to the `distribution` Terraform module
  - Add a `tags` input variable to the `ingest` Terraform module
  - Add a `tags` input variable to the `s3-replicator` Terraform module

- **CUMULUS-1707**
  - Enable logrotate on ECS cluster

- **CUMULUS-1684**
  - Add a `@cumulus/aws-client/KMS` library of KMS-related functions
  - Add `@cumulus/aws-client/S3.getTextObject()`
  - Add `@cumulus/sftp-client` package
  - Create `ProviderSecretsMigration` Lambda function
  - Create `VerifyProviderSecretsMigration` Lambda function

- **CUMULUS-1548**
  - Add ability to put default Cumulus logs in Metrics' ELK stack
  - Add ability to add custom logs to Metrics' ELK Stack

- **CUMULUS-1702**
  - When logs are sent to Metrics' ELK stack, the logs endpoints will return results from there

- **CUMULUS-1459**
  - Async Operations are indexed in Elasticsearch
  - To index any existing async operations you'll need to perform an index from
    database function.

- **CUMULUS-1717**
  - Add `@cumulus/aws-client/deleteAndWaitForDynamoDbTableNotExists`, which
    deletes a DynamoDB table and waits to ensure the table no longer exists
  - Added `publishGranules` Lambda to handle publishing granule messages to SNS when granule records are written to DynamoDB
  - Added `@cumulus/api/models/Granule.storeGranulesFromCumulusMessage` to store granules from a Cumulus message to DynamoDB

- **CUMULUS-1718**
  - Added `@cumulus/sf-sqs-report` task to allow mid-workflow reporting updates.
  - Added `stepfunction_event_reporter_queue_url` and `sf_sqs_report_task` outputs to the `cumulus` module.
  - Added `publishPdrs` Lambda to handle publishing PDR messages to SNS when PDR records are written to DynamoDB.
  - Added `@cumulus/api/models/Pdr.storePdrFromCumulusMessage` to store PDRs from a Cumulus message to DynamoDB.
  - Added `@cumulus/aws-client/parseSQSMessageBody` to parse an SQS message body string into an object.

- **Ability to set custom backend API url in the archive module**
  - Add `api_url` definition in `tf-modules/cumulus/archive.tf`
  - Add `archive_api_url` variable in `tf-modules/cumulus/variables.tf`

- **CUMULUS-1741**
  - Added an optional `elasticsearch_security_group_ids` variable to the
    `data-persistence` Terraform module to allow additional security groups to
    be assigned to the Elasticsearch Domain.

- **CUMULUS-1752**
  - Added `@cumulus/integration-tests/api/distribution.invokeTEADistributionLambda` to simulate a request to the [Thin Egress App](https://github.com/asfadmin/thin-egress-app) by invoking the Lambda and getting a response payload.
  - Added `@cumulus/integration-tests/api/distribution.getTEARequestHeaders` to generate necessary request headers for a request to the Thin Egress App
  - Added `@cumulus/integration-tests/api/distribution.getTEADistributionApiFileStream` to get a response stream for a file served by Thin Egress App
  - Added `@cumulus/integration-tests/api/distribution.getTEADistributionApiRedirect` to get a redirect response from the Thin Egress App

- **CUMULUS-1755**
  - Added `@cumulus/aws-client/CloudFormation.describeCfStack()` to describe a Cloudformation stack
  - Added `@cumulus/aws-client/CloudFormation.getCfStackParameterValues()` to get multiple parameter values for a Cloudformation stack

### Changed

- **CUMULUS-1725**
  - Moved the logic that updates the granule files cache Dynamo table into its
    own Lambda function called `granuleFilesCacheUpdater`.

- **CUMULUS-1736**
  - The `collections` model in the API package now determines the name of a
    collection based on the `name` property, rather than using `dataType` and
    then falling back to `name`.
  - The `@cumulus/integration-tests.loadCollection()` function no longer appends
    the postfix to the end of the collection's `dataType`.
  - The `@cumulus/integration-tests.addCollections()` function no longer appends
    the postfix to the end of the collection's `dataType`.

- **CUMULUS-1672**
  - Add a `retryOptions` parameter to the `@cumulus/aws-client/S3.headObject`
     function, which will retry if the object being queried does not exist.

- **CUMULUS-1446**
  - Mark the `@cumulus/integration-tests/api.addCollectionApi()` function as
    deprecated
  - Mark the `@cumulus/integration-tests/index.listCollections()` function as
    deprecated
  - Mark the `@cumulus/integration-tests/index.listProviders()` function as
    deprecated
  - Mark the `@cumulus/integration-tests/index.rulesList()` function as
    deprecated

- **CUMULUS-1672**
  - Previously, the `cumulus` module defaulted to setting a
    `Deployment = var.prefix` tag on all resources that it managed. In this
    release, the `cumulus` module will now accept a `tags` input variable that
    defines the tags to be assigned to all resources that it manages.
  - Previously, the `data-persistence` module defaulted to setting a
    `Deployment = var.prefix` tag on all resources that it managed. In this
    release, the `data-persistence` module will now accept a `tags` input
    variable that defines the tags to be assigned to all resources that it
    manages.
  - Previously, the `distribution` module defaulted to setting a
    `Deployment = var.prefix` tag on all resources that it managed. In this
    release, the `distribution` module will now accept a `tags` input variable
    that defines the tags to be assigned to all resources that it manages.
  - Previously, the `ingest` module defaulted to setting a
    `Deployment = var.prefix` tag on all resources that it managed. In this
    release, the `ingest` module will now accept a `tags` input variable that
    defines the tags to be assigned to all resources that it manages.
  - Previously, the `s3-replicator` module defaulted to setting a
    `Deployment = var.prefix` tag on all resources that it managed. In this
    release, the `s3-replicator` module will now accept a `tags` input variable
    that defines the tags to be assigned to all resources that it manages.

- **CUMULUS-1684**
  - Update the API package to encrypt provider credentials using KMS instead of
    using RSA keys stored in S3

- **CUMULUS-1717**
  - Changed name of `cwSfExecutionEventToDb` Lambda to `cwSfEventToDbRecords`
  - Updated `cwSfEventToDbRecords` to write granule records to DynamoDB from the incoming Cumulus message

- **CUMULUS-1718**
  - Renamed `cwSfEventToDbRecords` to `sfEventSqsToDbRecords` due to architecture change to being a consumer of an SQS queue of Step Function Cloudwatch events.
  - Updated `sfEventSqsToDbRecords` to write PDR records to DynamoDB from the incoming Cumulus message
  - Moved `data-cookbooks/sns.md` to `data-cookbooks/ingest-notifications.md` and updated it to reflect recent changes.

- **CUMULUS-1748**
  - (S)FTP discovery tasks now use the provider-path as-is instead of forcing it to a relative path.
  - Improved error handling to catch permission denied FTP errors better and log them properly. Workflows will still fail encountering this error and we intend to consider that approach in a future ticket.

- **CUMULUS-1752**
  - Moved class for parsing distribution events to its own file: `@cumulus/api/lib/DistributionEvent.js`
    - Updated `DistributionEvent` to properly parse S3 access logs generated by requests from the [Thin Egress App](https://github.com/asfadmin/thin-egress-app)

- **CUMULUS-1753** - Changes to `@cumulus/ingest/HttpProviderClient.js`:
  - Removed regex filter in `HttpProviderClient.list()` that was used to return only files with an extension between 1 and 4 characters long. `HttpProviderClient.list()` will now return all files linked from the HTTP provider host.

- **CUMULUS-1755**
  - Updated the Thin Egress App module used in `tf-modules/distribution/main.tf` to build 61. [See the release notes](https://github.com/asfadmin/thin-egress-app/releases/tag/tea-build.61).

- **CUMULUS-1757**
  - Update @cumulus/cmr-client CMRSearchConceptQueue to take optional cmrEnvironment parameter

### Deprecated

- **CUMULUS-1684**
  - Deprecate `@cumulus/common/key-pair-provider/S3KeyPairProvider`
  - Deprecate `@cumulus/common/key-pair-provider/S3KeyPairProvider.encrypt()`
  - Deprecate `@cumulus/common/key-pair-provider/S3KeyPairProvider.decrypt()`
  - Deprecate `@cumulus/common/kms/KMS`
  - Deprecate `@cumulus/common/kms/KMS.encrypt()`
  - Deprecate `@cumulus/common/kms/KMS.decrypt()`
  - Deprecate `@cumulus/common/sftp.Sftp`

- **CUMULUS-1717**
  - Deprecate `@cumulus/api/models/Granule.createGranulesFromSns`

- **CUMULUS-1718**
  - Deprecate `@cumulus/sf-sns-report`.
    - This task has been updated to always throw an error directing the user to use `@cumulus/sf-sqs-report` instead. This was done because there is no longer an SNS topic to which to publish, and no consumers to listen to it.

- **CUMULUS-1748**
  - Deprecate `@cumulus/ingest/util.normalizeProviderPath`

- **CUMULUS-1752**
  - Deprecate `@cumulus/integration-tests/api/distribution.getDistributionApiFileStream`
  - Deprecate `@cumulus/integration-tests/api/distribution.getDistributionApiRedirect`
  - Deprecate `@cumulus/integration-tests/api/distribution.invokeApiDistributionLambda`

### Removed

- **CUMULUS-1684**
  - Remove the deployment script that creates encryption keys and stores them to
    S3

- **CUMULUS-1768**
  - Removed API endpoints `stats/histogram` and `stats/average`. All advanced stats needs should be acquired from Cloud Metrics or similarly configured ELK stack.

### Fixed

- **Fix default values for urs_url in variables.tf files**
  - Remove trailing `/` from default `urs_url` values.

- **CUMULUS-1610** - Add the Elasticsearch security group to the EC2 security groups

- **CUMULUS-1740** - `cumulus_meta.workflow_start_time` is now set in Cumulus
  messages

- **CUMULUS-1753** - Fixed `@cumulus/ingest/HttpProviderClient.js` to properly handle HTTP providers with:
  - Multiple link tags (e.g. `<a>`) per line of source code
  - Link tags in uppercase or lowercase (e.g. `<A>`)
  - Links with filepaths in the link target (e.g. `<a href="/path/to/file.txt">`). These files will be returned from HTTP file discovery **as the file name only** (e.g. `file.txt`).

- **CUMULUS-1768**
  - Fix an issue in the stats endpoints in `@cumulus/api` to send back stats for the correct type

## [v1.18.0] 2020-02-03

### BREAKING CHANGES

- **CUMULUS-1686**

  - `ecs_cluster_instance_image_id` is now a _required_ variable of the `cumulus` module, instead of optional.

- **CUMULUS-1698**

  - Change variable `saml_launchpad_metadata_path` to `saml_launchpad_metadata_url` in the `tf-modules/cumulus` Terraform module.

- **CUMULUS-1703**
  - Remove the unused `forceDownload` option from the `sync-granule` tasks's config
  - Remove the `@cumulus/ingest/granule.Discover` class
  - Remove the `@cumulus/ingest/granule.Granule` class
  - Remove the `@cumulus/ingest/pdr.Discover` class
  - Remove the `@cumulus/ingest/pdr.Granule` class
  - Remove the `@cumulus/ingest/parse-pdr.parsePdr` function

### Added

- **CUMULUS-1040**

  - Added `@cumulus/aws-client` package to provide utilities for working with AWS services and the Node.js AWS SDK
  - Added `@cumulus/errors` package which exports error classes for use in Cumulus workflow code
  - Added `@cumulus/integration-tests/sfnStep` to provide utilities for parsing step function execution histories

- **CUMULUS-1102**

  - Adds functionality to the @cumulus/api package for better local testing.
    - Adds data seeding for @cumulus/api's localAPI.
      - seed functions allow adding collections, executions, granules, pdrs, providers, and rules to a Localstack Elasticsearch and DynamoDB via `addCollections`, `addExecutions`, `addGranules`, `addPdrs`, `addProviders`, and `addRules`.
    - Adds `eraseDataStack` function to local API server code allowing resetting of local datastack for testing (ES and DynamoDB).
    - Adds optional parameters to the @cumulus/api bin serve to allow for launching the api without destroying the current data.

- **CUMULUS-1697**

  - Added the `@cumulus/tf-inventory` package that provides command line utilities for managing Terraform resources in your AWS account

- **CUMULUS-1703**

  - Add `@cumulus/aws-client/S3.createBucket` function
  - Add `@cumulus/aws-client/S3.putFile` function
  - Add `@cumulus/common/string.isNonEmptyString` function
  - Add `@cumulus/ingest/FtpProviderClient` class
  - Add `@cumulus/ingest/HttpProviderClient` class
  - Add `@cumulus/ingest/S3ProviderClient` class
  - Add `@cumulus/ingest/SftpProviderClient` class
  - Add `@cumulus/ingest/providerClientUtils.buildProviderClient` function
  - Add `@cumulus/ingest/providerClientUtils.fetchTextFile` function

- **CUMULUS-1731**

  - Add new optional input variables to the Cumulus Terraform module to support TEA upgrade:
    - `thin_egress_cookie_domain` - Valid domain for Thin Egress App cookie
    - `thin_egress_domain_cert_arn` - Certificate Manager SSL Cert ARN for Thin
      Egress App if deployed outside NGAP/CloudFront
    - `thin_egress_download_role_in_region_arn` - ARN for reading of Thin Egress
      App data buckets for in-region requests
    - `thin_egress_jwt_algo` - Algorithm with which to encode the Thin Egress
      App JWT cookie
    - `thin_egress_jwt_secret_name` - Name of AWS secret where keys for the Thin
      Egress App JWT encode/decode are stored
    - `thin_egress_lambda_code_dependency_archive_key` - Thin Egress App - S3
      Key of packaged python modules for lambda dependency layer

- **CUMULUS-1733**
  - Add `discovery-filtering` operator doc to document previously undocumented functionality.

- **CUMULUS-1737**
  - Added the `cumulus-test-cleanup` module to run a nightly cleanup on resources left over from the integration tests run from the `example/spec` directory.

### Changed

- **CUMULUS-1102**

  - Updates `@cumulus/api/auth/testAuth` to use JWT instead of random tokens.
  - Updates the default AMI for the ecs_cluster_instance_image_id.

- **CUMULUS-1622**

  - Mutex class has been deprecated in `@cumulus/common/concurrency` and will be removed in a future release.

- **CUMULUS-1686**

  - Changed `ecs_cluster_instance_image_id` to be a required variable of the `cumulus` module and removed the default value.
    The default was not available across accounts and regions, nor outside of NGAP and therefore not particularly useful.

- **CUMULUS-1688**

  - Updated `@cumulus/aws.receiveSQSMessages` not to replace `message.Body` with a parsed object. This behavior was undocumented and confusing as received messages appeared to contradict AWS docs that state `message.Body` is always a string.
  - Replaced `sf_watcher` CloudWatch rule from `cloudwatch-events.tf` with an EventSourceMapping on `sqs2sf` mapped to the `start_sf` SQS queue (in `event-sources.tf`).
  - Updated `sqs2sf` with an EventSourceMapping handler and unit test.

- **CUMULUS-1698**

  - Change variable `saml_launchpad_metadata_path` to `saml_launchpad_metadata_url` in the `tf-modules/cumulus` Terraform module.
  - Updated `@cumulus/api/launchpadSaml` to download launchpad IDP metadata from configured location when the metadata in s3 is not valid, and to work with updated IDP metadata and SAML response.

- **CUMULUS-1731**
  - Upgrade the version of the Thin Egress App deployed by Cumulus to v48
    - Note: New variables available, see the 'Added' section of this changelog.

### Fixed

- **CUMULUS-1664**

  - Updated `dbIndexer` Lambda to remove hardcoded references to DynamoDB table names.

- **CUMULUS-1733**
  - Fixed granule discovery recursion algorithm used in S/FTP protocols.

### Removed

- **CUMULUS-1481**
  - removed `process` config and output from PostToCmr as it was not required by the task nor downstream steps, and should still be in the output message's `meta` regardless.

### Deprecated

- **CUMULUS-1040**
  - Deprecated the following code. For cases where the code was moved into another package, the new code location is noted:
    - `@cumulus/common/CloudFormationGateway` -> `@cumulus/aws-client/CloudFormationGateway`
    - `@cumulus/common/DynamoDb` -> `@cumulus/aws-client/DynamoDb`
    - `@cumulus/common/errors` -> `@cumulus/errors`
    - `@cumulus/common/StepFunctions` -> `@cumulus/aws-client/StepFunctions`
    - All of the exported functions in `@cumulus/commmon/aws` (moved into `@cumulus/aws-client`), except:
      - `@cumulus/common/aws/isThrottlingException` -> `@cumulus/errors/isThrottlingException`
      - `@cumulus/common/aws/improveStackTrace` (not deprecated)
      - `@cumulus/common/aws/retryOnThrottlingException` (not deprecated)
    - `@cumulus/common/sfnStep/SfnStep.parseStepMessage` -> `@cumulus/integration-tests/sfnStep/SfnStep.parseStepMessage`
    - `@cumulus/common/sfnStep/ActivityStep` -> `@cumulus/integration-tests/sfnStep/ActivityStep`
    - `@cumulus/common/sfnStep/LambdaStep` -> `@cumulus/integration-tests/sfnStep/LambdaStep`
    - `@cumulus/common/string/unicodeEscape` -> `@cumulus/aws-client/StepFunctions.unicodeEscape`
    - `@cumulus/common/util/setErrorStack` -> `@cumulus/aws-client/util/setErrorStack`
    - `@cumulus/ingest/aws/invoke` -> `@cumulus/aws-client/Lambda/invoke`
    - `@cumulus/ingest/aws/CloudWatch.bucketSize`
    - `@cumulus/ingest/aws/CloudWatch.cw`
    - `@cumulus/ingest/aws/ECS.ecs`
    - `@cumulus/ingest/aws/ECS`
    - `@cumulus/ingest/aws/Events.putEvent` -> `@cumulus/aws-client/CloudwatchEvents.putEvent`
    - `@cumulus/ingest/aws/Events.deleteEvent` -> `@cumulus/aws-client/CloudwatchEvents.deleteEvent`
    - `@cumulus/ingest/aws/Events.deleteTarget` -> `@cumulus/aws-client/CloudwatchEvents.deleteTarget`
    - `@cumulus/ingest/aws/Events.putTarget` -> `@cumulus/aws-client/CloudwatchEvents.putTarget`
    - `@cumulus/ingest/aws/SQS.attributes` -> `@cumulus/aws-client/SQS.getQueueAttributes`
    - `@cumulus/ingest/aws/SQS.deleteMessage` -> `@cumulus/aws-client/SQS.deleteSQSMessage`
    - `@cumulus/ingest/aws/SQS.deleteQueue` -> `@cumulus/aws-client/SQS.deleteQueue`
    - `@cumulus/ingest/aws/SQS.getUrl` -> `@cumulus/aws-client/SQS.getQueueUrlByName`
    - `@cumulus/ingest/aws/SQS.receiveMessage` -> `@cumulus/aws-client/SQS.receiveSQSMessages`
    - `@cumulus/ingest/aws/SQS.sendMessage` -> `@cumulus/aws-client/SQS.sendSQSMessage`
    - `@cumulus/ingest/aws/StepFunction.getExecutionStatus` -> `@cumulus/aws-client/StepFunction.getExecutionStatus`
    - `@cumulus/ingest/aws/StepFunction.getExecutionUrl` -> `@cumulus/aws-client/StepFunction.getExecutionUrl`

## [v1.17.0] - 2019-12-31

### BREAKING CHANGES

- **CUMULUS-1498**
  - The `@cumulus/cmrjs.publish2CMR` function expects that the value of its
    `creds.password` parameter is a plaintext password.
  - Rather than using an encrypted password from the `cmr_password` environment
    variable, the `@cumulus/cmrjs.updateCMRMetadata` function now looks for an
    environment variable called `cmr_password_secret_name` and fetches the CMR
    password from that secret in AWS Secrets Manager.
  - The `@cumulus/post-to-cmr` task now expects a
    `config.cmr.passwordSecretName` value, rather than `config.cmr.password`.
    The CMR password will be fetched from that secret in AWS Secrets Manager.

### Added

- **CUMULUS-630**

  - Added support for replaying Kinesis records on a stream into the Cumulus Kinesis workflow triggering mechanism: either all the records, or some time slice delimited by start and end timestamps.
  - Added `/replays` endpoint to the operator API for triggering replays.
  - Added `Replay Kinesis Messages` documentation to Operator Docs.
  - Added `manualConsumer` lambda function to consume a Kinesis stream. Used by the replay AsyncOperation.

- **CUMULUS-1687**
  - Added new API endpoint for listing async operations at `/asyncOperations`
  - All asyncOperations now include the fields `description` and `operationType`. `operationType` can be one of the following. [`Bulk Delete`, `Bulk Granules`, `ES Index`, `Kinesis Replay`]

### Changed

- **CUMULUS-1626**

  - Updates Cumulus to use node10/CMA 1.1.2 for all of its internal lambdas in prep for AWS node 8 EOL

- **CUMULUS-1498**
  - Remove the DynamoDB Users table. The list of OAuth users who are allowed to
    use the API is now stored in S3.
  - The CMR password and Launchpad passphrase are now stored in Secrets Manager

## [v1.16.1] - 2019-12-6

**Please note**:

- The `region` argument to the `cumulus` Terraform module has been removed. You may see a warning or error if you have that variable populated.
- Your workflow tasks should use the following versions of the CMA libraries to utilize new granule, parentArn, asyncOperationId, and stackName fields on the logs:
  - `cumulus-message-adapter-js` version 1.0.10+
  - `cumulus-message-adapter-python` version 1.1.1+
  - `cumulus-message-adapter-java` version 1.2.11+
- The `data-persistence` module no longer manages the creation of an Elasticsearch service-linked role for deploying Elasticsearch to a VPC. Follow the [deployment instructions on preparing your VPC](https://nasa.github.io/cumulus/docs/deployment/deployment-readme#vpc-subnets-and-security-group) for guidance on how to create the Elasticsearch service-linked role manually.
- There is now a `distribution_api_gateway_stage` variable for the `tf-modules/cumulus` Terraform module that will be used as the API gateway stage name used for the distribution API (Thin Egress App)
- Default value for the `urs_url` variable is now `https://uat.urs.earthdata.nasa.gov/` in the `tf-modules/cumulus` and `tf-modules/archive` Terraform modules. So deploying the `cumulus` module without a `urs_url` variable set will integrate your Cumulus deployment with the UAT URS environment.

### Added

- **CUMULUS-1563**

  - Added `custom_domain_name` variable to `tf-modules/data-persistence` module

- **CUMULUS-1654**
  - Added new helpers to `@cumulus/common/execution-history`:
    - `getStepExitedEvent()` returns the `TaskStateExited` event in a workflow execution history after the given step completion/failure event
    - `getTaskExitedEventOutput()` returns the output message for a `TaskStateExited` event in a workflow execution history

### Changed

- **CUMULUS-1578**

  - Updates SAML launchpad configuration to authorize via configured userGroup.
    [See the NASA specific documentation (protected)](https://wiki.earthdata.nasa.gov/display/CUMULUS/Cumulus+SAML+Launchpad+Integration)

- **CUMULUS-1579**

  - Elasticsearch list queries use `match` instead of `term`. `term` had been analyzing the terms and not supporting `-` in the field values.

- **CUMULUS-1619**

  - Adds 4 new keys to `@cumulus/logger` to display granules, parentArn, asyncOperationId, and stackName.
  - Depends on `cumulus-message-adapter-js` version 1.0.10+. Cumulus tasks updated to use this version.

- **CUMULUS-1654**

  - Changed `@cumulus/common/SfnStep.parseStepMessage()` to a static class method

- **CUMULUS-1641**
  - Added `meta.retries` and `meta.visibilityTimeout` properties to sqs-type rule. To create sqs-type rule, you're required to configure a dead-letter queue on your queue.
  - Added `sqsMessageRemover` lambda which removes the message from SQS queue upon successful workflow execution.
  - Updated `sqsMessageConsumer` lambda to not delete message from SQS queue, and to retry the SQS message for configured number of times.

### Removed

- Removed `create_service_linked_role` variable from `tf-modules/data-persistence` module.

- **CUMULUS-1321**
  - The `region` argument to the `cumulus` Terraform module has been removed

### Fixed

- **CUMULUS-1668** - Fixed a race condition where executions may not have been
  added to the database correctly
- **CUMULUS-1654** - Fixed issue with `publishReports` Lambda not including workflow execution error information for failed workflows with a single step
- Fixed `tf-modules/cumulus` module so that the `urs_url` variable is passed on to its invocation of the `tf-modules/archive` module

## [v1.16.0] - 2019-11-15

### Added

- **CUMULUS-1321**

  - A `deploy_distribution_s3_credentials_endpoint` variable has been added to
    the `cumulus` Terraform module. If true, the NGAP-backed S3 credentials
    endpoint will be added to the Thin Egress App's API. Default: true

- **CUMULUS-1544**

  - Updated the `/granules/bulk` endpoint to correctly query Elasticsearch when
    granule ids are not provided.

- **CUMULUS-1580**
  - Added `/granules/bulk` endpoint to `@cumulus/api` to perform bulk actions on granules given either a list of granule ids or an Elasticsearch query and the workflow to perform.

### Changed

- **CUMULUS-1561**

  - Fix the way that we are handling Terraform provider version requirements
  - Pass provider configs into child modules using the method that the
    [Terraform documentation](https://www.terraform.io/docs/configuration/modules.html#providers-within-modules)
    suggests
  - Remove the `region` input variable from the `s3_access_test` Terraform module
  - Remove the `aws_profile` and `aws_region` input variables from the
    `s3-replicator` Terraform module

- **CUMULUS-1639**
  - Because of
    [S3's Data Consistency Model](https://docs.aws.amazon.com/AmazonS3/latest/dev/Introduction.html#BasicsObjects),
    there may be situations where a GET operation for an object can temporarily
    return a `NoSuchKey` response even if that object _has_ been created. The
    `@cumulus/common/aws.getS3Object()` function has been updated to support
    retries if a `NoSuchKey` response is returned by S3. This behavior can be
    enabled by passing a `retryOptions` object to that function. Supported
    values for that object can be found here:
    <https://github.com/tim-kos/node-retry#retryoperationoptions>

### Removed

- **CUMULUS-1559**
  - `logToSharedDestination` has been migrated to the Terraform deployment as `log_api_gateway_to_cloudwatch` and will ONLY apply to egress lambdas.
    Due to the differences in the Terraform deployment model, we cannot support a global log subscription toggle for a configurable subset of lambdas.
    However, setting up your own log forwarding for a Lambda with Terraform is fairly simple, as you will only need to add SubscriptionFilters to your Terraform configuration, one per log group.
    See [the Terraform documentation](https://www.terraform.io/docs/providers/aws/r/cloudwatch_log_subscription_filter.html) for details on how to do this.
    An empty FilterPattern ("") will capture all logs in a group.

## [v1.15.0] - 2019-11-04

### BREAKING CHANGES

- **CUMULUS-1644** - When a workflow execution begins or ends, the workflow
  payload is parsed and any new or updated PDRs or granules referenced in that
  workflow are stored to the Cumulus archive. The defined interface says that a
  PDR in `payload.pdr` will be added to the archive, and any granules in
  `payload.granules` will also be added to the archive. In previous releases,
  PDRs found in `meta.pdr` and granules found in `meta.input_granules` were also
  added to the archive. This caused unexpected behavior and has been removed.
  Only PDRs from `payload.pdr` and granules from `payload.granules` will now be
  added to the Cumulus archive.

- **CUMULUS-1449** - Cumulus now uses a universal workflow template when
  starting a workflow that contains general information specific to the
  deployment, but not specific to the workflow. Workflow task configs must be
  defined using AWS step function parameters. As part of this change,
  `CumulusConfig` has been retired and task configs must now be defined under
  the `cma.task_config` key in the Parameters section of a step function
  definition.

  **Migration instructions**:

  NOTE: These instructions require the use of Cumulus Message Adapter v1.1.x+.
  Please ensure you are using a compatible version before attempting to migrate
  workflow configurations. When defining workflow steps, remove any
  `CumulusConfig` section, as shown below:

  ```yaml
  ParsePdr:
    CumulusConfig:
      provider: "{$.meta.provider}"
      bucket: "{$.meta.buckets.internal.name}"
      stack: "{$.meta.stack}"
  ```

  Instead, use AWS Parameters to pass `task_config` for the task directly into
  the Cumulus Message Adapter:

  ```yaml
  ParsePdr:
    Parameters:
      cma:
        event.$: "$"
        task_config:
          provider: "{$.meta.provider}"
          bucket: "{$.meta.buckets.internal.name}"
          stack: "{$.meta.stack}"
  ```

  In this example, the `cma` key is used to pass parameters to the message
  adapter. Using `task_config` in combination with `event.$: '$'` allows the
  message adapter to process `task_config` as the `config` passed to the Cumulus
  task. See `example/workflows/sips.yml` in the core repository for further
  examples of how to set the Parameters.

  Additionally, workflow configurations for the `QueueGranules` and `QueuePdrs`
  tasks need to be updated:

  - `queue-pdrs` config changes:
    - `parsePdrMessageTemplateUri` replaced with `parsePdrWorkflow`, which is
      the workflow name (i.e. top-level name in `config.yml`, e.g. 'ParsePdr').
    - `internalBucket` and `stackName` configs now required to look up
      configuration from the deployment. Brings the task config in line with
      that of `queue-granules`.
  - `queue-granules` config change: `ingestGranuleMessageTemplateUri` replaced
    with `ingestGranuleWorkflow`, which is the workflow name (e.g.
    'IngestGranule').

- **CUMULUS-1396** - **Workflow steps at the beginning and end of a workflow
  using the `SfSnsReport` Lambda have now been deprecated (e.g. `StartStatus`,
  `StopStatus`) and should be removed from your workflow definitions**. These
  steps were used for publishing ingest notifications and have been replaced by
  an implementation using Cloudwatch events for Step Functions to trigger a
  Lambda that publishes ingest notifications. For further detail on how ingest
  notifications are published, see the notes below on **CUMULUS-1394**. For
  examples of how to update your workflow definitions, see our
  [example workflow definitions](https://github.com/nasa/cumulus/blob/master/example/workflows/).

- **CUMULUS-1470**
  - Remove Cumulus-defined ECS service autoscaling, allowing integrators to
    better customize autoscaling to meet their needs. In order to use
    autoscaling with ECS services, appropriate
    `AWS::ApplicationAutoScaling::ScalableTarget`,
    `AWS::ApplicationAutoScaling::ScalingPolicy`, and `AWS::CloudWatch::Alarm`
    resources should be defined in a kes overrides file. See
    [this example](https://github.com/nasa/cumulus/blob/release-1.15.x/example/overrides/app/cloudformation.template.yml)
    for an example.
  - The following config parameters are no longer used:
    - ecs.services.\<NAME\>.minTasks
    - ecs.services.\<NAME\>.maxTasks
    - ecs.services.\<NAME\>.scaleInActivityScheduleTime
    - ecs.services.\<NAME\>.scaleInAdjustmentPercent
    - ecs.services.\<NAME\>.scaleOutActivityScheduleTime
    - ecs.services.\<NAME\>.scaleOutAdjustmentPercent
    - ecs.services.\<NAME\>.activityName

### Added

- **CUMULUS-1100**

  - Added 30-day retention properties to all log groups that were missing those policies.

- **CUMULUS-1396**

  - Added `@cumulus/common/sfnStep`:
    - `LambdaStep` - A class for retrieving and parsing input and output to Lambda steps in AWS Step Functions
    - `ActivityStep` - A class for retrieving and parsing input and output to ECS activity steps in AWS Step Functions

- **CUMULUS-1574**

  - Added `GET /token` endpoint for SAML authorization when cumulus is protected by Launchpad.
    This lets a user retrieve a token by hand that can be presented to the API.

- **CUMULUS-1625**

  - Added `sf_start_rate` variable to the `ingest` Terraform module, equivalent to `sqs_consumer_rate` in the old model, but will not be automatically applied to custom queues as that was.

- **CUMULUS-1513**
  - Added `sqs`-type rule support in the Cumulus API `@cumulus/api`
  - Added `sqsMessageConsumer` lambda which processes messages from the SQS queues configured in the `sqs` rules.

### Changed

- **CUMULUS-1639**

  - Because of
    [S3's Data Consistency Model](https://docs.aws.amazon.com/AmazonS3/latest/dev/Introduction.html#BasicsObjects),
    there may be situations where a GET operation for an object can temporarily
    return a `NoSuchKey` response even if that object _has_ been created. The
    `@cumulus/common/aws.getS3Object()` function will now retry up to 10 times
    if a `NoSuchKey` response is returned by S3. This can behavior can be
    overridden by passing `{ retries: 0 }` as the `retryOptions` argument.

- **CUMULUS-1449**

  - `queue-pdrs` & `queue-granules` config changes. Details in breaking changes section.
  - Cumulus now uses a universal workflow template when starting workflow that contains general information specific to the deployment, but not specific to the workflow.
  - Changed the way workflow configs are defined, from `CumulusConfig` to a `task_config` AWS Parameter.

- **CUMULUS-1452**

  - Changed the default ECS docker storage drive to `devicemapper`

- **CUMULUS-1453**
  - Removed config schema for `@cumulus/sf-sns-report` task
  - Updated `@cumulus/sf-sns-report` to always assume that it is running as an intermediate step in a workflow, not as the first or last step

### Removed

- **CUMULUS-1449**
  - Retired `CumulusConfig` as part of step function definitions, as this is an artifact of the way Kes parses workflow definitions that was not possible to migrate to Terraform. Use AWS Parameters and the `task_config` key instead. See change note above.
  - Removed individual workflow templates.

### Fixed

- **CUMULUS-1620** - Fixed bug where `message_adapter_version` does not correctly inject the CMA

- **CUMULUS-1396** - Updated `@cumulus/common/StepFunctions.getExecutionHistory()` to recursively fetch execution history when `nextToken` is returned in response

- **CUMULUS-1571** - Updated `@cumulus/common/DynamoDb.get()` to throw any errors encountered when trying to get a record and the record does exist

- **CUMULUS-1452**
  - Updated the EC2 initialization scripts to use full volume size for docker storage
  - Changed the default ECS docker storage drive to `devicemapper`

## [v1.14.5] - 2019-12-30 - [BACKPORT]

### Updated

- **CUMULUS-1626**
  - Updates Cumulus to use node10/CMA 1.1.2 for all of its internal lambdas in prep for AWS node 8 EOL

## [v1.14.4] - 2019-10-28

### Fixed

- **CUMULUS-1632** - Pinned `aws-elasticsearch-connector` package in `@cumulus/api` to version `8.1.3`, since `8.2.0` includes breaking changes

## [v1.14.3] - 2019-10-18

### Fixed

- **CUMULUS-1620** - Fixed bug where `message_adapter_version` does not correctly inject the CMA

- **CUMULUS-1572** - A granule is now included in discovery results even when
  none of its files has a matching file type in the associated collection
  configuration. Previously, if all files for a granule were unmatched by a file
  type configuration, the granule was excluded from the discovery results.
  Further, added support for a `boolean` property
  `ignoreFilesConfigForDiscovery`, which controls how a granule's files are
  filtered at discovery time.

## [v1.14.2] - 2019-10-08

### BREAKING CHANGES

Your Cumulus Message Adapter version should be pinned to `v1.0.13` or lower in your `app/config.yml` using `message_adapter_version: v1.0.13` OR you should use the workflow migration steps below to work with CMA v1.1.1+.

- **CUMULUS-1394** - The implementation of the `SfSnsReport` Lambda requires additional environment variables for integration with the new ingest notification SNS topics. Therefore, **you must update the definition of `SfSnsReport` in your `lambdas.yml` like so**:

```yaml
SfSnsReport:
  handler: index.handler
  timeout: 300
  source: node_modules/@cumulus/sf-sns-report/dist
  tables:
    - ExecutionsTable
  envs:
    execution_sns_topic_arn:
      function: Ref
      value: reportExecutionsSns
    granule_sns_topic_arn:
      function: Ref
      value: reportGranulesSns
    pdr_sns_topic_arn:
      function: Ref
      value: reportPdrsSns
```

- **CUMULUS-1447** -
  The newest release of the Cumulus Message Adapter (v1.1.1) requires that parameterized configuration be used for remote message functionality. Once released, Kes will automatically bring in CMA v1.1.1 without additional configuration.

  **Migration instructions**
  Oversized messages are no longer written to S3 automatically. In order to utilize remote messaging functionality, configure a `ReplaceConfig` AWS Step Function parameter on your CMA task:

  ```yaml
  ParsePdr:
    Parameters:
      cma:
        event.$: "$"
        ReplaceConfig:
          FullMessage: true
  ```

  Accepted fields in `ReplaceConfig` include `MaxSize`, `FullMessage`, `Path` and `TargetPath`.
  See https://github.com/nasa/cumulus-message-adapter/blob/master/CONTRACT.md#remote-message-configuration for full details.

  As this change is backward compatible in Cumulus Core, users wishing to utilize the previous version of the CMA may opt to transition to using a CMA lambda layer, or set `message_adapter_version` in their configuration to a version prior to v1.1.0.

### PLEASE NOTE

- **CUMULUS-1394** - Ingest notifications are now provided via 3 separate SNS topics for executions, granules, and PDRs, instead of a single `sftracker` SNS topic. Whereas the `sftracker` SNS topic received a full Cumulus execution message, the new topics all receive generated records for the given object. The new topics are only published to if the given object exists for the current execution. For a given execution/granule/PDR, **two messages will be received by each topic**: one message indicating that ingest is running and another message indicating that ingest has completed or failed. The new SNS topics are:

  - `reportExecutions` - Receives 1 message per execution
  - `reportGranules` - Receives 1 message per granule in an execution
  - `reportPdrs` - Receives 1 message per PDR

### Added

- **CUMULUS-639**

  - Adds SAML JWT and launchpad token authentication to Cumulus API (configurable)
    - **NOTE** to authenticate with Launchpad ensure your launchpad user_id is in the `<prefix>-UsersTable`
    - when Cumulus configured to protect API via Launchpad:
      - New endpoints
        - `GET /saml/login` - starting point for SAML SSO creates the login request url and redirects to the SAML Identity Provider Service (IDP)
        - `POST /saml/auth` - SAML Assertion Consumer Service. POST receiver from SAML IDP. Validates response, logs the user in, and returns a SAML-based JWT.
    - Disabled endpoints
      - `POST /refresh`
      - Changes authorization worklow:
      - `ensureAuthorized` now presumes the bearer token is a JWT and tries to validate. If the token is malformed, it attempts to validate the token against Launchpad. This allows users to bring their own token as described here https://wiki.earthdata.nasa.gov/display/CUMULUS/Cumulus+API+with+Launchpad+Authentication. But it also allows dashboard users to manually authenticate via Launchpad SAML to receive a Launchpad-based JWT.

- **CUMULUS-1394**
  - Added `Granule.generateGranuleRecord()` method to granules model to generate a granule database record from a Cumulus execution message
  - Added `Pdr.generatePdrRecord()` method to PDRs model to generate a granule database record from a Cumulus execution message
  - Added helpers to `@cumulus/common/message`:
    - `getMessageExecutionName()` - Get the execution name from a Cumulus execution message
    - `getMessageStateMachineArn()` - Get the state machine ARN from a Cumulus execution message
    - `getMessageExecutionArn()` - Get the execution ARN for a Cumulus execution message
    - `getMessageGranules()` - Get the granules from a Cumulus execution message, if any.
  - Added `@cumulus/common/cloudwatch-event/isFailedSfStatus()` to determine if a Step Function status from a Cloudwatch event is a failed status

### Changed

- **CUMULUS-1308**

  - HTTP PUT of a Collection, Provider, or Rule via the Cumulus API now
    performs full replacement of the existing object with the object supplied
    in the request payload. Previous behavior was to perform a modification
    (partial update) by merging the existing object with the (possibly partial)
    object in the payload, but this did not conform to the HTTP standard, which
    specifies PATCH as the means for modifications rather than replacements.

- **CUMULUS-1375**

  - Migrate Cumulus from deprecated Elasticsearch JS client to new, supported one in `@cumulus/api`

- **CUMULUS-1485** Update `@cumulus/cmr-client` to return error message from CMR for validation failures.

- **CUMULUS-1394**

  - Renamed `Execution.generateDocFromPayload()` to `Execution.generateRecord()` on executions model. The method generates an execution database record from a Cumulus execution message.

- **CUMULUS-1432**

  - `logs` endpoint takes the level parameter as a string and not a number
  - Elasticsearch term query generation no longer converts numbers to boolean

- **CUMULUS-1447**

  - Consolidated all remote message handling code into @common/aws
  - Update remote message code to handle updated CMA remote message flags
  - Update example SIPS workflows to utilize Parameterized CMA configuration

- **CUMULUS-1448** Refactor workflows that are mutating cumulus_meta to utilize meta field

- **CUMULUS-1451**

  - Elasticsearch cluster setting `auto_create_index` will be set to false. This had been causing issues in the bootstrap lambda on deploy.

- **CUMULUS-1456**
  - `@cumulus/api` endpoints default error handler uses `boom` package to format errors, which is consistent with other API endpoint errors.

### Fixed

- **CUMULUS-1432** `logs` endpoint filter correctly filters logs by level
- **CUMULUS-1484** `useMessageAdapter` now does not set CUMULUS_MESSAGE_ADAPTER_DIR when `true`

### Removed

- **CUMULUS-1394**
  - Removed `sfTracker` SNS topic. Replaced by three new SNS topics for granule, execution, and PDR ingest notifications.
  - Removed unused functions from `@cumulus/common/aws`:
    - `getGranuleS3Params()`
    - `setGranuleStatus()`

## [v1.14.1] - 2019-08-29

### Fixed

- **CUMULUS-1455**

  - CMR token links updated to point to CMR legacy services rather than echo

- **CUMULUS-1211**
  - Errors thrown during granule discovery are no longer swallowed and ignored.
    Rather, errors are propagated to allow for proper error-handling and
    meaningful messaging.

## [v1.14.0] - 2019-08-22

### PLEASE NOTE

- We have encountered transient lambda service errors in our integration testing. Please handle transient service errors following [these guidelines](https://docs.aws.amazon.com/step-functions/latest/dg/bp-lambda-serviceexception.html). The workflows in the `example/workflows` folder have been updated with retries configured for these errors.

- **CUMULUS-799** added additional IAM permissions to support reading CloudWatch and API Gateway, so **you will have to redeploy your IAM stack.**

- **CUMULUS-800** Several items:

  - **Delete existing API Gateway stages**: To allow enabling of API Gateway logging, Cumulus now creates and manages a Stage resource during deployment. Before upgrading Cumulus, it is necessary to delete the API Gateway stages on both the Backend API and the Distribution API. Instructions are included in the documentation under [Delete API Gateway Stages](https://nasa.github.io/cumulus/docs/additional-deployment-options/delete-api-gateway-stages).

  - **Set up account permissions for API Gateway to write to CloudWatch**: In a one time operation for your AWS account, to enable CloudWatch Logs for API Gateway, you must first grant the API Gateway permission to read and write logs to CloudWatch for your account. The `AmazonAPIGatewayPushToCloudWatchLogs` managed policy (with an ARN of `arn:aws:iam::aws:policy/service-role/AmazonAPIGatewayPushToCloudWatchLogs`) has all the required permissions. You can find a simple how to in the documentation under [Enable API Gateway Logging.](https://nasa.github.io/cumulus/docs/additional-deployment-options/enable-gateway-logging-permissions)

  - **Configure API Gateway to write logs to CloudWatch** To enable execution logging for the distribution API set `config.yaml` `apiConfigs.distribution.logApigatewayToCloudwatch` value to `true`. More information [Enable API Gateway Logs](https://nasa.github.io/cumulus/docs/additional-deployment-options/enable-api-logs)

  - **Configure CloudWatch log delivery**: It is possible to deliver CloudWatch API execution and access logs to a cross-account shared AWS::Logs::Destination. An operator does this by adding the key `logToSharedDestination` to the `config.yml` at the default level with a value of a writable log destination. More information in the documentation under [Configure CloudWatch Logs Delivery.](https://nasa.github.io/cumulus/docs/additional-deployment-options/configure-cloudwatch-logs-delivery)

  - **Additional Lambda Logging**: It is now possible to configure any lambda to deliver logs to a shared subscriptions by setting `logToSharedDestination` to the ARN of a writable location (either an AWS::Logs::Destination or a Kinesis Stream) on any lambda config. Documentation for [Lambda Log Subscriptions](https://nasa.github.io/cumulus/docs/additional-deployment-options/additional-lambda-logging)

  - **Configure S3 Server Access Logs**: If you are running Cumulus in an NGAP environment you may [configure S3 Server Access Logs](https://nasa.github.io/cumulus/docs/next/deployment/server_access_logging) to be delivered to a shared bucket where the Metrics Team will ingest the logs into their ELK stack. Contact the Metrics team for permission and location.

- **CUMULUS-1368** The Cumulus distribution API has been deprecated and is being replaced by ASF's Thin Egress App. By default, the distribution API will not deploy. Please follow [the instructions for deploying and configuring Thin Egress](https://nasa.github.io/cumulus/docs/deployment/thin_egress_app).

To instead continue to deploy and use the legacy Cumulus distribution app, add the following to your `config.yml`:

```yaml
deployDistributionApi: true
```

If you deploy with no distribution app your deployment will succeed but you may encounter errors in your workflows, particularly in the `MoveGranule` task.

- **CUMULUS-1418** Users who are packaging the CMA in their Lambdas outside of Cumulus may need to update their Lambda configuration. Please see `BREAKING CHANGES` below for details.

### Added

- **CUMULUS-642**
  - Adds Launchpad as an authentication option for the Cumulus API.
  - Updated deployment documentation and added [instructions to setup Cumulus API Launchpad authentication](https://wiki.earthdata.nasa.gov/display/CUMULUS/Cumulus+API+with+Launchpad+Authentication)
- **CUMULUS-1418**
  - Adds usage docs/testing of lambda layers (introduced in PR1125), updates Core example tasks to use the updated `cumulus-ecs-task` and a CMA layer instead of kes CMA injection.
  - Added Terraform module to publish CMA as layer to user account.
- **PR1125** - Adds `layers` config option to support deploying Lambdas with layers
- **PR1128** - Added `useXRay` config option to enable AWS X-Ray for Lambdas.
- **CUMULUS-1345**
  - Adds new variables to the app deployment under `cmr`.
  - `cmrEnvironment` values are `SIT`, `UAT`, or `OPS` with `UAT` as the default.
  - `cmrLimit` and `cmrPageSize` have been added as configurable options.
- **CUMULUS-1273**
  - Added lambda function EmsProductMetadataReport to generate EMS Product Metadata report
- **CUMULUS-1226**
  - Added API endpoint `elasticsearch/index-from-database` to index to an Elasticsearch index from the database for recovery purposes and `elasticsearch/indices-status` to check the status of Elasticsearch indices via the API.
- **CUMULUS-824**
  - Added new Collection parameter `reportToEms` to configure whether the collection is reported to EMS
- **CUMULUS-1357**
  - Added new BackendApi endpoint `ems` that generates EMS reports.
- **CUMULUS-1241**
  - Added information about queues with maximum execution limits defined to default workflow templates (`meta.queueExecutionLimits`)
- **CUMULUS-1311**
  - Added `@cumulus/common/message` with various message parsing/preparation helpers
- **CUMULUS-812**

  - Added support for limiting the number of concurrent executions started from a queue. [See the data cookbook](https://nasa.github.io/cumulus/docs/data-cookbooks/throttling-queued-executions) for more information.

- **CUMULUS-1337**

  - Adds `cumulus.stackName` value to the `instanceMetadata` endpoint.

- **CUMULUS-1368**

  - Added `cmrGranuleUrlType` to the `@cumulus/move-granules` task. This determines what kind of links go in the CMR files. The options are `distribution`, `s3`, or `none`, with the default being distribution. If there is no distribution API being used with Cumulus, you must set the value to `s3` or `none`.

- Added `packages/s3-replicator` Terraform module to allow same-region s3 replication to metrics bucket.

- **CUMULUS-1392**

  - Added `tf-modules/report-granules` Terraform module which processes granule ingest notifications received via SNS and stores granule data to a database. The module includes:
    - SNS topic for publishing granule ingest notifications
    - Lambda to process granule notifications and store data
    - IAM permissions for the Lambda
    - Subscription for the Lambda to the SNS topic

- **CUMULUS-1393**

  - Added `tf-modules/report-pdrs` Terraform module which processes PDR ingest notifications received via SNS and stores PDR data to a database. The module includes:
    - SNS topic for publishing PDR ingest notifications
    - Lambda to process PDR notifications and store data
    - IAM permissions for the Lambda
    - Subscription for the Lambda to the SNS topic
  - Added unit tests for `@cumulus/api/models/pdrs.createPdrFromSns()`

- **CUMULUS-1400**

  - Added `tf-modules/report-executions` Terraform module which processes workflow execution information received via SNS and stores it to a database. The module includes:
    - SNS topic for publishing execution data
    - Lambda to process and store execution data
    - IAM permissions for the Lambda
    - Subscription for the Lambda to the SNS topic
  - Added `@cumulus/common/sns-event` which contains helpers for SNS events:
    - `isSnsEvent()` returns true if event is from SNS
    - `getSnsEventMessage()` extracts and parses the message from an SNS event
    - `getSnsEventMessageObject()` extracts and parses message object from an SNS event
  - Added `@cumulus/common/cloudwatch-event` which contains helpers for Cloudwatch events:
    - `isSfExecutionEvent()` returns true if event is from Step Functions
    - `isTerminalSfStatus()` determines if a Step Function status from a Cloudwatch event is a terminal status
    - `getSfEventStatus()` gets the Step Function status from a Cloudwatch event
    - `getSfEventDetailValue()` extracts a Step Function event detail field from a Cloudwatch event
    - `getSfEventMessageObject()` extracts and parses Step Function detail object from a Cloudwatch event

- **CUMULUS-1429**

  - Added `tf-modules/data-persistence` Terraform module which includes resources for data persistence in Cumulus:
    - DynamoDB tables
    - Elasticsearch with optional support for VPC
    - Cloudwatch alarm for number of Elasticsearch nodes

- **CUMULUS-1379** CMR Launchpad Authentication
  - Added `launchpad` configuration to `@cumulus/deployment/app/config.yml`, and cloudformation templates, workflow message, lambda configuration, api endpoint configuration
  - Added `@cumulus/common/LaunchpadToken` and `@cumulus/common/launchpad` to provide methods to get token and validate token
  - Updated lambdas to use Launchpad token for CMR actions (ingest and delete granules)
  - Updated deployment documentation and added [instructions to setup CMR client for Launchpad authentication](https://wiki.earthdata.nasa.gov/display/CUMULUS/CMR+Launchpad+Authentication)

## Changed

- **CUMULUS-1232**

  - Added retries to update `@cumulus/cmr-client` `updateToken()`

- **CUMULUS-1245 CUMULUS-795**

  - Added additional `ems` configuration parameters for sending the ingest reports to EMS
  - Added functionality to send daily ingest reports to EMS

- **CUMULUS-1241**

  - Removed the concept of "priority levels" and added ability to define a number of maximum concurrent executions per SQS queue
  - Changed mapping of Cumulus message properties for the `sqs2sfThrottle` lambda:
    - Queue name is read from `cumulus_meta.queueName`
    - Maximum executions for the queue is read from `meta.queueExecutionLimits[queueName]`, where `queueName` is `cumulus_meta.queueName`
  - Changed `sfSemaphoreDown` lambda to only attempt decrementing semaphores when:
    - the message is for a completed/failed/aborted/timed out workflow AND
    - `cumulus_meta.queueName` exists on the Cumulus message AND
    - An entry for the queue name (`cumulus_meta.queueName`) exists in the the object `meta.queueExecutionLimits` on the Cumulus message

- **CUMULUS-1338**

  - Updated `sfSemaphoreDown` lambda to be triggered via AWS Step Function Cloudwatch events instead of subscription to `sfTracker` SNS topic

- **CUMULUS-1311**

  - Updated `@cumulus/queue-granules` to set `cumulus_meta.queueName` for queued execution messages
  - Updated `@cumulus/queue-pdrs` to set `cumulus_meta.queueName` for queued execution messages
  - Updated `sqs2sfThrottle` lambda to immediately decrement queue semaphore value if dispatching Step Function execution throws an error

- **CUMULUS-1362**

  - Granule `processingStartTime` and `processingEndTime` will be set to the execution start time and end time respectively when there is no sync granule or post to cmr task present in the workflow

- **CUMULUS-1400**
  - Deprecated `@cumulus/ingest/aws/getExecutionArn`. Use `@cumulus/common/aws/getExecutionArn` instead.

### Fixed

- **CUMULUS-1439**

  - Fix bug with rule.logEventArn deletion on Kinesis rule update and fix unit test to verify

- **CUMULUS-796**

  - Added production information (collection ShortName and Version, granuleId) to EMS distribution report
  - Added functionality to send daily distribution reports to EMS

- **CUMULUS-1319**

  - Fixed a bug where granule ingest times were not being stored to the database

- **CUMULUS-1356**

  - The `Collection` model's `delete` method now _removes_ the specified item
    from the collection config store that was inserted by the `create` method.
    Previously, this behavior was missing.

- **CUMULUS-1374**
  - Addressed audit concerns (https://www.npmjs.com/advisories/782) in api package

### BREAKING CHANGES

### Changed

- **CUMULUS-1418**
  - Adding a default `cmaDir` key to configuration will cause `CUMULUS_MESSAGE_ADAPTER_DIR` to be set by default to `/opt` for any Lambda not setting `useCma` to true, or explicitly setting the CMA environment variable. In lambdas that package the CMA independently of the Cumulus packaging. Lambdas manually packaging the CMA should have their Lambda configuration updated to set the CMA path, or alternately if not using the CMA as a Lambda layer in this deployment set `cmaDir` to `./cumulus-message-adapter`.

### Removed

- **CUMULUS-1337**

  - Removes the S3 Access Metrics package added in CUMULUS-799

- **PR1130**
  - Removed code deprecated since v1.11.1:
    - Removed `@cumulus/common/step-functions`. Use `@cumulus/common/StepFunctions` instead.
    - Removed `@cumulus/api/lib/testUtils.fakeFilesFactory`. Use `@cumulus/api/lib/testUtils.fakeFileFactory` instead.
    - Removed `@cumulus/cmrjs/cmr` functions: `searchConcept`, `ingestConcept`, `deleteConcept`. Use the functions in `@cumulus/cmr-client` instead.
    - Removed `@cumulus/ingest/aws.getExecutionHistory`. Use `@cumulus/common/StepFunctions.getExecutionHistory` instead.

## [v1.13.5] - 2019-08-29 - [BACKPORT]

### Fixed

- **CUMULUS-1455** - CMR token links updated to point to CMR legacy services rather than echo

## [v1.13.4] - 2019-07-29

- **CUMULUS-1411** - Fix deployment issue when using a template override

## [v1.13.3] - 2019-07-26

- **CUMULUS-1345** Full backport of CUMULUS-1345 features - Adds new variables to the app deployment under `cmr`.
  - `cmrEnvironment` values are `SIT`, `UAT`, or `OPS` with `UAT` as the default.
  - `cmrLimit` and `cmrPageSize` have been added as configurable options.

## [v1.13.2] - 2019-07-25

- Re-release of v1.13.1 to fix broken npm packages.

## [v1.13.1] - 2019-07-22

- **CUMULUS-1374** - Resolve audit compliance with lodash version for api package subdependency
- **CUMULUS-1412** - Resolve audit compliance with googleapi package
- **CUMULUS-1345** - Backported CMR environment setting in getUrl to address immediate user need. CMR_ENVIRONMENT can now be used to set the CMR environment to OPS/SIT

## [v1.13.0] - 2019-5-20

### PLEASE NOTE

**CUMULUS-802** added some additional IAM permissions to support ECS autoscaling, so **you will have to redeploy your IAM stack.**
As a result of the changes for **CUMULUS-1193**, **CUMULUS-1264**, and **CUMULUS-1310**, **you must delete your existing stacks (except IAM) before deploying this version of Cumulus.**
If running Cumulus within a VPC and extended downtime is acceptable, we recommend doing this at the end of the day to allow AWS backend resources and network interfaces to be cleaned up overnight.

### BREAKING CHANGES

- **CUMULUS-1228**

  - The default AMI used by ECS instances is now an NGAP-compliant AMI. This
    will be a breaking change for non-NGAP deployments. If you do not deploy to
    NGAP, you will need to find the AMI ID of the
    [most recent Amazon ECS-optimized AMI](https://docs.aws.amazon.com/AmazonECS/latest/developerguide/ecs-optimized_AMI.html),
    and set the `ecs.amiid` property in your config. Instructions for finding
    the most recent NGAP AMI can be found using
    [these instructions](https://wiki.earthdata.nasa.gov/display/ESKB/Select+an+NGAP+Created+AMI).

- **CUMULUS-1310**

  - Database resources (DynamoDB, ElasticSearch) have been moved to an independent `db` stack.
    Migrations for this version will need to be user-managed. (e.g. [elasticsearch](https://docs.aws.amazon.com/elasticsearch-service/latest/developerguide/es-version-migration.html#snapshot-based-migration) and [dynamoDB](https://docs.aws.amazon.com/datapipeline/latest/DeveloperGuide/dp-template-exports3toddb.html)).
    Order of stack deployment is `iam` -> `db` -> `app`.
  - All stacks can now be deployed using a single `config.yml` file, i.e.: `kes cf deploy --kes-folder app --template node_modules/@cumulus/deployment/[iam|db|app] [...]`
    Backwards-compatible. For development, please re-run `npm run bootstrap` to build new `kes` overrides.
    Deployment docs have been updated to show how to deploy a single-config Cumulus instance.
  - `params` have been moved: Nest `params` fields under `app`, `db` or `iam` to override all Parameters for a particular stack's cloudformation template. Backwards-compatible with multi-config setups.
  - `stackName` and `stackNameNoDash` have been retired. Use `prefix` and `prefixNoDash` instead.
  - The `iams` section in `app/config.yml` IAM roles has been deprecated as a user-facing parameter,
    _unless_ your IAM role ARNs do not match the convention shown in `@cumulus/deployment/app/config.yml`
  - The `vpc.securityGroup` will need to be set with a pre-existing security group ID to use Cumulus in a VPC. Must allow inbound HTTP(S) (Port 443).

- **CUMULUS-1212**

  - `@cumulus/post-to-cmr` will now fail if any granules being processed are missing a metadata file. You can set the new config option `skipMetaCheck` to `true` to pass post-to-cmr without a metadata file.

- **CUMULUS-1232**

  - `@cumulus/sync-granule` will no longer silently pass if no checksum data is provided. It will use input
    from the granule object to:
    - Verify checksum if `checksumType` and `checksumValue` are in the file record OR a checksum file is provided
      (throws `InvalidChecksum` on fail), else log warning that no checksum is available.
    - Then, verify synced S3 file size if `file.size` is in the file record (throws `UnexpectedFileSize` on fail),
      else log warning that no file size is available.
    - Pass the step.

- **CUMULUS-1264**

  - The Cloudformation templating and deployment configuration has been substantially refactored.
    - `CumulusApiDefault` nested stack resource has been renamed to `CumulusApiDistribution`
    - `CumulusApiV1` nested stack resource has been renamed to `CumulusApiBackend`
  - The `urs: true` config option for when defining your lambdas (e.g. in `lambdas.yml`) has been deprecated. There are two new options to replace it:
    - `urs_redirect: 'token'`: This will expose a `TOKEN_REDIRECT_ENDPOINT` environment variable to your lambda that references the `/token` endpoint on the Cumulus backend API
    - `urs_redirect: 'distribution'`: This will expose a `DISTRIBUTION_REDIRECT_ENDPOINT` environment variable to your lambda that references the `/redirect` endpoint on the Cumulus distribution API

- **CUMULUS-1193**

  - The elasticsearch instance is moved behind the VPC.
  - Your account will need an Elasticsearch Service Linked role. This is a one-time setup for the account. You can follow the instructions to use the AWS console or AWS CLI [here](https://docs.aws.amazon.com/IAM/latest/UserGuide/using-service-linked-roles.html) or use the following AWS CLI command: `aws iam create-service-linked-role --aws-service-name es.amazonaws.com`

- **CUMULUS-802**

  - ECS `maxInstances` must be greater than `minInstances`. If you use defaults, no change is required.

- **CUMULUS-1269**
  - Brought Cumulus data models in line with CNM JSON schema:
    - Renamed file object `fileType` field to `type`
    - Renamed file object `fileSize` field to `size`
    - Renamed file object `checksumValue` field to `checksum` where not already done.
    - Added `ancillary` and `linkage` type support to file objects.

### Added

- **CUMULUS-799**

  - Added an S3 Access Metrics package which will take S3 Server Access Logs and
    write access metrics to CloudWatch

- **CUMULUS-1242** - Added `sqs2sfThrottle` lambda. The lambda reads SQS messages for queued executions and uses semaphores to only start new executions if the maximum number of executions defined for the priority key (`cumulus_meta.priorityKey`) has not been reached. Any SQS messages that are read but not used to start executions remain in the queue.

- **CUMULUS-1240**

  - Added `sfSemaphoreDown` lambda. This lambda receives SNS messages and for each message it decrements the semaphore used to track the number of running executions if:
    - the message is for a completed/failed workflow AND
    - the message contains a level of priority (`cumulus_meta.priorityKey`)
  - Added `sfSemaphoreDown` lambda as a subscriber to the `sfTracker` SNS topic

- **CUMULUS-1265**

  - Added `apiConfigs` configuration option to configure API Gateway to be private
  - All internal lambdas configured to run inside the VPC by default
  - Removed references to `NoVpc` lambdas from documentation and `example` folder.

- **CUMULUS-802**
  - Adds autoscaling of ECS clusters
  - Adds autoscaling of ECS services that are handling StepFunction activities

## Changed

- Updated `@cumulus/ingest/http/httpMixin.list()` to trim trailing spaces on discovered filenames

- **CUMULUS-1310**

  - Database resources (DynamoDB, ElasticSearch) have been moved to an independent `db` stack.
    This will enable future updates to avoid affecting database resources or requiring migrations.
    Migrations for this version will need to be user-managed.
    (e.g. [elasticsearch](https://docs.aws.amazon.com/elasticsearch-service/latest/developerguide/es-version-migration.html#snapshot-based-migration) and [dynamoDB](https://docs.aws.amazon.com/datapipeline/latest/DeveloperGuide/dp-template-exports3toddb.html)).
    Order of stack deployment is `iam` -> `db` -> `app`.
  - All stacks can now be deployed using a single `config.yml` file, i.e.: `kes cf deploy --kes-folder app --template node_modules/@cumulus/deployment/[iam|db|app] [...]`
    Backwards-compatible. Please re-run `npm run bootstrap` to build new `kes` overrides.
    Deployment docs have been updated to show how to deploy a single-config Cumulus instance.
  - `params` fields should now be nested under the stack key (i.e. `app`, `db` or `iam`) to provide Parameters for a particular stack's cloudformation template,
    for use with single-config instances. Keys _must_ match the name of the deployment package folder (`app`, `db`, or `iam`).
    Backwards-compatible with multi-config setups.
  - `stackName` and `stackNameNoDash` have been retired as user-facing config parameters. Use `prefix` and `prefixNoDash` instead.
    This will be used to create stack names for all stacks in a single-config use case.
    `stackName` may still be used as an override in multi-config usage, although this is discouraged.
    Warning: overriding the `db` stack's `stackName` will require you to set `dbStackName` in your `app/config.yml`.
    This parameter is required to fetch outputs from the `db` stack to reference in the `app` stack.
  - The `iams` section in `app/config.yml` IAM roles has been retired as a user-facing parameter,
    _unless_ your IAM role ARNs do not match the convention shown in `@cumulus/deployment/app/config.yml`
    In that case, overriding `iams` in your own config is recommended.
  - `iam` and `db` `cloudformation.yml` file names will have respective prefixes (e.g `iam.cloudformation.yml`).
  - Cumulus will now only attempt to create reconciliation reports for buckets of the `private`, `public` and `protected` types.
  - Cumulus will no longer set up its own security group.
    To pass a pre-existing security group for in-VPC deployments as a parameter to the Cumulus template, populate `vpc.securityGroup` in `config.yml`.
    This security group must allow inbound HTTP(S) traffic (Port 443). SSH traffic (Port 22) must be permitted for SSH access to ECS instances.
  - Deployment docs have been updated with examples for the new deployment model.

- **CUMULUS-1236**

  - Moves access to public files behind the distribution endpoint. Authentication is not required, but direct http access has been disallowed.

- **CUMULUS-1223**

  - Adds unauthenticated access for public bucket files to the Distribution API. Public files should be requested the same way as protected files, but for public files a redirect to a self-signed S3 URL will happen without requiring authentication with Earthdata login.

- **CUMULUS-1232**

  - Unifies duplicate handling in `ingest/granule.handleDuplicateFile` for maintainability.
  - Changed `ingest/granule.ingestFile` and `move-granules/index.moveFileRequest` to use new function.
  - Moved file versioning code to `ingest/granule.moveGranuleFileWithVersioning`
  - `ingest/granule.verifyFile` now also tests `file.size` for verification if it is in the file record and throws
    `UnexpectedFileSize` error for file size not matching input.
  - `ingest/granule.verifyFile` logs warnings if checksum and/or file size are not available.

- **CUMULUS-1193**

  - Moved reindex CLI functionality to an API endpoint. See [API docs](https://nasa.github.io/cumulus-api/#elasticsearch-1)

- **CUMULUS-1207**
  - No longer disable lambda event source mappings when disabling a rule

### Fixed

- Updated Lerna publish script so that published Cumulus packages will pin their dependencies on other Cumulus packages to exact versions (e.g. `1.12.1` instead of `^1.12.1`)

- **CUMULUS-1203**

  - Fixes IAM template's use of intrinsic functions such that IAM template overrides now work with kes

- **CUMULUS-1268**
  - Deployment will not fail if there are no ES alarms or ECS services

## [v1.12.1] - 2019-4-8

## [v1.12.0] - 2019-4-4

Note: There was an issue publishing 1.12.0. Upgrade to 1.12.1.

### BREAKING CHANGES

- **CUMULUS-1139**

  - `granule.applyWorkflow` uses the new-style granule record as input to workflows.

- **CUMULUS-1171**

  - Fixed provider handling in the API to make it consistent between protocols.
    NOTE: This is a breaking change. When applying this upgrade, users will need to:
    1. Disable all workflow rules
    2. Update any `http` or `https` providers so that the host field only
       contains a valid hostname or IP address, and the port field contains the
       provider port.
    3. Perform the deployment
    4. Re-enable workflow rules

- **CUMULUS-1176**:

  - `@cumulus/move-granules` input expectations have changed. `@cumulus/files-to-granules` is a new intermediate task to perform input translation in the old style.
    See the Added and Changed sections of this release changelog for more information.

- **CUMULUS-670**

  - The behavior of ParsePDR and related code has changed in this release. PDRs with FILE_TYPEs that do not conform to the PDR ICD (+ TGZ) (https://cdn.earthdata.nasa.gov/conduit/upload/6376/ESDS-RFC-030v1.0.pdf) will fail to parse.

- **CUMULUS-1208**
  - The granule object input to `@cumulus/queue-granules` will now be added to ingest workflow messages **as is**. In practice, this means that if you are using `@cumulus/queue-granules` to trigger ingest workflows and your granule objects input have invalid properties, then your ingest workflows will fail due to schema validation errors.

### Added

- **CUMULUS-777**
  - Added new cookbook entry on configuring Cumulus to track ancillary files.
- **CUMULUS-1183**
  - Kes overrides will now abort with a warning if a workflow step is configured without a corresponding
    lambda configuration
- **CUMULUS-1223**

  - Adds convenience function `@cumulus/common/bucketsConfigJsonObject` for fetching stack's bucket configuration as an object.

- **CUMULUS-853**
  - Updated FakeProcessing example lambda to include option to generate fake browse
  - Added feature documentation for ancillary metadata export, a new cookbook entry describing a workflow with ancillary metadata generation(browse), and related task definition documentation
- **CUMULUS-805**
  - Added a CloudWatch alarm to check running ElasticSearch instances, and a CloudWatch dashboard to view the health of ElasticSearch
  - Specify `AWS_REGION` in `.env` to be used by deployment script
- **CUMULUS-803**
  - Added CloudWatch alarms to check running tasks of each ECS service, and add the alarms to CloudWatch dashboard
- **CUMULUS-670**
  - Added Ancillary Metadata Export feature (see https://nasa.github.io/cumulus/docs/features/ancillary_metadata for more information)
  - Added new Collection file parameter "fileType" that allows configuration of workflow granule file fileType
- **CUMULUS-1184** - Added kes logging output to ensure we always see the state machine reference before failures due to configuration
- **CUMULUS-1105** - Added a dashboard endpoint to serve the dashboard from an S3 bucket
- **CUMULUS-1199** - Moves `s3credentials` endpoint from the backend to the distribution API.
- **CUMULUS-666**
  - Added `@api/endpoints/s3credentials` to allow EarthData Login authorized users to retrieve temporary security credentials for same-region direct S3 access.
- **CUMULUS-671**
  - Added `@packages/integration-tests/api/distribution/getDistributionApiS3SignedUrl()` to return the S3 signed URL for a file protected by the distribution API
- **CUMULUS-672**
  - Added `cmrMetadataFormat` and `cmrConceptId` to output for individual granules from `@cumulus/post-to-cmr`. `cmrMetadataFormat` will be read from the `cmrMetadataFormat` generated for each granule in `@cumulus/cmrjs/publish2CMR()`
  - Added helpers to `@packages/integration-tests/api/distribution`:
    - `getDistributionApiFileStream()` returns a stream to download files protected by the distribution API
    - `getDistributionFileUrl()` constructs URLs for requesting files from the distribution API
- **CUMULUS-1185** `@cumulus/api/models/Granule.removeGranuleFromCmrByGranule` to replace `@cumulus/api/models/Granule.removeGranuleFromCmr` and use the Granule UR from the CMR metadata to remove the granule from CMR

- **CUMULUS-1101**

  - Added new `@cumulus/checksum` package. This package provides functions to calculate and validate checksums.
  - Added new checksumming functions to `@cumulus/common/aws`: `calculateS3ObjectChecksum` and `validateS3ObjectChecksum`, which depend on the `checksum` package.

- CUMULUS-1171

  - Added `@cumulus/common` API documentation to `packages/common/docs/API.md`
  - Added an `npm run build-docs` task to `@cumulus/common`
  - Added `@cumulus/common/string#isValidHostname()`
  - Added `@cumulus/common/string#match()`
  - Added `@cumulus/common/string#matches()`
  - Added `@cumulus/common/string#toLower()`
  - Added `@cumulus/common/string#toUpper()`
  - Added `@cumulus/common/URLUtils#buildURL()`
  - Added `@cumulus/common/util#isNil()`
  - Added `@cumulus/common/util#isNull()`
  - Added `@cumulus/common/util#isUndefined()`
  - Added `@cumulus/common/util#negate()`

- **CUMULUS-1176**

  - Added new `@cumulus/files-to-granules` task to handle converting file array output from `cumulus-process` tasks into granule objects.
    Allows simplification of `@cumulus/move-granules` and `@cumulus/post-to-cmr`, see Changed section for more details.

- CUMULUS-1151 Compare the granule holdings in CMR with Cumulus' internal data store
- CUMULUS-1152 Compare the granule file holdings in CMR with Cumulus' internal data store

### Changed

- **CUMULUS-1216** - Updated `@cumulus/ingest/granule/ingestFile` to download files to expected staging location.
- **CUMULUS-1208** - Updated `@cumulus/ingest/queue/enqueueGranuleIngestMessage()` to not transform granule object passed to it when building an ingest message
- **CUMULUS-1198** - `@cumulus/ingest` no longer enforces any expectations about whether `provider_path` contains a leading slash or not.
- **CUMULUS-1170**
  - Update scripts and docs to use `npm` instead of `yarn`
  - Use `package-lock.json` files to ensure matching versions of npm packages
  - Update CI builds to use `npm ci` instead of `npm install`
- **CUMULUS-670**
  - Updated ParsePDR task to read standard PDR types+ (+ tgz as an external customer requirement) and add a fileType to granule-files on Granule discovery
  - Updated ParsePDR to fail if unrecognized type is used
  - Updated all relevant task schemas to include granule->files->filetype as a string value
  - Updated tests/test fixtures to include the fileType in the step function/task inputs and output validations as needed
  - Updated MoveGranules task to handle incoming configuration with new "fileType" values and to add them as appropriate to the lambda output.
  - Updated DiscoverGranules step/related workflows to read new Collection file parameter fileType that will map a discovered file to a workflow fileType
  - Updated CNM parser to add the fileType to the defined granule file fileType on ingest and updated integration tests to verify/validate that behavior
  - Updated generateEcho10XMLString in cmr-utils.js to use a map/related library to ensure order as CMR requires ordering for their online resources.
  - Updated post-to-cmr task to appropriately export CNM filetypes to CMR in echo10/UMM exports
- **CUMULUS-1139** - Granules stored in the API contain a `files` property. That schema has been greatly
  simplified and now better matches the CNM format.
  - The `name` property has been renamed to `fileName`.
  - The `filepath` property has been renamed to `key`.
  - The `checksumValue` property has been renamed to `checksum`.
  - The `path` property has been removed.
  - The `url_path` property has been removed.
  - The `filename` property (which contained an `s3://` URL) has been removed, and the `bucket`
    and `key` properties should be used instead. Any requests sent to the API containing a `granule.files[].filename`
    property will be rejected, and any responses coming back from the API will not contain that
    `filename` property.
  - A `source` property has been added, which is a URL indicating the original source of the file.
  - `@cumulus/ingest/granule.moveGranuleFiles()` no longer includes a `filename` field in its
    output. The `bucket` and `key` fields should be used instead.
- **CUMULUS-672**

  - Changed `@cumulus/integration-tests/api/EarthdataLogin.getEarthdataLoginRedirectResponse` to `@cumulus/integration-tests/api/EarthdataLogin.getEarthdataAccessToken`. The new function returns an access response from Earthdata login, if successful.
  - `@cumulus/integration-tests/cmr/getOnlineResources` now accepts an object of options, including `cmrMetadataFormat`. Based on the `cmrMetadataFormat`, the function will correctly retrieve the online resources for each metadata format (ECHO10, UMM-G)

- **CUMULUS-1101**

  - Moved `@cumulus/common/file/getFileChecksumFromStream` into `@cumulus/checksum`, and renamed it to `generateChecksumFromStream`.
    This is a breaking change for users relying on `@cumulus/common/file/getFileChecksumFromStream`.
  - Refactored `@cumulus/ingest/Granule` to depend on new `common/aws` checksum functions and remove significantly present checksumming code.
    - Deprecated `@cumulus/ingest/granule.validateChecksum`. Replaced with `@cumulus/ingest/granule.verifyFile`.
    - Renamed `granule.getChecksumFromFile` to `granule.retrieveSuppliedFileChecksumInformation` to be more accurate.
  - Deprecated `@cumulus/common/aws.checksumS3Objects`. Use `@cumulus/common/aws.calculateS3ObjectChecksum` instead.

- CUMULUS-1171

  - Fixed provider handling in the API to make it consistent between protocols.
    Before this change, FTP providers were configured using the `host` and
    `port` properties. HTTP providers ignored `port` and `protocol`, and stored
    an entire URL in the `host` property. Updated the API to only accept valid
    hostnames or IP addresses in the `provider.host` field. Updated ingest code
    to properly build HTTP and HTTPS URLs from `provider.protocol`,
    `provider.host`, and `provider.port`.
  - The default provider port was being set to 21, no matter what protocol was
    being used. Removed that default.

- **CUMULUS-1176**

  - `@cumulus/move-granules` breaking change:
    Input to `move-granules` is now expected to be in the form of a granules object (i.e. `{ granules: [ { ... }, { ... } ] }`);
    For backwards compatibility with array-of-files outputs from processing steps, use the new `@cumulus/files-to-granules` task as an intermediate step.
    This task will perform the input translation. This change allows `move-granules` to be simpler and behave more predictably.
    `config.granuleIdExtraction` and `config.input_granules` are no longer needed/used by `move-granules`.
  - `@cumulus/post-to-cmr`: `config.granuleIdExtraction` is no longer needed/used by `post-to-cmr`.

- CUMULUS-1174
  - Better error message and stacktrace for S3KeyPairProvider error reporting.

### Fixed

- **CUMULUS-1218** Reconciliation report will now scan only completed granules.
- `@cumulus/api` files and granules were not getting indexed correctly because files indexing was failing in `db-indexer`
- `@cumulus/deployment` A bug in the Cloudformation template was preventing the API from being able to be launched in a VPC, updated the IAM template to give the permissions to be able to run the API in a VPC

### Deprecated

- `@cumulus/api/models/Granule.removeGranuleFromCmr`, instead use `@cumulus/api/models/Granule.removeGranuleFromCmrByGranule`
- `@cumulus/ingest/granule.validateChecksum`, instead use `@cumulus/ingest/granule.verifyFile`
- `@cumulus/common/aws.checksumS3Objects`, instead use `@cumulus/common/aws.calculateS3ObjectChecksum`
- `@cumulus/cmrjs`: `getGranuleId` and `getCmrFiles` are deprecated due to changes in input handling.

## [v1.11.3] - 2019-3-5

### Added

- **CUMULUS-1187** - Added `@cumulus/ingest/granule/duplicateHandlingType()` to determine how duplicate files should be handled in an ingest workflow

### Fixed

- **CUMULUS-1187** - workflows not respecting the duplicate handling value specified in the collection
- Removed refreshToken schema requirement for OAuth

## [v1.11.2] - 2019-2-15

### Added

- CUMULUS-1169
  - Added a `@cumulus/common/StepFunctions` module. It contains functions for querying the AWS
    StepFunctions API. These functions have the ability to retry when a ThrottlingException occurs.
  - Added `@cumulus/common/aws.retryOnThrottlingException()`, which will wrap a function in code to
    retry on ThrottlingExceptions.
  - Added `@cumulus/common/test-utils.throttleOnce()`, which will cause a function to return a
    ThrottlingException the first time it is called, then return its normal result after that.
- CUMULUS-1103 Compare the collection holdings in CMR with Cumulus' internal data store
- CUMULUS-1099 Add support for UMMG JSON metadata versions > 1.4.
  - If a version is found in the metadata object, that version is used for processing and publishing to CMR otherwise, version 1.4 is assumed.
- CUMULUS-678
  - Added support for UMMG json v1.4 metadata files.
    `reconcileCMRMetadata` added to `@cumulus/cmrjs` to update metadata record with new file locations.
    `@cumulus/common/errors` adds two new error types `CMRMetaFileNotFound` and `InvalidArgument`.
    `@cumulus/common/test-utils` adds new function `randomId` to create a random string with id to help in debugging.
    `@cumulus/common/BucketsConfig` adds a new helper class `BucketsConfig` for working with bucket stack configuration and bucket names.
    `@cumulus/common/aws` adds new function `s3PutObjectTagging` as a convenience for the aws [s3().putObjectTagging](https://docs.aws.amazon.com/AWSJavaScriptSDK/latest/AWS/S3.html#putObjectTagging-property) function.
    `@cumulus/cmrjs` Adds: - `isCMRFile` - Identify an echo10(xml) or UMMG(json) metadata file. - `metadataObjectFromCMRFile` Read and parse CMR XML file from s3. - `updateCMRMetadata` Modify a cmr metadata (xml/json) file with updated information. - `publish2CMR` Posts XML or UMMG CMR data to CMR service. - `reconcileCMRMetadata` Reconciles cmr metadata file after a file moves.
- Adds some ECS and other permissions to StepRole to enable running ECS tasks from a workflow
- Added Apache logs to cumulus api and distribution lambdas
- **CUMULUS-1119** - Added `@cumulus/integration-tests/api/EarthdataLogin.getEarthdataLoginRedirectResponse` helper for integration tests to handle login with Earthdata and to return response from redirect to Cumulus API
- **CUMULUS-673** Added `@cumulus/common/file/getFileChecksumFromStream` to get file checksum from a readable stream

### Fixed

- CUMULUS-1123
  - Cloudformation template overrides now work as expected

### Changed

- CUMULUS-1169
  - Deprecated the `@cumulus/common/step-functions` module.
  - Updated code that queries the StepFunctions API to use the retry-enabled functions from
    `@cumulus/common/StepFunctions`
- CUMULUS-1121
  - Schema validation is now strongly enforced when writing to the database.
    Additional properties are not allowed and will result in a validation error.
- CUMULUS-678
  `tasks/move-granules` simplified and refactored to use functionality from cmrjs.
  `ingest/granules.moveGranuleFiles` now just moves granule files and returns a list of the updated files. Updating metadata now handled by `@cumulus/cmrjs/reconcileCMRMetadata`.
  `move-granules.updateGranuleMetadata` refactored and bugs fixed in the case of a file matching multiple collection.files.regexps.
  `getCmrXmlFiles` simplified and now only returns an object with the cmrfilename and the granuleId.
  `@cumulus/test-processing` - test processing task updated to generate UMM-G metadata

- CUMULUS-1043

  - `@cumulus/api` now uses [express](http://expressjs.com/) as the API engine.
  - All `@cumulus/api` endpoints on ApiGateway are consolidated to a single endpoint the uses `{proxy+}` definition.
  - All files under `packages/api/endpoints` along with associated tests are updated to support express's request and response objects.
  - Replaced environment variables `internal`, `bucket` and `systemBucket` with `system_bucket`.
  - Update `@cumulus/integration-tests` to work with updated cumulus-api express endpoints

- `@cumulus/integration-tests` - `buildAndExecuteWorkflow` and `buildWorkflow` updated to take a `meta` param to allow for additional fields to be added to the workflow `meta`

- **CUMULUS-1049** Updated `Retrieve Execution Status API` in `@cumulus/api`: If the execution doesn't exist in Step Function API, Cumulus API returns the execution status information from the database.

- **CUMULUS-1119**
  - Renamed `DISTRIBUTION_URL` environment variable to `DISTRIBUTION_ENDPOINT`
  - Renamed `DEPLOYMENT_ENDPOINT` environment variable to `DISTRIBUTION_REDIRECT_ENDPOINT`
  - Renamed `API_ENDPOINT` environment variable to `TOKEN_REDIRECT_ENDPOINT`

### Removed

- Functions deprecated before 1.11.0:
  - @cumulus/api/models/base: static Manager.createTable() and static Manager.deleteTable()
  - @cumulus/ingest/aws/S3
  - @cumulus/ingest/aws/StepFunction.getExecution()
  - @cumulus/ingest/aws/StepFunction.pullEvent()
  - @cumulus/ingest/consumer.Consume
  - @cumulus/ingest/granule/Ingest.getBucket()

### Deprecated

`@cmrjs/ingestConcept`, instead use the CMR object methods. `@cmrjs/CMR.ingestGranule` or `@cmrjs/CMR.ingestCollection`
`@cmrjs/searchConcept`, instead use the CMR object methods. `@cmrjs/CMR.searchGranules` or `@cmrjs/CMR.searchCollections`
`@cmrjs/deleteConcept`, instead use the CMR object methods. `@cmrjs/CMR.deleteGranule` or `@cmrjs/CMR.deleteCollection`

## [v1.11.1] - 2018-12-18

**Please Note**

- Ensure your `app/config.yml` has a `clientId` specified in the `cmr` section. This will allow CMR to identify your requests for better support and metrics.
  - For an example, please see [the example config](https://github.com/nasa/cumulus/blob/1c7e2bf41b75da9f87004c4e40fbcf0f39f56794/example/app/config.yml#L128).

### Added

- Added a `/tokenDelete` endpoint in `@cumulus/api` to delete access token records

### Changed

- CUMULUS-678
  `@cumulus/ingest/crypto` moved and renamed to `@cumulus/common/key-pair-provider`
  `@cumulus/ingest/aws` function: `KMSDecryptionFailed` and class: `KMS` extracted and moved to `@cumulus/common` and `KMS` is exported as `KMSProvider` from `@cumulus/common/key-pair-provider`
  `@cumulus/ingest/granule` functions: `publish`, `getGranuleId`, `getXMLMetadataAsString`, `getMetadataBodyAndTags`, `parseXmlString`, `getCmrXMLFiles`, `postS3Object`, `contructOnlineAccessUrls`, `updateMetadata`, extracted and moved to `@cumulus/cmrjs`
  `getGranuleId`, `getCmrXMLFiles`, `publish`, `updateMetadata` removed from `@cumulus/ingest/granule` and added to `@cumulus/cmrjs`;
  `updateMetadata` renamed `updateCMRMetadata`.
  `@cumulus/ingest` test files renamed.
- **CUMULUS-1070**
  - Add `'Client-Id'` header to all `@cumulus/cmrjs` requests (made via `searchConcept`, `ingestConcept`, and `deleteConcept`).
  - Updated `cumulus/example/app/config.yml` entry for `cmr.clientId` to use stackName for easier CMR-side identification.

## [v1.11.0] - 2018-11-30

**Please Note**

- Redeploy IAM roles:
  - CUMULUS-817 includes a migration that requires reconfiguration/redeployment of IAM roles. Please see the [upgrade instructions](https://nasa.github.io/cumulus/docs/upgrade/1.11.0) for more information.
  - CUMULUS-977 includes a few new SNS-related permissions added to the IAM roles that will require redeployment of IAM roles.
- `cumulus-message-adapter` v1.0.13+ is required for `@cumulus/api` granule reingest API to work properly. The latest version should be downloaded automatically by kes.
- A `TOKEN_SECRET` value (preferably 256-bit for security) must be added to `.env` to securely sign JWTs used for authorization in `@cumulus/api`

### Changed

- **CUUMULUS-1000** - Distribution endpoint now persists logins, instead of
  redirecting to Earthdata Login on every request
- **CUMULUS-783 CUMULUS-790** - Updated `@cumulus/sync-granule` and `@cumulus/move-granules` tasks to always overwrite existing files for manually-triggered reingest.
- **CUMULUS-906** - Updated `@cumulus/api` granule reingest API to
  - add `reingestGranule: true` and `forceDuplicateOverwrite: true` to Cumulus message `cumulus_meta.cumulus_context` field to indicate that the workflow is a manually triggered re-ingest.
  - return warning message to operator when duplicateHandling is not `replace`
  - `cumulus-message-adapter` v1.0.13+ is required.
- **CUMULUS-793** - Updated the granule move PUT request in `@cumulus/api` to reject the move with a 409 status code if one or more of the files already exist at the destination location
- Updated `@cumulus/helloworld` to use S3 to store state for pass on retry tests
- Updated `@cumulus/ingest`:
  - [Required for MAAP] `http.js#list` will now find links with a trailing whitespace
  - Removed code from `granule.js` which looked for files in S3 using `{ Bucket: discoveredFile.bucket, Key: discoveredFile.name }`. This is obsolete since `@cumulus/ingest` uses a `file-staging` and `constructCollectionId()` directory prefixes by default.
- **CUMULUS-989**
  - Updated `@cumulus/api` to use [JWT (JSON Web Token)](https://jwt.io/introduction/) as the transport format for API authorization tokens and to use JWT verification in the request authorization
  - Updated `/token` endpoint in `@cumulus/api` to return tokens as JWTs
  - Added a `/refresh` endpoint in `@cumulus/api` to request new access tokens from the OAuth provider using the refresh token
  - Added `refreshAccessToken` to `@cumulus/api/lib/EarthdataLogin` to manage refresh token requests with the Earthdata OAuth provider

### Added

- **CUMULUS-1050**
  - Separated configuration flags for originalPayload/finalPayload cleanup such that they can be set to different retention times
- **CUMULUS-798**
  - Added daily Executions cleanup CloudWatch event that triggers cleanExecutions lambda
  - Added cleanExecutions lambda that removes finalPayload/originalPayload field entries for records older than configured timeout value (execution_payload_retention_period), with a default of 30 days
- **CUMULUS-815/816**
  - Added 'originalPayload' and 'finalPayload' fields to Executions table
  - Updated Execution model to populate originalPayload with the execution payload on record creation
  - Updated Execution model code to populate finalPayload field with the execution payload on execution completion
  - Execution API now exposes the above fields
- **CUMULUS-977**
  - Rename `kinesisConsumer` to `messageConsumer` as it handles both Kinesis streams and SNS topics as of this version.
  - Add `sns`-type rule support. These rules create a subscription between an SNS topic and the `messageConsumer`.
    When a message is received, `messageConsumer` is triggered and passes the SNS message (JSON format expected) in
    its entirety to the workflow in the `payload` field of the Cumulus message. For more information on sns-type rules,
    see the [documentation](https://nasa.github.io/cumulus/docs/data-cookbooks/setup#rules).
- **CUMULUS-975**
  - Add `KinesisInboundEventLogger` and `KinesisOutboundEventLogger` API lambdas. These lambdas
    are utilized to dump incoming and outgoing ingest workflow kinesis streams
    to cloudwatch for analytics in case of AWS/stream failure.
  - Update rules model to allow tracking of log_event ARNs related to
    Rule event logging. Kinesis rule types will now automatically log
    incoming events via a Kinesis event triggered lambda.
    CUMULUS-975-migration-4
  - Update migration code to require explicit migration names per run
  - Added migration_4 to migrate/update existing Kinesis rules to have a log event mapping
  - Added new IAM policy for migration lambda
- **CUMULUS-775**
  - Adds a instance metadata endpoint to the `@cumulus/api` package.
  - Adds a new convenience function `hostId` to the `@cumulus/cmrjs` to help build environment specific cmr urls.
  - Fixed `@cumulus/cmrjs.searchConcept` to search and return CMR results.
  - Modified `@cumulus/cmrjs.CMR.searchGranule` and `@cumulus/cmrjs.CMR.searchCollection` to include CMR's provider as a default parameter to searches.
- **CUMULUS-965**
  - Add `@cumulus/test-data.loadJSONTestData()`,
    `@cumulus/test-data.loadTestData()`, and
    `@cumulus/test-data.streamTestData()` to safely load test data. These
    functions should be used instead of using `require()` to load test data,
    which could lead to tests interfering with each other.
  - Add a `@cumulus/common/util/deprecate()` function to mark a piece of code as
    deprecated
- **CUMULUS-986**
  - Added `waitForTestExecutionStart` to `@cumulus/integration-tests`
- **CUMULUS-919**
  - In `@cumulus/deployment`, added support for NGAP permissions boundaries for IAM roles with `useNgapPermissionBoundary` flag in `iam/config.yml`. Defaults to false.

### Fixed

- Fixed a bug where FTP sockets were not closed after an error, keeping the Lambda function active until it timed out [CUMULUS-972]
- **CUMULUS-656**
  - The API will no longer allow the deletion of a provider if that provider is
    referenced by a rule
  - The API will no longer allow the deletion of a collection if that collection
    is referenced by a rule
- Fixed a bug where `@cumulus/sf-sns-report` was not pulling large messages from S3 correctly.

### Deprecated

- `@cumulus/ingest/aws/StepFunction.pullEvent()`. Use `@cumulus/common/aws.pullStepFunctionEvent()`.
- `@cumulus/ingest/consumer.Consume` due to unpredictable implementation. Use `@cumulus/ingest/consumer.Consumer`.
  Call `Consumer.consume()` instead of `Consume.read()`.

## [v1.10.4] - 2018-11-28

### Added

- **CUMULUS-1008**
  - New `config.yml` parameter for SQS consumers: `sqs_consumer_rate: (default 500)`, which is the maximum number of
    messages the consumer will attempt to process per execution. Currently this is only used by the sf-starter consumer,
    which runs every minute by default, making this a messages-per-minute upper bound. SQS does not guarantee the number
    of messages returned per call, so this is not a fixed rate of consumption, only attempted number of messages received.

### Deprecated

- `@cumulus/ingest/consumer.Consume` due to unpredictable implementation. Use `@cumulus/ingest/consumer.Consumer`.

### Changed

- Backported update of `packages/api` dependency `@mapbox/dyno` to `1.4.2` to mitigate `event-stream` vulnerability.

## [v1.10.3] - 2018-10-31

### Added

- **CUMULUS-817**
  - Added AWS Dead Letter Queues for lambdas that are scheduled asynchronously/such that failures show up only in cloudwatch logs.
- **CUMULUS-956**
  - Migrated developer documentation and data-cookbooks to Docusaurus
    - supports versioning of documentation
  - Added `docs/docs-how-to.md` to outline how to do things like add new docs or locally install for testing.
  - Deployment/CI scripts have been updated to work with the new format
- **CUMULUS-811**
  - Added new S3 functions to `@cumulus/common/aws`:
    - `aws.s3TagSetToQueryString`: converts S3 TagSet array to querystring (for use with upload()).
    - `aws.s3PutObject`: Returns promise of S3 `putObject`, which puts an object on S3
    - `aws.s3CopyObject`: Returns promise of S3 `copyObject`, which copies an object in S3 to a new S3 location
    - `aws.s3GetObjectTagging`: Returns promise of S3 `getObjectTagging`, which returns an object containing an S3 TagSet.
  - `@/cumulus/common/aws.s3PutObject` defaults to an explicit `ACL` of 'private' if not overridden.
  - `@/cumulus/common/aws.s3CopyObject` defaults to an explicit `TaggingDirective` of 'COPY' if not overridden.

### Deprecated

- **CUMULUS-811**
  - Deprecated `@cumulus/ingest/aws.S3`. Member functions of this class will now
    log warnings pointing to similar functionality in `@cumulus/common/aws`.

## [v1.10.2] - 2018-10-24

### Added

- **CUMULUS-965**
  - Added a `@cumulus/logger` package
- **CUMULUS-885**
  - Added 'human readable' version identifiers to Lambda Versioning lambda aliases
- **CUMULUS-705**
  - Note: Make sure to update the IAM stack when deploying this update.
  - Adds an AsyncOperations model and associated DynamoDB table to the
    `@cumulus/api` package
  - Adds an /asyncOperations endpoint to the `@cumulus/api` package, which can
    be used to fetch the status of an AsyncOperation.
  - Adds a /bulkDelete endpoint to the `@cumulus/api` package, which performs an
    asynchronous bulk-delete operation. This is a stub right now which is only
    intended to demonstration how AsyncOperations work.
  - Adds an AsyncOperation ECS task to the `@cumulus/api` package, which will
    fetch an Lambda function, run it in ECS, and then store the result to the
    AsyncOperations table in DynamoDB.
- **CUMULUS-851** - Added workflow lambda versioning feature to allow in-flight workflows to use lambda versions that were in place when a workflow was initiated

  - Updated Kes custom code to remove logic that used the CMA file key to determine template compilation logic. Instead, utilize a `customCompilation` template configuration flag to indicate a template should use Cumulus's kes customized methods instead of 'core'.
  - Added `useWorkflowLambdaVersions` configuration option to enable the lambdaVersioning feature set. **This option is set to true by default** and should be set to false to disable the feature.
  - Added uniqueIdentifier configuration key to S3 sourced lambdas to optionally support S3 lambda resource versioning within this scheme. This key must be unique for each modified version of the lambda package and must be updated in configuration each time the source changes.
  - Added a new nested stack template that will create a `LambdaVersions` stack that will take lambda parameters from the base template, generate lambda versions/aliases and return outputs with references to the most 'current' lambda alias reference, and updated 'core' template to utilize these outputs (if `useWorkflowLambdaVersions` is enabled).

- Created a `@cumulus/api/lib/OAuth2` interface, which is implemented by the
  `@cumulus/api/lib/EarthdataLogin` and `@cumulus/api/lib/GoogleOAuth2` classes.
  Endpoints that need to handle authentication will determine which class to use
  based on environment variables. This also greatly simplifies testing.
- Added `@cumulus/api/lib/assertions`, containing more complex AVA test assertions
- Added PublishGranule workflow to publish a granule to CMR without full reingest. (ingest-in-place capability)

- `@cumulus/integration-tests` new functionality:
  - `listCollections` to list collections from a provided data directory
  - `deleteCollection` to delete list of collections from a deployed stack
  - `cleanUpCollections` combines the above in one function.
  - `listProviders` to list providers from a provided data directory
  - `deleteProviders` to delete list of providers from a deployed stack
  - `cleanUpProviders` combines the above in one function.
  - `@cumulus/integrations-tests/api.js`: `deleteGranule` and `deletePdr` functions to make `DELETE` requests to Cumulus API
  - `rules` API functionality for posting and deleting a rule and listing all rules
  - `wait-for-deploy` lambda for use in the redeployment tests
- `@cumulus/ingest/granule.js`: `ingestFile` inserts new `duplicate_found: true` field in the file's record if a duplicate file already exists on S3.
- `@cumulus/api`: `/execution-status` endpoint requests and returns complete execution output if execution output is stored in S3 due to size.
- Added option to use environment variable to set CMR host in `@cumulus/cmrjs`.
- **CUMULUS-781** - Added integration tests for `@cumulus/sync-granule` when `duplicateHandling` is set to `replace` or `skip`
- **CUMULUS-791** - `@cumulus/move-granules`: `moveFileRequest` inserts new `duplicate_found: true` field in the file's record if a duplicate file already exists on S3. Updated output schema to document new `duplicate_found` field.

### Removed

- Removed `@cumulus/common/fake-earthdata-login-server`. Tests can now create a
  service stub based on `@cumulus/api/lib/OAuth2` if testing requires handling
  authentication.

### Changed

- **CUMULUS-940** - modified `@cumulus/common/aws` `receiveSQSMessages` to take a parameter object instead of positional parameters. All defaults remain the same, but now access to long polling is available through `options.waitTimeSeconds`.
- **CUMULUS-948** - Update lambda functions `CNMToCMA` and `CnmResponse` in the `cumulus-data-shared` bucket and point the default stack to them.
- **CUMULUS-782** - Updated `@cumulus/sync-granule` task and `Granule.ingestFile` in `@cumulus/ingest` to keep both old and new data when a destination file with different checksum already exists and `duplicateHandling` is `version`
- Updated the config schema in `@cumulus/move-granules` to include the `moveStagedFiles` param.
- **CUMULUS-778** - Updated config schema and documentation in `@cumulus/sync-granule` to include `duplicateHandling` parameter for specifying how duplicate filenames should be handled
- **CUMULUS-779** - Updated `@cumulus/sync-granule` to throw `DuplicateFile` error when destination files already exist and `duplicateHandling` is `error`
- **CUMULUS-780** - Updated `@cumulus/sync-granule` to use `error` as the default for `duplicateHandling` when it is not specified
- **CUMULUS-780** - Updated `@cumulus/api` to use `error` as the default value for `duplicateHandling` in the `Collection` model
- **CUMULUS-785** - Updated the config schema and documentation in `@cumulus/move-granules` to include `duplicateHandling` parameter for specifying how duplicate filenames should be handled
- **CUMULUS-786, CUMULUS-787** - Updated `@cumulus/move-granules` to throw `DuplicateFile` error when destination files already exist and `duplicateHandling` is `error` or not specified
- **CUMULUS-789** - Updated `@cumulus/move-granules` to keep both old and new data when a destination file with different checksum already exists and `duplicateHandling` is `version`

### Fixed

- `getGranuleId` in `@cumulus/ingest` bug: `getGranuleId` was constructing an error using `filename` which was undefined. The fix replaces `filename` with the `uri` argument.
- Fixes to `del` in `@cumulus/api/endpoints/granules.js` to not error/fail when not all files exist in S3 (e.g. delete granule which has only 2 of 3 files ingested).
- `@cumulus/deployment/lib/crypto.js` now checks for private key existence properly.

## [v1.10.1] - 2018-09-4

### Fixed

- Fixed cloudformation template errors in `@cumulus/deployment/`
  - Replaced references to Fn::Ref: with Ref:
  - Moved long form template references to a newline

## [v1.10.0] - 2018-08-31

### Removed

- Removed unused and broken code from `@cumulus/common`
  - Removed `@cumulus/common/test-helpers`
  - Removed `@cumulus/common/task`
  - Removed `@cumulus/common/message-source`
  - Removed the `getPossiblyRemote` function from `@cumulus/common/aws`
  - Removed the `startPromisedSfnExecution` function from `@cumulus/common/aws`
  - Removed the `getCurrentSfnTask` function from `@cumulus/common/aws`

### Changed

- **CUMULUS-839** - In `@cumulus/sync-granule`, 'collection' is now an optional config parameter

### Fixed

- **CUMULUS-859** Moved duplicate code in `@cumulus/move-granules` and `@cumulus/post-to-cmr` to `@cumulus/ingest`. Fixed imports making assumptions about directory structure.
- `@cumulus/ingest/consumer` correctly limits the number of messages being received and processed from SQS. Details:
  - **Background:** `@cumulus/api` includes a lambda `<stack-name>-sqs2sf` which processes messages from the `<stack-name>-startSF` SQS queue every minute. The `sqs2sf` lambda uses `@cumulus/ingest/consumer` to receive and process messages from SQS.
  - **Bug:** More than `messageLimit` number of messages were being consumed and processed from the `<stack-name>-startSF` SQS queue. Many step functions were being triggered simultaneously by the lambda `<stack-name>-sqs2sf` (which consumes every minute from the `startSF` queue) and resulting in step function failure with the error: `An error occurred (ThrottlingException) when calling the GetExecutionHistory`.
  - **Fix:** `@cumulus/ingest/consumer#processMessages` now processes messages until `timeLimit` has passed _OR_ once it receives up to `messageLimit` messages. `sqs2sf` is deployed with a [default `messageLimit` of 10](https://github.com/nasa/cumulus/blob/670000c8a821ff37ae162385f921c40956e293f7/packages/deployment/app/config.yml#L147).
  - **IMPORTANT NOTE:** `consumer` will actually process up to `messageLimit * 2 - 1` messages. This is because sometimes `receiveSQSMessages` will return less than `messageLimit` messages and thus the consumer will continue to make calls to `receiveSQSMessages`. For example, given a `messageLimit` of 10 and subsequent calls to `receiveSQSMessages` returns up to 9 messages, the loop will continue and a final call could return up to 10 messages.

## [v1.9.1] - 2018-08-22

**Please Note** To take advantage of the added granule tracking API functionality, updates are required for the message adapter and its libraries. You should be on the following versions:

- `cumulus-message-adapter` 1.0.9+
- `cumulus-message-adapter-js` 1.0.4+
- `cumulus-message-adapter-java` 1.2.7+
- `cumulus-message-adapter-python` 1.0.5+

### Added

- **CUMULUS-687** Added logs endpoint to search for logs from a specific workflow execution in `@cumulus/api`. Added integration test.
- **CUMULUS-836** - `@cumulus/deployment` supports a configurable docker storage driver for ECS. ECS can be configured with either `devicemapper` (the default storage driver for AWS ECS-optimized AMIs) or `overlay2` (the storage driver used by the NGAP 2.0 AMI). The storage driver can be configured in `app/config.yml` with `ecs.docker.storageDriver: overlay2 | devicemapper`. The default is `overlay2`.
  - To support this configuration, a [Handlebars](https://handlebarsjs.com/) helper `ifEquals` was added to `packages/deployment/lib/kes.js`.
- **CUMULUS-836** - `@cumulus/api` added IAM roles required by the NGAP 2.0 AMI. The NGAP 2.0 AMI runs a script `register_instances_with_ssm.py` which requires the ECS IAM role to include `ec2:DescribeInstances` and `ssm:GetParameter` permissions.

### Fixed

- **CUMULUS-836** - `@cumulus/deployment` uses `overlay2` driver by default and does not attempt to write `--storage-opt dm.basesize` to fix [this error](https://github.com/moby/moby/issues/37039).
- **CUMULUS-413** Kinesis processing now captures all errors.
  - Added kinesis fallback mechanism when errors occur during record processing.
  - Adds FallbackTopicArn to `@cumulus/api/lambdas.yml`
  - Adds fallbackConsumer lambda to `@cumulus/api`
  - Adds fallbackqueue option to lambda definitions capture lambda failures after three retries.
  - Adds kinesisFallback SNS topic to signal incoming errors from kinesis stream.
  - Adds kinesisFailureSQS to capture fully failed events from all retries.
- **CUMULUS-855** Adds integration test for kinesis' error path.
- **CUMULUS-686** Added workflow task name and version tracking via `@cumulus/api` executions endpoint under new `tasks` property, and under `workflow_tasks` in step input/output.
  - Depends on `cumulus-message-adapter` 1.0.9+, `cumulus-message-adapter-js` 1.0.4+, `cumulus-message-adapter-java` 1.2.7+ and `cumulus-message-adapter-python` 1.0.5+
- **CUMULUS-771**
  - Updated sync-granule to stream the remote file to s3
  - Added integration test for ingesting granules from ftp provider
  - Updated http/https integration tests for ingesting granules from http/https providers
- **CUMULUS-862** Updated `@cumulus/integration-tests` to handle remote lambda output
- **CUMULUS-856** Set the rule `state` to have default value `ENABLED`

### Changed

- In `@cumulus/deployment`, changed the example app config.yml to have additional IAM roles

## [v1.9.0] - 2018-08-06

**Please note** additional information and upgrade instructions [here](https://nasa.github.io/cumulus/docs/upgrade/1.9.0)

### Added

- **CUMULUS-712** - Added integration tests verifying expected behavior in workflows
- **GITC-776-2** - Add support for versioned collections

### Fixed

- **CUMULUS-832**
  - Fixed indentation in example config.yml in `@cumulus/deployment`
  - Fixed issue with new deployment using the default distribution endpoint in `@cumulus/deployment` and `@cumulus/api`

## [v1.8.1] - 2018-08-01

**Note** IAM roles should be re-deployed with this release.

- **Cumulus-726**
  - Added function to `@cumulus/integration-tests`: `sfnStep` includes `getStepInput` which returns the input to the schedule event of a given step function step.
  - Added IAM policy `@cumulus/deployment`: Lambda processing IAM role includes `kinesis::PutRecord` so step function lambdas can write to kinesis streams.
- **Cumulus Community Edition**
  - Added Google OAuth authentication token logic to `@cumulus/api`. Refactored token endpoint to use environment variable flag `OAUTH_PROVIDER` when determining with authentication method to use.
  - Added API Lambda memory configuration variable `api_lambda_memory` to `@cumulus/api` and `@cumulus/deployment`.

### Changed

- **Cumulus-726**
  - Changed function in `@cumulus/api`: `models/rules.js#addKinesisEventSource` was modified to call to `deleteKinesisEventSource` with all required parameters (rule's name, arn and type).
  - Changed function in `@cumulus/integration-tests`: `getStepOutput` can now be used to return output of failed steps. If users of this function want the output of a failed event, they can pass a third parameter `eventType` as `'failure'`. This function will work as always for steps which completed successfully.

### Removed

- **Cumulus-726**

  - Configuration change to `@cumulus/deployment`: Removed default auto scaling configuration for Granules and Files DynamoDB tables.

- **CUMULUS-688**
  - Add integration test for ExecutionStatus
  - Function addition to `@cumulus/integration-tests`: `api` includes `getExecutionStatus` which returns the execution status from the Cumulus API

## [v1.8.0] - 2018-07-23

### Added

- **CUMULUS-718** Adds integration test for Kinesis triggering a workflow.

- **GITC-776-3** Added more flexibility for rules. You can now edit all fields on the rule's record
  We may need to update the api documentation to reflect this.

- **CUMULUS-681** - Add ingest-in-place action to granules endpoint

  - new applyWorkflow action at PUT /granules/{granuleid} Applying a workflow starts an execution of the provided workflow and passes the granule record as payload.
    Parameter(s):
    - workflow - the workflow name

- **CUMULUS-685** - Add parent exeuction arn to the execution which is triggered from a parent step function

### Changed

- **CUMULUS-768** - Integration tests get S3 provider data from shared data folder

### Fixed

- **CUMULUS-746** - Move granule API correctly updates record in dynamo DB and cmr xml file
- **CUMULUS-766** - Populate database fileSize field from S3 if value not present in Ingest payload

## [v1.7.1] - 2018-07-27 - [BACKPORT]

### Fixed

- **CUMULUS-766** - Backport from 1.8.0 - Populate database fileSize field from S3 if value not present in Ingest payload

## [v1.7.0] - 2018-07-02

### Please note: [Upgrade Instructions](https://nasa.github.io/cumulus/docs/upgrade/1.7.0)

### Added

- **GITC-776-2** - Add support for versioned collections
- **CUMULUS-491** - Add granule reconciliation API endpoints.
- **CUMULUS-480** Add support for backup and recovery:
  - Add DynamoDB tables for granules, executions and pdrs
  - Add ability to write all records to S3
  - Add ability to download all DynamoDB records in form json files
  - Add ability to upload records to DynamoDB
  - Add migration scripts for copying granule, pdr and execution records from ElasticSearch to DynamoDB
  - Add IAM support for batchWrite on dynamoDB
-
- **CUMULUS-508** - `@cumulus/deployment` cloudformation template allows for lambdas and ECS clusters to have multiple AZ availability.
  - `@cumulus/deployment` also ensures docker uses `devicemapper` storage driver.
- **CUMULUS-755** - `@cumulus/deployment` Add DynamoDB autoscaling support.
  - Application developers can add autoscaling and override default values in their deployment's `app/config.yml` file using a `{TableName}Table:` key.

### Fixed

- **CUMULUS-747** - Delete granule API doesn't delete granule files in s3 and granule in elasticsearch
  - update the StreamSpecification DynamoDB tables to have StreamViewType: "NEW_AND_OLD_IMAGES"
  - delete granule files in s3
- **CUMULUS-398** - Fix not able to filter executions by workflow
- **CUMULUS-748** - Fix invalid lambda .zip files being validated/uploaded to AWS
- **CUMULUS-544** - Post to CMR task has UAT URL hard-coded
  - Made configurable: PostToCmr now requires CMR_ENVIRONMENT env to be set to 'SIT' or 'OPS' for those CMR environments. Default is UAT.

### Changed

- **GITC-776-4** - Changed Discover-pdrs to not rely on collection but use provider_path in config. It also has an optional filterPdrs regex configuration parameter

- **CUMULUS-710** - In the integration test suite, `getStepOutput` returns the output of the first successful step execution or last failed, if none exists

## [v1.6.0] - 2018-06-06

### Please note: [Upgrade Instructions](https://nasa.github.io/cumulus/docs/upgrade/1.6.0)

### Fixed

- **CUMULUS-602** - Format all logs sent to Elastic Search.
  - Extract cumulus log message and index it to Elastic Search.

### Added

- **CUMULUS-556** - add a mechanism for creating and running migration scripts on deployment.
- **CUMULUS-461** Support use of metadata date and other components in `url_path` property

### Changed

- **CUMULUS-477** Update bucket configuration to support multiple buckets of the same type:
  - Change the structure of the buckets to allow for more than one bucket of each type. The bucket structure is now:
    bucket-key:
    name: <bucket-name>
    type: <type> i.e. internal, public, etc.
  - Change IAM and app deployment configuration to support new bucket structure
  - Update tasks and workflows to support new bucket structure
  - Replace instances where buckets.internal is relied upon to either use the system bucket or a configured bucket
  - Move IAM template to the deployment package. NOTE: You now have to specify '--template node_modules/@cumulus/deployment/iam' in your IAM deployment
  - Add IAM cloudformation template support to filter buckets by type

## [v1.5.5] - 2018-05-30

### Added

- **CUMULUS-530** - PDR tracking through Queue-granules
  - Add optional `pdr` property to the sync-granule task's input config and output payload.
- **CUMULUS-548** - Create a Lambda task that generates EMS distribution reports
  - In order to supply EMS Distribution Reports, you must enable S3 Server
    Access Logging on any S3 buckets used for distribution. See [How Do I Enable Server Access Logging for an S3 Bucket?](https://docs.aws.amazon.com/AmazonS3/latest/user-guide/server-access-logging.html)
    The "Target bucket" setting should point at the Cumulus internal bucket.
    The "Target prefix" should be
    "<STACK_NAME>/ems-distribution/s3-server-access-logs/", where "STACK_NAME"
    is replaced with the name of your Cumulus stack.

### Fixed

- **CUMULUS-546 - Kinesis Consumer should catch and log invalid JSON**
  - Kinesis Consumer lambda catches and logs errors so that consumer doesn't get stuck in a loop re-processing bad json records.
- EMS report filenames are now based on their start time instead of the time
  instead of the time that the report was generated
- **CUMULUS-552 - Cumulus API returns different results for the same collection depending on query**
  - The collection, provider and rule records in elasticsearch are now replaced with records from dynamo db when the dynamo db records are updated.

### Added

- `@cumulus/deployment`'s default cloudformation template now configures storage for Docker to match the configured ECS Volume. The template defines Docker's devicemapper basesize (`dm.basesize`) using `ecs.volumeSize`. This addresses ECS default of limiting Docker containers to 10GB of storage ([Read more](https://aws.amazon.com/premiumsupport/knowledge-center/increase-default-ecs-docker-limit/)).

## [v1.5.4] - 2018-05-21

### Added

- **CUMULUS-535** - EMS Ingest, Archive, Archive Delete reports
  - Add lambda EmsReport to create daily EMS Ingest, Archive, Archive Delete reports
  - ems.provider property added to `@cumulus/deployment/app/config.yml`.
    To change the provider name, please add `ems: provider` property to `app/config.yml`.
- **CUMULUS-480** Use DynamoDB to store granules, pdrs and execution records
  - Activate PointInTime feature on DynamoDB tables
  - Increase test coverage on api package
  - Add ability to restore metadata records from json files to DynamoDB
- **CUMULUS-459** provide API endpoint for moving granules from one location on s3 to another

## [v1.5.3] - 2018-05-18

### Fixed

- **CUMULUS-557 - "Add dataType to DiscoverGranules output"**
  - Granules discovered by the DiscoverGranules task now include dataType
  - dataType is now a required property for granules used as input to the
    QueueGranules task
- **CUMULUS-550** Update deployment app/config.yml to force elasticsearch updates for deleted granules

## [v1.5.2] - 2018-05-15

### Fixed

- **CUMULUS-514 - "Unable to Delete the Granules"**
  - updated cmrjs.deleteConcept to return success if the record is not found
    in CMR.

### Added

- **CUMULUS-547** - The distribution API now includes an
  "earthdataLoginUsername" query parameter when it returns a signed S3 URL
- **CUMULUS-527 - "parse-pdr queues up all granules and ignores regex"**
  - Add an optional config property to the ParsePdr task called
    "granuleIdFilter". This property is a regular expression that is applied
    against the filename of the first file of each granule contained in the
    PDR. If the regular expression matches, then the granule is included in
    the output. Defaults to '.', which will match all granules in the PDR.
- File checksums in PDRs now support MD5
- Deployment support to subscribe to an SNS topic that already exists
- **CUMULUS-470, CUMULUS-471** In-region S3 Policy lambda added to API to update bucket policy for in-region access.
- **CUMULUS-533** Added fields to granule indexer to support EMS ingest and archive record creation
- **CUMULUS-534** Track deleted granules
  - added `deletedgranule` type to `cumulus` index.
  - **Important Note:** Force custom bootstrap to re-run by adding this to
    app/config.yml `es: elasticSearchMapping: 7`
- You can now deploy cumulus without ElasticSearch. Just add `es: null` to your `app/config.yml` file. This is only useful for debugging purposes. Cumulus still requires ElasticSearch to properly operate.
- `@cumulus/integration-tests` includes and exports the `addRules` function, which seeds rules into the DynamoDB table.
- Added capability to support EFS in cloud formation template. Also added
  optional capability to ssh to your instance and privileged lambda functions.
- Added support to force discovery of PDRs that have already been processed
  and filtering of selected data types
- `@cumulus/cmrjs` uses an environment variable `USER_IP_ADDRESS` or fallback
  IP address of `10.0.0.0` when a public IP address is not available. This
  supports lambda functions deployed into a VPC's private subnet, where no
  public IP address is available.

### Changed

- **CUMULUS-550** Custom bootstrap automatically adds new types to index on
  deployment

## [v1.5.1] - 2018-04-23

### Fixed

- add the missing dist folder to the hello-world task
- disable uglifyjs on the built version of the pdr-status-check (read: https://github.com/webpack-contrib/uglifyjs-webpack-plugin/issues/264)

## [v1.5.0] - 2018-04-23

### Changed

- Removed babel from all tasks and packages and increased minimum node requirements to version 8.10
- Lambda functions created by @cumulus/deployment will use node8.10 by default
- Moved [cumulus-integration-tests](https://github.com/nasa/cumulus-integration-tests) to the `example` folder CUMULUS-512
- Streamlined all packages dependencies (e.g. remove redundant dependencies and make sure versions are the same across packages)
- **CUMULUS-352:** Update Cumulus Elasticsearch indices to use [index aliases](https://www.elastic.co/guide/en/elasticsearch/reference/current/indices-aliases.html).
- **CUMULUS-519:** ECS tasks are no longer restarted after each CF deployment unless `ecs.restartTasksOnDeploy` is set to true
- **CUMULUS-298:** Updated log filterPattern to include all CloudWatch logs in ElasticSearch
- **CUMULUS-518:** Updates to the SyncGranule config schema
  - `granuleIdExtraction` is no longer a property
  - `process` is now an optional property
  - `provider_path` is no longer a property

### Fixed

- **CUMULUS-455 "Kes deployments using only an updated message adapter do not get automatically deployed"**
  - prepended the hash value of cumulus-message-adapter.zip file to the zip file name of lambda which uses message adapter.
  - the lambda function will be redeployed when message adapter or lambda function are updated
- Fixed a bug in the bootstrap lambda function where it stuck during update process
- Fixed a bug where the sf-sns-report task did not return the payload of the incoming message as the output of the task [CUMULUS-441]

### Added

- **CUMULUS-352:** Add reindex CLI to the API package.
- **CUMULUS-465:** Added mock http/ftp/sftp servers to the integration tests
- Added a `delete` method to the `@common/CollectionConfigStore` class
- **CUMULUS-467 "@cumulus/integration-tests or cumulus-integration-tests should seed provider and collection in deployed DynamoDB"**
  - `example` integration-tests populates providers and collections to database
  - `example` workflow messages are populated from workflow templates in s3, provider and collection information in database, and input payloads. Input templates are removed.
  - added `https` protocol to provider schema

## [v1.4.1] - 2018-04-11

### Fixed

- Sync-granule install

## [v1.4.0] - 2018-04-09

### Fixed

- **CUMULUS-392 "queue-granules not returning the sfn-execution-arns queued"**
  - updated queue-granules to return the sfn-execution-arns queued and pdr if exists.
  - added pdr to ingest message meta.pdr instead of payload, so the pdr information doesn't get lost in the ingest workflow, and ingested granule in elasticsearch has pdr name.
  - fixed sf-sns-report schema, remove the invalid part
  - fixed pdr-status-check schema, the failed execution contains arn and reason
- **CUMULUS-206** make sure homepage and repository urls exist in package.json files of tasks and packages

### Added

- Example folder with a cumulus deployment example

### Changed

- [CUMULUS-450](https://bugs.earthdata.nasa.gov/browse/CUMULUS-450) - Updated
  the config schema of the **queue-granules** task
  - The config no longer takes a "collection" property
  - The config now takes an "internalBucket" property
  - The config now takes a "stackName" property
- [CUMULUS-450](https://bugs.earthdata.nasa.gov/browse/CUMULUS-450) - Updated
  the config schema of the **parse-pdr** task
  - The config no longer takes a "collection" property
  - The "stack", "provider", and "bucket" config properties are now
    required
- **CUMULUS-469** Added a lambda to the API package to prototype creating an S3 bucket policy for direct, in-region S3 access for the prototype bucket

### Removed

- Removed the `findTmpTestDataDirectory()` function from
  `@cumulus/common/test-utils`

### Fixed

- [CUMULUS-450](https://bugs.earthdata.nasa.gov/browse/CUMULUS-450)
  - The **queue-granules** task now enqueues a **sync-granule** task with the
    correct collection config for that granule based on the granule's
    data-type. It had previously been using the collection config from the
    config of the **queue-granules** task, which was a problem if the granules
    being queued belonged to different data-types.
  - The **parse-pdr** task now handles the case where a PDR contains granules
    with different data types, and uses the correct granuleIdExtraction for
    each granule.

### Added

- **CUMULUS-448** Add code coverage checking using [nyc](https://github.com/istanbuljs/nyc).

## [v1.3.0] - 2018-03-29

### Deprecated

- discover-s3-granules is deprecated. The functionality is provided by the discover-granules task

### Fixed

- **CUMULUS-331:** Fix aws.downloadS3File to handle non-existent key
- Using test ftp provider for discover-granules testing [CUMULUS-427]
- **CUMULUS-304: "Add AWS API throttling to pdr-status-check task"** Added concurrency limit on SFN API calls. The default concurrency is 10 and is configurable through Lambda environment variable CONCURRENCY.
- **CUMULUS-414: "Schema validation not being performed on many tasks"** revised npm build scripts of tasks that use cumulus-message-adapter to place schema directories into dist directories.
- **CUMULUS-301:** Update all tests to use test-data package for testing data.
- **CUMULUS-271: "Empty response body from rules PUT endpoint"** Added the updated rule to response body.
- Increased memory allotment for `CustomBootstrap` lambda function. Resolves failed deployments where `CustomBootstrap` lambda function was failing with error `Process exited before completing request`. This was causing deployments to stall, fail to update and fail to rollback. This error is thrown when the lambda function tries to use more memory than it is allotted.
- Cumulus repository folders structure updated:
  - removed the `cumulus` folder altogether
  - moved `cumulus/tasks` to `tasks` folder at the root level
  - moved the tasks that are not converted to use CMA to `tasks/.not_CMA_compliant`
  - updated paths where necessary

### Added

- `@cumulus/integration-tests` - Added support for testing the output of an ECS activity as well as a Lambda function.

## [v1.2.0] - 2018-03-20

### Fixed

- Update vulnerable npm packages [CUMULUS-425]
- `@cumulus/api`: `kinesis-consumer.js` uses `sf-scheduler.js#schedule` instead of placing a message directly on the `startSF` SQS queue. This is a fix for [CUMULUS-359](https://bugs.earthdata.nasa.gov/browse/CUMULUS-359) because `sf-scheduler.js#schedule` looks up the provider and collection data in DynamoDB and adds it to the `meta` object of the enqueued message payload.
- `@cumulus/api`: `kinesis-consumer.js` catches and logs errors instead of doing an error callback. Before this change, `kinesis-consumer` was failing to process new records when an existing record caused an error because it would call back with an error and stop processing additional records. It keeps trying to process the record causing the error because it's "position" in the stream is unchanged. Catching and logging the errors is part 1 of the fix. Proposed part 2 is to enqueue the error and the message on a "dead-letter" queue so it can be processed later ([CUMULUS-413](https://bugs.earthdata.nasa.gov/browse/CUMULUS-413)).
- **CUMULUS-260: "PDR page on dashboard only shows zeros."** The PDR stats in LPDAAC are all 0s, even if the dashboard has been fixed to retrieve the correct fields. The current version of pdr-status-check has a few issues.
  - pdr is not included in the input/output schema. It's available from the input event. So the pdr status and stats are not updated when the ParsePdr workflow is complete. Adding the pdr to the input/output of the task will fix this.
  - pdr-status-check doesn't update pdr stats which prevent the real time pdr progress from showing up in the dashboard. To solve this, added lambda function sf-sns-report which is copied from @cumulus/api/lambdas/sf-sns-broadcast with modification, sf-sns-report can be used to report step function status anywhere inside a step function. So add step sf-sns-report after each pdr-status-check, we will get the PDR status progress at real time.
  - It's possible an execution is still in the queue and doesn't exist in sfn yet. Added code to handle 'ExecutionDoesNotExist' error when checking the execution status.
- Fixed `aws.cloudwatchevents()` typo in `packages/ingest/aws.js`. This typo was the root cause of the error: `Error: Could not process scheduled_ingest, Error: : aws.cloudwatchevents is not a constructor` seen when trying to update a rule.

### Removed

- `@cumulus/ingest/aws`: Remove queueWorkflowMessage which is no longer being used by `@cumulus/api`'s `kinesis-consumer.js`.

## [v1.1.4] - 2018-03-15

### Added

- added flag `useList` to parse-pdr [CUMULUS-404]

### Fixed

- Pass encrypted password to the ApiGranule Lambda function [CUMULUS-424]

## [v1.1.3] - 2018-03-14

### Fixed

- Changed @cumulus/deployment package install behavior. The build process will happen after installation

## [v1.1.2] - 2018-03-14

### Added

- added tools to @cumulus/integration-tests for local integration testing
- added end to end testing for discovering and parsing of PDRs
- `yarn e2e` command is available for end to end testing

### Fixed

- **CUMULUS-326: "Occasionally encounter "Too Many Requests" on deployment"** The api gateway calls will handle throttling errors
- **CUMULUS-175: "Dashboard providers not in sync with AWS providers."** The root cause of this bug - DynamoDB operations not showing up in Elasticsearch - was shared by collections and rules. The fix was to update providers', collections' and rules; POST, PUT and DELETE endpoints to operate on DynamoDB and using DynamoDB streams to update Elasticsearch. The following packages were made:
  - `@cumulus/deployment` deploys DynamoDB streams for the Collections, Providers and Rules tables as well as a new lambda function called `dbIndexer`. The `dbIndexer` lambda has an event source mapping which listens to each of the DynamoDB streams. The dbIndexer lambda receives events referencing operations on the DynamoDB table and updates the elasticsearch cluster accordingly.
  - The `@cumulus/api` endpoints for collections, providers and rules _only_ query DynamoDB, with the exception of LIST endpoints and the collections' GET endpoint.

### Updated

- Broke up `kes.override.js` of @cumulus/deployment to multiple modules and moved to a new location
- Expanded @cumulus/deployment test coverage
- all tasks were updated to use cumulus-message-adapter-js 1.0.1
- added build process to integration-tests package to babelify it before publication
- Update @cumulus/integration-tests lambda.js `getLambdaOutput` to return the entire lambda output. Previously `getLambdaOutput` returned only the payload.

## [v1.1.1] - 2018-03-08

### Removed

- Unused queue lambda in api/lambdas [CUMULUS-359]

### Fixed

- Kinesis message content is passed to the triggered workflow [CUMULUS-359]
- Kinesis message queues a workflow message and does not write to rules table [CUMULUS-359]

## [v1.1.0] - 2018-03-05

### Added

- Added a `jlog` function to `common/test-utils` to aid in test debugging
- Integration test package with command line tool [CUMULUS-200] by @laurenfrederick
- Test for FTP `useList` flag [CUMULUS-334] by @kkelly51

### Updated

- The `queue-pdrs` task now uses the [cumulus-message-adapter-js](https://github.com/nasa/cumulus-message-adapter-js)
  library
- Updated the `queue-pdrs` JSON schemas
- The test-utils schema validation functions now throw an error if validation
  fails
- The `queue-granules` task now uses the [cumulus-message-adapter-js](https://github.com/nasa/cumulus-message-adapter-js)
  library
- Updated the `queue-granules` JSON schemas

### Removed

- Removed the `getSfnExecutionByName` function from `common/aws`
- Removed the `getGranuleStatus` function from `common/aws`

## [v1.0.1] - 2018-02-27

### Added

- More tests for discover-pdrs, dicover-granules by @yjpa7145
- Schema validation utility for tests by @yjpa7145

### Changed

- Fix an FTP listing bug for servers that do not support STAT [CUMULUS-334] by @kkelly51

## [v1.0.0] - 2018-02-23

[Unreleased]: https://github.com/nasa/cumulus/compare/v18.3.1...HEAD
[v18.3.1]: https://github.com/nasa/cumulus/compare/v18.2.2...v18.3.1
[v18.2.2]: https://github.com/nasa/cumulus/compare/v18.2.1...v18.2.2
[v18.2.1]: https://github.com/nasa/cumulus/compare/v18.2.0...v18.2.1
[v18.2.0]: https://github.com/nasa/cumulus/compare/v18.1.0...v18.2.0
[v18.1.0]: https://github.com/nasa/cumulus/compare/v18.0.0...v18.1.0
[v18.0.0]: https://github.com/nasa/cumulus/compare/v17.0.0...v18.0.0
[v17.0.0]: https://github.com/nasa/cumulus/compare/v16.1.3...v17.0.0
[v16.1.3]: https://github.com/nasa/cumulus/compare/v16.1.2...v16.1.3
[v16.1.2]: https://github.com/nasa/cumulus/compare/v16.1.1...v16.1.2
[v16.1.1]: https://github.com/nasa/cumulus/compare/v16.0.0...v16.1.1
[v16.0.0]: https://github.com/nasa/cumulus/compare/v15.0.4...v16.0.0
[v15.0.4]: https://github.com/nasa/cumulus/compare/v15.0.3...v15.0.4
[v15.0.3]: https://github.com/nasa/cumulus/compare/v15.0.2...v15.0.3
[v15.0.2]: https://github.com/nasa/cumulus/compare/v15.0.1...v15.0.2
[v15.0.1]: https://github.com/nasa/cumulus/compare/v15.0.0...v15.0.1
[v15.0.0]: https://github.com/nasa/cumulus/compare/v14.1.0...v15.0.0
[v14.1.0]: https://github.com/nasa/cumulus/compare/v14.0.0...v14.1.0
[v14.0.0]: https://github.com/nasa/cumulus/compare/v13.4.0...v14.0.0
[v13.4.0]: https://github.com/nasa/cumulus/compare/v13.3.2...v13.4.0
[v13.3.2]: https://github.com/nasa/cumulus/compare/v13.3.0...v13.3.2
[v13.3.0]: https://github.com/nasa/cumulus/compare/v13.2.1...v13.3.0
[v13.2.1]: https://github.com/nasa/cumulus/compare/v13.2.0...v13.2.1
[v13.2.0]: https://github.com/nasa/cumulus/compare/v13.1.0...v13.2.0
[v13.1.0]: https://github.com/nasa/cumulus/compare/v13.0.1...v13.1.0
[v13.0.1]: https://github.com/nasa/cumulus/compare/v13.0.0...v13.0.1
[v13.0.0]: https://github.com/nasa/cumulus/compare/v12.0.3...v13.0.0
[v12.0.3]: https://github.com/nasa/cumulus/compare/v12.0.2...v12.0.3
[v12.0.2]: https://github.com/nasa/cumulus/compare/v12.0.1...v12.0.2
[v12.0.1]: https://github.com/nasa/cumulus/compare/v12.0.0...v12.0.1
[v12.0.0]: https://github.com/nasa/cumulus/compare/v11.1.8...v12.0.0
[v11.1.8]: https://github.com/nasa/cumulus/compare/v11.1.7...v11.1.8
[v11.1.7]: https://github.com/nasa/cumulus/compare/v11.1.5...v11.1.7
[v11.1.5]: https://github.com/nasa/cumulus/compare/v11.1.4...v11.1.5
[v11.1.4]: https://github.com/nasa/cumulus/compare/v11.1.3...v11.1.4
[v11.1.3]: https://github.com/nasa/cumulus/compare/v11.1.2...v11.1.3
[v11.1.2]: https://github.com/nasa/cumulus/compare/v11.1.1...v11.1.2
[v11.1.1]: https://github.com/nasa/cumulus/compare/v11.1.0...v11.1.1
[v11.1.0]: https://github.com/nasa/cumulus/compare/v11.0.0...v11.1.0
[v11.0.0]: https://github.com/nasa/cumulus/compare/v10.1.3...v11.0.0
[v10.1.3]: https://github.com/nasa/cumulus/compare/v10.1.2...v10.1.3
[v10.1.2]: https://github.com/nasa/cumulus/compare/v10.1.1...v10.1.2
[v10.1.1]: https://github.com/nasa/cumulus/compare/v10.1.0...v10.1.1
[v10.1.0]: https://github.com/nasa/cumulus/compare/v10.0.1...v10.1.0
[v10.0.1]: https://github.com/nasa/cumulus/compare/v10.0.0...v10.0.1
[v10.0.0]: https://github.com/nasa/cumulus/compare/v9.9.0...v10.0.0
[v9.9.3]: https://github.com/nasa/cumulus/compare/v9.9.2...v9.9.3
[v9.9.2]: https://github.com/nasa/cumulus/compare/v9.9.1...v9.9.2
[v9.9.1]: https://github.com/nasa/cumulus/compare/v9.9.0...v9.9.1
[v9.9.0]: https://github.com/nasa/cumulus/compare/v9.8.0...v9.9.0
[v9.8.0]: https://github.com/nasa/cumulus/compare/v9.7.0...v9.8.0
[v9.7.1]: https://github.com/nasa/cumulus/compare/v9.7.0...v9.7.1
[v9.7.0]: https://github.com/nasa/cumulus/compare/v9.6.0...v9.7.0
[v9.6.0]: https://github.com/nasa/cumulus/compare/v9.5.0...v9.6.0
[v9.5.0]: https://github.com/nasa/cumulus/compare/v9.4.0...v9.5.0
[v9.4.1]: https://github.com/nasa/cumulus/compare/v9.3.0...v9.4.1
[v9.4.0]: https://github.com/nasa/cumulus/compare/v9.3.0...v9.4.0
[v9.3.0]: https://github.com/nasa/cumulus/compare/v9.2.2...v9.3.0
[v9.2.2]: https://github.com/nasa/cumulus/compare/v9.2.1...v9.2.2
[v9.2.1]: https://github.com/nasa/cumulus/compare/v9.2.0...v9.2.1
[v9.2.0]: https://github.com/nasa/cumulus/compare/v9.1.0...v9.2.0
[v9.1.0]: https://github.com/nasa/cumulus/compare/v9.0.1...v9.1.0
[v9.0.1]: https://github.com/nasa/cumulus/compare/v9.0.0...v9.0.1
[v9.0.0]: https://github.com/nasa/cumulus/compare/v8.1.0...v9.0.0
[v8.1.0]: https://github.com/nasa/cumulus/compare/v8.0.0...v8.1.0
[v8.0.0]: https://github.com/nasa/cumulus/compare/v7.2.0...v8.0.0
[v7.2.0]: https://github.com/nasa/cumulus/compare/v7.1.0...v7.2.0
[v7.1.0]: https://github.com/nasa/cumulus/compare/v7.0.0...v7.1.0
[v7.0.0]: https://github.com/nasa/cumulus/compare/v6.0.0...v7.0.0
[v6.0.0]: https://github.com/nasa/cumulus/compare/v5.0.1...v6.0.0
[v5.0.1]: https://github.com/nasa/cumulus/compare/v5.0.0...v5.0.1
[v5.0.0]: https://github.com/nasa/cumulus/compare/v4.0.0...v5.0.0
[v4.0.0]: https://github.com/nasa/cumulus/compare/v3.0.1...v4.0.0
[v3.0.1]: https://github.com/nasa/cumulus/compare/v3.0.0...v3.0.1
[v3.0.0]: https://github.com/nasa/cumulus/compare/v2.0.1...v3.0.0
[v2.0.7]: https://github.com/nasa/cumulus/compare/v2.0.6...v2.0.7
[v2.0.6]: https://github.com/nasa/cumulus/compare/v2.0.5...v2.0.6
[v2.0.5]: https://github.com/nasa/cumulus/compare/v2.0.4...v2.0.5
[v2.0.4]: https://github.com/nasa/cumulus/compare/v2.0.3...v2.0.4
[v2.0.3]: https://github.com/nasa/cumulus/compare/v2.0.2...v2.0.3
[v2.0.2]: https://github.com/nasa/cumulus/compare/v2.0.1...v2.0.2
[v2.0.1]: https://github.com/nasa/cumulus/compare/v1.24.0...v2.0.1
[v2.0.0]: https://github.com/nasa/cumulus/compare/v1.24.0...v2.0.0
[v1.24.0]: https://github.com/nasa/cumulus/compare/v1.23.2...v1.24.0
[v1.23.2]: https://github.com/nasa/cumulus/compare/v1.22.1...v1.23.2
[v1.22.1]: https://github.com/nasa/cumulus/compare/v1.21.0...v1.22.1
[v1.21.0]: https://github.com/nasa/cumulus/compare/v1.20.0...v1.21.0
[v1.20.0]: https://github.com/nasa/cumulus/compare/v1.19.0...v1.20.0
[v1.19.0]: https://github.com/nasa/cumulus/compare/v1.18.0...v1.19.0
[v1.18.0]: https://github.com/nasa/cumulus/compare/v1.17.0...v1.18.0
[v1.17.0]: https://github.com/nasa/cumulus/compare/v1.16.1...v1.17.0
[v1.16.1]: https://github.com/nasa/cumulus/compare/v1.16.0...v1.16.1
[v1.16.0]: https://github.com/nasa/cumulus/compare/v1.15.0...v1.16.0
[v1.15.0]: https://github.com/nasa/cumulus/compare/v1.14.5...v1.15.0
[v1.14.5]: https://github.com/nasa/cumulus/compare/v1.14.4...v1.14.5
[v1.14.4]: https://github.com/nasa/cumulus/compare/v1.14.3...v1.14.4
[v1.14.3]: https://github.com/nasa/cumulus/compare/v1.14.2...v1.14.3
[v1.14.2]: https://github.com/nasa/cumulus/compare/v1.14.1...v1.14.2
[v1.14.1]: https://github.com/nasa/cumulus/compare/v1.14.0...v1.14.1
[v1.14.0]: https://github.com/nasa/cumulus/compare/v1.13.5...v1.14.0
[v1.13.5]: https://github.com/nasa/cumulus/compare/v1.13.4...v1.13.5
[v1.13.4]: https://github.com/nasa/cumulus/compare/v1.13.3...v1.13.4
[v1.13.3]: https://github.com/nasa/cumulus/compare/v1.13.2...v1.13.3
[v1.13.2]: https://github.com/nasa/cumulus/compare/v1.13.1...v1.13.2
[v1.13.1]: https://github.com/nasa/cumulus/compare/v1.13.0...v1.13.1
[v1.13.0]: https://github.com/nasa/cumulus/compare/v1.12.1...v1.13.0
[v1.12.1]: https://github.com/nasa/cumulus/compare/v1.12.0...v1.12.1
[v1.12.0]: https://github.com/nasa/cumulus/compare/v1.11.3...v1.12.0
[v1.11.3]: https://github.com/nasa/cumulus/compare/v1.11.2...v1.11.3
[v1.11.2]: https://github.com/nasa/cumulus/compare/v1.11.1...v1.11.2
[v1.11.1]: https://github.com/nasa/cumulus/compare/v1.11.0...v1.11.1
[v1.11.0]: https://github.com/nasa/cumulus/compare/v1.10.4...v1.11.0
[v1.10.4]: https://github.com/nasa/cumulus/compare/v1.10.3...v1.10.4
[v1.10.3]: https://github.com/nasa/cumulus/compare/v1.10.2...v1.10.3
[v1.10.2]: https://github.com/nasa/cumulus/compare/v1.10.1...v1.10.2
[v1.10.1]: https://github.com/nasa/cumulus/compare/v1.10.0...v1.10.1
[v1.10.0]: https://github.com/nasa/cumulus/compare/v1.9.1...v1.10.0
[v1.9.1]: https://github.com/nasa/cumulus/compare/v1.9.0...v1.9.1
[v1.9.0]: https://github.com/nasa/cumulus/compare/v1.8.1...v1.9.0
[v1.8.1]: https://github.com/nasa/cumulus/compare/v1.8.0...v1.8.1
[v1.8.0]: https://github.com/nasa/cumulus/compare/v1.7.0...v1.8.0
[v1.7.0]: https://github.com/nasa/cumulus/compare/v1.6.0...v1.7.0
[v1.6.0]: https://github.com/nasa/cumulus/compare/v1.5.5...v1.6.0
[v1.5.5]: https://github.com/nasa/cumulus/compare/v1.5.4...v1.5.5
[v1.5.4]: https://github.com/nasa/cumulus/compare/v1.5.3...v1.5.4
[v1.5.3]: https://github.com/nasa/cumulus/compare/v1.5.2...v1.5.3
[v1.5.2]: https://github.com/nasa/cumulus/compare/v1.5.1...v1.5.2
[v1.5.1]: https://github.com/nasa/cumulus/compare/v1.5.0...v1.5.1
[v1.5.0]: https://github.com/nasa/cumulus/compare/v1.4.1...v1.5.0
[v1.4.1]: https://github.com/nasa/cumulus/compare/v1.4.0...v1.4.1
[v1.4.0]: https://github.com/nasa/cumulus/compare/v1.3.0...v1.4.0
[v1.3.0]: https://github.com/nasa/cumulus/compare/v1.2.0...v1.3.0
[v1.2.0]: https://github.com/nasa/cumulus/compare/v1.1.4...v1.2.0
[v1.1.4]: https://github.com/nasa/cumulus/compare/v1.1.3...v1.1.4
[v1.1.3]: https://github.com/nasa/cumulus/compare/v1.1.2...v1.1.3
[v1.1.2]: https://github.com/nasa/cumulus/compare/v1.1.1...v1.1.2
[v1.1.1]: https://github.com/nasa/cumulus/compare/v1.0.1...v1.1.1
[v1.1.0]: https://github.com/nasa/cumulus/compare/v1.0.1...v1.1.0
[v1.0.1]: https://github.com/nasa/cumulus/compare/v1.0.0...v1.0.1
[v1.0.0]: https://github.com/nasa/cumulus/compare/pre-v1-release...v1.0.0

[thin-egress-app]: <https://github.com/asfadmin/thin-egress-app> "Thin Egress App"<|MERGE_RESOLUTION|>--- conflicted
+++ resolved
@@ -190,25 +190,13 @@
     using a PKCS11 provider
 
 ### Changed
-<<<<<<< HEAD
+
 - **CUMULUS-3725**
   - Updated the default parameter group for `cumulus-rds-tf` to set `force_ssl`
     to 0. This setting for the Aurora Serverless v2 database allows non-SSL
     connections to the database, and is intended to be a temporary solution
     until Cumulus has been updated to import the RDS rds-ca-rsa2048-g1 CA bundles in Lambda environments.
     See [CUMULUS-3724](https://bugs.earthdata.nasa.gov/browse/CUMULUS-3724).
-- **CUMULUS-3320**
-  - Updated executions table (please see Migration section and Upgrade
-    Instructions for more information) to:
-    - Add index on `collection_cumulus_id`
-    - Add index on `parent_cumulus_id`
-    - Update `executions_parent_cumulus_id_foreign` constraint to add `ON DELETE
-      SET NULL`.  This change will cause deletions in the execution table to
-      allow deletion of parent executions, when this occurs the child will have
-      it's parent reference set to NULL as part of the deletion operations.
-=======
-
->>>>>>> 9b6d0df2
 - **CUMULUS-3735**
   - Remove unused getGranuleIdsForPayload from `@cumulus/api/lib`
 - **CUMULUS-3746**
