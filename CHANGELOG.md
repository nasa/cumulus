--- conflicted
+++ resolved
@@ -14,6 +14,9 @@
 
 ### Added
 
+- **CUMULUS-3757**
+  - Added a `/granules` [endpoint](https://nasa.github.io/cumulus-api/#bulk-update-granules-collectionId) `PATCH/bulkPatchGranuleCollection` which updates a batch of granule records collectionId to a new collectionId. This endpoint takes a list of granules, a collectionId, and an `esConcurrency` variable, updating the granules' to the collectionId passed with the payload in both postgres and elasticsearch, while providing concurrency for updating elasticsearch to tailor for performance and database needs.
+  - Added a `/granules` [endpoint](https://nasa.github.io/cumulus-api/#bulk-update-granules) `PATCH/bulkPatch` which applies PATCH to a list of granules. For its payload, this endpoint takes a list of granules (the updates to be made to the granule, similar to the pre-existing `PATCH`), a `dbConcurrency` and `dbMaxPool` variables for configuring concurrency and database thoroughput for postgres to tailor to performance and database needs.
 - **CUMULUS-3978**
   - Added `iops` and `throughput` options to `elasticsearch_config` variable
     in `tf-modules/data-persistence`; These two options are necessary for gp3 EBS volume type.
@@ -36,14 +39,6 @@
   - Updated `process-s3-dead-letter-archive` and downstream calls to pass in a esClient to  `writeRecordsFunction` and update downstream calls to utilize the client.
 - **CUMULUS-3981**
   - Added required $metadata field when creating new instance of ServiceException.
-<<<<<<< HEAD
-=======
-
-### Added
-- **CUMULUS-3757**
-  - Added a `/granules` [endpoint](https://nasa.github.io/cumulus-api/#bulk-update-granules-collectionId) `PATCH/bulkPatchGranuleCollection` which updates a batch of granule records collectionId to a new collectionId. This endpoint takes a list of granules, a collectionId, and an `esConcurrency` variable, updating the granules' to the collectionId passed with the payload in both postgres and elasticsearch, while providing concurrency for updating elasticsearch to tailor for performance and database needs.
-  - Added a `/granules` [endpoint](https://nasa.github.io/cumulus-api/#bulk-update-granules) `PATCH/bulkPatch` which applies PATCH to a list of granules. For its payload, this endpoint takes a list of granules (the updates to be made to the granule, similar to the pre-existing `PATCH`), a `dbConcurrency` and `dbMaxPool` variables for configuring concurrency and database thoroughput for postgres to tailor to performance and database needs.
->>>>>>> 9c655f5c
 
 ## [v18.5.2] 2024-12-12
 
