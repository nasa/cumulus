--- conflicted
+++ resolved
@@ -6,18 +6,6 @@
 
 ## [Unreleased]
 
-<<<<<<< HEAD
-## [v9.0.1] 2021-05-07
-
-### Migration Steps
-
-Please review the migration steps for 9.0.0 as this release is only a patch to
-correct a failure in our build script and push out corrected release artifacts. The previous migration steps still apply.
-
-### Changed
-
-- Corrected `@cumulus/db` configuration to correctly build package.
-=======
 ### BREAKING CHANGES
 
 - **CUMULUS-2434**
@@ -33,7 +21,17 @@
   - Updated `@cumulus/cmrjs` `updateCMRMetadata` and related functions to add both HTTPS URLS and S3 URIs to CMR metadata.
   - Updated `update-granules-cmr-metadata-file-links` task to add both HTTPS URLs and S3 URIs to the OnlineAccessURLs field of CMR metadata. The task configuration parameter `cmrGranuleUrlType` now has default value `both`.
   - To use the updated `update-granules-cmr-metadata-file-links` task, the granule UMM-G metadata should have version 1.6.2 or later, since CMR s3 link type 'GET DATA VIA DIRECT ACCESS' is not valid until UMM-G version [1.6.2](https://cdn.earthdata.nasa.gov/umm/granule/v1.6.2/umm-g-json-schema.json)
->>>>>>> 1e6d63de
+
+## [v9.0.1] 2021-05-07
+
+### Migration Steps
+
+Please review the migration steps for 9.0.0 as this release is only a patch to
+correct a failure in our build script and push out corrected release artifacts. The previous migration steps still apply.
+
+### Changed
+
+- Corrected `@cumulus/db` configuration to correctly build package.
 
 ## [v9.0.0] 2021-05-03
 
