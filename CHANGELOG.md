# Changelog

All notable changes to this project will be documented in this file.

The format is based on [Keep a Changelog](http://keepachangelog.com/en/1.0.0/).

## [Unreleased]

### BREAKING CHANGES

- **CUMULUS-2434**
  - To use the updated `update-granules-cmr-metadata-file-links` task, the
    granule  UMM-G metadata should have version 1.6.2 or later, since CMR s3
    link type 'GET DATA VIA DIRECT ACCESS' is not valid until UMM-G version
    [1.6.2](https://cdn.earthdata.nasa.gov/umm/granule/v1.6.2/umm-g-json-schema.json)
- **CUMULUS-2488**
  - Removed all EMS reporting including lambdas, endpoints, params, etc as all
    reporting is now handled through Cloud Metrics
- **CUMULUS-2472**
  - Moved existing `EarthdataLoginClient` to `@cumulus/oauth-client/EarthdataLoginClient` and updated all references in Cumulus Core.
  - Rename `EarthdataLoginClient` property from `earthdataLoginUrl` to `loginUrl` for consistency with new OAuth clients. See example in [oauth-client README](https://github.com/nasa/cumulus/blob/master/packages/oauth-client/README.md)

### Added

- **CUMULUS-2311** - RDS Migration Epic Phase 2
  - **CUMULUS-2306**
    - Updated API execution GET endpoint to read individual execution records
      from PostgreSQL database instead of DynamoDB
    - Updated API execution-status endpoint to read execution records from
      PostgreSQL database instead of DynamoDB
- **HYRAX-439** - Corrected README.md according to a new Hyrax URL format.
- **CUMULUS-2354**
  - Adds configuration options to allow `/s3credentials` endpoint to distribute
    same-region read-only tokens based on a user's CMR ACLs.
  - Configures the example deployment to enable this feature.
- **CUMULUS-2442**
  - Adds option to generate cloudfront URL to lzards-backup task. This will require a few new task config options that have been documented in the [task README](https://github.com/nasa/cumulus/blob/master/tasks/lzards-backup/README.md).
- **CUMULUS-2471**
  - Add `/s3credentialsREADME` endpoint to distribution API
- **CUMULUS-2473**
  - Updated `tf-modules/cumulus_distribution` module to take earthdata or cognito credentials
  - Configured `example/cumulus-tf/cumulus_distribution.tf` to use CSDAP credentials
- **CUMULUS-2474**
  - Add `S3ObjectStore` to `aws-client`. This class allows for interaction with the S3 object store.
  - Add `object-store` package which contains abstracted object store functions for working with various cloud providers
- **CUMULUS-2470**
  - Added `/s3credentials` endpoint for distribution API
- **CUMULUS-2477**
  - Added `/`, `/login` and `/logout` endpoints to cumulus distribution api
- **CUMULUS-2479**
  - Adds /version endpoint to distribution API
- **CUMULUS-2497**
  - Created `isISOFile()` to check if a CMR file is a CMR ISO file.

### Changed

- **CUMULUS-2311** - RDS Migration Epic Phase 2
  - **CUMULUS-2208**
    - Moved all `@cumulus/api/es/*` code to new `@cumulus/es-client` package
    - Updated logic for collections API POST/PUT/DELETE to create/update/delete records directly in Elasticsearch in parallel with updates to DynamoDb/PostgreSQL
    - Updated logic for rules API POST/PUT/DELETE to create/update/delete records directly in Elasticsearch in parallel with updates to DynamoDb/PostgreSQL
    - Updated logic for providers API POST/PUT/DELETE to create/update/delete records directly in Elasticsearch in parallel with updates to DynamoDb/PostgreSQL
    - Updated logic for PDRs API DELETE to delete records directly in Elasticsearch in parallel with deletes to DynamoDB/PostgreSQL
  - **CUMULUS-2306**
    - Updated API local serve (`api/bin/serve.js`) setup code to add cleanup/executions
    related records
    - Updated @cumulus/db/models/granules-executions to add a delete method in
      support of local cleanup
    - Add spec/helpers/apiUtils/waitForApiStatus integration helper to retry API
      record retrievals on status in lieu of using `waitForModelStatus`
- **[PR2224](https://github.com/nasa/cumulus/pull/2244)**
<<<<<<< HEAD
  - Changed timeout on `sfEventSqsToDbRecords` Lambda to 60 seconds to match timeout for Knex library to acquire database connections
- **CUMULUS-2208**
  - Moved all `@cumulus/api/es/*` code to new `@cumulus/es-client` package
  - `sfEventSqsToDbRecords` Lambda now writes following data directly to Elasticsearch in parallel with writes to DynamoDB/PostgreSQL
- Changed timeout on `sfEventSqsToDbRecords` Lambda to 60 seconds to match timeout for Knex library to acquire database connections
=======
  - Changed timeout on `sfEventSqsToDbRecords` Lambda to 60 seconds to match
  timeout for Knex library to acquire database connections
>>>>>>> e9ad9a1e
- **CUMULUS-2517**
  - Updated postgres-migration-count-tool default concurrency to '1'
- **CUMULUS-2489**
  - Updated docs for Terraform references in FAQs, glossary, and in Deployment sections
- **CUMULUS-2434**
  - Updated `@cumulus/cmrjs` `updateCMRMetadata` and related functions to add
    both HTTPS URLS and S3 URIs to CMR metadata.
  - Updated `update-granules-cmr-metadata-file-links` task to add both HTTPS
    URLs and S3 URIs to the OnlineAccessURLs field of CMR metadata. The task
    configuration parameter `cmrGranuleUrlType` now has default value `both`.
  - To use the updated `update-granules-cmr-metadata-file-links` task, the
    granule UMM-G metadata should have version 1.6.2 or later, since CMR s3 link
    type 'GET DATA VIA DIRECT ACCESS' is not valid until UMM-G version
    [1.6.2](https://cdn.earthdata.nasa.gov/umm/granule/v1.6.2/umm-g-json-schema.json)
- **CUMULUS-2472**
  - Renamed `@cumulus/earthdata-login-client` to more generic `@cumulus/oauth-client` as a parent class for new OAuth clients.
  - Added `@cumulus/oauth-client/CognitoClient` to interface with AWS cognito login service.
- **CUMULUS-2497**
  - Changed the `@cumulus/cmrjs` package:
    - Updated `@cumulus/cmrjs/cmr-utils.getGranuleTemporalInfo()` so it now
      returns temporal info for CMR ISO 19115 SMAP XML files.
    - Updated `@cumulus/cmrjs/cmr-utils.isCmrFilename()` to include
      `isISOFile()`.

### Fixed

- **CUMULUS-2519**
  - Update @cumulus/integration-tests.buildWorkflow to fail if provider/collection API response is not successful
- **CUMULUS-2518**
  - Update sf-event-sqs-to-db-records to not throw if a collection is not
    defined on a payload that has no granules/an empty granule payload object
- **CUMULUS-2512**
  - Updated ingest package S3 provider client to take additional parameter
    `remoteAltBucket` on `download` method to allow for per-file override of
    provider bucket for checksum
  - Updated @cumulus/ingest.fetchTextFile's signature to be parameterized and
    added `remoteAltBucket`to allow for an override of the passed in provider
    bucket for the source file
  - Update "eslint-plugin-import" to be pinned to 2.22.1
- **[2231](https://github.com/nasa/cumulus/issues/2231)**
  - Fixes broken relative path links in `docs/README.md`

### Fixed

- **CUMULUS-2520**
  - Fixed error that prevented `/elasticsearch/index-from-database` from starting.

### Removed

<<<<<<< HEAD
- **CUMULUS-2208**
  - Removed trigger for `dbIndexer` Lambda for DynamoDB tables:
    - `<prefix>-ExecutionsTable`
=======
- **CUMULUS-2311** - RDS Migration Epic Phase 2
  - **CUMULUS-2208**
    - Removed trigger for `dbIndexer` Lambda for DynamoDB tables:
      - `<prefix>-CollectionsTable`
      - `<prefix>-PdrsTable`
      - `<prefix>-ProvidersTable`
      - `<prefix>-RulesTable`
>>>>>>> e9ad9a1e
- **CUMULUS-2502**
  - Removed outdated documenation regarding Kibana index patterns for metrics.

## [v9.0.1] 2021-05-07

### Migration Steps

Please review the migration steps for 9.0.0 as this release is only a patch to
correct a failure in our build script and push out corrected release artifacts. The previous migration steps still apply.

### Changed

- Corrected `@cumulus/db` configuration to correctly build package.

## [v9.0.0] 2021-05-03

### Migration steps

- This release of Cumulus enables integration with a PostgreSQL database for archiving Cumulus data. There are several upgrade steps involved, **some of which need to be done before redeploying Cumulus**. See the [documentation on upgrading to the RDS release](https://nasa.github.io/cumulus/docs/upgrade-notes/upgrade-rds).

### BREAKING CHANGES

- **CUMULUS-2185** - RDS Migration Epic
  - **CUMULUS-2191**
    - Removed the following from the `@cumulus/api/models.asyncOperation` class in
      favor of the added `@cumulus/async-operations` module:
      - `start`
      - `startAsyncOperations`
  - **CUMULUS-2187**
    - The `async-operations` endpoint will now omit `output` instead of
      returning `none` when the operation did not return output.
  - **CUMULUS-2309**
    - Removed `@cumulus/api/models/granule.unpublishAndDeleteGranule` in favor
      of `@cumulus/api/lib/granule-remove-from-cmr.unpublishGranule` and
      `@cumulus/api/lib/granule-delete.deleteGranuleAndFiles`.
  - **CUMULUS-2385**
    - Updated `sf-event-sqs-to-db-records` to write a granule's files to
      PostgreSQL only after the workflow has exited the `Running` status.
      Please note that any workflow that uses `sf_sqs_report_task` for
      mid-workflow updates will be impacted.
    - Changed PostgreSQL `file` schema and TypeScript type definition to require
      `bucket` and `key` fields.
    - Updated granule/file write logic to mark a granule's status as "failed"
  - **CUMULUS-2455**
    - API `move granule` endpoint now moves granule files on a per-file basis
    - API `move granule` endpoint on granule file move failure will retain the
      file at it's original location, but continue to move any other granule
      files.
    - Removed the `move` method from the `@cumulus/api/models.granule` class.
      logic is now handled in `@cumulus/api/endpoints/granules` and is
      accessible via the Core API.

### Added

- **CUMULUS-2371**
  - Added helpers to `@cumulus/ingest/sqs`:
    - `archiveSqsMessageToS3` - archives an incoming SQS message to S3
    - `deleteArchivedMessageFromS3` - deletes a processed SQS message from S3
  - Added call to `archiveSqsMessageToS3` to `sqs-message-consumer` which
    archives all incoming SQS messages to S3.
  - Added call to `deleteArchivedMessageFrom` to `sqs-message-remover` which
    deletes archived SQS message from S3 once it has been processed.

- **CUMULUS-2185** - RDS Migration Epic
  - **CUMULUS-2130**
    - Added postgres-migration-count-tool lambda/ECS task to allow for
      evaluation of database state
    - Added /migrationCounts api endpoint that allows running of the
      postgres-migration-count-tool as an asyncOperation
  - **CUMULUS-2394**
    - Updated PDR and Granule writes to check the step function
      workflow_start_time against the createdAt field for each record to ensure
      old records do not overwrite newer ones for legacy Dynamo and PostgreSQL
      writes
  - **CUMULUS-2188**
    - Added `data-migration2` Lambda to be run after `data-migration1`
    - Added logic to `data-migration2` Lambda for migrating execution records
      from DynamoDB to PostgreSQL
  - **CUMULUS-2191**
    - Added `@cumulus/async-operations` to core packages, exposing
      `startAsyncOperation` which will handle starting an async operation and
      adding an entry to both PostgreSQL and DynamoDb
  - **CUMULUS-2127**
    - Add schema migration for `collections` table
  - **CUMULUS-2129**
    - Added logic to `data-migration1` Lambda for migrating collection records
      from Dynamo to PostgreSQL
  - **CUMULUS-2157**
    - Add schema migration for `providers` table
    - Added logic to `data-migration1` Lambda for migrating provider records
      from Dynamo to PostgreSQL
  - **CUMULUS-2187**
    - Added logic to `data-migration1` Lambda for migrating async operation
      records from Dynamo to PostgreSQL
  - **CUMULUS-2198**
    - Added logic to `data-migration1` Lambda for migrating rule records from
      DynamoDB to PostgreSQL
  - **CUMULUS-2182**
    - Add schema migration for PDRs table
  - **CUMULUS-2230**
    - Add schema migration for `rules` table
  - **CUMULUS-2183**
    - Add schema migration for `asyncOperations` table
  - **CUMULUS-2184**
    - Add schema migration for `executions` table
  - **CUMULUS-2257**
    - Updated PostgreSQL table and column names to snake_case
    - Added `translateApiAsyncOperationToPostgresAsyncOperation` function to `@cumulus/db`
  - **CUMULUS-2186**
    - Added logic to `data-migration2` Lambda for migrating PDR records from
      DynamoDB to PostgreSQL
  - **CUMULUS-2235**
    - Added initial ingest load spec test/utility
  - **CUMULUS-2167**
    - Added logic to `data-migration2` Lambda for migrating Granule records from
      DynamoDB to PostgreSQL and parse Granule records to store File records in
      RDS.
  - **CUMULUS-2367**
    - Added `granules_executions` table to PostgreSQL schema to allow for a
      many-to-many relationship between granules and executions
      - The table refers to granule and execution records using foreign keys
        defined with ON CASCADE DELETE, which means that any time a granule or
        execution record is deleted, all of the records in the
        `granules_executions` table referring to that record will also be
        deleted.
    - Added `upsertGranuleWithExecutionJoinRecord` helper to `@cumulus/db` to
      allow for upserting a granule record and its corresponding
      `granules_execution` record
  - **CUMULUS-2128**
    - Added helper functions:
      - `@cumulus/db/translate/file/translateApiFiletoPostgresFile`
      - `@cumulus/db/translate/file/translateApiGranuletoPostgresGranule`
      - `@cumulus/message/Providers/getMessageProvider`
  - **CUMULUS-2190**
    - Added helper functions:
      - `@cumulus/message/Executions/getMessageExecutionOriginalPayload`
      - `@cumulus/message/Executions/getMessageExecutionFinalPayload`
      - `@cumulus/message/workflows/getMessageWorkflowTasks`
      - `@cumulus/message/workflows/getMessageWorkflowStartTime`
      - `@cumulus/message/workflows/getMessageWorkflowStopTime`
      - `@cumulus/message/workflows/getMessageWorkflowName`
  - **CUMULUS-2192**
    - Added helper functions:
      - `@cumulus/message/PDRs/getMessagePdrRunningExecutions`
      - `@cumulus/message/PDRs/getMessagePdrCompletedExecutions`
      - `@cumulus/message/PDRs/getMessagePdrFailedExecutions`
      - `@cumulus/message/PDRs/getMessagePdrStats`
      - `@cumulus/message/PDRs/getPdrPercentCompletion`
      - `@cumulus/message/workflows/getWorkflowDuration`
  - **CUMULUS-2199**
    - Added `translateApiRuleToPostgresRule` to `@cumulus/db` to translate API
      Rule to conform to Postgres Rule definition.
  - **CUMUlUS-2128**
    - Added "upsert" logic to the `sfEventSqsToDbRecords` Lambda for granule and
      file writes to the core PostgreSQL database
  - **CUMULUS-2199**
    - Updated Rules endpoint to write rules to core PostgreSQL database in
      addition to DynamoDB and to delete rules from the PostgreSQL database in
      addition to DynamoDB.
    - Updated `create` in Rules Model to take in optional `createdAt` parameter
      which sets the value of createdAt if not specified during function call.
  - **CUMULUS-2189**
    - Updated Provider endpoint logic to write providers in parallel to Core
      PostgreSQL database
    - Update integration tests to utilize API calls instead of direct
      api/model/Provider calls
  - **CUMULUS-2191**
    - Updated cumuluss/async-operation task to write async-operations to the
      PostgreSQL database.
  - **CUMULUS-2228**
    - Added logic to the `sfEventSqsToDbRecords` Lambda to write execution, PDR,
      and granule records to the core PostgreSQL database in parallel with
      writes to DynamoDB
  - **CUMUlUS-2190**
    - Added "upsert" logic to the `sfEventSqsToDbRecords` Lambda for PDR writes
      to the core PostgreSQL database
  - **CUMUlUS-2192**
    - Added "upsert" logic to the `sfEventSqsToDbRecords` Lambda for execution
      writes to the core PostgreSQL database
  - **CUMULUS-2187**
    - The `async-operations` endpoint will now omit `output` instead of
      returning `none` when the operation did not return output.
  - **CUMULUS-2167**
    - Change PostgreSQL schema definition for `files` to remove `filename` and
      `name` and only support `file_name`.
    - Change PostgreSQL schema definition for `files` to remove `size` to only
      support `file_size`.
    - Change `PostgresFile` to remove duplicate fields `filename` and `name` and
      rename `size` to `file_size`.
  - **CUMULUS-2266**
    - Change `sf-event-sqs-to-db-records` behavior to discard and not throw an
      error on an out-of-order/delayed message so as not to have it be sent to
      the DLQ.
  - **CUMULUS-2305**
    - Changed `DELETE /pdrs/{pdrname}` API behavior to also delete record from
      PostgreSQL database.
  - **CUMULUS-2309**
    - Changed `DELETE /granules/{granuleName}` API behavior to also delete
      record from PostgreSQL database.
    - Changed `Bulk operation BULK_GRANULE_DELETE` API behavior to also delete
      records from PostgreSQL database.
  - **CUMULUS-2367**
    - Updated `granule_cumulus_id` foreign key to granule in PostgreSQL `files`
      table to use a CASCADE delete, so records in the files table are
      automatically deleted by the database when the corresponding granule is
      deleted.
  - **CUMULUS-2407**
    - Updated data-migration1 and data-migration2 Lambdas to use UPSERT instead
      of UPDATE when migrating dynamoDB records to PostgreSQL.
    - Changed data-migration1 and data-migration2 logic to only update already
      migrated records if the incoming record update has a newer timestamp
  - **CUMULUS-2329**
    - Add `write-db-dlq-records-to-s3` lambda.
    - Add terraform config to automatically write db records DLQ messages to an
      s3 archive on the system bucket.
    - Add unit tests and a component spec test for the above.
  - **CUMULUS-2380**
    - Add `process-dead-letter-archive` lambda to pick up and process dead letters in the S3 system bucket dead letter archive.
    - Add `/deadLetterArchive/recoverCumulusMessages` endpoint to trigger an async operation to leverage this capability on demand.
    - Add unit tests and integration test for all of the above.
  - **CUMULUS-2406**
    - Updated parallel write logic to ensure that updatedAt/updated_at
      timestamps are the same in Dynamo/PG on record write for the following
      data types:
      - async operations
      - granules
      - executions
      - PDRs
  - **CUMULUS-2446**
    - Remove schema validation check against DynamoDB table for collections when
      migrating records from DynamoDB to core PostgreSQL database.
  - **CUMULUS-2447**
    - Changed `translateApiAsyncOperationToPostgresAsyncOperation` to call
      `JSON.stringify` and then `JSON.parse` on output.
  - **CUMULUS-2313**
    - Added `postgres-migration-async-operation` lambda to start an ECS task to
      run a the `data-migration2` lambda.
    - Updated `async_operations` table to include `Data Migration 2` as a new
      `operation_type`.
    - Updated `cumulus-tf/variables.tf` to include `optional_dynamo_tables` that
      will be merged with `dynamo_tables`.
  - **CUMULUS-2451**
    - Added summary type file `packages/db/src/types/summary.ts` with
      `MigrationSummary` and `DataMigration1` and `DataMigration2` types.
    - Updated `data-migration1` and `data-migration2` lambdas to return
      `MigrationSummary` objects.
    - Added logging for every batch of 100 records processed for executions,
      granules and files, and PDRs.
    - Removed `RecordAlreadyMigrated` logs in `data-migration1` and
      `data-migration2`
  - **CUMULUS-2452**
    - Added support for only migrating certain granules by specifying the
      `granuleSearchParams.granuleId` or `granuleSearchParams.collectionId`
      properties in the payload for the
      `<prefix>-postgres-migration-async-operation` Lambda
    - Added support for only running certain migrations for data-migration2 by
      specifying the `migrationsList` property in the payload for the
      `<prefix>-postgres-migration-async-operation` Lambda
  - **CUMULUS-2453**
    - Created `storeErrors` function which stores errors in system bucket.
    - Updated `executions` and `granulesAndFiles` data migrations to call `storeErrors` to store migration errors.
    - Added `system_bucket` variable to `data-migration2`.
  - **CUMULUS-2455**
    - Move granules API endpoint records move updates for migrated granule files
      if writing any of the granule files fails.
  - **CUMULUS-2468**
    - Added support for doing [DynamoDB parallel scanning](https://docs.aws.amazon.com/amazondynamodb/latest/developerguide/Scan.html#Scan.ParallelScan) for `executions` and `granules` migrations to improve performance. The behavior of the parallel scanning and writes can be controlled via the following properties on the event input to the `<prefix>-postgres-migration-async-operation` Lambda:
      - `granuleMigrationParams.parallelScanSegments`: How many segments to divide your granules DynamoDB table into for parallel scanning
      - `granuleMigrationParams.parallelScanLimit`: The maximum number of granule records to evaluate for each parallel scanning segment of the DynamoDB table
      - `granuleMigrationParams.writeConcurrency`: The maximum number of concurrent granule/file writes to perform to the PostgreSQL database across all DynamoDB segments
      - `executionMigrationParams.parallelScanSegments`: How many segments to divide your executions DynamoDB table into for parallel scanning
      - `executionMigrationParams.parallelScanLimit`: The maximum number of execution records to evaluate for each parallel scanning segment of the DynamoDB table
      - `executionMigrationParams.writeConcurrency`: The maximum number of concurrent execution writes to perform to the PostgreSQL database across all DynamoDB segments
  - **CUMULUS-2468** - Added `@cumulus/aws-client/DynamoDb.parallelScan` helper to perform [parallel scanning on DynamoDb tables](https://docs.aws.amazon.com/amazondynamodb/latest/developerguide/Scan.html#Scan.ParallelScan)
  - **CUMULUS-2507**
    - Updated granule record write logic to set granule status to `failed` in both Postgres and DynamoDB if any/all of its files fail to write to the database.

### Deprecated

- **CUMULUS-2185** - RDS Migration Epic
  - **CUMULUS-2455**
    - `@cumulus/ingest/moveGranuleFiles`

## [v8.1.0] 2021-04-29

### Added

- **CUMULUS-2348**
  - The `@cumulus/api` `/granules` and `/granules/{granuleId}` endpoints now take `getRecoveryStatus` parameter
  to include recoveryStatus in result granule(s)
  - The `@cumulus/api-client.granules.getGranule` function takes a `query` parameter which can be used to
  request additional granule information.
  - Published `@cumulus/api@7.2.1-alpha.0` for dashboard testing
- **CUMULUS-2469**
  - Added `tf-modules/cumulus_distribution` module to standup a skeleton
    distribution api

## [v8.0.0] 2021-04-08

### BREAKING CHANGES

- **CUMULUS-2428**
  - Changed `/granules/bulk` to use `queueUrl` property instead of a `queueName` property for setting the queue to use for scheduling bulk granule workflows

### Notable changes

- Bulk granule operations endpoint now supports setting a custom queue for scheduling workflows via the `queueUrl` property in the request body. If provided, this value should be the full URL for an SQS queue.

### Added

- **CUMULUS-2374**
  - Add cookbok entry for queueing PostToCmr step
  - Add example workflow to go with cookbook
- **CUMULUS-2421**
  - Added **experimental** `ecs_include_docker_cleanup_cronjob` boolean variable to the Cumulus module to enable cron job to clean up docker root storage blocks in ECS cluster template for non-`device-mapper` storage drivers. Default value is `false`. This fulfills a specific user support request. This feature is otherwise untested and will remain so until we can iterate with a better, more general-purpose solution. Use of this feature is **NOT** recommended unless you are certain you need it.

- **CUMULUS-1808**
  - Add additional error messaging in `deleteSnsTrigger` to give users more context about where to look to resolve ResourceNotFound error when disabling or deleting a rule.

### Fixed

- **CUMULUS-2281**
  - Changed discover-granules task to write discovered granules directly to
    logger, instead of via environment variable. This fixes a problem where a
    large number of found granules prevents this lambda from running as an
    activity with an E2BIG error.

## [v7.2.0] 2021-03-23

### Added

- **CUMULUS-2346**
  - Added orca API endpoint to `@cumulus/api` to get recovery status
  - Add `CopyToGlacier` step to [example IngestAndPublishGranuleWithOrca workflow](https://github.com/nasa/cumulus/blob/master/example/cumulus-tf/ingest_and_publish_granule_with_orca_workflow.tf)

### Changed

- **HYRAX-357**
  - Format of NGAP OPeNDAP URL changed and by default now is referring to concept id and optionally can include short name and version of collection.
  - `addShortnameAndVersionIdToConceptId` field has been added to the config inputs of the `hyrax-metadata-updates` task

## [v7.1.0] 2021-03-12

### Notable changes

- `sync-granule` task will now properly handle syncing 0 byte files to S3
- SQS/Kinesis rules now support scheduling workflows to a custom queue via the `rule.queueUrl` property. If provided, this value should be the full URL for an SQS queue.

### Added

- `tf-modules/cumulus` module now supports a `cmr_custom_host` variable that can
  be used to set to an arbitray  host for making CMR requests (e.g.
  `https://custom-cmr-host.com`).
- Added `buckets` variable to `tf-modules/archive`
- **CUMULUS-2345**
  - Deploy ORCA with Cumulus, see `example/cumulus-tf/orca.tf` and `example/cumulus-tf/terraform.tfvars.example`
  - Add `CopyToGlacier` step to [example IngestAndPublishGranule workflow](https://github.com/nasa/cumulus/blob/master/example/cumulus-tf/ingest_and_publish_granule_workflow.asl.json)
- **CUMULUS-2424**
  - Added `childWorkflowMeta` to `queue-pdrs` config. An object passed to this config value will be merged into a child workflow message's `meta` object. For an example of how this can be used, see `example/cumulus-tf/discover_and_queue_pdrs_with_child_workflow_meta_workflow.asl.json`.
- **CUMULUS-2427**
  - Added support for using a custom queue with SQS and Kinesis rules. Whatever queue URL is set on the `rule.queueUrl` property will be used to schedule workflows for that rule. This change allows SQS/Kinesis rules to use [any throttled queues defined for a deployment](https://nasa.github.io/cumulus/docs/data-cookbooks/throttling-queued-executions).

### Fixed

- **CUMULUS-2394**
  - Updated PDR and Granule writes to check the step function `workflow_start_time` against
      the `createdAt` field  for each record to ensure old records do not
      overwrite newer ones

### Changed

- `<prefix>-lambda-api-gateway` IAM role used by API Gateway Lambda now
  supports accessing all buckets defined in your `buckets` variable except
  "internal" buckets
- Updated the default scroll duration used in ESScrollSearch and part of the
  reconcilation report functions as a result of testing and seeing timeouts
  at its current value of 2min.
- **CUMULUS-2355**
  - Added logic to disable `/s3Credentials` endpoint based upon value for
    environment variable `DISABLE_S3_CREDENTIALS`. If set to "true", the
    endpoint will not dispense S3 credentials and instead return a message
    indicating that the endpoint has been disabled.
- **CUMULUS-2397**
  - Updated `/elasticsearch` endpoint's `reindex` function to prevent
    reindexing when source and destination indices are the same.
- **CUMULUS-2420**
  - Updated test function `waitForAsyncOperationStatus` to take a retryObject
    and use exponential backoff.  Increased the total test duration for both
    AsycOperation specs and the ReconciliationReports tests.
  - Updated the default scroll duration used in ESScrollSearch and part of the
    reconcilation report functions as a result of testing and seeing timeouts
    at its current value of 2min.
- **CUMULUS-2427**
  - Removed `queueUrl` from the parameters object for `@cumulus/message/Build.buildQueueMessageFromTemplate`
  - Removed `queueUrl` from the parameters object for `@cumulus/message/Build.buildCumulusMeta`

### Fixed

- Fixed issue in `@cumulus/ingest/S3ProviderClient.sync()` preventing 0 byte files from being synced to S3.

### Removed

- Removed variables from `tf-modules/archive`:
  - `private_buckets`
  - `protected_buckets`
  - `public_buckets`

## [v7.0.0] 2021-02-22

### BREAKING CHANGES

- **CUMULUS-2362** - Endpoints for the logs (/logs) will now throw an error unless Metrics is set up

### Added

- **CUMULUS-2345**
  - Deploy ORCA with Cumulus, see `example/cumulus-tf/orca.tf` and `example/cumulus-tf/terraform.tfvars.example`
  - Add `CopyToGlacier` step to [example IngestAndPublishGranule workflow](https://github.com/nasa/cumulus/blob/master/example/cumulus-tf/ingest_and_publish_granule_workflow.asl.json)
- **CUMULUS-2376**
  - Added `cmrRevisionId` as an optional parameter to `post-to-cmr` that will be used when publishing metadata to CMR.
- **CUMULUS-2412**
  - Adds function `getCollectionsByShortNameAndVersion` to @cumulus/cmrjs that performs a compound query to CMR to retrieve collection information on a list of collections. This replaces a series of calls to the CMR for each collection with a single call on the `/collections` endpoint and should improve performance when CMR return times are increased.

### Changed

- **CUMULUS-2362**
  - Logs endpoints only work with Metrics set up
- **CUMULUS-2376**
  - Updated `publishUMMGJSON2CMR` to take in an optional `revisionId` parameter.
  - Updated `publishUMMGJSON2CMR` to throw an error if optional `revisionId` does not match resulting revision ID.
  - Updated `publishECHO10XML2CMR` to take in an optional `revisionId` parameter.
  - Updated `publishECHO10XML2CMR` to throw an error if optional `revisionId` does not match resulting revision ID.
  - Updated `publish2CMR` to take in optional `cmrRevisionId`.
  - Updated `getWriteHeaders` to take in an optional CMR Revision ID.
  - Updated `ingestGranule` to take in an optional CMR Revision ID to pass to `getWriteHeaders`.
  - Updated `ingestUMMGranule` to take in an optional CMR Revision ID to pass to `getWriteHeaders`.
- **CUMULUS-2350**
  - Updates the examples on the `/s3credentialsREADME`, to include Python and
    JavaScript code demonstrating how to refrsh  the s3credential for
    programatic access.
- **CUMULUS-2383**
  - PostToCMR task will return CMRInternalError when a `500` status is returned from CMR

## [v6.0.0] 2021-02-16

### MIGRATION NOTES

- **CUMULUS-2255** - Cumulus has upgraded its supported version of Terraform
  from **0.12.12** to **0.13.6**. Please see the [instructions to upgrade your
  deployments](https://github.com/nasa/cumulus/blob/master/docs/upgrade-notes/upgrading-tf-version-0.13.6.md).

- **CUMULUS-2350**
  - If the  `/s3credentialsREADME`, does not appear to be working after
    deploymnt, [manual redeployment](https://docs.aws.amazon.com/apigateway/latest/developerguide/how-to-deploy-api-with-console.html)
    of the API-gateway stage may be necessary to finish the deployment.

### BREAKING CHANGES

- **CUMULUS-2255** - Cumulus has upgraded its supported version of Terraform from **0.12.12** to **0.13.6**.

### Added

- **CUMULUS-2291**
  - Add provider filter to Granule Inventory Report
- **CUMULUS-2300**
  - Added `childWorkflowMeta` to `queue-granules` config. Object passed to this
    value will be merged into a child workflow message's  `meta` object. For an
    example of how this can be used, see
    `example/cumulus-tf/discover_granules_workflow.asl.json`.
- **CUMULUS-2350**
  - Adds an unprotected endpoint, `/s3credentialsREADME`, to the
    s3-credentials-endpoint that displays  information on how to use the
    `/s3credentials` endpoint
- **CUMULUS-2368**
  - Add QueueWorkflow task
- **CUMULUS-2391**
  - Add reportToEms to collections.files file schema
- **CUMULUS-2395**
  - Add Core module parameter `ecs_custom_sg_ids` to Cumulus module to allow for
    custom security group mappings
- **CUMULUS-2402**
  - Officially expose `sftp()` for use in `@cumulus/sftp-client`

### Changed

- **CUMULUS-2323**
  - The sync granules task when used with the s3 provider now uses the
    `source_bucket` key in `granule.files` objects.  If incoming payloads using
    this task have a `source_bucket` value for a file using the s3 provider, the
    task will attempt to sync from the bucket defined in the file's
    `source_bucket` key instead of the `provider`.
    - Updated `S3ProviderClient.sync` to allow for an optional bucket parameter
      in support of the changed behavior.
  - Removed `addBucketToFile` and related code from sync-granules task

- **CUMULUS-2255**
  - Updated Terraform deployment code syntax for compatibility with version 0.13.6
- **CUMULUS-2321**
  - Updated API endpoint GET `/reconciliationReports/{name}` to return the
    pre-signe s3 URL in addition to report data

### Fixed

- Updated `hyrax-metadata-updates` task so the opendap url has Type 'USE SERVICE API'

- **CUMULUS-2310**
  - Use valid filename for reconciliation report
- **CUMULUS-2351**
  - Inventory report no longer includes the File/Granule relation object in the
    okCountByGranules key of a report.  The information is only included when a
    'Granule Not Found' report is run.

### Removed

- **CUMULUS-2364**
  - Remove the internal Cumulus logging lambda (log2elasticsearch)

## [v5.0.1] 2021-01-27

### Changed

- **CUMULUS-2344**
  - Elasticsearch API now allows you to reindex to an index that already exists
  - If using the Change Index operation and the new index doesn't exist, it will be created
  - Regarding instructions for CUMULUS-2020, you can now do a change index
    operation before a reindex operation. This will
    ensure that new data will end up in the new index while Elasticsearch is reindexing.

- **CUMULUS-2351**
  - Inventory report no longer includes the File/Granule relation object in the okCountByGranules key of a report. The information is only included when a 'Granule Not Found' report is run.

### Removed

- **CUMULUS-2367**
  - Removed `execution_cumulus_id` column from granules RDS schema and data type

## [v5.0.0] 2021-01-12

### BREAKING CHANGES

- **CUMULUS-2020**
  - Elasticsearch data mappings have been updated to improve search and the API
    has been update to reflect those changes. See Migration notes on how to
    update the Elasticsearch mappings.

### Migration notes

- **CUMULUS-2020**
  - Elasticsearch data mappings have been updated to improve search. For
    example, case insensitive searching will now work (e.g. 'MOD' and 'mod' will
    return the same granule results). To use the improved Elasticsearch queries,
    [reindex](https://nasa.github.io/cumulus-api/#reindex) to create a new index
    with the correct types. Then perform a [change
    index](https://nasa.github.io/cumulus-api/#change-index) operation to use
    the new index.
- **CUMULUS-2258**
  - Because the `egress_lambda_log_group` and
    `egress_lambda_log_subscription_filter` resource were removed from the
    `cumulus` module, new definitions for these resources must be added to
    `cumulus-tf/main.tf`. For reference on how to define these resources, see
    [`example/cumulus-tf/thin_egress_app.tf`](https://github.com/nasa/cumulus/blob/master/example/cumulus-tf/thin_egress_app.tf).
  - The `tea_stack_name` variable being passed into the `cumulus` module should be removed
- **CUMULUS-2344**
  - Regarding instructions for CUMULUS-2020, you can now do a change index operation before a reindex operation. This will
    ensure that new data will end up in the new index while Elasticsearch is reindexing.

### BREAKING CHANGES

- **CUMULUS-2020**
  - Elasticsearch data mappings have been updated to improve search and the API has been updated to reflect those changes. See Migration notes on how to update the Elasticsearch mappings.

### Added

- **CUMULUS-2318**
  - Added`async_operation_image` as `cumulus` module variable to allow for override of the async_operation container image.  Users can optionally specify a non-default docker image for use with Core async operations.
- **CUMULUS-2219**
  - Added `lzards-backup` Core task to facilitate making LZARDS backup requests in Cumulus ingest workflows
- **CUMULUS-2092**
  - Add documentation for Granule Not Found Reports
- **HYRAX-320**
  - `@cumulus/hyrax-metadata-updates`Add component URI encoding for entry title id and granule ur to allow for values with special characters in them. For example, EntryTitleId 'Sentinel-6A MF/Jason-CS L2 Advanced Microwave Radiometer (AMR-C) NRT Geophysical Parameters' Now, URLs generated from such values will be encoded correctly and parsable by HyraxInTheCloud
- **CUMULUS-1370**
  - Add documentation for Getting Started section including FAQs
- **CUMULUS-2092**
  - Add documentation for Granule Not Found Reports
- **CUMULUS-2219**
  - Added `lzards-backup` Core task to facilitate making LZARDS backup requests in Cumulus ingest workflows
- **CUMULUS-2280**
  - In local api, retry to create tables if they fail to ensure localstack has had time to start fully.
- **CUMULUS-2290**
  - Add `queryFields` to granule schema, and this allows workflow tasks to add queryable data to granule record. For reference on how to add data to `queryFields` field, see [`example/cumulus-tf/kinesis_trigger_test_workflow.tf`](https://github.com/nasa/cumulus/blob/master/example/cumulus-tf/kinesis_trigger_test_workflow.tf).
- **CUMULUS-2318**
  - Added`async_operation_image` as `cumulus` module variable to allow for override of the async_operation container image.  Users can optionally specify a non-default docker image for use with Core async operations.

### Changed

- **CUMULUS-2020**
  - Updated Elasticsearch mappings to support case-insensitive search
- **CUMULUS-2124**
  - cumulus-rds-tf terraform module now takes engine_version as an input variable.
- **CUMULUS-2279**
  - Changed the formatting of granule CMR links: instead of a link to the `/search/granules.json` endpoint, now it is a direct link to `/search/concepts/conceptid.format`
- **CUMULUS-2296**
  - Improved PDR spec compliance of `parse-pdr` by updating `@cumulus/pvl` to parse fields in a manner more consistent with the PDR ICD, with respect to numbers and dates. Anything not matching the ICD expectations, or incompatible with Javascript parsing, will be parsed as a string instead.
- **CUMULUS-2344**
  - Elasticsearch API now allows you to reindex to an index that already exists
  - If using the Change Index operation and the new index doesn't exist, it will be created

### Removed

- **CUMULUS-2258**
  - Removed `tea_stack_name` variable from `tf-modules/distribution/variables.tf` and `tf-modules/cumulus/variables.tf`
  - Removed `egress_lambda_log_group` and `egress_lambda_log_subscription_filter` resources from `tf-modules/distribution/main.tf`

## [v4.0.0] 2020-11-20

### Migration notes

- Update the name of your `cumulus_message_adapter_lambda_layer_arn` variable for the `cumulus` module to `cumulus_message_adapter_lambda_layer_version_arn`. The value of the variable should remain the same (a layer version ARN of a Lambda layer for the [`cumulus-message-adapter`](https://github.com/nasa/cumulus-message-adapter/).
- **CUMULUS-2138** - Update all workflows using the `MoveGranules` step to add `UpdateGranulesCmrMetadataFileLinksStep`that runs after it. See the example [`IngestAndPublishWorkflow`](https://github.com/nasa/cumulus/blob/master/example/cumulus-tf/ingest_and_publish_granule_workflow.asl.json) for reference.
- **CUMULUS-2251**
  - Because it has been removed from the `cumulus` module, a new resource definition for `egress_api_gateway_log_subscription_filter` must be added to `cumulus-tf/main.tf`. For reference on how to define this resource, see [`example/cumulus-tf/main.tf`](https://github.com/nasa/cumulus/blob/master/example/cumulus-tf/main.tf).

### Added

- **CUMULUS-2248**
  - Updates Integration Tests README to point to new fake provider template.
- **CUMULUS-2239**
  - Add resource declaration to create a VPC endpoint in tea-map-cache module if `deploy_to_ngap` is false.
- **CUMULUS-2063**
  - Adds a new, optional query parameter to the `/collections[&getMMT=true]` and `/collections/active[&getMMT=true]` endpoints. When a user provides a value of `true` for `getMMT` in the query parameters, the endpoint will search CMR and update each collection's results with new key `MMTLink` containing a link to the MMT (Metadata Management Tool) if a CMR collection id is found.
- **CUMULUS-2170**
  - Adds ability to filter granule inventory reports
- **CUMULUS-2211**
  - Adds `granules/bulkReingest` endpoint to `@cumulus/api`
- **CUMULUS-2251**
  - Adds `log_api_gateway_to_cloudwatch` variable to `example/cumulus-tf/variables.tf`.
  - Adds `log_api_gateway_to_cloudwatch` variable to `thin_egress_app` module definition.

### Changed

- **CUMULUS-2216**
  - `/collection` and `/collection/active` endpoints now return collections without granule aggregate statistics by default. The original behavior is preserved and can be found by including a query param of `includeStats=true` on the request to the endpoint.
  - The `es/collections` Collection class takes a new parameter includeStats. It no longer appends granule aggregate statistics to the returned results by default. One must set the new parameter to any non-false value.
- **CUMULUS-2201**
  - Update `dbIndexer` lambda to process requests in serial
  - Fixes ingestPdrWithNodeNameSpec parsePdr provider error
- **CUMULUS-2251**
  - Moves Egress Api Gateway Log Group Filter from `tf-modules/distribution/main.tf` to `example/cumulus-tf/main.tf`

### Fixed

- **CUMULUS-2251**
  - This fixes a deployment error caused by depending on the `thin_egress_app` module output for a resource count.

### Removed

- **CUMULUS-2251**
  - Removes `tea_api_egress_log_group` variable from `tf-modules/distribution/variables.tf` and `tf-modules/cumulus/variables.tf`.

### BREAKING CHANGES

- **CUMULUS-2138** - CMR metadata update behavior has been removed from the `move-granules` task into a
new `update-granules-cmr-metadata-file-links` task.
- **CUMULUS-2216**
  - `/collection` and `/collection/active` endpoints now return collections without granule aggregate statistics by default. The original behavior is preserved and can be found by including a query param of `includeStats=true` on the request to the endpoint.  This is likely to affect the dashboard only but included here for the change of behavior.
- **[1956](https://github.com/nasa/cumulus/issues/1956)**
  - Update the name of the `cumulus_message_adapter_lambda_layer_arn` output from the `cumulus-message-adapter` module to `cumulus_message_adapter_lambda_layer_version_arn`. The output value has changed from being the ARN of the Lambda layer **without a version** to the ARN of the Lambda layer **with a version**.
  - Update the variable name in the `cumulus` and `ingest` modules from `cumulus_message_adapter_lambda_layer_arn` to `cumulus_message_adapter_lambda_layer_version_arn`

## [v3.0.1] 2020-10-21

- **CUMULUS-2203**
  - Update Core tasks to use
    [cumulus-message-adapter-js](https://github.com/nasa/cumulus-message-adapter-js)
    v2.0.0 to resolve memory leak/lambda ENOMEM constant failure issue.   This
    issue caused lambdas to slowly use all memory in the run environment and
    prevented AWS from halting/restarting warmed instances when task code was
    throwing consistent errors under load.

- **CUMULUS-2232**
  - Updated versions for `ajv`, `lodash`, `googleapis`, `archiver`, and
    `@cumulus/aws-client` to remediate vulnerabilities found in SNYK scan.

### Fixed

- **CUMULUS-2233**
  - Fixes /s3credentials bug where the expiration time on the cookie was set to a time that is always expired, so authentication was never being recognized as complete by the API. Consequently, the user would end up in a redirect loop and requests to /s3credentials would never complete successfully. The bug was caused by the fact that the code setting the expiration time for the cookie was expecting a time value in milliseconds, but was receiving the expirationTime from the EarthdataLoginClient in seconds. This bug has been fixed by converting seconds into milliseconds. Unit tests were added to test that the expiration time has been converted to milliseconds and checking that the cookie's expiration time is greater than the current time.

## [v3.0.0] 2020-10-7

### MIGRATION STEPS

- **CUMULUS-2099**
  - All references to `meta.queues` in workflow configuration must be replaced with references to queue URLs from Terraform resources. See the updated [data cookbooks](https://nasa.github.io/cumulus/docs/data-cookbooks/about-cookbooks) or example [Discover Granules workflow configuration](https://github.com/nasa/cumulus/blob/master/example/cumulus-tf/discover_granules_workflow.asl.json).
  - The steps for configuring queued execution throttling have changed. See the [updated documentation](https://nasa.github.io/cumulus/docs/data-cookbooks/throttling-queued-executions).
  - In addition to the configuration for execution throttling, the internal mechanism for tracking executions by queue has changed. As a result, you should **disable any rules or workflows scheduling executions via a throttled queue** before upgrading. Otherwise, you may be at risk of having **twice as many executions** as are configured for the queue while the updated tracking is deployed. You can re-enable these rules/workflows once the upgrade is complete.

- **CUMULUS-2111**
  - **Before you re-deploy your `cumulus-tf` module**, note that the [`thin-egress-app`][thin-egress-app] is no longer deployed by default as part of the `cumulus` module, so you must add the TEA module to your deployment and manually modify your Terraform state **to avoid losing your API gateway and impacting any Cloudfront endpoints pointing to those gateways**. If you don't care about losing your API gateway and impacting Cloudfront endpoints, you can ignore the instructions for manually modifying state.

    1. Add the [`thin-egress-app`][thin-egress-app] module to your `cumulus-tf` deployment as shown in the [Cumulus example deployment](https://github.com/nasa/cumulus/tree/master/example/cumulus-tf/main.tf).

         - Note that the values for `tea_stack_name` variable to the `cumulus` module and the `stack_name` variable to the `thin_egress_app` module **must match**
         - Also, if you are specifying the `stage_name` variable to the `thin_egress_app` module, **the value of the `tea_api_gateway_stage` variable to the `cumulus` module must match it**

    2. **If you want to preserve your existing `thin-egress-app` API gateway and avoid having to update your Cloudfront endpoint for distribution, then you must follow these instructions**: <https://nasa.github.io/cumulus/docs/upgrade-notes/migrate_tea_standalone>. Otherwise, you can re-deploy as usual.

  - If you provide your own custom bucket map to TEA as a standalone module, **you must ensure that your custom bucket map includes mappings for the `protected` and `public` buckets specified in your `cumulus-tf/terraform.tfvars`, otherwise Cumulus may not be able to determine the correct distribution URL for ingested files and you may encounter errors**

- **CUMULUS-2197**
  - EMS resources are now optional, and `ems_deploy` is set to `false` by default, which will delete your EMS resources.
  - If you would like to keep any deployed EMS resources, add the `ems_deploy` variable set to `true` in your `cumulus-tf/terraform.tfvars`

### BREAKING CHANGES

- **CUMULUS-2200**
  - Changes return from 303 redirect to 200 success for `Granule Inventory`'s
    `/reconciliationReport` returns.  The user (dashboard) must read the value
    of `url` from the return to get the s3SignedURL and then download the report.
- **CUMULUS-2099**
  - `meta.queues` has been removed from Cumulus core workflow messages.
  - `@cumulus/sf-sqs-report` workflow task no longer reads the reporting queue URL from `input.meta.queues.reporting` on the incoming event. Instead, it requires that the queue URL be set as the `reporting_queue_url` environment variable on the deployed Lambda.
- **CUMULUS-2111**
  - The deployment of the `thin-egress-app` module has be removed from `tf-modules/distribution`, which is a part of the `tf-modules/cumulus` module. Thus, the `thin-egress-app` module is no longer deployed for you by default. See the migration steps for details about how to add deployment for the `thin-egress-app`.
- **CUMULUS-2141**
  - The `parse-pdr` task has been updated to respect the `NODE_NAME` property in
    a PDR's `FILE_GROUP`. If a `NODE_NAME` is present, the task will query the
    Cumulus API for a provider with that host. If a provider is found, the
    output granule from the task will contain a `provider` property containing
    that provider. If `NODE_NAME` is set but a provider with that host cannot be
    found in the API, or if multiple providers are found with that same host,
    the task will fail.
  - The `queue-granules` task has been updated to expect an optional
    `granule.provider` property on each granule. If present, the granule will be
    enqueued using that provider. If not present, the task's `config.provider`
    will be used instead.
- **CUMULUS-2197**
  - EMS resources are now optional and will not be deployed by default. See migration steps for information
    about how to deploy EMS resources.

#### CODE CHANGES

- The `@cumulus/api-client.providers.getProviders` function now takes a
  `queryStringParameters` parameter which can be used to filter the providers
  which are returned
- The `@cumulus/aws-client/S3.getS3ObjectReadStreamAsync` function has been
  removed. It read the entire S3 object into memory before returning a read
  stream, which could cause Lambdas to run out of memory. Use
  `@cumulus/aws-client/S3.getObjectReadStream` instead.
- The `@cumulus/ingest/util.lookupMimeType` function now returns `undefined`
  rather than `null` if the mime type could not be found.
- The `@cumulus/ingest/lock.removeLock` function now returns `undefined`
- The `@cumulus/ingest/granule.generateMoveFileParams` function now returns
  `source: undefined` and `target :undefined` on the response object if either could not be
  determined. Previously, `null` had been returned.
- The `@cumulus/ingest/recursion.recursion` function must now be imported using
  `const { recursion } = require('@cumulus/ingest/recursion');`
- The `@cumulus/ingest/granule.getRenamedS3File` function has been renamed to
  `listVersionedObjects`
- `@cumulus/common.http` has been removed
- `@cumulus/common/http.download` has been removed

### Added

- **CUMULUS-1855**
  - Fixed SyncGranule task to return an empty granules list when given an empty
    (or absent) granules list on input, rather than throwing an exception
- **CUMULUS-1955**
  - Added `@cumulus/aws-client/S3.getObject` to get an AWS S3 object
  - Added `@cumulus/aws-client/S3.waitForObject` to get an AWS S3 object,
    retrying, if necessary
- **CUMULUS-1961**
  - Adds `startTimestamp` and `endTimestamp` parameters to endpoint
    `reconcilationReports`.  Setting these values will filter the returned
    report to cumulus data that falls within the timestamps. It also causes the
    report to be one directional, meaning cumulus is only reconciled with CMR,
    but not the other direction. The Granules will be filtered by their
    `updatedAt` values. Collections are filtered by the updatedAt time of their
    granules, i.e. Collections with granules that are updatedAt a time between
    the time parameters will be returned in the reconciliation reports.
  - Adds `startTimestamp` and `endTimestamp` parameters to create-reconciliation-reports
    lambda function. If either of these params is passed in with a value that can be
    converted to a date object, the inter-platform comparison between Cumulus and CMR will
    be one way.  That is, collections, granules, and files will be filtered by time for
    those found in Cumulus and only those compared to the CMR holdings. For the moment
    there is not enough information to change the internal consistency check, and S3 vs
    Cumulus comparisons are unchanged by the timestamps.
- **CUMULUS-1962**
  - Adds `location` as parameter to `/reconciliationReports` endpoint. Options are `S3`
    resulting in a S3 vs. Cumulus database search or `CMR` resulting in CMR vs. Cumulus database search.
- **CUMULUS-1963**
  - Adds `granuleId` as input parameter to `/reconcilationReports`
    endpoint. Limits inputs parameters to either `collectionId` or `granuleId`
    and will fail to create the report if both are provided.  Adding granuleId
    will find collections in Cumulus by granuleId and compare those one way
    with those in CMR.
  - `/reconciliationReports` now validates any input json before starting the
    async operation and the lambda handler no longer validates input
    parameters.
- **CUMULUS-1964**
  - Reports can now be filtered on provider
- **CUMULUS-1965**
  - Adds `collectionId` parameter to the `/reconcilationReports`
    endpoint. Setting this value will limit the scope of the reconcilation
    report to only the input collectionId when comparing Cumulus and
    CMR. `collectionId` is provided an array of strings e.g. `[shortname___version, shortname2___version2]`
- **CUMULUS-2107**
  - Added a new task, `update-cmr-access-constraints`, that will set access constraints in CMR Metadata.
    Currently supports UMMG-JSON and Echo10XML, where it will configure `AccessConstraints` and
    `RestrictionFlag/RestrictionComment`, respectively.
  - Added an operator doc on how to configure and run the access constraint update workflow, which will update the metadata using the new task, and then publish the updated metadata to CMR.
  - Added an operator doc on bulk operations.
- **CUMULUS-2111**
  - Added variables to `cumulus` module:
    - `tea_api_egress_log_group`
    - `tea_external_api_endpoint`
    - `tea_internal_api_endpoint`
    - `tea_rest_api_id`
    - `tea_rest_api_root_resource_id`
    - `tea_stack_name`
  - Added variables to `distribution` module:
    - `tea_api_egress_log_group`
    - `tea_external_api_endpoint`
    - `tea_internal_api_endpoint`
    - `tea_rest_api_id`
    - `tea_rest_api_root_resource_id`
    - `tea_stack_name`
- **CUMULUS-2112**
  - Added `@cumulus/api/lambdas/internal-reconciliation-report`, so create-reconciliation-report
    lambda can create `Internal` reconciliation report
- **CUMULUS-2116**
  - Added `@cumulus/api/models/granule.unpublishAndDeleteGranule` which
  unpublishes a granule from CMR and deletes it from Cumulus, but does not
  update the record to `published: false` before deletion
- **CUMULUS-2113**
  - Added Granule not found report to reports endpoint
  - Update reports to return breakdown by Granule of files both in DynamoDB and S3
- **CUMULUS-2123**
  - Added `cumulus-rds-tf` DB cluster module to `tf-modules` that adds a
    severless RDS Aurora/ PostgreSQL  database cluster to meet the PostgreSQL
    requirements for future releases.
  - Updated the default Cumulus module to take the following new required variables:
    - rds_user_access_secret_arn:
      AWS Secrets Manager secret ARN containing a JSON string of DB credentials
      (containing at least host, password, port as keys)
    - rds_security_group:
      RDS Security Group that provides connection access to the RDS cluster
  - Updated API lambdas and default ECS cluster to add them to the
    `rds_security_group` for database access
- **CUMULUS-2126**
  - The collections endpoint now writes to the RDS database
- **CUMULUS-2127**
  - Added migration to create collections relation for RDS database
- **CUMULUS-2129**
  - Added `data-migration1` Terraform module and Lambda to migrate data from Dynamo to RDS
    - Added support to Lambda for migrating collections data from Dynamo to RDS
- **CUMULUS-2155**
  - Added `rds_connection_heartbeat` to `cumulus` and `data-migration` tf
    modules.  If set to true, this diagnostic variable instructs Core's database
    code to fire off a connection 'heartbeat' query and log the timing/results
    for diagnostic purposes, and retry certain connection timeouts once.
    This option is disabled by default
- **CUMULUS-2156**
  - Support array inputs parameters for `Internal` reconciliation report
- **CUMULUS-2157**
  - Added support to `data-migration1` Lambda for migrating providers data from Dynamo to RDS
    - The migration process for providers will convert any credentials that are stored unencrypted or encrypted with an S3 keypair provider to be encrypted with a KMS key instead
- **CUMULUS-2161**
  - Rules now support an `executionNamePrefix` property. If set, any executions
    triggered as a result of that rule will use that prefix in the name of the
    execution.
  - The `QueueGranules` task now supports an `executionNamePrefix` property. Any
    executions queued by that task will use that prefix in the name of the
    execution. See the
    [example workflow](./example/cumulus-tf/discover_granules_with_execution_name_prefix_workflow.asl.json)
    for usage.
  - The `QueuePdrs` task now supports an `executionNamePrefix` config property.
    Any executions queued by that task will use that prefix in the name of the
    execution. See the
    [example workflow](./example/cumulus-tf/discover_and_queue_pdrs_with_execution_name_prefix_workflow.asl.json)
    for usage.
- **CUMULUS-2162**
  - Adds new report type to `/reconciliationReport` endpoint.  The new report
    is `Granule Inventory`. This report is a CSV file of all the granules in
    the Cumulus DB. This report will eventually replace the existing
    `granules-csv` endpoint which has been deprecated.
- **CUMULUS-2197**
  - Added `ems_deploy` variable to the `cumulus` module. This is set to false by default, except
    for our example deployment, where it is needed for integration tests.

### Changed

- Upgraded version of [TEA](https://github.com/asfadmin/thin-egress-app/) deployed with Cumulus to build 88.
- **CUMULUS-2107**
  - Updated the `applyWorkflow` functionality on the granules endpoint to take a `meta` property to pass into the workflow message.
  - Updated the `BULK_GRANULE` functionality on the granules endpoint to support the above `applyWorkflow` change.
- **CUMULUS-2111**
  - Changed `distribution_api_gateway_stage` variable for `cumulus` module to `tea_api_gateway_stage`
  - Changed `api_gateway_stage` variable for `distribution` module to `tea_api_gateway_stage`
- **CUMULUS-2224**
  - Updated `/reconciliationReport`'s file reconciliation to include `"EXTENDED METADATA"` as a valid CMR relatedUrls Type.

### Fixed

- **CUMULUS-2168**
  - Fixed issue where large number of documents (generally logs) in the
    `cumulus` elasticsearch index results in the collection granule stats
    queries failing for the collections list api endpoint
- **CUMULUS-1955**
  - Due to AWS's eventual consistency model, it was possible for PostToCMR to
    publish an earlier version of a CMR metadata file, rather than the latest
    version created in a workflow.  This fix guarantees that the latest version
    is published, as expected.
- **CUMULUS-1961**
  - Fixed `activeCollections` query only returning 10 results
- **CUMULUS-2201**
  - Fix Reconciliation Report integration test failures by waiting for collections appear
    in es list and ingesting a fake granule xml file to CMR
- **CUMULUS-2015**
  - Reduced concurrency of `QueueGranules` task. That task now has a
    `config.concurrency` option that defaults to `3`.
- **CUMULUS-2116**
  - Fixed a race condition with bulk granule delete causing deleted granules to still appear in Elasticsearch. Granules removed via bulk delete should now be removed from Elasticsearch.
- **CUMULUS-2163**
  - Remove the `public-read` ACL from the `move-granules` task
- **CUMULUS-2164**
  - Fix issue where `cumulus` index is recreated and attached to an alias if it has been previously deleted
- **CUMULUS-2195**
  - Fixed issue with redirect from `/token` not working when using a Cloudfront endpoint to access the Cumulus API with Launchpad authentication enabled. The redirect should now work properly whether you are using a plain API gateway URL or a Cloudfront endpoint pointing at an API gateway URL.
- **CUMULUS-2200**
  - Fixed issue where __in and __not queries were stripping spaces from values

### Deprecated

- **CUMULUS-1955**
  - `@cumulus/aws-client/S3.getS3Object()`
  - `@cumulus/message/Queue.getQueueNameByUrl()`
  - `@cumulus/message/Queue.getQueueName()`
- **CUMULUS-2162**
  - `@cumulus/api/endpoints/granules-csv/list()`

### Removed

- **CUMULUS-2111**
  - Removed `distribution_url` and `distribution_redirect_uri` outputs from the `cumulus` module
  - Removed variables from the `cumulus` module:
    - `distribution_url`
    - `log_api_gateway_to_cloudwatch`
    - `thin_egress_cookie_domain`
    - `thin_egress_domain_cert_arn`
    - `thin_egress_download_role_in_region_arn`
    - `thin_egress_jwt_algo`
    - `thin_egress_jwt_secret_name`
    - `thin_egress_lambda_code_dependency_archive_key`
    - `thin_egress_stack_name`
  - Removed outputs from the `distribution` module:
    - `distribution_url`
    - `internal_tea_api`
    - `rest_api_id`
    - `thin_egress_app_redirect_uri`
  - Removed variables from the `distribution` module:
    - `bucket_map_key`
    - `distribution_url`
    - `log_api_gateway_to_cloudwatch`
    - `thin_egress_cookie_domain`
    - `thin_egress_domain_cert_arn`
    - `thin_egress_download_role_in_region_arn`
    - `thin_egress_jwt_algo`
    - `thin_egress_jwt_secret_name`
    - `thin_egress_lambda_code_dependency_archive_key`
- **CUMULUS-2157**
  - Removed `providerSecretsMigration` and `verifyProviderSecretsMigration` lambdas
- Removed deprecated `@cumulus/sf-sns-report` task
- Removed code:
  - `@cumulus/aws-client/S3.calculateS3ObjectChecksum`
  - `@cumulus/aws-client/S3.getS3ObjectReadStream`
  - `@cumulus/cmrjs.getFullMetadata`
  - `@cumulus/cmrjs.getMetadata`
  - `@cumulus/common/util.isNil`
  - `@cumulus/common/util.isNull`
  - `@cumulus/common/util.isUndefined`
  - `@cumulus/common/util.lookupMimeType`
  - `@cumulus/common/util.mkdtempSync`
  - `@cumulus/common/util.negate`
  - `@cumulus/common/util.noop`
  - `@cumulus/common/util.omit`
  - `@cumulus/common/util.renameProperty`
  - `@cumulus/common/util.sleep`
  - `@cumulus/common/util.thread`
  - `@cumulus/ingest/granule.copyGranuleFile`
  - `@cumulus/ingest/granule.moveGranuleFile`
  - `@cumulus/integration-tests/api/rules.deleteRule`
  - `@cumulus/integration-tests/api/rules.getRule`
  - `@cumulus/integration-tests/api/rules.listRules`
  - `@cumulus/integration-tests/api/rules.postRule`
  - `@cumulus/integration-tests/api/rules.rerunRule`
  - `@cumulus/integration-tests/api/rules.updateRule`
  - `@cumulus/integration-tests/sfnStep.parseStepMessage`
  - `@cumulus/message/Queue.getQueueName`
  - `@cumulus/message/Queue.getQueueNameByUrl`

## v2.0.2+ Backport releases

Release v2.0.1 was the last release on the 2.0.x release series.

Changes after this version on the 2.0.x release series are limited
security/requested feature patches and will not be ported forward to future
releases unless there is a corresponding CHANGELOG entry.

For up-to-date CHANGELOG for the maintenance release branch see
[CHANGELOG.md](https://github.com/nasa/cumulus/blob/release-2.0.x/CHANGELOG.md)
from the 2.0.x branch.

For the most recent release information for the maintenance branch please see
the [release page](https://github.com/nasa/cumulus/releases)

## [v2.0.7] 2020-10-1 - [BACKPORT]

### Fixed

- CVE-2020-7720
  - Updated common `node-forge` dependency to 0.10.0 to address CVE finding

### [v2.0.6] 2020-09-25 - [BACKPORT]

### Fixed

- **CUMULUS-2168**
  - Fixed issue where large number of documents (generally logs) in the
    `cumulus` elasticsearch index results in the collection granule stats
    queries failing for the collections list api endpoint

### [v2.0.5] 2020-09-15 - [BACKPORT]

#### Added

- Added `thin_egress_stack_name` variable to `cumulus` and `distribution` Terraform modules to allow overriding the default Cloudformation stack name used for the `thin-egress-app`. **Please note that if you change/set this value for an existing deployment, it will destroy and re-create your API gateway for the `thin-egress-app`.**

#### Fixed

- Fix collection list queries. Removed fixes to collection stats, which break queries for a large number of granules.

### [v2.0.4] 2020-09-08 - [BACKPORT]

#### Changed

- Upgraded version of [TEA](https://github.com/asfadmin/thin-egress-app/) deployed with Cumulus to build 88.

### [v2.0.3] 2020-09-02 - [BACKPORT]

#### Fixed

- **CUMULUS-1961**
  - Fixed `activeCollections` query only returning 10 results

- **CUMULUS-2039**
  - Fix issue causing SyncGranules task to run out of memory on large granules

#### CODE CHANGES

- The `@cumulus/aws-client/S3.getS3ObjectReadStreamAsync` function has been
  removed. It read the entire S3 object into memory before returning a read
  stream, which could cause Lambdas to run out of memory. Use
  `@cumulus/aws-client/S3.getObjectReadStream` instead.

### [v2.0.2] 2020-08-17 - [BACKPORT]

#### CODE CHANGES

- The `@cumulus/ingest/util.lookupMimeType` function now returns `undefined`
  rather than `null` if the mime type could not be found.
- The `@cumulus/ingest/lock.removeLock` function now returns `undefined`

#### Added

- **CUMULUS-2116**
  - Added `@cumulus/api/models/granule.unpublishAndDeleteGranule` which
  unpublishes a granule from CMR and deletes it from Cumulus, but does not
  update the record to `published: false` before deletion

### Fixed

- **CUMULUS-2116**
  - Fixed a race condition with bulk granule delete causing deleted granules to still appear in Elasticsearch. Granules removed via bulk delete should now be removed from Elasticsearch.

## [v2.0.1] 2020-07-28

### Added

- **CUMULUS-1886**
  - Added `multiple sort keys` support to `@cumulus/api`
- **CUMULUS-2099**
  - `@cumulus/message/Queue.getQueueUrl` to get the queue URL specified in a Cumulus workflow message, if any.

### Fixed

- **[PR 1790](https://github.com/nasa/cumulus/pull/1790)**
  - Fixed bug with request headers in `@cumulus/launchpad-auth` causing Launchpad token requests to fail

## [v2.0.0] 2020-07-23

### BREAKING CHANGES

- Changes to the `@cumulus/api-client` package
  - The `CumulusApiClientError` class must now be imported using
    `const { CumulusApiClientError } = require('@cumulus/api-client/CumulusApiClientError')`
- The `@cumulus/sftp-client/SftpClient` class must now be imported using
  `const { SftpClient } = require('@cumulus/sftp-client');`
- Instances of `@cumulus/ingest/SftpProviderClient` no longer implicitly connect
  when `download`, `list`, or `sync` are called. You must call `connect` on the
  provider client before issuing one of those calls. Failure to do so will
  result in a "Client not connected" exception being thrown.
- Instances of `@cumulus/ingest/SftpProviderClient` no longer implicitly
  disconnect from the SFTP server when `list` is called.
- Instances of `@cumulus/sftp-client/SftpClient` must now be expclicitly closed
  by calling `.end()`
- Instances of `@cumulus/sftp-client/SftpClient` no longer implicitly connect to
  the server when `download`, `unlink`, `syncToS3`, `syncFromS3`, and `list` are
  called. You must explicitly call `connect` before calling one of those
  methods.
- Changes to the `@cumulus/common` package
  - `cloudwatch-event.getSfEventMessageObject()` now returns `undefined` if the
    message could not be found or could not be parsed. It previously returned
    `null`.
  - `S3KeyPairProvider.decrypt()` now throws an exception if the bucket
    containing the key cannot be determined.
  - `S3KeyPairProvider.decrypt()` now throws an exception if the stack cannot be
    determined.
  - `S3KeyPairProvider.encrypt()` now throws an exception if the bucket
    containing the key cannot be determined.
  - `S3KeyPairProvider.encrypt()` now throws an exception if the stack cannot be
    determined.
  - `sns-event.getSnsEventMessageObject()` now returns `undefined` if it could
    not be parsed. It previously returned `null`.
  - The `aws` module has been removed.
  - The `BucketsConfig.buckets` property is now read-only and private
  - The `test-utils.validateConfig()` function now resolves to `undefined`
    rather than `true`.
  - The `test-utils.validateInput()` function now resolves to `undefined` rather
    than `true`.
  - The `test-utils.validateOutput()` function now resolves to `undefined`
    rather than `true`.
  - The static `S3KeyPairProvider.retrieveKey()` function has been removed.
- Changes to the `@cumulus/cmrjs` package
  - `@cumulus/cmrjs.constructOnlineAccessUrl()` and
    `@cumulus/cmrjs/cmr-utils.constructOnlineAccessUrl()` previously took a
    `buckets` parameter, which was an instance of
    `@cumulus/common/BucketsConfig`. They now take a `bucketTypes` parameter,
    which is a simple object mapping bucket names to bucket types. Example:
    `{ 'private-1': 'private', 'public-1': 'public' }`
  - `@cumulus/cmrjs.reconcileCMRMetadata()` and
    `@cumulus/cmrjs/cmr-utils.reconcileCMRMetadata()` now take a **required**
    `bucketTypes` parameter, which is a simple object mapping bucket names to
    bucket types. Example: `{ 'private-1': 'private', 'public-1': 'public' }`
  - `@cumulus/cmrjs.updateCMRMetadata()` and
    `@cumulus/cmrjs/cmr-utils.updateCMRMetadata()` previously took an optional
    `inBuckets` parameter, which was an instance of
    `@cumulus/common/BucketsConfig`. They now take a **required** `bucketTypes`
    parameter, which is a simple object mapping bucket names to bucket types.
    Example: `{ 'private-1': 'private', 'public-1': 'public' }`
- The minimum supported version of all published Cumulus packages is now Node
  12.18.0
  - Tasks using the `cumuluss/cumulus-ecs-task` Docker image must be updated to
    `cumuluss/cumulus-ecs-task:1.7.0`. This can be done by updating the `image`
    property of any tasks defined using the `cumulus_ecs_service` Terraform
    module.
- Changes to `@cumulus/aws-client/S3`
  - The signature of the `getObjectSize` function has changed. It now takes a
    params object with three properties:
    - **s3**: an instance of an AWS.S3 object
    - **bucket**
    - **key**
  - The `getObjectSize` function will no longer retry if the object does not
    exist
- **CUMULUS-1861**
  - `@cumulus/message/Collections.getCollectionIdFromMessage` now throws a
    `CumulusMessageError` if `collectionName` and `collectionVersion` are missing
    from `meta.collection`.   Previously this method would return
    `'undefined___undefined'` instead
  - `@cumulus/integration-tests/addCollections` now returns an array of collections that
    were added rather than the count of added collections
- **CUMULUS-1930**
  - The `@cumulus/common/util.uuid()` function has been removed
- **CUMULUS-1955**
  - `@cumulus/aws-client/S3.multipartCopyObject` now returns an object with the
    AWS `etag` of the destination object
  - `@cumulus/ingest/S3ProviderClient.list` now sets a file object's `path`
    property to `undefined` instead of `null` when the file is at the top level
    of its bucket
  - The `sync` methods of the following classes in the `@cumulus/ingest` package
    now return an object with the AWS `s3uri` and `etag` of the destination file
    (they previously returned only a string representing the S3 URI)
    - `FtpProviderClient`
    - `HttpProviderClient`
    - `S3ProviderClient`
    - `SftpProviderClient`
- **CUMULUS-1958**
  - The following methods exported from `@cumulus/cmr-js/cmr-utils` were made
    async, and added distributionBucketMap as a parameter:
    - constructOnlineAccessUrl
    - generateFileUrl
    - reconcileCMRMetadata
    - updateCMRMetadata
- **CUMULUS-1969**
  - The `DiscoverPdrs` task now expects `provider_path` to be provided at
    `event.config.provider_path`, not `event.config.collection.provider_path`
  - `event.config.provider_path` is now a required parameter of the
    `DiscoverPdrs` task
  - `event.config.collection` is no longer a parameter to the `DiscoverPdrs`
    task
  - Collections no longer support the `provider_path` property. The tasks that
    relied on that property are now referencing `config.meta.provider_path`.
    Workflows should be updated accordingly.
- **CUMULUS-1977**
  - Moved bulk granule deletion endpoint from `/bulkDelete` to
    `/granules/bulkDelete`
- **CUMULUS-1991**
  - Updated CMR metadata generation to use "Download file.hdf" (where `file.hdf` is the filename of the given resource) as the resource description instead of "File to download"
  - CMR metadata updates now respect changes to resource descriptions (previously only changes to resource URLs were respected)

### MIGRATION STEPS

- Due to an issue with the AWS API Gateway and how the Thin Egress App Cloudformation template applies updates, you may need to redeploy your
  `thin-egress-app-EgressGateway` manually as a one time migration step.    If your deployment fails with an
  error similar to:

  ```bash
  Error: Lambda function (<stack>-tf-TeaCache) returned error: ({"errorType":"HTTPError","errorMessage":"Response code 404 (Not Found)"})
  ```

  Then follow the [AWS
  instructions](https://docs.aws.amazon.com/apigateway/latest/developerguide/how-to-deploy-api-with-console.html)
  to `Redeploy a REST API to a stage` for your egress API and re-run `terraform
  apply`.

### Added

- **CUMULUS-2081**
  - Add Integrator Guide section for onboarding
  - Add helpful tips documentation

- **CUMULUS-1902**
  - Add Common Use Cases section under Operator Docs

- **CUMULUS-2058**
  - Added `lambda_processing_role_name` as an output from the `cumulus` module
    to provide the processing role name
- **CUMULUS-1417**
  - Added a `checksumFor` property to collection `files` config. Set this
    property on a checksum file's definition matching the `regex` of the target
    file. More details in the ['Data Cookbooks
    Setup'](https://nasa.github.io/cumulus/docs/next/data-cookbooks/setup)
    documentation.
  - Added `checksumFor` validation to collections model.
- **CUMULUS-1956**
  - Added `@cumulus/earthata-login-client` package
  - The `/s3credentials` endpoint that is deployed as part of distribution now
    supports authentication using tokens created by a different application. If
    a request contains the `EDL-ClientId` and `EDL-Token` headers,
    authentication will be handled using that token rather than attempting to
    use OAuth.
  - `@cumulus/earthata-login-client.getTokenUsername()` now accepts an
    `xRequestId` argument, which will be included as the `X-Request-Id` header
    when calling Earthdata Login.
  - If the `s3Credentials` endpoint is invoked with an EDL token and an
    `X-Request-Id` header, that `X-Request-Id` header will be forwarded to
    Earthata Login.
- **CUMULUS-1957**
  - If EDL token authentication is being used, and the `EDL-Client-Name` header
    is set, `@the-client-name` will be appended to the end of the Earthdata
    Login username that is used as the `RoleSessionName` of the temporary IAM
    credentials. This value will show up in the AWS S3 server access logs.
- **CUMULUS-1958**
  - Add the ability for users to specify a `bucket_map_key` to the `cumulus`
    terraform module as an override for the default .yaml values that are passed
    to TEA by Core.    Using this option *requires* that each configured
    Cumulus 'distribution' bucket (e.g. public/protected buckets) have a single
    TEA mapping.  Multiple maps per bucket are not supported.
  - Updated Generating a distribution URL, the MoveGranules task and all CMR
    reconciliation functionality to utilize the TEA bucket map override.
  - Updated deploy process to utilize a bootstrap 'tea-map-cache' lambda that
    will, after deployment of Cumulus Core's TEA instance, query TEA for all
    protected/public buckets and generate a mapping configuration used
    internally by Core.  This object is also exposed as an output of the Cumulus
    module as `distribution_bucket_map`.
- **CUMULUS-1961**
  - Replaces DynamoDB for Elasticsearch for reconciliationReportForCumulusCMR
    comparisons between Cumulus and CMR.
- **CUMULUS-1970**
  - Created the `add-missing-file-checksums` workflow task
  - Added `@cumulus/aws-client/S3.calculateObjectHash()` function
  - Added `@cumulus/aws-client/S3.getObjectReadStream()` function
- **CUMULUS-1887**
  - Add additional fields to the granule CSV download file
- **CUMULUS-2019**
  - Add `infix` search to es query builder `@cumulus/api/es/es/queries` to
    support partial matching of the keywords

### Changed

- **CUMULUS-2032**
  - Updated @cumulus/ingest/HttpProviderClient to utilize a configuration key
    `httpListTimeout` to set the default timeout for discovery HTTP/HTTPS
    requests, and updates the default for the provider to 5 minutes (300 seconds).
  - Updated the DiscoverGranules and DiscoverPDRs tasks to utilize the updated
    configuration value if set via workflow config, and updates the default for
    these tasks to 5 minutes (300 seconds).

- **CUMULUS-176**
  - The API will now respond with a 400 status code when a request body contains
    invalid JSON. It had previously returned a 500 status code.
- **CUMULUS-1861**
  - Updates Rule objects to no longer require a collection.
  - Changes the DLQ behavior for `sfEventSqsToDbRecords` and
    `sfEventSqsToDbRecordsInputQueue`. Previously failure to write a database
    record would result in lambda success, and an error log in the CloudWatch
    logs.   The lambda has been updated to manually add a record to
    the `sfEventSqsToDbRecordsDeadLetterQueue` if the granule, execution, *or*
    pdr record fails to write, in addition to the previous error logging.
- **CUMULUS-1956**
  - The `/s3credentials` endpoint that is deployed as part of distribution now
    supports authentication using tokens created by a different application. If
    a request contains the `EDL-ClientId` and `EDL-Token` headers,
    authentication will be handled using that token rather than attempting to
    use OAuth.
- **CUMULUS-1977**
  - API endpoint POST `/granules/bulk` now returns a 202 status on a successful
    response instead of a 200 response
  - API endpoint DELETE `/granules/<granule-id>` now returns a 404 status if the
    granule record was already deleted
  - `@cumulus/api/models/Granule.update()` now returns the updated granule
    record
  - Implemented POST `/granules/bulkDelete` API endpoint to support deleting
    granules specified by ID or returned by the provided query in the request
    body. If the request is successful, the endpoint returns the async operation
    ID that has been started to remove the granules.
    - To use a query in the request body, your deployment must be
      [configured to access the Elasticsearch host for ESDIS metrics](https://nasa.github.io/cumulus/docs/additional-deployment-options/cloudwatch-logs-delivery#esdis-metrics)
      in your environment
  - Added `@cumulus/api/models/Granule.getRecord()` method to return raw record
    from DynamoDB
  - Added `@cumulus/api/models/Granule.delete()` method which handles deleting
    the granule record from DynamoDB and the granule files from S3
- **CUMULUS-1982**
  - The `globalConnectionLimit` property of providers is now optional and
    defaults to "unlimited"
- **CUMULUS-1997**
  - Added optional `launchpad` configuration to `@cumulus/hyrax-metadata-updates` task config schema.
- **CUMULUS-1991**
  - `@cumulus/cmrjs/src/cmr-utils/constructOnlineAccessUrls()` now throws an error if `cmrGranuleUrlType = "distribution"` and no distribution endpoint argument is provided
- **CUMULUS-2011**
  - Reconciliation reports are now generated within an AsyncOperation
- **CUMULUS-2016**
  - Upgrade TEA to version 79

### Fixed

- **CUMULUS-1991**
  - Added missing `DISTRIBUTION_ENDPOINT` environment variable for API lambdas. This environment variable is required for API requests to move granules.

- **CUMULUS-1961**
  - Fixed granules and executions query params not getting sent to API in granule list operation in `@cumulus/api-client`

### Deprecated

- `@cumulus/aws-client/S3.calculateS3ObjectChecksum()`
- `@cumulus/aws-client/S3.getS3ObjectReadStream()`
- `@cumulus/common/log.convertLogLevel()`
- `@cumulus/collection-config-store`
- `@cumulus/common/util.sleep()`

- **CUMULUS-1930**
  - `@cumulus/common/log.convertLogLevel()`
  - `@cumulus/common/util.isNull()`
  - `@cumulus/common/util.isUndefined()`
  - `@cumulus/common/util.negate()`
  - `@cumulus/common/util.noop()`
  - `@cumulus/common/util.isNil()`
  - `@cumulus/common/util.renameProperty()`
  - `@cumulus/common/util.lookupMimeType()`
  - `@cumulus/common/util.thread()`
  - `@cumulus/common/util.mkdtempSync()`

### Removed

- The deprecated `@cumulus/common.bucketsConfigJsonObject` function has been
  removed
- The deprecated `@cumulus/common.CollectionConfigStore` class has been removed
- The deprecated `@cumulus/common.concurrency` module has been removed
- The deprecated `@cumulus/common.constructCollectionId` function has been
  removed
- The deprecated `@cumulus/common.launchpad` module has been removed
- The deprecated `@cumulus/common.LaunchpadToken` class has been removed
- The deprecated `@cumulus/common.Semaphore` class has been removed
- The deprecated `@cumulus/common.stringUtils` module has been removed
- The deprecated `@cumulus/common/aws.cloudwatchlogs` function has been removed
- The deprecated `@cumulus/common/aws.deleteS3Files` function has been removed
- The deprecated `@cumulus/common/aws.deleteS3Object` function has been removed
- The deprecated `@cumulus/common/aws.dynamodb` function has been removed
- The deprecated `@cumulus/common/aws.dynamodbDocClient` function has been
  removed
- The deprecated `@cumulus/common/aws.getExecutionArn` function has been removed
- The deprecated `@cumulus/common/aws.headObject` function has been removed
- The deprecated `@cumulus/common/aws.listS3ObjectsV2` function has been removed
- The deprecated `@cumulus/common/aws.parseS3Uri` function has been removed
- The deprecated `@cumulus/common/aws.promiseS3Upload` function has been removed
- The deprecated `@cumulus/common/aws.recursivelyDeleteS3Bucket` function has
  been removed
- The deprecated `@cumulus/common/aws.s3CopyObject` function has been removed
- The deprecated `@cumulus/common/aws.s3ObjectExists` function has been removed
- The deprecated `@cumulus/common/aws.s3PutObject` function has been removed
- The deprecated `@cumulus/common/bucketsConfigJsonObject` function has been
  removed
- The deprecated `@cumulus/common/CloudWatchLogger` class has been removed
- The deprecated `@cumulus/common/collection-config-store.CollectionConfigStore`
  class has been removed
- The deprecated `@cumulus/common/collection-config-store.constructCollectionId`
  function has been removed
- The deprecated `@cumulus/common/concurrency.limit` function has been removed
- The deprecated `@cumulus/common/concurrency.mapTolerant` function has been
  removed
- The deprecated `@cumulus/common/concurrency.promiseUrl` function has been
  removed
- The deprecated `@cumulus/common/concurrency.toPromise` function has been
  removed
- The deprecated `@cumulus/common/concurrency.unless` function has been removed
- The deprecated `@cumulus/common/config.parseConfig` function has been removed
- The deprecated `@cumulus/common/config.resolveResource` function has been
  removed
- The deprecated `@cumulus/common/DynamoDb.get` function has been removed
- The deprecated `@cumulus/common/DynamoDb.scan` function has been removed
- The deprecated `@cumulus/common/FieldPattern` class has been removed
- The deprecated `@cumulus/common/launchpad.getLaunchpadToken` function has been
  removed
- The deprecated `@cumulus/common/launchpad.validateLaunchpadToken` function has
  been removed
- The deprecated `@cumulus/common/LaunchpadToken` class has been removed
- The deprecated `@cumulus/common/message.buildCumulusMeta` function has been
  removed
- The deprecated `@cumulus/common/message.buildQueueMessageFromTemplate`
  function has been removed
- The deprecated `@cumulus/common/message.getCollectionIdFromMessage` function
  has been removed
- The deprecated `@cumulus/common/message.getMaximumExecutions` function has
  been removed
- The deprecated `@cumulus/common/message.getMessageExecutionArn` function has
  been removed
- The deprecated `@cumulus/common/message.getMessageExecutionName` function has
  been removed
- The deprecated `@cumulus/common/message.getMessageFromTemplate` function has
  been removed
- The deprecated `@cumulus/common/message.getMessageGranules` function has been
  removed
- The deprecated `@cumulus/common/message.getMessageStateMachineArn` function
  has been removed
- The deprecated `@cumulus/common/message.getQueueName` function has been
  removed
- The deprecated `@cumulus/common/message.getQueueNameByUrl` function has been
  removed
- The deprecated `@cumulus/common/message.hasQueueAndExecutionLimit` function
  has been removed
- The deprecated `@cumulus/common/Semaphore` class has been removed
- The deprecated `@cumulus/common/string.globalReplace` functon has been removed
- The deprecated `@cumulus/common/string.isNonEmptyString` functon has been
  removed
- The deprecated `@cumulus/common/string.isValidHostname` functon has been
  removed
- The deprecated `@cumulus/common/string.match` functon has been removed
- The deprecated `@cumulus/common/string.matches` functon has been removed
- The deprecated `@cumulus/common/string.replace` functon has been removed
- The deprecated `@cumulus/common/string.toLower` functon has been removed
- The deprecated `@cumulus/common/string.toUpper` functon has been removed
- The deprecated `@cumulus/common/testUtils.getLocalstackEndpoint` function has been removed
- The deprecated `@cumulus/common/util.setErrorStack` function has been removed
- The `@cumulus/common/util.uuid` function has been removed
- The deprecated `@cumulus/common/workflows.getWorkflowArn` function has been
  removed
- The deprecated `@cumulus/common/workflows.getWorkflowFile` function has been
  removed
- The deprecated `@cumulus/common/workflows.getWorkflowList` function has been
  removed
- The deprecated `@cumulus/common/workflows.getWorkflowTemplate` function has
  been removed
- `@cumulus/aws-client/StepFunctions.toSfnExecutionName()`
- `@cumulus/aws-client/StepFunctions.fromSfnExecutionName()`
- `@cumulus/aws-client/StepFunctions.getExecutionArn()`
- `@cumulus/aws-client/StepFunctions.getExecutionUrl()`
- `@cumulus/aws-client/StepFunctions.getStateMachineArn()`
- `@cumulus/aws-client/StepFunctions.pullStepFunctionEvent()`
- `@cumulus/common/test-utils/throttleOnce()`
- `@cumulus/integration-tests/api/distribution.invokeApiDistributionLambda()`
- `@cumulus/integration-tests/api/distribution.getDistributionApiRedirect()`
- `@cumulus/integration-tests/api/distribution.getDistributionApiFileStream()`

## [v1.24.0] 2020-06-03

### BREAKING CHANGES

- **CUMULUS-1969**
  - The `DiscoverPdrs` task now expects `provider_path` to be provided at
    `event.config.provider_path`, not `event.config.collection.provider_path`
  - `event.config.provider_path` is now a required parameter of the
    `DiscoverPdrs` task
  - `event.config.collection` is no longer a parameter to the `DiscoverPdrs`
    task
  - Collections no longer support the `provider_path` property. The tasks that
    relied on that property are now referencing `config.meta.provider_path`.
    Workflows should be updated accordingly.

- **CUMULUS-1997**
  - `@cumulus/cmr-client/CMRSearchConceptQueue` parameters have been changed to take a `cmrSettings` object containing clientId, provider, and auth information. This can be generated using `@cumulus/cmrjs/cmr-utils/getCmrSettings`. The `cmrEnvironment` variable has been removed.

### Added

- **CUMULUS-1800**
  - Added task configuration setting named `syncChecksumFiles` to the
    SyncGranule task. This setting is `false` by default, but when set to
    `true`, all checksum files associated with data files that are downloaded
    will be downloaded as well.
- **CUMULUS-1952**
  - Updated HTTP(S) provider client to accept username/password for Basic authorization. This change adds support for Basic Authorization such as Earthdata login redirects to ingest (i.e. as implemented in SyncGranule), but not to discovery (i.e. as implemented in DiscoverGranules). Discovery still expects the provider's file system to be publicly accessible, but not the individual files and their contents.
  - **NOTE**: Using this in combination with the HTTP protocol may expose usernames and passwords to intermediary network entities. HTTPS is highly recommended.
- **CUMULUS-1997**
  - Added optional `launchpad` configuration to `@cumulus/hyrax-metadata-updates` task config schema.

### Fixed

- **CUMULUS-1997**
  - Updated all CMR operations to use configured authentication scheme
- **CUMULUS-2010**
  - Updated `@cumulus/api/launchpadSaml` to support multiple userGroup attributes from the SAML response

## [v1.23.2] 2020-05-22

### BREAKING CHANGES

- Updates to the Cumulus archive API:
  - All endpoints now return a `401` response instead of a `403` for any request where the JWT passed as a Bearer token is invalid.
  - POST `/refresh` and DELETE `/token/<token>` endpoints now return a `401` response for requests with expired tokens

- **CUMULUS-1894**
  - `@cumulus/ingest/granule.handleDuplicateFile()`
    - The `copyOptions` parameter has been removed
    - An `ACL` parameter has been added
  - `@cumulus/ingest/granule.renameS3FileWithTimestamp()`
    - Now returns `undefined`

- **CUMULUS-1896**
  Updated all Cumulus core lambdas to utilize the new message adapter streaming interface via [cumulus-message-adapter-js v1.2.0](https://github.com/nasa/cumulus-message-adapter-js/releases/tag/v1.2.0).   Users of this version of Cumulus (or later) must utilize version 1.3.0 or greater of the [cumulus-message-adapter](https://github.com/nasa/cumulus-message-adapter) to support core lambdas.

- **CUMULUS-1912**
  - `@cumulus/api` reconciliationReports list endpoint returns a list of reconciliationReport records instead of S3Uri.

- **CUMULUS-1969**
  - The `DiscoverGranules` task now expects `provider_path` to be provided at
    `event.config.provider_path`, not `event.config.collection.provider_path`
  - `config.provider_path` is now a required parameter of the `DiscoverGranules`
    task

### MIGRATION STEPS

- To take advantage of the new TTL-based access token expiration implemented in CUMULUS-1777 (see notes below) and clear out existing records in your access tokens table, do the following:
  1. Log out of any active dashboard sessions
  2. Use the AWS console or CLI to delete your `<prefix>-AccessTokensTable` DynamoDB table
  3. [Re-deploy your `data-persistence` module](https://nasa.github.io/cumulus/docs/deployment/upgrade-readme#update-data-persistence-resources), which should re-create the `<prefix>-AccessTokensTable` DynamoDB table
  4. Return to using the Cumulus API/dashboard as normal
- This release requires the Cumulus Message Adapter layer deployed with Cumulus Core to be at least 1.3.0, as the core lambdas have updated to [cumulus-message-adapter-js v1.2.0](https://github.com/nasa/cumulus-message-adapter-js/releases/tag/v1.2.0) and the new CMA interface.  As a result, users should:
  1. Follow the [Cumulus Message Adapter (CMA) deployment instructions](https://nasa.github.io/cumulus/docs/deployment/deployment-readme#deploy-the-cumulus-message-adapter-layer) and install a CMA layer version >=1.3.0
  2. If you are using any custom Node.js Lambdas in your workflows **and** the Cumulus CMA layer/`cumulus-message-adapter-js`, you must update your lambda to use [cumulus-message-adapter-js v1.2.0](https://github.com/nasa/cumulus-message-adapter-js/releases/tag/v1.2.0) and follow the migration instructions in the release notes. Prior versions of `cumulus-message-adapter-js` are not compatible with CMA >= 1.3.0.
- Migrate existing s3 reconciliation report records to database (CUMULUS-1911):
  - After update your `data persistence` module and Cumulus resources, run the command:

  ```bash
  ./node_modules/.bin/cumulus-api migrate --stack `<your-terraform-deployment-prefix>` --migrationVersion migration5
  ```

### Added

- Added a limit for concurrent Elasticsearch requests when doing an index from database operation
- Added the `es_request_concurrency` parameter to the archive and cumulus Terraform modules

- **CUMULUS-1995**
  - Added the `es_index_shards` parameter to the archive and cumulus Terraform modules to configure the number of shards for the ES index
    - If you have an existing ES index, you will need to [reindex](https://nasa.github.io/cumulus-api/#reindex) and then [change index](https://nasa.github.io/cumulus-api/#change-index) to take advantage of shard updates

- **CUMULUS-1894**
  - Added `@cumulus/aws-client/S3.moveObject()`

- **CUMULUS-1911**
  - Added ReconciliationReports table
  - Updated CreateReconciliationReport lambda to save Reconciliation Report records to database
  - Updated dbIndexer and IndexFromDatabase lambdas to index Reconciliation Report records to Elasticsearch
  - Added migration_5 to migrate existing s3 reconciliation report records to database and Elasticsearch
  - Updated `@cumulus/api` package, `tf-modules/archive` and `tf-modules/data-persistence` Terraform modules

- **CUMULUS-1916**
  - Added util function for seeding reconciliation reports when running API locally in dashboard

### Changed

- **CUMULUS-1777**
  - The `expirationTime` property is now a **required field** of the access tokens model.
  - Updated the `AccessTokens` table to set a [TTL](https://docs.aws.amazon.com/amazondynamodb/latest/developerguide/howitworks-ttl.html) on the `expirationTime` field in `tf-modules/data-persistence/dynamo.tf`. As a result, access token records in this table whose `expirationTime` has passed should be **automatically deleted by DynamoDB**.
  - Updated all code creating access token records in the Dynamo `AccessTokens` table to set the `expirationTime` field value in seconds from the epoch.
- **CUMULUS-1912**
  - Updated reconciliationReports endpoints to query against Elasticsearch, delete report from both database and s3
  - Added `@cumulus/api-client/reconciliationReports`
- **CUMULUS-1999**
  - Updated `@cumulus/common/util.deprecate()` so that only a single deprecation notice is printed for each name/version combination

### Fixed

- **CUMULUS-1894**
  - The `SyncGranule` task can now handle files larger than 5 GB
- **CUMULUS-1987**
  - `Remove granule from CMR` operation in `@cumulus/api` now passes token to CMR when fetching granule metadata, allowing removal of private granules
- **CUMULUS-1993**
  - For a given queue, the `sqs-message-consumer` Lambda will now only schedule workflows for rules matching the queue **and the collection information in each queue message (if any)**
    - The consumer also now only reads each queue message **once per Lambda invocation**, whereas previously each message was read **once per queue rule per Lambda invocation**
  - Fixed bug preventing the deletion of multiple SNS rules that share the same SNS topic

### Deprecated

- **CUMULUS-1894**
  - `@cumulus/ingest/granule.copyGranuleFile()`
  - `@cumulus/ingest/granule.moveGranuleFile()`

- **CUMULUS-1987** - Deprecated the following functions:
  - `@cumulus/cmrjs/getMetadata(cmrLink)` -> `@cumulus/cmr-client/CMR.getGranuleMetadata(cmrLink)`
  - `@cumulus/cmrjs/getFullMetadata(cmrLink)`

## [v1.22.1] 2020-05-04

**Note**: v1.22.0 was not released as a package due to npm/release concerns.  Users upgrading to 1.22.x should start with 1.22.1

### Added

- **CUMULUS-1894**
  - Added `@cumulus/aws-client/S3.multipartCopyObject()`
- **CUMULUS-408**
  - Added `certificateUri` field to provider schema. This optional field allows operators to specify an S3 uri to a CA bundle to use for HTTPS requests.
- **CUMULUS-1787**
  - Added `collections/active` endpoint for returning collections with active granules in `@cumulus/api`
- **CUMULUS-1799**
  - Added `@cumulus/common/stack.getBucketsConfigKey()` to return the S3 key for the buckets config object
  - Added `@cumulus/common/workflows.getWorkflowFileKey()` to return the S3 key for a workflow definition object
  - Added `@cumulus/common/workflows.getWorkflowsListKeyPrefix()` to return the S3 key prefix for objects containing workflow definitions
  - Added `@cumulus/message` package containing utilities for building and parsing Cumulus messages
- **CUMULUS-1850**
  - Added `@cumulus/aws-client/Kinesis.describeStream()` to get a Kinesis stream description
- **CUMULUS-1853**
  - Added `@cumulus/integration-tests/collections.createCollection()`
  - Added `@cumulus/integration-tests/executions.findExecutionArn()`
  - Added `@cumulus/integration-tests/executions.getExecutionWithStatus()`
  - Added `@cumulus/integration-tests/granules.getGranuleWithStatus()`
  - Added `@cumulus/integration-tests/providers.createProvider()`
  - Added `@cumulus/integration-tests/rules.createOneTimeRule()`

### Changed

- **CUMULUS-1682**
  - Moved all `@cumulus/ingest/parse-pdr` code into the `parse-pdr` task as it had become tightly coupled with that task's handler and was not used anywhere else. Unit tests also restored.
- **CUMULUS-1820**
  - Updated the Thin Egress App module used in `tf-modules/distribution/main.tf` to build 74. [See the release notes](https://github.com/asfadmin/thin-egress-app/releases/tag/tea-build.74).
- **CUMULUS-1852**
  - Updated POST endpoints for `/collections`, `/providers`, and `/rules` to log errors when returning a 500 response
  - Updated POST endpoint for `/collections`:
    - Return a 400 response when the `name` or `version` fields are missing
    - Return a 409 response if the collection already exists
    - Improved error messages to be more explicit
  - Updated POST endpoint for `/providers`:
    - Return a 400 response if the `host` field value is invalid
    - Return a 409 response if the provider already exists
  - Updated POST endpoint for `/rules`:
    - Return a 400 response if rule `name` is invalid
    - Return a 400 response if rule `type` is invalid
- **CUMULUS-1891**
  - Updated the following endpoints using async operations to return a 503 error if the ECS task  cannot be started and a 500 response for a non-specific error:
    - POST `/replays`
    - POST `/bulkDelete`
    - POST `/elasticsearch/index-from-database`
    - POST `/granules/bulk`

### Fixed

- **CUMULUS-408**
  - Fixed HTTPS discovery and ingest.

- **CUMULUS-1850**
  - Fixed a bug in Kinesis event processing where the message consumer would not properly filter available rules based on the collection information in the event and the Kinesis stream ARN

- **CUMULUS-1853**
  - Fixed a bug where attempting to create a rule containing a payload property
    would fail schema validation.

- **CUMULUS-1854**
  - Rule schema is validated before starting workflows or creating event source mappings

- **CUMULUS-1974**
  - Fixed @cumulus/api webpack config for missing underscore object due to underscore update

- **CUMULUS-2210**
  - Fixed `cmr_oauth_provider` variable not being propogated to reconciliation reports

### Deprecated

- **CUMULUS-1799** - Deprecated the following code. For cases where the code was moved into another package, the new code location is noted:
  - `@cumulus/aws-client/StepFunctions.fromSfnExecutionName()`
  - `@cumulus/aws-client/StepFunctions.toSfnExecutionName()`
  - `@cumulus/aws-client/StepFunctions.getExecutionArn()` -> `@cumulus/message/Executions.buildExecutionArn()`
  - `@cumulus/aws-client/StepFunctions.getExecutionUrl()` -> `@cumulus/message/Executions.getExecutionUrlFromArn()`
  - `@cumulus/aws-client/StepFunctions.getStateMachineArn()` -> `@cumulus/message/Executions.getStateMachineArnFromExecutionArn()`
  - `@cumulus/aws-client/StepFunctions.pullStepFunctionEvent()` -> `@cumulus/message/StepFunctions.pullStepFunctionEvent()`
  - `@cumulus/common/bucketsConfigJsonObject()`
  - `@cumulus/common/CloudWatchLogger`
  - `@cumulus/common/collection-config-store/CollectionConfigStore` -> `@cumulus/collection-config-store`
  - `@cumulus/common/collection-config-store.constructCollectionId()` -> `@cumulus/message/Collections.constructCollectionId`
  - `@cumulus/common/concurrency.limit()`
  - `@cumulus/common/concurrency.mapTolerant()`
  - `@cumulus/common/concurrency.promiseUrl()`
  - `@cumulus/common/concurrency.toPromise()`
  - `@cumulus/common/concurrency.unless()`
  - `@cumulus/common/config.buildSchema()`
  - `@cumulus/common/config.parseConfig()`
  - `@cumulus/common/config.resolveResource()`
  - `@cumulus/common/config.resourceToArn()`
  - `@cumulus/common/FieldPattern`
  - `@cumulus/common/launchpad.getLaunchpadToken()` -> `@cumulus/launchpad-auth/index.getLaunchpadToken()`
  - `@cumulus/common/LaunchpadToken` -> `@cumulus/launchpad-auth/LaunchpadToken`
  - `@cumulus/common/launchpad.validateLaunchpadToken()` -> `@cumulus/launchpad-auth/index.validateLaunchpadToken()`
  - `@cumulus/common/message.buildCumulusMeta()` -> `@cumulus/message/Build.buildCumulusMeta()`
  - `@cumulus/common/message.buildQueueMessageFromTemplate()` -> `@cumulus/message/Build.buildQueueMessageFromTemplate()`
  - `@cumulus/common/message.getCollectionIdFromMessage()` -> `@cumulus/message/Collections.getCollectionIdFromMessage()`
  - `@cumulus/common/message.getMessageExecutionArn()` -> `@cumulus/message/Executions.getMessageExecutionArn()`
  - `@cumulus/common/message.getMessageExecutionName()` -> `@cumulus/message/Executions.getMessageExecutionName()`
  - `@cumulus/common/message.getMaximumExecutions()` -> `@cumulus/message/Queue.getMaximumExecutions()`
  - `@cumulus/common/message.getMessageFromTemplate()`
  - `@cumulus/common/message.getMessageStateMachineArn()` -> `@cumulus/message/Executions.getMessageStateMachineArn()`)
  - `@cumulus/common/message.getMessageGranules()` -> `@cumulus/message/Granules.getMessageGranules()`
  - `@cumulus/common/message.getQueueNameByUrl()` -> `@cumulus/message/Queue.getQueueNameByUrl()`
  - `@cumulus/common/message.getQueueName()` -> `@cumulus/message/Queue.getQueueName()`)
  - `@cumulus/common/message.hasQueueAndExecutionLimit()` -> `@cumulus/message/Queue.hasQueueAndExecutionLimit()`
  - `@cumulus/common/Semaphore`
  - `@cumulus/common/test-utils.throttleOnce()`
  - `@cumulus/common/workflows.getWorkflowArn()`
  - `@cumulus/common/workflows.getWorkflowFile()`
  - `@cumulus/common/workflows.getWorkflowList()`
  - `@cumulus/common/workflows.getWorkflowTemplate()`
  - `@cumulus/integration-tests/sfnStep/SfnStep.parseStepMessage()` -> `@cumulus/message/StepFunctions.parseStepMessage()`
- **CUMULUS-1858** - Deprecated the following functions.
  - `@cumulus/common/string.globalReplace()`
  - `@cumulus/common/string.isNonEmptyString()`
  - `@cumulus/common/string.isValidHostname()`
  - `@cumulus/common/string.match()`
  - `@cumulus/common/string.matches()`
  - `@cumulus/common/string.replace()`
  - `@cumulus/common/string.toLower()`
  - `@cumulus/common/string.toUpper()`

### Removed

- **CUMULUS-1799**: Deprecated code removals:
  - Removed from `@cumulus/common/aws`:
    - `pullStepFunctionEvent()`
  - Removed `@cumulus/common/sfnStep`
  - Removed `@cumulus/common/StepFunctions`

## [v1.21.0] 2020-03-30

### PLEASE NOTE

- **CUMULUS-1762**: the `messageConsumer` for `sns` and `kinesis`-type rules now fetches
  the collection information from the message. You should ensure that your rule's collection
  name and version match what is in the message for these ingest messages to be processed.
  If no matching rule is found, an error will be thrown and logged in the
  `messageConsumer` Lambda function's log group.

### Added

- **CUMULUS-1629**`
  - Updates discover-granules task to respect/utilize duplicateHandling configuration such that
    - skip:               Duplicates will be filtered from the granule list
    - error:              Duplicates encountered will result in step failure
    - replace, version:   Duplicates will be ignored and handled as normal.
  - Adds a new copy of the API lambda `PrivateApiLambda()` which is configured to not require authentication. This Lambda is not connected to an API gateway
  - Adds `@cumulus/api-client` with functions for use by workflow lambdas to call the API when needed

- **CUMULUS-1732**
  - Added Python task/activity workflow and integration test (`PythonReferenceSpec`) to test `cumulus-message-adapter-python`and `cumulus-process-py` integration.
- **CUMULUS-1795**
  - Added an IAM policy on the Cumulus EC2 creation to enable SSM when the `deploy_to_ngap` flag is true

### Changed

- **CUMULUS-1762**
  - the `messageConsumer` for `sns` and `kinesis`-type rules now fetches the collection
    information from the message.

### Deprecated

- **CUMULUS-1629**
  - Deprecate `granulesApi`, `rulesApi`, `emsApi`, `executionsAPI` from `@cumulus/integration-test/api` in favor of code moved to `@cumulus/api-client`

### Removed

- **CUMULUS-1799**: Deprecated code removals
  - Removed deprecated method `@cumulus/api/models/Granule.createGranulesFromSns()`
  - Removed deprecated method `@cumulus/api/models/Granule.removeGranuleFromCmr()`
  - Removed from `@cumulus/common/aws`:
    - `apigateway()`
    - `buildS3Uri()`
    - `calculateS3ObjectChecksum()`
    - `cf()`
    - `cloudwatch()`
    - `cloudwatchevents()`
    - `cloudwatchlogs()`
    - `createAndWaitForDynamoDbTable()`
    - `createQueue()`
    - `deleteSQSMessage()`
    - `describeCfStackResources()`
    - `downloadS3File()`
    - `downloadS3Files()`
    - `DynamoDbSearchQueue` class
    - `dynamodbstreams()`
    - `ec2()`
    - `ecs()`
    - `fileExists()`
    - `findResourceArn()`
    - `fromSfnExecutionName()`
    - `getFileBucketAndKey()`
    - `getJsonS3Object()`
    - `getQueueUrl()`
    - `getObjectSize()`
    - `getS3ObjectReadStream()`
    - `getSecretString()`
    - `getStateMachineArn()`
    - `headObject()`
    - `isThrottlingException()`
    - `kinesis()`
    - `lambda()`
    - `listS3Objects()`
    - `promiseS3Upload()`
    - `publishSnsMessage()`
    - `putJsonS3Object()`
    - `receiveSQSMessages()`
    - `s3CopyObject()`
    - `s3GetObjectTagging()`
    - `s3Join()`
    - `S3ListObjectsV2Queue` class
    - `s3TagSetToQueryString()`
    - `s3PutObjectTagging()`
    - `secretsManager()`
    - `sendSQSMessage()`
    - `sfn()`
    - `sns()`
    - `sqs()`
    - `sqsQueueExists()`
    - `toSfnExecutionName()`
    - `uploadS3FileStream()`
    - `uploadS3Files()`
    - `validateS3ObjectChecksum()`
  - Removed `@cumulus/common/CloudFormationGateway` class
  - Removed `@cumulus/common/concurrency/Mutex` class
  - Removed `@cumulus/common/errors`
  - Removed `@cumulus/common/sftp`
  - Removed `@cumulus/common/string.unicodeEscape`
  - Removed `@cumulus/cmrjs/cmr-utils.getGranuleId()`
  - Removed `@cumulus/cmrjs/cmr-utils.getCmrFiles()`
  - Removed `@cumulus/cmrjs/cmr/CMR` class
  - Removed `@cumulus/cmrjs/cmr/CMRSearchConceptQueue` class
  - Removed `@cumulus/cmrjs/utils.getHost()`
  - Removed `@cumulus/cmrjs/utils.getIp()`
  - Removed `@cumulus/cmrjs/utils.hostId()`
  - Removed `@cumulus/cmrjs/utils/ummVersion()`
  - Removed `@cumulus/cmrjs/utils.updateToken()`
  - Removed `@cumulus/cmrjs/utils.validateUMMG()`
  - Removed `@cumulus/ingest/aws.getEndpoint()`
  - Removed `@cumulus/ingest/aws.getExecutionUrl()`
  - Removed `@cumulus/ingest/aws/invoke()`
  - Removed `@cumulus/ingest/aws/CloudWatch` class
  - Removed `@cumulus/ingest/aws/ECS` class
  - Removed `@cumulus/ingest/aws/Events` class
  - Removed `@cumulus/ingest/aws/SQS` class
  - Removed `@cumulus/ingest/aws/StepFunction` class
  - Removed `@cumulus/ingest/util.normalizeProviderPath()`
  - Removed `@cumulus/integration-tests/index.listCollections()`
  - Removed `@cumulus/integration-tests/index.listProviders()`
  - Removed `@cumulus/integration-tests/index.rulesList()`
  - Removed `@cumulus/integration-tests/api/api.addCollectionApi()`

## [v1.20.0] 2020-03-12

### BREAKING CHANGES

- **CUMULUS-1714**
  - Changed the format of the message sent to the granule SNS Topic. Message includes the granule record under `record` and the type of event under `event`. Messages with `deleted` events will have the record that was deleted with a `deletedAt` timestamp. Options for `event` are `Create | Update | Delete`
- **CUMULUS-1769** - `deploy_to_ngap` is now a **required** variable for the `tf-modules/cumulus` module. **For those deploying to NGAP environments, this variable should always be set to `true`.**

### Notable changes

- **CUMULUS-1739** - You can now exclude Elasticsearch from your `tf-modules/data-persistence` deployment (via `include_elasticsearch = false`) and your `tf-modules/cumulus` module will still deploy successfully.

- **CUMULUS-1769** - If you set `deploy_to_ngap = true` for the `tf-modules/archive` Terraform module, **you can only deploy your archive API gateway as `PRIVATE`**, not `EDGE`.

### Added

- Added `@cumulus/aws-client/S3.getS3ObjectReadStreamAsync()` to deal with S3 eventual consistency issues by checking for the existence an S3 object with retries before getting a readable stream for that object.
- **CUMULUS-1769**
  - Added `deploy_to_ngap` boolean variable for the `tf-modules/cumulus` and `tf-modules/archive` Terraform modules. This variable is required. **For those deploying to NGAP environments, this variable should always be set to `true`.**
- **HYRAX-70**
  - Add the hyrax-metadata-update task

### Changed

- [`AccessToken.get()`](https://github.com/nasa/cumulus/blob/master/packages/api/models/access-tokens.js) now enforces [strongly consistent reads from DynamoDB](https://docs.aws.amazon.com/amazondynamodb/latest/developerguide/HowItWorks.ReadConsistency.html)
- **CUMULUS-1739**
  - Updated `tf-modules/data-persistence` to make Elasticsearch alarm resources and outputs conditional on the `include_elasticsearch` variable
  - Updated `@cumulus/aws-client/S3.getObjectSize` to include automatic retries for any failures from `S3.headObject`
- **CUMULUS-1784**
  - Updated `@cumulus/api/lib/DistributionEvent.remoteIP()` to parse the IP address in an S3 access log from the `A-sourceip` query parameter if present, otherwise fallback to the original parsing behavior.
- **CUMULUS-1768**
  - The `stats/summary` endpoint reports the distinct collections for the number of granules reported

### Fixed

- **CUMULUS-1739** - Fixed the `tf-modules/cumulus` and `tf-modules/archive` modules to make these Elasticsearch variables truly optional:
  - `elasticsearch_domain_arn`
  - `elasticsearch_hostname`
  - `elasticsearch_security_group_id`

- **CUMULUS-1768**
  - Fixed the `stats/` endpoint so that data is correctly filtered by timestamp and `processingTime` is calculated correctly.

- **CUMULUS-1769**
  - In the `tf-modules/archive` Terraform module, the `lifecycle` block ignoring changes to the `policy` of the archive API gateway is now only enforced if `deploy_to_ngap = true`. This fixes a bug where users deploying outside of NGAP could not update their API gateway's resource policy when going from `PRIVATE` to `EDGE`, preventing their API from being accessed publicly.

- **CUMULUS-1775**
  - Fix/update api endpoint to use updated google auth endpoints such that it will work with new accounts

### Removed

- **CUMULUS-1768**
  - Removed API endpoints `stats/histogram` and `stats/average`. All advanced stats needs should be acquired from Cloud Metrics or similarly configured ELK stack.

## [v1.19.0] 2020-02-28

### BREAKING CHANGES

- **CUMULUS-1736**
  - The `@cumulus/discover-granules` task now sets the `dataType` of discovered
    granules based on the `name` of the configured collection, not the
    `dataType`.
  - The config schema of the `@cumulus/discover-granules` task now requires that
    collections contain a `version`.
  - The `@cumulus/sync-granule` task will set the `dataType` and `version` of a
    granule based on the configured collection if those fields are not already
    set on the granule. Previously it was using the `dataType` field of the
    configured collection, then falling back to the `name` field of the
    collection. This update will just use the `name` field of the collection to
    set the `dataType` field of the granule.

- **CUMULUS-1446**
  - Update the `@cumulus/integration-tests/api/executions.getExecution()`
    function to parse the response and return the execution, rather than return
    the full API response.

- **CUMULUS-1672**
  - The `cumulus` Terraform module in previous releases set a
    `Deployment = var.prefix` tag on all resources that it managed. In this
    release, a `tags` input variable has been added to the `cumulus` Terraform
    module to allow resource tagging to be customized. No default tags will be
    applied to Cumulus-managed resources. To replicate the previous behavior,
    set `tags = { Deployment: var.prefix }` as an input variable for the
    `cumulus` Terraform module.

- **CUMULUS-1684 Migration Instructions**
  - In previous releases, a provider's username and password were encrypted
    using a custom encryption library. That has now been updated to use KMS.
    This release includes a Lambda function named
    `<prefix>-ProviderSecretsMigration`, which will re-encrypt existing
    provider credentials to use KMS. After this release has been deployed, you
    will need to manually invoke that Lambda function using either the AWS CLI
    or AWS Console. It should only need to be successfully run once.
  - Future releases of Cumulus will invoke a
    `<prefix>-VerifyProviderSecretsMigration` Lambda function as part of the
    deployment, which will cause the deployment to fail if the migration
    Lambda has not been run.

- **CUMULUS-1718**
  - The `@cumulus/sf-sns-report` task for reporting mid-workflow updates has been retired.
  This task was used as the `PdrStatusReport` task in our ParsePdr example workflow.
  If you have a ParsePdr or other workflow using this task, use `@cumulus/sf-sqs-report` instead.
  Trying to deploy the old task will result in an error as the cumulus module no longer exports `sf_sns_report_task`.
  - Migration instruction: In your workflow definition, for each step using the old task change:
  `"Resource": "${module.cumulus.sf_sns_report_task.task_arn}"`
  to
  `"Resource": "${module.cumulus.sf_sqs_report_task.task_arn}"`

- **CUMULUS-1755**
  - The `thin_egress_jwt_secret_name` variable for the `tf-modules/cumulus` Terraform module is now **required**. This variable is passed on to the Thin Egress App in `tf-modules/distribution/main.tf`, which uses the keys stored in the secret to sign JWTs. See the [Thin Egress App documentation on how to create a value for this secret](https://github.com/asfadmin/thin-egress-app#setting-up-the-jwt-cookie-secrets).

### Added

- **CUMULUS-1446**
  - Add `@cumulus/common/FileUtils.readJsonFile()` function
  - Add `@cumulus/common/FileUtils.readTextFile()` function
  - Add `@cumulus/integration-tests/api/collections.createCollection()` function
  - Add `@cumulus/integration-tests/api/collections.deleteCollection()` function
  - Add `@cumulus/integration-tests/api/collections.getCollection()` function
  - Add `@cumulus/integration-tests/api/providers.getProvider()` function
  - Add `@cumulus/integration-tests/index.getExecutionOutput()` function
  - Add `@cumulus/integration-tests/index.loadCollection()` function
  - Add `@cumulus/integration-tests/index.loadProvider()` function
  - Add `@cumulus/integration-tests/index.readJsonFilesFromDir()` function

- **CUMULUS-1672**
  - Add a `tags` input variable to the `archive` Terraform module
  - Add a `tags` input variable to the `cumulus` Terraform module
  - Add a `tags` input variable to the `cumulus_ecs_service` Terraform module
  - Add a `tags` input variable to the `data-persistence` Terraform module
  - Add a `tags` input variable to the `distribution` Terraform module
  - Add a `tags` input variable to the `ingest` Terraform module
  - Add a `tags` input variable to the `s3-replicator` Terraform module

- **CUMULUS-1707**
  - Enable logrotate on ECS cluster

- **CUMULUS-1684**
  - Add a `@cumulus/aws-client/KMS` library of KMS-related functions
  - Add `@cumulus/aws-client/S3.getTextObject()`
  - Add `@cumulus/sftp-client` package
  - Create `ProviderSecretsMigration` Lambda function
  - Create `VerifyProviderSecretsMigration` Lambda function

- **CUMULUS-1548**
  - Add ability to put default Cumulus logs in Metrics' ELK stack
  - Add ability to add custom logs to Metrics' ELK Stack

- **CUMULUS-1702**
  - When logs are sent to Metrics' ELK stack, the logs endpoints will return results from there

- **CUMULUS-1459**
  - Async Operations are indexed in Elasticsearch
  - To index any existing async operations you'll need to perform an index from
    database function.

- **CUMULUS-1717**
  - Add `@cumulus/aws-client/deleteAndWaitForDynamoDbTableNotExists`, which
    deletes a DynamoDB table and waits to ensure the table no longer exists
  - Added `publishGranules` Lambda to handle publishing granule messages to SNS when granule records are written to DynamoDB
  - Added `@cumulus/api/models/Granule.storeGranulesFromCumulusMessage` to store granules from a Cumulus message to DynamoDB

- **CUMULUS-1718**
  - Added `@cumulus/sf-sqs-report` task to allow mid-workflow reporting updates.
  - Added `stepfunction_event_reporter_queue_url` and `sf_sqs_report_task` outputs to the `cumulus` module.
  - Added `publishPdrs` Lambda to handle publishing PDR messages to SNS when PDR records are written to DynamoDB.
  - Added `@cumulus/api/models/Pdr.storePdrFromCumulusMessage` to store PDRs from a Cumulus message to DynamoDB.
  - Added `@cumulus/aws-client/parseSQSMessageBody` to parse an SQS message body string into an object.

- **Ability to set custom backend API url in the archive module**
  - Add `api_url` definition in `tf-modules/cumulus/archive.tf`
  - Add `archive_api_url` variable in `tf-modules/cumulus/variables.tf`

- **CUMULUS-1741**
  - Added an optional `elasticsearch_security_group_ids` variable to the
    `data-persistence` Terraform module to allow additional security groups to
    be assigned to the Elasticsearch Domain.

- **CUMULUS-1752**
  - Added `@cumulus/integration-tests/api/distribution.invokeTEADistributionLambda` to simulate a request to the [Thin Egress App](https://github.com/asfadmin/thin-egress-app) by invoking the Lambda and getting a response payload.
  - Added `@cumulus/integration-tests/api/distribution.getTEARequestHeaders` to generate necessary request headers for a request to the Thin Egress App
  - Added `@cumulus/integration-tests/api/distribution.getTEADistributionApiFileStream` to get a response stream for a file served by Thin Egress App
  - Added `@cumulus/integration-tests/api/distribution.getTEADistributionApiRedirect` to get a redirect response from the Thin Egress App

- **CUMULUS-1755**
  - Added `@cumulus/aws-client/CloudFormation.describeCfStack()` to describe a Cloudformation stack
  - Added `@cumulus/aws-client/CloudFormation.getCfStackParameterValues()` to get multiple parameter values for a Cloudformation stack

### Changed

- **CUMULUS-1725**
  - Moved the logic that updates the granule files cache Dynamo table into its
    own Lambda function called `granuleFilesCacheUpdater`.

- **CUMULUS-1736**
  - The `collections` model in the API package now determines the name of a
    collection based on the `name` property, rather than using `dataType` and
    then falling back to `name`.
  - The `@cumulus/integration-tests.loadCollection()` function no longer appends
    the postfix to the end of the collection's `dataType`.
  - The `@cumulus/integration-tests.addCollections()` function no longer appends
    the postfix to the end of the collection's `dataType`.

- **CUMULUS-1672**
  - Add a `retryOptions` parameter to the `@cumulus/aws-client/S3.headObject`
     function, which will retry if the object being queried does not exist.

- **CUMULUS-1446**
  - Mark the `@cumulus/integration-tests/api.addCollectionApi()` function as
    deprecated
  - Mark the `@cumulus/integration-tests/index.listCollections()` function as
    deprecated
  - Mark the `@cumulus/integration-tests/index.listProviders()` function as
    deprecated
  - Mark the `@cumulus/integration-tests/index.rulesList()` function as
    deprecated

- **CUMULUS-1672**
  - Previously, the `cumulus` module defaulted to setting a
    `Deployment = var.prefix` tag on all resources that it managed. In this
    release, the `cumulus` module will now accept a `tags` input variable that
    defines the tags to be assigned to all resources that it manages.
  - Previously, the `data-persistence` module defaulted to setting a
    `Deployment = var.prefix` tag on all resources that it managed. In this
    release, the `data-persistence` module will now accept a `tags` input
    variable that defines the tags to be assigned to all resources that it
    manages.
  - Previously, the `distribution` module defaulted to setting a
    `Deployment = var.prefix` tag on all resources that it managed. In this
    release, the `distribution` module will now accept a `tags` input variable
    that defines the tags to be assigned to all resources that it manages.
  - Previously, the `ingest` module defaulted to setting a
    `Deployment = var.prefix` tag on all resources that it managed. In this
    release, the `ingest` module will now accept a `tags` input variable that
    defines the tags to be assigned to all resources that it manages.
  - Previously, the `s3-replicator` module defaulted to setting a
    `Deployment = var.prefix` tag on all resources that it managed. In this
    release, the `s3-replicator` module will now accept a `tags` input variable
    that defines the tags to be assigned to all resources that it manages.

- **CUMULUS-1684**
  - Update the API package to encrypt provider credentials using KMS instead of
    using RSA keys stored in S3

- **CUMULUS-1717**
  - Changed name of `cwSfExecutionEventToDb` Lambda to `cwSfEventToDbRecords`
  - Updated `cwSfEventToDbRecords` to write granule records to DynamoDB from the incoming Cumulus message

- **CUMULUS-1718**
  - Renamed `cwSfEventToDbRecords` to `sfEventSqsToDbRecords` due to architecture change to being a consumer of an SQS queue of Step Function Cloudwatch events.
  - Updated `sfEventSqsToDbRecords` to write PDR records to DynamoDB from the incoming Cumulus message
  - Moved `data-cookbooks/sns.md` to `data-cookbooks/ingest-notifications.md` and updated it to reflect recent changes.

- **CUMULUS-1748**
  - (S)FTP discovery tasks now use the provider-path as-is instead of forcing it to a relative path.
  - Improved error handling to catch permission denied FTP errors better and log them properly. Workflows will still fail encountering this error and we intend to consider that approach in a future ticket.

- **CUMULUS-1752**
  - Moved class for parsing distribution events to its own file: `@cumulus/api/lib/DistributionEvent.js`
    - Updated `DistributionEvent` to properly parse S3 access logs generated by requests from the [Thin Egress App](https://github.com/asfadmin/thin-egress-app)

- **CUMULUS-1753** - Changes to `@cumulus/ingest/HttpProviderClient.js`:
  - Removed regex filter in `HttpProviderClient.list()` that was used to return only files with an extension between 1 and 4 characters long. `HttpProviderClient.list()` will now return all files linked from the HTTP provider host.

- **CUMULUS-1755**
  - Updated the Thin Egress App module used in `tf-modules/distribution/main.tf` to build 61. [See the release notes](https://github.com/asfadmin/thin-egress-app/releases/tag/tea-build.61).

- **CUMULUS-1757**
  - Update @cumulus/cmr-client CMRSearchConceptQueue to take optional cmrEnvironment parameter

### Deprecated

- **CUMULUS-1684**
  - Deprecate `@cumulus/common/key-pair-provider/S3KeyPairProvider`
  - Deprecate `@cumulus/common/key-pair-provider/S3KeyPairProvider.encrypt()`
  - Deprecate `@cumulus/common/key-pair-provider/S3KeyPairProvider.decrypt()`
  - Deprecate `@cumulus/common/kms/KMS`
  - Deprecate `@cumulus/common/kms/KMS.encrypt()`
  - Deprecate `@cumulus/common/kms/KMS.decrypt()`
  - Deprecate `@cumulus/common/sftp.Sftp`

- **CUMULUS-1717**
  - Deprecate `@cumulus/api/models/Granule.createGranulesFromSns`

- **CUMULUS-1718**
  - Deprecate `@cumulus/sf-sns-report`.
    - This task has been updated to always throw an error directing the user to use `@cumulus/sf-sqs-report` instead. This was done because there is no longer an SNS topic to which to publish, and no consumers to listen to it.

- **CUMULUS-1748**
  - Deprecate `@cumulus/ingest/util.normalizeProviderPath`

- **CUMULUS-1752**
  - Deprecate `@cumulus/integration-tests/api/distribution.getDistributionApiFileStream`
  - Deprecate `@cumulus/integration-tests/api/distribution.getDistributionApiRedirect`
  - Deprecate `@cumulus/integration-tests/api/distribution.invokeApiDistributionLambda`

### Removed

- **CUMULUS-1684**
  - Remove the deployment script that creates encryption keys and stores them to
    S3

- **CUMULUS-1768**
  - Removed API endpoints `stats/histogram` and `stats/average`. All advanced stats needs should be acquired from Cloud Metrics or similarly configured ELK stack.

### Fixed

- **Fix default values for urs_url in variables.tf files**
  - Remove trailing `/` from default `urs_url` values.

- **CUMULUS-1610** - Add the Elasticsearch security group to the EC2 security groups

- **CUMULUS-1740** - `cumulus_meta.workflow_start_time` is now set in Cumulus
  messages

- **CUMULUS-1753** - Fixed `@cumulus/ingest/HttpProviderClient.js` to properly handle HTTP providers with:
  - Multiple link tags (e.g. `<a>`) per line of source code
  - Link tags in uppercase or lowercase (e.g. `<A>`)
  - Links with filepaths in the link target (e.g. `<a href="/path/to/file.txt">`). These files will be returned from HTTP file discovery **as the file name only** (e.g. `file.txt`).

- **CUMULUS-1768**
  - Fix an issue in the stats endpoints in `@cumulus/api` to send back stats for the correct type

## [v1.18.0] 2020-02-03

### BREAKING CHANGES

- **CUMULUS-1686**

  - `ecs_cluster_instance_image_id` is now a _required_ variable of the `cumulus` module, instead of optional.

- **CUMULUS-1698**

  - Change variable `saml_launchpad_metadata_path` to `saml_launchpad_metadata_url` in the `tf-modules/cumulus` Terraform module.

- **CUMULUS-1703**
  - Remove the unused `forceDownload` option from the `sync-granule` tasks's config
  - Remove the `@cumulus/ingest/granule.Discover` class
  - Remove the `@cumulus/ingest/granule.Granule` class
  - Remove the `@cumulus/ingest/pdr.Discover` class
  - Remove the `@cumulus/ingest/pdr.Granule` class
  - Remove the `@cumulus/ingest/parse-pdr.parsePdr` function

### Added

- **CUMULUS-1040**

  - Added `@cumulus/aws-client` package to provide utilities for working with AWS services and the Node.js AWS SDK
  - Added `@cumulus/errors` package which exports error classes for use in Cumulus workflow code
  - Added `@cumulus/integration-tests/sfnStep` to provide utilities for parsing step function execution histories

- **CUMULUS-1102**

  - Adds functionality to the @cumulus/api package for better local testing.
    - Adds data seeding for @cumulus/api's localAPI.
      - seed functions allow adding collections, executions, granules, pdrs, providers, and rules to a Localstack Elasticsearch and DynamoDB via `addCollections`, `addExecutions`, `addGranules`, `addPdrs`, `addProviders`, and `addRules`.
    - Adds `eraseDataStack` function to local API server code allowing resetting of local datastack for testing (ES and DynamoDB).
    - Adds optional parameters to the @cumulus/api bin serve to allow for launching the api without destroying the current data.

- **CUMULUS-1697**

  - Added the `@cumulus/tf-inventory` package that provides command line utilities for managing Terraform resources in your AWS account

- **CUMULUS-1703**

  - Add `@cumulus/aws-client/S3.createBucket` function
  - Add `@cumulus/aws-client/S3.putFile` function
  - Add `@cumulus/common/string.isNonEmptyString` function
  - Add `@cumulus/ingest/FtpProviderClient` class
  - Add `@cumulus/ingest/HttpProviderClient` class
  - Add `@cumulus/ingest/S3ProviderClient` class
  - Add `@cumulus/ingest/SftpProviderClient` class
  - Add `@cumulus/ingest/providerClientUtils.buildProviderClient` function
  - Add `@cumulus/ingest/providerClientUtils.fetchTextFile` function

- **CUMULUS-1731**

  - Add new optional input variables to the Cumulus Terraform module to support TEA upgrade:
    - `thin_egress_cookie_domain` - Valid domain for Thin Egress App cookie
    - `thin_egress_domain_cert_arn` - Certificate Manager SSL Cert ARN for Thin
      Egress App if deployed outside NGAP/CloudFront
    - `thin_egress_download_role_in_region_arn` - ARN for reading of Thin Egress
      App data buckets for in-region requests
    - `thin_egress_jwt_algo` - Algorithm with which to encode the Thin Egress
      App JWT cookie
    - `thin_egress_jwt_secret_name` - Name of AWS secret where keys for the Thin
      Egress App JWT encode/decode are stored
    - `thin_egress_lambda_code_dependency_archive_key` - Thin Egress App - S3
      Key of packaged python modules for lambda dependency layer

- **CUMULUS-1733**
  - Add `discovery-filtering` operator doc to document previously undocumented functionality.

- **CUMULUS-1737**
  - Added the `cumulus-test-cleanup` module to run a nightly cleanup on resources left over from the integration tests run from the `example/spec` directory.

### Changed

- **CUMULUS-1102**

  - Updates `@cumulus/api/auth/testAuth` to use JWT instead of random tokens.
  - Updates the default AMI for the ecs_cluster_instance_image_id.

- **CUMULUS-1622**

  - Mutex class has been deprecated in `@cumulus/common/concurrency` and will be removed in a future release.

- **CUMULUS-1686**

  - Changed `ecs_cluster_instance_image_id` to be a required variable of the `cumulus` module and removed the default value.
    The default was not available across accounts and regions, nor outside of NGAP and therefore not particularly useful.

- **CUMULUS-1688**

  - Updated `@cumulus/aws.receiveSQSMessages` not to replace `message.Body` with a parsed object. This behavior was undocumented and confusing as received messages appeared to contradict AWS docs that state `message.Body` is always a string.
  - Replaced `sf_watcher` CloudWatch rule from `cloudwatch-events.tf` with an EventSourceMapping on `sqs2sf` mapped to the `start_sf` SQS queue (in `event-sources.tf`).
  - Updated `sqs2sf` with an EventSourceMapping handler and unit test.

- **CUMULUS-1698**

  - Change variable `saml_launchpad_metadata_path` to `saml_launchpad_metadata_url` in the `tf-modules/cumulus` Terraform module.
  - Updated `@cumulus/api/launchpadSaml` to download launchpad IDP metadata from configured location when the metadata in s3 is not valid, and to work with updated IDP metadata and SAML response.

- **CUMULUS-1731**
  - Upgrade the version of the Thin Egress App deployed by Cumulus to v48
    - Note: New variables available, see the 'Added' section of this changelog.

### Fixed

- **CUMULUS-1664**

  - Updated `dbIndexer` Lambda to remove hardcoded references to DynamoDB table names.

- **CUMULUS-1733**
  - Fixed granule discovery recursion algorithm used in S/FTP protocols.

### Removed

- **CUMULUS-1481**
  - removed `process` config and output from PostToCmr as it was not required by the task nor downstream steps, and should still be in the output message's `meta` regardless.

### Deprecated

- **CUMULUS-1040**
  - Deprecated the following code. For cases where the code was moved into another package, the new code location is noted:
    - `@cumulus/common/CloudFormationGateway` -> `@cumulus/aws-client/CloudFormationGateway`
    - `@cumulus/common/DynamoDb` -> `@cumulus/aws-client/DynamoDb`
    - `@cumulus/common/errors` -> `@cumulus/errors`
    - `@cumulus/common/StepFunctions` -> `@cumulus/aws-client/StepFunctions`
    - All of the exported functions in `@cumulus/commmon/aws` (moved into `@cumulus/aws-client`), except:
      - `@cumulus/common/aws/isThrottlingException` -> `@cumulus/errors/isThrottlingException`
      - `@cumulus/common/aws/improveStackTrace` (not deprecated)
      - `@cumulus/common/aws/retryOnThrottlingException` (not deprecated)
    - `@cumulus/common/sfnStep/SfnStep.parseStepMessage` -> `@cumulus/integration-tests/sfnStep/SfnStep.parseStepMessage`
    - `@cumulus/common/sfnStep/ActivityStep` -> `@cumulus/integration-tests/sfnStep/ActivityStep`
    - `@cumulus/common/sfnStep/LambdaStep` -> `@cumulus/integration-tests/sfnStep/LambdaStep`
    - `@cumulus/common/string/unicodeEscape` -> `@cumulus/aws-client/StepFunctions.unicodeEscape`
    - `@cumulus/common/util/setErrorStack` -> `@cumulus/aws-client/util/setErrorStack`
    - `@cumulus/ingest/aws/invoke` -> `@cumulus/aws-client/Lambda/invoke`
    - `@cumulus/ingest/aws/CloudWatch.bucketSize`
    - `@cumulus/ingest/aws/CloudWatch.cw`
    - `@cumulus/ingest/aws/ECS.ecs`
    - `@cumulus/ingest/aws/ECS`
    - `@cumulus/ingest/aws/Events.putEvent` -> `@cumulus/aws-client/CloudwatchEvents.putEvent`
    - `@cumulus/ingest/aws/Events.deleteEvent` -> `@cumulus/aws-client/CloudwatchEvents.deleteEvent`
    - `@cumulus/ingest/aws/Events.deleteTarget` -> `@cumulus/aws-client/CloudwatchEvents.deleteTarget`
    - `@cumulus/ingest/aws/Events.putTarget` -> `@cumulus/aws-client/CloudwatchEvents.putTarget`
    - `@cumulus/ingest/aws/SQS.attributes` -> `@cumulus/aws-client/SQS.getQueueAttributes`
    - `@cumulus/ingest/aws/SQS.deleteMessage` -> `@cumulus/aws-client/SQS.deleteSQSMessage`
    - `@cumulus/ingest/aws/SQS.deleteQueue` -> `@cumulus/aws-client/SQS.deleteQueue`
    - `@cumulus/ingest/aws/SQS.getUrl` -> `@cumulus/aws-client/SQS.getQueueUrlByName`
    - `@cumulus/ingest/aws/SQS.receiveMessage` -> `@cumulus/aws-client/SQS.receiveSQSMessages`
    - `@cumulus/ingest/aws/SQS.sendMessage` -> `@cumulus/aws-client/SQS.sendSQSMessage`
    - `@cumulus/ingest/aws/StepFunction.getExecutionStatus` -> `@cumulus/aws-client/StepFunction.getExecutionStatus`
    - `@cumulus/ingest/aws/StepFunction.getExecutionUrl` -> `@cumulus/aws-client/StepFunction.getExecutionUrl`

## [v1.17.0] - 2019-12-31

### BREAKING CHANGES

- **CUMULUS-1498**
  - The `@cumulus/cmrjs.publish2CMR` function expects that the value of its
    `creds.password` parameter is a plaintext password.
  - Rather than using an encrypted password from the `cmr_password` environment
    variable, the `@cumulus/cmrjs.updateCMRMetadata` function now looks for an
    environment variable called `cmr_password_secret_name` and fetches the CMR
    password from that secret in AWS Secrets Manager.
  - The `@cumulus/post-to-cmr` task now expects a
    `config.cmr.passwordSecretName` value, rather than `config.cmr.password`.
    The CMR password will be fetched from that secret in AWS Secrets Manager.

### Added

- **CUMULUS-630**

  - Added support for replaying Kinesis records on a stream into the Cumulus Kinesis workflow triggering mechanism: either all the records, or some time slice delimited by start and end timestamps.
  - Added `/replays` endpoint to the operator API for triggering replays.
  - Added `Replay Kinesis Messages` documentation to Operator Docs.
  - Added `manualConsumer` lambda function to consume a Kinesis stream. Used by the replay AsyncOperation.

- **CUMULUS-1687**
  - Added new API endpoint for listing async operations at `/asyncOperations`
  - All asyncOperations now include the fields `description` and `operationType`. `operationType` can be one of the following. [`Bulk Delete`, `Bulk Granules`, `ES Index`, `Kinesis Replay`]

### Changed

- **CUMULUS-1626**

  - Updates Cumulus to use node10/CMA 1.1.2 for all of its internal lambdas in prep for AWS node 8 EOL

- **CUMULUS-1498**
  - Remove the DynamoDB Users table. The list of OAuth users who are allowed to
    use the API is now stored in S3.
  - The CMR password and Launchpad passphrase are now stored in Secrets Manager

## [v1.16.1] - 2019-12-6

**Please note**:

- The `region` argument to the `cumulus` Terraform module has been removed. You may see a warning or error if you have that variable populated.
- Your workflow tasks should use the following versions of the CMA libraries to utilize new granule, parentArn, asyncOperationId, and stackName fields on the logs:
  - `cumulus-message-adapter-js` version 1.0.10+
  - `cumulus-message-adapter-python` version 1.1.1+
  - `cumulus-message-adapter-java` version 1.2.11+
- The `data-persistence` module no longer manages the creation of an Elasticsearch service-linked role for deploying Elasticsearch to a VPC. Follow the [deployment instructions on preparing your VPC](https://nasa.github.io/cumulus/docs/deployment/deployment-readme#vpc-subnets-and-security-group) for guidance on how to create the Elasticsearch service-linked role manually.
- There is now a `distribution_api_gateway_stage` variable for the `tf-modules/cumulus` Terraform module that will be used as the API gateway stage name used for the distribution API (Thin Egress App)
- Default value for the `urs_url` variable is now `https://uat.urs.earthdata.nasa.gov/` in the `tf-modules/cumulus` and `tf-modules/archive` Terraform modules. So deploying the `cumulus` module without a `urs_url` variable set will integrate your Cumulus deployment with the UAT URS environment.

### Added

- **CUMULUS-1563**

  - Added `custom_domain_name` variable to `tf-modules/data-persistence` module

- **CUMULUS-1654**
  - Added new helpers to `@cumulus/common/execution-history`:
    - `getStepExitedEvent()` returns the `TaskStateExited` event in a workflow execution history after the given step completion/failure event
    - `getTaskExitedEventOutput()` returns the output message for a `TaskStateExited` event in a workflow execution history

### Changed

- **CUMULUS-1578**

  - Updates SAML launchpad configuration to authorize via configured userGroup.
    [See the NASA specific documentation (protected)](https://wiki.earthdata.nasa.gov/display/CUMULUS/Cumulus+SAML+Launchpad+Integration)

- **CUMULUS-1579**

  - Elasticsearch list queries use `match` instead of `term`. `term` had been analyzing the terms and not supporting `-` in the field values.

- **CUMULUS-1619**

  - Adds 4 new keys to `@cumulus/logger` to display granules, parentArn, asyncOperationId, and stackName.
  - Depends on `cumulus-message-adapter-js` version 1.0.10+. Cumulus tasks updated to use this version.

- **CUMULUS-1654**

  - Changed `@cumulus/common/SfnStep.parseStepMessage()` to a static class method

- **CUMULUS-1641**
  - Added `meta.retries` and `meta.visibilityTimeout` properties to sqs-type rule. To create sqs-type rule, you're required to configure a dead-letter queue on your queue.
  - Added `sqsMessageRemover` lambda which removes the message from SQS queue upon successful workflow execution.
  - Updated `sqsMessageConsumer` lambda to not delete message from SQS queue, and to retry the SQS message for configured number of times.

### Removed

- Removed `create_service_linked_role` variable from `tf-modules/data-persistence` module.

- **CUMULUS-1321**
  - The `region` argument to the `cumulus` Terraform module has been removed

### Fixed

- **CUMULUS-1668** - Fixed a race condition where executions may not have been
  added to the database correctly
- **CUMULUS-1654** - Fixed issue with `publishReports` Lambda not including workflow execution error information for failed workflows with a single step
- Fixed `tf-modules/cumulus` module so that the `urs_url` variable is passed on to its invocation of the `tf-modules/archive` module

## [v1.16.0] - 2019-11-15

### Added

- **CUMULUS-1321**

  - A `deploy_distribution_s3_credentials_endpoint` variable has been added to
    the `cumulus` Terraform module. If true, the NGAP-backed S3 credentials
    endpoint will be added to the Thin Egress App's API. Default: true

- **CUMULUS-1544**

  - Updated the `/granules/bulk` endpoint to correctly query Elasticsearch when
    granule ids are not provided.

- **CUMULUS-1580**
  - Added `/granules/bulk` endpoint to `@cumulus/api` to perform bulk actions on granules given either a list of granule ids or an Elasticsearch query and the workflow to perform.

### Changed

- **CUMULUS-1561**

  - Fix the way that we are handling Terraform provider version requirements
  - Pass provider configs into child modules using the method that the
    [Terraform documentation](https://www.terraform.io/docs/configuration/modules.html#providers-within-modules)
    suggests
  - Remove the `region` input variable from the `s3_access_test` Terraform module
  - Remove the `aws_profile` and `aws_region` input variables from the
    `s3-replicator` Terraform module

- **CUMULUS-1639**
  - Because of
    [S3's Data Consistency Model](https://docs.aws.amazon.com/AmazonS3/latest/dev/Introduction.html#BasicsObjects),
    there may be situations where a GET operation for an object can temporarily
    return a `NoSuchKey` response even if that object _has_ been created. The
    `@cumulus/common/aws.getS3Object()` function has been updated to support
    retries if a `NoSuchKey` response is returned by S3. This behavior can be
    enabled by passing a `retryOptions` object to that function. Supported
    values for that object can be found here:
    <https://github.com/tim-kos/node-retry#retryoperationoptions>

### Removed

- **CUMULUS-1559**
  - `logToSharedDestination` has been migrated to the Terraform deployment as `log_api_gateway_to_cloudwatch` and will ONLY apply to egress lambdas.
    Due to the differences in the Terraform deployment model, we cannot support a global log subscription toggle for a configurable subset of lambdas.
    However, setting up your own log forwarding for a Lambda with Terraform is fairly simple, as you will only need to add SubscriptionFilters to your Terraform configuration, one per log group.
    See [the Terraform documentation](https://www.terraform.io/docs/providers/aws/r/cloudwatch_log_subscription_filter.html) for details on how to do this.
    An empty FilterPattern ("") will capture all logs in a group.

## [v1.15.0] - 2019-11-04

### BREAKING CHANGES

- **CUMULUS-1644** - When a workflow execution begins or ends, the workflow
  payload is parsed and any new or updated PDRs or granules referenced in that
  workflow are stored to the Cumulus archive. The defined interface says that a
  PDR in `payload.pdr` will be added to the archive, and any granules in
  `payload.granules` will also be added to the archive. In previous releases,
  PDRs found in `meta.pdr` and granules found in `meta.input_granules` were also
  added to the archive. This caused unexpected behavior and has been removed.
  Only PDRs from `payload.pdr` and granules from `payload.granules` will now be
  added to the Cumulus archive.

- **CUMULUS-1449** - Cumulus now uses a universal workflow template when
  starting a workflow that contains general information specific to the
  deployment, but not specific to the workflow. Workflow task configs must be
  defined using AWS step function parameters. As part of this change,
  `CumulusConfig` has been retired and task configs must now be defined under
  the `cma.task_config` key in the Parameters section of a step function
  definition.

  **Migration instructions**:

  NOTE: These instructions require the use of Cumulus Message Adapter v1.1.x+.
  Please ensure you are using a compatible version before attempting to migrate
  workflow configurations. When defining workflow steps, remove any
  `CumulusConfig` section, as shown below:

  ```yaml
  ParsePdr:
    CumulusConfig:
      provider: "{$.meta.provider}"
      bucket: "{$.meta.buckets.internal.name}"
      stack: "{$.meta.stack}"
  ```

  Instead, use AWS Parameters to pass `task_config` for the task directly into
  the Cumulus Message Adapter:

  ```yaml
  ParsePdr:
    Parameters:
      cma:
        event.$: "$"
        task_config:
          provider: "{$.meta.provider}"
          bucket: "{$.meta.buckets.internal.name}"
          stack: "{$.meta.stack}"
  ```

  In this example, the `cma` key is used to pass parameters to the message
  adapter. Using `task_config` in combination with `event.$: '$'` allows the
  message adapter to process `task_config` as the `config` passed to the Cumulus
  task. See `example/workflows/sips.yml` in the core repository for further
  examples of how to set the Parameters.

  Additionally, workflow configurations for the `QueueGranules` and `QueuePdrs`
  tasks need to be updated:

  - `queue-pdrs` config changes:
    - `parsePdrMessageTemplateUri` replaced with `parsePdrWorkflow`, which is
      the workflow name (i.e. top-level name in `config.yml`, e.g. 'ParsePdr').
    - `internalBucket` and `stackName` configs now required to look up
      configuration from the deployment. Brings the task config in line with
      that of `queue-granules`.
  - `queue-granules` config change: `ingestGranuleMessageTemplateUri` replaced
    with `ingestGranuleWorkflow`, which is the workflow name (e.g.
    'IngestGranule').

- **CUMULUS-1396** - **Workflow steps at the beginning and end of a workflow
  using the `SfSnsReport` Lambda have now been deprecated (e.g. `StartStatus`,
  `StopStatus`) and should be removed from your workflow definitions**. These
  steps were used for publishing ingest notifications and have been replaced by
  an implementation using Cloudwatch events for Step Functions to trigger a
  Lambda that publishes ingest notifications. For further detail on how ingest
  notifications are published, see the notes below on **CUMULUS-1394**. For
  examples of how to update your workflow definitions, see our
  [example workflow definitions](https://github.com/nasa/cumulus/blob/master/example/workflows/).

- **CUMULUS-1470**
  - Remove Cumulus-defined ECS service autoscaling, allowing integrators to
    better customize autoscaling to meet their needs. In order to use
    autoscaling with ECS services, appropriate
    `AWS::ApplicationAutoScaling::ScalableTarget`,
    `AWS::ApplicationAutoScaling::ScalingPolicy`, and `AWS::CloudWatch::Alarm`
    resources should be defined in a kes overrides file. See
    [this example](https://github.com/nasa/cumulus/blob/release-1.15.x/example/overrides/app/cloudformation.template.yml)
    for an example.
  - The following config parameters are no longer used:
    - ecs.services.\<NAME\>.minTasks
    - ecs.services.\<NAME\>.maxTasks
    - ecs.services.\<NAME\>.scaleInActivityScheduleTime
    - ecs.services.\<NAME\>.scaleInAdjustmentPercent
    - ecs.services.\<NAME\>.scaleOutActivityScheduleTime
    - ecs.services.\<NAME\>.scaleOutAdjustmentPercent
    - ecs.services.\<NAME\>.activityName

### Added

- **CUMULUS-1100**

  - Added 30-day retention properties to all log groups that were missing those policies.

- **CUMULUS-1396**

  - Added `@cumulus/common/sfnStep`:
    - `LambdaStep` - A class for retrieving and parsing input and output to Lambda steps in AWS Step Functions
    - `ActivityStep` - A class for retrieving and parsing input and output to ECS activity steps in AWS Step Functions

- **CUMULUS-1574**

  - Added `GET /token` endpoint for SAML authorization when cumulus is protected by Launchpad.
    This lets a user retieve a token by hand that can be presented to the API.

- **CUMULUS-1625**

  - Added `sf_start_rate` variable to the `ingest` Terraform module, equivalent to `sqs_consumer_rate` in the old model, but will not be automatically applied to custom queues as that was.

- **CUMULUS-1513**
  - Added `sqs`-type rule support in the Cumulus API `@cumulus/api`
  - Added `sqsMessageConsumer` lambda which processes messages from the SQS queues configured in the `sqs` rules.

### Changed

- **CUMULUS-1639**

  - Because of
    [S3's Data Consistency Model](https://docs.aws.amazon.com/AmazonS3/latest/dev/Introduction.html#BasicsObjects),
    there may be situations where a GET operation for an object can temporarily
    return a `NoSuchKey` response even if that object _has_ been created. The
    `@cumulus/common/aws.getS3Object()` function will now retry up to 10 times
    if a `NoSuchKey` response is returned by S3. This can behavior can be
    overridden by passing `{ retries: 0 }` as the `retryOptions` argument.

- **CUMULUS-1449**

  - `queue-pdrs` & `queue-granules` config changes. Details in breaking changes section.
  - Cumulus now uses a universal workflow template when starting workflow that contains general information specific to the deployment, but not specific to the workflow.
  - Changed the way workflow configs are defined, from `CumulusConfig` to a `task_config` AWS Parameter.

- **CUMULUS-1452**

  - Changed the default ECS docker storage drive to `devicemapper`

- **CUMULUS-1453**
  - Removed config schema for `@cumulus/sf-sns-report` task
  - Updated `@cumulus/sf-sns-report` to always assume that it is running as an intermediate step in a workflow, not as the first or last step

### Removed

- **CUMULUS-1449**
  - Retired `CumulusConfig` as part of step function definitions, as this is an artifact of the way Kes parses workflow definitions that was not possible to migrate to Terraform. Use AWS Parameters and the `task_config` key instead. See change note above.
  - Removed individual workflow templates.

### Fixed

- **CUMULUS-1620** - Fixed bug where `message_adapter_version` does not correctly inject the CMA

- **CUMULUS-1396** - Updated `@cumulus/common/StepFunctions.getExecutionHistory()` to recursively fetch execution history when `nextToken` is returned in response

- **CUMULUS-1571** - Updated `@cumulus/common/DynamoDb.get()` to throw any errors encountered when trying to get a record and the record does exist

- **CUMULUS-1452**
  - Updated the EC2 initialization scripts to use full volume size for docker storage
  - Changed the default ECS docker storage drive to `devicemapper`

## [v1.14.5] - 2019-12-30 - [BACKPORT]

### Updated

- **CUMULUS-1626**
  - Updates Cumulus to use node10/CMA 1.1.2 for all of its internal lambdas in prep for AWS node 8 EOL

## [v1.14.4] - 2019-10-28

### Fixed

- **CUMULUS-1632** - Pinned `aws-elasticsearch-connector` package in `@cumulus/api` to version `8.1.3`, since `8.2.0` includes breaking changes

## [v1.14.3] - 2019-10-18

### Fixed

- **CUMULUS-1620** - Fixed bug where `message_adapter_version` does not correctly inject the CMA

- **CUMULUS-1572** - A granule is now included in discovery results even when
  none of its files has a matching file type in the associated collection
  configuration. Previously, if all files for a granule were unmatched by a file
  type configuration, the granule was excluded from the discovery results.
  Further, added support for a `boolean` property
  `ignoreFilesConfigForDiscovery`, which controls how a granule's files are
  filtered at discovery time.

## [v1.14.2] - 2019-10-08

### BREAKING CHANGES

Your Cumulus Message Adapter version should be pinned to `v1.0.13` or lower in your `app/config.yml` using `message_adapter_version: v1.0.13` OR you should use the workflow migration steps below to work with CMA v1.1.1+.

- **CUMULUS-1394** - The implementation of the `SfSnsReport` Lambda requires additional environment variables for integration with the new ingest notification SNS topics. Therefore, **you must update the definition of `SfSnsReport` in your `lambdas.yml` like so**:

```yaml
SfSnsReport:
  handler: index.handler
  timeout: 300
  source: node_modules/@cumulus/sf-sns-report/dist
  tables:
    - ExecutionsTable
  envs:
    execution_sns_topic_arn:
      function: Ref
      value: reportExecutionsSns
    granule_sns_topic_arn:
      function: Ref
      value: reportGranulesSns
    pdr_sns_topic_arn:
      function: Ref
      value: reportPdrsSns
```

- **CUMULUS-1447** -
  The newest release of the Cumulus Message Adapter (v1.1.1) requires that parameterized configuration be used for remote message functionality. Once released, Kes will automatically bring in CMA v1.1.1 without additional configuration.

  **Migration instructions**
  Oversized messages are no longer written to S3 automatically. In order to utilize remote messaging functionality, configure a `ReplaceConfig` AWS Step Function parameter on your CMA task:

  ```yaml
  ParsePdr:
    Parameters:
      cma:
        event.$: "$"
        ReplaceConfig:
          FullMessage: true
  ```

  Accepted fields in `ReplaceConfig` include `MaxSize`, `FullMessage`, `Path` and `TargetPath`.
  See https://github.com/nasa/cumulus-message-adapter/blob/master/CONTRACT.md#remote-message-configuration for full details.

  As this change is backward compatible in Cumulus Core, users wishing to utilize the previous version of the CMA may opt to transition to using a CMA lambda layer, or set `message_adapter_version` in their configuration to a version prior to v1.1.0.

### PLEASE NOTE

- **CUMULUS-1394** - Ingest notifications are now provided via 3 separate SNS topics for executions, granules, and PDRs, instead of a single `sftracker` SNS topic. Whereas the `sftracker` SNS topic received a full Cumulus execution message, the new topics all receive generated records for the given object. The new topics are only published to if the given object exists for the current execution. For a given execution/granule/PDR, **two messages will be received by each topic**: one message indicating that ingest is running and another message indicating that ingest has completed or failed. The new SNS topics are:

  - `reportExecutions` - Receives 1 message per execution
  - `reportGranules` - Receives 1 message per granule in an execution
  - `reportPdrs` - Receives 1 message per PDR

### Added

- **CUMULUS-639**

  - Adds SAML JWT and launchpad token authentication to Cumulus API (configurable)
    - **NOTE** to authenticate with Launchpad ensure your launchpad user_id is in the `<prefix>-UsersTable`
    - when Cumulus configured to protect API via Launchpad:
      - New endpoints
        - `GET /saml/login` - starting point for SAML SSO creates the login request url and redirects to the SAML Identity Provider Service (IDP)
        - `POST /saml/auth` - SAML Assertion Consumer Service. POST receiver from SAML IDP. Validates response, logs the user in, and returnes a SAML-based JWT.
    - Disabled endpoints
      - `POST /refresh`
      - Changes authorization worklow:
      - `ensureAuthorized` now presumes the bearer token is a JWT and tries to validate. If the token is malformed, it attempts to validate the token against Launchpad. This allows users to bring their own token as described here https://wiki.earthdata.nasa.gov/display/CUMULUS/Cumulus+API+with+Launchpad+Authentication. But it also allows dashboard users to manually authenticate via Launchpad SAML to receive a Launchpad-based JWT.

- **CUMULUS-1394**
  - Added `Granule.generateGranuleRecord()` method to granules model to generate a granule database record from a Cumulus execution message
  - Added `Pdr.generatePdrRecord()` method to PDRs model to generate a granule database record from a Cumulus execution message
  - Added helpers to `@cumulus/common/message`:
    - `getMessageExecutionName()` - Get the execution name from a Cumulus execution message
    - `getMessageStateMachineArn()` - Get the state machine ARN from a Cumulus execution message
    - `getMessageExecutionArn()` - Get the execution ARN for a Cumulus execution message
    - `getMessageGranules()` - Get the granules from a Cumulus execution message, if any.
  - Added `@cumulus/common/cloudwatch-event/isFailedSfStatus()` to determine if a Step Function status from a Cloudwatch event is a failed status

### Changed

- **CUMULUS-1308**

  - HTTP PUT of a Collection, Provider, or Rule via the Cumulus API now
    performs full replacement of the existing object with the object supplied
    in the request payload. Previous behavior was to perform a modification
    (partial update) by merging the existing object with the (possibly partial)
    object in the payload, but this did not conform to the HTTP standard, which
    specifies PATCH as the means for modifications rather than replacements.

- **CUMULUS-1375**

  - Migrate Cumulus from deprecated Elasticsearch JS client to new, supported one in `@cumulus/api`

- **CUMULUS-1485** Update `@cumulus/cmr-client` to return error message from CMR for validation failures.

- **CUMULUS-1394**

  - Renamed `Execution.generateDocFromPayload()` to `Execution.generateRecord()` on executions model. The method generates an execution database record from a Cumulus execution message.

- **CUMULUS-1432**

  - `logs` endpoint takes the level parameter as a string and not a number
  - Elasticsearch term query generation no longer converts numbers to boolean

- **CUMULUS-1447**

  - Consolidated all remote message handling code into @common/aws
  - Update remote message code to handle updated CMA remote message flags
  - Update example SIPS workflows to utilize Parameterized CMA configuration

- **CUMULUS-1448** Refactor workflows that are mutating cumulus_meta to utilize meta field

- **CUMULUS-1451**

  - Elasticsearch cluster setting `auto_create_index` will be set to false. This had been causing issues in the bootstrap lambda on deploy.

- **CUMULUS-1456**
  - `@cumulus/api` endpoints default error handler uses `boom` package to format errors, which is consistent with other API endpoint errors.

### Fixed

- **CUMULUS-1432** `logs` endpoint filter correctly filters logs by level
- **CUMULUS-1484** `useMessageAdapter` now does not set CUMULUS_MESSAGE_ADAPTER_DIR when `true`

### Removed

- **CUMULUS-1394**
  - Removed `sfTracker` SNS topic. Replaced by three new SNS topics for granule, execution, and PDR ingest notifications.
  - Removed unused functions from `@cumulus/common/aws`:
    - `getGranuleS3Params()`
    - `setGranuleStatus()`

## [v1.14.1] - 2019-08-29

### Fixed

- **CUMULUS-1455**

  - CMR token links updated to point to CMR legacy services rather than echo

- **CUMULUS-1211**
  - Errors thrown during granule discovery are no longer swallowed and ignored.
    Rather, errors are propagated to allow for proper error-handling and
    meaningful messaging.

## [v1.14.0] - 2019-08-22

### PLEASE NOTE

- We have encountered transient lambda service errors in our integration testing. Please handle transient service errors following [these guidelines](https://docs.aws.amazon.com/step-functions/latest/dg/bp-lambda-serviceexception.html). The workflows in the `example/workflows` folder have been updated with retries configured for these errors.

- **CUMULUS-799** added additional IAM permissions to support reading CloudWatch and API Gateway, so **you will have to redeploy your IAM stack.**

- **CUMULUS-800** Several items:

  - **Delete existing API Gateway stages**: To allow enabling of API Gateway logging, Cumulus now creates and manages a Stage resource during deployment. Before upgrading Cumulus, it is necessary to delete the API Gateway stages on both the Backend API and the Distribution API. Instructions are included in the documenation under [Delete API Gateway Stages](https://nasa.github.io/cumulus/docs/additional-deployment-options/delete-api-gateway-stages).

  - **Set up account permissions for API Gateway to write to CloudWatch**: In a one time operation for your AWS account, to enable CloudWatch Logs for API Gateway, you must first grant the API Gateway permission to read and write logs to CloudWatch for your account. The `AmazonAPIGatewayPushToCloudWatchLogs` managed policy (with an ARN of `arn:aws:iam::aws:policy/service-role/AmazonAPIGatewayPushToCloudWatchLogs`) has all the required permissions. You can find a simple how to in the documentation under [Enable API Gateway Logging.](https://nasa.github.io/cumulus/docs/additional-deployment-options/enable-gateway-logging-permissions)

  - **Configure API Gateway to write logs to CloudWatch** To enable execution logging for the distribution API set `config.yaml` `apiConfigs.distribution.logApigatewayToCloudwatch` value to `true`. More information [Enable API Gateway Logs](https://nasa.github.io/cumulus/docs/additional-deployment-options/enable-api-logs)

  - **Configure CloudWatch log delivery**: It is possible to deliver CloudWatch API execution and access logs to a cross-account shared AWS::Logs::Destination. An operator does this by adding the key `logToSharedDestination` to the `config.yml` at the default level with a value of a writable log destination. More information in the documenation under [Configure CloudWatch Logs Delivery.](https://nasa.github.io/cumulus/docs/additional-deployment-options/configure-cloudwatch-logs-delivery)

  - **Additional Lambda Logging**: It is now possible to configure any lambda to deliver logs to a shared subscriptions by setting `logToSharedDestination` to the ARN of a writable location (either an AWS::Logs::Destination or a Kinesis Stream) on any lambda config. Documentation for [Lambda Log Subscriptions](https://nasa.github.io/cumulus/docs/additional-deployment-options/additional-lambda-logging)

  - **Configure S3 Server Access Logs**: If you are running Cumulus in an NGAP environment you may [configure S3 Server Access Logs](https://nasa.github.io/cumulus/docs/next/deployment/server_access_logging) to be delivered to a shared bucket where the Metrics Team will ingest the logs into their ELK stack. Contact the Metrics team for permission and location.

- **CUMULUS-1368** The Cumulus distribution API has been deprecated and is being replaced by ASF's Thin Egress App. By default, the distribution API will not deploy. Please follow [the instructions for deploying and configuring Thin Egress](https://nasa.github.io/cumulus/docs/deployment/thin_egress_app).

To instead continue to deploy and use the legacy Cumulus distribution app, add the following to your `config.yml`:

```yaml
deployDistributionApi: true
```

If you deploy with no distribution app your deployment will succeed but you may encounter errors in your workflows, particularly in the `MoveGranule` task.

- **CUMULUS-1418** Users who are packaging the CMA in their Lambdas outside of Cumulus may need to update their Lambda configuration. Please see `BREAKING CHANGES` below for details.

### Added

- **CUMULUS-642**
  - Adds Launchpad as an authentication option for the Cumulus API.
  - Updated deployment documentation and added [instructions to setup Cumulus API Launchpad authentication](https://wiki.earthdata.nasa.gov/display/CUMULUS/Cumulus+API+with+Launchpad+Authentication)
- **CUMULUS-1418**
  - Adds usage docs/testing of lambda layers (introduced in PR1125), updates Core example tasks to use the updated `cumulus-ecs-task` and a CMA layer instead of kes CMA injection.
  - Added Terraform module to publish CMA as layer to user account.
- **PR1125** - Adds `layers` config option to support deploying Lambdas with layers
- **PR1128** - Added `useXRay` config option to enable AWS X-Ray for Lambdas.
- **CUMULUS-1345**
  - Adds new variables to the app deployment under `cmr`.
  - `cmrEnvironment` values are `SIT`, `UAT`, or `OPS` with `UAT` as the default.
  - `cmrLimit` and `cmrPageSize` have been added as configurable options.
- **CUMULUS-1273**
  - Added lambda function EmsProductMetadataReport to generate EMS Product Metadata report
- **CUMULUS-1226**
  - Added API endpoint `elasticsearch/index-from-database` to index to an Elasticsearch index from the database for recovery purposes and `elasticsearch/indices-status` to check the status of Elasticsearch indices via the API.
- **CUMULUS-824**
  - Added new Collection parameter `reportToEms` to configure whether the collection is reported to EMS
- **CUMULUS-1357**
  - Added new BackendApi endpoint `ems` that generates EMS reports.
- **CUMULUS-1241**
  - Added information about queues with maximum execution limits defined to default workflow templates (`meta.queueExecutionLimits`)
- **CUMULUS-1311**
  - Added `@cumulus/common/message` with various message parsing/preparation helpers
- **CUMULUS-812**

  - Added support for limiting the number of concurrent executions started from a queue. [See the data cookbook](https://nasa.github.io/cumulus/docs/data-cookbooks/throttling-queued-executions) for more information.

- **CUMULUS-1337**

  - Adds `cumulus.stackName` value to the `instanceMetadata` endpoint.

- **CUMULUS-1368**

  - Added `cmrGranuleUrlType` to the `@cumulus/move-granules` task. This determines what kind of links go in the CMR files. The options are `distribution`, `s3`, or `none`, with the default being distribution. If there is no distribution API being used with Cumulus, you must set the value to `s3` or `none`.

- Added `packages/s3-replicator` Terraform module to allow same-region s3 replication to metrics bucket.

- **CUMULUS-1392**

  - Added `tf-modules/report-granules` Terraform module which processes granule ingest notifications received via SNS and stores granule data to a database. The module includes:
    - SNS topic for publishing granule ingest notifications
    - Lambda to process granule notifications and store data
    - IAM permissions for the Lambda
    - Subscription for the Lambda to the SNS topic

- **CUMULUS-1393**

  - Added `tf-modules/report-pdrs` Terraform module which processes PDR ingest notifications received via SNS and stores PDR data to a database. The module includes:
    - SNS topic for publishing PDR ingest notifications
    - Lambda to process PDR notifications and store data
    - IAM permissions for the Lambda
    - Subscription for the Lambda to the SNS topic
  - Added unit tests for `@cumulus/api/models/pdrs.createPdrFromSns()`

- **CUMULUS-1400**

  - Added `tf-modules/report-executions` Terraform module which processes workflow execution information received via SNS and stores it to a database. The module includes:
    - SNS topic for publishing execution data
    - Lambda to process and store execution data
    - IAM permissions for the Lambda
    - Subscription for the Lambda to the SNS topic
  - Added `@cumulus/common/sns-event` which contains helpers for SNS events:
    - `isSnsEvent()` returns true if event is from SNS
    - `getSnsEventMessage()` extracts and parses the message from an SNS event
    - `getSnsEventMessageObject()` extracts and parses message object from an SNS event
  - Added `@cumulus/common/cloudwatch-event` which contains helpers for Cloudwatch events:
    - `isSfExecutionEvent()` returns true if event is from Step Functions
    - `isTerminalSfStatus()` determines if a Step Function status from a Cloudwatch event is a terminal status
    - `getSfEventStatus()` gets the Step Function status from a Cloudwatch event
    - `getSfEventDetailValue()` extracts a Step Function event detail field from a Cloudwatch event
    - `getSfEventMessageObject()` extracts and parses Step Function detail object from a Cloudwatch event

- **CUMULUS-1429**

  - Added `tf-modules/data-persistence` Terraform module which includes resources for data persistence in Cumulus:
    - DynamoDB tables
    - Elasticsearch with optional support for VPC
    - Cloudwatch alarm for number of Elasticsearch nodes

- **CUMULUS-1379** CMR Launchpad Authentication
  - Added `launchpad` configuration to `@cumulus/deployment/app/config.yml`, and cloudformation templates, workflow message, lambda configuration, api endpoint configuration
  - Added `@cumulus/common/LaunchpadToken` and `@cumulus/common/launchpad` to provide methods to get token and validate token
  - Updated lambdas to use Launchpad token for CMR actions (ingest and delete granules)
  - Updated deployment documentation and added [instructions to setup CMR client for Launchpad authentication](https://wiki.earthdata.nasa.gov/display/CUMULUS/CMR+Launchpad+Authentication)

## Changed

- **CUMULUS-1232**

  - Added retries to update `@cumulus/cmr-client` `updateToken()`

- **CUMULUS-1245 CUMULUS-795**

  - Added additional `ems` configuration parameters for sending the ingest reports to EMS
  - Added functionality to send daily ingest reports to EMS

- **CUMULUS-1241**

  - Removed the concept of "priority levels" and added ability to define a number of maximum concurrent executions per SQS queue
  - Changed mapping of Cumulus message properties for the `sqs2sfThrottle` lambda:
    - Queue name is read from `cumulus_meta.queueName`
    - Maximum executions for the queue is read from `meta.queueExecutionLimits[queueName]`, where `queueName` is `cumulus_meta.queueName`
  - Changed `sfSemaphoreDown` lambda to only attempt decrementing semaphores when:
    - the message is for a completed/failed/aborted/timed out workflow AND
    - `cumulus_meta.queueName` exists on the Cumulus message AND
    - An entry for the queue name (`cumulus_meta.queueName`) exists in the the object `meta.queueExecutionLimits` on the Cumulus message

- **CUMULUS-1338**

  - Updated `sfSemaphoreDown` lambda to be triggered via AWS Step Function Cloudwatch events instead of subscription to `sfTracker` SNS topic

- **CUMULUS-1311**

  - Updated `@cumulus/queue-granules` to set `cumulus_meta.queueName` for queued execution messages
  - Updated `@cumulus/queue-pdrs` to set `cumulus_meta.queueName` for queued execution messages
  - Updated `sqs2sfThrottle` lambda to immediately decrement queue semaphore value if dispatching Step Function execution throws an error

- **CUMULUS-1362**

  - Granule `processingStartTime` and `processingEndTime` will be set to the execution start time and end time respectively when there is no sync granule or post to cmr task present in the workflow

- **CUMULUS-1400**
  - Deprecated `@cumulus/ingest/aws/getExecutionArn`. Use `@cumulus/common/aws/getExecutionArn` instead.

### Fixed

- **CUMULUS-1439**

  - Fix bug with rule.logEventArn deletion on Kinesis rule update and fix unit test to verify

- **CUMULUS-796**

  - Added production information (collection ShortName and Version, granuleId) to EMS distribution report
  - Added functionality to send daily distribution reports to EMS

- **CUMULUS-1319**

  - Fixed a bug where granule ingest times were not being stored to the database

- **CUMULUS-1356**

  - The `Collection` model's `delete` method now _removes_ the specified item
    from the collection config store that was inserted by the `create` method.
    Previously, this behavior was missing.

- **CUMULUS-1374**
  - Addressed audit concerns (https://www.npmjs.com/advisories/782) in api package

### BREAKING CHANGES

### Changed

- **CUMULUS-1418**
  - Adding a default `cmaDir` key to configuration will cause `CUMULUS_MESSAGE_ADAPTER_DIR` to be set by default to `/opt` for any Lambda not setting `useCma` to true, or explicitly setting the CMA environment variable. In lambdas that package the CMA independently of the Cumulus packaging. Lambdas manually packaging the CMA should have their Lambda configuration updated to set the CMA path, or alternately if not using the CMA as a Lambda layer in this deployment set `cmaDir` to `./cumulus-message-adapter`.

### Removed

- **CUMULUS-1337**

  - Removes the S3 Access Metrics package added in CUMULUS-799

- **PR1130**
  - Removed code deprecated since v1.11.1:
    - Removed `@cumulus/common/step-functions`. Use `@cumulus/common/StepFunctions` instead.
    - Removed `@cumulus/api/lib/testUtils.fakeFilesFactory`. Use `@cumulus/api/lib/testUtils.fakeFileFactory` instead.
    - Removed `@cumulus/cmrjs/cmr` functions: `searchConcept`, `ingestConcept`, `deleteConcept`. Use the functions in `@cumulus/cmr-client` instead.
    - Removed `@cumulus/ingest/aws.getExecutionHistory`. Use `@cumulus/common/StepFunctions.getExecutionHistory` instead.

## [v1.13.5] - 2019-08-29 - [BACKPORT]

### Fixed

- **CUMULUS-1455** - CMR token links updated to point to CMR legacy services rather than echo

## [v1.13.4] - 2019-07-29

- **CUMULUS-1411** - Fix deployment issue when using a template override

## [v1.13.3] - 2019-07-26

- **CUMULUS-1345** Full backport of CUMULUS-1345 features - Adds new variables to the app deployment under `cmr`.
  - `cmrEnvironment` values are `SIT`, `UAT`, or `OPS` with `UAT` as the default.
  - `cmrLimit` and `cmrPageSize` have been added as configurable options.

## [v1.13.2] - 2019-07-25

- Re-release of v1.13.1 to fix broken npm packages.

## [v1.13.1] - 2019-07-22

- **CUMULUS-1374** - Resolve audit compliance with lodash version for api package subdependency
- **CUMULUS-1412** - Resolve audit compliance with googleapi package
- **CUMULUS-1345** - Backported CMR environment setting in getUrl to address immediate user need. CMR_ENVIRONMENT can now be used to set the CMR environment to OPS/SIT

## [v1.13.0] - 2019-5-20

### PLEASE NOTE

**CUMULUS-802** added some additional IAM permissions to support ECS autoscaling, so **you will have to redeploy your IAM stack.**
As a result of the changes for **CUMULUS-1193**, **CUMULUS-1264**, and **CUMULUS-1310**, **you must delete your existing stacks (except IAM) before deploying this version of Cumulus.**
If running Cumulus within a VPC and extended downtime is acceptable, we recommend doing this at the end of the day to allow AWS backend resources and network interfaces to be cleaned up overnight.

### BREAKING CHANGES

- **CUMULUS-1228**

  - The default AMI used by ECS instances is now an NGAP-compliant AMI. This
    will be a breaking change for non-NGAP deployments. If you do not deploy to
    NGAP, you will need to find the AMI ID of the
    [most recent Amazon ECS-optimized AMI](https://docs.aws.amazon.com/AmazonECS/latest/developerguide/ecs-optimized_AMI.html),
    and set the `ecs.amiid` property in your config. Instructions for finding
    the most recent NGAP AMI can be found using
    [these instructions](https://wiki.earthdata.nasa.gov/display/ESKB/Select+an+NGAP+Created+AMI).

- **CUMULUS-1310**

  - Database resources (DynamoDB, ElasticSearch) have been moved to an independent `db` stack.
    Migrations for this version will need to be user-managed. (e.g. [elasticsearch](https://docs.aws.amazon.com/elasticsearch-service/latest/developerguide/es-version-migration.html#snapshot-based-migration) and [dynamoDB](https://docs.aws.amazon.com/datapipeline/latest/DeveloperGuide/dp-template-exports3toddb.html)).
    Order of stack deployment is `iam` -> `db` -> `app`.
  - All stacks can now be deployed using a single `config.yml` file, i.e.: `kes cf deploy --kes-folder app --template node_modules/@cumulus/deployment/[iam|db|app] [...]`
    Backwards-compatible. For development, please re-run `npm run bootstrap` to build new `kes` overrides.
    Deployment docs have been updated to show how to deploy a single-config Cumulus instance.
  - `params` have been moved: Nest `params` fields under `app`, `db` or `iam` to override all Parameters for a particular stack's cloudformation template. Backwards-compatible with multi-config setups.
  - `stackName` and `stackNameNoDash` have been retired. Use `prefix` and `prefixNoDash` instead.
  - The `iams` section in `app/config.yml` IAM roles has been deprecated as a user-facing parameter,
    _unless_ your IAM role ARNs do not match the convention shown in `@cumulus/deployment/app/config.yml`
  - The `vpc.securityGroup` will need to be set with a pre-existing security group ID to use Cumulus in a VPC. Must allow inbound HTTP(S) (Port 443).

- **CUMULUS-1212**

  - `@cumulus/post-to-cmr` will now fail if any granules being processed are missing a metadata file. You can set the new config option `skipMetaCheck` to `true` to pass post-to-cmr without a metadata file.

- **CUMULUS-1232**

  - `@cumulus/sync-granule` will no longer silently pass if no checksum data is provided. It will use input
    from the granule object to:
    - Verify checksum if `checksumType` and `checksumValue` are in the file record OR a checksum file is provided
      (throws `InvalidChecksum` on fail), else log warning that no checksum is available.
    - Then, verify synced S3 file size if `file.size` is in the file record (throws `UnexpectedFileSize` on fail),
      else log warning that no file size is available.
    - Pass the step.

- **CUMULUS-1264**

  - The Cloudformation templating and deployment configuration has been substantially refactored.
    - `CumulusApiDefault` nested stack resource has been renamed to `CumulusApiDistribution`
    - `CumulusApiV1` nested stack resource has been renamed to `CumulusApiBackend`
  - The `urs: true` config option for when defining your lambdas (e.g. in `lambdas.yml`) has been deprecated. There are two new options to replace it:
    - `urs_redirect: 'token'`: This will expose a `TOKEN_REDIRECT_ENDPOINT` environment variable to your lambda that references the `/token` endpoint on the Cumulus backend API
    - `urs_redirect: 'distribution'`: This will expose a `DISTRIBUTION_REDIRECT_ENDPOINT` environment variable to your lambda that references the `/redirect` endpoint on the Cumulus distribution API

- **CUMULUS-1193**

  - The elasticsearch instance is moved behind the VPC.
  - Your account will need an Elasticsearch Service Linked role. This is a one-time setup for the account. You can follow the instructions to use the AWS console or AWS CLI [here](https://docs.aws.amazon.com/IAM/latest/UserGuide/using-service-linked-roles.html) or use the following AWS CLI command: `aws iam create-service-linked-role --aws-service-name es.amazonaws.com`

- **CUMULUS-802**

  - ECS `maxInstances` must be greater than `minInstances`. If you use defaults, no change is required.

- **CUMULUS-1269**
  - Brought Cumulus data models in line with CNM JSON schema:
    - Renamed file object `fileType` field to `type`
    - Renamed file object `fileSize` field to `size`
    - Renamed file object `checksumValue` field to `checksum` where not already done.
    - Added `ancillary` and `linkage` type support to file objects.

### Added

- **CUMULUS-799**

  - Added an S3 Access Metrics package which will take S3 Server Access Logs and
    write access metrics to CloudWatch

- **CUMULUS-1242** - Added `sqs2sfThrottle` lambda. The lambda reads SQS messages for queued executions and uses semaphores to only start new executions if the maximum number of executions defined for the priority key (`cumulus_meta.priorityKey`) has not been reached. Any SQS messages that are read but not used to start executions remain in the queue.

- **CUMULUS-1240**

  - Added `sfSemaphoreDown` lambda. This lambda receives SNS messages and for each message it decrements the semaphore used to track the number of running executions if:
    - the message is for a completed/failed workflow AND
    - the message contains a level of priority (`cumulus_meta.priorityKey`)
  - Added `sfSemaphoreDown` lambda as a subscriber to the `sfTracker` SNS topic

- **CUMULUS-1265**

  - Added `apiConfigs` configuration option to configure API Gateway to be private
  - All internal lambdas configured to run inside the VPC by default
  - Removed references to `NoVpc` lambdas from documentation and `example` folder.

- **CUMULUS-802**
  - Adds autoscaling of ECS clusters
  - Adds autoscaling of ECS services that are handling StepFunction activities

## Changed

- Updated `@cumulus/ingest/http/httpMixin.list()` to trim trailing spaces on discovered filenames

- **CUMULUS-1310**

  - Database resources (DynamoDB, ElasticSearch) have been moved to an independent `db` stack.
    This will enable future updates to avoid affecting database resources or requiring migrations.
    Migrations for this version will need to be user-managed.
    (e.g. [elasticsearch](https://docs.aws.amazon.com/elasticsearch-service/latest/developerguide/es-version-migration.html#snapshot-based-migration) and [dynamoDB](https://docs.aws.amazon.com/datapipeline/latest/DeveloperGuide/dp-template-exports3toddb.html)).
    Order of stack deployment is `iam` -> `db` -> `app`.
  - All stacks can now be deployed using a single `config.yml` file, i.e.: `kes cf deploy --kes-folder app --template node_modules/@cumulus/deployment/[iam|db|app] [...]`
    Backwards-compatible. Please re-run `npm run bootstrap` to build new `kes` overrides.
    Deployment docs have been updated to show how to deploy a single-config Cumulus instance.
  - `params` fields should now be nested under the stack key (i.e. `app`, `db` or `iam`) to provide Parameters for a particular stack's cloudformation template,
    for use with single-config instances. Keys _must_ match the name of the deployment package folder (`app`, `db`, or `iam`).
    Backwards-compatible with multi-config setups.
  - `stackName` and `stackNameNoDash` have been retired as user-facing config parameters. Use `prefix` and `prefixNoDash` instead.
    This will be used to create stack names for all stacks in a single-config use case.
    `stackName` may still be used as an override in multi-config usage, although this is discouraged.
    Warning: overriding the `db` stack's `stackName` will require you to set `dbStackName` in your `app/config.yml`.
    This parameter is required to fetch outputs from the `db` stack to reference in the `app` stack.
  - The `iams` section in `app/config.yml` IAM roles has been retired as a user-facing parameter,
    _unless_ your IAM role ARNs do not match the convention shown in `@cumulus/deployment/app/config.yml`
    In that case, overriding `iams` in your own config is recommended.
  - `iam` and `db` `cloudformation.yml` file names will have respective prefixes (e.g `iam.cloudformation.yml`).
  - Cumulus will now only attempt to create reconciliation reports for buckets of the `private`, `public` and `protected` types.
  - Cumulus will no longer set up its own security group.
    To pass a pre-existing security group for in-VPC deployments as a parameter to the Cumulus template, populate `vpc.securityGroup` in `config.yml`.
    This security group must allow inbound HTTP(S) traffic (Port 443). SSH traffic (Port 22) must be permitted for SSH access to ECS instances.
  - Deployment docs have been updated with examples for the new deployment model.

- **CUMULUS-1236**

  - Moves access to public files behind the distribution endpoint. Authentication is not required, but direct http access has been disallowed.

- **CUMULUS-1223**

  - Adds unauthenticated access for public bucket files to the Distribution API. Public files should be requested the same way as protected files, but for public files a redirect to a self-signed S3 URL will happen without requiring authentication with Earthdata login.

- **CUMULUS-1232**

  - Unifies duplicate handling in `ingest/granule.handleDuplicateFile` for maintainability.
  - Changed `ingest/granule.ingestFile` and `move-granules/index.moveFileRequest` to use new function.
  - Moved file versioning code to `ingest/granule.moveGranuleFileWithVersioning`
  - `ingest/granule.verifyFile` now also tests `file.size` for verification if it is in the file record and throws
    `UnexpectedFileSize` error for file size not matching input.
  - `ingest/granule.verifyFile` logs warnings if checksum and/or file size are not available.

- **CUMULUS-1193**

  - Moved reindex CLI functionality to an API endpoint. See [API docs](https://nasa.github.io/cumulus-api/#elasticsearch-1)

- **CUMULUS-1207**
  - No longer disable lambda event source mappings when disabling a rule

### Fixed

- Updated Lerna publish script so that published Cumulus packages will pin their dependencies on other Cumulus packages to exact versions (e.g. `1.12.1` instead of `^1.12.1`)

- **CUMULUS-1203**

  - Fixes IAM template's use of intrinsic functions such that IAM template overrides now work with kes

- **CUMULUS-1268**
  - Deployment will not fail if there are no ES alarms or ECS services

## [v1.12.1] - 2019-4-8

## [v1.12.0] - 2019-4-4

Note: There was an issue publishing 1.12.0. Upgrade to 1.12.1.

### BREAKING CHANGES

- **CUMULUS-1139**

  - `granule.applyWorkflow` uses the new-style granule record as input to workflows.

- **CUMULUS-1171**

  - Fixed provider handling in the API to make it consistent between protocols.
    NOTE: This is a breaking change. When applying this upgrade, users will need to:
    1. Disable all workflow rules
    2. Update any `http` or `https` providers so that the host field only
       contains a valid hostname or IP address, and the port field contains the
       provider port.
    3. Perform the deployment
    4. Re-enable workflow rules

- **CUMULUS-1176**:

  - `@cumulus/move-granules` input expectations have changed. `@cumulus/files-to-granules` is a new intermediate task to perform input translation in the old style.
    See the Added and Changed sections of this release changelog for more information.

- **CUMULUS-670**

  - The behavior of ParsePDR and related code has changed in this release. PDRs with FILE_TYPEs that do not conform to the PDR ICD (+ TGZ) (https://cdn.earthdata.nasa.gov/conduit/upload/6376/ESDS-RFC-030v1.0.pdf) will fail to parse.

- **CUMULUS-1208**
  - The granule object input to `@cumulus/queue-granules` will now be added to ingest workflow messages **as is**. In practice, this means that if you are using `@cumulus/queue-granules` to trigger ingest workflows and your granule objects input have invalid properties, then your ingest workflows will fail due to schema validation errors.

### Added

- **CUMULUS-777**
  - Added new cookbook entry on configuring Cumulus to track ancillary files.
- **CUMULUS-1183**
  - Kes overrides will now abort with a warning if a workflow step is configured without a corresponding
    lambda configuration
- **CUMULUS-1223**

  - Adds convenience function `@cumulus/common/bucketsConfigJsonObject` for fetching stack's bucket configuration as an object.

- **CUMULUS-853**
  - Updated FakeProcessing example lambda to include option to generate fake browse
  - Added feature documentation for ancillary metadata export, a new cookbook entry describing a workflow with ancillary metadata generation(browse), and related task definition documentation
- **CUMULUS-805**
  - Added a CloudWatch alarm to check running ElasticSearch instances, and a CloudWatch dashboard to view the health of ElasticSearch
  - Specify `AWS_REGION` in `.env` to be used by deployment script
- **CUMULUS-803**
  - Added CloudWatch alarms to check running tasks of each ECS service, and add the alarms to CloudWatch dashboard
- **CUMULUS-670**
  - Added Ancillary Metadata Export feature (see https://nasa.github.io/cumulus/docs/features/ancillary_metadata for more information)
  - Added new Collection file parameter "fileType" that allows configuration of workflow granule file fileType
- **CUMULUS-1184** - Added kes logging output to ensure we always see the state machine reference before failures due to configuration
- **CUMULUS-1105** - Added a dashboard endpoint to serve the dashboard from an S3 bucket
- **CUMULUS-1199** - Moves `s3credentials` endpoint from the backend to the distribution API.
- **CUMULUS-666**
  - Added `@api/endpoints/s3credentials` to allow EarthData Login authorized users to retrieve temporary security credentials for same-region direct S3 access.
- **CUMULUS-671**
  - Added `@packages/integration-tests/api/distribution/getDistributionApiS3SignedUrl()` to return the S3 signed URL for a file protected by the distribution API
- **CUMULUS-672**
  - Added `cmrMetadataFormat` and `cmrConceptId` to output for individual granules from `@cumulus/post-to-cmr`. `cmrMetadataFormat` will be read from the `cmrMetadataFormat` generated for each granule in `@cumulus/cmrjs/publish2CMR()`
  - Added helpers to `@packages/integration-tests/api/distribution`:
    - `getDistributionApiFileStream()` returns a stream to download files protected by the distribution API
    - `getDistributionFileUrl()` constructs URLs for requesting files from the distribution API
- **CUMULUS-1185** `@cumulus/api/models/Granule.removeGranuleFromCmrByGranule` to replace `@cumulus/api/models/Granule.removeGranuleFromCmr` and use the Granule UR from the CMR metadata to remove the granule from CMR

- **CUMULUS-1101**

  - Added new `@cumulus/checksum` package. This package provides functions to calculate and validate checksums.
  - Added new checksumming functions to `@cumulus/common/aws`: `calculateS3ObjectChecksum` and `validateS3ObjectChecksum`, which depend on the `checksum` package.

- CUMULUS-1171

  - Added `@cumulus/common` API documentation to `packages/common/docs/API.md`
  - Added an `npm run build-docs` task to `@cumulus/common`
  - Added `@cumulus/common/string#isValidHostname()`
  - Added `@cumulus/common/string#match()`
  - Added `@cumulus/common/string#matches()`
  - Added `@cumulus/common/string#toLower()`
  - Added `@cumulus/common/string#toUpper()`
  - Added `@cumulus/common/URLUtils#buildURL()`
  - Added `@cumulus/common/util#isNil()`
  - Added `@cumulus/common/util#isNull()`
  - Added `@cumulus/common/util#isUndefined()`
  - Added `@cumulus/common/util#negate()`

- **CUMULUS-1176**

  - Added new `@cumulus/files-to-granules` task to handle converting file array output from `cumulus-process` tasks into granule objects.
    Allows simplification of `@cumulus/move-granules` and `@cumulus/post-to-cmr`, see Changed section for more details.

- CUMULUS-1151 Compare the granule holdings in CMR with Cumulus' internal data store
- CUMULUS-1152 Compare the granule file holdings in CMR with Cumulus' internal data store

### Changed

- **CUMULUS-1216** - Updated `@cumulus/ingest/granule/ingestFile` to download files to expected staging location.
- **CUMULUS-1208** - Updated `@cumulus/ingest/queue/enqueueGranuleIngestMessage()` to not transform granule object passed to it when building an ingest message
- **CUMULUS-1198** - `@cumulus/ingest` no longer enforces any expectations about whether `provider_path` contains a leading slash or not.
- **CUMULUS-1170**
  - Update scripts and docs to use `npm` instead of `yarn`
  - Use `package-lock.json` files to ensure matching versions of npm packages
  - Update CI builds to use `npm ci` instead of `npm install`
- **CUMULUS-670**
  - Updated ParsePDR task to read standard PDR types+ (+ tgz as an external customer requirement) and add a fileType to granule-files on Granule discovery
  - Updated ParsePDR to fail if unrecognized type is used
  - Updated all relevant task schemas to include granule->files->filetype as a string value
  - Updated tests/test fixtures to include the fileType in the step function/task inputs and output validations as needed
  - Updated MoveGranules task to handle incoming configuration with new "fileType" values and to add them as appropriate to the lambda output.
  - Updated DiscoverGranules step/related workflows to read new Collection file parameter fileType that will map a discovered file to a workflow fileType
  - Updated CNM parser to add the fileType to the defined granule file fileType on ingest and updated integration tests to verify/validate that behavior
  - Updated generateEcho10XMLString in cmr-utils.js to use a map/related library to ensure order as CMR requires ordering for their online resources.
  - Updated post-to-cmr task to appropriately export CNM filetypes to CMR in echo10/UMM exports
- **CUMULUS-1139** - Granules stored in the API contain a `files` property. That schema has been greatly
  simplified and now better matches the CNM format.
  - The `name` property has been renamed to `fileName`.
  - The `filepath` property has been renamed to `key`.
  - The `checksumValue` property has been renamed to `checksum`.
  - The `path` property has been removed.
  - The `url_path` property has been removed.
  - The `filename` property (which contained an `s3://` URL) has been removed, and the `bucket`
    and `key` properties should be used instead. Any requests sent to the API containing a `granule.files[].filename`
    property will be rejected, and any responses coming back from the API will not contain that
    `filename` property.
  - A `source` property has been added, which is a URL indicating the original source of the file.
  - `@cumulus/ingest/granule.moveGranuleFiles()` no longer includes a `filename` field in its
    output. The `bucket` and `key` fields should be used instead.
- **CUMULUS-672**

  - Changed `@cumulus/integration-tests/api/EarthdataLogin.getEarthdataLoginRedirectResponse` to `@cumulus/integration-tests/api/EarthdataLogin.getEarthdataAccessToken`. The new function returns an access response from Earthdata login, if successful.
  - `@cumulus/integration-tests/cmr/getOnlineResources` now accepts an object of options, including `cmrMetadataFormat`. Based on the `cmrMetadataFormat`, the function will correctly retrieve the online resources for each metadata format (ECHO10, UMM-G)

- **CUMULUS-1101**

  - Moved `@cumulus/common/file/getFileChecksumFromStream` into `@cumulus/checksum`, and renamed it to `generateChecksumFromStream`.
    This is a breaking change for users relying on `@cumulus/common/file/getFileChecksumFromStream`.
  - Refactored `@cumulus/ingest/Granule` to depend on new `common/aws` checksum functions and remove significantly present checksumming code.
    - Deprecated `@cumulus/ingest/granule.validateChecksum`. Replaced with `@cumulus/ingest/granule.verifyFile`.
    - Renamed `granule.getChecksumFromFile` to `granule.retrieveSuppliedFileChecksumInformation` to be more accurate.
  - Deprecated `@cumulus/common/aws.checksumS3Objects`. Use `@cumulus/common/aws.calculateS3ObjectChecksum` instead.

- CUMULUS-1171

  - Fixed provider handling in the API to make it consistent between protocols.
    Before this change, FTP providers were configured using the `host` and
    `port` properties. HTTP providers ignored `port` and `protocol`, and stored
    an entire URL in the `host` property. Updated the API to only accept valid
    hostnames or IP addresses in the `provider.host` field. Updated ingest code
    to properly build HTTP and HTTPS URLs from `provider.protocol`,
    `provider.host`, and `provider.port`.
  - The default provider port was being set to 21, no matter what protocol was
    being used. Removed that default.

- **CUMULUS-1176**

  - `@cumulus/move-granules` breaking change:
    Input to `move-granules` is now expected to be in the form of a granules object (i.e. `{ granules: [ { ... }, { ... } ] }`);
    For backwards compatibility with array-of-files outputs from processing steps, use the new `@cumulus/files-to-granules` task as an intermediate step.
    This task will perform the input translation. This change allows `move-granules` to be simpler and behave more predictably.
    `config.granuleIdExtraction` and `config.input_granules` are no longer needed/used by `move-granules`.
  - `@cumulus/post-to-cmr`: `config.granuleIdExtraction` is no longer needed/used by `post-to-cmr`.

- CUMULUS-1174
  - Better error message and stacktrace for S3KeyPairProvider error reporting.

### Fixed

- **CUMULUS-1218** Reconciliation report will now scan only completed granules.
- `@cumulus/api` files and granules were not getting indexed correctly because files indexing was failing in `db-indexer`
- `@cumulus/deployment` A bug in the Cloudformation template was preventing the API from being able to be launched in a VPC, updated the IAM template to give the permissions to be able to run the API in a VPC

### Deprecated

- `@cumulus/api/models/Granule.removeGranuleFromCmr`, instead use `@cumulus/api/models/Granule.removeGranuleFromCmrByGranule`
- `@cumulus/ingest/granule.validateChecksum`, instead use `@cumulus/ingest/granule.verifyFile`
- `@cumulus/common/aws.checksumS3Objects`, instead use `@cumulus/common/aws.calculateS3ObjectChecksum`
- `@cumulus/cmrjs`: `getGranuleId` and `getCmrFiles` are deprecated due to changes in input handling.

## [v1.11.3] - 2019-3-5

### Added

- **CUMULUS-1187** - Added `@cumulus/ingest/granule/duplicateHandlingType()` to determine how duplicate files should be handled in an ingest workflow

### Fixed

- **CUMULUS-1187** - workflows not respecting the duplicate handling value specified in the collection
- Removed refreshToken schema requirement for OAuth

## [v1.11.2] - 2019-2-15

### Added

- CUMULUS-1169
  - Added a `@cumulus/common/StepFunctions` module. It contains functions for querying the AWS
    StepFunctions API. These functions have the ability to retry when a ThrottlingException occurs.
  - Added `@cumulus/common/aws.retryOnThrottlingException()`, which will wrap a function in code to
    retry on ThrottlingExceptions.
  - Added `@cumulus/common/test-utils.throttleOnce()`, which will cause a function to return a
    ThrottlingException the first time it is called, then return its normal result after that.
- CUMULUS-1103 Compare the collection holdings in CMR with Cumulus' internal data store
- CUMULUS-1099 Add support for UMMG JSON metadata versions > 1.4.
  - If a version is found in the metadata object, that version is used for processing and publishing to CMR otherwise, version 1.4 is assumed.
- CUMULUS-678
  - Added support for UMMG json v1.4 metadata files.
    `reconcileCMRMetadata` added to `@cumulus/cmrjs` to update metadata record with new file locations.
    `@cumulus/common/errors` adds two new error types `CMRMetaFileNotFound` and `InvalidArgument`.
    `@cumulus/common/test-utils` adds new function `randomId` to create a random string with id to help in debugging.
    `@cumulus/common/BucketsConfig` adds a new helper class `BucketsConfig` for working with bucket stack configuration and bucket names.
    `@cumulus/common/aws` adds new function `s3PutObjectTagging` as a convenience for the aws [s3().putObjectTagging](https://docs.aws.amazon.com/AWSJavaScriptSDK/latest/AWS/S3.html#putObjectTagging-property) function.
    `@cumulus/cmrjs` Adds: - `isCMRFile` - Identify an echo10(xml) or UMMG(json) metadata file. - `metadataObjectFromCMRFile` Read and parse CMR XML file from s3. - `updateCMRMetadata` Modify a cmr metadata (xml/json) file with updated information. - `publish2CMR` Posts XML or UMMG CMR data to CMR service. - `reconcileCMRMetadata` Reconciles cmr metadata file after a file moves.
- Adds some ECS and other permissions to StepRole to enable running ECS tasks from a workflow
- Added Apache logs to cumulus api and distribution lambdas
- **CUMULUS-1119** - Added `@cumulus/integration-tests/api/EarthdataLogin.getEarthdataLoginRedirectResponse` helper for integration tests to handle login with Earthdata and to return response from redirect to Cumulus API
- **CUMULUS-673** Added `@cumulus/common/file/getFileChecksumFromStream` to get file checksum from a readable stream

### Fixed

- CUMULUS-1123
  - Cloudformation template overrides now work as expected

### Changed

- CUMULUS-1169
  - Deprecated the `@cumulus/common/step-functions` module.
  - Updated code that queries the StepFunctions API to use the retry-enabled functions from
    `@cumulus/common/StepFunctions`
- CUMULUS-1121
  - Schema validation is now strongly enforced when writing to the database.
    Additional properties are not allowed and will result in a validation error.
- CUMULUS-678
  `tasks/move-granules` simplified and refactored to use functionality from cmrjs.
  `ingest/granules.moveGranuleFiles` now just moves granule files and returns a list of the updated files. Updating metadata now handled by `@cumulus/cmrjs/reconcileCMRMetadata`.
  `move-granules.updateGranuleMetadata` refactored and bugs fixed in the case of a file matching multiple collection.files.regexps.
  `getCmrXmlFiles` simplified and now only returns an object with the cmrfilename and the granuleId.
  `@cumulus/test-processing` - test processing task updated to generate UMM-G metadata

- CUMULUS-1043

  - `@cumulus/api` now uses [express](http://expressjs.com/) as the API engine.
  - All `@cumulus/api` endpoints on ApiGateway are consolidated to a single endpoint the uses `{proxy+}` definition.
  - All files under `packages/api/endpoints` along with associated tests are updated to support express's request and response objects.
  - Replaced environment variables `internal`, `bucket` and `systemBucket` with `system_bucket`.
  - Update `@cumulus/integration-tests` to work with updated cumulus-api express endpoints

- `@cumulus/integration-tests` - `buildAndExecuteWorkflow` and `buildWorkflow` updated to take a `meta` param to allow for additional fields to be added to the workflow `meta`

- **CUMULUS-1049** Updated `Retrieve Execution Status API` in `@cumulus/api`: If the execution doesn't exist in Step Function API, Cumulus API returns the execution status information from the database.

- **CUMULUS-1119**
  - Renamed `DISTRIBUTION_URL` environment variable to `DISTRIBUTION_ENDPOINT`
  - Renamed `DEPLOYMENT_ENDPOINT` environment variable to `DISTRIBUTION_REDIRECT_ENDPOINT`
  - Renamed `API_ENDPOINT` environment variable to `TOKEN_REDIRECT_ENDPOINT`

### Removed

- Functions deprecated before 1.11.0:
  - @cumulus/api/models/base: static Manager.createTable() and static Manager.deleteTable()
  - @cumulus/ingest/aws/S3
  - @cumulus/ingest/aws/StepFunction.getExecution()
  - @cumulus/ingest/aws/StepFunction.pullEvent()
  - @cumulus/ingest/consumer.Consume
  - @cumulus/ingest/granule/Ingest.getBucket()

### Deprecated

`@cmrjs/ingestConcept`, instead use the CMR object methods. `@cmrjs/CMR.ingestGranule` or `@cmrjs/CMR.ingestCollection`
`@cmrjs/searchConcept`, instead use the CMR object methods. `@cmrjs/CMR.searchGranules` or `@cmrjs/CMR.searchCollections`
`@cmrjs/deleteConcept`, instead use the CMR object methods. `@cmrjs/CMR.deleteGranule` or `@cmrjs/CMR.deleteCollection`

## [v1.11.1] - 2018-12-18

**Please Note**

- Ensure your `app/config.yml` has a `clientId` specified in the `cmr` section. This will allow CMR to identify your requests for better support and metrics.
  - For an example, please see [the example config](https://github.com/nasa/cumulus/blob/1c7e2bf41b75da9f87004c4e40fbcf0f39f56794/example/app/config.yml#L128).

### Added

- Added a `/tokenDelete` endpoint in `@cumulus/api` to delete access token records

### Changed

- CUMULUS-678
  `@cumulus/ingest/crypto` moved and renamed to `@cumulus/common/key-pair-provider`
  `@cumulus/ingest/aws` function: `KMSDecryptionFailed` and class: `KMS` extracted and moved to `@cumulus/common` and `KMS` is exported as `KMSProvider` from `@cumulus/common/key-pair-provider`
  `@cumulus/ingest/granule` functions: `publish`, `getGranuleId`, `getXMLMetadataAsString`, `getMetadataBodyAndTags`, `parseXmlString`, `getCmrXMLFiles`, `postS3Object`, `contructOnlineAccessUrls`, `updateMetadata`, extracted and moved to `@cumulus/cmrjs`
  `getGranuleId`, `getCmrXMLFiles`, `publish`, `updateMetadata` removed from `@cumulus/ingest/granule` and added to `@cumulus/cmrjs`;
  `updateMetadata` renamed `updateCMRMetadata`.
  `@cumulus/ingest` test files renamed.
- **CUMULUS-1070**
  - Add `'Client-Id'` header to all `@cumulus/cmrjs` requests (made via `searchConcept`, `ingestConcept`, and `deleteConcept`).
  - Updated `cumulus/example/app/config.yml` entry for `cmr.clientId` to use stackName for easier CMR-side identification.

## [v1.11.0] - 2018-11-30

**Please Note**

- Redeploy IAM roles:
  - CUMULUS-817 includes a migration that requires reconfiguration/redeployment of IAM roles. Please see the [upgrade instructions](https://nasa.github.io/cumulus/docs/upgrade/1.11.0) for more information.
  - CUMULUS-977 includes a few new SNS-related permissions added to the IAM roles that will require redeployment of IAM roles.
- `cumulus-message-adapter` v1.0.13+ is required for `@cumulus/api` granule reingest API to work properly. The latest version should be downloaded automatically by kes.
- A `TOKEN_SECRET` value (preferably 256-bit for security) must be added to `.env` to securely sign JWTs used for authorization in `@cumulus/api`

### Changed

- **CUUMULUS-1000** - Distribution endpoint now persists logins, instead of
  redirecting to Earthdata Login on every request
- **CUMULUS-783 CUMULUS-790** - Updated `@cumulus/sync-granule` and `@cumulus/move-granules` tasks to always overwrite existing files for manually-triggered reingest.
- **CUMULUS-906** - Updated `@cumulus/api` granule reingest API to
  - add `reingestGranule: true` and `forceDuplicateOverwrite: true` to Cumulus message `cumulus_meta.cumulus_context` field to indicate that the workflow is a manually triggered re-ingest.
  - return warning message to operator when duplicateHandling is not `replace`
  - `cumulus-message-adapter` v1.0.13+ is required.
- **CUMULUS-793** - Updated the granule move PUT request in `@cumulus/api` to reject the move with a 409 status code if one or more of the files already exist at the destination location
- Updated `@cumulus/helloworld` to use S3 to store state for pass on retry tests
- Updated `@cumulus/ingest`:
  - [Required for MAAP] `http.js#list` will now find links with a trailing whitespace
  - Removed code from `granule.js` which looked for files in S3 using `{ Bucket: discoveredFile.bucket, Key: discoveredFile.name }`. This is obsolete since `@cumulus/ingest` uses a `file-staging` and `constructCollectionId()` directory prefixes by default.
- **CUMULUS-989**
  - Updated `@cumulus/api` to use [JWT (JSON Web Token)](https://jwt.io/introduction/) as the transport format for API authorization tokens and to use JWT verification in the request authorization
  - Updated `/token` endpoint in `@cumulus/api` to return tokens as JWTs
  - Added a `/refresh` endpoint in `@cumulus/api` to request new access tokens from the OAuth provider using the refresh token
  - Added `refreshAccessToken` to `@cumulus/api/lib/EarthdataLogin` to manage refresh token requests with the Earthdata OAuth provider

### Added

- **CUMULUS-1050**
  - Separated configuration flags for originalPayload/finalPayload cleanup such that they can be set to different retention times
- **CUMULUS-798**
  - Added daily Executions cleanup CloudWatch event that triggers cleanExecutions lambda
  - Added cleanExecutions lambda that removes finalPayload/originalPayload field entries for records older than configured timeout value (execution_payload_retention_period), with a default of 30 days
- **CUMULUS-815/816**
  - Added 'originalPayload' and 'finalPayload' fields to Executions table
  - Updated Execution model to populate originalPayload with the execution payload on record creation
  - Updated Execution model code to populate finalPayload field with the execution payload on execution completion
  - Execution API now exposes the above fields
- **CUMULUS-977**
  - Rename `kinesisConsumer` to `messageConsumer` as it handles both Kinesis streams and SNS topics as of this version.
  - Add `sns`-type rule support. These rules create a subscription between an SNS topic and the `messageConsumer`.
    When a message is received, `messageConsumer` is triggered and passes the SNS message (JSON format expected) in
    its entirety to the workflow in the `payload` field of the Cumulus message. For more information on sns-type rules,
    see the [documentation](https://nasa.github.io/cumulus/docs/data-cookbooks/setup#rules).
- **CUMULUS-975**
  - Add `KinesisInboundEventLogger` and `KinesisOutboundEventLogger` API lambdas. These lambdas
    are utilized to dump incoming and outgoing ingest workflow kinesis streams
    to cloudwatch for analytics in case of AWS/stream failure.
  - Update rules model to allow tracking of log_event ARNs related to
    Rule event logging. Kinesis rule types will now automatically log
    incoming events via a Kinesis event triggered lambda.
    CUMULUS-975-migration-4
  - Update migration code to require explicit migration names per run
  - Added migration_4 to migrate/update exisitng Kinesis rules to have a log event mapping
  - Added new IAM policy for migration lambda
- **CUMULUS-775**
  - Adds a instance metadata endpoint to the `@cumulus/api` package.
  - Adds a new convenience function `hostId` to the `@cumulus/cmrjs` to help build environment specific cmr urls.
  - Fixed `@cumulus/cmrjs.searchConcept` to search and return CMR results.
  - Modified `@cumulus/cmrjs.CMR.searchGranule` and `@cumulus/cmrjs.CMR.searchCollection` to include CMR's provider as a default parameter to searches.
- **CUMULUS-965**
  - Add `@cumulus/test-data.loadJSONTestData()`,
    `@cumulus/test-data.loadTestData()`, and
    `@cumulus/test-data.streamTestData()` to safely load test data. These
    functions should be used instead of using `require()` to load test data,
    which could lead to tests interferring with each other.
  - Add a `@cumulus/common/util/deprecate()` function to mark a piece of code as
    deprecated
- **CUMULUS-986**
  - Added `waitForTestExecutionStart` to `@cumulus/integration-tests`
- **CUMULUS-919**
  - In `@cumulus/deployment`, added support for NGAP permissions boundaries for IAM roles with `useNgapPermissionBoundary` flag in `iam/config.yml`. Defaults to false.

### Fixed

- Fixed a bug where FTP sockets were not closed after an error, keeping the Lambda function active until it timed out [CUMULUS-972]
- **CUMULUS-656**
  - The API will no longer allow the deletion of a provider if that provider is
    referenced by a rule
  - The API will no longer allow the deletion of a collection if that collection
    is referenced by a rule
- Fixed a bug where `@cumulus/sf-sns-report` was not pulling large messages from S3 correctly.

### Deprecated

- `@cumulus/ingest/aws/StepFunction.pullEvent()`. Use `@cumulus/common/aws.pullStepFunctionEvent()`.
- `@cumulus/ingest/consumer.Consume` due to unpredictable implementation. Use `@cumulus/ingest/consumer.Consumer`.
  Call `Consumer.consume()` instead of `Consume.read()`.

## [v1.10.4] - 2018-11-28

### Added

- **CUMULUS-1008**
  - New `config.yml` parameter for SQS consumers: `sqs_consumer_rate: (default 500)`, which is the maximum number of
    messages the consumer will attempt to process per execution. Currently this is only used by the sf-starter consumer,
    which runs every minute by default, making this a messages-per-minute upper bound. SQS does not guarantee the number
    of messages returned per call, so this is not a fixed rate of consumption, only attempted number of messages received.

### Deprecated

- `@cumulus/ingest/consumer.Consume` due to unpredictable implementation. Use `@cumulus/ingest/consumer.Consumer`.

### Changed

- Backported update of `packages/api` dependency `@mapbox/dyno` to `1.4.2` to mitigate `event-stream` vulnerability.

## [v1.10.3] - 2018-10-31

### Added

- **CUMULUS-817**
  - Added AWS Dead Letter Queues for lambdas that are scheduled asynchronously/such that failures show up only in cloudwatch logs.
- **CUMULUS-956**
  - Migrated developer documentation and data-cookbooks to Docusaurus
    - supports versioning of documentation
  - Added `docs/docs-how-to.md` to outline how to do things like add new docs or locally install for testing.
  - Deployment/CI scripts have been updated to work with the new format
- **CUMULUS-811**
  - Added new S3 functions to `@cumulus/common/aws`:
    - `aws.s3TagSetToQueryString`: converts S3 TagSet array to querystring (for use with upload()).
    - `aws.s3PutObject`: Returns promise of S3 `putObject`, which puts an object on S3
    - `aws.s3CopyObject`: Returns promise of S3 `copyObject`, which copies an object in S3 to a new S3 location
    - `aws.s3GetObjectTagging`: Returns promise of S3 `getObjectTagging`, which returns an object containing an S3 TagSet.
  - `@/cumulus/common/aws.s3PutObject` defaults to an explicit `ACL` of 'private' if not overridden.
  - `@/cumulus/common/aws.s3CopyObject` defaults to an explicit `TaggingDirective` of 'COPY' if not overridden.

### Deprecated

- **CUMULUS-811**
  - Deprecated `@cumulus/ingest/aws.S3`. Member functions of this class will now
    log warnings pointing to similar functionality in `@cumulus/common/aws`.

## [v1.10.2] - 2018-10-24

### Added

- **CUMULUS-965**
  - Added a `@cumulus/logger` package
- **CUMULUS-885**
  - Added 'human readable' version identifiers to Lambda Versioning lambda aliases
- **CUMULUS-705**
  - Note: Make sure to update the IAM stack when deploying this update.
  - Adds an AsyncOperations model and associated DynamoDB table to the
    `@cumulus/api` package
  - Adds an /asyncOperations endpoint to the `@cumulus/api` package, which can
    be used to fetch the status of an AsyncOperation.
  - Adds a /bulkDelete endpoint to the `@cumulus/api` package, which performs an
    asynchronous bulk-delete operation. This is a stub right now which is only
    intended to demonstration how AsyncOperations work.
  - Adds an AsyncOperation ECS task to the `@cumulus/api` package, which will
    fetch an Lambda function, run it in ECS, and then store the result to the
    AsyncOperations table in DynamoDB.
- **CUMULUS-851** - Added workflow lambda versioning feature to allow in-flight workflows to use lambda versions that were in place when a workflow was initiated

  - Updated Kes custom code to remove logic that used the CMA file key to determine template compilation logic. Instead, utilize a `customCompilation` template configuration flag to indicate a template should use Cumulus's kes customized methods instead of 'core'.
  - Added `useWorkflowLambdaVersions` configuration option to enable the lambdaVersioning feature set. **This option is set to true by default** and should be set to false to disable the feature.
  - Added uniqueIdentifier configuration key to S3 sourced lambdas to optionally support S3 lambda resource versioning within this scheme. This key must be unique for each modified version of the lambda package and must be updated in configuration each time the source changes.
  - Added a new nested stack template that will create a `LambdaVersions` stack that will take lambda parameters from the base template, generate lambda versions/aliases and return outputs with references to the most 'current' lambda alias reference, and updated 'core' template to utilize these outputs (if `useWorkflowLambdaVersions` is enabled).

- Created a `@cumulus/api/lib/OAuth2` interface, which is implemented by the
  `@cumulus/api/lib/EarthdataLogin` and `@cumulus/api/lib/GoogleOAuth2` classes.
  Endpoints that need to handle authentication will determine which class to use
  based on environment variables. This also greatly simplifies testing.
- Added `@cumulus/api/lib/assertions`, containing more complex AVA test assertions
- Added PublishGranule workflow to publish a granule to CMR without full reingest. (ingest-in-place capability)

- `@cumulus/integration-tests` new functionality:
  - `listCollections` to list collections from a provided data directory
  - `deleteCollection` to delete list of collections from a deployed stack
  - `cleanUpCollections` combines the above in one function.
  - `listProviders` to list providers from a provided data directory
  - `deleteProviders` to delete list of providers from a deployed stack
  - `cleanUpProviders` combines the above in one function.
  - `@cumulus/integrations-tests/api.js`: `deleteGranule` and `deletePdr` functions to make `DELETE` requests to Cumulus API
  - `rules` API functionality for posting and deleting a rule and listing all rules
  - `wait-for-deploy` lambda for use in the redeployment tests
- `@cumulus/ingest/granule.js`: `ingestFile` inserts new `duplicate_found: true` field in the file's record if a duplicate file already exists on S3.
- `@cumulus/api`: `/execution-status` endpoint requests and returns complete execution output if execution output is stored in S3 due to size.
- Added option to use environment variable to set CMR host in `@cumulus/cmrjs`.
- **CUMULUS-781** - Added integration tests for `@cumulus/sync-granule` when `duplicateHandling` is set to `replace` or `skip`
- **CUMULUS-791** - `@cumulus/move-granules`: `moveFileRequest` inserts new `duplicate_found: true` field in the file's record if a duplicate file already exists on S3. Updated output schema to document new `duplicate_found` field.

### Removed

- Removed `@cumulus/common/fake-earthdata-login-server`. Tests can now create a
  service stub based on `@cumulus/api/lib/OAuth2` if testing requires handling
  authentication.

### Changed

- **CUMULUS-940** - modified `@cumulus/common/aws` `receiveSQSMessages` to take a parameter object instead of positional parameters. All defaults remain the same, but now access to long polling is available through `options.waitTimeSeconds`.
- **CUMULUS-948** - Update lambda functions `CNMToCMA` and `CnmResponse` in the `cumulus-data-shared` bucket and point the default stack to them.
- **CUMULUS-782** - Updated `@cumulus/sync-granule` task and `Granule.ingestFile` in `@cumulus/ingest` to keep both old and new data when a destination file with different checksum already exists and `duplicateHandling` is `version`
- Updated the config schema in `@cumulus/move-granules` to include the `moveStagedFiles` param.
- **CUMULUS-778** - Updated config schema and documentation in `@cumulus/sync-granule` to include `duplicateHandling` parameter for specifying how duplicate filenames should be handled
- **CUMULUS-779** - Updated `@cumulus/sync-granule` to throw `DuplicateFile` error when destination files already exist and `duplicateHandling` is `error`
- **CUMULUS-780** - Updated `@cumulus/sync-granule` to use `error` as the default for `duplicateHandling` when it is not specified
- **CUMULUS-780** - Updated `@cumulus/api` to use `error` as the default value for `duplicateHandling` in the `Collection` model
- **CUMULUS-785** - Updated the config schema and documentation in `@cumulus/move-granules` to include `duplicateHandling` parameter for specifying how duplicate filenames should be handled
- **CUMULUS-786, CUMULUS-787** - Updated `@cumulus/move-granules` to throw `DuplicateFile` error when destination files already exist and `duplicateHandling` is `error` or not specified
- **CUMULUS-789** - Updated `@cumulus/move-granules` to keep both old and new data when a destination file with different checksum already exists and `duplicateHandling` is `version`

### Fixed

- `getGranuleId` in `@cumulus/ingest` bug: `getGranuleId` was constructing an error using `filename` which was undefined. The fix replaces `filename` with the `uri` argument.
- Fixes to `del` in `@cumulus/api/endpoints/granules.js` to not error/fail when not all files exist in S3 (e.g. delete granule which has only 2 of 3 files ingested).
- `@cumulus/deployment/lib/crypto.js` now checks for private key existence properly.

## [v1.10.1] - 2018-09-4

### Fixed

- Fixed cloudformation template errors in `@cumulus/deployment/`
  - Replaced references to Fn::Ref: with Ref:
  - Moved long form template references to a newline

## [v1.10.0] - 2018-08-31

### Removed

- Removed unused and broken code from `@cumulus/common`
  - Removed `@cumulus/common/test-helpers`
  - Removed `@cumulus/common/task`
  - Removed `@cumulus/common/message-source`
  - Removed the `getPossiblyRemote` function from `@cumulus/common/aws`
  - Removed the `startPromisedSfnExecution` function from `@cumulus/common/aws`
  - Removed the `getCurrentSfnTask` function from `@cumulus/common/aws`

### Changed

- **CUMULUS-839** - In `@cumulus/sync-granule`, 'collection' is now an optional config parameter

### Fixed

- **CUMULUS-859** Moved duplicate code in `@cumulus/move-granules` and `@cumulus/post-to-cmr` to `@cumulus/ingest`. Fixed imports making assumptions about directory structure.
- `@cumulus/ingest/consumer` correctly limits the number of messages being received and processed from SQS. Details:
  - **Background:** `@cumulus/api` includes a lambda `<stack-name>-sqs2sf` which processes messages from the `<stack-name>-startSF` SQS queue every minute. The `sqs2sf` lambda uses `@cumulus/ingest/consumer` to receive and process messages from SQS.
  - **Bug:** More than `messageLimit` number of messages were being consumed and processed from the `<stack-name>-startSF` SQS queue. Many step functions were being triggered simultaneously by the lambda `<stack-name>-sqs2sf` (which consumes every minute from the `startSF` queue) and resulting in step function failure with the error: `An error occurred (ThrottlingException) when calling the GetExecutionHistory`.
  - **Fix:** `@cumulus/ingest/consumer#processMessages` now processes messages until `timeLimit` has passed _OR_ once it receives up to `messageLimit` messages. `sqs2sf` is deployed with a [default `messageLimit` of 10](https://github.com/nasa/cumulus/blob/670000c8a821ff37ae162385f921c40956e293f7/packages/deployment/app/config.yml#L147).
  - **IMPORTANT NOTE:** `consumer` will actually process up to `messageLimit * 2 - 1` messages. This is because sometimes `receiveSQSMessages` will return less than `messageLimit` messages and thus the consumer will continue to make calls to `receiveSQSMessages`. For example, given a `messageLimit` of 10 and subsequent calls to `receiveSQSMessages` returns up to 9 messages, the loop will continue and a final call could return up to 10 messages.

## [v1.9.1] - 2018-08-22

**Please Note** To take advantage of the added granule tracking API functionality, updates are required for the message adapter and its libraries. You should be on the following versions:

- `cumulus-message-adapter` 1.0.9+
- `cumulus-message-adapter-js` 1.0.4+
- `cumulus-message-adapter-java` 1.2.7+
- `cumulus-message-adapter-python` 1.0.5+

### Added

- **CUMULUS-687** Added logs endpoint to search for logs from a specific workflow execution in `@cumulus/api`. Added integration test.
- **CUMULUS-836** - `@cumulus/deployment` supports a configurable docker storage driver for ECS. ECS can be configured with either `devicemapper` (the default storage driver for AWS ECS-optimized AMIs) or `overlay2` (the storage driver used by the NGAP 2.0 AMI). The storage driver can be configured in `app/config.yml` with `ecs.docker.storageDriver: overlay2 | devicemapper`. The default is `overlay2`.
  - To support this configuration, a [Handlebars](https://handlebarsjs.com/) helper `ifEquals` was added to `packages/deployment/lib/kes.js`.
- **CUMULUS-836** - `@cumulus/api` added IAM roles required by the NGAP 2.0 AMI. The NGAP 2.0 AMI runs a script `register_instances_with_ssm.py` which requires the ECS IAM role to include `ec2:DescribeInstances` and `ssm:GetParameter` permissions.

### Fixed

- **CUMULUS-836** - `@cumulus/deployment` uses `overlay2` driver by default and does not attempt to write `--storage-opt dm.basesize` to fix [this error](https://github.com/moby/moby/issues/37039).
- **CUMULUS-413** Kinesis processing now captures all errrors.
  - Added kinesis fallback mechanism when errors occur during record processing.
  - Adds FallbackTopicArn to `@cumulus/api/lambdas.yml`
  - Adds fallbackConsumer lambda to `@cumulus/api`
  - Adds fallbackqueue option to lambda definitions capture lambda failures after three retries.
  - Adds kinesisFallback SNS topic to signal incoming errors from kinesis stream.
  - Adds kinesisFailureSQS to capture fully failed events from all retries.
- **CUMULUS-855** Adds integration test for kinesis' error path.
- **CUMULUS-686** Added workflow task name and version tracking via `@cumulus/api` executions endpoint under new `tasks` property, and under `workflow_tasks` in step input/output.
  - Depends on `cumulus-message-adapter` 1.0.9+, `cumulus-message-adapter-js` 1.0.4+, `cumulus-message-adapter-java` 1.2.7+ and `cumulus-message-adapter-python` 1.0.5+
- **CUMULUS-771**
  - Updated sync-granule to stream the remote file to s3
  - Added integration test for ingesting granules from ftp provider
  - Updated http/https integration tests for ingesting granules from http/https providers
- **CUMULUS-862** Updated `@cumulus/integration-tests` to handle remote lambda output
- **CUMULUS-856** Set the rule `state` to have default value `ENABLED`

### Changed

- In `@cumulus/deployment`, changed the example app config.yml to have additional IAM roles

## [v1.9.0] - 2018-08-06

**Please note** additional information and upgrade instructions [here](https://nasa.github.io/cumulus/docs/upgrade/1.9.0)

### Added

- **CUMULUS-712** - Added integration tests verifying expected behavior in workflows
- **GITC-776-2** - Add support for versioned collections

### Fixed

- **CUMULUS-832**
  - Fixed indentation in example config.yml in `@cumulus/deployment`
  - Fixed issue with new deployment using the default distribution endpoint in `@cumulus/deployment` and `@cumulus/api`

## [v1.8.1] - 2018-08-01

**Note** IAM roles should be re-deployed with this release.

- **Cumulus-726**
  - Added function to `@cumulus/integration-tests`: `sfnStep` includes `getStepInput` which returns the input to the schedule event of a given step function step.
  - Added IAM policy `@cumulus/deployment`: Lambda processing IAM role includes `kinesis::PutRecord` so step function lambdas can write to kinesis streams.
- **Cumulus Community Edition**
  - Added Google OAuth authentication token logic to `@cumulus/api`. Refactored token endpoint to use environment variable flag `OAUTH_PROVIDER` when determining with authentication method to use.
  - Added API Lambda memory configuration variable `api_lambda_memory` to `@cumulus/api` and `@cumulus/deployment`.

### Changed

- **Cumulus-726**
  - Changed function in `@cumulus/api`: `models/rules.js#addKinesisEventSource` was modified to call to `deleteKinesisEventSource` with all required parameters (rule's name, arn and type).
  - Changed function in `@cumulus/integration-tests`: `getStepOutput` can now be used to return output of failed steps. If users of this function want the output of a failed event, they can pass a third parameter `eventType` as `'failure'`. This function will work as always for steps which completed successfully.

### Removed

- **Cumulus-726**

  - Configuration change to `@cumulus/deployment`: Removed default auto scaling configuration for Granules and Files DynamoDB tables.

- **CUMULUS-688**
  - Add integration test for ExecutionStatus
  - Function addition to `@cumulus/integration-tests`: `api` includes `getExecutionStatus` which returns the execution status from the Cumulus API

## [v1.8.0] - 2018-07-23

### Added

- **CUMULUS-718** Adds integration test for Kinesis triggering a workflow.

- **GITC-776-3** Added more flexibility for rules. You can now edit all fields on the rule's record
  We may need to update the api documentation to reflect this.

- **CUMULUS-681** - Add ingest-in-place action to granules endpoint

  - new applyWorkflow action at PUT /granules/{granuleid} Applying a workflow starts an execution of the provided workflow and passes the granule record as payload.
    Parameter(s):
    - workflow - the workflow name

- **CUMULUS-685** - Add parent exeuction arn to the execution which is triggered from a parent step function

### Changed

- **CUMULUS-768** - Integration tests get S3 provider data from shared data folder

### Fixed

- **CUMULUS-746** - Move granule API correctly updates record in dynamo DB and cmr xml file
- **CUMULUS-766** - Populate database fileSize field from S3 if value not present in Ingest payload

## [v1.7.1] - 2018-07-27 - [BACKPORT]

### Fixed

- **CUMULUS-766** - Backport from 1.8.0 - Populate database fileSize field from S3 if value not present in Ingest payload

## [v1.7.0] - 2018-07-02

### Please note: [Upgrade Instructions](https://nasa.github.io/cumulus/docs/upgrade/1.7.0)

### Added

- **GITC-776-2** - Add support for versioned collectons
- **CUMULUS-491** - Add granule reconciliation API endpoints.
- **CUMULUS-480** Add suport for backup and recovery:
  - Add DynamoDB tables for granules, executions and pdrs
  - Add ability to write all records to S3
  - Add ability to download all DynamoDB records in form json files
  - Add ability to upload records to DynamoDB
  - Add migration scripts for copying granule, pdr and execution records from ElasticSearch to DynamoDB
  - Add IAM support for batchWrite on dynamoDB
-
- **CUMULUS-508** - `@cumulus/deployment` cloudformation template allows for lambdas and ECS clusters to have multiple AZ availability.
  - `@cumulus/deployment` also ensures docker uses `devicemapper` storage driver.
- **CUMULUS-755** - `@cumulus/deployment` Add DynamoDB autoscaling support.
  - Application developers can add autoscaling and override default values in their deployment's `app/config.yml` file using a `{TableName}Table:` key.

### Fixed

- **CUMULUS-747** - Delete granule API doesn't delete granule files in s3 and granule in elasticsearch
  - update the StreamSpecification DynamoDB tables to have StreamViewType: "NEW_AND_OLD_IMAGES"
  - delete granule files in s3
- **CUMULUS-398** - Fix not able to filter executions by workflow
- **CUMULUS-748** - Fix invalid lambda .zip files being validated/uploaded to AWS
- **CUMULUS-544** - Post to CMR task has UAT URL hard-coded
  - Made configurable: PostToCmr now requires CMR_ENVIRONMENT env to be set to 'SIT' or 'OPS' for those CMR environments. Default is UAT.

### Changed

- **GITC-776-4** - Changed Discover-pdrs to not rely on collection but use provider_path in config. It also has an optional filterPdrs regex configuration parameter

- **CUMULUS-710** - In the integration test suite, `getStepOutput` returns the output of the first successful step execution or last failed, if none exists

## [v1.6.0] - 2018-06-06

### Please note: [Upgrade Instructions](https://nasa.github.io/cumulus/docs/upgrade/1.6.0)

### Fixed

- **CUMULUS-602** - Format all logs sent to Elastic Search.
  - Extract cumulus log message and index it to Elastic Search.

### Added

- **CUMULUS-556** - add a mechanism for creating and running migration scripts on deployment.
- **CUMULUS-461** Support use of metadata date and other components in `url_path` property

### Changed

- **CUMULUS-477** Update bucket configuration to support multiple buckets of the same type:
  - Change the structure of the buckets to allow for more than one bucket of each type. The bucket structure is now:
    bucket-key:
    name: <bucket-name>
    type: <type> i.e. internal, public, etc.
  - Change IAM and app deployment configuration to support new bucket structure
  - Update tasks and workflows to support new bucket structure
  - Replace instances where buckets.internal is relied upon to either use the system bucket or a configured bucket
  - Move IAM template to the deployment package. NOTE: You now have to specify '--template node_modules/@cumulus/deployment/iam' in your IAM deployment
  - Add IAM cloudformation template support to filter buckets by type

## [v1.5.5] - 2018-05-30

### Added

- **CUMULUS-530** - PDR tracking through Queue-granules
  - Add optional `pdr` property to the sync-granule task's input config and output payload.
- **CUMULUS-548** - Create a Lambda task that generates EMS distribution reports
  - In order to supply EMS Distribution Reports, you must enable S3 Server
    Access Logging on any S3 buckets used for distribution. See [How Do I Enable Server Access Logging for an S3 Bucket?](https://docs.aws.amazon.com/AmazonS3/latest/user-guide/server-access-logging.html)
    The "Target bucket" setting should point at the Cumulus internal bucket.
    The "Target prefix" should be
    "<STACK_NAME>/ems-distribution/s3-server-access-logs/", where "STACK_NAME"
    is replaced with the name of your Cumulus stack.

### Fixed

- **CUMULUS-546 - Kinesis Consumer should catch and log invalid JSON**
  - Kinesis Consumer lambda catches and logs errors so that consumer doesn't get stuck in a loop re-processing bad json records.
- EMS report filenames are now based on their start time instead of the time
  instead of the time that the report was generated
- **CUMULUS-552 - Cumulus API returns different results for the same collection depending on query**
  - The collection, provider and rule records in elasticsearch are now replaced with records from dynamo db when the dynamo db records are updated.

### Added

- `@cumulus/deployment`'s default cloudformation template now configures storage for Docker to match the configured ECS Volume. The template defines Docker's devicemapper basesize (`dm.basesize`) using `ecs.volumeSize`. This addresses ECS default of limiting Docker containers to 10GB of storage ([Read more](https://aws.amazon.com/premiumsupport/knowledge-center/increase-default-ecs-docker-limit/)).

## [v1.5.4] - 2018-05-21

### Added

- **CUMULUS-535** - EMS Ingest, Archive, Archive Delete reports
  - Add lambda EmsReport to create daily EMS Ingest, Archive, Archive Delete reports
  - ems.provider property added to `@cumulus/deployment/app/config.yml`.
    To change the provider name, please add `ems: provider` property to `app/config.yml`.
- **CUMULUS-480** Use DynamoDB to store granules, pdrs and execution records
  - Activate PointInTime feature on DynamoDB tables
  - Increase test coverage on api package
  - Add ability to restore metadata records from json files to DynamoDB
- **CUMULUS-459** provide API endpoint for moving granules from one location on s3 to another

## [v1.5.3] - 2018-05-18

### Fixed

- **CUMULUS-557 - "Add dataType to DiscoverGranules output"**
  - Granules discovered by the DiscoverGranules task now include dataType
  - dataType is now a required property for granules used as input to the
    QueueGranules task
- **CUMULUS-550** Update deployment app/config.yml to force elasticsearch updates for deleted granules

## [v1.5.2] - 2018-05-15

### Fixed

- **CUMULUS-514 - "Unable to Delete the Granules"**
  - updated cmrjs.deleteConcept to return success if the record is not found
    in CMR.

### Added

- **CUMULUS-547** - The distribution API now includes an
  "earthdataLoginUsername" query parameter when it returns a signed S3 URL
- **CUMULUS-527 - "parse-pdr queues up all granules and ignores regex"**
  - Add an optional config property to the ParsePdr task called
    "granuleIdFilter". This property is a regular expression that is applied
    against the filename of the first file of each granule contained in the
    PDR. If the regular expression matches, then the granule is included in
    the output. Defaults to '.', which will match all granules in the PDR.
- File checksums in PDRs now support MD5
- Deployment support to subscribe to an SNS topic that already exists
- **CUMULUS-470, CUMULUS-471** In-region S3 Policy lambda added to API to update bucket policy for in-region access.
- **CUMULUS-533** Added fields to granule indexer to support EMS ingest and archive record creation
- **CUMULUS-534** Track deleted granules
  - added `deletedgranule` type to `cumulus` index.
  - **Important Note:** Force custom bootstrap to re-run by adding this to
    app/config.yml `es: elasticSearchMapping: 7`
- You can now deploy cumulus without ElasticSearch. Just add `es: null` to your `app/config.yml` file. This is only useful for debugging purposes. Cumulus still requires ElasticSearch to properly operate.
- `@cumulus/integration-tests` includes and exports the `addRules` function, which seeds rules into the DynamoDB table.
- Added capability to support EFS in cloud formation template. Also added
  optional capability to ssh to your instance and privileged lambda functions.
- Added support to force discovery of PDRs that have already been processed
  and filtering of selected data types
- `@cumulus/cmrjs` uses an environment variable `USER_IP_ADDRESS` or fallback
  IP address of `10.0.0.0` when a public IP address is not available. This
  supports lambda functions deployed into a VPC's private subnet, where no
  public IP address is available.

### Changed

- **CUMULUS-550** Custom bootstrap automatically adds new types to index on
  deployment

## [v1.5.1] - 2018-04-23

### Fixed

- add the missing dist folder to the hello-world task
- disable uglifyjs on the built version of the pdr-status-check (read: https://github.com/webpack-contrib/uglifyjs-webpack-plugin/issues/264)

## [v1.5.0] - 2018-04-23

### Changed

- Removed babel from all tasks and packages and increased minimum node requirements to version 8.10
- Lambda functions created by @cumulus/deployment will use node8.10 by default
- Moved [cumulus-integration-tests](https://github.com/nasa/cumulus-integration-tests) to the `example` folder CUMULUS-512
- Streamlined all packages dependencies (e.g. remove redundant dependencies and make sure versions are the same across packages)
- **CUMULUS-352:** Update Cumulus Elasticsearch indices to use [index aliases](https://www.elastic.co/guide/en/elasticsearch/reference/current/indices-aliases.html).
- **CUMULUS-519:** ECS tasks are no longer restarted after each CF deployment unless `ecs.restartTasksOnDeploy` is set to true
- **CUMULUS-298:** Updated log filterPattern to include all CloudWatch logs in ElasticSearch
- **CUMULUS-518:** Updates to the SyncGranule config schema
  - `granuleIdExtraction` is no longer a property
  - `process` is now an optional property
  - `provider_path` is no longer a property

### Fixed

- **CUMULUS-455 "Kes deployments using only an updated message adapter do not get automatically deployed"**
  - prepended the hash value of cumulus-message-adapter.zip file to the zip file name of lambda which uses message adapter.
  - the lambda function will be redeployed when message adapter or lambda function are updated
- Fixed a bug in the bootstrap lambda function where it stuck during update process
- Fixed a bug where the sf-sns-report task did not return the payload of the incoming message as the output of the task [CUMULUS-441]

### Added

- **CUMULUS-352:** Add reindex CLI to the API package.
- **CUMULUS-465:** Added mock http/ftp/sftp servers to the integration tests
- Added a `delete` method to the `@common/CollectionConfigStore` class
- **CUMULUS-467 "@cumulus/integration-tests or cumulus-integration-tests should seed provider and collection in deployed DynamoDB"**
  - `example` integration-tests populates providers and collections to database
  - `example` workflow messages are populated from workflow templates in s3, provider and collection information in database, and input payloads. Input templates are removed.
  - added `https` protocol to provider schema

## [v1.4.1] - 2018-04-11

### Fixed

- Sync-granule install

## [v1.4.0] - 2018-04-09

### Fixed

- **CUMULUS-392 "queue-granules not returning the sfn-execution-arns queued"**
  - updated queue-granules to return the sfn-execution-arns queued and pdr if exists.
  - added pdr to ingest message meta.pdr instead of payload, so the pdr information doesn't get lost in the ingest workflow, and ingested granule in elasticsearch has pdr name.
  - fixed sf-sns-report schema, remove the invalid part
  - fixed pdr-status-check schema, the failed execution contains arn and reason
- **CUMULUS-206** make sure homepage and repository urls exist in package.json files of tasks and packages

### Added

- Example folder with a cumulus deployment example

### Changed

- [CUMULUS-450](https://bugs.earthdata.nasa.gov/browse/CUMULUS-450) - Updated
  the config schema of the **queue-granules** task
  - The config no longer takes a "collection" property
  - The config now takes an "internalBucket" property
  - The config now takes a "stackName" property
- [CUMULUS-450](https://bugs.earthdata.nasa.gov/browse/CUMULUS-450) - Updated
  the config schema of the **parse-pdr** task
  - The config no longer takes a "collection" property
  - The "stack", "provider", and "bucket" config properties are now
    required
- **CUMULUS-469** Added a lambda to the API package to prototype creating an S3 bucket policy for direct, in-region S3 access for the prototype bucket

### Removed

- Removed the `findTmpTestDataDirectory()` function from
  `@cumulus/common/test-utils`

### Fixed

- [CUMULUS-450](https://bugs.earthdata.nasa.gov/browse/CUMULUS-450)
  - The **queue-granules** task now enqueues a **sync-granule** task with the
    correct collection config for that granule based on the granule's
    data-type. It had previously been using the collection config from the
    config of the **queue-granules** task, which was a problem if the granules
    being queued belonged to different data-types.
  - The **parse-pdr** task now handles the case where a PDR contains granules
    with different data types, and uses the correct granuleIdExtraction for
    each granule.

### Added

- **CUMULUS-448** Add code coverage checking using [nyc](https://github.com/istanbuljs/nyc).

## [v1.3.0] - 2018-03-29

### Deprecated

- discover-s3-granules is deprecated. The functionality is provided by the discover-granules task

### Fixed

- **CUMULUS-331:** Fix aws.downloadS3File to handle non-existent key
- Using test ftp provider for discover-granules testing [CUMULUS-427]
- **CUMULUS-304: "Add AWS API throttling to pdr-status-check task"** Added concurrency limit on SFN API calls. The default concurrency is 10 and is configurable through Lambda environment variable CONCURRENCY.
- **CUMULUS-414: "Schema validation not being performed on many tasks"** revised npm build scripts of tasks that use cumulus-message-adapter to place schema directories into dist directories.
- **CUMULUS-301:** Update all tests to use test-data package for testing data.
- **CUMULUS-271: "Empty response body from rules PUT endpoint"** Added the updated rule to response body.
- Increased memory allotment for `CustomBootstrap` lambda function. Resolves failed deployments where `CustomBootstrap` lambda function was failing with error `Process exited before completing request`. This was causing deployments to stall, fail to update and fail to rollback. This error is thrown when the lambda function tries to use more memory than it is allotted.
- Cumulus repository folders structure updated:
  - removed the `cumulus` folder altogether
  - moved `cumulus/tasks` to `tasks` folder at the root level
  - moved the tasks that are not converted to use CMA to `tasks/.not_CMA_compliant`
  - updated paths where necessary

### Added

- `@cumulus/integration-tests` - Added support for testing the output of an ECS activity as well as a Lambda function.

## [v1.2.0] - 2018-03-20

### Fixed

- Update vulnerable npm packages [CUMULUS-425]
- `@cumulus/api`: `kinesis-consumer.js` uses `sf-scheduler.js#schedule` instead of placing a message directly on the `startSF` SQS queue. This is a fix for [CUMULUS-359](https://bugs.earthdata.nasa.gov/browse/CUMULUS-359) because `sf-scheduler.js#schedule` looks up the provider and collection data in DynamoDB and adds it to the `meta` object of the enqueued message payload.
- `@cumulus/api`: `kinesis-consumer.js` catches and logs errors instead of doing an error callback. Before this change, `kinesis-consumer` was failing to process new records when an existing record caused an error because it would call back with an error and stop processing additional records. It keeps trying to process the record causing the error because it's "position" in the stream is unchanged. Catching and logging the errors is part 1 of the fix. Proposed part 2 is to enqueue the error and the message on a "dead-letter" queue so it can be processed later ([CUMULUS-413](https://bugs.earthdata.nasa.gov/browse/CUMULUS-413)).
- **CUMULUS-260: "PDR page on dashboard only shows zeros."** The PDR stats in LPDAAC are all 0s, even if the dashboard has been fixed to retrieve the correct fields. The current version of pdr-status-check has a few issues.
  - pdr is not included in the input/output schema. It's available from the input event. So the pdr status and stats are not updated when the ParsePdr workflow is complete. Adding the pdr to the input/output of the task will fix this.
  - pdr-status-check doesn't update pdr stats which prevent the real time pdr progress from showing up in the dashboard. To solve this, added lambda function sf-sns-report which is copied from @cumulus/api/lambdas/sf-sns-broadcast with modification, sf-sns-report can be used to report step function status anywhere inside a step function. So add step sf-sns-report after each pdr-status-check, we will get the PDR status progress at real time.
  - It's possible an execution is still in the queue and doesn't exist in sfn yet. Added code to handle 'ExecutionDoesNotExist' error when checking the execution status.
- Fixed `aws.cloudwatchevents()` typo in `packages/ingest/aws.js`. This typo was the root cause of the error: `Error: Could not process scheduled_ingest, Error: : aws.cloudwatchevents is not a constructor` seen when trying to update a rule.

### Removed

- `@cumulus/ingest/aws`: Remove queueWorkflowMessage which is no longer being used by `@cumulus/api`'s `kinesis-consumer.js`.

## [v1.1.4] - 2018-03-15

### Added

- added flag `useList` to parse-pdr [CUMULUS-404]

### Fixed

- Pass encrypted password to the ApiGranule Lambda function [CUMULUS-424]

## [v1.1.3] - 2018-03-14

### Fixed

- Changed @cumulus/deployment package install behavior. The build process will happen after installation

## [v1.1.2] - 2018-03-14

### Added

- added tools to @cumulus/integration-tests for local integration testing
- added end to end testing for discovering and parsing of PDRs
- `yarn e2e` command is available for end to end testing

### Fixed

- **CUMULUS-326: "Occasionally encounter "Too Many Requests" on deployment"** The api gateway calls will handle throttling errors
- **CUMULUS-175: "Dashboard providers not in sync with AWS providers."** The root cause of this bug - DynamoDB operations not showing up in Elasticsearch - was shared by collections and rules. The fix was to update providers', collections' and rules; POST, PUT and DELETE endpoints to operate on DynamoDB and using DynamoDB streams to update Elasticsearch. The following packages were made:
  - `@cumulus/deployment` deploys DynamoDB streams for the Collections, Providers and Rules tables as well as a new lambda function called `dbIndexer`. The `dbIndexer` lambda has an event source mapping which listens to each of the DynamoDB streams. The dbIndexer lambda receives events referencing operations on the DynamoDB table and updates the elasticsearch cluster accordingly.
  - The `@cumulus/api` endpoints for collections, providers and rules _only_ query DynamoDB, with the exception of LIST endpoints and the collections' GET endpoint.

### Updated

- Broke up `kes.override.js` of @cumulus/deployment to multiple modules and moved to a new location
- Expanded @cumulus/deployment test coverage
- all tasks were updated to use cumulus-message-adapter-js 1.0.1
- added build process to integration-tests package to babelify it before publication
- Update @cumulus/integration-tests lambda.js `getLambdaOutput` to return the entire lambda output. Previously `getLambdaOutput` returned only the payload.

## [v1.1.1] - 2018-03-08

### Removed

- Unused queue lambda in api/lambdas [CUMULUS-359]

### Fixed

- Kinesis message content is passed to the triggered workflow [CUMULUS-359]
- Kinesis message queues a workflow message and does not write to rules table [CUMULUS-359]

## [v1.1.0] - 2018-03-05

### Added

- Added a `jlog` function to `common/test-utils` to aid in test debugging
- Integration test package with command line tool [CUMULUS-200] by @laurenfrederick
- Test for FTP `useList` flag [CUMULUS-334] by @kkelly51

### Updated

- The `queue-pdrs` task now uses the [cumulus-message-adapter-js](https://github.com/nasa/cumulus-message-adapter-js)
  library
- Updated the `queue-pdrs` JSON schemas
- The test-utils schema validation functions now throw an error if validation
  fails
- The `queue-granules` task now uses the [cumulus-message-adapter-js](https://github.com/nasa/cumulus-message-adapter-js)
  library
- Updated the `queue-granules` JSON schemas

### Removed

- Removed the `getSfnExecutionByName` function from `common/aws`
- Removed the `getGranuleStatus` function from `common/aws`

## [v1.0.1] - 2018-02-27

### Added

- More tests for discover-pdrs, dicover-granules by @yjpa7145
- Schema validation utility for tests by @yjpa7145

### Changed

- Fix an FTP listing bug for servers that do not support STAT [CUMULUS-334] by @kkelly51

## [v1.0.0] - 2018-02-23

[unreleased]: https://github.com/nasa/cumulus/compare/v9.0.1...HEAD
[v9.0.1]: https://github.com/nasa/cumulus/compare/v9.0.0...v9.0.1
[v9.0.0]: https://github.com/nasa/cumulus/compare/v8.1.0...v9.0.0
[v8.1.0]: https://github.com/nasa/cumulus/compare/v8.0.0...v8.1.0
[v8.0.0]: https://github.com/nasa/cumulus/compare/v7.2.0...v8.0.0
[v7.2.0]: https://github.com/nasa/cumulus/compare/v7.1.0...v7.2.0
[v7.1.0]: https://github.com/nasa/cumulus/compare/v7.0.0...v7.1.0
[v7.0.0]: https://github.com/nasa/cumulus/compare/v6.0.0...v7.0.0
[v6.0.0]: https://github.com/nasa/cumulus/compare/v5.0.1...v6.0.0
[v5.0.1]: https://github.com/nasa/cumulus/compare/v5.0.0...v5.0.1
[v5.0.0]: https://github.com/nasa/cumulus/compare/v4.0.0...v5.0.0
[v4.0.0]: https://github.com/nasa/cumulus/compare/v3.0.1...v4.0.0
[v3.0.1]: https://github.com/nasa/cumulus/compare/v3.0.0...v3.0.1
[v3.0.0]: https://github.com/nasa/cumulus/compare/v2.0.1...v3.0.0
[v2.0.7]: https://github.com/nasa/cumulus/compare/v2.0.6...v2.0.7
[v2.0.6]: https://github.com/nasa/cumulus/compare/v2.0.5...v2.0.6
[v2.0.5]: https://github.com/nasa/cumulus/compare/v2.0.4...v2.0.5
[v2.0.4]: https://github.com/nasa/cumulus/compare/v2.0.3...v2.0.4
[v2.0.3]: https://github.com/nasa/cumulus/compare/v2.0.2...v2.0.3
[v2.0.2]: https://github.com/nasa/cumulus/compare/v2.0.1...v2.0.2
[v2.0.1]: https://github.com/nasa/cumulus/compare/v1.24.0...v2.0.1
[v2.0.0]: https://github.com/nasa/cumulus/compare/v1.24.0...v2.0.0
[v1.24.0]: https://github.com/nasa/cumulus/compare/v1.23.2...v1.24.0
[v1.23.2]: https://github.com/nasa/cumulus/compare/v1.22.1...v1.23.2
[v1.22.1]: https://github.com/nasa/cumulus/compare/v1.21.0...v1.22.1
[v1.21.0]: https://github.com/nasa/cumulus/compare/v1.20.0...v1.21.0
[v1.20.0]: https://github.com/nasa/cumulus/compare/v1.19.0...v1.20.0
[v1.19.0]: https://github.com/nasa/cumulus/compare/v1.18.0...v1.19.0
[v1.18.0]: https://github.com/nasa/cumulus/compare/v1.17.0...v1.18.0
[v1.17.0]: https://github.com/nasa/cumulus/compare/v1.16.1...v1.17.0
[v1.16.1]: https://github.com/nasa/cumulus/compare/v1.16.0...v1.16.1
[v1.16.0]: https://github.com/nasa/cumulus/compare/v1.15.0...v1.16.0
[v1.15.0]: https://github.com/nasa/cumulus/compare/v1.14.5...v1.15.0
[v1.14.5]: https://github.com/nasa/cumulus/compare/v1.14.4...v1.14.5
[v1.14.4]: https://github.com/nasa/cumulus/compare/v1.14.3...v1.14.4
[v1.14.3]: https://github.com/nasa/cumulus/compare/v1.14.2...v1.14.3
[v1.14.2]: https://github.com/nasa/cumulus/compare/v1.14.1...v1.14.2
[v1.14.1]: https://github.com/nasa/cumulus/compare/v1.14.0...v1.14.1
[v1.14.0]: https://github.com/nasa/cumulus/compare/v1.13.5...v1.14.0
[v1.13.5]: https://github.com/nasa/cumulus/compare/v1.13.4...v1.13.5
[v1.13.4]: https://github.com/nasa/cumulus/compare/v1.13.3...v1.13.4
[v1.13.3]: https://github.com/nasa/cumulus/compare/v1.13.2...v1.13.3
[v1.13.2]: https://github.com/nasa/cumulus/compare/v1.13.1...v1.13.2
[v1.13.1]: https://github.com/nasa/cumulus/compare/v1.13.0...v1.13.1
[v1.13.0]: https://github.com/nasa/cumulus/compare/v1.12.1...v1.13.0
[v1.12.1]: https://github.com/nasa/cumulus/compare/v1.12.0...v1.12.1
[v1.12.0]: https://github.com/nasa/cumulus/compare/v1.11.3...v1.12.0
[v1.11.3]: https://github.com/nasa/cumulus/compare/v1.11.2...v1.11.3
[v1.11.2]: https://github.com/nasa/cumulus/compare/v1.11.1...v1.11.2
[v1.11.1]: https://github.com/nasa/cumulus/compare/v1.11.0...v1.11.1
[v1.11.0]: https://github.com/nasa/cumulus/compare/v1.10.4...v1.11.0
[v1.10.4]: https://github.com/nasa/cumulus/compare/v1.10.3...v1.10.4
[v1.10.3]: https://github.com/nasa/cumulus/compare/v1.10.2...v1.10.3
[v1.10.2]: https://github.com/nasa/cumulus/compare/v1.10.1...v1.10.2
[v1.10.1]: https://github.com/nasa/cumulus/compare/v1.10.0...v1.10.1
[v1.10.0]: https://github.com/nasa/cumulus/compare/v1.9.1...v1.10.0
[v1.9.1]: https://github.com/nasa/cumulus/compare/v1.9.0...v1.9.1
[v1.9.0]: https://github.com/nasa/cumulus/compare/v1.8.1...v1.9.0
[v1.8.1]: https://github.com/nasa/cumulus/compare/v1.8.0...v1.8.1
[v1.8.0]: https://github.com/nasa/cumulus/compare/v1.7.0...v1.8.0
[v1.7.0]: https://github.com/nasa/cumulus/compare/v1.6.0...v1.7.0
[v1.6.0]: https://github.com/nasa/cumulus/compare/v1.5.5...v1.6.0
[v1.5.5]: https://github.com/nasa/cumulus/compare/v1.5.4...v1.5.5
[v1.5.4]: https://github.com/nasa/cumulus/compare/v1.5.3...v1.5.4
[v1.5.3]: https://github.com/nasa/cumulus/compare/v1.5.2...v1.5.3
[v1.5.2]: https://github.com/nasa/cumulus/compare/v1.5.1...v1.5.2
[v1.5.1]: https://github.com/nasa/cumulus/compare/v1.5.0...v1.5.1
[v1.5.0]: https://github.com/nasa/cumulus/compare/v1.4.1...v1.5.0
[v1.4.1]: https://github.com/nasa/cumulus/compare/v1.4.0...v1.4.1
[v1.4.0]: https://github.com/nasa/cumulus/compare/v1.3.0...v1.4.0
[v1.3.0]: https://github.com/nasa/cumulus/compare/v1.2.0...v1.3.0
[v1.2.0]: https://github.com/nasa/cumulus/compare/v1.1.4...v1.2.0
[v1.1.4]: https://github.com/nasa/cumulus/compare/v1.1.3...v1.1.4
[v1.1.3]: https://github.com/nasa/cumulus/compare/v1.1.2...v1.1.3
[v1.1.2]: https://github.com/nasa/cumulus/compare/v1.1.1...v1.1.2
[v1.1.1]: https://github.com/nasa/cumulus/compare/v1.0.1...v1.1.1
[v1.1.0]: https://github.com/nasa/cumulus/compare/v1.0.1...v1.1.0
[v1.0.1]: https://github.com/nasa/cumulus/compare/v1.0.0...v1.0.1
[v1.0.0]: https://github.com/nasa/cumulus/compare/pre-v1-release...v1.0.0

[thin-egress-app]: <https://github.com/asfadmin/thin-egress-app> "Thin Egress App"<|MERGE_RESOLUTION|>--- conflicted
+++ resolved
@@ -61,6 +61,8 @@
     - Updated logic for rules API POST/PUT/DELETE to create/update/delete records directly in Elasticsearch in parallel with updates to DynamoDb/PostgreSQL
     - Updated logic for providers API POST/PUT/DELETE to create/update/delete records directly in Elasticsearch in parallel with updates to DynamoDb/PostgreSQL
     - Updated logic for PDRs API DELETE to delete records directly in Elasticsearch in parallel with deletes to DynamoDB/PostgreSQL
+    - `sfEventSqsToDbRecords` Lambda now writes following data directly to Elasticsearch in parallel with writes to DynamoDB/PostgreSQL:
+      - executions
   - **CUMULUS-2306**
     - Updated API local serve (`api/bin/serve.js`) setup code to add cleanup/executions
     related records
@@ -69,16 +71,8 @@
     - Add spec/helpers/apiUtils/waitForApiStatus integration helper to retry API
       record retrievals on status in lieu of using `waitForModelStatus`
 - **[PR2224](https://github.com/nasa/cumulus/pull/2244)**
-<<<<<<< HEAD
-  - Changed timeout on `sfEventSqsToDbRecords` Lambda to 60 seconds to match timeout for Knex library to acquire database connections
-- **CUMULUS-2208**
-  - Moved all `@cumulus/api/es/*` code to new `@cumulus/es-client` package
-  - `sfEventSqsToDbRecords` Lambda now writes following data directly to Elasticsearch in parallel with writes to DynamoDB/PostgreSQL
-- Changed timeout on `sfEventSqsToDbRecords` Lambda to 60 seconds to match timeout for Knex library to acquire database connections
-=======
   - Changed timeout on `sfEventSqsToDbRecords` Lambda to 60 seconds to match
   timeout for Knex library to acquire database connections
->>>>>>> e9ad9a1e
 - **CUMULUS-2517**
   - Updated postgres-migration-count-tool default concurrency to '1'
 - **CUMULUS-2489**
@@ -128,19 +122,14 @@
 
 ### Removed
 
-<<<<<<< HEAD
-- **CUMULUS-2208**
-  - Removed trigger for `dbIndexer` Lambda for DynamoDB tables:
-    - `<prefix>-ExecutionsTable`
-=======
 - **CUMULUS-2311** - RDS Migration Epic Phase 2
   - **CUMULUS-2208**
     - Removed trigger for `dbIndexer` Lambda for DynamoDB tables:
       - `<prefix>-CollectionsTable`
+      - `<prefix>-ExecutionsTable`
       - `<prefix>-PdrsTable`
       - `<prefix>-ProvidersTable`
       - `<prefix>-RulesTable`
->>>>>>> e9ad9a1e
 - **CUMULUS-2502**
   - Removed outdated documenation regarding Kibana index patterns for metrics.
 
