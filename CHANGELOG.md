--- conflicted
+++ resolved
@@ -6,7 +6,6 @@
 
 ## Unreleased
 
-<<<<<<< HEAD
 ### Migration steps
 
 - Due to a bug in the PUT `/rules/<name>` endpoint, the rule records in PostgreSQL may be
@@ -18,13 +17,23 @@
 aws lambda invoke --function-name $PREFIX-data-migration1 \
   --payload $(echo '{"forceRulesMigration": true}' | base64) $OUTFILE
 ```
-=======
+
+### Added
+
+- **CUMULUS-2846**
+  - Added `@cumulus/db/translate/rule.translateApiRuleToPostgresRuleRaw` to translate API rule to PostgreSQL rules and
+  **keep undefined fields**
+
+### Changed
+
+- **CUMULUS-2846**
+  - Updated version of `localstack/localstack` used in local unit testing to `0.14.0`
+
 ### Fixed
 
 - Upgraded lodash to version 4.17.21 to fix vulnerability
 
 ## [v10.1.0] 2022-02-23
->>>>>>> b49e402a
 
 ### Added
 
@@ -37,9 +46,6 @@
   - Add api_config secret to hold API/Private API lambda configuration values
 - **CUMULUS-2840**
   - Added an index on `granule_cumulus_id` to the RDS files table.
-- **CUMULUS-2846**
-  - Added `@cumulus/db/translate/rule.translateApiRuleToPostgresRuleRaw` to translate API rule to PostgreSQL rules and
-  **keep undefined fields**
 
 ### Changed
 
@@ -60,8 +66,6 @@
   - Changed the `timeout_action` to `ForceApplyCapacityChange` by default for the RDS serverless database cluster `tf-modules/rds-cluster-tf`
 - **CUMULUS-2781**
   - Update API lambda to utilize api_config secret for initial environment variables
-- **CUMULUS-2846**
-  - Updated version of `localstack/localstack` used in local unit testing to `0.14.0`
 
 ### Fixed
 
