--- conflicted
+++ resolved
@@ -6,18 +6,18 @@
 
 ## Unreleased
 
-<<<<<<< HEAD
+
 ## Notable Changes
 
 - **CUMULUS-3259**
   - Updated Terraform version from 0.13.6 to 1.5.3. Please see the [instructions to upgrade your deployments](https://github.com/nasa/cumulus/blob/master/docs/upgrade-notes/upgrading-tf-version-1.5.3.md).
-=======
+
 ## Changes
 
 - **CUMULUS-3366**
   - Added logging to the `collectionRuleMatcher` Rules Helper, which is used by the sqs-message-consumer and message-consumer Lambdas,
     to report when an incoming message's collection does not match any rules.
->>>>>>> e68b2dd5
+
 
 ## [v17.0.0] 2023-08-09
 
