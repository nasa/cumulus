--- conflicted
+++ resolved
@@ -6,7 +6,6 @@
 
 ## [Unreleased]
 
-<<<<<<< HEAD
 ### Changed
 
 - **CUMULUS-4191**
@@ -14,10 +13,6 @@
     based on the provider from the record message.
   - Updated `messageConsumer` lambda handler to async/await style
 
-## CUMULUS-4058 Handle Granules with Identical producerGranuleId in Different Collections
-=======
-### Notable Changes
-
 - **CUMULUS-4200**
   - updated metrics_es_host terraform variable description and validation
   - Users should ensure that the metrics_es_host does not include `https://`
@@ -25,7 +20,6 @@
 ## [v21.0.0] 2025-09-09
 
 ### **CUMULUS-4058** Epic: Handle Granules with Identical producerGranuleId in Different Collections
->>>>>>> 190e8bb4
 
 ### Migration Notes
 
