--- conflicted
+++ resolved
@@ -22,12 +22,11 @@
     The endpoint will only use search-after when the `searchContext` parameter
     is provided in a request.
 
-<<<<<<< HEAD
 ### Added
 
 - **CUMULUS-2631**
   - Added 'Bearer token' support to s3credentials endpoint
-=======
+
 ## [v13.2.1] 2022-8-10 [BACKPORT]
 
 ### Notable changes
@@ -36,7 +35,6 @@
   - Fix file write logic to delete files by `granule_cumulus_id` instead of
     `cumulus_id`. Previous logic removed files by matching `file.cumulus_id`
     to `granule.cumulus_id`.
->>>>>>> 2e60b936
 
 ## [v13.2.0] 2022-8-04
 
