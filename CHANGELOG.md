--- conflicted
+++ resolved
@@ -37,7 +37,6 @@
 ### Breaking Changes
 
 ### Added
-<<<<<<< HEAD
 - **CUMULUS-3536**
   - Added `rejectUnauthorized` = false to db-provision-user-database as the Lambda
     does not have the Serverless v2 SSL certifications installed.
@@ -45,9 +44,6 @@
   - Added guidance for handling large backlog of es executions
 - **CUMULUS-3385**
   - Added generate_db_executions to dump large scale postgres executions
-=======
-
->>>>>>> a3ebb70d
 - **CUMULUS-3320**
   - Added endpoint `/executions/bulkDeleteExecutionsByCollection` to allow
     bulk deletion of executions from elasticsearch by collectionId
@@ -66,6 +62,9 @@
 
 ### Changed
 
+- **NDCUM-1051**
+  - Modified addHyraxUrlToUmmG to test whether the provide Hyrax URL is already included in the metadata, and if so return the metadata unaltered.
+  - Modified addHyraxUrlToEcho10 to test whether the provide Hyrax URL is already included in the metadata, and if so return the metadata unaltered.
 - **CUMULUS-3320**
   - Updated executions table (please see Migration section and Upgrade
     Instructions for more information) to:
@@ -114,6 +113,9 @@
 
 ### Changed
 
+- **CUMULUS-3385**
+  - updated cleanExecutions lambda to clean up postgres execution payloads
+  - updated cleanExecutions lambda with configurable limit to control for large size
 - **NDCUM-1051**
   - Modified addHyraxUrlToUmmG to test whether the provide Hyrax URL is already included in the metadata, and if so return the metadata unaltered.
   - Modified addHyraxUrlToEcho10 to test whether the provide Hyrax URL is already included in the metadata, and if so return the metadata unaltered.
