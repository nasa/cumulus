# Changelog

All notable changes to this project will be documented in this file.

The format is based on [Keep a Changelog](http://keepachangelog.com/en/1.0.0/).

## [Unreleased]

<<<<<<< HEAD
=======
### Added

- **CUMULUS-1956**
  - Added `@cumulus/earthata-login-client` package
- **CUMULUS-2019**
  - Add `infix` search to es query builder `@cumulus/api/es/es/queries` to support partial matching of the keywords

### Changed

- **CUMULUS-2011**
  - Reconciliation reports are now generated within an AsyncOperation

- **CUMULUS-2016**
  - Upgrade TEA to version 79


>>>>>>> ec41c436
### BREAKING CHANGES

- The minimum supported version of all published Cumulus packages is now Node
  12.18.0
- Changes to `@cumulus/aws-client/S3`
  - The signature of the `getObjectSize` function has changed. It now takes a
    params object with three properties:
    - **s3**: an instance of an AWS.S3 object
    - **bucket**
    - **key**
<<<<<<< HEAD
  - The `getObjectSize` function will no longer retry if the object does not
    exist
=======
  - The `getObjectSize` function will no longer retry if the object does not exist
- **CUMULUS-1930**
  - The `@cumulus/common/util.uuid()` function has been removed
>>>>>>> ec41c436
- **CUMULUS-1958**
  - The following methods exported from `@cumulus/cmr-js/cmr-utils` were made
    async, and added distributionBucketMap as a parameter:
    - constructOnlineAccessUrl
    - generateFileUrl
    - reconcileCMRMetadata
    - updateCMRMetadata
- **CUMULUS-1969**
  - The `DiscoverPdrs` task now expects `provider_path` to be provided at
    `event.config.provider_path`, not `event.config.collection.provider_path`
  - `event.config.provider_path` is now a required parameter of the
    `DiscoverPdrs` task
  - `event.config.collection` is no longer a parameter to the `DiscoverPdrs`
    task
  - Collections no longer support the `provider_path` property. The tasks that
    relied on that property are now referencing `config.meta.provider_path`.
    Workflows should be updated accordingly.
- **CUMULUS-1977**
  - Moved bulk granule deletion endpoint from `/bulkDelete` to
    `/granules/bulkDelete`

### Added

- **CUMULUS-1956**
  - Added `@cumulus/earthata-login-client` package
  - The `/s3credentials` endpoint that is deployed as part of distribution now
    supports authentication using tokens created by a different application. If
    a request contains the `EDL-ClientId` and `EDL-Token` headers,
    authentication will be handled using that token rather than attempting to
    use OAuth.
- **CUMULUS-1958**
  - Add the ability for users to specify a `bucket_map_key` to the `cumulus`
    terraform module as an override for the default .yaml values that are passed
    to TEA by Core.    Using this option *requires* that each configured
    Cumulus 'distribution' bucket (e.g. public/protected buckets) have a single
    TEA mapping.  Multiple maps per bucket are not supported.
  - Updated Generating a distribution URL, the MoveGranules task and all CMR
    reconciliation functionality to utilize the TEA bucket map override.
  - Updated deploy process to utilize a bootstrap 'tea-map-cache' lambda that
    will, after deployment of Cumulus Core's TEA instance, query TEA for all
    protected/public buckets and generate a mapping configuration used
    internally by Core.  This object is also exposed as an output of the Cumulus
    module as `distribution_bucket_map`.
- **CUMULUS-2019**
  - Add `infix` search to es query builder `@cumulus/api/es/es/queries` to
    support partial matching of the keywords

### Changed

- **CUMULUS-1977**
  - Implemented POST `/granules/bulkDelete` API endpoint to support deleting granules specified by ID or returned by the provided query in the request body. If the request is successful, the endpoint returns the async operation ID that has been started to remove the granules.
    - To use a query in the request body, your deployment must be [configured to access the Elasticsearch host for ESDIS metrics](https://nasa.github.io/cumulus/docs/additional-deployment-options/cloudwatch-logs-delivery#esdis-metrics) in your environment
  - Added `@cumulus/api/models/Granule.getRecord()` method to return raw record from DynamoDB
  - Added `@cumulus/api/models/Granule.delete()` method which handles deleting the granule record from DynamoDB and the granule files from S3

### Changed

- **CUMULUS-1956**
  - The `/s3credentials` endpoint that is deployed as part of distribution now
    supports authentication using tokens created by a different application. If
    a request contains the `EDL-ClientId` and `EDL-Token` headers,
    authentication will be handled using that token rather than attempting to
    use OAuth.
- **CUMULUS-1977**
  - API endpoint POST `/granules/bulk` now returns a 202 status on a successful
    response instead of a 200 response
  - API endpoint DELETE `/granules/<granule-id>` now returns a 404 status if the
    granule record was already deleted
  - `@cumulus/api/models/Granule.update()` now returns the updated granule
    record
- **CUMULUS-1982**
  - The `globalConnectionLimit` property of providers is now optional and
    defaults to "unlimited"
- **CUMULUS-1997**
  - Added optional `launchpad` configuration to `@cumulus/hyrax-metadata-updates` task config schema.

### Deprecated

- **CUMULUS-1930**
  - `@cumulus/common/log.convertLogLevel()`
- `@cumulus/collection-config-store`
- `@cumulus/common/util.sleep()`

### Deprecated

- **CUMULUS-1930**
  - `@cumulus/common/log.convertLogLevel()`
  - `@cumulus/common/util.isNull()`
  - `@cumulus/common/util.isUndefined()`
  - `@cumulus/common/util.negate()`
  - `@cumulus/common/util.noop()`
  - `@cumulus/common/util.isNil()`
  - `@cumulus/common/util.renameProperty()`
  - `@cumulus/common/util.lookupMimeType()`
  - `@cumulus/common/util.thread()`
  - `@cumulus/common/util.mkdtempSync()`

### Removed

- The deprecated `@cumulus/common.bucketsConfigJsonObject` function has been
  removed
- The deprecated `@cumulus/common.CollectionConfigStore` class has been removed
- The deprecated `@cumulus/common.concurrency` module has been removed
- The deprecated `@cumulus/common.constructCollectionId` function has been
  removed
- The deprecated `@cumulus/common.launchpad` module has been removed
- The deprecated `@cumulus/common.LaunchpadToken` class has been removed
- The deprecated `@cumulus/common.Semaphore` class has been removed
- The deprecated `@cumulus/common.stringUtils` module has been removed
- The deprecated `@cumulus/common/aws.cloudwatchlogs` function has been removed
- The deprecated `@cumulus/common/aws.deleteS3Files` function has been removed
- The deprecated `@cumulus/common/aws.deleteS3Object` function has been removed
- The deprecated `@cumulus/common/aws.dynamodb` function has been removed
- The deprecated `@cumulus/common/aws.dynamodbDocClient` function has been
  removed
- The deprecated `@cumulus/common/aws.getExecutionArn` function has been removed
- The deprecated `@cumulus/common/aws.headObject` function has been removed
- The deprecated `@cumulus/common/aws.listS3ObjectsV2` function has been removed
- The deprecated `@cumulus/common/aws.parseS3Uri` function has been removed
- The deprecated `@cumulus/common/aws.promiseS3Upload` function has been removed
- The deprecated `@cumulus/common/aws.recursivelyDeleteS3Bucket` function has
  been removed
- The deprecated `@cumulus/common/aws.s3CopyObject` function has been removed
- The deprecated `@cumulus/common/aws.s3ObjectExists` function has been removed
- The deprecated `@cumulus/common/aws.s3PutObject` function has been removed
- The deprecated `@cumulus/common/bucketsConfigJsonObject` function has been
  removed
- The deprecated `@cumulus/common/CloudWatchLogger` class has been removed
- The deprecated `@cumulus/common/collection-config-store.CollectionConfigStore`
  class has been removed
- The deprecated `@cumulus/common/collection-config-store.constructCollectionId`
  function has been removed
- The deprecated `@cumulus/common/concurrency.limit` function has been removed
- The deprecated `@cumulus/common/concurrency.mapTolerant` function has been
  removed
- The deprecated `@cumulus/common/concurrency.promiseUrl` function has been
  removed
- The deprecated `@cumulus/common/concurrency.toPromise` function has been
  removed
- The deprecated `@cumulus/common/concurrency.unless` function has been removed
- The deprecated `@cumulus/common/config.parseConfig` function has been removed
- The deprecated `@cumulus/common/config.resolveResource` function has been
  removed
- The deprecated `@cumulus/common/DynamoDb.get` function has been removed
- The deprecated `@cumulus/common/DynamoDb.scan` function has been removed
- The deprecated `@cumulus/common/FieldPattern` class has been removed
- The deprecated `@cumulus/common/launchpad.getLaunchpadToken` function has been
  removed
- The deprecated `@cumulus/common/launchpad.validateLaunchpadToken` function has
  been removed
- The deprecated `@cumulus/common/LaunchpadToken` class has been removed
- The deprecated `@cumulus/common/message.buildCumulusMeta` function has been
  removed
- The deprecated `@cumulus/common/message.buildQueueMessageFromTemplate`
  function has been removed
- The deprecated `@cumulus/common/message.getCollectionIdFromMessage` function
  has been removed
- The deprecated `@cumulus/common/message.getMaximumExecutions` function has
  been removed
- The deprecated `@cumulus/common/message.getMessageExecutionArn` function has
  been removed
- The deprecated `@cumulus/common/message.getMessageExecutionName` function has
  been removed
- The deprecated `@cumulus/common/message.getMessageFromTemplate` function has
  been removed
- The deprecated `@cumulus/common/message.getMessageGranules` function has been
  removed
- The deprecated `@cumulus/common/message.getMessageStateMachineArn` function
  has been removed
- The deprecated `@cumulus/common/message.getQueueName` function has been
  removed
- The deprecated `@cumulus/common/message.getQueueNameByUrl` function has been
  removed
- The deprecated `@cumulus/common/message.hasQueueAndExecutionLimit` function
  has been removed
- The deprecated `@cumulus/common/Semaphore` class has been removed
- The deprecated `@cumulus/common/string.globalReplace` functon has been removed
- The deprecated `@cumulus/common/string.isNonEmptyString` functon has been
  removed
- The deprecated `@cumulus/common/string.isValidHostname` functon has been
  removed
- The deprecated `@cumulus/common/string.match` functon has been removed
- The deprecated `@cumulus/common/string.matches` functon has been removed
- The deprecated `@cumulus/common/string.replace` functon has been removed
- The deprecated `@cumulus/common/string.toLower` functon has been removed
- The deprecated `@cumulus/common/string.toUpper` functon has been removed
- The deprecated `@cumulus/common/util.setErrorStack` function has been removed
- The `@cumulus/common/util.uuid` function has been removed
- The deprecated `@cumulus/common/workflows.getWorkflowArn` function has been
  removed
- The deprecated `@cumulus/common/workflows.getWorkflowFile` function has been
  removed
- The deprecated `@cumulus/common/workflows.getWorkflowList` function has been
  removed
- The deprecated `@cumulus/common/workflows.getWorkflowTemplate` function has
  been removed

## [v1.24.0] 2020-06-03

### BREAKING CHANGES

- **CUMULUS-1969**
  - The `DiscoverPdrs` task now expects `provider_path` to be provided at
    `event.config.provider_path`, not `event.config.collection.provider_path`
  - `event.config.provider_path` is now a required parameter of the
    `DiscoverPdrs` task
  - `event.config.collection` is no longer a parameter to the `DiscoverPdrs`
    task
  - Collections no longer support the `provider_path` property. The tasks that
    relied on that property are now referencing `config.meta.provider_path`.
    Workflows should be updated accordingly.

- **CUMULUS-1997**
  - `@cumulus/cmr-client/CMRSearchConceptQueue` parameters have been changed to take a `cmrSettings` object containing clientId, provider, and auth information. This can be generated using `@cumulus/cmrjs/cmr-utils/getCmrSettings`. The `cmrEnvironment` variable has been removed.

### Added

- **CUMULUS-1800**
  - Added task configuration setting named `syncChecksumFiles` to the
    SyncGranule task. This setting is `false` by default, but when set to
    `true`, all checksum files associated with data files that are downloaded
    will be downloaded as well.
- **CUMULUS-1952**
  - Updated HTTP(S) provider client to accept username/password for Basic authorization. This change adds support for Basic Authorization such as Earthdata login redirects to ingest (i.e. as implemented in SyncGranule), but not to discovery (i.e. as implemented in DiscoverGranules). Discovery still expects the provider's file system to be publicly accessible, but not the individual files and their contents.
  - **NOTE**: Using this in combination with the HTTP protocol may expose usernames and passwords to intermediary network entities. HTTPS is highly recommended.
- **CUMULUS-1997**
  - Added optional `launchpad` configuration to `@cumulus/hyrax-metadata-updates` task config schema.

### Fixed

- **CUMULUS-1997**
  - Updated all CMR operations to use configured authentication scheme
- **CUMULUS-2010**
  - Updated `@cumulus/api/launchpadSaml` to support multiple userGroup attributes from the SAML response

## [v1.23.2] 2020-05-22

### BREAKING CHANGES

- Updates to the Cumulus archive API:
  - All endpoints now return a `401` response instead of a `403` for any request where the JWT passed as a Bearer token is invalid.
  - POST `/refresh` and DELETE `/token/<token>` endpoints now return a `401` response for requests with expired tokens

- **CUMULUS-1894**
  - `@cumulus/ingest/granule.handleDuplicateFile()`
    - The `copyOptions` parameter has been removed
    - An `ACL` parameter has been added
  - `@cumulus/ingest/granule.renameS3FileWithTimestamp()`
    - Now returns `undefined`

- **CUMULUS-1896**
  Updated all Cumulus core lambdas to utilize the new message adapter streaming interface via [cumulus-message-adapter-js v1.2.0](https://github.com/nasa/cumulus-message-adapter-js/releases/tag/v1.2.0).   Users of this version of Cumulus (or later) must utilize version 1.3.0 or greater of the [cumulus-message-adapter](https://github.com/nasa/cumulus-message-adapter) to support core lambdas.

- **CUMULUS-1912**
  - `@cumulus/api` reconciliationReports list endpoint returns a list of reconciliationReport records instead of S3Uri.

- **CUMULUS-1969**
  - The `DiscoverGranules` task now expects `provider_path` to be provided at
    `event.config.provider_path`, not `event.config.collection.provider_path`
  - `config.provider_path` is now a required parameter of the `DiscoverGranules`
    task

### MIGRATION STEPS

- To take advantage of the new TTL-based access token expiration implemented in CUMULUS-1777 (see notes below) and clear out existing records in your access tokens table, do the following:
  1. Log out of any active dashboard sessions
  2. Use the AWS console or CLI to delete your `<prefix>-AccessTokensTable` DynamoDB table
  3. [Re-deploy your `data-persistence` module](https://nasa.github.io/cumulus/docs/deployment/upgrade-readme#update-data-persistence-resources), which should re-create the `<prefix>-AccessTokensTable` DynamoDB table
  4. Return to using the Cumulus API/dashboard as normal
- This release requires the Cumulus Message Adapter layer deployed with Cumulus Core to be at least 1.3.0, as the core lambdas have updated to [cumulus-message-adapter-js v1.2.0](https://github.com/nasa/cumulus-message-adapter-js/releases/tag/v1.2.0) and the new CMA interface.  As a result, users should:
  1. Follow the [Cumulus Message Adapter (CMA) deployment instructions](https://nasa.github.io/cumulus/docs/deployment/deployment-readme#deploy-the-cumulus-message-adapter-layer) and install a CMA layer version >=1.3.0
  2. If you are using any custom Node.js Lambdas in your workflows **and** the Cumulus CMA layer/`cumulus-message-adapter-js`, you must update your lambda to use [cumulus-message-adapter-js v1.2.0](https://github.com/nasa/cumulus-message-adapter-js/releases/tag/v1.2.0) and follow the migration instructions in the release notes. Prior versions of `cumulus-message-adapter-js` are not compatible with CMA >= 1.3.0.
- Migrate existing s3 reconciliation report records to database (CUMULUS-1911):
  - After update your `data persistence` module and Cumulus resources, run the command:

  ```bash
  ./node_modules/.bin/cumulus-api migrate --stack `<your-terraform-deployment-prefix>` --migrationVersion migration5
  ```

### Added

- Added a limit for concurrent Elasticsearch requests when doing an index from database operation
- Added the `es_request_concurrency` parameter to the archive and cumulus Terraform modules

- **CUMULUS-1995**
  - Added the `es_index_shards` parameter to the archive and cumulus Terraform modules to configure the number of shards for the ES index
    - If you have an existing ES index, you will need to [reindex](https://nasa.github.io/cumulus-api/#reindex) and then [change index](https://nasa.github.io/cumulus-api/#change-index) to take advantage of shard updates

- **CUMULUS-1894**
  - Added `@cumulus/aws-client/S3.moveObject()`

- **CUMULUS-1911**
  - Added ReconciliationReports table
  - Updated CreateReconciliationReport lambda to save Reconciliation Report records to database
  - Updated dbIndexer and IndexFromDatabase lambdas to index Reconciliation Report records to Elasticsearch
  - Added migration_5 to migrate existing s3 reconciliation report records to database and Elasticsearch
  - Updated `@cumulus/api` package, `tf-modules/archive` and `tf-modules/data-persistence` Terraform modules

- **CUMULUS-1916**
  - Added util function for seeding reconciliation reports when running API locally in dashboard

### Changed

- **CUMULUS-1777**
  - The `expirationTime` property is now a **required field** of the access tokens model.
  - Updated the `AccessTokens` table to set a [TTL](https://docs.aws.amazon.com/amazondynamodb/latest/developerguide/howitworks-ttl.html) on the `expirationTime` field in `tf-modules/data-persistence/dynamo.tf`. As a result, access token records in this table whose `expirationTime` has passed should be **automatically deleted by DynamoDB**.
  - Updated all code creating access token records in the Dynamo `AccessTokens` table to set the `expirationTime` field value in seconds from the epoch.
- **CUMULUS-1912**
  - Updated reconciliationReports endpoints to query against Elasticsearch, delete report from both database and s3
  - Added `@cumulus/api-client/reconciliationReports`
- **CUMULUS-1999**
  - Updated `@cumulus/common/util.deprecate()` so that only a single deprecation notice is printed for each name/version combination

### Fixed

- **CUMULUS-1894**
  - The `SyncGranule` task can now handle files larger than 5 GB
- **CUMULUS-1987**
  - `Remove granule from CMR` operation in `@cumulus/api` now passes token to CMR when fetching granule metadata, allowing removal of private granules
- **CUMULUS-1993**
  - For a given queue, the `sqs-message-consumer` Lambda will now only schedule workflows for rules matching the queue **and the collection information in each queue message (if any)**
    - The consumer also now only reads each queue message **once per Lambda invocation**, whereas previously each message was read **once per queue rule per Lambda invocation**
  - Fixed bug preventing the deletion of multiple SNS rules that share the same SNS topic

### Deprecated

- **CUMULUS-1894**
  - `@cumulus/ingest/granule.copyGranuleFile()`
  - `@cumulus/ingest/granule.moveGranuleFile()`

- **CUMULUS-1987** - Deprecated the following functions:
  - `@cumulus/cmrjs/getMetadata(cmrLink)` -> `@cumulus/cmr-client/CMR.getGranuleMetadata(cmrLink)`
  - `@cumulus/cmrjs/getFullMetadata(cmrLink)`

## [v1.22.1] 2020-05-04

**Note**: v1.22.0 was not released as a package due to npm/release concerns.  Users upgrading to 1.22.x should start with 1.22.1

### Added

- **CUMULUS-1894**
  - Added `@cumulus/aws-client/S3.multipartCopyObject()`
- **CUMULUS-408**
  - Added `certificateUri` field to provider schema. This optional field allows operators to specify an S3 uri to a CA bundle to use for HTTPS requests.
- **CUMULUS-1787**
  - Added `collections/active` endpoint for returning collections with active granules in `@cumulus/api`
- **CUMULUS-1799**
  - Added `@cumulus/common/stack.getBucketsConfigKey()` to return the S3 key for the buckets config object
  - Added `@cumulus/common/workflows.getWorkflowFileKey()` to return the S3 key for a workflow definition object
  - Added `@cumulus/common/workflows.getWorkflowsListKeyPrefix()` to return the S3 key prefix for objects containing workflow definitions
  - Added `@cumulus/message` package containing utilities for building and parsing Cumulus messages
- **CUMULUS-1850**
  - Added `@cumulus/aws-client/Kinesis.describeStream()` to get a Kinesis stream description
- **CUMULUS-1853**
  - Added `@cumulus/integration-tests/collections.createCollection()`
  - Added `@cumulus/integration-tests/executions.findExecutionArn()`
  - Added `@cumulus/integration-tests/executions.getExecutionWithStatus()`
  - Added `@cumulus/integration-tests/granules.getGranuleWithStatus()`
  - Added `@cumulus/integration-tests/providers.createProvider()`
  - Added `@cumulus/integration-tests/rules.createOneTimeRule()`

### Changed

- **CUMULUS-1682**
  - Moved all `@cumulus/ingest/parse-pdr` code into the `parse-pdr` task as it had become tightly coupled with that task's handler and was not used anywhere else. Unit tests also restored.
- **CUMULUS-1820**
  - Updated the Thin Egress App module used in `tf-modules/distribution/main.tf` to build 74. [See the release notes](https://github.com/asfadmin/thin-egress-app/releases/tag/tea-build.74).
- **CUMULUS-1852**
  - Updated POST endpoints for `/collections`, `/providers`, and `/rules` to log errors when returning a 500 response
  - Updated POST endpoint for `/collections`:
    - Return a 400 response when the `name` or `version` fields are missing
    - Return a 409 response if the collection already exists
    - Improved error messages to be more explicit
  - Updated POST endpoint for `/providers`:
    - Return a 400 response if the `host` field value is invalid
    - Return a 409 response if the provider already exists
  - Updated POST endpoint for `/rules`:
    - Return a 400 response if rule `name` is invalid
    - Return a 400 response if rule `type` is invalid
- **CUMULUS-1891**
  - Updated the following endpoints using async operations to return a 503 error if the ECS task  cannot be started and a 500 response for a non-specific error:
    - POST `/replays`
    - POST `/bulkDelete`
    - POST `/elasticsearch/index-from-database`
    - POST `/granules/bulk`

### Fixed

- **CUMULUS-408**
  - Fixed HTTPS discovery and ingest.

- **CUMULUS-1850**
  - Fixed a bug in Kinesis event processing where the message consumer would not properly filter available rules based on the collection information in the event and the Kinesis stream ARN

- **CUMULUS-1853**
  - Fixed a bug where attempting to create a rule containing a payload property
    would fail schema validation.

- **CUMULUS-1854**
  - Rule schema is validated before starting workflows or creating event source mappings

- **CUMULUS-1974**
  - Fixed @cumulus/api webpack config for missing underscore object due to underscore update

### Deprecated

- **CUMULUS-1799** - Deprecated the following code. For cases where the code was moved into another package, the new code location is noted:
  - `@cumulus/aws-client/StepFunctions.fromSfnExecutionName()`
  - `@cumulus/aws-client/StepFunctions.toSfnExecutionName()`
  - `@cumulus/aws-client/StepFunctions.getExecutionArn()` -> `@cumulus/message/Executions.buildExecutionArn()`
  - `@cumulus/aws-client/StepFunctions.getExecutionUrl()` -> `@cumulus/message/Executions.getExecutionUrlFromArn()`
  - `@cumulus/aws-client/StepFunctions.getStateMachineArn()` -> `@cumulus/message/Executions.getStateMachineArnFromExecutionArn()`
  - `@cumulus/aws-client/StepFunctions.pullStepFunctionEvent()` -> `@cumulus/message/StepFunctions.pullStepFunctionEvent()`
  - `@cumulus/common/bucketsConfigJsonObject()`
  - `@cumulus/common/CloudWatchLogger`
  - `@cumulus/common/collection-config-store/CollectionConfigStore` -> `@cumulus/collection-config-store`
  - `@cumulus/common/collection-config-store.constructCollectionId()` -> `@cumulus/message/Collections.constructCollectionId`
  - `@cumulus/common/concurrency.limit()`
  - `@cumulus/common/concurrency.mapTolerant()`
  - `@cumulus/common/concurrency.promiseUrl()`
  - `@cumulus/common/concurrency.toPromise()`
  - `@cumulus/common/concurrency.unless()`
  - `@cumulus/common/config.buildSchema()`
  - `@cumulus/common/config.parseConfig()`
  - `@cumulus/common/config.resolveResource()`
  - `@cumulus/common/config.resourceToArn()`
  - `@cumulus/common/FieldPattern`
  - `@cumulus/common/launchpad.getLaunchpadToken()` -> `@cumulus/launchpad-auth/index.getLaunchpadToken()`
  - `@cumulus/common/LaunchpadToken` -> `@cumulus/launchpad-auth/LaunchpadToken`
  - `@cumulus/common/launchpad.validateLaunchpadToken()` -> `@cumulus/launchpad-auth/index.validateLaunchpadToken()`
  - `@cumulus/common/message.buildCumulusMeta()` -> `@cumulus/message/Build.buildCumulusMeta()`
  - `@cumulus/common/message.buildQueueMessageFromTemplate()` -> `@cumulus/message/Build.buildQueueMessageFromTemplate()`
  - `@cumulus/common/message.getCollectionIdFromMessage()` -> `@cumulus/message/Collections.getCollectionIdFromMessage()`
  - `@cumulus/common/message.getMessageExecutionArn()` -> `@cumulus/message/Executions.getMessageExecutionArn()`
  - `@cumulus/common/message.getMessageExecutionName()` -> `@cumulus/message/Executions.getMessageExecutionName()`
  - `@cumulus/common/message.getMaximumExecutions()` -> `@cumulus/message/Queue.getMaximumExecutions()`
  - `@cumulus/common/message.getMessageFromTemplate()`
  - `@cumulus/common/message.getMessageStateMachineArn()` -> `@cumulus/message/Executions.getMessageStateMachineArn()`)
  - `@cumulus/common/message.getMessageGranules()` -> `@cumulus/message/Granules.getMessageGranules()`
  - `@cumulus/common/message.getQueueNameByUrl()` -> `@cumulus/message/Queue.getQueueNameByUrl()`
  - `@cumulus/common/message.getQueueName()` -> `@cumulus/message/Queue.getQueueName()`)
  - `@cumulus/common/message.hasQueueAndExecutionLimit()` -> `@cumulus/message/Queue.hasQueueAndExecutionLimit()`
  - `@cumulus/common/Semaphore`
  - `@cumulus/common/test-utils.throttleOnce()`
  - `@cumulus/common/workflows.getWorkflowArn()`
  - `@cumulus/common/workflows.getWorkflowFile()`
  - `@cumulus/common/workflows.getWorkflowList()`
  - `@cumulus/common/workflows.getWorkflowTemplate()`
  - `@cumulus/integration-tests/sfnStep/SfnStep.parseStepMessage()` -> `@cumulus/message/StepFunctions.parseStepMessage()`
- **CUMULUS-1858** - Deprecated the following functions.
  - `@cumulus/common/string.globalReplace()`
  - `@cumulus/common/string.isNonEmptyString()`
  - `@cumulus/common/string.isValidHostname()`
  - `@cumulus/common/string.match()`
  - `@cumulus/common/string.matches()`
  - `@cumulus/common/string.replace()`
  - `@cumulus/common/string.toLower()`
  - `@cumulus/common/string.toUpper()`

### Removed

- **CUMULUS-1799**: Deprecated code removals:
  - Removed from `@cumulus/common/aws`:
    - `pullStepFunctionEvent()`
  - Removed `@cumulus/common/sfnStep`
  - Removed `@cumulus/common/StepFunctions`

## [v1.21.0] 2020-03-30

### PLEASE NOTE

- **CUMULUS-1762**: the `messageConsumer` for `sns` and `kinesis`-type rules now fetches
  the collection information from the message. You should ensure that your rule's collection
  name and version match what is in the message for these ingest messages to be processed.
  If no matching rule is found, an error will be thrown and logged in the
  `messageConsumer` Lambda function's log group.

### Added

- **CUMULUS-1629**`
  - Updates discover-granules task to respect/utilize duplicateHandling configuration such that
    - skip:               Duplicates will be filtered from the granule list
    - error:              Duplicates encountered will result in step failure
    - replace, version:   Duplicates will be ignored and handled as normal.
  - Adds a new copy of the API lambda `PrivateApiLambda()` which is configured to not require authentication. This Lambda is not connected to an API gateway
  - Adds `@cumulus/api-client` with functions for use by workflow lambdas to call the API when needed

- **CUMULUS-1732**
  - Added Python task/activity workflow and integration test (`PythonReferenceSpec`) to test `cumulus-message-adapter-python`and `cumulus-process-py` integration.
- **CUMULUS-1795**
  - Added an IAM policy on the Cumulus EC2 creation to enable SSM when the `deploy_to_ngap` flag is true

### Changed

- **CUMULUS-1762**
  - the `messageConsumer` for `sns` and `kinesis`-type rules now fetches the collection
    information from the message.

### Deprecated

- **CUMULUS-1629**
  - Deprecate `granulesApi`, `rulesApi`, `emsApi`, `executionsAPI` from `@cumulus/integration-test/api` in favor of code moved to `@cumulus/api-client`

### Removed

- **CUMULUS-1799**: Deprecated code removals
  - Removed deprecated method `@cumulus/api/models/Granule.createGranulesFromSns()`
  - Removed deprecated method `@cumulus/api/models/Granule.removeGranuleFromCmr()`
  - Removed from `@cumulus/common/aws`:
    - `apigateway()`
    - `buildS3Uri()`
    - `calculateS3ObjectChecksum()`
    - `cf()`
    - `cloudwatch()`
    - `cloudwatchevents()`
    - `cloudwatchlogs()`
    - `createAndWaitForDynamoDbTable()`
    - `createQueue()`
    - `deleteSQSMessage()`
    - `describeCfStackResources()`
    - `downloadS3File()`
    - `downloadS3Files()`
    - `DynamoDbSearchQueue` class
    - `dynamodbstreams()`
    - `ec2()`
    - `ecs()`
    - `fileExists()`
    - `findResourceArn()`
    - `fromSfnExecutionName()`
    - `getFileBucketAndKey()`
    - `getJsonS3Object()`
    - `getQueueUrl()`
    - `getObjectSize()`
    - `getS3ObjectReadStream()`
    - `getSecretString()`
    - `getStateMachineArn()`
    - `headObject()`
    - `isThrottlingException()`
    - `kinesis()`
    - `lambda()`
    - `listS3Objects()`
    - `promiseS3Upload()`
    - `publishSnsMessage()`
    - `putJsonS3Object()`
    - `receiveSQSMessages()`
    - `s3CopyObject()`
    - `s3GetObjectTagging()`
    - `s3Join()`
    - `S3ListObjectsV2Queue` class
    - `s3TagSetToQueryString()`
    - `s3PutObjectTagging()`
    - `secretsManager()`
    - `sendSQSMessage()`
    - `sfn()`
    - `sns()`
    - `sqs()`
    - `sqsQueueExists()`
    - `toSfnExecutionName()`
    - `uploadS3FileStream()`
    - `uploadS3Files()`
    - `validateS3ObjectChecksum()`
  - Removed `@cumulus/common/CloudFormationGateway` class
  - Removed `@cumulus/common/concurrency/Mutex` class
  - Removed `@cumulus/common/errors`
  - Removed `@cumulus/common/sftp`
  - Removed `@cumulus/common/string.unicodeEscape`
  - Removed `@cumulus/cmrjs/cmr-utils.getGranuleId()`
  - Removed `@cumulus/cmrjs/cmr-utils.getCmrFiles()`
  - Removed `@cumulus/cmrjs/cmr/CMR` class
  - Removed `@cumulus/cmrjs/cmr/CMRSearchConceptQueue` class
  - Removed `@cumulus/cmrjs/utils.getHost()`
  - Removed `@cumulus/cmrjs/utils.getIp()`
  - Removed `@cumulus/cmrjs/utils.hostId()`
  - Removed `@cumulus/cmrjs/utils/ummVersion()`
  - Removed `@cumulus/cmrjs/utils.updateToken()`
  - Removed `@cumulus/cmrjs/utils.validateUMMG()`
  - Removed `@cumulus/ingest/aws.getEndpoint()`
  - Removed `@cumulus/ingest/aws.getExecutionUrl()`
  - Removed `@cumulus/ingest/aws/invoke()`
  - Removed `@cumulus/ingest/aws/CloudWatch` class
  - Removed `@cumulus/ingest/aws/ECS` class
  - Removed `@cumulus/ingest/aws/Events` class
  - Removed `@cumulus/ingest/aws/SQS` class
  - Removed `@cumulus/ingest/aws/StepFunction` class
  - Removed `@cumulus/ingest/util.normalizeProviderPath()`
  - Removed `@cumulus/integration-tests/index.listCollections()`
  - Removed `@cumulus/integration-tests/index.listProviders()`
  - Removed `@cumulus/integration-tests/index.rulesList()`
  - Removed `@cumulus/integration-tests/api/api.addCollectionApi()`

## [v1.20.0] 2020-03-12

### BREAKING CHANGES

- **CUMULUS-1714**
  - Changed the format of the message sent to the granule SNS Topic. Message includes the granule record under `record` and the type of event under `event`. Messages with `deleted` events will have the record that was deleted with a `deletedAt` timestamp. Options for `event` are `Create | Update | Delete`
- **CUMULUS-1769** - `deploy_to_ngap` is now a **required** variable for the `tf-modules/cumulus` module. **For those deploying to NGAP environments, this variable should always be set to `true`.**

### Notable changes

- **CUMULUS-1739** - You can now exclude Elasticsearch from your `tf-modules/data-persistence` deployment (via `include_elasticsearch = false`) and your `tf-modules/cumulus` module will still deploy successfully.

- **CUMULUS-1769** - If you set `deploy_to_ngap = true` for the `tf-modules/archive` Terraform module, **you can only deploy your archive API gateway as `PRIVATE`**, not `EDGE`.

### Added

- Added `@cumulus/aws-client/S3.getS3ObjectReadStreamAsync()` to deal with S3 eventual consistency issues by checking for the existence an S3 object with retries before getting a readable stream for that object.
- **CUMULUS-1769**
  - Added `deploy_to_ngap` boolean variable for the `tf-modules/cumulus` and `tf-modules/archive` Terraform modules. This variable is required. **For those deploying to NGAP environments, this variable should always be set to `true`.**
- **HYRAX-70**
  - Add the hyrax-metadata-update task

### Changed

- [`AccessToken.get()`](https://github.com/nasa/cumulus/blob/master/packages/api/models/access-tokens.js) now enforces [strongly consistent reads from DynamoDB](https://docs.aws.amazon.com/amazondynamodb/latest/developerguide/HowItWorks.ReadConsistency.html)
- **CUMULUS-1739**
  - Updated `tf-modules/data-persistence` to make Elasticsearch alarm resources and outputs conditional on the `include_elasticsearch` variable
  - Updated `@cumulus/aws-client/S3.getObjectSize` to include automatic retries for any failures from `S3.headObject`
- **CUMULUS-1784**
  - Updated `@cumulus/api/lib/DistributionEvent.remoteIP()` to parse the IP address in an S3 access log from the `A-sourceip` query parameter if present, otherwise fallback to the original parsing behavior.
- **CUMULUS-1768**
  - The `stats/summary` endpoint reports the distinct collections for the number of granules reported

### Fixed

- **CUMULUS-1739** - Fixed the `tf-modules/cumulus` and `tf-modules/archive` modules to make these Elasticsearch variables truly optional:
  - `elasticsearch_domain_arn`
  - `elasticsearch_hostname`
  - `elasticsearch_security_group_id`

- **CUMULUS-1768**
  - Fixed the `stats/` endpoint so that data is correctly filtered by timestamp and `processingTime` is calculated correctly.

- **CUMULUS-1769**
  - In the `tf-modules/archive` Terraform module, the `lifecycle` block ignoring changes to the `policy` of the archive API gateway is now only enforced if `deploy_to_ngap = true`. This fixes a bug where users deploying outside of NGAP could not update their API gateway's resource policy when going from `PRIVATE` to `EDGE`, preventing their API from being accessed publicly.

- **CUMULUS-1775**
  - Fix/update api endpoint to use updated google auth endpoints such that it will work with new accounts

### Removed

- **CUMULUS-1768**
  - Removed API endpoints `stats/histogram` and `stats/average`. All advanced stats needs should be acquired from Cloud Metrics or similarly configured ELK stack.

## [v1.19.0] 2020-02-28

### BREAKING CHANGES

- **CUMULUS-1736**
  - The `@cumulus/discover-granules` task now sets the `dataType` of discovered
    granules based on the `name` of the configured collection, not the
    `dataType`.
  - The config schema of the `@cumulus/discover-granules` task now requires that
    collections contain a `version`.
  - The `@cumulus/sync-granule` task will set the `dataType` and `version` of a
    granule based on the configured collection if those fields are not already
    set on the granule. Previously it was using the `dataType` field of the
    configured collection, then falling back to the `name` field of the
    collection. This update will just use the `name` field of the collection to
    set the `dataType` field of the granule.

- **CUMULUS-1446**
  - Update the `@cumulus/integration-tests/api/executions.getExecution()`
    function to parse the response and return the execution, rather than return
    the full API response.

- **CUMULUS-1672**
  - The `cumulus` Terraform module in previous releases set a
    `Deployment = var.prefix` tag on all resources that it managed. In this
    release, a `tags` input variable has been added to the `cumulus` Terraform
    module to allow resource tagging to be customized. No default tags will be
    applied to Cumulus-managed resources. To replicate the previous behavior,
    set `tags = { Deployment: var.prefix }` as an input variable for the
    `cumulus` Terraform module.

- **CUMULUS-1684 Migration Instructions**
  - In previous releases, a provider's username and password were encrypted
    using a custom encryption library. That has now been updated to use KMS.
    This release includes a Lambda function named
    `<prefix>-ProviderSecretsMigration`, which will re-encrypt existing
    provider credentials to use KMS. After this release has been deployed, you
    will need to manually invoke that Lambda function using either the AWS CLI
    or AWS Console. It should only need to be successfully run once.
  - Future releases of Cumulus will invoke a
    `<prefix>-VerifyProviderSecretsMigration` Lambda function as part of the
    deployment, which will cause the deployment to fail if the migration
    Lambda has not been run.

- **CUMULUS-1718**
  - The `@cumulus/sf-sns-report` task for reporting mid-workflow updates has been retired.
  This task was used as the `PdrStatusReport` task in our ParsePdr example workflow.
  If you have a ParsePdr or other workflow using this task, use `@cumulus/sf-sqs-report` instead.
  Trying to deploy the old task will result in an error as the cumulus module no longer exports `sf_sns_report_task`.
  - Migration instruction: In your workflow definition, for each step using the old task change:
  `"Resource": "${module.cumulus.sf_sns_report_task.task_arn}"`
  to
  `"Resource": "${module.cumulus.sf_sqs_report_task.task_arn}"`

- **CUMULUS-1755**
  - The `thin_egress_jwt_secret_name` variable for the `tf-modules/cumulus` Terraform module is now **required**. This variable is passed on to the Thin Egress App in `tf-modules/distribution/main.tf`, which uses the keys stored in the secret to sign JWTs. See the [Thin Egress App documentation on how to create a value for this secret](https://github.com/asfadmin/thin-egress-app#setting-up-the-jwt-cookie-secrets).

### Added

- **CUMULUS-1446**
  - Add `@cumulus/common/FileUtils.readJsonFile()` function
  - Add `@cumulus/common/FileUtils.readTextFile()` function
  - Add `@cumulus/integration-tests/api/collections.createCollection()` function
  - Add `@cumulus/integration-tests/api/collections.deleteCollection()` function
  - Add `@cumulus/integration-tests/api/collections.getCollection()` function
  - Add `@cumulus/integration-tests/api/providers.getProvider()` function
  - Add `@cumulus/integration-tests/index.getExecutionOutput()` function
  - Add `@cumulus/integration-tests/index.loadCollection()` function
  - Add `@cumulus/integration-tests/index.loadProvider()` function
  - Add `@cumulus/integration-tests/index.readJsonFilesFromDir()` function

- **CUMULUS-1672**
  - Add a `tags` input variable to the `archive` Terraform module
  - Add a `tags` input variable to the `cumulus` Terraform module
  - Add a `tags` input variable to the `cumulus_ecs_service` Terraform module
  - Add a `tags` input variable to the `data-persistence` Terraform module
  - Add a `tags` input variable to the `distribution` Terraform module
  - Add a `tags` input variable to the `ingest` Terraform module
  - Add a `tags` input variable to the `s3-replicator` Terraform module

- **CUMULUS-1707**
  - Enable logrotate on ECS cluster

- **CUMULUS-1684**
  - Add a `@cumulus/aws-client/KMS` library of KMS-related functions
  - Add `@cumulus/aws-client/S3.getTextObject()`
  - Add `@cumulus/sftp-client` package
  - Create `ProviderSecretsMigration` Lambda function
  - Create `VerifyProviderSecretsMigration` Lambda function

- **CUMULUS-1548**
  - Add ability to put default Cumulus logs in Metrics' ELK stack
  - Add ability to add custom logs to Metrics' ELK Stack

- **CUMULUS-1702**
  - When logs are sent to Metrics' ELK stack, the logs endpoints will return results from there

- **CUMULUS-1459**
  - Async Operations are indexed in Elasticsearch
  - To index any existing async operations you'll need to perform an index from
    database function.

- **CUMULUS-1717**
  - Add `@cumulus/aws-client/deleteAndWaitForDynamoDbTableNotExists`, which
    deletes a DynamoDB table and waits to ensure the table no longer exists
  - Added `publishGranules` Lambda to handle publishing granule messages to SNS when granule records are written to DynamoDB
  - Added `@cumulus/api/models/Granule.storeGranulesFromCumulusMessage` to store granules from a Cumulus message to DynamoDB

- **CUMULUS-1718**
  - Added `@cumulus/sf-sqs-report` task to allow mid-workflow reporting updates.
  - Added `stepfunction_event_reporter_queue_url` and `sf_sqs_report_task` outputs to the `cumulus` module.
  - Added `publishPdrs` Lambda to handle publishing PDR messages to SNS when PDR records are written to DynamoDB.
  - Added `@cumulus/api/models/Pdr.storePdrFromCumulusMessage` to store PDRs from a Cumulus message to DynamoDB.
  - Added `@cumulus/aws-client/parseSQSMessageBody` to parse an SQS message body string into an object.

- **Ability to set custom backend API url in the archive module**
  - Add `api_url` definition in `tf-modules/cumulus/archive.tf`
  - Add `archive_api_url` variable in `tf-modules/cumulus/variables.tf`

- **CUMULUS-1741**
  - Added an optional `elasticsearch_security_group_ids` variable to the
    `data-persistence` Terraform module to allow additional security groups to
    be assigned to the Elasticsearch Domain.

- **CUMULUS-1752**
  - Added `@cumulus/integration-tests/api/distribution.invokeTEADistributionLambda` to simulate a request to the [Thin Egress App](https://github.com/asfadmin/thin-egress-app) by invoking the Lambda and getting a response payload.
  - Added `@cumulus/integration-tests/api/distribution.getTEARequestHeaders` to generate necessary request headers for a request to the Thin Egress App
  - Added `@cumulus/integration-tests/api/distribution.getTEADistributionApiFileStream` to get a response stream for a file served by Thin Egress App
  - Added `@cumulus/integration-tests/api/distribution.getTEADistributionApiRedirect` to get a redirect response from the Thin Egress App

- **CUMULUS-1755**
  - Added `@cumulus/aws-client/CloudFormation.describeCfStack()` to describe a Cloudformation stack
  - Added `@cumulus/aws-client/CloudFormation.getCfStackParameterValues()` to get multiple parameter values for a Cloudformation stack

### Changed

- **CUMULUS-1725**
  - Moved the logic that updates the granule files cache Dynamo table into its
    own Lambda function called `granuleFilesCacheUpdater`.

- **CUMULUS-1736**
  - The `collections` model in the API package now determines the name of a
    collection based on the `name` property, rather than using `dataType` and
    then falling back to `name`.
  - The `@cumulus/integration-tests.loadCollection()` function no longer appends
    the postfix to the end of the collection's `dataType`.
  - The `@cumulus/integration-tests.addCollections()` function no longer appends
    the postfix to the end of the collection's `dataType`.

- **CUMULUS-1672**
  - Add a `retryOptions` parameter to the `@cumulus/aws-client/S3.headObject`
     function, which will retry if the object being queried does not exist.

- **CUMULUS-1446**
  - Mark the `@cumulus/integration-tests/api.addCollectionApi()` function as
    deprecated
  - Mark the `@cumulus/integration-tests/index.listCollections()` function as
    deprecated
  - Mark the `@cumulus/integration-tests/index.listProviders()` function as
    deprecated
  - Mark the `@cumulus/integration-tests/index.rulesList()` function as
    deprecated

- **CUMULUS-1672**
  - Previously, the `cumulus` module defaulted to setting a
    `Deployment = var.prefix` tag on all resources that it managed. In this
    release, the `cumulus` module will now accept a `tags` input variable that
    defines the tags to be assigned to all resources that it manages.
  - Previously, the `data-persistence` module defaulted to setting a
    `Deployment = var.prefix` tag on all resources that it managed. In this
    release, the `data-persistence` module will now accept a `tags` input
    variable that defines the tags to be assigned to all resources that it
    manages.
  - Previously, the `distribution` module defaulted to setting a
    `Deployment = var.prefix` tag on all resources that it managed. In this
    release, the `distribution` module will now accept a `tags` input variable
    that defines the tags to be assigned to all resources that it manages.
  - Previously, the `ingest` module defaulted to setting a
    `Deployment = var.prefix` tag on all resources that it managed. In this
    release, the `ingest` module will now accept a `tags` input variable that
    defines the tags to be assigned to all resources that it manages.
  - Previously, the `s3-replicator` module defaulted to setting a
    `Deployment = var.prefix` tag on all resources that it managed. In this
    release, the `s3-replicator` module will now accept a `tags` input variable
    that defines the tags to be assigned to all resources that it manages.

- **CUMULUS-1684**
  - Update the API package to encrypt provider credentials using KMS instead of
    using RSA keys stored in S3

- **CUMULUS-1717**
  - Changed name of `cwSfExecutionEventToDb` Lambda to `cwSfEventToDbRecords`
  - Updated `cwSfEventToDbRecords` to write granule records to DynamoDB from the incoming Cumulus message

- **CUMULUS-1718**
  - Renamed `cwSfEventToDbRecords` to `sfEventSqsToDbRecords` due to architecture change to being a consumer of an SQS queue of Step Function Cloudwatch events.
  - Updated `sfEventSqsToDbRecords` to write PDR records to DynamoDB from the incoming Cumulus message
  - Moved `data-cookbooks/sns.md` to `data-cookbooks/ingest-notifications.md` and updated it to reflect recent changes.

- **CUMULUS-1748**
  - (S)FTP discovery tasks now use the provider-path as-is instead of forcing it to a relative path.
  - Improved error handling to catch permission denied FTP errors better and log them properly. Workflows will still fail encountering this error and we intend to consider that approach in a future ticket.

- **CUMULUS-1752**
  - Moved class for parsing distribution events to its own file: `@cumulus/api/lib/DistributionEvent.js`
    - Updated `DistributionEvent` to properly parse S3 access logs generated by requests from the [Thin Egress App](https://github.com/asfadmin/thin-egress-app)

- **CUMULUS-1753** - Changes to `@cumulus/ingest/HttpProviderClient.js`:
  - Removed regex filter in `HttpProviderClient.list()` that was used to return only files with an extension between 1 and 4 characters long. `HttpProviderClient.list()` will now return all files linked from the HTTP provider host.

- **CUMULUS-1755**
  - Updated the Thin Egress App module used in `tf-modules/distribution/main.tf` to build 61. [See the release notes](https://github.com/asfadmin/thin-egress-app/releases/tag/tea-build.61).

- **CUMULUS-1757**
  - Update @cumulus/cmr-client CMRSearchConceptQueue to take optional cmrEnvironment parameter

### Deprecated

- **CUMULUS-1684**
  - Deprecate `@cumulus/common/key-pair-provider/S3KeyPairProvider`
  - Deprecate `@cumulus/common/key-pair-provider/S3KeyPairProvider.encrypt()`
  - Deprecate `@cumulus/common/key-pair-provider/S3KeyPairProvider.decrypt()`
  - Deprecate `@cumulus/common/kms/KMS`
  - Deprecate `@cumulus/common/kms/KMS.encrypt()`
  - Deprecate `@cumulus/common/kms/KMS.decrypt()`
  - Deprecate `@cumulus/common/sftp.Sftp`

- **CUMULUS-1717**
  - Deprecate `@cumulus/api/models/Granule.createGranulesFromSns`

- **CUMULUS-1718**
  - Deprecate `@cumulus/sf-sns-report`.
    - This task has been updated to always throw an error directing the user to use `@cumulus/sf-sqs-report` instead. This was done because there is no longer an SNS topic to which to publish, and no consumers to listen to it.

- **CUMULUS-1748**
  - Deprecate `@cumulus/ingest/util.normalizeProviderPath`

- **CUMULUS-1752**
  - Deprecate `@cumulus/integration-tests/api/distribution.getDistributionApiFileStream`
  - Deprecate `@cumulus/integration-tests/api/distribution.getDistributionApiRedirect`
  - Deprecate `@cumulus/integration-tests/api/distribution.invokeApiDistributionLambda`

### Removed

- **CUMULUS-1684**
  - Remove the deployment script that creates encryption keys and stores them to
    S3

- **CUMULUS-1768**
  - Removed API endpoints `stats/histogram` and `stats/average`. All advanced stats needs should be acquired from Cloud Metrics or similarly configured ELK stack.

### Fixed

- **Fix default values for urs_url in variables.tf files**
  - Remove trailing `/` from default `urs_url` values.

- **CUMULUS-1610** - Add the Elasticsearch security group to the EC2 security groups

- **CUMULUS-1740** - `cumulus_meta.workflow_start_time` is now set in Cumulus
  messages

- **CUMULUS-1753** - Fixed `@cumulus/ingest/HttpProviderClient.js` to properly handle HTTP providers with:
  - Multiple link tags (e.g. `<a>`) per line of source code
  - Link tags in uppercase or lowercase (e.g. `<A>`)
  - Links with filepaths in the link target (e.g. `<a href="/path/to/file.txt">`). These files will be returned from HTTP file discovery **as the file name only** (e.g. `file.txt`).

- **CUMULUS-1768**
  - Fix an issue in the stats endpoints in `@cumulus/api` to send back stats for the correct type

## [v1.18.0] 2020-02-03

### BREAKING CHANGES

- **CUMULUS-1686**

  - `ecs_cluster_instance_image_id` is now a _required_ variable of the `cumulus` module, instead of optional.

- **CUMULUS-1698**

  - Change variable `saml_launchpad_metadata_path` to `saml_launchpad_metadata_url` in the `tf-modules/cumulus` Terraform module.

- **CUMULUS-1703**
  - Remove the unused `forceDownload` option from the `sync-granule` tasks's config
  - Remove the `@cumulus/ingest/granule.Discover` class
  - Remove the `@cumulus/ingest/granule.Granule` class
  - Remove the `@cumulus/ingest/pdr.Discover` class
  - Remove the `@cumulus/ingest/pdr.Granule` class
  - Remove the `@cumulus/ingest/parse-pdr.parsePdr` function

### Added

- **CUMULUS-1040**

  - Added `@cumulus/aws-client` package to provide utilities for working with AWS services and the Node.js AWS SDK
  - Added `@cumulus/errors` package which exports error classes for use in Cumulus workflow code
  - Added `@cumulus/integration-tests/sfnStep` to provide utilities for parsing step function execution histories

- **CUMULUS-1102**

  - Adds functionality to the @cumulus/api package for better local testing.
    - Adds data seeding for @cumulus/api's localAPI.
      - seed functions allow adding collections, executions, granules, pdrs, providers, and rules to a Localstack Elasticsearch and DynamoDB via `addCollections`, `addExecutions`, `addGranules`, `addPdrs`, `addProviders`, and `addRules`.
    - Adds `eraseDataStack` function to local API server code allowing resetting of local datastack for testing (ES and DynamoDB).
    - Adds optional parameters to the @cumulus/api bin serve to allow for launching the api without destroying the current data.

- **CUMULUS-1697**

  - Added the `@cumulus/tf-inventory` package that provides command line utilities for managing Terraform resources in your AWS account

- **CUMULUS-1703**

  - Add `@cumulus/aws-client/S3.createBucket` function
  - Add `@cumulus/aws-client/S3.putFile` function
  - Add `@cumulus/common/string.isNonEmptyString` function
  - Add `@cumulus/ingest/FtpProviderClient` class
  - Add `@cumulus/ingest/HttpProviderClient` class
  - Add `@cumulus/ingest/S3ProviderClient` class
  - Add `@cumulus/ingest/SftpProviderClient` class
  - Add `@cumulus/ingest/providerClientUtils.buildProviderClient` function
  - Add `@cumulus/ingest/providerClientUtils.fetchTextFile` function

- **CUMULUS-1731**

  - Add new optional input variables to the Cumulus Terraform module to support TEA upgrade:
    - `thin_egress_cookie_domain` - Valid domain for Thin Egress App cookie
    - `thin_egress_domain_cert_arn` - Certificate Manager SSL Cert ARN for Thin
      Egress App if deployed outside NGAP/CloudFront
    - `thin_egress_download_role_in_region_arn` - ARN for reading of Thin Egress
      App data buckets for in-region requests
    - `thin_egress_jwt_algo` - Algorithm with which to encode the Thin Egress
      App JWT cookie
    - `thin_egress_jwt_secret_name` - Name of AWS secret where keys for the Thin
      Egress App JWT encode/decode are stored
    - `thin_egress_lambda_code_dependency_archive_key` - Thin Egress App - S3
      Key of packaged python modules for lambda dependency layer

- **CUMULUS-1733**
  - Add `discovery-filtering` operator doc to document previously undocumented functionality.

- **CUMULUS-1737**
  - Added the `cumulus-test-cleanup` module to run a nightly cleanup on resources left over from the integration tests run from the `example/spec` directory.

### Changed

- **CUMULUS-1102**

  - Updates `@cumulus/api/auth/testAuth` to use JWT instead of random tokens.
  - Updates the default AMI for the ecs_cluster_instance_image_id.

- **CUMULUS-1622**

  - Mutex class has been deprecated in `@cumulus/common/concurrency` and will be removed in a future release.

- **CUMULUS-1686**

  - Changed `ecs_cluster_instance_image_id` to be a required variable of the `cumulus` module and removed the default value.
    The default was not available across accounts and regions, nor outside of NGAP and therefore not particularly useful.

- **CUMULUS-1688**

  - Updated `@cumulus/aws.receiveSQSMessages` not to replace `message.Body` with a parsed object. This behavior was undocumented and confusing as received messages appeared to contradict AWS docs that state `message.Body` is always a string.
  - Replaced `sf_watcher` CloudWatch rule from `cloudwatch-events.tf` with an EventSourceMapping on `sqs2sf` mapped to the `start_sf` SQS queue (in `event-sources.tf`).
  - Updated `sqs2sf` with an EventSourceMapping handler and unit test.

- **CUMULUS-1698**

  - Change variable `saml_launchpad_metadata_path` to `saml_launchpad_metadata_url` in the `tf-modules/cumulus` Terraform module.
  - Updated `@cumulus/api/launchpadSaml` to download launchpad IDP metadata from configured location when the metadata in s3 is not valid, and to work with updated IDP metadata and SAML response.

- **CUMULUS-1731**
  - Upgrade the version of the Thin Egress App deployed by Cumulus to v48
    - Note: New variables available, see the 'Added' section of this changelog.

### Fixed

- **CUMULUS-1664**

  - Updated `dbIndexer` Lambda to remove hardcoded references to DynamoDB table names.

- **CUMULUS-1733**
  - Fixed granule discovery recursion algorithm used in S/FTP protocols.

### Removed

- **CUMULUS-1481**
  - removed `process` config and output from PostToCmr as it was not required by the task nor downstream steps, and should still be in the output message's `meta` regardless.

### Deprecated

- **CUMULUS-1040**
  - Deprecated the following code. For cases where the code was moved into another package, the new code location is noted:
    - `@cumulus/common/CloudFormationGateway` -> `@cumulus/aws-client/CloudFormationGateway`
    - `@cumulus/common/DynamoDb` -> `@cumulus/aws-client/DynamoDb`
    - `@cumulus/common/errors` -> `@cumulus/errors`
    - `@cumulus/common/StepFunctions` -> `@cumulus/aws-client/StepFunctions`
    - All of the exported functions in `@cumulus/commmon/aws` (moved into `@cumulus/aws-client`), except:
      - `@cumulus/common/aws/isThrottlingException` -> `@cumulus/errors/isThrottlingException`
      - `@cumulus/common/aws/improveStackTrace` (not deprecated)
      - `@cumulus/common/aws/retryOnThrottlingException` (not deprecated)
    - `@cumulus/common/sfnStep/SfnStep.parseStepMessage` -> `@cumulus/integration-tests/sfnStep/SfnStep.parseStepMessage`
    - `@cumulus/common/sfnStep/ActivityStep` -> `@cumulus/integration-tests/sfnStep/ActivityStep`
    - `@cumulus/common/sfnStep/LambdaStep` -> `@cumulus/integration-tests/sfnStep/LambdaStep`
    - `@cumulus/common/string/unicodeEscape` -> `@cumulus/aws-client/StepFunctions.unicodeEscape`
    - `@cumulus/common/util/setErrorStack` -> `@cumulus/aws-client/util/setErrorStack`
    - `@cumulus/ingest/aws/invoke` -> `@cumulus/aws-client/Lambda/invoke`
    - `@cumulus/ingest/aws/CloudWatch.bucketSize`
    - `@cumulus/ingest/aws/CloudWatch.cw`
    - `@cumulus/ingest/aws/ECS.ecs`
    - `@cumulus/ingest/aws/ECS`
    - `@cumulus/ingest/aws/Events.putEvent` -> `@cumulus/aws-client/CloudwatchEvents.putEvent`
    - `@cumulus/ingest/aws/Events.deleteEvent` -> `@cumulus/aws-client/CloudwatchEvents.deleteEvent`
    - `@cumulus/ingest/aws/Events.deleteTarget` -> `@cumulus/aws-client/CloudwatchEvents.deleteTarget`
    - `@cumulus/ingest/aws/Events.putTarget` -> `@cumulus/aws-client/CloudwatchEvents.putTarget`
    - `@cumulus/ingest/aws/SQS.attributes` -> `@cumulus/aws-client/SQS.getQueueAttributes`
    - `@cumulus/ingest/aws/SQS.deleteMessage` -> `@cumulus/aws-client/SQS.deleteSQSMessage`
    - `@cumulus/ingest/aws/SQS.deleteQueue` -> `@cumulus/aws-client/SQS.deleteQueue`
    - `@cumulus/ingest/aws/SQS.getUrl` -> `@cumulus/aws-client/SQS.getQueueUrlByName`
    - `@cumulus/ingest/aws/SQS.receiveMessage` -> `@cumulus/aws-client/SQS.receiveSQSMessages`
    - `@cumulus/ingest/aws/SQS.sendMessage` -> `@cumulus/aws-client/SQS.sendSQSMessage`
    - `@cumulus/ingest/aws/StepFunction.getExecutionStatus` -> `@cumulus/aws-client/StepFunction.getExecutionStatus`
    - `@cumulus/ingest/aws/StepFunction.getExecutionUrl` -> `@cumulus/aws-client/StepFunction.getExecutionUrl`

## [v1.17.0] - 2019-12-31

### BREAKING CHANGES

- **CUMULUS-1498**
  - The `@cumulus/cmrjs.publish2CMR` function expects that the value of its
    `creds.password` parameter is a plaintext password.
  - Rather than using an encrypted password from the `cmr_password` environment
    variable, the `@cumulus/cmrjs.updateCMRMetadata` function now looks for an
    environment variable called `cmr_password_secret_name` and fetches the CMR
    password from that secret in AWS Secrets Manager.
  - The `@cumulus/post-to-cmr` task now expects a
    `config.cmr.passwordSecretName` value, rather than `config.cmr.password`.
    The CMR password will be fetched from that secret in AWS Secrets Manager.

### Added

- **CUMULUS-630**

  - Added support for replaying Kinesis records on a stream into the Cumulus Kinesis workflow triggering mechanism: either all the records, or some time slice delimited by start and end timestamps.
  - Added `/replays` endpoint to the operator API for triggering replays.
  - Added `Replay Kinesis Messages` documentation to Operator Docs.
  - Added `manualConsumer` lambda function to consume a Kinesis stream. Used by the replay AsyncOperation.

- **CUMULUS-1687**
  - Added new API endpoint for listing async operations at `/asyncOperations`
  - All asyncOperations now include the fields `description` and `operationType`. `operationType` can be one of the following. [`Bulk Delete`, `Bulk Granules`, `ES Index`, `Kinesis Replay`]

### Changed

- **CUMULUS-1626**

  - Updates Cumulus to use node10/CMA 1.1.2 for all of its internal lambdas in prep for AWS node 8 EOL

- **CUMULUS-1498**
  - Remove the DynamoDB Users table. The list of OAuth users who are allowed to
    use the API is now stored in S3.
  - The CMR password and Launchpad passphrase are now stored in Secrets Manager

## [v1.16.1] - 2019-12-6

**Please note**:

- The `region` argument to the `cumulus` Terraform module has been removed. You may see a warning or error if you have that variable populated.
- Your workflow tasks should use the following versions of the CMA libraries to utilize new granule, parentArn, asyncOperationId, and stackName fields on the logs:
  - `cumulus-message-adapter-js` version 1.0.10+
  - `cumulus-message-adapter-python` version 1.1.1+
  - `cumulus-message-adapter-java` version 1.2.11+
- The `data-persistence` module no longer manages the creation of an Elasticsearch service-linked role for deploying Elasticsearch to a VPC. Follow the [deployment instructions on preparing your VPC](https://nasa.github.io/cumulus/docs/deployment/deployment-readme#vpc-subnets-and-security-group) for guidance on how to create the Elasticsearch service-linked role manually.
- There is now a `distribution_api_gateway_stage` variable for the `tf-modules/cumulus` Terraform module that will be used as the API gateway stage name used for the distribution API (Thin Egress App)
- Default value for the `urs_url` variable is now `https://uat.urs.earthdata.nasa.gov/` in the `tf-modules/cumulus` and `tf-modules/archive` Terraform modules. So deploying the `cumulus` module without a `urs_url` variable set will integrate your Cumulus deployment with the UAT URS environment.

### Added

- **CUMULUS-1563**

  - Added `custom_domain_name` variable to `tf-modules/data-persistence` module

- **CUMULUS-1654**
  - Added new helpers to `@cumulus/common/execution-history`:
    - `getStepExitedEvent()` returns the `TaskStateExited` event in a workflow execution history after the given step completion/failure event
    - `getTaskExitedEventOutput()` returns the output message for a `TaskStateExited` event in a workflow execution history

### Changed

- **CUMULUS-1578**

  - Updates SAML launchpad configuration to authorize via configured userGroup.
    [See the NASA specific documentation (protected)](https://wiki.earthdata.nasa.gov/display/CUMULUS/Cumulus+SAML+Launchpad+Integration)

- **CUMULUS-1579**

  - Elasticsearch list queries use `match` instead of `term`. `term` had been analyzing the terms and not supporting `-` in the field values.

- **CUMULUS-1619**

  - Adds 4 new keys to `@cumulus/logger` to display granules, parentArn, asyncOperationId, and stackName.
  - Depends on `cumulus-message-adapter-js` version 1.0.10+. Cumulus tasks updated to use this version.

- **CUMULUS-1654**

  - Changed `@cumulus/common/SfnStep.parseStepMessage()` to a static class method

- **CUMULUS-1641**
  - Added `meta.retries` and `meta.visibilityTimeout` properties to sqs-type rule. To create sqs-type rule, you're required to configure a dead-letter queue on your queue.
  - Added `sqsMessageRemover` lambda which removes the message from SQS queue upon successful workflow execution.
  - Updated `sqsMessageConsumer` lambda to not delete message from SQS queue, and to retry the SQS message for configured number of times.

### Removed

- Removed `create_service_linked_role` variable from `tf-modules/data-persistence` module.

- **CUMULUS-1321**
  - The `region` argument to the `cumulus` Terraform module has been removed

### Fixed

- **CUMULUS-1668** - Fixed a race condition where executions may not have been
  added to the database correctly
- **CUMULUS-1654** - Fixed issue with `publishReports` Lambda not including workflow execution error information for failed workflows with a single step
- Fixed `tf-modules/cumulus` module so that the `urs_url` variable is passed on to its invocation of the `tf-modules/archive` module

## [v1.16.0] - 2019-11-15

### Added

- **CUMULUS-1321**

  - A `deploy_distribution_s3_credentials_endpoint` variable has been added to
    the `cumulus` Terraform module. If true, the NGAP-backed S3 credentials
    endpoint will be added to the Thin Egress App's API. Default: true

- **CUMULUS-1544**

  - Updated the `/granules/bulk` endpoint to correctly query Elasticsearch when
    granule ids are not provided.

- **CUMULUS-1580**
  - Added `/granules/bulk` endpoint to `@cumulus/api` to perform bulk actions on granules given either a list of granule ids or an Elasticsearch query and the workflow to perform.

### Changed

- **CUMULUS-1561**

  - Fix the way that we are handling Terraform provider version requirements
  - Pass provider configs into child modules using the method that the
    [Terraform documentation](https://www.terraform.io/docs/configuration/modules.html#providers-within-modules)
    suggests
  - Remove the `region` input variable from the `s3_access_test` Terraform module
  - Remove the `aws_profile` and `aws_region` input variables from the
    `s3-replicator` Terraform module

- **CUMULUS-1639**
  - Because of
    [S3's Data Consistency Model](https://docs.aws.amazon.com/AmazonS3/latest/dev/Introduction.html#BasicsObjects),
    there may be situations where a GET operation for an object can temporarily
    return a `NoSuchKey` response even if that object _has_ been created. The
    `@cumulus/common/aws.getS3Object()` function has been updated to support
    retries if a `NoSuchKey` response is returned by S3. This behavior can be
    enabled by passing a `retryOptions` object to that function. Supported
    values for that object can be found here:
    <https://github.com/tim-kos/node-retry#retryoperationoptions>

### Removed

- **CUMULUS-1559**
  - `logToSharedDestination` has been migrated to the Terraform deployment as `log_api_gateway_to_cloudwatch` and will ONLY apply to egress lambdas.
    Due to the differences in the Terraform deployment model, we cannot support a global log subscription toggle for a configurable subset of lambdas.
    However, setting up your own log forwarding for a Lambda with Terraform is fairly simple, as you will only need to add SubscriptionFilters to your Terraform configuration, one per log group.
    See [the Terraform documentation](https://www.terraform.io/docs/providers/aws/r/cloudwatch_log_subscription_filter.html) for details on how to do this.
    An empty FilterPattern ("") will capture all logs in a group.

## [v1.15.0] - 2019-11-04

### BREAKING CHANGES

- **CUMULUS-1644** - When a workflow execution begins or ends, the workflow
  payload is parsed and any new or updated PDRs or granules referenced in that
  workflow are stored to the Cumulus archive. The defined interface says that a
  PDR in `payload.pdr` will be added to the archive, and any granules in
  `payload.granules` will also be added to the archive. In previous releases,
  PDRs found in `meta.pdr` and granules found in `meta.input_granules` were also
  added to the archive. This caused unexpected behavior and has been removed.
  Only PDRs from `payload.pdr` and granules from `payload.granules` will now be
  added to the Cumulus archive.

- **CUMULUS-1449** - Cumulus now uses a universal workflow template when
  starting a workflow that contains general information specific to the
  deployment, but not specific to the workflow. Workflow task configs must be
  defined using AWS step function parameters. As part of this change,
  `CumulusConfig` has been retired and task configs must now be defined under
  the `cma.task_config` key in the Parameters section of a step function
  definition.

  **Migration instructions**:

  NOTE: These instructions require the use of Cumulus Message Adapter v1.1.x+.
  Please ensure you are using a compatible version before attempting to migrate
  workflow configurations. When defining workflow steps, remove any
  `CumulusConfig` section, as shown below:

  ```yaml
  ParsePdr:
    CumulusConfig:
      provider: "{$.meta.provider}"
      bucket: "{$.meta.buckets.internal.name}"
      stack: "{$.meta.stack}"
  ```

  Instead, use AWS Parameters to pass `task_config` for the task directly into
  the Cumulus Message Adapter:

  ```yaml
  ParsePdr:
    Parameters:
      cma:
        event.$: "$"
        task_config:
          provider: "{$.meta.provider}"
          bucket: "{$.meta.buckets.internal.name}"
          stack: "{$.meta.stack}"
  ```

  In this example, the `cma` key is used to pass parameters to the message
  adapter. Using `task_config` in combination with `event.$: '$'` allows the
  message adapter to process `task_config` as the `config` passed to the Cumulus
  task. See `example/workflows/sips.yml` in the core repository for further
  examples of how to set the Parameters.

  Additionally, workflow configurations for the `QueueGranules` and `QueuePdrs`
  tasks need to be updated:

  - `queue-pdrs` config changes:
    - `parsePdrMessageTemplateUri` replaced with `parsePdrWorkflow`, which is
      the workflow name (i.e. top-level name in `config.yml`, e.g. 'ParsePdr').
    - `internalBucket` and `stackName` configs now required to look up
      configuration from the deployment. Brings the task config in line with
      that of `queue-granules`.
  - `queue-granules` config change: `ingestGranuleMessageTemplateUri` replaced
    with `ingestGranuleWorkflow`, which is the workflow name (e.g.
    'IngestGranule').

- **CUMULUS-1396** - **Workflow steps at the beginning and end of a workflow
  using the `SfSnsReport` Lambda have now been deprecated (e.g. `StartStatus`,
  `StopStatus`) and should be removed from your workflow definitions**. These
  steps were used for publishing ingest notifications and have been replaced by
  an implementation using Cloudwatch events for Step Functions to trigger a
  Lambda that publishes ingest notifications. For further detail on how ingest
  notifications are published, see the notes below on **CUMULUS-1394**. For
  examples of how to update your workflow definitions, see our
  [example workflow definitions](https://github.com/nasa/cumulus/blob/master/example/workflows/).

- **CUMULUS-1470**
  - Remove Cumulus-defined ECS service autoscaling, allowing integrators to
    better customize autoscaling to meet their needs. In order to use
    autoscaling with ECS services, appropriate
    `AWS::ApplicationAutoScaling::ScalableTarget`,
    `AWS::ApplicationAutoScaling::ScalingPolicy`, and `AWS::CloudWatch::Alarm`
    resources should be defined in a kes overrides file. See
    [this example](https://github.com/nasa/cumulus/blob/release-1.15.x/example/overrides/app/cloudformation.template.yml)
    for an example.
  - The following config parameters are no longer used:
    - ecs.services.\<NAME\>.minTasks
    - ecs.services.\<NAME\>.maxTasks
    - ecs.services.\<NAME\>.scaleInActivityScheduleTime
    - ecs.services.\<NAME\>.scaleInAdjustmentPercent
    - ecs.services.\<NAME\>.scaleOutActivityScheduleTime
    - ecs.services.\<NAME\>.scaleOutAdjustmentPercent
    - ecs.services.\<NAME\>.activityName

### Added

- **CUMULUS-1100**

  - Added 30-day retention properties to all log groups that were missing those policies.

- **CUMULUS-1396**

  - Added `@cumulus/common/sfnStep`:
    - `LambdaStep` - A class for retrieving and parsing input and output to Lambda steps in AWS Step Functions
    - `ActivityStep` - A class for retrieving and parsing input and output to ECS activity steps in AWS Step Functions

- **CUMULUS-1574**

  - Added `GET /token` endpoint for SAML authorization when cumulus is protected by Launchpad.
    This lets a user retieve a token by hand that can be presented to the API.

- **CUMULUS-1625**

  - Added `sf_start_rate` variable to the `ingest` Terraform module, equivalent to `sqs_consumer_rate` in the old model, but will not be automatically applied to custom queues as that was.

- **CUMULUS-1513**
  - Added `sqs`-type rule support in the Cumulus API `@cumulus/api`
  - Added `sqsMessageConsumer` lambda which processes messages from the SQS queues configured in the `sqs` rules.

### Changed

- **CUMULUS-1639**

  - Because of
    [S3's Data Consistency Model](https://docs.aws.amazon.com/AmazonS3/latest/dev/Introduction.html#BasicsObjects),
    there may be situations where a GET operation for an object can temporarily
    return a `NoSuchKey` response even if that object _has_ been created. The
    `@cumulus/common/aws.getS3Object()` function will now retry up to 10 times
    if a `NoSuchKey` response is returned by S3. This can behavior can be
    overridden by passing `{ retries: 0 }` as the `retryOptions` argument.

- **CUMULUS-1449**

  - `queue-pdrs` & `queue-granules` config changes. Details in breaking changes section.
  - Cumulus now uses a universal workflow template when starting workflow that contains general information specific to the deployment, but not specific to the workflow.
  - Changed the way workflow configs are defined, from `CumulusConfig` to a `task_config` AWS Parameter.

- **CUMULUS-1452**

  - Changed the default ECS docker storage drive to `devicemapper`

- **CUMULUS-1453**
  - Removed config schema for `@cumulus/sf-sns-report` task
  - Updated `@cumulus/sf-sns-report` to always assume that it is running as an intermediate step in a workflow, not as the first or last step

### Removed

- **CUMULUS-1449**
  - Retired `CumulusConfig` as part of step function definitions, as this is an artifact of the way Kes parses workflow definitions that was not possible to migrate to Terraform. Use AWS Parameters and the `task_config` key instead. See change note above.
  - Removed individual workflow templates.

### Fixed

- **CUMULUS-1620** - Fixed bug where `message_adapter_version` does not correctly inject the CMA

- **CUMULUS-1396** - Updated `@cumulus/common/StepFunctions.getExecutionHistory()` to recursively fetch execution history when `nextToken` is returned in response

- **CUMULUS-1571** - Updated `@cumulus/common/DynamoDb.get()` to throw any errors encountered when trying to get a record and the record does exist

- **CUMULUS-1452**
  - Updated the EC2 initialization scripts to use full volume size for docker storage
  - Changed the default ECS docker storage drive to `devicemapper`

## [v1.14.5] - 2019-12-30 - [BACKPORT]

### Updated

- **CUMULUS-1626**
  - Updates Cumulus to use node10/CMA 1.1.2 for all of its internal lambdas in prep for AWS node 8 EOL

## [v1.14.4] - 2019-10-28

### Fixed

- **CUMULUS-1632** - Pinned `aws-elasticsearch-connector` package in `@cumulus/api` to version `8.1.3`, since `8.2.0` includes breaking changes

## [v1.14.3] - 2019-10-18

### Fixed

- **CUMULUS-1620** - Fixed bug where `message_adapter_version` does not correctly inject the CMA

- **CUMULUS-1572** - A granule is now included in discovery results even when
  none of its files has a matching file type in the associated collection
  configuration. Previously, if all files for a granule were unmatched by a file
  type configuration, the granule was excluded from the discovery results.
  Further, added support for a `boolean` property
  `ignoreFilesConfigForDiscovery`, which controls how a granule's files are
  filtered at discovery time.

## [v1.14.2] - 2019-10-08

### BREAKING CHANGES

Your Cumulus Message Adapter version should be pinned to `v1.0.13` or lower in your `app/config.yml` using `message_adapter_version: v1.0.13` OR you should use the workflow migration steps below to work with CMA v1.1.1+.

- **CUMULUS-1394** - The implementation of the `SfSnsReport` Lambda requires additional environment variables for integration with the new ingest notification SNS topics. Therefore, **you must update the definition of `SfSnsReport` in your `lambdas.yml` like so**:

```yaml
SfSnsReport:
  handler: index.handler
  timeout: 300
  source: node_modules/@cumulus/sf-sns-report/dist
  tables:
    - ExecutionsTable
  envs:
    execution_sns_topic_arn:
      function: Ref
      value: reportExecutionsSns
    granule_sns_topic_arn:
      function: Ref
      value: reportGranulesSns
    pdr_sns_topic_arn:
      function: Ref
      value: reportPdrsSns
```

- **CUMULUS-1447** -
  The newest release of the Cumulus Message Adapter (v1.1.1) requires that parameterized configuration be used for remote message functionality. Once released, Kes will automatically bring in CMA v1.1.1 without additional configuration.

  **Migration instructions**
  Oversized messages are no longer written to S3 automatically. In order to utilize remote messaging functionality, configure a `ReplaceConfig` AWS Step Function parameter on your CMA task:

  ```yaml
  ParsePdr:
    Parameters:
      cma:
        event.$: "$"
        ReplaceConfig:
          FullMessage: true
  ```

  Accepted fields in `ReplaceConfig` include `MaxSize`, `FullMessage`, `Path` and `TargetPath`.
  See https://github.com/nasa/cumulus-message-adapter/blob/master/CONTRACT.md#remote-message-configuration for full details.

  As this change is backward compatible in Cumulus Core, users wishing to utilize the previous version of the CMA may opt to transition to using a CMA lambda layer, or set `message_adapter_version` in their configuration to a version prior to v1.1.0.

### PLEASE NOTE

- **CUMULUS-1394** - Ingest notifications are now provided via 3 separate SNS topics for executions, granules, and PDRs, instead of a single `sftracker` SNS topic. Whereas the `sftracker` SNS topic received a full Cumulus execution message, the new topics all receive generated records for the given object. The new topics are only published to if the given object exists for the current execution. For a given execution/granule/PDR, **two messages will be received by each topic**: one message indicating that ingest is running and another message indicating that ingest has completed or failed. The new SNS topics are:

  - `reportExecutions` - Receives 1 message per execution
  - `reportGranules` - Receives 1 message per granule in an execution
  - `reportPdrs` - Receives 1 message per PDR

### Added

- **CUMULUS-639**

  - Adds SAML JWT and launchpad token authentication to Cumulus API (configurable)
    - **NOTE** to authenticate with Launchpad ensure your launchpad user_id is in the `<prefix>-UsersTable`
    - when Cumulus configured to protect API via Launchpad:
      - New endpoints
        - `GET /saml/login` - starting point for SAML SSO creates the login request url and redirects to the SAML Identity Provider Service (IDP)
        - `POST /saml/auth` - SAML Assertion Consumer Service. POST receiver from SAML IDP. Validates response, logs the user in, and returnes a SAML-based JWT.
    - Disabled endpoints
      - `POST /refresh`
      - Changes authorization worklow:
      - `ensureAuthorized` now presumes the bearer token is a JWT and tries to validate. If the token is malformed, it attempts to validate the token against Launchpad. This allows users to bring their own token as described here https://wiki.earthdata.nasa.gov/display/CUMULUS/Cumulus+API+with+Launchpad+Authentication. But it also allows dashboard users to manually authenticate via Launchpad SAML to receive a Launchpad-based JWT.

- **CUMULUS-1394**
  - Added `Granule.generateGranuleRecord()` method to granules model to generate a granule database record from a Cumulus execution message
  - Added `Pdr.generatePdrRecord()` method to PDRs model to generate a granule database record from a Cumulus execution message
  - Added helpers to `@cumulus/common/message`:
    - `getMessageExecutionName()` - Get the execution name from a Cumulus execution message
    - `getMessageStateMachineArn()` - Get the state machine ARN from a Cumulus execution message
    - `getMessageExecutionArn()` - Get the execution ARN for a Cumulus execution message
    - `getMessageGranules()` - Get the granules from a Cumulus execution message, if any.
  - Added `@cumulus/common/cloudwatch-event/isFailedSfStatus()` to determine if a Step Function status from a Cloudwatch event is a failed status

### Changed

- **CUMULUS-1308**

  - HTTP PUT of a Collection, Provider, or Rule via the Cumulus API now
    performs full replacement of the existing object with the object supplied
    in the request payload. Previous behavior was to perform a modification
    (partial update) by merging the existing object with the (possibly partial)
    object in the payload, but this did not conform to the HTTP standard, which
    specifies PATCH as the means for modifications rather than replacements.

- **CUMULUS-1375**

  - Migrate Cumulus from deprecated Elasticsearch JS client to new, supported one in `@cumulus/api`

- **CUMULUS-1485** Update `@cumulus/cmr-client` to return error message from CMR for validation failures.

- **CUMULUS-1394**

  - Renamed `Execution.generateDocFromPayload()` to `Execution.generateRecord()` on executions model. The method generates an execution database record from a Cumulus execution message.

- **CUMULUS-1432**

  - `logs` endpoint takes the level parameter as a string and not a number
  - Elasticsearch term query generation no longer converts numbers to boolean

- **CUMULUS-1447**

  - Consolidated all remote message handling code into @common/aws
  - Update remote message code to handle updated CMA remote message flags
  - Update example SIPS workflows to utilize Parameterized CMA configuration

- **CUMULUS-1448** Refactor workflows that are mutating cumulus_meta to utilize meta field

- **CUMULUS-1451**

  - Elasticsearch cluster setting `auto_create_index` will be set to false. This had been causing issues in the bootstrap lambda on deploy.

- **CUMULUS-1456**
  - `@cumulus/api` endpoints default error handler uses `boom` package to format errors, which is consistent with other API endpoint errors.

### Fixed

- **CUMULUS-1432** `logs` endpoint filter correctly filters logs by level
- **CUMULUS-1484** `useMessageAdapter` now does not set CUMULUS_MESSAGE_ADAPTER_DIR when `true`

### Removed

- **CUMULUS-1394**
  - Removed `sfTracker` SNS topic. Replaced by three new SNS topics for granule, execution, and PDR ingest notifications.
  - Removed unused functions from `@cumulus/common/aws`:
    - `getGranuleS3Params()`
    - `setGranuleStatus()`

## [v1.14.1] - 2019-08-29

### Fixed

- **CUMULUS-1455**

  - CMR token links updated to point to CMR legacy services rather than echo

- **CUMULUS-1211**
  - Errors thrown during granule discovery are no longer swallowed and ignored.
    Rather, errors are propagated to allow for proper error-handling and
    meaningful messaging.

## [v1.14.0] - 2019-08-22

### PLEASE NOTE

- We have encountered transient lambda service errors in our integration testing. Please handle transient service errors following [these guidelines](https://docs.aws.amazon.com/step-functions/latest/dg/bp-lambda-serviceexception.html). The workflows in the `example/workflows` folder have been updated with retries configured for these errors.

- **CUMULUS-799** added additional IAM permissions to support reading CloudWatch and API Gateway, so **you will have to redeploy your IAM stack.**

- **CUMULUS-800** Several items:

  - **Delete existing API Gateway stages**: To allow enabling of API Gateway logging, Cumulus now creates and manages a Stage resource during deployment. Before upgrading Cumulus, it is necessary to delete the API Gateway stages on both the Backend API and the Distribution API. Instructions are included in the documenation under [Delete API Gateway Stages](https://nasa.github.io/cumulus/docs/additional-deployment-options/delete-api-gateway-stages).

  - **Set up account permissions for API Gateway to write to CloudWatch**: In a one time operation for your AWS account, to enable CloudWatch Logs for API Gateway, you must first grant the API Gateway permission to read and write logs to CloudWatch for your account. The `AmazonAPIGatewayPushToCloudWatchLogs` managed policy (with an ARN of `arn:aws:iam::aws:policy/service-role/AmazonAPIGatewayPushToCloudWatchLogs`) has all the required permissions. You can find a simple how to in the documentation under [Enable API Gateway Logging.](https://nasa.github.io/cumulus/docs/additional-deployment-options/enable-gateway-logging-permissions)

  - **Configure API Gateway to write logs to CloudWatch** To enable execution logging for the distribution API set `config.yaml` `apiConfigs.distribution.logApigatewayToCloudwatch` value to `true`. More information [Enable API Gateway Logs](https://nasa.github.io/cumulus/docs/additional-deployment-options/enable-api-logs)

  - **Configure CloudWatch log delivery**: It is possible to deliver CloudWatch API execution and access logs to a cross-account shared AWS::Logs::Destination. An operator does this by adding the key `logToSharedDestination` to the `config.yml` at the default level with a value of a writable log destination. More information in the documenation under [Configure CloudWatch Logs Delivery.](https://nasa.github.io/cumulus/docs/additional-deployment-options/configure-cloudwatch-logs-delivery)

  - **Additional Lambda Logging**: It is now possible to configure any lambda to deliver logs to a shared subscriptions by setting `logToSharedDestination` to the ARN of a writable location (either an AWS::Logs::Destination or a Kinesis Stream) on any lambda config. Documentation for [Lambda Log Subscriptions](https://nasa.github.io/cumulus/docs/additional-deployment-options/additional-lambda-logging)

  - **Configure S3 Server Access Logs**: If you are running Cumulus in an NGAP environment you may [configure S3 Server Access Logs](https://nasa.github.io/cumulus/docs/next/deployment/server_access_logging) to be delivered to a shared bucket where the Metrics Team will ingest the logs into their ELK stack. Contact the Metrics team for permission and location.

- **CUMULUS-1368** The Cumulus distribution API has been deprecated and is being replaced by ASF's Thin Egress App. By default, the distribution API will not deploy. Please follow [the instructions for deploying and configuring Thin Egress](https://nasa.github.io/cumulus/docs/deployment/thin_egress_app).

To instead continue to deploy and use the legacy Cumulus distribution app, add the following to your `config.yml`:

```yaml
deployDistributionApi: true
```

If you deploy with no distribution app your deployment will succeed but you may encounter errors in your workflows, particularly in the `MoveGranule` task.

- **CUMULUS-1418** Users who are packaging the CMA in their Lambdas outside of Cumulus may need to update their Lambda configuration. Please see `BREAKING CHANGES` below for details.

### Added

- **CUMULUS-642**
  - Adds Launchpad as an authentication option for the Cumulus API.
  - Updated deployment documentation and added [instructions to setup Cumulus API Launchpad authentication](https://wiki.earthdata.nasa.gov/display/CUMULUS/Cumulus+API+with+Launchpad+Authentication)
- **CUMULUS-1418**
  - Adds usage docs/testing of lambda layers (introduced in PR1125), updates Core example tasks to use the updated `cumulus-ecs-task` and a CMA layer instead of kes CMA injection.
  - Added Terraform module to publish CMA as layer to user account.
- **PR1125** - Adds `layers` config option to support deploying Lambdas with layers
- **PR1128** - Added `useXRay` config option to enable AWS X-Ray for Lambdas.
- **CUMULUS-1345**
  - Adds new variables to the app deployment under `cmr`.
  - `cmrEnvironment` values are `SIT`, `UAT`, or `OPS` with `UAT` as the default.
  - `cmrLimit` and `cmrPageSize` have been added as configurable options.
- **CUMULUS-1273**
  - Added lambda function EmsProductMetadataReport to generate EMS Product Metadata report
- **CUMULUS-1226**
  - Added API endpoint `elasticsearch/index-from-database` to index to an Elasticsearch index from the database for recovery purposes and `elasticsearch/indices-status` to check the status of Elasticsearch indices via the API.
- **CUMULUS-824**
  - Added new Collection parameter `reportToEms` to configure whether the collection is reported to EMS
- **CUMULUS-1357**
  - Added new BackendApi endpoint `ems` that generates EMS reports.
- **CUMULUS-1241**
  - Added information about queues with maximum execution limits defined to default workflow templates (`meta.queueExecutionLimits`)
- **CUMULUS-1311**
  - Added `@cumulus/common/message` with various message parsing/preparation helpers
- **CUMULUS-812**

  - Added support for limiting the number of concurrent executions started from a queue. [See the data cookbook](https://nasa.github.io/cumulus/docs/data-cookbooks/throttling-queued-executions) for more information.

- **CUMULUS-1337**

  - Adds `cumulus.stackName` value to the `instanceMetadata` endpoint.

- **CUMULUS-1368**

  - Added `cmrGranuleUrlType` to the `@cumulus/move-granules` task. This determines what kind of links go in the CMR files. The options are `distribution`, `s3`, or `none`, with the default being distribution. If there is no distribution API being used with Cumulus, you must set the value to `s3` or `none`.

- Added `packages/s3-replicator` Terraform module to allow same-region s3 replication to metrics bucket.

- **CUMULUS-1392**

  - Added `tf-modules/report-granules` Terraform module which processes granule ingest notifications received via SNS and stores granule data to a database. The module includes:
    - SNS topic for publishing granule ingest notifications
    - Lambda to process granule notifications and store data
    - IAM permissions for the Lambda
    - Subscription for the Lambda to the SNS topic

- **CUMULUS-1393**

  - Added `tf-modules/report-pdrs` Terraform module which processes PDR ingest notifications received via SNS and stores PDR data to a database. The module includes:
    - SNS topic for publishing PDR ingest notifications
    - Lambda to process PDR notifications and store data
    - IAM permissions for the Lambda
    - Subscription for the Lambda to the SNS topic
  - Added unit tests for `@cumulus/api/models/pdrs.createPdrFromSns()`

- **CUMULUS-1400**

  - Added `tf-modules/report-executions` Terraform module which processes workflow execution information received via SNS and stores it to a database. The module includes:
    - SNS topic for publishing execution data
    - Lambda to process and store execution data
    - IAM permissions for the Lambda
    - Subscription for the Lambda to the SNS topic
  - Added `@cumulus/common/sns-event` which contains helpers for SNS events:
    - `isSnsEvent()` returns true if event is from SNS
    - `getSnsEventMessage()` extracts and parses the message from an SNS event
    - `getSnsEventMessageObject()` extracts and parses message object from an SNS event
  - Added `@cumulus/common/cloudwatch-event` which contains helpers for Cloudwatch events:
    - `isSfExecutionEvent()` returns true if event is from Step Functions
    - `isTerminalSfStatus()` determines if a Step Function status from a Cloudwatch event is a terminal status
    - `getSfEventStatus()` gets the Step Function status from a Cloudwatch event
    - `getSfEventDetailValue()` extracts a Step Function event detail field from a Cloudwatch event
    - `getSfEventMessageObject()` extracts and parses Step Function detail object from a Cloudwatch event

- **CUMULUS-1429**

  - Added `tf-modules/data-persistence` Terraform module which includes resources for data persistence in Cumulus:
    - DynamoDB tables
    - Elasticsearch with optional support for VPC
    - Cloudwatch alarm for number of Elasticsearch nodes

- **CUMULUS-1379** CMR Launchpad Authentication
  - Added `launchpad` configuration to `@cumulus/deployment/app/config.yml`, and cloudformation templates, workflow message, lambda configuration, api endpoint configuration
  - Added `@cumulus/common/LaunchpadToken` and `@cumulus/common/launchpad` to provide methods to get token and validate token
  - Updated lambdas to use Launchpad token for CMR actions (ingest and delete granules)
  - Updated deployment documentation and added [instructions to setup CMR client for Launchpad authentication](https://wiki.earthdata.nasa.gov/display/CUMULUS/CMR+Launchpad+Authentication)

## Changed

- **CUMULUS-1232**

  - Added retries to update `@cumulus/cmr-client` `updateToken()`

- **CUMULUS-1245 CUMULUS-795**

  - Added additional `ems` configuration parameters for sending the ingest reports to EMS
  - Added functionality to send daily ingest reports to EMS

- **CUMULUS-1241**

  - Removed the concept of "priority levels" and added ability to define a number of maximum concurrent executions per SQS queue
  - Changed mapping of Cumulus message properties for the `sqs2sfThrottle` lambda:
    - Queue name is read from `cumulus_meta.queueName`
    - Maximum executions for the queue is read from `meta.queueExecutionLimits[queueName]`, where `queueName` is `cumulus_meta.queueName`
  - Changed `sfSemaphoreDown` lambda to only attempt decrementing semaphores when:
    - the message is for a completed/failed/aborted/timed out workflow AND
    - `cumulus_meta.queueName` exists on the Cumulus message AND
    - An entry for the queue name (`cumulus_meta.queueName`) exists in the the object `meta.queueExecutionLimits` on the Cumulus message

- **CUMULUS-1338**

  - Updated `sfSemaphoreDown` lambda to be triggered via AWS Step Function Cloudwatch events instead of subscription to `sfTracker` SNS topic

- **CUMULUS-1311**

  - Updated `@cumulus/queue-granules` to set `cumulus_meta.queueName` for queued execution messages
  - Updated `@cumulus/queue-pdrs` to set `cumulus_meta.queueName` for queued execution messages
  - Updated `sqs2sfThrottle` lambda to immediately decrement queue semaphore value if dispatching Step Function execution throws an error

- **CUMULUS-1362**

  - Granule `processingStartTime` and `processingEndTime` will be set to the execution start time and end time respectively when there is no sync granule or post to cmr task present in the workflow

- **CUMULUS-1400**
  - Deprecated `@cumulus/ingest/aws/getExecutionArn`. Use `@cumulus/common/aws/getExecutionArn` instead.

### Fixed

- **CUMULUS-1439**

  - Fix bug with rule.logEventArn deletion on Kinesis rule update and fix unit test to verify

- **CUMULUS-796**

  - Added production information (collection ShortName and Version, granuleId) to EMS distribution report
  - Added functionality to send daily distribution reports to EMS

- **CUMULUS-1319**

  - Fixed a bug where granule ingest times were not being stored to the database

- **CUMULUS-1356**

  - The `Collection` model's `delete` method now _removes_ the specified item
    from the collection config store that was inserted by the `create` method.
    Previously, this behavior was missing.

- **CUMULUS-1374**
  - Addressed audit concerns (https://www.npmjs.com/advisories/782) in api package

### BREAKING CHANGES

### Changed

- **CUMULUS-1418**
  - Adding a default `cmaDir` key to configuration will cause `CUMULUS_MESSAGE_ADAPTER_DIR` to be set by default to `/opt` for any Lambda not setting `useCma` to true, or explicitly setting the CMA environment variable. In lambdas that package the CMA independently of the Cumulus packaging. Lambdas manually packaging the CMA should have their Lambda configuration updated to set the CMA path, or alternately if not using the CMA as a Lambda layer in this deployment set `cmaDir` to `./cumulus-message-adapter`.

### Removed

- **CUMULUS-1337**

  - Removes the S3 Access Metrics package added in CUMULUS-799

- **PR1130**
  - Removed code deprecated since v1.11.1:
    - Removed `@cumulus/common/step-functions`. Use `@cumulus/common/StepFunctions` instead.
    - Removed `@cumulus/api/lib/testUtils.fakeFilesFactory`. Use `@cumulus/api/lib/testUtils.fakeFileFactory` instead.
    - Removed `@cumulus/cmrjs/cmr` functions: `searchConcept`, `ingestConcept`, `deleteConcept`. Use the functions in `@cumulus/cmr-client` instead.
    - Removed `@cumulus/ingest/aws.getExecutionHistory`. Use `@cumulus/common/StepFunctions.getExecutionHistory` instead.

## [v1.13.5] - 2019-08-29 - [BACKPORT]

### Fixed

- **CUMULUS-1455** - CMR token links updated to point to CMR legacy services rather than echo

## [v1.13.4] - 2019-07-29

- **CUMULUS-1411** - Fix deployment issue when using a template override

## [v1.13.3] - 2019-07-26

- **CUMULUS-1345** Full backport of CUMULUS-1345 features - Adds new variables to the app deployment under `cmr`.
  - `cmrEnvironment` values are `SIT`, `UAT`, or `OPS` with `UAT` as the default.
  - `cmrLimit` and `cmrPageSize` have been added as configurable options.

## [v1.13.2] - 2019-07-25

- Re-release of v1.13.1 to fix broken npm packages.

## [v1.13.1] - 2019-07-22

- **CUMULUS-1374** - Resolve audit compliance with lodash version for api package subdependency
- **CUMULUS-1412** - Resolve audit compliance with googleapi package
- **CUMULUS-1345** - Backported CMR environment setting in getUrl to address immediate user need. CMR_ENVIRONMENT can now be used to set the CMR environment to OPS/SIT

## [v1.13.0] - 2019-5-20

### PLEASE NOTE

**CUMULUS-802** added some additional IAM permissions to support ECS autoscaling, so **you will have to redeploy your IAM stack.**
As a result of the changes for **CUMULUS-1193**, **CUMULUS-1264**, and **CUMULUS-1310**, **you must delete your existing stacks (except IAM) before deploying this version of Cumulus.**
If running Cumulus within a VPC and extended downtime is acceptable, we recommend doing this at the end of the day to allow AWS backend resources and network interfaces to be cleaned up overnight.

### BREAKING CHANGES

- **CUMULUS-1228**

  - The default AMI used by ECS instances is now an NGAP-compliant AMI. This
    will be a breaking change for non-NGAP deployments. If you do not deploy to
    NGAP, you will need to find the AMI ID of the
    [most recent Amazon ECS-optimized AMI](https://docs.aws.amazon.com/AmazonECS/latest/developerguide/ecs-optimized_AMI.html),
    and set the `ecs.amiid` property in your config. Instructions for finding
    the most recent NGAP AMI can be found using
    [these instructions](https://wiki.earthdata.nasa.gov/display/ESKB/Select+an+NGAP+Created+AMI).

- **CUMULUS-1310**

  - Database resources (DynamoDB, ElasticSearch) have been moved to an independent `db` stack.
    Migrations for this version will need to be user-managed. (e.g. [elasticsearch](https://docs.aws.amazon.com/elasticsearch-service/latest/developerguide/es-version-migration.html#snapshot-based-migration) and [dynamoDB](https://docs.aws.amazon.com/datapipeline/latest/DeveloperGuide/dp-template-exports3toddb.html)).
    Order of stack deployment is `iam` -> `db` -> `app`.
  - All stacks can now be deployed using a single `config.yml` file, i.e.: `kes cf deploy --kes-folder app --template node_modules/@cumulus/deployment/[iam|db|app] [...]`
    Backwards-compatible. For development, please re-run `npm run bootstrap` to build new `kes` overrides.
    Deployment docs have been updated to show how to deploy a single-config Cumulus instance.
  - `params` have been moved: Nest `params` fields under `app`, `db` or `iam` to override all Parameters for a particular stack's cloudformation template. Backwards-compatible with multi-config setups.
  - `stackName` and `stackNameNoDash` have been retired. Use `prefix` and `prefixNoDash` instead.
  - The `iams` section in `app/config.yml` IAM roles has been deprecated as a user-facing parameter,
    _unless_ your IAM role ARNs do not match the convention shown in `@cumulus/deployment/app/config.yml`
  - The `vpc.securityGroup` will need to be set with a pre-existing security group ID to use Cumulus in a VPC. Must allow inbound HTTP(S) (Port 443).

- **CUMULUS-1212**

  - `@cumulus/post-to-cmr` will now fail if any granules being processed are missing a metadata file. You can set the new config option `skipMetaCheck` to `true` to pass post-to-cmr without a metadata file.

- **CUMULUS-1232**

  - `@cumulus/sync-granule` will no longer silently pass if no checksum data is provided. It will use input
    from the granule object to:
    - Verify checksum if `checksumType` and `checksumValue` are in the file record OR a checksum file is provided
      (throws `InvalidChecksum` on fail), else log warning that no checksum is available.
    - Then, verify synced S3 file size if `file.size` is in the file record (throws `UnexpectedFileSize` on fail),
      else log warning that no file size is available.
    - Pass the step.

- **CUMULUS-1264**

  - The Cloudformation templating and deployment configuration has been substantially refactored.
    - `CumulusApiDefault` nested stack resource has been renamed to `CumulusApiDistribution`
    - `CumulusApiV1` nested stack resource has been renamed to `CumulusApiBackend`
  - The `urs: true` config option for when defining your lambdas (e.g. in `lambdas.yml`) has been deprecated. There are two new options to replace it:
    - `urs_redirect: 'token'`: This will expose a `TOKEN_REDIRECT_ENDPOINT` environment variable to your lambda that references the `/token` endpoint on the Cumulus backend API
    - `urs_redirect: 'distribution'`: This will expose a `DISTRIBUTION_REDIRECT_ENDPOINT` environment variable to your lambda that references the `/redirect` endpoint on the Cumulus distribution API

- **CUMULUS-1193**

  - The elasticsearch instance is moved behind the VPC.
  - Your account will need an Elasticsearch Service Linked role. This is a one-time setup for the account. You can follow the instructions to use the AWS console or AWS CLI [here](https://docs.aws.amazon.com/IAM/latest/UserGuide/using-service-linked-roles.html) or use the following AWS CLI command: `aws iam create-service-linked-role --aws-service-name es.amazonaws.com`

- **CUMULUS-802**

  - ECS `maxInstances` must be greater than `minInstances`. If you use defaults, no change is required.

- **CUMULUS-1269**
  - Brought Cumulus data models in line with CNM JSON schema:
    - Renamed file object `fileType` field to `type`
    - Renamed file object `fileSize` field to `size`
    - Renamed file object `checksumValue` field to `checksum` where not already done.
    - Added `ancillary` and `linkage` type support to file objects.

### Added

- **CUMULUS-799**

  - Added an S3 Access Metrics package which will take S3 Server Access Logs and
    write access metrics to CloudWatch

- **CUMULUS-1242** - Added `sqs2sfThrottle` lambda. The lambda reads SQS messages for queued executions and uses semaphores to only start new executions if the maximum number of executions defined for the priority key (`cumulus_meta.priorityKey`) has not been reached. Any SQS messages that are read but not used to start executions remain in the queue.

- **CUMULUS-1240**

  - Added `sfSemaphoreDown` lambda. This lambda receives SNS messages and for each message it decrements the semaphore used to track the number of running executions if:
    - the message is for a completed/failed workflow AND
    - the message contains a level of priority (`cumulus_meta.priorityKey`)
  - Added `sfSemaphoreDown` lambda as a subscriber to the `sfTracker` SNS topic

- **CUMULUS-1265**

  - Added `apiConfigs` configuration option to configure API Gateway to be private
  - All internal lambdas configured to run inside the VPC by default
  - Removed references to `NoVpc` lambdas from documentation and `example` folder.

- **CUMULUS-802**
  - Adds autoscaling of ECS clusters
  - Adds autoscaling of ECS services that are handling StepFunction activities

## Changed

- Updated `@cumulus/ingest/http/httpMixin.list()` to trim trailing spaces on discovered filenames

- **CUMULUS-1310**

  - Database resources (DynamoDB, ElasticSearch) have been moved to an independent `db` stack.
    This will enable future updates to avoid affecting database resources or requiring migrations.
    Migrations for this version will need to be user-managed.
    (e.g. [elasticsearch](https://docs.aws.amazon.com/elasticsearch-service/latest/developerguide/es-version-migration.html#snapshot-based-migration) and [dynamoDB](https://docs.aws.amazon.com/datapipeline/latest/DeveloperGuide/dp-template-exports3toddb.html)).
    Order of stack deployment is `iam` -> `db` -> `app`.
  - All stacks can now be deployed using a single `config.yml` file, i.e.: `kes cf deploy --kes-folder app --template node_modules/@cumulus/deployment/[iam|db|app] [...]`
    Backwards-compatible. Please re-run `npm run bootstrap` to build new `kes` overrides.
    Deployment docs have been updated to show how to deploy a single-config Cumulus instance.
  - `params` fields should now be nested under the stack key (i.e. `app`, `db` or `iam`) to provide Parameters for a particular stack's cloudformation template,
    for use with single-config instances. Keys _must_ match the name of the deployment package folder (`app`, `db`, or `iam`).
    Backwards-compatible with multi-config setups.
  - `stackName` and `stackNameNoDash` have been retired as user-facing config parameters. Use `prefix` and `prefixNoDash` instead.
    This will be used to create stack names for all stacks in a single-config use case.
    `stackName` may still be used as an override in multi-config usage, although this is discouraged.
    Warning: overriding the `db` stack's `stackName` will require you to set `dbStackName` in your `app/config.yml`.
    This parameter is required to fetch outputs from the `db` stack to reference in the `app` stack.
  - The `iams` section in `app/config.yml` IAM roles has been retired as a user-facing parameter,
    _unless_ your IAM role ARNs do not match the convention shown in `@cumulus/deployment/app/config.yml`
    In that case, overriding `iams` in your own config is recommended.
  - `iam` and `db` `cloudformation.yml` file names will have respective prefixes (e.g `iam.cloudformation.yml`).
  - Cumulus will now only attempt to create reconciliation reports for buckets of the `private`, `public` and `protected` types.
  - Cumulus will no longer set up its own security group.
    To pass a pre-existing security group for in-VPC deployments as a parameter to the Cumulus template, populate `vpc.securityGroup` in `config.yml`.
    This security group must allow inbound HTTP(S) traffic (Port 443). SSH traffic (Port 22) must be permitted for SSH access to ECS instances.
  - Deployment docs have been updated with examples for the new deployment model.

- **CUMULUS-1236**

  - Moves access to public files behind the distribution endpoint. Authentication is not required, but direct http access has been disallowed.

- **CUMULUS-1223**

  - Adds unauthenticated access for public bucket files to the Distribution API. Public files should be requested the same way as protected files, but for public files a redirect to a self-signed S3 URL will happen without requiring authentication with Earthdata login.

- **CUMULUS-1232**

  - Unifies duplicate handling in `ingest/granule.handleDuplicateFile` for maintainability.
  - Changed `ingest/granule.ingestFile` and `move-granules/index.moveFileRequest` to use new function.
  - Moved file versioning code to `ingest/granule.moveGranuleFileWithVersioning`
  - `ingest/granule.verifyFile` now also tests `file.size` for verification if it is in the file record and throws
    `UnexpectedFileSize` error for file size not matching input.
  - `ingest/granule.verifyFile` logs warnings if checksum and/or file size are not available.

- **CUMULUS-1193**

  - Moved reindex CLI functionality to an API endpoint. See [API docs](https://nasa.github.io/cumulus-api/#elasticsearch-1)

- **CUMULUS-1207**
  - No longer disable lambda event source mappings when disabling a rule

### Fixed

- Updated Lerna publish script so that published Cumulus packages will pin their dependencies on other Cumulus packages to exact versions (e.g. `1.12.1` instead of `^1.12.1`)

- **CUMULUS-1203**

  - Fixes IAM template's use of intrinsic functions such that IAM template overrides now work with kes

- **CUMULUS-1268**
  - Deployment will not fail if there are no ES alarms or ECS services

## [v1.12.1] - 2019-4-8

## [v1.12.0] - 2019-4-4

Note: There was an issue publishing 1.12.0. Upgrade to 1.12.1.

### BREAKING CHANGES

- **CUMULUS-1139**

  - `granule.applyWorkflow` uses the new-style granule record as input to workflows.

- **CUMULUS-1171**

  - Fixed provider handling in the API to make it consistent between protocols.
    NOTE: This is a breaking change. When applying this upgrade, users will need to:
    1. Disable all workflow rules
    2. Update any `http` or `https` providers so that the host field only
       contains a valid hostname or IP address, and the port field contains the
       provider port.
    3. Perform the deployment
    4. Re-enable workflow rules

- **CUMULUS-1176**:

  - `@cumulus/move-granules` input expectations have changed. `@cumulus/files-to-granules` is a new intermediate task to perform input translation in the old style.
    See the Added and Changed sections of this release changelog for more information.

- **CUMULUS-670**

  - The behavior of ParsePDR and related code has changed in this release. PDRs with FILE_TYPEs that do not conform to the PDR ICD (+ TGZ) (https://cdn.earthdata.nasa.gov/conduit/upload/6376/ESDS-RFC-030v1.0.pdf) will fail to parse.

- **CUMULUS-1208**
  - The granule object input to `@cumulus/queue-granules` will now be added to ingest workflow messages **as is**. In practice, this means that if you are using `@cumulus/queue-granules` to trigger ingest workflows and your granule objects input have invalid properties, then your ingest workflows will fail due to schema validation errors.

### Added

- **CUMULUS-777**
  - Added new cookbook entry on configuring Cumulus to track ancillary files.
- **CUMULUS-1183**
  - Kes overrides will now abort with a warning if a workflow step is configured without a corresponding
    lambda configuration
- **CUMULUS-1223**

  - Adds convenience function `@cumulus/common/bucketsConfigJsonObject` for fetching stack's bucket configuration as an object.

- **CUMULUS-853**
  - Updated FakeProcessing example lambda to include option to generate fake browse
  - Added feature documentation for ancillary metadata export, a new cookbook entry describing a workflow with ancillary metadata generation(browse), and related task definition documentation
- **CUMULUS-805**
  - Added a CloudWatch alarm to check running ElasticSearch instances, and a CloudWatch dashboard to view the health of ElasticSearch
  - Specify `AWS_REGION` in `.env` to be used by deployment script
- **CUMULUS-803**
  - Added CloudWatch alarms to check running tasks of each ECS service, and add the alarms to CloudWatch dashboard
- **CUMULUS-670**
  - Added Ancillary Metadata Export feature (see https://nasa.github.io/cumulus/docs/features/ancillary_metadata for more information)
  - Added new Collection file parameter "fileType" that allows configuration of workflow granule file fileType
- **CUMULUS-1184** - Added kes logging output to ensure we always see the state machine reference before failures due to configuration
- **CUMULUS-1105** - Added a dashboard endpoint to serve the dashboard from an S3 bucket
- **CUMULUS-1199** - Moves `s3credentials` endpoint from the backend to the distribution API.
- **CUMULUS-666**
  - Added `@api/endpoints/s3credentials` to allow EarthData Login authorized users to retrieve temporary security credentials for same-region direct S3 access.
- **CUMULUS-671**
  - Added `@packages/integration-tests/api/distribution/getDistributionApiS3SignedUrl()` to return the S3 signed URL for a file protected by the distribution API
- **CUMULUS-672**
  - Added `cmrMetadataFormat` and `cmrConceptId` to output for individual granules from `@cumulus/post-to-cmr`. `cmrMetadataFormat` will be read from the `cmrMetadataFormat` generated for each granule in `@cumulus/cmrjs/publish2CMR()`
  - Added helpers to `@packages/integration-tests/api/distribution`:
    - `getDistributionApiFileStream()` returns a stream to download files protected by the distribution API
    - `getDistributionFileUrl()` constructs URLs for requesting files from the distribution API
- **CUMULUS-1185** `@cumulus/api/models/Granule.removeGranuleFromCmrByGranule` to replace `@cumulus/api/models/Granule.removeGranuleFromCmr` and use the Granule UR from the CMR metadata to remove the granule from CMR

- **CUMULUS-1101**

  - Added new `@cumulus/checksum` package. This package provides functions to calculate and validate checksums.
  - Added new checksumming functions to `@cumulus/common/aws`: `calculateS3ObjectChecksum` and `validateS3ObjectChecksum`, which depend on the `checksum` package.

- CUMULUS-1171

  - Added `@cumulus/common` API documentation to `packages/common/docs/API.md`
  - Added an `npm run build-docs` task to `@cumulus/common`
  - Added `@cumulus/common/string#isValidHostname()`
  - Added `@cumulus/common/string#match()`
  - Added `@cumulus/common/string#matches()`
  - Added `@cumulus/common/string#toLower()`
  - Added `@cumulus/common/string#toUpper()`
  - Added `@cumulus/common/URLUtils#buildURL()`
  - Added `@cumulus/common/util#isNil()`
  - Added `@cumulus/common/util#isNull()`
  - Added `@cumulus/common/util#isUndefined()`
  - Added `@cumulus/common/util#negate()`

- **CUMULUS-1176**

  - Added new `@cumulus/files-to-granules` task to handle converting file array output from `cumulus-process` tasks into granule objects.
    Allows simplification of `@cumulus/move-granules` and `@cumulus/post-to-cmr`, see Changed section for more details.

- CUMULUS-1151 Compare the granule holdings in CMR with Cumulus' internal data store
- CUMULUS-1152 Compare the granule file holdings in CMR with Cumulus' internal data store

### Changed

- **CUMULUS-1216** - Updated `@cumulus/ingest/granule/ingestFile` to download files to expected staging location.
- **CUMULUS-1208** - Updated `@cumulus/ingest/queue/enqueueGranuleIngestMessage()` to not transform granule object passed to it when building an ingest message
- **CUMULUS-1198** - `@cumulus/ingest` no longer enforces any expectations about whether `provider_path` contains a leading slash or not.
- **CUMULUS-1170**
  - Update scripts and docs to use `npm` instead of `yarn`
  - Use `package-lock.json` files to ensure matching versions of npm packages
  - Update CI builds to use `npm ci` instead of `npm install`
- **CUMULUS-670**
  - Updated ParsePDR task to read standard PDR types+ (+ tgz as an external customer requirement) and add a fileType to granule-files on Granule discovery
  - Updated ParsePDR to fail if unrecognized type is used
  - Updated all relevant task schemas to include granule->files->filetype as a string value
  - Updated tests/test fixtures to include the fileType in the step function/task inputs and output validations as needed
  - Updated MoveGranules task to handle incoming configuration with new "fileType" values and to add them as appropriate to the lambda output.
  - Updated DiscoverGranules step/related workflows to read new Collection file parameter fileType that will map a discovered file to a workflow fileType
  - Updated CNM parser to add the fileType to the defined granule file fileType on ingest and updated integration tests to verify/validate that behavior
  - Updated generateEcho10XMLString in cmr-utils.js to use a map/related library to ensure order as CMR requires ordering for their online resources.
  - Updated post-to-cmr task to appropriately export CNM filetypes to CMR in echo10/UMM exports
- **CUMULUS-1139** - Granules stored in the API contain a `files` property. That schema has been greatly
  simplified and now better matches the CNM format.
  - The `name` property has been renamed to `fileName`.
  - The `filepath` property has been renamed to `key`.
  - The `checksumValue` property has been renamed to `checksum`.
  - The `path` property has been removed.
  - The `url_path` property has been removed.
  - The `filename` property (which contained an `s3://` URL) has been removed, and the `bucket`
    and `key` properties should be used instead. Any requests sent to the API containing a `granule.files[].filename`
    property will be rejected, and any responses coming back from the API will not contain that
    `filename` property.
  - A `source` property has been added, which is a URL indicating the original source of the file.
  - `@cumulus/ingest/granule.moveGranuleFiles()` no longer includes a `filename` field in its
    output. The `bucket` and `key` fields should be used instead.
- **CUMULUS-672**

  - Changed `@cumulus/integration-tests/api/EarthdataLogin.getEarthdataLoginRedirectResponse` to `@cumulus/integration-tests/api/EarthdataLogin.getEarthdataAccessToken`. The new function returns an access response from Earthdata login, if successful.
  - `@cumulus/integration-tests/cmr/getOnlineResources` now accepts an object of options, including `cmrMetadataFormat`. Based on the `cmrMetadataFormat`, the function will correctly retrieve the online resources for each metadata format (ECHO10, UMM-G)

- **CUMULUS-1101**

  - Moved `@cumulus/common/file/getFileChecksumFromStream` into `@cumulus/checksum`, and renamed it to `generateChecksumFromStream`.
    This is a breaking change for users relying on `@cumulus/common/file/getFileChecksumFromStream`.
  - Refactored `@cumulus/ingest/Granule` to depend on new `common/aws` checksum functions and remove significantly present checksumming code.
    - Deprecated `@cumulus/ingest/granule.validateChecksum`. Replaced with `@cumulus/ingest/granule.verifyFile`.
    - Renamed `granule.getChecksumFromFile` to `granule.retrieveSuppliedFileChecksumInformation` to be more accurate.
  - Deprecated `@cumulus/common/aws.checksumS3Objects`. Use `@cumulus/common/aws.calculateS3ObjectChecksum` instead.

- CUMULUS-1171

  - Fixed provider handling in the API to make it consistent between protocols.
    Before this change, FTP providers were configured using the `host` and
    `port` properties. HTTP providers ignored `port` and `protocol`, and stored
    an entire URL in the `host` property. Updated the API to only accept valid
    hostnames or IP addresses in the `provider.host` field. Updated ingest code
    to properly build HTTP and HTTPS URLs from `provider.protocol`,
    `provider.host`, and `provider.port`.
  - The default provider port was being set to 21, no matter what protocol was
    being used. Removed that default.

- **CUMULUS-1176**

  - `@cumulus/move-granules` breaking change:
    Input to `move-granules` is now expected to be in the form of a granules object (i.e. `{ granules: [ { ... }, { ... } ] }`);
    For backwards compatibility with array-of-files outputs from processing steps, use the new `@cumulus/files-to-granules` task as an intermediate step.
    This task will perform the input translation. This change allows `move-granules` to be simpler and behave more predictably.
    `config.granuleIdExtraction` and `config.input_granules` are no longer needed/used by `move-granules`.
  - `@cumulus/post-to-cmr`: `config.granuleIdExtraction` is no longer needed/used by `post-to-cmr`.

- CUMULUS-1174
  - Better error message and stacktrace for S3KeyPairProvider error reporting.

### Fixed

- **CUMULUS-1218** Reconciliation report will now scan only completed granules.
- `@cumulus/api` files and granules were not getting indexed correctly because files indexing was failing in `db-indexer`
- `@cumulus/deployment` A bug in the Cloudformation template was preventing the API from being able to be launched in a VPC, updated the IAM template to give the permissions to be able to run the API in a VPC

### Deprecated

- `@cumulus/api/models/Granule.removeGranuleFromCmr`, instead use `@cumulus/api/models/Granule.removeGranuleFromCmrByGranule`
- `@cumulus/ingest/granule.validateChecksum`, instead use `@cumulus/ingest/granule.verifyFile`
- `@cumulus/common/aws.checksumS3Objects`, instead use `@cumulus/common/aws.calculateS3ObjectChecksum`
- `@cumulus/cmrjs`: `getGranuleId` and `getCmrFiles` are deprecated due to changes in input handling.

## [v1.11.3] - 2019-3-5

### Added

- **CUMULUS-1187** - Added `@cumulus/ingest/granule/duplicateHandlingType()` to determine how duplicate files should be handled in an ingest workflow

### Fixed

- **CUMULUS-1187** - workflows not respecting the duplicate handling value specified in the collection
- Removed refreshToken schema requirement for OAuth

## [v1.11.2] - 2019-2-15

### Added

- CUMULUS-1169
  - Added a `@cumulus/common/StepFunctions` module. It contains functions for querying the AWS
    StepFunctions API. These functions have the ability to retry when a ThrottlingException occurs.
  - Added `@cumulus/common/aws.retryOnThrottlingException()`, which will wrap a function in code to
    retry on ThrottlingExceptions.
  - Added `@cumulus/common/test-utils.throttleOnce()`, which will cause a function to return a
    ThrottlingException the first time it is called, then return its normal result after that.
- CUMULUS-1103 Compare the collection holdings in CMR with Cumulus' internal data store
- CUMULUS-1099 Add support for UMMG JSON metadata versions > 1.4.
  - If a version is found in the metadata object, that version is used for processing and publishing to CMR otherwise, version 1.4 is assumed.
- CUMULUS-678
  - Added support for UMMG json v1.4 metadata files.
    `reconcileCMRMetadata` added to `@cumulus/cmrjs` to update metadata record with new file locations.
    `@cumulus/common/errors` adds two new error types `CMRMetaFileNotFound` and `InvalidArgument`.
    `@cumulus/common/test-utils` adds new function `randomId` to create a random string with id to help in debugging.
    `@cumulus/common/BucketsConfig` adds a new helper class `BucketsConfig` for working with bucket stack configuration and bucket names.
    `@cumulus/common/aws` adds new function `s3PutObjectTagging` as a convenience for the aws [s3().putObjectTagging](https://docs.aws.amazon.com/AWSJavaScriptSDK/latest/AWS/S3.html#putObjectTagging-property) function.
    `@cumulus/cmrjs` Adds: - `isCMRFile` - Identify an echo10(xml) or UMMG(json) metadata file. - `metadataObjectFromCMRFile` Read and parse CMR XML file from s3. - `updateCMRMetadata` Modify a cmr metadata (xml/json) file with updated information. - `publish2CMR` Posts XML or UMMG CMR data to CMR service. - `reconcileCMRMetadata` Reconciles cmr metadata file after a file moves.
- Adds some ECS and other permissions to StepRole to enable running ECS tasks from a workflow
- Added Apache logs to cumulus api and distribution lambdas
- **CUMULUS-1119** - Added `@cumulus/integration-tests/api/EarthdataLogin.getEarthdataLoginRedirectResponse` helper for integration tests to handle login with Earthdata and to return response from redirect to Cumulus API
- **CUMULUS-673** Added `@cumulus/common/file/getFileChecksumFromStream` to get file checksum from a readable stream

### Fixed

- CUMULUS-1123
  - Cloudformation template overrides now work as expected

### Changed

- CUMULUS-1169
  - Deprecated the `@cumulus/common/step-functions` module.
  - Updated code that queries the StepFunctions API to use the retry-enabled functions from
    `@cumulus/common/StepFunctions`
- CUMULUS-1121
  - Schema validation is now strongly enforced when writing to the database.
    Additional properties are not allowed and will result in a validation error.
- CUMULUS-678
  `tasks/move-granules` simplified and refactored to use functionality from cmrjs.
  `ingest/granules.moveGranuleFiles` now just moves granule files and returns a list of the updated files. Updating metadata now handled by `@cumulus/cmrjs/reconcileCMRMetadata`.
  `move-granules.updateGranuleMetadata` refactored and bugs fixed in the case of a file matching multiple collection.files.regexps.
  `getCmrXmlFiles` simplified and now only returns an object with the cmrfilename and the granuleId.
  `@cumulus/test-processing` - test processing task updated to generate UMM-G metadata

- CUMULUS-1043

  - `@cumulus/api` now uses [express](http://expressjs.com/) as the API engine.
  - All `@cumulus/api` endpoints on ApiGateway are consolidated to a single endpoint the uses `{proxy+}` definition.
  - All files under `packages/api/endpoints` along with associated tests are updated to support express's request and response objects.
  - Replaced environment variables `internal`, `bucket` and `systemBucket` with `system_bucket`.
  - Update `@cumulus/integration-tests` to work with updated cumulus-api express endpoints

- `@cumulus/integration-tests` - `buildAndExecuteWorkflow` and `buildWorkflow` updated to take a `meta` param to allow for additional fields to be added to the workflow `meta`

- **CUMULUS-1049** Updated `Retrieve Execution Status API` in `@cumulus/api`: If the execution doesn't exist in Step Function API, Cumulus API returns the execution status information from the database.

- **CUMULUS-1119**
  - Renamed `DISTRIBUTION_URL` environment variable to `DISTRIBUTION_ENDPOINT`
  - Renamed `DEPLOYMENT_ENDPOINT` environment variable to `DISTRIBUTION_REDIRECT_ENDPOINT`
  - Renamed `API_ENDPOINT` environment variable to `TOKEN_REDIRECT_ENDPOINT`

### Removed

- Functions deprecated before 1.11.0:
  - @cumulus/api/models/base: static Manager.createTable() and static Manager.deleteTable()
  - @cumulus/ingest/aws/S3
  - @cumulus/ingest/aws/StepFunction.getExecution()
  - @cumulus/ingest/aws/StepFunction.pullEvent()
  - @cumulus/ingest/consumer.Consume
  - @cumulus/ingest/granule/Ingest.getBucket()

### Deprecated

`@cmrjs/ingestConcept`, instead use the CMR object methods. `@cmrjs/CMR.ingestGranule` or `@cmrjs/CMR.ingestCollection`
`@cmrjs/searchConcept`, instead use the CMR object methods. `@cmrjs/CMR.searchGranules` or `@cmrjs/CMR.searchCollections`
`@cmrjs/deleteConcept`, instead use the CMR object methods. `@cmrjs/CMR.deleteGranule` or `@cmrjs/CMR.deleteCollection`

## [v1.11.1] - 2018-12-18

**Please Note**

- Ensure your `app/config.yml` has a `clientId` specified in the `cmr` section. This will allow CMR to identify your requests for better support and metrics.
  - For an example, please see [the example config](https://github.com/nasa/cumulus/blob/1c7e2bf41b75da9f87004c4e40fbcf0f39f56794/example/app/config.yml#L128).

### Added

- Added a `/tokenDelete` endpoint in `@cumulus/api` to delete access token records

### Changed

- CUMULUS-678
  `@cumulus/ingest/crypto` moved and renamed to `@cumulus/common/key-pair-provider`
  `@cumulus/ingest/aws` function: `KMSDecryptionFailed` and class: `KMS` extracted and moved to `@cumulus/common` and `KMS` is exported as `KMSProvider` from `@cumulus/common/key-pair-provider`
  `@cumulus/ingest/granule` functions: `publish`, `getGranuleId`, `getXMLMetadataAsString`, `getMetadataBodyAndTags`, `parseXmlString`, `getCmrXMLFiles`, `postS3Object`, `contructOnlineAccessUrls`, `updateMetadata`, extracted and moved to `@cumulus/cmrjs`
  `getGranuleId`, `getCmrXMLFiles`, `publish`, `updateMetadata` removed from `@cumulus/ingest/granule` and added to `@cumulus/cmrjs`;
  `updateMetadata` renamed `updateCMRMetadata`.
  `@cumulus/ingest` test files renamed.
- **CUMULUS-1070**
  - Add `'Client-Id'` header to all `@cumulus/cmrjs` requests (made via `searchConcept`, `ingestConcept`, and `deleteConcept`).
  - Updated `cumulus/example/app/config.yml` entry for `cmr.clientId` to use stackName for easier CMR-side identification.

## [v1.11.0] - 2018-11-30

**Please Note**

- Redeploy IAM roles:
  - CUMULUS-817 includes a migration that requires reconfiguration/redeployment of IAM roles. Please see the [upgrade instructions](https://nasa.github.io/cumulus/docs/upgrade/1.11.0) for more information.
  - CUMULUS-977 includes a few new SNS-related permissions added to the IAM roles that will require redeployment of IAM roles.
- `cumulus-message-adapter` v1.0.13+ is required for `@cumulus/api` granule reingest API to work properly. The latest version should be downloaded automatically by kes.
- A `TOKEN_SECRET` value (preferably 256-bit for security) must be added to `.env` to securely sign JWTs used for authorization in `@cumulus/api`

### Changed

- **CUUMULUS-1000** - Distribution endpoint now persists logins, instead of
  redirecting to Earthdata Login on every request
- **CUMULUS-783 CUMULUS-790** - Updated `@cumulus/sync-granule` and `@cumulus/move-granules` tasks to always overwrite existing files for manually-triggered reingest.
- **CUMULUS-906** - Updated `@cumulus/api` granule reingest API to
  - add `reingestGranule: true` and `forceDuplicateOverwrite: true` to Cumulus message `cumulus_meta.cumulus_context` field to indicate that the workflow is a manually triggered re-ingest.
  - return warning message to operator when duplicateHandling is not `replace`
  - `cumulus-message-adapter` v1.0.13+ is required.
- **CUMULUS-793** - Updated the granule move PUT request in `@cumulus/api` to reject the move with a 409 status code if one or more of the files already exist at the destination location
- Updated `@cumulus/helloworld` to use S3 to store state for pass on retry tests
- Updated `@cumulus/ingest`:
  - [Required for MAAP] `http.js#list` will now find links with a trailing whitespace
  - Removed code from `granule.js` which looked for files in S3 using `{ Bucket: discoveredFile.bucket, Key: discoveredFile.name }`. This is obsolete since `@cumulus/ingest` uses a `file-staging` and `constructCollectionId()` directory prefixes by default.
- **CUMULUS-989**
  - Updated `@cumulus/api` to use [JWT (JSON Web Token)](https://jwt.io/introduction/) as the transport format for API authorization tokens and to use JWT verification in the request authorization
  - Updated `/token` endpoint in `@cumulus/api` to return tokens as JWTs
  - Added a `/refresh` endpoint in `@cumulus/api` to request new access tokens from the OAuth provider using the refresh token
  - Added `refreshAccessToken` to `@cumulus/api/lib/EarthdataLogin` to manage refresh token requests with the Earthdata OAuth provider

### Added

- **CUMULUS-1050**
  - Separated configuration flags for originalPayload/finalPayload cleanup such that they can be set to different retention times
- **CUMULUS-798**
  - Added daily Executions cleanup CloudWatch event that triggers cleanExecutions lambda
  - Added cleanExecutions lambda that removes finalPayload/originalPayload field entries for records older than configured timeout value (execution_payload_retention_period), with a default of 30 days
- **CUMULUS-815/816**
  - Added 'originalPayload' and 'finalPayload' fields to Executions table
  - Updated Execution model to populate originalPayload with the execution payload on record creation
  - Updated Execution model code to populate finalPayload field with the execution payload on execution completion
  - Execution API now exposes the above fields
- **CUMULUS-977**
  - Rename `kinesisConsumer` to `messageConsumer` as it handles both Kinesis streams and SNS topics as of this version.
  - Add `sns`-type rule support. These rules create a subscription between an SNS topic and the `messageConsumer`.
    When a message is received, `messageConsumer` is triggered and passes the SNS message (JSON format expected) in
    its entirety to the workflow in the `payload` field of the Cumulus message. For more information on sns-type rules,
    see the [documentation](https://nasa.github.io/cumulus/docs/data-cookbooks/setup#rules).
- **CUMULUS-975**
  - Add `KinesisInboundEventLogger` and `KinesisOutboundEventLogger` API lambdas. These lambdas
    are utilized to dump incoming and outgoing ingest workflow kinesis streams
    to cloudwatch for analytics in case of AWS/stream failure.
  - Update rules model to allow tracking of log_event ARNs related to
    Rule event logging. Kinesis rule types will now automatically log
    incoming events via a Kinesis event triggered lambda.
    CUMULUS-975-migration-4
  - Update migration code to require explicit migration names per run
  - Added migration_4 to migrate/update exisitng Kinesis rules to have a log event mapping
  - Added new IAM policy for migration lambda
- **CUMULUS-775**
  - Adds a instance metadata endpoint to the `@cumulus/api` package.
  - Adds a new convenience function `hostId` to the `@cumulus/cmrjs` to help build environment specific cmr urls.
  - Fixed `@cumulus/cmrjs.searchConcept` to search and return CMR results.
  - Modified `@cumulus/cmrjs.CMR.searchGranule` and `@cumulus/cmrjs.CMR.searchCollection` to include CMR's provider as a default parameter to searches.
- **CUMULUS-965**
  - Add `@cumulus/test-data.loadJSONTestData()`,
    `@cumulus/test-data.loadTestData()`, and
    `@cumulus/test-data.streamTestData()` to safely load test data. These
    functions should be used instead of using `require()` to load test data,
    which could lead to tests interferring with each other.
  - Add a `@cumulus/common/util/deprecate()` function to mark a piece of code as
    deprecated
- **CUMULUS-986**
  - Added `waitForTestExecutionStart` to `@cumulus/integration-tests`
- **CUMULUS-919**
  - In `@cumulus/deployment`, added support for NGAP permissions boundaries for IAM roles with `useNgapPermissionBoundary` flag in `iam/config.yml`. Defaults to false.

### Fixed

- Fixed a bug where FTP sockets were not closed after an error, keeping the Lambda function active until it timed out [CUMULUS-972]
- **CUMULUS-656**
  - The API will no longer allow the deletion of a provider if that provider is
    referenced by a rule
  - The API will no longer allow the deletion of a collection if that collection
    is referenced by a rule
- Fixed a bug where `@cumulus/sf-sns-report` was not pulling large messages from S3 correctly.

### Deprecated

- `@cumulus/ingest/aws/StepFunction.pullEvent()`. Use `@cumulus/common/aws.pullStepFunctionEvent()`.
- `@cumulus/ingest/consumer.Consume` due to unpredictable implementation. Use `@cumulus/ingest/consumer.Consumer`.
  Call `Consumer.consume()` instead of `Consume.read()`.

## [v1.10.4] - 2018-11-28

### Added

- **CUMULUS-1008**
  - New `config.yml` parameter for SQS consumers: `sqs_consumer_rate: (default 500)`, which is the maximum number of
    messages the consumer will attempt to process per execution. Currently this is only used by the sf-starter consumer,
    which runs every minute by default, making this a messages-per-minute upper bound. SQS does not guarantee the number
    of messages returned per call, so this is not a fixed rate of consumption, only attempted number of messages received.

### Deprecated

- `@cumulus/ingest/consumer.Consume` due to unpredictable implementation. Use `@cumulus/ingest/consumer.Consumer`.

### Changed

- Backported update of `packages/api` dependency `@mapbox/dyno` to `1.4.2` to mitigate `event-stream` vulnerability.

## [v1.10.3] - 2018-10-31

### Added

- **CUMULUS-817**
  - Added AWS Dead Letter Queues for lambdas that are scheduled asynchronously/such that failures show up only in cloudwatch logs.
- **CUMULUS-956**
  - Migrated developer documentation and data-cookbooks to Docusaurus
    - supports versioning of documentation
  - Added `docs/docs-how-to.md` to outline how to do things like add new docs or locally install for testing.
  - Deployment/CI scripts have been updated to work with the new format
- **CUMULUS-811**
  - Added new S3 functions to `@cumulus/common/aws`:
    - `aws.s3TagSetToQueryString`: converts S3 TagSet array to querystring (for use with upload()).
    - `aws.s3PutObject`: Returns promise of S3 `putObject`, which puts an object on S3
    - `aws.s3CopyObject`: Returns promise of S3 `copyObject`, which copies an object in S3 to a new S3 location
    - `aws.s3GetObjectTagging`: Returns promise of S3 `getObjectTagging`, which returns an object containing an S3 TagSet.
  - `@/cumulus/common/aws.s3PutObject` defaults to an explicit `ACL` of 'private' if not overridden.
  - `@/cumulus/common/aws.s3CopyObject` defaults to an explicit `TaggingDirective` of 'COPY' if not overridden.

### Deprecated

- **CUMULUS-811**
  - Deprecated `@cumulus/ingest/aws.S3`. Member functions of this class will now
    log warnings pointing to similar functionality in `@cumulus/common/aws`.

## [v1.10.2] - 2018-10-24

### Added

- **CUMULUS-965**
  - Added a `@cumulus/logger` package
- **CUMULUS-885**
  - Added 'human readable' version identifiers to Lambda Versioning lambda aliases
- **CUMULUS-705**
  - Note: Make sure to update the IAM stack when deploying this update.
  - Adds an AsyncOperations model and associated DynamoDB table to the
    `@cumulus/api` package
  - Adds an /asyncOperations endpoint to the `@cumulus/api` package, which can
    be used to fetch the status of an AsyncOperation.
  - Adds a /bulkDelete endpoint to the `@cumulus/api` package, which performs an
    asynchronous bulk-delete operation. This is a stub right now which is only
    intended to demonstration how AsyncOperations work.
  - Adds an AsyncOperation ECS task to the `@cumulus/api` package, which will
    fetch an Lambda function, run it in ECS, and then store the result to the
    AsyncOperations table in DynamoDB.
- **CUMULUS-851** - Added workflow lambda versioning feature to allow in-flight workflows to use lambda versions that were in place when a workflow was initiated

  - Updated Kes custom code to remove logic that used the CMA file key to determine template compilation logic. Instead, utilize a `customCompilation` template configuration flag to indicate a template should use Cumulus's kes customized methods instead of 'core'.
  - Added `useWorkflowLambdaVersions` configuration option to enable the lambdaVersioning feature set. **This option is set to true by default** and should be set to false to disable the feature.
  - Added uniqueIdentifier configuration key to S3 sourced lambdas to optionally support S3 lambda resource versioning within this scheme. This key must be unique for each modified version of the lambda package and must be updated in configuration each time the source changes.
  - Added a new nested stack template that will create a `LambdaVersions` stack that will take lambda parameters from the base template, generate lambda versions/aliases and return outputs with references to the most 'current' lambda alias reference, and updated 'core' template to utilize these outputs (if `useWorkflowLambdaVersions` is enabled).

- Created a `@cumulus/api/lib/OAuth2` interface, which is implemented by the
  `@cumulus/api/lib/EarthdataLogin` and `@cumulus/api/lib/GoogleOAuth2` classes.
  Endpoints that need to handle authentication will determine which class to use
  based on environment variables. This also greatly simplifies testing.
- Added `@cumulus/api/lib/assertions`, containing more complex AVA test assertions
- Added PublishGranule workflow to publish a granule to CMR without full reingest. (ingest-in-place capability)

- `@cumulus/integration-tests` new functionality:
  - `listCollections` to list collections from a provided data directory
  - `deleteCollection` to delete list of collections from a deployed stack
  - `cleanUpCollections` combines the above in one function.
  - `listProviders` to list providers from a provided data directory
  - `deleteProviders` to delete list of providers from a deployed stack
  - `cleanUpProviders` combines the above in one function.
  - `@cumulus/integrations-tests/api.js`: `deleteGranule` and `deletePdr` functions to make `DELETE` requests to Cumulus API
  - `rules` API functionality for posting and deleting a rule and listing all rules
  - `wait-for-deploy` lambda for use in the redeployment tests
- `@cumulus/ingest/granule.js`: `ingestFile` inserts new `duplicate_found: true` field in the file's record if a duplicate file already exists on S3.
- `@cumulus/api`: `/execution-status` endpoint requests and returns complete execution output if execution output is stored in S3 due to size.
- Added option to use environment variable to set CMR host in `@cumulus/cmrjs`.
- **CUMULUS-781** - Added integration tests for `@cumulus/sync-granule` when `duplicateHandling` is set to `replace` or `skip`
- **CUMULUS-791** - `@cumulus/move-granules`: `moveFileRequest` inserts new `duplicate_found: true` field in the file's record if a duplicate file already exists on S3. Updated output schema to document new `duplicate_found` field.

### Removed

- Removed `@cumulus/common/fake-earthdata-login-server`. Tests can now create a
  service stub based on `@cumulus/api/lib/OAuth2` if testing requires handling
  authentication.

### Changed

- **CUMULUS-940** - modified `@cumulus/common/aws` `receiveSQSMessages` to take a parameter object instead of positional parameters. All defaults remain the same, but now access to long polling is available through `options.waitTimeSeconds`.
- **CUMULUS-948** - Update lambda functions `CNMToCMA` and `CnmResponse` in the `cumulus-data-shared` bucket and point the default stack to them.
- **CUMULUS-782** - Updated `@cumulus/sync-granule` task and `Granule.ingestFile` in `@cumulus/ingest` to keep both old and new data when a destination file with different checksum already exists and `duplicateHandling` is `version`
- Updated the config schema in `@cumulus/move-granules` to include the `moveStagedFiles` param.
- **CUMULUS-778** - Updated config schema and documentation in `@cumulus/sync-granule` to include `duplicateHandling` parameter for specifying how duplicate filenames should be handled
- **CUMULUS-779** - Updated `@cumulus/sync-granule` to throw `DuplicateFile` error when destination files already exist and `duplicateHandling` is `error`
- **CUMULUS-780** - Updated `@cumulus/sync-granule` to use `error` as the default for `duplicateHandling` when it is not specified
- **CUMULUS-780** - Updated `@cumulus/api` to use `error` as the default value for `duplicateHandling` in the `Collection` model
- **CUMULUS-785** - Updated the config schema and documentation in `@cumulus/move-granules` to include `duplicateHandling` parameter for specifying how duplicate filenames should be handled
- **CUMULUS-786, CUMULUS-787** - Updated `@cumulus/move-granules` to throw `DuplicateFile` error when destination files already exist and `duplicateHandling` is `error` or not specified
- **CUMULUS-789** - Updated `@cumulus/move-granules` to keep both old and new data when a destination file with different checksum already exists and `duplicateHandling` is `version`

### Fixed

- `getGranuleId` in `@cumulus/ingest` bug: `getGranuleId` was constructing an error using `filename` which was undefined. The fix replaces `filename` with the `uri` argument.
- Fixes to `del` in `@cumulus/api/endpoints/granules.js` to not error/fail when not all files exist in S3 (e.g. delete granule which has only 2 of 3 files ingested).
- `@cumulus/deployment/lib/crypto.js` now checks for private key existence properly.

## [v1.10.1] - 2018-09-4

### Fixed

- Fixed cloudformation template errors in `@cumulus/deployment/`
  - Replaced references to Fn::Ref: with Ref:
  - Moved long form template references to a newline

## [v1.10.0] - 2018-08-31

### Removed

- Removed unused and broken code from `@cumulus/common`
  - Removed `@cumulus/common/test-helpers`
  - Removed `@cumulus/common/task`
  - Removed `@cumulus/common/message-source`
  - Removed the `getPossiblyRemote` function from `@cumulus/common/aws`
  - Removed the `startPromisedSfnExecution` function from `@cumulus/common/aws`
  - Removed the `getCurrentSfnTask` function from `@cumulus/common/aws`

### Changed

- **CUMULUS-839** - In `@cumulus/sync-granule`, 'collection' is now an optional config parameter

### Fixed

- **CUMULUS-859** Moved duplicate code in `@cumulus/move-granules` and `@cumulus/post-to-cmr` to `@cumulus/ingest`. Fixed imports making assumptions about directory structure.
- `@cumulus/ingest/consumer` correctly limits the number of messages being received and processed from SQS. Details:
  - **Background:** `@cumulus/api` includes a lambda `<stack-name>-sqs2sf` which processes messages from the `<stack-name>-startSF` SQS queue every minute. The `sqs2sf` lambda uses `@cumulus/ingest/consumer` to receive and process messages from SQS.
  - **Bug:** More than `messageLimit` number of messages were being consumed and processed from the `<stack-name>-startSF` SQS queue. Many step functions were being triggered simultaneously by the lambda `<stack-name>-sqs2sf` (which consumes every minute from the `startSF` queue) and resulting in step function failure with the error: `An error occurred (ThrottlingException) when calling the GetExecutionHistory`.
  - **Fix:** `@cumulus/ingest/consumer#processMessages` now processes messages until `timeLimit` has passed _OR_ once it receives up to `messageLimit` messages. `sqs2sf` is deployed with a [default `messageLimit` of 10](https://github.com/nasa/cumulus/blob/670000c8a821ff37ae162385f921c40956e293f7/packages/deployment/app/config.yml#L147).
  - **IMPORTANT NOTE:** `consumer` will actually process up to `messageLimit * 2 - 1` messages. This is because sometimes `receiveSQSMessages` will return less than `messageLimit` messages and thus the consumer will continue to make calls to `receiveSQSMessages`. For example, given a `messageLimit` of 10 and subsequent calls to `receiveSQSMessages` returns up to 9 messages, the loop will continue and a final call could return up to 10 messages.

## [v1.9.1] - 2018-08-22

**Please Note** To take advantage of the added granule tracking API functionality, updates are required for the message adapter and its libraries. You should be on the following versions:

- `cumulus-message-adapter` 1.0.9+
- `cumulus-message-adapter-js` 1.0.4+
- `cumulus-message-adapter-java` 1.2.7+
- `cumulus-message-adapter-python` 1.0.5+

### Added

- **CUMULUS-687** Added logs endpoint to search for logs from a specific workflow execution in `@cumulus/api`. Added integration test.
- **CUMULUS-836** - `@cumulus/deployment` supports a configurable docker storage driver for ECS. ECS can be configured with either `devicemapper` (the default storage driver for AWS ECS-optimized AMIs) or `overlay2` (the storage driver used by the NGAP 2.0 AMI). The storage driver can be configured in `app/config.yml` with `ecs.docker.storageDriver: overlay2 | devicemapper`. The default is `overlay2`.
  - To support this configuration, a [Handlebars](https://handlebarsjs.com/) helper `ifEquals` was added to `packages/deployment/lib/kes.js`.
- **CUMULUS-836** - `@cumulus/api` added IAM roles required by the NGAP 2.0 AMI. The NGAP 2.0 AMI runs a script `register_instances_with_ssm.py` which requires the ECS IAM role to include `ec2:DescribeInstances` and `ssm:GetParameter` permissions.

### Fixed

- **CUMULUS-836** - `@cumulus/deployment` uses `overlay2` driver by default and does not attempt to write `--storage-opt dm.basesize` to fix [this error](https://github.com/moby/moby/issues/37039).
- **CUMULUS-413** Kinesis processing now captures all errrors.
  - Added kinesis fallback mechanism when errors occur during record processing.
  - Adds FallbackTopicArn to `@cumulus/api/lambdas.yml`
  - Adds fallbackConsumer lambda to `@cumulus/api`
  - Adds fallbackqueue option to lambda definitions capture lambda failures after three retries.
  - Adds kinesisFallback SNS topic to signal incoming errors from kinesis stream.
  - Adds kinesisFailureSQS to capture fully failed events from all retries.
- **CUMULUS-855** Adds integration test for kinesis' error path.
- **CUMULUS-686** Added workflow task name and version tracking via `@cumulus/api` executions endpoint under new `tasks` property, and under `workflow_tasks` in step input/output.
  - Depends on `cumulus-message-adapter` 1.0.9+, `cumulus-message-adapter-js` 1.0.4+, `cumulus-message-adapter-java` 1.2.7+ and `cumulus-message-adapter-python` 1.0.5+
- **CUMULUS-771**
  - Updated sync-granule to stream the remote file to s3
  - Added integration test for ingesting granules from ftp provider
  - Updated http/https integration tests for ingesting granules from http/https providers
- **CUMULUS-862** Updated `@cumulus/integration-tests` to handle remote lambda output
- **CUMULUS-856** Set the rule `state` to have default value `ENABLED`

### Changed

- In `@cumulus/deployment`, changed the example app config.yml to have additional IAM roles

## [v1.9.0] - 2018-08-06

**Please note** additional information and upgrade instructions [here](https://nasa.github.io/cumulus/docs/upgrade/1.9.0)

### Added

- **CUMULUS-712** - Added integration tests verifying expected behavior in workflows
- **GITC-776-2** - Add support for versioned collections

### Fixed

- **CUMULUS-832**
  - Fixed indentation in example config.yml in `@cumulus/deployment`
  - Fixed issue with new deployment using the default distribution endpoint in `@cumulus/deployment` and `@cumulus/api`

## [v1.8.1] - 2018-08-01

**Note** IAM roles should be re-deployed with this release.

- **Cumulus-726**
  - Added function to `@cumulus/integration-tests`: `sfnStep` includes `getStepInput` which returns the input to the schedule event of a given step function step.
  - Added IAM policy `@cumulus/deployment`: Lambda processing IAM role includes `kinesis::PutRecord` so step function lambdas can write to kinesis streams.
- **Cumulus Community Edition**
  - Added Google OAuth authentication token logic to `@cumulus/api`. Refactored token endpoint to use environment variable flag `OAUTH_PROVIDER` when determining with authentication method to use.
  - Added API Lambda memory configuration variable `api_lambda_memory` to `@cumulus/api` and `@cumulus/deployment`.

### Changed

- **Cumulus-726**
  - Changed function in `@cumulus/api`: `models/rules.js#addKinesisEventSource` was modified to call to `deleteKinesisEventSource` with all required parameters (rule's name, arn and type).
  - Changed function in `@cumulus/integration-tests`: `getStepOutput` can now be used to return output of failed steps. If users of this function want the output of a failed event, they can pass a third parameter `eventType` as `'failure'`. This function will work as always for steps which completed successfully.

### Removed

- **Cumulus-726**

  - Configuration change to `@cumulus/deployment`: Removed default auto scaling configuration for Granules and Files DynamoDB tables.

- **CUMULUS-688**
  - Add integration test for ExecutionStatus
  - Function addition to `@cumulus/integration-tests`: `api` includes `getExecutionStatus` which returns the execution status from the Cumulus API

## [v1.8.0] - 2018-07-23

### Added

- **CUMULUS-718** Adds integration test for Kinesis triggering a workflow.

- **GITC-776-3** Added more flexibility for rules. You can now edit all fields on the rule's record
  We may need to update the api documentation to reflect this.

- **CUMULUS-681** - Add ingest-in-place action to granules endpoint

  - new applyWorkflow action at PUT /granules/{granuleid} Applying a workflow starts an execution of the provided workflow and passes the granule record as payload.
    Parameter(s):
    - workflow - the workflow name

- **CUMULUS-685** - Add parent exeuction arn to the execution which is triggered from a parent step function

### Changed

- **CUMULUS-768** - Integration tests get S3 provider data from shared data folder

### Fixed

- **CUMULUS-746** - Move granule API correctly updates record in dynamo DB and cmr xml file
- **CUMULUS-766** - Populate database fileSize field from S3 if value not present in Ingest payload

## [v1.7.1] - 2018-07-27 - [BACKPORT]

### Fixed

- **CUMULUS-766** - Backport from 1.8.0 - Populate database fileSize field from S3 if value not present in Ingest payload

## [v1.7.0] - 2018-07-02

### Please note: [Upgrade Instructions](https://nasa.github.io/cumulus/docs/upgrade/1.7.0)

### Added

- **GITC-776-2** - Add support for versioned collectons
- **CUMULUS-491** - Add granule reconciliation API endpoints.
- **CUMULUS-480** Add suport for backup and recovery:
  - Add DynamoDB tables for granules, executions and pdrs
  - Add ability to write all records to S3
  - Add ability to download all DynamoDB records in form json files
  - Add ability to upload records to DynamoDB
  - Add migration scripts for copying granule, pdr and execution records from ElasticSearch to DynamoDB
  - Add IAM support for batchWrite on dynamoDB
-
- **CUMULUS-508** - `@cumulus/deployment` cloudformation template allows for lambdas and ECS clusters to have multiple AZ availability.
  - `@cumulus/deployment` also ensures docker uses `devicemapper` storage driver.
- **CUMULUS-755** - `@cumulus/deployment` Add DynamoDB autoscaling support.
  - Application developers can add autoscaling and override default values in their deployment's `app/config.yml` file using a `{TableName}Table:` key.

### Fixed

- **CUMULUS-747** - Delete granule API doesn't delete granule files in s3 and granule in elasticsearch
  - update the StreamSpecification DynamoDB tables to have StreamViewType: "NEW_AND_OLD_IMAGES"
  - delete granule files in s3
- **CUMULUS-398** - Fix not able to filter executions by workflow
- **CUMULUS-748** - Fix invalid lambda .zip files being validated/uploaded to AWS
- **CUMULUS-544** - Post to CMR task has UAT URL hard-coded
  - Made configurable: PostToCmr now requires CMR_ENVIRONMENT env to be set to 'SIT' or 'OPS' for those CMR environments. Default is UAT.

### Changed

- **GITC-776-4** - Changed Discover-pdrs to not rely on collection but use provider_path in config. It also has an optional filterPdrs regex configuration parameter

- **CUMULUS-710** - In the integration test suite, `getStepOutput` returns the output of the first successful step execution or last failed, if none exists

## [v1.6.0] - 2018-06-06

### Please note: [Upgrade Instructions](https://nasa.github.io/cumulus/docs/upgrade/1.6.0)

### Fixed

- **CUMULUS-602** - Format all logs sent to Elastic Search.
  - Extract cumulus log message and index it to Elastic Search.

### Added

- **CUMULUS-556** - add a mechanism for creating and running migration scripts on deployment.
- **CUMULUS-461** Support use of metadata date and other components in `url_path` property

### Changed

- **CUMULUS-477** Update bucket configuration to support multiple buckets of the same type:
  - Change the structure of the buckets to allow for more than one bucket of each type. The bucket structure is now:
    bucket-key:
    name: <bucket-name>
    type: <type> i.e. internal, public, etc.
  - Change IAM and app deployment configuration to support new bucket structure
  - Update tasks and workflows to support new bucket structure
  - Replace instances where buckets.internal is relied upon to either use the system bucket or a configured bucket
  - Move IAM template to the deployment package. NOTE: You now have to specify '--template node_modules/@cumulus/deployment/iam' in your IAM deployment
  - Add IAM cloudformation template support to filter buckets by type

## [v1.5.5] - 2018-05-30

### Added

- **CUMULUS-530** - PDR tracking through Queue-granules
  - Add optional `pdr` property to the sync-granule task's input config and output payload.
- **CUMULUS-548** - Create a Lambda task that generates EMS distribution reports
  - In order to supply EMS Distribution Reports, you must enable S3 Server
    Access Logging on any S3 buckets used for distribution. See [How Do I Enable Server Access Logging for an S3 Bucket?](https://docs.aws.amazon.com/AmazonS3/latest/user-guide/server-access-logging.html)
    The "Target bucket" setting should point at the Cumulus internal bucket.
    The "Target prefix" should be
    "<STACK_NAME>/ems-distribution/s3-server-access-logs/", where "STACK_NAME"
    is replaced with the name of your Cumulus stack.

### Fixed

- **CUMULUS-546 - Kinesis Consumer should catch and log invalid JSON**
  - Kinesis Consumer lambda catches and logs errors so that consumer doesn't get stuck in a loop re-processing bad json records.
- EMS report filenames are now based on their start time instead of the time
  instead of the time that the report was generated
- **CUMULUS-552 - Cumulus API returns different results for the same collection depending on query**
  - The collection, provider and rule records in elasticsearch are now replaced with records from dynamo db when the dynamo db records are updated.

### Added

- `@cumulus/deployment`'s default cloudformation template now configures storage for Docker to match the configured ECS Volume. The template defines Docker's devicemapper basesize (`dm.basesize`) using `ecs.volumeSize`. This addresses ECS default of limiting Docker containers to 10GB of storage ([Read more](https://aws.amazon.com/premiumsupport/knowledge-center/increase-default-ecs-docker-limit/)).

## [v1.5.4] - 2018-05-21

### Added

- **CUMULUS-535** - EMS Ingest, Archive, Archive Delete reports
  - Add lambda EmsReport to create daily EMS Ingest, Archive, Archive Delete reports
  - ems.provider property added to `@cumulus/deployment/app/config.yml`.
    To change the provider name, please add `ems: provider` property to `app/config.yml`.
- **CUMULUS-480** Use DynamoDB to store granules, pdrs and execution records
  - Activate PointInTime feature on DynamoDB tables
  - Increase test coverage on api package
  - Add ability to restore metadata records from json files to DynamoDB
- **CUMULUS-459** provide API endpoint for moving granules from one location on s3 to another

## [v1.5.3] - 2018-05-18

### Fixed

- **CUMULUS-557 - "Add dataType to DiscoverGranules output"**
  - Granules discovered by the DiscoverGranules task now include dataType
  - dataType is now a required property for granules used as input to the
    QueueGranules task
- **CUMULUS-550** Update deployment app/config.yml to force elasticsearch updates for deleted granules

## [v1.5.2] - 2018-05-15

### Fixed

- **CUMULUS-514 - "Unable to Delete the Granules"**
  - updated cmrjs.deleteConcept to return success if the record is not found
    in CMR.

### Added

- **CUMULUS-547** - The distribution API now includes an
  "earthdataLoginUsername" query parameter when it returns a signed S3 URL
- **CUMULUS-527 - "parse-pdr queues up all granules and ignores regex"**
  - Add an optional config property to the ParsePdr task called
    "granuleIdFilter". This property is a regular expression that is applied
    against the filename of the first file of each granule contained in the
    PDR. If the regular expression matches, then the granule is included in
    the output. Defaults to '.', which will match all granules in the PDR.
- File checksums in PDRs now support MD5
- Deployment support to subscribe to an SNS topic that already exists
- **CUMULUS-470, CUMULUS-471** In-region S3 Policy lambda added to API to update bucket policy for in-region access.
- **CUMULUS-533** Added fields to granule indexer to support EMS ingest and archive record creation
- **CUMULUS-534** Track deleted granules
  - added `deletedgranule` type to `cumulus` index.
  - **Important Note:** Force custom bootstrap to re-run by adding this to
    app/config.yml `es: elasticSearchMapping: 7`
- You can now deploy cumulus without ElasticSearch. Just add `es: null` to your `app/config.yml` file. This is only useful for debugging purposes. Cumulus still requires ElasticSearch to properly operate.
- `@cumulus/integration-tests` includes and exports the `addRules` function, which seeds rules into the DynamoDB table.
- Added capability to support EFS in cloud formation template. Also added
  optional capability to ssh to your instance and privileged lambda functions.
- Added support to force discovery of PDRs that have already been processed
  and filtering of selected data types
- `@cumulus/cmrjs` uses an environment variable `USER_IP_ADDRESS` or fallback
  IP address of `10.0.0.0` when a public IP address is not available. This
  supports lambda functions deployed into a VPC's private subnet, where no
  public IP address is available.

### Changed

- **CUMULUS-550** Custom bootstrap automatically adds new types to index on
  deployment

## [v1.5.1] - 2018-04-23

### Fixed

- add the missing dist folder to the hello-world task
- disable uglifyjs on the built version of the pdr-status-check (read: https://github.com/webpack-contrib/uglifyjs-webpack-plugin/issues/264)

## [v1.5.0] - 2018-04-23

### Changed

- Removed babel from all tasks and packages and increased minimum node requirements to version 8.10
- Lambda functions created by @cumulus/deployment will use node8.10 by default
- Moved [cumulus-integration-tests](https://github.com/nasa/cumulus-integration-tests) to the `example` folder CUMULUS-512
- Streamlined all packages dependencies (e.g. remove redundant dependencies and make sure versions are the same across packages)
- **CUMULUS-352:** Update Cumulus Elasticsearch indices to use [index aliases](https://www.elastic.co/guide/en/elasticsearch/reference/current/indices-aliases.html).
- **CUMULUS-519:** ECS tasks are no longer restarted after each CF deployment unless `ecs.restartTasksOnDeploy` is set to true
- **CUMULUS-298:** Updated log filterPattern to include all CloudWatch logs in ElasticSearch
- **CUMULUS-518:** Updates to the SyncGranule config schema
  - `granuleIdExtraction` is no longer a property
  - `process` is now an optional property
  - `provider_path` is no longer a property

### Fixed

- **CUMULUS-455 "Kes deployments using only an updated message adapter do not get automatically deployed"**
  - prepended the hash value of cumulus-message-adapter.zip file to the zip file name of lambda which uses message adapter.
  - the lambda function will be redeployed when message adapter or lambda function are updated
- Fixed a bug in the bootstrap lambda function where it stuck during update process
- Fixed a bug where the sf-sns-report task did not return the payload of the incoming message as the output of the task [CUMULUS-441]

### Added

- **CUMULUS-352:** Add reindex CLI to the API package.
- **CUMULUS-465:** Added mock http/ftp/sftp servers to the integration tests
- Added a `delete` method to the `@common/CollectionConfigStore` class
- **CUMULUS-467 "@cumulus/integration-tests or cumulus-integration-tests should seed provider and collection in deployed DynamoDB"**
  - `example` integration-tests populates providers and collections to database
  - `example` workflow messages are populated from workflow templates in s3, provider and collection information in database, and input payloads. Input templates are removed.
  - added `https` protocol to provider schema

## [v1.4.1] - 2018-04-11

### Fixed

- Sync-granule install

## [v1.4.0] - 2018-04-09

### Fixed

- **CUMULUS-392 "queue-granules not returning the sfn-execution-arns queued"**
  - updated queue-granules to return the sfn-execution-arns queued and pdr if exists.
  - added pdr to ingest message meta.pdr instead of payload, so the pdr information doesn't get lost in the ingest workflow, and ingested granule in elasticsearch has pdr name.
  - fixed sf-sns-report schema, remove the invalid part
  - fixed pdr-status-check schema, the failed execution contains arn and reason
- **CUMULUS-206** make sure homepage and repository urls exist in package.json files of tasks and packages

### Added

- Example folder with a cumulus deployment example

### Changed

- [CUMULUS-450](https://bugs.earthdata.nasa.gov/browse/CUMULUS-450) - Updated
  the config schema of the **queue-granules** task
  - The config no longer takes a "collection" property
  - The config now takes an "internalBucket" property
  - The config now takes a "stackName" property
- [CUMULUS-450](https://bugs.earthdata.nasa.gov/browse/CUMULUS-450) - Updated
  the config schema of the **parse-pdr** task
  - The config no longer takes a "collection" property
  - The "stack", "provider", and "bucket" config properties are now
    required
- **CUMULUS-469** Added a lambda to the API package to prototype creating an S3 bucket policy for direct, in-region S3 access for the prototype bucket

### Removed

- Removed the `findTmpTestDataDirectory()` function from
  `@cumulus/common/test-utils`

### Fixed

- [CUMULUS-450](https://bugs.earthdata.nasa.gov/browse/CUMULUS-450)
  - The **queue-granules** task now enqueues a **sync-granule** task with the
    correct collection config for that granule based on the granule's
    data-type. It had previously been using the collection config from the
    config of the **queue-granules** task, which was a problem if the granules
    being queued belonged to different data-types.
  - The **parse-pdr** task now handles the case where a PDR contains granules
    with different data types, and uses the correct granuleIdExtraction for
    each granule.

### Added

- **CUMULUS-448** Add code coverage checking using [nyc](https://github.com/istanbuljs/nyc).

## [v1.3.0] - 2018-03-29

### Deprecated

- discover-s3-granules is deprecated. The functionality is provided by the discover-granules task

### Fixed

- **CUMULUS-331:** Fix aws.downloadS3File to handle non-existent key
- Using test ftp provider for discover-granules testing [CUMULUS-427]
- **CUMULUS-304: "Add AWS API throttling to pdr-status-check task"** Added concurrency limit on SFN API calls. The default concurrency is 10 and is configurable through Lambda environment variable CONCURRENCY.
- **CUMULUS-414: "Schema validation not being performed on many tasks"** revised npm build scripts of tasks that use cumulus-message-adapter to place schema directories into dist directories.
- **CUMULUS-301:** Update all tests to use test-data package for testing data.
- **CUMULUS-271: "Empty response body from rules PUT endpoint"** Added the updated rule to response body.
- Increased memory allotment for `CustomBootstrap` lambda function. Resolves failed deployments where `CustomBootstrap` lambda function was failing with error `Process exited before completing request`. This was causing deployments to stall, fail to update and fail to rollback. This error is thrown when the lambda function tries to use more memory than it is allotted.
- Cumulus repository folders structure updated:
  - removed the `cumulus` folder altogether
  - moved `cumulus/tasks` to `tasks` folder at the root level
  - moved the tasks that are not converted to use CMA to `tasks/.not_CMA_compliant`
  - updated paths where necessary

### Added

- `@cumulus/integration-tests` - Added support for testing the output of an ECS activity as well as a Lambda function.

## [v1.2.0] - 2018-03-20

### Fixed

- Update vulnerable npm packages [CUMULUS-425]
- `@cumulus/api`: `kinesis-consumer.js` uses `sf-scheduler.js#schedule` instead of placing a message directly on the `startSF` SQS queue. This is a fix for [CUMULUS-359](https://bugs.earthdata.nasa.gov/browse/CUMULUS-359) because `sf-scheduler.js#schedule` looks up the provider and collection data in DynamoDB and adds it to the `meta` object of the enqueued message payload.
- `@cumulus/api`: `kinesis-consumer.js` catches and logs errors instead of doing an error callback. Before this change, `kinesis-consumer` was failing to process new records when an existing record caused an error because it would call back with an error and stop processing additional records. It keeps trying to process the record causing the error because it's "position" in the stream is unchanged. Catching and logging the errors is part 1 of the fix. Proposed part 2 is to enqueue the error and the message on a "dead-letter" queue so it can be processed later ([CUMULUS-413](https://bugs.earthdata.nasa.gov/browse/CUMULUS-413)).
- **CUMULUS-260: "PDR page on dashboard only shows zeros."** The PDR stats in LPDAAC are all 0s, even if the dashboard has been fixed to retrieve the correct fields. The current version of pdr-status-check has a few issues.
  - pdr is not included in the input/output schema. It's available from the input event. So the pdr status and stats are not updated when the ParsePdr workflow is complete. Adding the pdr to the input/output of the task will fix this.
  - pdr-status-check doesn't update pdr stats which prevent the real time pdr progress from showing up in the dashboard. To solve this, added lambda function sf-sns-report which is copied from @cumulus/api/lambdas/sf-sns-broadcast with modification, sf-sns-report can be used to report step function status anywhere inside a step function. So add step sf-sns-report after each pdr-status-check, we will get the PDR status progress at real time.
  - It's possible an execution is still in the queue and doesn't exist in sfn yet. Added code to handle 'ExecutionDoesNotExist' error when checking the execution status.
- Fixed `aws.cloudwatchevents()` typo in `packages/ingest/aws.js`. This typo was the root cause of the error: `Error: Could not process scheduled_ingest, Error: : aws.cloudwatchevents is not a constructor` seen when trying to update a rule.

### Removed

- `@cumulus/ingest/aws`: Remove queueWorkflowMessage which is no longer being used by `@cumulus/api`'s `kinesis-consumer.js`.

## [v1.1.4] - 2018-03-15

### Added

- added flag `useList` to parse-pdr [CUMULUS-404]

### Fixed

- Pass encrypted password to the ApiGranule Lambda function [CUMULUS-424]

## [v1.1.3] - 2018-03-14

### Fixed

- Changed @cumulus/deployment package install behavior. The build process will happen after installation

## [v1.1.2] - 2018-03-14

### Added

- added tools to @cumulus/integration-tests for local integration testing
- added end to end testing for discovering and parsing of PDRs
- `yarn e2e` command is available for end to end testing

### Fixed

- **CUMULUS-326: "Occasionally encounter "Too Many Requests" on deployment"** The api gateway calls will handle throttling errors
- **CUMULUS-175: "Dashboard providers not in sync with AWS providers."** The root cause of this bug - DynamoDB operations not showing up in Elasticsearch - was shared by collections and rules. The fix was to update providers', collections' and rules; POST, PUT and DELETE endpoints to operate on DynamoDB and using DynamoDB streams to update Elasticsearch. The following packages were made:
  - `@cumulus/deployment` deploys DynamoDB streams for the Collections, Providers and Rules tables as well as a new lambda function called `dbIndexer`. The `dbIndexer` lambda has an event source mapping which listens to each of the DynamoDB streams. The dbIndexer lambda receives events referencing operations on the DynamoDB table and updates the elasticsearch cluster accordingly.
  - The `@cumulus/api` endpoints for collections, providers and rules _only_ query DynamoDB, with the exception of LIST endpoints and the collections' GET endpoint.

### Updated

- Broke up `kes.override.js` of @cumulus/deployment to multiple modules and moved to a new location
- Expanded @cumulus/deployment test coverage
- all tasks were updated to use cumulus-message-adapter-js 1.0.1
- added build process to integration-tests package to babelify it before publication
- Update @cumulus/integration-tests lambda.js `getLambdaOutput` to return the entire lambda output. Previously `getLambdaOutput` returned only the payload.

## [v1.1.1] - 2018-03-08

### Removed

- Unused queue lambda in api/lambdas [CUMULUS-359]

### Fixed

- Kinesis message content is passed to the triggered workflow [CUMULUS-359]
- Kinesis message queues a workflow message and does not write to rules table [CUMULUS-359]

## [v1.1.0] - 2018-03-05

### Added

- Added a `jlog` function to `common/test-utils` to aid in test debugging
- Integration test package with command line tool [CUMULUS-200] by @laurenfrederick
- Test for FTP `useList` flag [CUMULUS-334] by @kkelly51

### Updated

- The `queue-pdrs` task now uses the [cumulus-message-adapter-js](https://github.com/nasa/cumulus-message-adapter-js)
  library
- Updated the `queue-pdrs` JSON schemas
- The test-utils schema validation functions now throw an error if validation
  fails
- The `queue-granules` task now uses the [cumulus-message-adapter-js](https://github.com/nasa/cumulus-message-adapter-js)
  library
- Updated the `queue-granules` JSON schemas

### Removed

- Removed the `getSfnExecutionByName` function from `common/aws`
- Removed the `getGranuleStatus` function from `common/aws`

## [v1.0.1] - 2018-02-27

### Added

- More tests for discover-pdrs, dicover-granules by @yjpa7145
- Schema validation utility for tests by @yjpa7145

### Changed

- Fix an FTP listing bug for servers that do not support STAT [CUMULUS-334] by @kkelly51

## [v1.0.0] - 2018-02-23

[unreleased]: https://github.com/nasa/cumulus/compare/v1.23.2...HEAD
[v1.23.2]: https://github.com/nasa/cumulus/compare/v1.22.1...v1.23.2
[v1.22.1]: https://github.com/nasa/cumulus/compare/v1.21.0...v1.22.1
[v1.21.0]: https://github.com/nasa/cumulus/compare/v1.20.0...v1.21.0
[v1.20.0]: https://github.com/nasa/cumulus/compare/v1.19.0...v1.20.0
[v1.19.0]: https://github.com/nasa/cumulus/compare/v1.18.0...v1.19.0
[v1.18.0]: https://github.com/nasa/cumulus/compare/v1.17.0...v1.18.0
[v1.17.0]: https://github.com/nasa/cumulus/compare/v1.16.1...v1.17.0
[v1.16.1]: https://github.com/nasa/cumulus/compare/v1.16.0...v1.16.1
[v1.16.0]: https://github.com/nasa/cumulus/compare/v1.15.0...v1.16.0
[v1.15.0]: https://github.com/nasa/cumulus/compare/v1.14.5...v1.15.0
[v1.14.5]: https://github.com/nasa/cumulus/compare/v1.14.4...v1.14.5
[v1.14.4]: https://github.com/nasa/cumulus/compare/v1.14.3...v1.14.4
[v1.14.3]: https://github.com/nasa/cumulus/compare/v1.14.2...v1.14.3
[v1.14.2]: https://github.com/nasa/cumulus/compare/v1.14.1...v1.14.2
[v1.14.1]: https://github.com/nasa/cumulus/compare/v1.14.0...v1.14.1
[v1.14.0]: https://github.com/nasa/cumulus/compare/v1.13.5...v1.14.0
[v1.13.5]: https://github.com/nasa/cumulus/compare/v1.13.4...v1.13.5
[v1.13.4]: https://github.com/nasa/cumulus/compare/v1.13.3...v1.13.4
[v1.13.3]: https://github.com/nasa/cumulus/compare/v1.13.2...v1.13.3
[v1.13.2]: https://github.com/nasa/cumulus/compare/v1.13.1...v1.13.2
[v1.13.1]: https://github.com/nasa/cumulus/compare/v1.13.0...v1.13.1
[v1.13.0]: https://github.com/nasa/cumulus/compare/v1.12.1...v1.13.0
[v1.12.1]: https://github.com/nasa/cumulus/compare/v1.12.0...v1.12.1
[v1.12.0]: https://github.com/nasa/cumulus/compare/v1.11.3...v1.12.0
[v1.11.3]: https://github.com/nasa/cumulus/compare/v1.11.2...v1.11.3
[v1.11.2]: https://github.com/nasa/cumulus/compare/v1.11.1...v1.11.2
[v1.11.1]: https://github.com/nasa/cumulus/compare/v1.11.0...v1.11.1
[v1.11.0]: https://github.com/nasa/cumulus/compare/v1.10.4...v1.11.0
[v1.10.4]: https://github.com/nasa/cumulus/compare/v1.10.3...v1.10.4
[v1.10.3]: https://github.com/nasa/cumulus/compare/v1.10.2...v1.10.3
[v1.10.2]: https://github.com/nasa/cumulus/compare/v1.10.1...v1.10.2
[v1.10.1]: https://github.com/nasa/cumulus/compare/v1.10.0...v1.10.1
[v1.10.0]: https://github.com/nasa/cumulus/compare/v1.9.1...v1.10.0
[v1.9.1]: https://github.com/nasa/cumulus/compare/v1.9.0...v1.9.1
[v1.9.0]: https://github.com/nasa/cumulus/compare/v1.8.1...v1.9.0
[v1.8.1]: https://github.com/nasa/cumulus/compare/v1.8.0...v1.8.1
[v1.8.0]: https://github.com/nasa/cumulus/compare/v1.7.0...v1.8.0
[v1.7.0]: https://github.com/nasa/cumulus/compare/v1.6.0...v1.7.0
[v1.6.0]: https://github.com/nasa/cumulus/compare/v1.5.5...v1.6.0
[v1.5.5]: https://github.com/nasa/cumulus/compare/v1.5.4...v1.5.5
[v1.5.4]: https://github.com/nasa/cumulus/compare/v1.5.3...v1.5.4
[v1.5.3]: https://github.com/nasa/cumulus/compare/v1.5.2...v1.5.3
[v1.5.2]: https://github.com/nasa/cumulus/compare/v1.5.1...v1.5.2
[v1.5.1]: https://github.com/nasa/cumulus/compare/v1.5.0...v1.5.1
[v1.5.0]: https://github.com/nasa/cumulus/compare/v1.4.1...v1.5.0
[v1.4.1]: https://github.com/nasa/cumulus/compare/v1.4.0...v1.4.1
[v1.4.0]: https://github.com/nasa/cumulus/compare/v1.3.0...v1.4.0
[v1.3.0]: https://github.com/nasa/cumulus/compare/v1.2.0...v1.3.0
[v1.2.0]: https://github.com/nasa/cumulus/compare/v1.1.4...v1.2.0
[v1.1.4]: https://github.com/nasa/cumulus/compare/v1.1.3...v1.1.4
[v1.1.3]: https://github.com/nasa/cumulus/compare/v1.1.2...v1.1.3
[v1.1.2]: https://github.com/nasa/cumulus/compare/v1.1.1...v1.1.2
[v1.1.1]: https://github.com/nasa/cumulus/compare/v1.0.1...v1.1.1
[v1.1.0]: https://github.com/nasa/cumulus/compare/v1.0.1...v1.1.0
[v1.0.1]: https://github.com/nasa/cumulus/compare/v1.0.0...v1.0.1
[v1.0.0]: https://github.com/nasa/cumulus/compare/pre-v1-release...v1.0.0<|MERGE_RESOLUTION|>--- conflicted
+++ resolved
@@ -6,8 +6,6 @@
 
 ## [Unreleased]
 
-<<<<<<< HEAD
-=======
 ### Added
 
 - **CUMULUS-1956**
@@ -24,7 +22,6 @@
   - Upgrade TEA to version 79
 
 
->>>>>>> ec41c436
 ### BREAKING CHANGES
 
 - The minimum supported version of all published Cumulus packages is now Node
@@ -35,14 +32,10 @@
     - **s3**: an instance of an AWS.S3 object
     - **bucket**
     - **key**
-<<<<<<< HEAD
   - The `getObjectSize` function will no longer retry if the object does not
     exist
-=======
-  - The `getObjectSize` function will no longer retry if the object does not exist
 - **CUMULUS-1930**
   - The `@cumulus/common/util.uuid()` function has been removed
->>>>>>> ec41c436
 - **CUMULUS-1958**
   - The following methods exported from `@cumulus/cmr-js/cmr-utils` were made
     async, and added distributionBucketMap as a parameter:
