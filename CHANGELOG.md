--- conflicted
+++ resolved
@@ -7,10 +7,7 @@
 ## [Unreleased]
 ### Added
 
-<<<<<<< HEAD
-=======
-
->>>>>>> d68401df
+
 - **CUMULUS-718** Adds integration test for Kinesis triggering a workflow.
 
 - **GITC-776-3** Added more flexibility for rules.  You can now edit all fields on the rule's record
