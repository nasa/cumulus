# Changelog

All notable changes to this project will be documented in this file.

The format is based on [Keep a Changelog](http://keepachangelog.com/en/1.0.0/).

## [Unreleased]

### MIGRATION NOTES

- **CUMULUS-2255** - Cumulus has upgraded its supported version of Terraform from **0.12.12** to **0.13.6**. Please see the [instructions to upgrade your deployments](https://github.com/nasa/cumulus/blob/master/docs/upgrade-notes/upgrading-tf-version-0.13.6.md).
- **CUMULUS-2328**
  - If you want to use the `/s3credentials` endpoint, you must add configuration for the `s3-credentials` module. For reference on how to configure this module, see [`example/cumulus-tf/s3_credentials.tf`](https://github.com/nasa/cumulus/blob/master/example/cumulus-tf/s3_credentials.tf)

### BREAKING CHANGES

- **CUMULUS-2255** - Cumulus has upgraded its supported version of Terraform from **0.12.12** to **0.13.6**.
- **CUMULUS-2328**
  - The deployment of the `/s3credentials` endpoint has been removed from the `cumulus` module. You must now deploy the `/s3credentials` endpoint using a standalone `s3-credentials` module. See the migration notes below.

### Added

- **CUMULUS-2291**
  - Add provider filter to Granule Inventory Report
- **CUMULUS-2328**
  - Added `tf-modules/s3_credentials` module which contains resources to attach the `/s3-credentials` endpoint to an API gateway

### Changed

- **CUMULUS-2255**
  - Updated Terraform deployment code syntax for compatibility with version 0.13.6
- **CUMULUS-2328**
  - Renamed `subnet_ids` variable for `tf-modules/distribution` module to `lambda_subnet_ids`

### Fixed

- **CUMULUS-2310**
  - Use valid filename for reconciliation report

<<<<<<< HEAD
- **CUMULUS-2351**
  - Inventory report no longer includes the File/Granule relation object in the okCountByGranules key of a report. The information is only included when a 'Granule Not Found' report is run.
=======
### Removed

- **CUMULUS-2328**
  - Removed `distributionApiId` environment variable from `<prefix>-ApiEndpoints` and `<prefix>-PrivateApiLambda` Lambdas
  - Removed `distribution_api_id` variable from `tf-modules/archive` module
  - Removed `s3_credentials_redirect_uri` output from `tf-modules/cumulus` module
  - Removed variables from `tf-modules/cumulus` module:
    - `sts_credentials_lambda_function_arn`
    - `deploy_distribution_s3_credentials_endpoint`
    - `tea_api_gateway_stage`
    - `tea_rest_api_id`
    - `tea_rest_api_root_resource_id`
  - Removed `s3_credentials_redirect_uri` output from `tf-modules/distribution` module
  - Removed variables from `tf-modules/distribution` module:
    - `deploy_s3_credentials_endpoint`
    - `log_destination_arn`
    - `sts_credentials_lambda_function_arn`
    - `tea_api_gateway_stage`
    - `tea_external_api_endpoint`
    - `tea_rest_api_id`
    - `tea_rest_api_root_resource_id`
    - `urs_client_id`
    - `urs_client_password`
    - `urs_url`
>>>>>>> 60e90972

## [v5.0.0] 2021-01-12

### BREAKING CHANGES

- **CUMULUS-2020**
  - Elasticsearch data mappings have been updated to improve search and the API has been updated to reflect those changes. See Migration notes on how to update the Elasticsearch mappings.

### Migration notes

- **CUMULUS-2020**
  - Elasticsearch data mappings have been updated to improve search. For example, case insensitive searching will now work (e.g. 'MOD' and 'mod' will return the same granule results). To use the improved Elasticsearch queries, [reindex](https://nasa.github.io/cumulus-api/#reindex) to create a new index with the correct types. Then perform a [change index](https://nasa.github.io/cumulus-api/#change-index) operation to use the new index.
- **CUMULUS-2258**
  - Because the `egress_lambda_log_group` and `egress_lambda_log_subscription_filter` resource were removed from the `cumulus` module, new definitions for these resources must be added to `cumulus-tf/main.tf`. For reference on how to define these resources, see [`example/cumulus-tf/thin_egress_app.tf`](https://github.com/nasa/cumulus/blob/master/example/cumulus-tf/thin_egress_app.tf).
  - The `tea_stack_name` variable being passed into the `cumulus` module should be removed
- **CUMULUS-2344**
  - Regarding instructions for CUMULUS-2020, you can now do a change index operation before a reindex operation. This will
    ensure that new data will end up in the new index while Elasticsearch is reindexing.

### Added

- **HYRAX-320**
  - `@cumulus/hyrax-metadata-updates`Add component URI encoding for entry title id and granule ur to allow for values with special characters in them. For example, EntryTitleId 'Sentinel-6A MF/Jason-CS L2 Advanced Microwave Radiometer (AMR-C) NRT Geophysical Parameters' Now, URLs generated from such values will be encoded correctly and parsable by HyraxInTheCloud
- **CUMULUS-1370**
  - Add documentation for Getting Started section including FAQs
- **CUMULUS-2092**
  - Add documentation for Granule Not Found Reports
- **CUMULUS-2219**
  - Added `lzards-backup` Core task to facilitate making LZARDS backup requests in Cumulus ingest workflows
- **CUMULUS-2280**
  - In local api, retry to create tables if they fail to ensure localstack has had time to start fully.
- **CUMULUS-2290**
  - Add `queryFields` to granule schema, and this allows workflow tasks to add queryable data to granule record. For reference on how to add data to `queryFields` field, see [`example/cumulus-tf/kinesis_trigger_test_workflow.tf`](https://github.com/nasa/cumulus/blob/master/example/cumulus-tf/kinesis_trigger_test_workflow.tf).
- **CUMULUS-2318**
  - Added`async_operation_image` as `cumulus` module variable to allow for override of the async_operation container image.  Users can optionally specify a non-default docker image for use with Core async operations.

### Changed

- **CUMULUS-2020**
  - Updated Elasticsearch mappings to support case-insensitive search
- **CUMULUS-2124**
  - cumulus-rds-tf terraform module now takes engine_version as an input variable.
- **CUMULUS-2279**
  - Changed the formatting of granule CMR links: instead of a link to the `/search/granules.json` endpoint, now it is a direct link to `/search/concepts/conceptid.format`
- **CUMULUS-2296**
  - Improved PDR spec compliance of `parse-pdr` by updating `@cumulus/pvl` to parse fields in a manner more consistent with the PDR ICD, with respect to numbers and dates. Anything not matching the ICD expectations, or incompatible with Javascript parsing, will be parsed as a string instead.
- **CUMULUS-2344**
  - Elasticsearch API now allows you to reindex to an index that already exists
  - If using the Change Index operation and the new index doesn't exist, it will be created

### Removed

- **CUMULUS-2258**
  - Removed `tea_stack_name` variable from `tf-modules/distribution/variables.tf` and `tf-modules/cumulus/variables.tf`
  - Removed `egress_lambda_log_group` and `egress_lambda_log_subscription_filter` resources from `tf-modules/distribution/main.tf`

## [v4.0.0] 2020-11-20

### Migration notes

- Update the name of your `cumulus_message_adapter_lambda_layer_arn` variable for the `cumulus` module to `cumulus_message_adapter_lambda_layer_version_arn`. The value of the variable should remain the same (a layer version ARN of a Lambda layer for the [`cumulus-message-adapter`](https://github.com/nasa/cumulus-message-adapter/).
- **CUMULUS-2138** - Update all workflows using the `MoveGranules` step to add `UpdateGranulesCmrMetadataFileLinksStep`that runs after it. See the example [`IngestAndPublishWorkflow`](https://github.com/nasa/cumulus/blob/master/example/cumulus-tf/ingest_and_publish_granule_workflow.asl.json) for reference.
- **CUMULUS-2251**
  - Because it has been removed from the `cumulus` module, a new resource definition for `egress_api_gateway_log_subscription_filter` must be added to `cumulus-tf/main.tf`. For reference on how to define this resource, see [`example/cumulus-tf/main.tf`](https://github.com/nasa/cumulus/blob/master/example/cumulus-tf/main.tf).

### Added

- **CUMULUS-2248**
  - Updates Integration Tests README to point to new fake provider template.
- **CUMULUS-2239**
  - Add resource declaration to create a VPC endpoint in tea-map-cache module if `deploy_to_ngap` is false.
- **CUMULUS-2063**
  - Adds a new, optional query parameter to the `/collections[&getMMT=true]` and `/collections/active[&getMMT=true]` endpoints. When a user provides a value of `true` for `getMMT` in the query parameters, the endpoint will search CMR and update each collection's results with new key `MMTLink` containing a link to the MMT (Metadata Management Tool) if a CMR collection id is found.
- **CUMULUS-2170**
  - Adds ability to filter granule inventory reports
- **CUMULUS-2211**
  - Adds `granules/bulkReingest` endpoint to `@cumulus/api`
- **CUMULUS-2251**
  - Adds `log_api_gateway_to_cloudwatch` variable to `example/cumulus-tf/variables.tf`.
  - Adds `log_api_gateway_to_cloudwatch` variable to `thin_egress_app` module definition.

### Changed

- **CUMULUS-2216**
  - `/collection` and `/collection/active` endpoints now return collections without granule aggregate statistics by default. The original behavior is preserved and can be found by including a query param of `includeStats=true` on the request to the endpoint.
  - The `es/collections` Collection class takes a new parameter includeStats. It no longer appends granule aggregate statistics to the returned results by default. One must set the new parameter to any non-false value.
- **CUMULUS-2201**
  - Update `dbIndexer` lambda to process requests in serial
  - Fixes ingestPdrWithNodeNameSpec parsePdr provider error
- **CUMULUS-2251**
  - Moves Egress Api Gateway Log Group Filter from `tf-modules/distribution/main.tf` to `example/cumulus-tf/main.tf`

### Fixed

- **CUMULUS-2251**
  - This fixes a deployment error caused by depending on the `thin_egress_app` module output for a resource count.

### Removed

- **CUMULUS-2251**
  -  Removes `tea_api_egress_log_group` variable from `tf-modules/distribution/variables.tf` and `tf-modules/cumulus/variables.tf`.

### BREAKING CHANGES

- **CUMULUS-2138** - CMR metadata update behavior has been removed from the `move-granules` task into a
new `update-granules-cmr-metadata-file-links` task.
- **CUMULUS-2216**
  - `/collection` and `/collection/active` endpoints now return collections without granule aggregate statistics by default. The original behavior is preserved and can be found by including a query param of `includeStats=true` on the request to the endpoint.  This is likely to affect the dashboard only but included here for the change of behavior.
- **[1956](https://github.com/nasa/cumulus/issues/1956)**
  - Update the name of the `cumulus_message_adapter_lambda_layer_arn` output from the `cumulus-message-adapter` module to `cumulus_message_adapter_lambda_layer_version_arn`. The output value has changed from being the ARN of the Lambda layer **without a version** to the ARN of the Lambda layer **with a version**.
  - Update the variable name in the `cumulus` and `ingest` modules from `cumulus_message_adapter_lambda_layer_arn` to `cumulus_message_adapter_lambda_layer_version_arn`

## [v3.0.1] 2020-10-21

- **CUMULUS-2203**
  - Update Core tasks to use
    [cumulus-message-adapter-js](https://github.com/nasa/cumulus-message-adapter-js)
    v2.0.0 to resolve memory leak/lambda ENOMEM constant failure issue.   This
    issue caused lambdas to slowly use all memory in the run environment and
    prevented AWS from halting/restarting warmed instances when task code was
    throwing consistent errors under load.

- **CUMULUS-2232**
  - Updated versions for `ajv`, `lodash`, `googleapis`, `archiver`, and
    `@cumulus/aws-client` to remediate vulnerabilities found in SNYK scan.

### Fixed

- **CUMULUS-2233**
  - Fixes /s3credentials bug where the expiration time on the cookie was set to a time that is always expired, so authentication was never being recognized as complete by the API. Consequently, the user would end up in a redirect loop and requests to /s3credentials would never complete successfully. The bug was caused by the fact that the code setting the expiration time for the cookie was expecting a time value in milliseconds, but was receiving the expirationTime from the EarthdataLoginClient in seconds. This bug has been fixed by converting seconds into milliseconds. Unit tests were added to test that the expiration time has been converted to milliseconds and checking that the cookie's expiration time is greater than the current time.

## [v3.0.0] 2020-10-7

### MIGRATION STEPS

- **CUMULUS-2099**
  - All references to `meta.queues` in workflow configuration must be replaced with references to queue URLs from Terraform resources. See the updated [data cookbooks](https://nasa.github.io/cumulus/docs/data-cookbooks/about-cookbooks) or example [Discover Granules workflow configuration](https://github.com/nasa/cumulus/blob/master/example/cumulus-tf/discover_granules_workflow.asl.json).
  - The steps for configuring queued execution throttling have changed. See the [updated documentation](https://nasa.github.io/cumulus/docs/data-cookbooks/throttling-queued-executions).
  - In addition to the configuration for execution throttling, the internal mechanism for tracking executions by queue has changed. As a result, you should **disable any rules or workflows scheduling executions via a throttled queue** before upgrading. Otherwise, you may be at risk of having **twice as many executions** as are configured for the queue while the updated tracking is deployed. You can re-enable these rules/workflows once the upgrade is complete.

- **CUMULUS-2111**
  - **Before you re-deploy your `cumulus-tf` module**, note that the [`thin-egress-app`][thin-egress-app] is no longer deployed by default as part of the `cumulus` module, so you must add the TEA module to your deployment and manually modify your Terraform state **to avoid losing your API gateway and impacting any Cloudfront endpoints pointing to those gateways**. If you don't care about losing your API gateway and impacting Cloudfront endpoints, you can ignore the instructions for manually modifying state.

    1. Add the [`thin-egress-app`][thin-egress-app] module to your `cumulus-tf` deployment as shown in the [Cumulus example deployment](https://github.com/nasa/cumulus/tree/master/example/cumulus-tf/main.tf).

         - Note that the values for `tea_stack_name` variable to the `cumulus` module and the `stack_name` variable to the `thin_egress_app` module **must match**
         - Also, if you are specifying the `stage_name` variable to the `thin_egress_app` module, **the value of the `tea_api_gateway_stage` variable to the `cumulus` module must match it**

    2. **If you want to preserve your existing `thin-egress-app` API gateway and avoid having to update your Cloudfront endpoint for distribution, then you must follow these instructions**: <https://nasa.github.io/cumulus/docs/upgrade-notes/migrate_tea_standalone>. Otherwise, you can re-deploy as usual.

  - If you provide your own custom bucket map to TEA as a standalone module, **you must ensure that your custom bucket map includes mappings for the `protected` and `public` buckets specified in your `cumulus-tf/terraform.tfvars`, otherwise Cumulus may not be able to determine the correct distribution URL for ingested files and you may encounter errors**

- **CUMULUS-2197**
  - EMS resources are now optional, and `ems_deploy` is set to `false` by default, which will delete your EMS resources.
  - If you would like to keep any deployed EMS resources, add the `ems_deploy` variable set to `true` in your `cumulus-tf/terraform.tfvars`

### BREAKING CHANGES

- **CUMULUS-2200**
  - Changes return from 303 redirect to 200 success for `Granule Inventory`'s
    `/reconciliationReport` returns.  The user (dashboard) must read the value
    of `url` from the return to get the s3SignedURL and then download the report.
- **CUMULUS-2099**
  - `meta.queues` has been removed from Cumulus core workflow messages.
  - `@cumulus/sf-sqs-report` workflow task no longer reads the reporting queue URL from `input.meta.queues.reporting` on the incoming event. Instead, it requires that the queue URL be set as the `reporting_queue_url` environment variable on the deployed Lambda.
- **CUMULUS-2111**
  - The deployment of the `thin-egress-app` module has be removed from `tf-modules/distribution`, which is a part of the `tf-modules/cumulus` module. Thus, the `thin-egress-app` module is no longer deployed for you by default. See the migration steps for details about how to add deployment for the `thin-egress-app`.
- **CUMULUS-2141**
  - The `parse-pdr` task has been updated to respect the `NODE_NAME` property in
    a PDR's `FILE_GROUP`. If a `NODE_NAME` is present, the task will query the
    Cumulus API for a provider with that host. If a provider is found, the
    output granule from the task will contain a `provider` property containing
    that provider. If `NODE_NAME` is set but a provider with that host cannot be
    found in the API, or if multiple providers are found with that same host,
    the task will fail.
  - The `queue-granules` task has been updated to expect an optional
    `granule.provider` property on each granule. If present, the granule will be
    enqueued using that provider. If not present, the task's `config.provider`
    will be used instead.
- **CUMULUS-2197**
  - EMS resources are now optional and will not be deployed by default. See migration steps for information
    about how to deploy EMS resources.

#### CODE CHANGES

- The `@cumulus/api-client.providers.getProviders` function now takes a
  `queryStringParameters` parameter which can be used to filter the providers
  which are returned
- The `@cumulus/aws-client/S3.getS3ObjectReadStreamAsync` function has been
  removed. It read the entire S3 object into memory before returning a read
  stream, which could cause Lambdas to run out of memory. Use
  `@cumulus/aws-client/S3.getObjectReadStream` instead.
- The `@cumulus/ingest/util.lookupMimeType` function now returns `undefined`
  rather than `null` if the mime type could not be found.
- The `@cumulus/ingest/lock.removeLock` function now returns `undefined`
- The `@cumulus/ingest/granule.generateMoveFileParams` function now returns
  `source: undefined` and `target :undefined` on the response object if either could not be
  determined. Previously, `null` had been returned.
- The `@cumulus/ingest/recursion.recursion` function must now be imported using
  `const { recursion } = require('@cumulus/ingest/recursion');`
- The `@cumulus/ingest/granule.getRenamedS3File` function has been renamed to
  `listVersionedObjects`
- `@cumulus/common.http` has been removed
- `@cumulus/common/http.download` has been removed

### Added

- **CUMULUS-1855**
  - Fixed SyncGranule task to return an empty granules list when given an empty
    (or absent) granules list on input, rather than throwing an exception
- **CUMULUS-1955**
  - Added `@cumulus/aws-client/S3.getObject` to get an AWS S3 object
  - Added `@cumulus/aws-client/S3.waitForObject` to get an AWS S3 object,
    retrying, if necessary
- **CUMULUS-1961**
  - Adds `startTimestamp` and `endTimestamp` parameters to endpoint
    `reconcilationReports`.  Setting these values will filter the returned
    report to cumulus data that falls within the timestamps. It also causes the
    report to be one directional, meaning cumulus is only reconciled with CMR,
    but not the other direction. The Granules will be filtered by their
    `updatedAt` values. Collections are filtered by the updatedAt time of their
    granules, i.e. Collections with granules that are updatedAt a time between
    the time parameters will be returned in the reconciliation reports.
  - Adds `startTimestamp` and `endTimestamp` parameters to create-reconciliation-reports
    lambda function. If either of these params is passed in with a value that can be
    converted to a date object, the inter-platform comparison between Cumulus and CMR will
    be one way.  That is, collections, granules, and files will be filtered by time for
    those found in Cumulus and only those compared to the CMR holdings. For the moment
    there is not enough information to change the internal consistency check, and S3 vs
    Cumulus comparisons are unchanged by the timestamps.
- **CUMULUS-1962**
  - Adds `location` as parameter to `/reconciliationReports` endpoint. Options are `S3`
    resulting in a S3 vs. Cumulus database search or `CMR` resulting in CMR vs. Cumulus database search.
- **CUMULUS-1963**
  - Adds `granuleId` as input parameter to `/reconcilationReports`
    endpoint. Limits inputs parameters to either `collectionId` or `granuleId`
    and will fail to create the report if both are provided.  Adding granuleId
    will find collections in Cumulus by granuleId and compare those one way
    with those in CMR.
  - `/reconciliationReports` now validates any input json before starting the
    async operation and the lambda handler no longer validates input
    parameters.
- **CUMULUS-1964**
  - Reports can now be filtered on provider
- **CUMULUS-1965**
  - Adds `collectionId` parameter to the `/reconcilationReports`
    endpoint. Setting this value will limit the scope of the reconcilation
    report to only the input collectionId when comparing Cumulus and
    CMR. `collectionId` is provided an array of strings e.g. `[shortname___version, shortname2___version2]`
- **CUMULUS-2107**
  - Added a new task, `update-cmr-access-constraints`, that will set access constraints in CMR Metadata.
    Currently supports UMMG-JSON and Echo10XML, where it will configure `AccessConstraints` and
    `RestrictionFlag/RestrictionComment`, respectively.
  - Added an operator doc on how to configure and run the access constraint update workflow, which will update the metadata using the new task, and then publish the updated metadata to CMR.
  - Added an operator doc on bulk operations.
- **CUMULUS-2111**
  - Added variables to `cumulus` module:
    - `tea_api_egress_log_group`
    - `tea_external_api_endpoint`
    - `tea_internal_api_endpoint`
    - `tea_rest_api_id`
    - `tea_rest_api_root_resource_id`
    - `tea_stack_name`
  - Added variables to `distribution` module:
    - `tea_api_egress_log_group`
    - `tea_external_api_endpoint`
    - `tea_internal_api_endpoint`
    - `tea_rest_api_id`
    - `tea_rest_api_root_resource_id`
    - `tea_stack_name`
- **CUMULUS-2112**
  - Added `@cumulus/api/lambdas/internal-reconciliation-report`, so create-reconciliation-report
    lambda can create `Internal` reconciliation report
- **CUMULUS-2116**
  - Added `@cumulus/api/models/granule.unpublishAndDeleteGranule` which
    unpublishes a  granule from CMR and deletes it from Cumulus, but does not
    update the record to `published: false` before deletion
- **CUMULUS-2113**
  - Added Granule not found report to reports endpoint
  - Update reports to return breakdown by Granule of files both in DynamoDB and S3
- **CUMULUS-2123**
  - Added `cumulus-rds-tf` DB cluster module to `tf-modules` that adds a
    severless RDS Aurora/ PostgreSQL database cluster to meet the PostgreSQL
    requirements for future releases
- **CUMULUS-2156**
  - Support array inputs parameters for `Internal` reconciliation report
- **CUMULUS-2161**
  - Rules now support an `executionNamePrefix` property. If set, any executions
    triggered as a result of that rule will use that prefix in the name of the
    execution.
  - The `QueueGranules` task now supports an `executionNamePrefix` property. Any
    executions queued by that task will use that prefix in the name of the
    execution.  See the [example workflow](./example/cumulus-tf/discover_granules_with_execution_name_prefix_workflow.asl.json)
    for usage.
  - The `QueuePdrs` task now supports an `executionNamePrefix` config property. Any
    executions queued by that task will use that prefix in the name of the
    execution.  See the [example workflow](./example/cumulus-tf/discover_and_queue_pdrs_with_execution_name_prefix_workflow.asl.json)
    for usage.

- **CUMULUS-2162**
  - Adds new report type to `/reconciliationReport` endpoint.  The new report
    is `Granule Inventory`. This report is a CSV file of all the granules in
    the Cumulus DB. This report will eventually replace the existing
    `granules-csv` endpoint which has been deprecated.
- **CUMULUS-2197**
  - Added `ems_deploy` variable to the `cumulus` module. This is set to false by default, except
    for our example deployment, where it is needed for integration tests.

### Changed

- Upgraded version of [TEA](https://github.com/asfadmin/thin-egress-app/) deployed with Cumulus to build 88.
- **CUMULUS-2107**
  - Updated the `applyWorkflow` functionality on the granules endpoint to take a `meta` property to pass into the workflow message.
  - Updated the `BULK_GRANULE` functionality on the granules endpoint to support the above `applyWorkflow` change.
- **CUMULUS-2111**
  - Changed `distribution_api_gateway_stage` variable for `cumulus` module to `tea_api_gateway_stage`
  - Changed `api_gateway_stage` variable for `distribution` module to `tea_api_gateway_stage`
- **CUMULUS-2224**
  - Updated `/reconciliationReport`'s file reconciliation to include `"EXTENDED METADATA"` as a valid CMR relatedUrls Type.

### Fixed

- **CUMULUS-2168**
  - Fixed issue where large number of documents (generally logs) in the
    `cumulus` elasticsearch index results in the collection granule stats
    queries failing for the collections list api endpoint
- **CUMULUS-1955**
  - Due to AWS's eventual consistency model, it was possible for PostToCMR to
    publish an earlier version of a CMR metadata file, rather than the latest
    version created in a workflow.  This fix guarantees that the latest version
    is published, as expected.
- **CUMULUS-1961**
  - Fixed `activeCollections` query only returning 10 results
- **CUMULUS-2201**
  - Fix Reconciliation Report integration test failures by waiting for collections appear
    in es list and ingesting a fake granule xml file to CMR
- **CUMULUS-2015**
  - Reduced concurrency of `QueueGranules` task. That task now has a
    `config.concurrency` option that defaults to `3`.
- **CUMULUS-2116**
  - Fixed a race condition with bulk granule delete causing deleted granules to still appear in Elasticsearch. Granules removed via bulk delete should now be removed from Elasticsearch.
- **CUMULUS-2163**
  - Remove the `public-read` ACL from the `move-granules` task
- **CUMULUS-2164**
  - Fix issue where `cumulus` index is recreated and attached to an alias if it has been previously deleted
- **CUMULUS-2195**
  - Fixed issue with redirect from `/token` not working when using a Cloudfront endpoint to access the Cumulus API with Launchpad authentication enabled. The redirect should now work properly whether you are using a plain API gateway URL or a Cloudfront endpoint pointing at an API gateway URL.
- **CUMULUS-2200**
  - Fixed issue where __in and __not queries were stripping spaces from values

### Deprecated

- **CUMULUS-1955**
  - `@cumulus/aws-client/S3.getS3Object()`
  - `@cumulus/message/Queue.getQueueNameByUrl()`
  - `@cumulus/message/Queue.getQueueName()`
- **CUMULUS-2162**
  - `@cumulus/api/endpoints/granules-csv/list()`

### Removed

- **CUMULUS-2111**
  - Removed `distribution_url` and `distribution_redirect_uri` outputs from the `cumulus` module
  - Removed variables from the `cumulus` module:
    - `distribution_url`
    - `log_api_gateway_to_cloudwatch`
    - `thin_egress_cookie_domain`
    - `thin_egress_domain_cert_arn`
    - `thin_egress_download_role_in_region_arn`
    - `thin_egress_jwt_algo`
    - `thin_egress_jwt_secret_name`
    - `thin_egress_lambda_code_dependency_archive_key`
    - `thin_egress_stack_name`
  - Removed outputs from the `distribution` module:
    - `distribution_url`
    - `internal_tea_api`
    - `rest_api_id`
    - `thin_egress_app_redirect_uri`
  - Removed variables from the `distribution` module:
    - `bucket_map_key`
    - `distribution_url`
    - `log_api_gateway_to_cloudwatch`
    - `thin_egress_cookie_domain`
    - `thin_egress_domain_cert_arn`
    - `thin_egress_download_role_in_region_arn`
    - `thin_egress_jwt_algo`
    - `thin_egress_jwt_secret_name`
    - `thin_egress_lambda_code_dependency_archive_key`
- **CUMULUS-2157**
  - Removed `providerSecretsMigration` and `verifyProviderSecretsMigration` lambdas
- Removed deprecated `@cumulus/sf-sns-report` task
- Removed code:
  - `@cumulus/aws-client/S3.calculateS3ObjectChecksum`
  - `@cumulus/aws-client/S3.getS3ObjectReadStream`
  - `@cumulus/cmrjs.getFullMetadata`
  - `@cumulus/cmrjs.getMetadata`
  - `@cumulus/common/util.isNil`
  - `@cumulus/common/util.isNull`
  - `@cumulus/common/util.isUndefined`
  - `@cumulus/common/util.lookupMimeType`
  - `@cumulus/common/util.mkdtempSync`
  - `@cumulus/common/util.negate`
  - `@cumulus/common/util.noop`
  - `@cumulus/common/util.omit`
  - `@cumulus/common/util.renameProperty`
  - `@cumulus/common/util.sleep`
  - `@cumulus/common/util.thread`
  - `@cumulus/ingest/granule.copyGranuleFile`
  - `@cumulus/ingest/granule.moveGranuleFile`
  - `@cumulus/integration-tests/api/rules.deleteRule`
  - `@cumulus/integration-tests/api/rules.getRule`
  - `@cumulus/integration-tests/api/rules.listRules`
  - `@cumulus/integration-tests/api/rules.postRule`
  - `@cumulus/integration-tests/api/rules.rerunRule`
  - `@cumulus/integration-tests/api/rules.updateRule`
  - `@cumulus/integration-tests/sfnStep.parseStepMessage`
  - `@cumulus/message/Queue.getQueueName`
  - `@cumulus/message/Queue.getQueueNameByUrl`

## v2.0.2+ Backport releases

Release v2.0.1 was the last release on the 2.0.x release series.

Changes after this version on the 2.0.x release series are limited
security/requested feature patches and will not be ported forward to future
releases unless there is a corresponding CHANGELOG entry.

For up-to-date CHANGELOG for the maintenance release branch see
[CHANGELOG.md](https://github.com/nasa/cumulus/blob/release-2.0.x/CHANGELOG.md)
from the 2.0.x branch.

For the most recent release information for the maintenance branch please see
the [release page](https://github.com/nasa/cumulus/releases)

## [v2.0.7] 2020-10-1 - [BACKPORT]

### Fixed

- CVE-2020-7720
  - Updated common `node-forge` dependency to 0.10.0 to address CVE finding

### [v2.0.6] 2020-09-25 - [BACKPORT]

### Fixed

- **CUMULUS-2168**
  - Fixed issue where large number of documents (generally logs) in the
    `cumulus` elasticsearch index results in the collection granule stats
    queries failing for the collections list api endpoint

### [v2.0.5] 2020-09-15 - [BACKPORT]

#### Added

- Added `thin_egress_stack_name` variable to `cumulus` and `distribution` Terraform modules to allow overriding the default Cloudformation stack name used for the `thin-egress-app`. **Please note that if you change/set this value for an existing deployment, it will destroy and re-create your API gateway for the `thin-egress-app`.**

#### Fixed

- Fix collection list queries. Removed fixes to collection stats, which break queries for a large number of granules.

### [v2.0.4] 2020-09-08 - [BACKPORT]

#### Changed

- Upgraded version of [TEA](https://github.com/asfadmin/thin-egress-app/) deployed with Cumulus to build 88.

### [v2.0.3] 2020-09-02 - [BACKPORT]

#### Fixed

- **CUMULUS-1961**
  - Fixed `activeCollections` query only returning 10 results

- **CUMULUS-2039**
  - Fix issue causing SyncGranules task to run out of memory on large granules

#### CODE CHANGES

- The `@cumulus/aws-client/S3.getS3ObjectReadStreamAsync` function has been
  removed. It read the entire S3 object into memory before returning a read
  stream, which could cause Lambdas to run out of memory. Use
  `@cumulus/aws-client/S3.getObjectReadStream` instead.

### [v2.0.2] 2020-08-17 - [BACKPORT]

#### CODE CHANGES

- The `@cumulus/ingest/util.lookupMimeType` function now returns `undefined`
  rather than `null` if the mime type could not be found.
- The `@cumulus/ingest/lock.removeLock` function now returns `undefined`

#### Added

- **CUMULUS-2116**
  - Added `@cumulus/api/models/granule.unpublishAndDeleteGranule` which unpublishes a granule from CMR and deletes it from Cumulus, but does not update the record to `published: false` before deletion

### Fixed

- **CUMULUS-2116**
  - Fixed a race condition with bulk granule delete causing deleted granules to still appear in Elasticsearch. Granules removed via bulk delete should now be removed from Elasticsearch.

## [v2.0.1] 2020-07-28

### Added

- **CUMULUS-1886**
  - Added `multiple sort keys` support to `@cumulus/api`
- **CUMULUS-2099**
  - `@cumulus/message/Queue.getQueueUrl` to get the queue URL specified in a Cumulus workflow message, if any.

### Fixed

- **[PR 1790](https://github.com/nasa/cumulus/pull/1790)**
  - Fixed bug with request headers in `@cumulus/launchpad-auth` causing Launchpad token requests to fail

## [v2.0.0] 2020-07-23

### BREAKING CHANGES

- Changes to the `@cumulus/api-client` package
  - The `CumulusApiClientError` class must now be imported using
    `const { CumulusApiClientError } = require('@cumulus/api-client/CumulusApiClientError')`
- The `@cumulus/sftp-client/SftpClient` class must now be imported using
  `const { SftpClient } = require('@cumulus/sftp-client');`
- Instances of `@cumulus/ingest/SftpProviderClient` no longer implicitly connect
  when `download`, `list`, or `sync` are called. You must call `connect` on the
  provider client before issuing one of those calls. Failure to do so will
  result in a "Client not connected" exception being thrown.
- Instances of `@cumulus/ingest/SftpProviderClient` no longer implicitly
  disconnect from the SFTP server when `list` is called.
- Instances of `@cumulus/sftp-client/SftpClient` must now be expclicitly closed
  by calling `.end()`
- Instances of `@cumulus/sftp-client/SftpClient` no longer implicitly connect to
  the server when `download`, `unlink`, `syncToS3`, `syncFromS3`, and `list` are
  called. You must explicitly call `connect` before calling one of those
  methods.
- Changes to the `@cumulus/common` package
  - `cloudwatch-event.getSfEventMessageObject()` now returns `undefined` if the
    message could not be found or could not be parsed. It previously returned
    `null`.
  - `S3KeyPairProvider.decrypt()` now throws an exception if the bucket
    containing the key cannot be determined.
  - `S3KeyPairProvider.decrypt()` now throws an exception if the stack cannot be
    determined.
  - `S3KeyPairProvider.encrypt()` now throws an exception if the bucket
    containing the key cannot be determined.
  - `S3KeyPairProvider.encrypt()` now throws an exception if the stack cannot be
    determined.
  - `sns-event.getSnsEventMessageObject()` now returns `undefined` if it could
    not be parsed. It previously returned `null`.
  - The `aws` module has been removed.
  - The `BucketsConfig.buckets` property is now read-only and private
  - The `test-utils.validateConfig()` function now resolves to `undefined`
    rather than `true`.
  - The `test-utils.validateInput()` function now resolves to `undefined` rather
    than `true`.
  - The `test-utils.validateOutput()` function now resolves to `undefined`
    rather than `true`.
  - The static `S3KeyPairProvider.retrieveKey()` function has been removed.
- Changes to the `@cumulus/cmrjs` package
  - `@cumulus/cmrjs.constructOnlineAccessUrl()` and
    `@cumulus/cmrjs/cmr-utils.constructOnlineAccessUrl()` previously took a
    `buckets` parameter, which was an instance of
    `@cumulus/common/BucketsConfig`. They now take a `bucketTypes` parameter,
    which is a simple object mapping bucket names to bucket types. Example:
    `{ 'private-1': 'private', 'public-1': 'public' }`
  - `@cumulus/cmrjs.reconcileCMRMetadata()` and
    `@cumulus/cmrjs/cmr-utils.reconcileCMRMetadata()` now take a **required**
    `bucketTypes` parameter, which is a simple object mapping bucket names to
    bucket types. Example: `{ 'private-1': 'private', 'public-1': 'public' }`
  - `@cumulus/cmrjs.updateCMRMetadata()` and
    `@cumulus/cmrjs/cmr-utils.updateCMRMetadata()` previously took an optional
    `inBuckets` parameter, which was an instance of
    `@cumulus/common/BucketsConfig`. They now take a **required** `bucketTypes`
    parameter, which is a simple object mapping bucket names to bucket types.
    Example: `{ 'private-1': 'private', 'public-1': 'public' }`
- The minimum supported version of all published Cumulus packages is now Node
  12.18.0
  - Tasks using the `cumuluss/cumulus-ecs-task` Docker image must be updated to
    `cumuluss/cumulus-ecs-task:1.7.0`. This can be done by updating the `image`
    property of any tasks defined using the `cumulus_ecs_service` Terraform
    module.
- Changes to `@cumulus/aws-client/S3`
  - The signature of the `getObjectSize` function has changed. It now takes a
    params object with three properties:
    - **s3**: an instance of an AWS.S3 object
    - **bucket**
    - **key**
  - The `getObjectSize` function will no longer retry if the object does not
    exist
- **CUMULUS-1861**
  - `@cumulus/message/Collections.getCollectionIdFromMessage` now throws a
    `CumulusMessageError` if `collectionName` and `collectionVersion` are missing
    from `meta.collection`.   Previously this method would return
    `'undefined___undefined'` instead
  - `@cumulus/integration-tests/addCollections` now returns an array of collections that
    were added rather than the count of added collections
- **CUMULUS-1930**
  - The `@cumulus/common/util.uuid()` function has been removed
- **CUMULUS-1955**
  - `@cumulus/aws-client/S3.multipartCopyObject` now returns an object with the
    AWS `etag` of the destination object
  - `@cumulus/ingest/S3ProviderClient.list` now sets a file object's `path`
    property to `undefined` instead of `null` when the file is at the top level
    of its bucket
  - The `sync` methods of the following classes in the `@cumulus/ingest` package
    now return an object with the AWS `s3uri` and `etag` of the destination file
    (they previously returned only a string representing the S3 URI)
    - `FtpProviderClient`
    - `HttpProviderClient`
    - `S3ProviderClient`
    - `SftpProviderClient`
- **CUMULUS-1958**
  - The following methods exported from `@cumulus/cmr-js/cmr-utils` were made
    async, and added distributionBucketMap as a parameter:
    - constructOnlineAccessUrl
    - generateFileUrl
    - reconcileCMRMetadata
    - updateCMRMetadata
- **CUMULUS-1969**
  - The `DiscoverPdrs` task now expects `provider_path` to be provided at
    `event.config.provider_path`, not `event.config.collection.provider_path`
  - `event.config.provider_path` is now a required parameter of the
    `DiscoverPdrs` task
  - `event.config.collection` is no longer a parameter to the `DiscoverPdrs`
    task
  - Collections no longer support the `provider_path` property. The tasks that
    relied on that property are now referencing `config.meta.provider_path`.
    Workflows should be updated accordingly.
- **CUMULUS-1977**
  - Moved bulk granule deletion endpoint from `/bulkDelete` to
    `/granules/bulkDelete`
- **CUMULUS-1991**
  - Updated CMR metadata generation to use "Download file.hdf" (where `file.hdf` is the filename of the given resource) as the resource description instead of "File to download"
  - CMR metadata updates now respect changes to resource descriptions (previously only changes to resource URLs were respected)

### MIGRATION STEPS

- Due to an issue with the AWS API Gateway and how the Thin Egress App Cloudformation template applies updates, you may need to redeploy your
  `thin-egress-app-EgressGateway` manually as a one time migration step.    If your deployment fails with an
  error similar to:

  ```bash
  Error: Lambda function (<stack>-tf-TeaCache) returned error: ({"errorType":"HTTPError","errorMessage":"Response code 404 (Not Found)"})
  ```

  Then follow the [AWS
  instructions](https://docs.aws.amazon.com/apigateway/latest/developerguide/how-to-deploy-api-with-console.html)
  to `Redeploy a REST API to a stage` for your egress API and re-run `terraform
  apply`.

### Added

- **CUMULUS-2081**
  - Add Integrator Guide section for onboarding
  - Add helpful tips documentation

- **CUMULUS-1902**
  - Add Common Use Cases section under Operator Docs

- **CUMULUS-2058**
  - Added `lambda_processing_role_name` as an output from the `cumulus` module
    to provide the processing role name
- **CUMULUS-1417**
  - Added a `checksumFor` property to collection `files` config. Set this
    property on a checksum file's definition matching the `regex` of the target
    file. More details in the ['Data Cookbooks
    Setup'](https://nasa.github.io/cumulus/docs/next/data-cookbooks/setup)
    documentation.
  - Added `checksumFor` validation to collections model.
- **CUMULUS-1956**
  - Added `@cumulus/earthata-login-client` package
  - The `/s3credentials` endpoint that is deployed as part of distribution now
    supports authentication using tokens created by a different application. If
    a request contains the `EDL-ClientId` and `EDL-Token` headers,
    authentication will be handled using that token rather than attempting to
    use OAuth.
  - `@cumulus/earthata-login-client.getTokenUsername()` now accepts an
    `xRequestId` argument, which will be included as the `X-Request-Id` header
    when calling Earthdata Login.
  - If the `s3Credentials` endpoint is invoked with an EDL token and an
    `X-Request-Id` header, that `X-Request-Id` header will be forwarded to
    Earthata Login.
- **CUMULUS-1957**
  - If EDL token authentication is being used, and the `EDL-Client-Name` header
    is set, `@the-client-name` will be appended to the end of the Earthdata
    Login username that is used as the `RoleSessionName` of the temporary IAM
    credentials. This value will show up in the AWS S3 server access logs.
- **CUMULUS-1958**
  - Add the ability for users to specify a `bucket_map_key` to the `cumulus`
    terraform module as an override for the default .yaml values that are passed
    to TEA by Core.    Using this option *requires* that each configured
    Cumulus 'distribution' bucket (e.g. public/protected buckets) have a single
    TEA mapping.  Multiple maps per bucket are not supported.
  - Updated Generating a distribution URL, the MoveGranules task and all CMR
    reconciliation functionality to utilize the TEA bucket map override.
  - Updated deploy process to utilize a bootstrap 'tea-map-cache' lambda that
    will, after deployment of Cumulus Core's TEA instance, query TEA for all
    protected/public buckets and generate a mapping configuration used
    internally by Core.  This object is also exposed as an output of the Cumulus
    module as `distribution_bucket_map`.
- **CUMULUS-1961**
  - Replaces DynamoDB for Elasticsearch for reconciliationReportForCumulusCMR
    comparisons between Cumulus and CMR.
- **CUMULUS-1970**
  - Created the `add-missing-file-checksums` workflow task
  - Added `@cumulus/aws-client/S3.calculateObjectHash()` function
  - Added `@cumulus/aws-client/S3.getObjectReadStream()` function
- **CUMULUS-1887**
  - Add additional fields to the granule CSV download file
- **CUMULUS-2019**
  - Add `infix` search to es query builder `@cumulus/api/es/es/queries` to
    support partial matching of the keywords

### Changed

- **CUMULUS-2032**
  - Updated @cumulus/ingest/HttpProviderClient to utilize a configuration key
    `httpListTimeout` to set the default timeout for discovery HTTP/HTTPS
    requests, and updates the default for the provider to 5 minutes (300 seconds).
  - Updated the DiscoverGranules and DiscoverPDRs tasks to utilize the updated
    configuration value if set via workflow config, and updates the default for
    these tasks to 5 minutes (300 seconds).

- **CUMULUS-176**
  - The API will now respond with a 400 status code when a request body contains
    invalid JSON. It had previously returned a 500 status code.
- **CUMULUS-1861**
  - Updates Rule objects to no longer require a collection.
  - Changes the DLQ behavior for `sfEventSqsToDbRecords` and
    `sfEventSqsToDbRecordsInputQueue`. Previously failure to write a database
    record would result in lambda success, and an error log in the CloudWatch
    logs.   The lambda has been updated to manually add a record to
    the `sfEventSqsToDbRecordsDeadLetterQueue` if the granule, execution, *or*
    pdr record fails to write, in addition to the previous error logging.
- **CUMULUS-1956**
  - The `/s3credentials` endpoint that is deployed as part of distribution now
    supports authentication using tokens created by a different application. If
    a request contains the `EDL-ClientId` and `EDL-Token` headers,
    authentication will be handled using that token rather than attempting to
    use OAuth.
- **CUMULUS-1977**
  - API endpoint POST `/granules/bulk` now returns a 202 status on a successful
    response instead of a 200 response
  - API endpoint DELETE `/granules/<granule-id>` now returns a 404 status if the
    granule record was already deleted
  - `@cumulus/api/models/Granule.update()` now returns the updated granule
    record
  - Implemented POST `/granules/bulkDelete` API endpoint to support deleting
    granules specified by ID or returned by the provided query in the request
    body. If the request is successful, the endpoint returns the async operation
    ID that has been started to remove the granules.
    - To use a query in the request body, your deployment must be
      [configured to access the Elasticsearch host for ESDIS metrics](https://nasa.github.io/cumulus/docs/additional-deployment-options/cloudwatch-logs-delivery#esdis-metrics)
      in your environment
  - Added `@cumulus/api/models/Granule.getRecord()` method to return raw record
    from DynamoDB
  - Added `@cumulus/api/models/Granule.delete()` method which handles deleting
    the granule record from DynamoDB and the granule files from S3
- **CUMULUS-1982**
  - The `globalConnectionLimit` property of providers is now optional and
    defaults to "unlimited"
- **CUMULUS-1997**
  - Added optional `launchpad` configuration to `@cumulus/hyrax-metadata-updates` task config schema.
- **CUMULUS-1991**
  - `@cumulus/cmrjs/src/cmr-utils/constructOnlineAccessUrls()` now throws an error if `cmrGranuleUrlType = "distribution"` and no distribution endpoint argument is provided
- **CUMULUS-2011**
  - Reconciliation reports are now generated within an AsyncOperation
- **CUMULUS-2016**
  - Upgrade TEA to version 79

### Fixed

- **CUMULUS-1991**
  - Added missing `DISTRIBUTION_ENDPOINT` environment variable for API lambdas. This environment variable is required for API requests to move granules.

- **CUMULUS-1961**
  - Fixed granules and executions query params not getting sent to API in granule list operation in `@cumulus/api-client`

### Deprecated

- `@cumulus/aws-client/S3.calculateS3ObjectChecksum()`
- `@cumulus/aws-client/S3.getS3ObjectReadStream()`
- `@cumulus/common/log.convertLogLevel()`
- `@cumulus/collection-config-store`
- `@cumulus/common/util.sleep()`

- **CUMULUS-1930**
  - `@cumulus/common/log.convertLogLevel()`
  - `@cumulus/common/util.isNull()`
  - `@cumulus/common/util.isUndefined()`
  - `@cumulus/common/util.negate()`
  - `@cumulus/common/util.noop()`
  - `@cumulus/common/util.isNil()`
  - `@cumulus/common/util.renameProperty()`
  - `@cumulus/common/util.lookupMimeType()`
  - `@cumulus/common/util.thread()`
  - `@cumulus/common/util.mkdtempSync()`

### Removed

- The deprecated `@cumulus/common.bucketsConfigJsonObject` function has been
  removed
- The deprecated `@cumulus/common.CollectionConfigStore` class has been removed
- The deprecated `@cumulus/common.concurrency` module has been removed
- The deprecated `@cumulus/common.constructCollectionId` function has been
  removed
- The deprecated `@cumulus/common.launchpad` module has been removed
- The deprecated `@cumulus/common.LaunchpadToken` class has been removed
- The deprecated `@cumulus/common.Semaphore` class has been removed
- The deprecated `@cumulus/common.stringUtils` module has been removed
- The deprecated `@cumulus/common/aws.cloudwatchlogs` function has been removed
- The deprecated `@cumulus/common/aws.deleteS3Files` function has been removed
- The deprecated `@cumulus/common/aws.deleteS3Object` function has been removed
- The deprecated `@cumulus/common/aws.dynamodb` function has been removed
- The deprecated `@cumulus/common/aws.dynamodbDocClient` function has been
  removed
- The deprecated `@cumulus/common/aws.getExecutionArn` function has been removed
- The deprecated `@cumulus/common/aws.headObject` function has been removed
- The deprecated `@cumulus/common/aws.listS3ObjectsV2` function has been removed
- The deprecated `@cumulus/common/aws.parseS3Uri` function has been removed
- The deprecated `@cumulus/common/aws.promiseS3Upload` function has been removed
- The deprecated `@cumulus/common/aws.recursivelyDeleteS3Bucket` function has
  been removed
- The deprecated `@cumulus/common/aws.s3CopyObject` function has been removed
- The deprecated `@cumulus/common/aws.s3ObjectExists` function has been removed
- The deprecated `@cumulus/common/aws.s3PutObject` function has been removed
- The deprecated `@cumulus/common/bucketsConfigJsonObject` function has been
  removed
- The deprecated `@cumulus/common/CloudWatchLogger` class has been removed
- The deprecated `@cumulus/common/collection-config-store.CollectionConfigStore`
  class has been removed
- The deprecated `@cumulus/common/collection-config-store.constructCollectionId`
  function has been removed
- The deprecated `@cumulus/common/concurrency.limit` function has been removed
- The deprecated `@cumulus/common/concurrency.mapTolerant` function has been
  removed
- The deprecated `@cumulus/common/concurrency.promiseUrl` function has been
  removed
- The deprecated `@cumulus/common/concurrency.toPromise` function has been
  removed
- The deprecated `@cumulus/common/concurrency.unless` function has been removed
- The deprecated `@cumulus/common/config.parseConfig` function has been removed
- The deprecated `@cumulus/common/config.resolveResource` function has been
  removed
- The deprecated `@cumulus/common/DynamoDb.get` function has been removed
- The deprecated `@cumulus/common/DynamoDb.scan` function has been removed
- The deprecated `@cumulus/common/FieldPattern` class has been removed
- The deprecated `@cumulus/common/launchpad.getLaunchpadToken` function has been
  removed
- The deprecated `@cumulus/common/launchpad.validateLaunchpadToken` function has
  been removed
- The deprecated `@cumulus/common/LaunchpadToken` class has been removed
- The deprecated `@cumulus/common/message.buildCumulusMeta` function has been
  removed
- The deprecated `@cumulus/common/message.buildQueueMessageFromTemplate`
  function has been removed
- The deprecated `@cumulus/common/message.getCollectionIdFromMessage` function
  has been removed
- The deprecated `@cumulus/common/message.getMaximumExecutions` function has
  been removed
- The deprecated `@cumulus/common/message.getMessageExecutionArn` function has
  been removed
- The deprecated `@cumulus/common/message.getMessageExecutionName` function has
  been removed
- The deprecated `@cumulus/common/message.getMessageFromTemplate` function has
  been removed
- The deprecated `@cumulus/common/message.getMessageGranules` function has been
  removed
- The deprecated `@cumulus/common/message.getMessageStateMachineArn` function
  has been removed
- The deprecated `@cumulus/common/message.getQueueName` function has been
  removed
- The deprecated `@cumulus/common/message.getQueueNameByUrl` function has been
  removed
- The deprecated `@cumulus/common/message.hasQueueAndExecutionLimit` function
  has been removed
- The deprecated `@cumulus/common/Semaphore` class has been removed
- The deprecated `@cumulus/common/string.globalReplace` functon has been removed
- The deprecated `@cumulus/common/string.isNonEmptyString` functon has been
  removed
- The deprecated `@cumulus/common/string.isValidHostname` functon has been
  removed
- The deprecated `@cumulus/common/string.match` functon has been removed
- The deprecated `@cumulus/common/string.matches` functon has been removed
- The deprecated `@cumulus/common/string.replace` functon has been removed
- The deprecated `@cumulus/common/string.toLower` functon has been removed
- The deprecated `@cumulus/common/string.toUpper` functon has been removed
- The deprecated `@cumulus/common/testUtils.getLocalstackEndpoint` function has been removed
- The deprecated `@cumulus/common/util.setErrorStack` function has been removed
- The `@cumulus/common/util.uuid` function has been removed
- The deprecated `@cumulus/common/workflows.getWorkflowArn` function has been
  removed
- The deprecated `@cumulus/common/workflows.getWorkflowFile` function has been
  removed
- The deprecated `@cumulus/common/workflows.getWorkflowList` function has been
  removed
- The deprecated `@cumulus/common/workflows.getWorkflowTemplate` function has
  been removed
- `@cumulus/aws-client/StepFunctions.toSfnExecutionName()`
- `@cumulus/aws-client/StepFunctions.fromSfnExecutionName()`
- `@cumulus/aws-client/StepFunctions.getExecutionArn()`
- `@cumulus/aws-client/StepFunctions.getExecutionUrl()`
- `@cumulus/aws-client/StepFunctions.getStateMachineArn()`
- `@cumulus/aws-client/StepFunctions.pullStepFunctionEvent()`
- `@cumulus/common/test-utils/throttleOnce()`
- `@cumulus/integration-tests/api/distribution.invokeApiDistributionLambda()`
- `@cumulus/integration-tests/api/distribution.getDistributionApiRedirect()`
- `@cumulus/integration-tests/api/distribution.getDistributionApiFileStream()`

## [v1.24.0] 2020-06-03

### BREAKING CHANGES

- **CUMULUS-1969**
  - The `DiscoverPdrs` task now expects `provider_path` to be provided at
    `event.config.provider_path`, not `event.config.collection.provider_path`
  - `event.config.provider_path` is now a required parameter of the
    `DiscoverPdrs` task
  - `event.config.collection` is no longer a parameter to the `DiscoverPdrs`
    task
  - Collections no longer support the `provider_path` property. The tasks that
    relied on that property are now referencing `config.meta.provider_path`.
    Workflows should be updated accordingly.

- **CUMULUS-1997**
  - `@cumulus/cmr-client/CMRSearchConceptQueue` parameters have been changed to take a `cmrSettings` object containing clientId, provider, and auth information. This can be generated using `@cumulus/cmrjs/cmr-utils/getCmrSettings`. The `cmrEnvironment` variable has been removed.

### Added

- **CUMULUS-1800**
  - Added task configuration setting named `syncChecksumFiles` to the
    SyncGranule task. This setting is `false` by default, but when set to
    `true`, all checksum files associated with data files that are downloaded
    will be downloaded as well.
- **CUMULUS-1952**
  - Updated HTTP(S) provider client to accept username/password for Basic authorization. This change adds support for Basic Authorization such as Earthdata login redirects to ingest (i.e. as implemented in SyncGranule), but not to discovery (i.e. as implemented in DiscoverGranules). Discovery still expects the provider's file system to be publicly accessible, but not the individual files and their contents.
  - **NOTE**: Using this in combination with the HTTP protocol may expose usernames and passwords to intermediary network entities. HTTPS is highly recommended.
- **CUMULUS-1997**
  - Added optional `launchpad` configuration to `@cumulus/hyrax-metadata-updates` task config schema.

### Fixed

- **CUMULUS-1997**
  - Updated all CMR operations to use configured authentication scheme
- **CUMULUS-2010**
  - Updated `@cumulus/api/launchpadSaml` to support multiple userGroup attributes from the SAML response

## [v1.23.2] 2020-05-22

### BREAKING CHANGES

- Updates to the Cumulus archive API:
  - All endpoints now return a `401` response instead of a `403` for any request where the JWT passed as a Bearer token is invalid.
  - POST `/refresh` and DELETE `/token/<token>` endpoints now return a `401` response for requests with expired tokens

- **CUMULUS-1894**
  - `@cumulus/ingest/granule.handleDuplicateFile()`
    - The `copyOptions` parameter has been removed
    - An `ACL` parameter has been added
  - `@cumulus/ingest/granule.renameS3FileWithTimestamp()`
    - Now returns `undefined`

- **CUMULUS-1896**
  Updated all Cumulus core lambdas to utilize the new message adapter streaming interface via [cumulus-message-adapter-js v1.2.0](https://github.com/nasa/cumulus-message-adapter-js/releases/tag/v1.2.0).   Users of this version of Cumulus (or later) must utilize version 1.3.0 or greater of the [cumulus-message-adapter](https://github.com/nasa/cumulus-message-adapter) to support core lambdas.

- **CUMULUS-1912**
  - `@cumulus/api` reconciliationReports list endpoint returns a list of reconciliationReport records instead of S3Uri.

- **CUMULUS-1969**
  - The `DiscoverGranules` task now expects `provider_path` to be provided at
    `event.config.provider_path`, not `event.config.collection.provider_path`
  - `config.provider_path` is now a required parameter of the `DiscoverGranules`
    task

### MIGRATION STEPS

- To take advantage of the new TTL-based access token expiration implemented in CUMULUS-1777 (see notes below) and clear out existing records in your access tokens table, do the following:
  1. Log out of any active dashboard sessions
  2. Use the AWS console or CLI to delete your `<prefix>-AccessTokensTable` DynamoDB table
  3. [Re-deploy your `data-persistence` module](https://nasa.github.io/cumulus/docs/deployment/upgrade-readme#update-data-persistence-resources), which should re-create the `<prefix>-AccessTokensTable` DynamoDB table
  4. Return to using the Cumulus API/dashboard as normal
- This release requires the Cumulus Message Adapter layer deployed with Cumulus Core to be at least 1.3.0, as the core lambdas have updated to [cumulus-message-adapter-js v1.2.0](https://github.com/nasa/cumulus-message-adapter-js/releases/tag/v1.2.0) and the new CMA interface.  As a result, users should:
  1. Follow the [Cumulus Message Adapter (CMA) deployment instructions](https://nasa.github.io/cumulus/docs/deployment/deployment-readme#deploy-the-cumulus-message-adapter-layer) and install a CMA layer version >=1.3.0
  2. If you are using any custom Node.js Lambdas in your workflows **and** the Cumulus CMA layer/`cumulus-message-adapter-js`, you must update your lambda to use [cumulus-message-adapter-js v1.2.0](https://github.com/nasa/cumulus-message-adapter-js/releases/tag/v1.2.0) and follow the migration instructions in the release notes. Prior versions of `cumulus-message-adapter-js` are not compatible with CMA >= 1.3.0.
- Migrate existing s3 reconciliation report records to database (CUMULUS-1911):
  - After update your `data persistence` module and Cumulus resources, run the command:

  ```bash
  ./node_modules/.bin/cumulus-api migrate --stack `<your-terraform-deployment-prefix>` --migrationVersion migration5
  ```

### Added

- Added a limit for concurrent Elasticsearch requests when doing an index from database operation
- Added the `es_request_concurrency` parameter to the archive and cumulus Terraform modules

- **CUMULUS-1995**
  - Added the `es_index_shards` parameter to the archive and cumulus Terraform modules to configure the number of shards for the ES index
    - If you have an existing ES index, you will need to [reindex](https://nasa.github.io/cumulus-api/#reindex) and then [change index](https://nasa.github.io/cumulus-api/#change-index) to take advantage of shard updates

- **CUMULUS-1894**
  - Added `@cumulus/aws-client/S3.moveObject()`

- **CUMULUS-1911**
  - Added ReconciliationReports table
  - Updated CreateReconciliationReport lambda to save Reconciliation Report records to database
  - Updated dbIndexer and IndexFromDatabase lambdas to index Reconciliation Report records to Elasticsearch
  - Added migration_5 to migrate existing s3 reconciliation report records to database and Elasticsearch
  - Updated `@cumulus/api` package, `tf-modules/archive` and `tf-modules/data-persistence` Terraform modules

- **CUMULUS-1916**
  - Added util function for seeding reconciliation reports when running API locally in dashboard

### Changed

- **CUMULUS-1777**
  - The `expirationTime` property is now a **required field** of the access tokens model.
  - Updated the `AccessTokens` table to set a [TTL](https://docs.aws.amazon.com/amazondynamodb/latest/developerguide/howitworks-ttl.html) on the `expirationTime` field in `tf-modules/data-persistence/dynamo.tf`. As a result, access token records in this table whose `expirationTime` has passed should be **automatically deleted by DynamoDB**.
  - Updated all code creating access token records in the Dynamo `AccessTokens` table to set the `expirationTime` field value in seconds from the epoch.
- **CUMULUS-1912**
  - Updated reconciliationReports endpoints to query against Elasticsearch, delete report from both database and s3
  - Added `@cumulus/api-client/reconciliationReports`
- **CUMULUS-1999**
  - Updated `@cumulus/common/util.deprecate()` so that only a single deprecation notice is printed for each name/version combination

### Fixed

- **CUMULUS-1894**
  - The `SyncGranule` task can now handle files larger than 5 GB
- **CUMULUS-1987**
  - `Remove granule from CMR` operation in `@cumulus/api` now passes token to CMR when fetching granule metadata, allowing removal of private granules
- **CUMULUS-1993**
  - For a given queue, the `sqs-message-consumer` Lambda will now only schedule workflows for rules matching the queue **and the collection information in each queue message (if any)**
    - The consumer also now only reads each queue message **once per Lambda invocation**, whereas previously each message was read **once per queue rule per Lambda invocation**
  - Fixed bug preventing the deletion of multiple SNS rules that share the same SNS topic

### Deprecated

- **CUMULUS-1894**
  - `@cumulus/ingest/granule.copyGranuleFile()`
  - `@cumulus/ingest/granule.moveGranuleFile()`

- **CUMULUS-1987** - Deprecated the following functions:
  - `@cumulus/cmrjs/getMetadata(cmrLink)` -> `@cumulus/cmr-client/CMR.getGranuleMetadata(cmrLink)`
  - `@cumulus/cmrjs/getFullMetadata(cmrLink)`

## [v1.22.1] 2020-05-04

**Note**: v1.22.0 was not released as a package due to npm/release concerns.  Users upgrading to 1.22.x should start with 1.22.1

### Added

- **CUMULUS-1894**
  - Added `@cumulus/aws-client/S3.multipartCopyObject()`
- **CUMULUS-408**
  - Added `certificateUri` field to provider schema. This optional field allows operators to specify an S3 uri to a CA bundle to use for HTTPS requests.
- **CUMULUS-1787**
  - Added `collections/active` endpoint for returning collections with active granules in `@cumulus/api`
- **CUMULUS-1799**
  - Added `@cumulus/common/stack.getBucketsConfigKey()` to return the S3 key for the buckets config object
  - Added `@cumulus/common/workflows.getWorkflowFileKey()` to return the S3 key for a workflow definition object
  - Added `@cumulus/common/workflows.getWorkflowsListKeyPrefix()` to return the S3 key prefix for objects containing workflow definitions
  - Added `@cumulus/message` package containing utilities for building and parsing Cumulus messages
- **CUMULUS-1850**
  - Added `@cumulus/aws-client/Kinesis.describeStream()` to get a Kinesis stream description
- **CUMULUS-1853**
  - Added `@cumulus/integration-tests/collections.createCollection()`
  - Added `@cumulus/integration-tests/executions.findExecutionArn()`
  - Added `@cumulus/integration-tests/executions.getExecutionWithStatus()`
  - Added `@cumulus/integration-tests/granules.getGranuleWithStatus()`
  - Added `@cumulus/integration-tests/providers.createProvider()`
  - Added `@cumulus/integration-tests/rules.createOneTimeRule()`

### Changed

- **CUMULUS-1682**
  - Moved all `@cumulus/ingest/parse-pdr` code into the `parse-pdr` task as it had become tightly coupled with that task's handler and was not used anywhere else. Unit tests also restored.
- **CUMULUS-1820**
  - Updated the Thin Egress App module used in `tf-modules/distribution/main.tf` to build 74. [See the release notes](https://github.com/asfadmin/thin-egress-app/releases/tag/tea-build.74).
- **CUMULUS-1852**
  - Updated POST endpoints for `/collections`, `/providers`, and `/rules` to log errors when returning a 500 response
  - Updated POST endpoint for `/collections`:
    - Return a 400 response when the `name` or `version` fields are missing
    - Return a 409 response if the collection already exists
    - Improved error messages to be more explicit
  - Updated POST endpoint for `/providers`:
    - Return a 400 response if the `host` field value is invalid
    - Return a 409 response if the provider already exists
  - Updated POST endpoint for `/rules`:
    - Return a 400 response if rule `name` is invalid
    - Return a 400 response if rule `type` is invalid
- **CUMULUS-1891**
  - Updated the following endpoints using async operations to return a 503 error if the ECS task  cannot be started and a 500 response for a non-specific error:
    - POST `/replays`
    - POST `/bulkDelete`
    - POST `/elasticsearch/index-from-database`
    - POST `/granules/bulk`

### Fixed

- **CUMULUS-408**
  - Fixed HTTPS discovery and ingest.

- **CUMULUS-1850**
  - Fixed a bug in Kinesis event processing where the message consumer would not properly filter available rules based on the collection information in the event and the Kinesis stream ARN

- **CUMULUS-1853**
  - Fixed a bug where attempting to create a rule containing a payload property
    would fail schema validation.

- **CUMULUS-1854**
  - Rule schema is validated before starting workflows or creating event source mappings

- **CUMULUS-1974**
  - Fixed @cumulus/api webpack config for missing underscore object due to underscore update

- **CUMULUS-2210**
  - Fixed `cmr_oauth_provider` variable not being propogated to reconciliation reports

### Deprecated

- **CUMULUS-1799** - Deprecated the following code. For cases where the code was moved into another package, the new code location is noted:
  - `@cumulus/aws-client/StepFunctions.fromSfnExecutionName()`
  - `@cumulus/aws-client/StepFunctions.toSfnExecutionName()`
  - `@cumulus/aws-client/StepFunctions.getExecutionArn()` -> `@cumulus/message/Executions.buildExecutionArn()`
  - `@cumulus/aws-client/StepFunctions.getExecutionUrl()` -> `@cumulus/message/Executions.getExecutionUrlFromArn()`
  - `@cumulus/aws-client/StepFunctions.getStateMachineArn()` -> `@cumulus/message/Executions.getStateMachineArnFromExecutionArn()`
  - `@cumulus/aws-client/StepFunctions.pullStepFunctionEvent()` -> `@cumulus/message/StepFunctions.pullStepFunctionEvent()`
  - `@cumulus/common/bucketsConfigJsonObject()`
  - `@cumulus/common/CloudWatchLogger`
  - `@cumulus/common/collection-config-store/CollectionConfigStore` -> `@cumulus/collection-config-store`
  - `@cumulus/common/collection-config-store.constructCollectionId()` -> `@cumulus/message/Collections.constructCollectionId`
  - `@cumulus/common/concurrency.limit()`
  - `@cumulus/common/concurrency.mapTolerant()`
  - `@cumulus/common/concurrency.promiseUrl()`
  - `@cumulus/common/concurrency.toPromise()`
  - `@cumulus/common/concurrency.unless()`
  - `@cumulus/common/config.buildSchema()`
  - `@cumulus/common/config.parseConfig()`
  - `@cumulus/common/config.resolveResource()`
  - `@cumulus/common/config.resourceToArn()`
  - `@cumulus/common/FieldPattern`
  - `@cumulus/common/launchpad.getLaunchpadToken()` -> `@cumulus/launchpad-auth/index.getLaunchpadToken()`
  - `@cumulus/common/LaunchpadToken` -> `@cumulus/launchpad-auth/LaunchpadToken`
  - `@cumulus/common/launchpad.validateLaunchpadToken()` -> `@cumulus/launchpad-auth/index.validateLaunchpadToken()`
  - `@cumulus/common/message.buildCumulusMeta()` -> `@cumulus/message/Build.buildCumulusMeta()`
  - `@cumulus/common/message.buildQueueMessageFromTemplate()` -> `@cumulus/message/Build.buildQueueMessageFromTemplate()`
  - `@cumulus/common/message.getCollectionIdFromMessage()` -> `@cumulus/message/Collections.getCollectionIdFromMessage()`
  - `@cumulus/common/message.getMessageExecutionArn()` -> `@cumulus/message/Executions.getMessageExecutionArn()`
  - `@cumulus/common/message.getMessageExecutionName()` -> `@cumulus/message/Executions.getMessageExecutionName()`
  - `@cumulus/common/message.getMaximumExecutions()` -> `@cumulus/message/Queue.getMaximumExecutions()`
  - `@cumulus/common/message.getMessageFromTemplate()`
  - `@cumulus/common/message.getMessageStateMachineArn()` -> `@cumulus/message/Executions.getMessageStateMachineArn()`)
  - `@cumulus/common/message.getMessageGranules()` -> `@cumulus/message/Granules.getMessageGranules()`
  - `@cumulus/common/message.getQueueNameByUrl()` -> `@cumulus/message/Queue.getQueueNameByUrl()`
  - `@cumulus/common/message.getQueueName()` -> `@cumulus/message/Queue.getQueueName()`)
  - `@cumulus/common/message.hasQueueAndExecutionLimit()` -> `@cumulus/message/Queue.hasQueueAndExecutionLimit()`
  - `@cumulus/common/Semaphore`
  - `@cumulus/common/test-utils.throttleOnce()`
  - `@cumulus/common/workflows.getWorkflowArn()`
  - `@cumulus/common/workflows.getWorkflowFile()`
  - `@cumulus/common/workflows.getWorkflowList()`
  - `@cumulus/common/workflows.getWorkflowTemplate()`
  - `@cumulus/integration-tests/sfnStep/SfnStep.parseStepMessage()` -> `@cumulus/message/StepFunctions.parseStepMessage()`
- **CUMULUS-1858** - Deprecated the following functions.
  - `@cumulus/common/string.globalReplace()`
  - `@cumulus/common/string.isNonEmptyString()`
  - `@cumulus/common/string.isValidHostname()`
  - `@cumulus/common/string.match()`
  - `@cumulus/common/string.matches()`
  - `@cumulus/common/string.replace()`
  - `@cumulus/common/string.toLower()`
  - `@cumulus/common/string.toUpper()`

### Removed

- **CUMULUS-1799**: Deprecated code removals:
  - Removed from `@cumulus/common/aws`:
    - `pullStepFunctionEvent()`
  - Removed `@cumulus/common/sfnStep`
  - Removed `@cumulus/common/StepFunctions`

## [v1.21.0] 2020-03-30

### PLEASE NOTE

- **CUMULUS-1762**: the `messageConsumer` for `sns` and `kinesis`-type rules now fetches
  the collection information from the message. You should ensure that your rule's collection
  name and version match what is in the message for these ingest messages to be processed.
  If no matching rule is found, an error will be thrown and logged in the
  `messageConsumer` Lambda function's log group.

### Added

- **CUMULUS-1629**`
  - Updates discover-granules task to respect/utilize duplicateHandling configuration such that
    - skip:               Duplicates will be filtered from the granule list
    - error:              Duplicates encountered will result in step failure
    - replace, version:   Duplicates will be ignored and handled as normal.
  - Adds a new copy of the API lambda `PrivateApiLambda()` which is configured to not require authentication. This Lambda is not connected to an API gateway
  - Adds `@cumulus/api-client` with functions for use by workflow lambdas to call the API when needed

- **CUMULUS-1732**
  - Added Python task/activity workflow and integration test (`PythonReferenceSpec`) to test `cumulus-message-adapter-python`and `cumulus-process-py` integration.
- **CUMULUS-1795**
  - Added an IAM policy on the Cumulus EC2 creation to enable SSM when the `deploy_to_ngap` flag is true

### Changed

- **CUMULUS-1762**
  - the `messageConsumer` for `sns` and `kinesis`-type rules now fetches the collection
    information from the message.

### Deprecated

- **CUMULUS-1629**
  - Deprecate `granulesApi`, `rulesApi`, `emsApi`, `executionsAPI` from `@cumulus/integration-test/api` in favor of code moved to `@cumulus/api-client`

### Removed

- **CUMULUS-1799**: Deprecated code removals
  - Removed deprecated method `@cumulus/api/models/Granule.createGranulesFromSns()`
  - Removed deprecated method `@cumulus/api/models/Granule.removeGranuleFromCmr()`
  - Removed from `@cumulus/common/aws`:
    - `apigateway()`
    - `buildS3Uri()`
    - `calculateS3ObjectChecksum()`
    - `cf()`
    - `cloudwatch()`
    - `cloudwatchevents()`
    - `cloudwatchlogs()`
    - `createAndWaitForDynamoDbTable()`
    - `createQueue()`
    - `deleteSQSMessage()`
    - `describeCfStackResources()`
    - `downloadS3File()`
    - `downloadS3Files()`
    - `DynamoDbSearchQueue` class
    - `dynamodbstreams()`
    - `ec2()`
    - `ecs()`
    - `fileExists()`
    - `findResourceArn()`
    - `fromSfnExecutionName()`
    - `getFileBucketAndKey()`
    - `getJsonS3Object()`
    - `getQueueUrl()`
    - `getObjectSize()`
    - `getS3ObjectReadStream()`
    - `getSecretString()`
    - `getStateMachineArn()`
    - `headObject()`
    - `isThrottlingException()`
    - `kinesis()`
    - `lambda()`
    - `listS3Objects()`
    - `promiseS3Upload()`
    - `publishSnsMessage()`
    - `putJsonS3Object()`
    - `receiveSQSMessages()`
    - `s3CopyObject()`
    - `s3GetObjectTagging()`
    - `s3Join()`
    - `S3ListObjectsV2Queue` class
    - `s3TagSetToQueryString()`
    - `s3PutObjectTagging()`
    - `secretsManager()`
    - `sendSQSMessage()`
    - `sfn()`
    - `sns()`
    - `sqs()`
    - `sqsQueueExists()`
    - `toSfnExecutionName()`
    - `uploadS3FileStream()`
    - `uploadS3Files()`
    - `validateS3ObjectChecksum()`
  - Removed `@cumulus/common/CloudFormationGateway` class
  - Removed `@cumulus/common/concurrency/Mutex` class
  - Removed `@cumulus/common/errors`
  - Removed `@cumulus/common/sftp`
  - Removed `@cumulus/common/string.unicodeEscape`
  - Removed `@cumulus/cmrjs/cmr-utils.getGranuleId()`
  - Removed `@cumulus/cmrjs/cmr-utils.getCmrFiles()`
  - Removed `@cumulus/cmrjs/cmr/CMR` class
  - Removed `@cumulus/cmrjs/cmr/CMRSearchConceptQueue` class
  - Removed `@cumulus/cmrjs/utils.getHost()`
  - Removed `@cumulus/cmrjs/utils.getIp()`
  - Removed `@cumulus/cmrjs/utils.hostId()`
  - Removed `@cumulus/cmrjs/utils/ummVersion()`
  - Removed `@cumulus/cmrjs/utils.updateToken()`
  - Removed `@cumulus/cmrjs/utils.validateUMMG()`
  - Removed `@cumulus/ingest/aws.getEndpoint()`
  - Removed `@cumulus/ingest/aws.getExecutionUrl()`
  - Removed `@cumulus/ingest/aws/invoke()`
  - Removed `@cumulus/ingest/aws/CloudWatch` class
  - Removed `@cumulus/ingest/aws/ECS` class
  - Removed `@cumulus/ingest/aws/Events` class
  - Removed `@cumulus/ingest/aws/SQS` class
  - Removed `@cumulus/ingest/aws/StepFunction` class
  - Removed `@cumulus/ingest/util.normalizeProviderPath()`
  - Removed `@cumulus/integration-tests/index.listCollections()`
  - Removed `@cumulus/integration-tests/index.listProviders()`
  - Removed `@cumulus/integration-tests/index.rulesList()`
  - Removed `@cumulus/integration-tests/api/api.addCollectionApi()`

## [v1.20.0] 2020-03-12

### BREAKING CHANGES

- **CUMULUS-1714**
  - Changed the format of the message sent to the granule SNS Topic. Message includes the granule record under `record` and the type of event under `event`. Messages with `deleted` events will have the record that was deleted with a `deletedAt` timestamp. Options for `event` are `Create | Update | Delete`
- **CUMULUS-1769** - `deploy_to_ngap` is now a **required** variable for the `tf-modules/cumulus` module. **For those deploying to NGAP environments, this variable should always be set to `true`.**

### Notable changes

- **CUMULUS-1739** - You can now exclude Elasticsearch from your `tf-modules/data-persistence` deployment (via `include_elasticsearch = false`) and your `tf-modules/cumulus` module will still deploy successfully.

- **CUMULUS-1769** - If you set `deploy_to_ngap = true` for the `tf-modules/archive` Terraform module, **you can only deploy your archive API gateway as `PRIVATE`**, not `EDGE`.

### Added

- Added `@cumulus/aws-client/S3.getS3ObjectReadStreamAsync()` to deal with S3 eventual consistency issues by checking for the existence an S3 object with retries before getting a readable stream for that object.
- **CUMULUS-1769**
  - Added `deploy_to_ngap` boolean variable for the `tf-modules/cumulus` and `tf-modules/archive` Terraform modules. This variable is required. **For those deploying to NGAP environments, this variable should always be set to `true`.**
- **HYRAX-70**
  - Add the hyrax-metadata-update task

### Changed

- [`AccessToken.get()`](https://github.com/nasa/cumulus/blob/master/packages/api/models/access-tokens.js) now enforces [strongly consistent reads from DynamoDB](https://docs.aws.amazon.com/amazondynamodb/latest/developerguide/HowItWorks.ReadConsistency.html)
- **CUMULUS-1739**
  - Updated `tf-modules/data-persistence` to make Elasticsearch alarm resources and outputs conditional on the `include_elasticsearch` variable
  - Updated `@cumulus/aws-client/S3.getObjectSize` to include automatic retries for any failures from `S3.headObject`
- **CUMULUS-1784**
  - Updated `@cumulus/api/lib/DistributionEvent.remoteIP()` to parse the IP address in an S3 access log from the `A-sourceip` query parameter if present, otherwise fallback to the original parsing behavior.
- **CUMULUS-1768**
  - The `stats/summary` endpoint reports the distinct collections for the number of granules reported

### Fixed

- **CUMULUS-1739** - Fixed the `tf-modules/cumulus` and `tf-modules/archive` modules to make these Elasticsearch variables truly optional:
  - `elasticsearch_domain_arn`
  - `elasticsearch_hostname`
  - `elasticsearch_security_group_id`

- **CUMULUS-1768**
  - Fixed the `stats/` endpoint so that data is correctly filtered by timestamp and `processingTime` is calculated correctly.

- **CUMULUS-1769**
  - In the `tf-modules/archive` Terraform module, the `lifecycle` block ignoring changes to the `policy` of the archive API gateway is now only enforced if `deploy_to_ngap = true`. This fixes a bug where users deploying outside of NGAP could not update their API gateway's resource policy when going from `PRIVATE` to `EDGE`, preventing their API from being accessed publicly.

- **CUMULUS-1775**
  - Fix/update api endpoint to use updated google auth endpoints such that it will work with new accounts

### Removed

- **CUMULUS-1768**
  - Removed API endpoints `stats/histogram` and `stats/average`. All advanced stats needs should be acquired from Cloud Metrics or similarly configured ELK stack.

## [v1.19.0] 2020-02-28

### BREAKING CHANGES

- **CUMULUS-1736**
  - The `@cumulus/discover-granules` task now sets the `dataType` of discovered
    granules based on the `name` of the configured collection, not the
    `dataType`.
  - The config schema of the `@cumulus/discover-granules` task now requires that
    collections contain a `version`.
  - The `@cumulus/sync-granule` task will set the `dataType` and `version` of a
    granule based on the configured collection if those fields are not already
    set on the granule. Previously it was using the `dataType` field of the
    configured collection, then falling back to the `name` field of the
    collection. This update will just use the `name` field of the collection to
    set the `dataType` field of the granule.

- **CUMULUS-1446**
  - Update the `@cumulus/integration-tests/api/executions.getExecution()`
    function to parse the response and return the execution, rather than return
    the full API response.

- **CUMULUS-1672**
  - The `cumulus` Terraform module in previous releases set a
    `Deployment = var.prefix` tag on all resources that it managed. In this
    release, a `tags` input variable has been added to the `cumulus` Terraform
    module to allow resource tagging to be customized. No default tags will be
    applied to Cumulus-managed resources. To replicate the previous behavior,
    set `tags = { Deployment: var.prefix }` as an input variable for the
    `cumulus` Terraform module.

- **CUMULUS-1684 Migration Instructions**
  - In previous releases, a provider's username and password were encrypted
    using a custom encryption library. That has now been updated to use KMS.
    This release includes a Lambda function named
    `<prefix>-ProviderSecretsMigration`, which will re-encrypt existing
    provider credentials to use KMS. After this release has been deployed, you
    will need to manually invoke that Lambda function using either the AWS CLI
    or AWS Console. It should only need to be successfully run once.
  - Future releases of Cumulus will invoke a
    `<prefix>-VerifyProviderSecretsMigration` Lambda function as part of the
    deployment, which will cause the deployment to fail if the migration
    Lambda has not been run.

- **CUMULUS-1718**
  - The `@cumulus/sf-sns-report` task for reporting mid-workflow updates has been retired.
  This task was used as the `PdrStatusReport` task in our ParsePdr example workflow.
  If you have a ParsePdr or other workflow using this task, use `@cumulus/sf-sqs-report` instead.
  Trying to deploy the old task will result in an error as the cumulus module no longer exports `sf_sns_report_task`.
  - Migration instruction: In your workflow definition, for each step using the old task change:
  `"Resource": "${module.cumulus.sf_sns_report_task.task_arn}"`
  to
  `"Resource": "${module.cumulus.sf_sqs_report_task.task_arn}"`

- **CUMULUS-1755**
  - The `thin_egress_jwt_secret_name` variable for the `tf-modules/cumulus` Terraform module is now **required**. This variable is passed on to the Thin Egress App in `tf-modules/distribution/main.tf`, which uses the keys stored in the secret to sign JWTs. See the [Thin Egress App documentation on how to create a value for this secret](https://github.com/asfadmin/thin-egress-app#setting-up-the-jwt-cookie-secrets).

### Added

- **CUMULUS-1446**
  - Add `@cumulus/common/FileUtils.readJsonFile()` function
  - Add `@cumulus/common/FileUtils.readTextFile()` function
  - Add `@cumulus/integration-tests/api/collections.createCollection()` function
  - Add `@cumulus/integration-tests/api/collections.deleteCollection()` function
  - Add `@cumulus/integration-tests/api/collections.getCollection()` function
  - Add `@cumulus/integration-tests/api/providers.getProvider()` function
  - Add `@cumulus/integration-tests/index.getExecutionOutput()` function
  - Add `@cumulus/integration-tests/index.loadCollection()` function
  - Add `@cumulus/integration-tests/index.loadProvider()` function
  - Add `@cumulus/integration-tests/index.readJsonFilesFromDir()` function

- **CUMULUS-1672**
  - Add a `tags` input variable to the `archive` Terraform module
  - Add a `tags` input variable to the `cumulus` Terraform module
  - Add a `tags` input variable to the `cumulus_ecs_service` Terraform module
  - Add a `tags` input variable to the `data-persistence` Terraform module
  - Add a `tags` input variable to the `distribution` Terraform module
  - Add a `tags` input variable to the `ingest` Terraform module
  - Add a `tags` input variable to the `s3-replicator` Terraform module

- **CUMULUS-1707**
  - Enable logrotate on ECS cluster

- **CUMULUS-1684**
  - Add a `@cumulus/aws-client/KMS` library of KMS-related functions
  - Add `@cumulus/aws-client/S3.getTextObject()`
  - Add `@cumulus/sftp-client` package
  - Create `ProviderSecretsMigration` Lambda function
  - Create `VerifyProviderSecretsMigration` Lambda function

- **CUMULUS-1548**
  - Add ability to put default Cumulus logs in Metrics' ELK stack
  - Add ability to add custom logs to Metrics' ELK Stack

- **CUMULUS-1702**
  - When logs are sent to Metrics' ELK stack, the logs endpoints will return results from there

- **CUMULUS-1459**
  - Async Operations are indexed in Elasticsearch
  - To index any existing async operations you'll need to perform an index from
    database function.

- **CUMULUS-1717**
  - Add `@cumulus/aws-client/deleteAndWaitForDynamoDbTableNotExists`, which
    deletes a DynamoDB table and waits to ensure the table no longer exists
  - Added `publishGranules` Lambda to handle publishing granule messages to SNS when granule records are written to DynamoDB
  - Added `@cumulus/api/models/Granule.storeGranulesFromCumulusMessage` to store granules from a Cumulus message to DynamoDB

- **CUMULUS-1718**
  - Added `@cumulus/sf-sqs-report` task to allow mid-workflow reporting updates.
  - Added `stepfunction_event_reporter_queue_url` and `sf_sqs_report_task` outputs to the `cumulus` module.
  - Added `publishPdrs` Lambda to handle publishing PDR messages to SNS when PDR records are written to DynamoDB.
  - Added `@cumulus/api/models/Pdr.storePdrFromCumulusMessage` to store PDRs from a Cumulus message to DynamoDB.
  - Added `@cumulus/aws-client/parseSQSMessageBody` to parse an SQS message body string into an object.

- **Ability to set custom backend API url in the archive module**
  - Add `api_url` definition in `tf-modules/cumulus/archive.tf`
  - Add `archive_api_url` variable in `tf-modules/cumulus/variables.tf`

- **CUMULUS-1741**
  - Added an optional `elasticsearch_security_group_ids` variable to the
    `data-persistence` Terraform module to allow additional security groups to
    be assigned to the Elasticsearch Domain.

- **CUMULUS-1752**
  - Added `@cumulus/integration-tests/api/distribution.invokeTEADistributionLambda` to simulate a request to the [Thin Egress App](https://github.com/asfadmin/thin-egress-app) by invoking the Lambda and getting a response payload.
  - Added `@cumulus/integration-tests/api/distribution.getTEARequestHeaders` to generate necessary request headers for a request to the Thin Egress App
  - Added `@cumulus/integration-tests/api/distribution.getTEADistributionApiFileStream` to get a response stream for a file served by Thin Egress App
  - Added `@cumulus/integration-tests/api/distribution.getTEADistributionApiRedirect` to get a redirect response from the Thin Egress App

- **CUMULUS-1755**
  - Added `@cumulus/aws-client/CloudFormation.describeCfStack()` to describe a Cloudformation stack
  - Added `@cumulus/aws-client/CloudFormation.getCfStackParameterValues()` to get multiple parameter values for a Cloudformation stack

### Changed

- **CUMULUS-1725**
  - Moved the logic that updates the granule files cache Dynamo table into its
    own Lambda function called `granuleFilesCacheUpdater`.

- **CUMULUS-1736**
  - The `collections` model in the API package now determines the name of a
    collection based on the `name` property, rather than using `dataType` and
    then falling back to `name`.
  - The `@cumulus/integration-tests.loadCollection()` function no longer appends
    the postfix to the end of the collection's `dataType`.
  - The `@cumulus/integration-tests.addCollections()` function no longer appends
    the postfix to the end of the collection's `dataType`.

- **CUMULUS-1672**
  - Add a `retryOptions` parameter to the `@cumulus/aws-client/S3.headObject`
     function, which will retry if the object being queried does not exist.

- **CUMULUS-1446**
  - Mark the `@cumulus/integration-tests/api.addCollectionApi()` function as
    deprecated
  - Mark the `@cumulus/integration-tests/index.listCollections()` function as
    deprecated
  - Mark the `@cumulus/integration-tests/index.listProviders()` function as
    deprecated
  - Mark the `@cumulus/integration-tests/index.rulesList()` function as
    deprecated

- **CUMULUS-1672**
  - Previously, the `cumulus` module defaulted to setting a
    `Deployment = var.prefix` tag on all resources that it managed. In this
    release, the `cumulus` module will now accept a `tags` input variable that
    defines the tags to be assigned to all resources that it manages.
  - Previously, the `data-persistence` module defaulted to setting a
    `Deployment = var.prefix` tag on all resources that it managed. In this
    release, the `data-persistence` module will now accept a `tags` input
    variable that defines the tags to be assigned to all resources that it
    manages.
  - Previously, the `distribution` module defaulted to setting a
    `Deployment = var.prefix` tag on all resources that it managed. In this
    release, the `distribution` module will now accept a `tags` input variable
    that defines the tags to be assigned to all resources that it manages.
  - Previously, the `ingest` module defaulted to setting a
    `Deployment = var.prefix` tag on all resources that it managed. In this
    release, the `ingest` module will now accept a `tags` input variable that
    defines the tags to be assigned to all resources that it manages.
  - Previously, the `s3-replicator` module defaulted to setting a
    `Deployment = var.prefix` tag on all resources that it managed. In this
    release, the `s3-replicator` module will now accept a `tags` input variable
    that defines the tags to be assigned to all resources that it manages.

- **CUMULUS-1684**
  - Update the API package to encrypt provider credentials using KMS instead of
    using RSA keys stored in S3

- **CUMULUS-1717**
  - Changed name of `cwSfExecutionEventToDb` Lambda to `cwSfEventToDbRecords`
  - Updated `cwSfEventToDbRecords` to write granule records to DynamoDB from the incoming Cumulus message

- **CUMULUS-1718**
  - Renamed `cwSfEventToDbRecords` to `sfEventSqsToDbRecords` due to architecture change to being a consumer of an SQS queue of Step Function Cloudwatch events.
  - Updated `sfEventSqsToDbRecords` to write PDR records to DynamoDB from the incoming Cumulus message
  - Moved `data-cookbooks/sns.md` to `data-cookbooks/ingest-notifications.md` and updated it to reflect recent changes.

- **CUMULUS-1748**
  - (S)FTP discovery tasks now use the provider-path as-is instead of forcing it to a relative path.
  - Improved error handling to catch permission denied FTP errors better and log them properly. Workflows will still fail encountering this error and we intend to consider that approach in a future ticket.

- **CUMULUS-1752**
  - Moved class for parsing distribution events to its own file: `@cumulus/api/lib/DistributionEvent.js`
    - Updated `DistributionEvent` to properly parse S3 access logs generated by requests from the [Thin Egress App](https://github.com/asfadmin/thin-egress-app)

- **CUMULUS-1753** - Changes to `@cumulus/ingest/HttpProviderClient.js`:
  - Removed regex filter in `HttpProviderClient.list()` that was used to return only files with an extension between 1 and 4 characters long. `HttpProviderClient.list()` will now return all files linked from the HTTP provider host.

- **CUMULUS-1755**
  - Updated the Thin Egress App module used in `tf-modules/distribution/main.tf` to build 61. [See the release notes](https://github.com/asfadmin/thin-egress-app/releases/tag/tea-build.61).

- **CUMULUS-1757**
  - Update @cumulus/cmr-client CMRSearchConceptQueue to take optional cmrEnvironment parameter

### Deprecated

- **CUMULUS-1684**
  - Deprecate `@cumulus/common/key-pair-provider/S3KeyPairProvider`
  - Deprecate `@cumulus/common/key-pair-provider/S3KeyPairProvider.encrypt()`
  - Deprecate `@cumulus/common/key-pair-provider/S3KeyPairProvider.decrypt()`
  - Deprecate `@cumulus/common/kms/KMS`
  - Deprecate `@cumulus/common/kms/KMS.encrypt()`
  - Deprecate `@cumulus/common/kms/KMS.decrypt()`
  - Deprecate `@cumulus/common/sftp.Sftp`

- **CUMULUS-1717**
  - Deprecate `@cumulus/api/models/Granule.createGranulesFromSns`

- **CUMULUS-1718**
  - Deprecate `@cumulus/sf-sns-report`.
    - This task has been updated to always throw an error directing the user to use `@cumulus/sf-sqs-report` instead. This was done because there is no longer an SNS topic to which to publish, and no consumers to listen to it.

- **CUMULUS-1748**
  - Deprecate `@cumulus/ingest/util.normalizeProviderPath`

- **CUMULUS-1752**
  - Deprecate `@cumulus/integration-tests/api/distribution.getDistributionApiFileStream`
  - Deprecate `@cumulus/integration-tests/api/distribution.getDistributionApiRedirect`
  - Deprecate `@cumulus/integration-tests/api/distribution.invokeApiDistributionLambda`

### Removed

- **CUMULUS-1684**
  - Remove the deployment script that creates encryption keys and stores them to
    S3

- **CUMULUS-1768**
  - Removed API endpoints `stats/histogram` and `stats/average`. All advanced stats needs should be acquired from Cloud Metrics or similarly configured ELK stack.

### Fixed

- **Fix default values for urs_url in variables.tf files**
  - Remove trailing `/` from default `urs_url` values.

- **CUMULUS-1610** - Add the Elasticsearch security group to the EC2 security groups

- **CUMULUS-1740** - `cumulus_meta.workflow_start_time` is now set in Cumulus
  messages

- **CUMULUS-1753** - Fixed `@cumulus/ingest/HttpProviderClient.js` to properly handle HTTP providers with:
  - Multiple link tags (e.g. `<a>`) per line of source code
  - Link tags in uppercase or lowercase (e.g. `<A>`)
  - Links with filepaths in the link target (e.g. `<a href="/path/to/file.txt">`). These files will be returned from HTTP file discovery **as the file name only** (e.g. `file.txt`).

- **CUMULUS-1768**
  - Fix an issue in the stats endpoints in `@cumulus/api` to send back stats for the correct type

## [v1.18.0] 2020-02-03

### BREAKING CHANGES

- **CUMULUS-1686**

  - `ecs_cluster_instance_image_id` is now a _required_ variable of the `cumulus` module, instead of optional.

- **CUMULUS-1698**

  - Change variable `saml_launchpad_metadata_path` to `saml_launchpad_metadata_url` in the `tf-modules/cumulus` Terraform module.

- **CUMULUS-1703**
  - Remove the unused `forceDownload` option from the `sync-granule` tasks's config
  - Remove the `@cumulus/ingest/granule.Discover` class
  - Remove the `@cumulus/ingest/granule.Granule` class
  - Remove the `@cumulus/ingest/pdr.Discover` class
  - Remove the `@cumulus/ingest/pdr.Granule` class
  - Remove the `@cumulus/ingest/parse-pdr.parsePdr` function

### Added

- **CUMULUS-1040**

  - Added `@cumulus/aws-client` package to provide utilities for working with AWS services and the Node.js AWS SDK
  - Added `@cumulus/errors` package which exports error classes for use in Cumulus workflow code
  - Added `@cumulus/integration-tests/sfnStep` to provide utilities for parsing step function execution histories

- **CUMULUS-1102**

  - Adds functionality to the @cumulus/api package for better local testing.
    - Adds data seeding for @cumulus/api's localAPI.
      - seed functions allow adding collections, executions, granules, pdrs, providers, and rules to a Localstack Elasticsearch and DynamoDB via `addCollections`, `addExecutions`, `addGranules`, `addPdrs`, `addProviders`, and `addRules`.
    - Adds `eraseDataStack` function to local API server code allowing resetting of local datastack for testing (ES and DynamoDB).
    - Adds optional parameters to the @cumulus/api bin serve to allow for launching the api without destroying the current data.

- **CUMULUS-1697**

  - Added the `@cumulus/tf-inventory` package that provides command line utilities for managing Terraform resources in your AWS account

- **CUMULUS-1703**

  - Add `@cumulus/aws-client/S3.createBucket` function
  - Add `@cumulus/aws-client/S3.putFile` function
  - Add `@cumulus/common/string.isNonEmptyString` function
  - Add `@cumulus/ingest/FtpProviderClient` class
  - Add `@cumulus/ingest/HttpProviderClient` class
  - Add `@cumulus/ingest/S3ProviderClient` class
  - Add `@cumulus/ingest/SftpProviderClient` class
  - Add `@cumulus/ingest/providerClientUtils.buildProviderClient` function
  - Add `@cumulus/ingest/providerClientUtils.fetchTextFile` function

- **CUMULUS-1731**

  - Add new optional input variables to the Cumulus Terraform module to support TEA upgrade:
    - `thin_egress_cookie_domain` - Valid domain for Thin Egress App cookie
    - `thin_egress_domain_cert_arn` - Certificate Manager SSL Cert ARN for Thin
      Egress App if deployed outside NGAP/CloudFront
    - `thin_egress_download_role_in_region_arn` - ARN for reading of Thin Egress
      App data buckets for in-region requests
    - `thin_egress_jwt_algo` - Algorithm with which to encode the Thin Egress
      App JWT cookie
    - `thin_egress_jwt_secret_name` - Name of AWS secret where keys for the Thin
      Egress App JWT encode/decode are stored
    - `thin_egress_lambda_code_dependency_archive_key` - Thin Egress App - S3
      Key of packaged python modules for lambda dependency layer

- **CUMULUS-1733**
  - Add `discovery-filtering` operator doc to document previously undocumented functionality.

- **CUMULUS-1737**
  - Added the `cumulus-test-cleanup` module to run a nightly cleanup on resources left over from the integration tests run from the `example/spec` directory.

### Changed

- **CUMULUS-1102**

  - Updates `@cumulus/api/auth/testAuth` to use JWT instead of random tokens.
  - Updates the default AMI for the ecs_cluster_instance_image_id.

- **CUMULUS-1622**

  - Mutex class has been deprecated in `@cumulus/common/concurrency` and will be removed in a future release.

- **CUMULUS-1686**

  - Changed `ecs_cluster_instance_image_id` to be a required variable of the `cumulus` module and removed the default value.
    The default was not available across accounts and regions, nor outside of NGAP and therefore not particularly useful.

- **CUMULUS-1688**

  - Updated `@cumulus/aws.receiveSQSMessages` not to replace `message.Body` with a parsed object. This behavior was undocumented and confusing as received messages appeared to contradict AWS docs that state `message.Body` is always a string.
  - Replaced `sf_watcher` CloudWatch rule from `cloudwatch-events.tf` with an EventSourceMapping on `sqs2sf` mapped to the `start_sf` SQS queue (in `event-sources.tf`).
  - Updated `sqs2sf` with an EventSourceMapping handler and unit test.

- **CUMULUS-1698**

  - Change variable `saml_launchpad_metadata_path` to `saml_launchpad_metadata_url` in the `tf-modules/cumulus` Terraform module.
  - Updated `@cumulus/api/launchpadSaml` to download launchpad IDP metadata from configured location when the metadata in s3 is not valid, and to work with updated IDP metadata and SAML response.

- **CUMULUS-1731**
  - Upgrade the version of the Thin Egress App deployed by Cumulus to v48
    - Note: New variables available, see the 'Added' section of this changelog.

### Fixed

- **CUMULUS-1664**

  - Updated `dbIndexer` Lambda to remove hardcoded references to DynamoDB table names.

- **CUMULUS-1733**
  - Fixed granule discovery recursion algorithm used in S/FTP protocols.

### Removed

- **CUMULUS-1481**
  - removed `process` config and output from PostToCmr as it was not required by the task nor downstream steps, and should still be in the output message's `meta` regardless.

### Deprecated

- **CUMULUS-1040**
  - Deprecated the following code. For cases where the code was moved into another package, the new code location is noted:
    - `@cumulus/common/CloudFormationGateway` -> `@cumulus/aws-client/CloudFormationGateway`
    - `@cumulus/common/DynamoDb` -> `@cumulus/aws-client/DynamoDb`
    - `@cumulus/common/errors` -> `@cumulus/errors`
    - `@cumulus/common/StepFunctions` -> `@cumulus/aws-client/StepFunctions`
    - All of the exported functions in `@cumulus/commmon/aws` (moved into `@cumulus/aws-client`), except:
      - `@cumulus/common/aws/isThrottlingException` -> `@cumulus/errors/isThrottlingException`
      - `@cumulus/common/aws/improveStackTrace` (not deprecated)
      - `@cumulus/common/aws/retryOnThrottlingException` (not deprecated)
    - `@cumulus/common/sfnStep/SfnStep.parseStepMessage` -> `@cumulus/integration-tests/sfnStep/SfnStep.parseStepMessage`
    - `@cumulus/common/sfnStep/ActivityStep` -> `@cumulus/integration-tests/sfnStep/ActivityStep`
    - `@cumulus/common/sfnStep/LambdaStep` -> `@cumulus/integration-tests/sfnStep/LambdaStep`
    - `@cumulus/common/string/unicodeEscape` -> `@cumulus/aws-client/StepFunctions.unicodeEscape`
    - `@cumulus/common/util/setErrorStack` -> `@cumulus/aws-client/util/setErrorStack`
    - `@cumulus/ingest/aws/invoke` -> `@cumulus/aws-client/Lambda/invoke`
    - `@cumulus/ingest/aws/CloudWatch.bucketSize`
    - `@cumulus/ingest/aws/CloudWatch.cw`
    - `@cumulus/ingest/aws/ECS.ecs`
    - `@cumulus/ingest/aws/ECS`
    - `@cumulus/ingest/aws/Events.putEvent` -> `@cumulus/aws-client/CloudwatchEvents.putEvent`
    - `@cumulus/ingest/aws/Events.deleteEvent` -> `@cumulus/aws-client/CloudwatchEvents.deleteEvent`
    - `@cumulus/ingest/aws/Events.deleteTarget` -> `@cumulus/aws-client/CloudwatchEvents.deleteTarget`
    - `@cumulus/ingest/aws/Events.putTarget` -> `@cumulus/aws-client/CloudwatchEvents.putTarget`
    - `@cumulus/ingest/aws/SQS.attributes` -> `@cumulus/aws-client/SQS.getQueueAttributes`
    - `@cumulus/ingest/aws/SQS.deleteMessage` -> `@cumulus/aws-client/SQS.deleteSQSMessage`
    - `@cumulus/ingest/aws/SQS.deleteQueue` -> `@cumulus/aws-client/SQS.deleteQueue`
    - `@cumulus/ingest/aws/SQS.getUrl` -> `@cumulus/aws-client/SQS.getQueueUrlByName`
    - `@cumulus/ingest/aws/SQS.receiveMessage` -> `@cumulus/aws-client/SQS.receiveSQSMessages`
    - `@cumulus/ingest/aws/SQS.sendMessage` -> `@cumulus/aws-client/SQS.sendSQSMessage`
    - `@cumulus/ingest/aws/StepFunction.getExecutionStatus` -> `@cumulus/aws-client/StepFunction.getExecutionStatus`
    - `@cumulus/ingest/aws/StepFunction.getExecutionUrl` -> `@cumulus/aws-client/StepFunction.getExecutionUrl`

## [v1.17.0] - 2019-12-31

### BREAKING CHANGES

- **CUMULUS-1498**
  - The `@cumulus/cmrjs.publish2CMR` function expects that the value of its
    `creds.password` parameter is a plaintext password.
  - Rather than using an encrypted password from the `cmr_password` environment
    variable, the `@cumulus/cmrjs.updateCMRMetadata` function now looks for an
    environment variable called `cmr_password_secret_name` and fetches the CMR
    password from that secret in AWS Secrets Manager.
  - The `@cumulus/post-to-cmr` task now expects a
    `config.cmr.passwordSecretName` value, rather than `config.cmr.password`.
    The CMR password will be fetched from that secret in AWS Secrets Manager.

### Added

- **CUMULUS-630**

  - Added support for replaying Kinesis records on a stream into the Cumulus Kinesis workflow triggering mechanism: either all the records, or some time slice delimited by start and end timestamps.
  - Added `/replays` endpoint to the operator API for triggering replays.
  - Added `Replay Kinesis Messages` documentation to Operator Docs.
  - Added `manualConsumer` lambda function to consume a Kinesis stream. Used by the replay AsyncOperation.

- **CUMULUS-1687**
  - Added new API endpoint for listing async operations at `/asyncOperations`
  - All asyncOperations now include the fields `description` and `operationType`. `operationType` can be one of the following. [`Bulk Delete`, `Bulk Granules`, `ES Index`, `Kinesis Replay`]

### Changed

- **CUMULUS-1626**

  - Updates Cumulus to use node10/CMA 1.1.2 for all of its internal lambdas in prep for AWS node 8 EOL

- **CUMULUS-1498**
  - Remove the DynamoDB Users table. The list of OAuth users who are allowed to
    use the API is now stored in S3.
  - The CMR password and Launchpad passphrase are now stored in Secrets Manager

## [v1.16.1] - 2019-12-6

**Please note**:

- The `region` argument to the `cumulus` Terraform module has been removed. You may see a warning or error if you have that variable populated.
- Your workflow tasks should use the following versions of the CMA libraries to utilize new granule, parentArn, asyncOperationId, and stackName fields on the logs:
  - `cumulus-message-adapter-js` version 1.0.10+
  - `cumulus-message-adapter-python` version 1.1.1+
  - `cumulus-message-adapter-java` version 1.2.11+
- The `data-persistence` module no longer manages the creation of an Elasticsearch service-linked role for deploying Elasticsearch to a VPC. Follow the [deployment instructions on preparing your VPC](https://nasa.github.io/cumulus/docs/deployment/deployment-readme#vpc-subnets-and-security-group) for guidance on how to create the Elasticsearch service-linked role manually.
- There is now a `distribution_api_gateway_stage` variable for the `tf-modules/cumulus` Terraform module that will be used as the API gateway stage name used for the distribution API (Thin Egress App)
- Default value for the `urs_url` variable is now `https://uat.urs.earthdata.nasa.gov/` in the `tf-modules/cumulus` and `tf-modules/archive` Terraform modules. So deploying the `cumulus` module without a `urs_url` variable set will integrate your Cumulus deployment with the UAT URS environment.

### Added

- **CUMULUS-1563**

  - Added `custom_domain_name` variable to `tf-modules/data-persistence` module

- **CUMULUS-1654**
  - Added new helpers to `@cumulus/common/execution-history`:
    - `getStepExitedEvent()` returns the `TaskStateExited` event in a workflow execution history after the given step completion/failure event
    - `getTaskExitedEventOutput()` returns the output message for a `TaskStateExited` event in a workflow execution history

### Changed

- **CUMULUS-1578**

  - Updates SAML launchpad configuration to authorize via configured userGroup.
    [See the NASA specific documentation (protected)](https://wiki.earthdata.nasa.gov/display/CUMULUS/Cumulus+SAML+Launchpad+Integration)

- **CUMULUS-1579**

  - Elasticsearch list queries use `match` instead of `term`. `term` had been analyzing the terms and not supporting `-` in the field values.

- **CUMULUS-1619**

  - Adds 4 new keys to `@cumulus/logger` to display granules, parentArn, asyncOperationId, and stackName.
  - Depends on `cumulus-message-adapter-js` version 1.0.10+. Cumulus tasks updated to use this version.

- **CUMULUS-1654**

  - Changed `@cumulus/common/SfnStep.parseStepMessage()` to a static class method

- **CUMULUS-1641**
  - Added `meta.retries` and `meta.visibilityTimeout` properties to sqs-type rule. To create sqs-type rule, you're required to configure a dead-letter queue on your queue.
  - Added `sqsMessageRemover` lambda which removes the message from SQS queue upon successful workflow execution.
  - Updated `sqsMessageConsumer` lambda to not delete message from SQS queue, and to retry the SQS message for configured number of times.

### Removed

- Removed `create_service_linked_role` variable from `tf-modules/data-persistence` module.

- **CUMULUS-1321**
  - The `region` argument to the `cumulus` Terraform module has been removed

### Fixed

- **CUMULUS-1668** - Fixed a race condition where executions may not have been
  added to the database correctly
- **CUMULUS-1654** - Fixed issue with `publishReports` Lambda not including workflow execution error information for failed workflows with a single step
- Fixed `tf-modules/cumulus` module so that the `urs_url` variable is passed on to its invocation of the `tf-modules/archive` module

## [v1.16.0] - 2019-11-15

### Added

- **CUMULUS-1321**

  - A `deploy_distribution_s3_credentials_endpoint` variable has been added to
    the `cumulus` Terraform module. If true, the NGAP-backed S3 credentials
    endpoint will be added to the Thin Egress App's API. Default: true

- **CUMULUS-1544**

  - Updated the `/granules/bulk` endpoint to correctly query Elasticsearch when
    granule ids are not provided.

- **CUMULUS-1580**
  - Added `/granules/bulk` endpoint to `@cumulus/api` to perform bulk actions on granules given either a list of granule ids or an Elasticsearch query and the workflow to perform.

### Changed

- **CUMULUS-1561**

  - Fix the way that we are handling Terraform provider version requirements
  - Pass provider configs into child modules using the method that the
    [Terraform documentation](https://www.terraform.io/docs/configuration/modules.html#providers-within-modules)
    suggests
  - Remove the `region` input variable from the `s3_access_test` Terraform module
  - Remove the `aws_profile` and `aws_region` input variables from the
    `s3-replicator` Terraform module

- **CUMULUS-1639**
  - Because of
    [S3's Data Consistency Model](https://docs.aws.amazon.com/AmazonS3/latest/dev/Introduction.html#BasicsObjects),
    there may be situations where a GET operation for an object can temporarily
    return a `NoSuchKey` response even if that object _has_ been created. The
    `@cumulus/common/aws.getS3Object()` function has been updated to support
    retries if a `NoSuchKey` response is returned by S3. This behavior can be
    enabled by passing a `retryOptions` object to that function. Supported
    values for that object can be found here:
    <https://github.com/tim-kos/node-retry#retryoperationoptions>

### Removed

- **CUMULUS-1559**
  - `logToSharedDestination` has been migrated to the Terraform deployment as `log_api_gateway_to_cloudwatch` and will ONLY apply to egress lambdas.
    Due to the differences in the Terraform deployment model, we cannot support a global log subscription toggle for a configurable subset of lambdas.
    However, setting up your own log forwarding for a Lambda with Terraform is fairly simple, as you will only need to add SubscriptionFilters to your Terraform configuration, one per log group.
    See [the Terraform documentation](https://www.terraform.io/docs/providers/aws/r/cloudwatch_log_subscription_filter.html) for details on how to do this.
    An empty FilterPattern ("") will capture all logs in a group.

## [v1.15.0] - 2019-11-04

### BREAKING CHANGES

- **CUMULUS-1644** - When a workflow execution begins or ends, the workflow
  payload is parsed and any new or updated PDRs or granules referenced in that
  workflow are stored to the Cumulus archive. The defined interface says that a
  PDR in `payload.pdr` will be added to the archive, and any granules in
  `payload.granules` will also be added to the archive. In previous releases,
  PDRs found in `meta.pdr` and granules found in `meta.input_granules` were also
  added to the archive. This caused unexpected behavior and has been removed.
  Only PDRs from `payload.pdr` and granules from `payload.granules` will now be
  added to the Cumulus archive.

- **CUMULUS-1449** - Cumulus now uses a universal workflow template when
  starting a workflow that contains general information specific to the
  deployment, but not specific to the workflow. Workflow task configs must be
  defined using AWS step function parameters. As part of this change,
  `CumulusConfig` has been retired and task configs must now be defined under
  the `cma.task_config` key in the Parameters section of a step function
  definition.

  **Migration instructions**:

  NOTE: These instructions require the use of Cumulus Message Adapter v1.1.x+.
  Please ensure you are using a compatible version before attempting to migrate
  workflow configurations. When defining workflow steps, remove any
  `CumulusConfig` section, as shown below:

  ```yaml
  ParsePdr:
    CumulusConfig:
      provider: "{$.meta.provider}"
      bucket: "{$.meta.buckets.internal.name}"
      stack: "{$.meta.stack}"
  ```

  Instead, use AWS Parameters to pass `task_config` for the task directly into
  the Cumulus Message Adapter:

  ```yaml
  ParsePdr:
    Parameters:
      cma:
        event.$: "$"
        task_config:
          provider: "{$.meta.provider}"
          bucket: "{$.meta.buckets.internal.name}"
          stack: "{$.meta.stack}"
  ```

  In this example, the `cma` key is used to pass parameters to the message
  adapter. Using `task_config` in combination with `event.$: '$'` allows the
  message adapter to process `task_config` as the `config` passed to the Cumulus
  task. See `example/workflows/sips.yml` in the core repository for further
  examples of how to set the Parameters.

  Additionally, workflow configurations for the `QueueGranules` and `QueuePdrs`
  tasks need to be updated:

  - `queue-pdrs` config changes:
    - `parsePdrMessageTemplateUri` replaced with `parsePdrWorkflow`, which is
      the workflow name (i.e. top-level name in `config.yml`, e.g. 'ParsePdr').
    - `internalBucket` and `stackName` configs now required to look up
      configuration from the deployment. Brings the task config in line with
      that of `queue-granules`.
  - `queue-granules` config change: `ingestGranuleMessageTemplateUri` replaced
    with `ingestGranuleWorkflow`, which is the workflow name (e.g.
    'IngestGranule').

- **CUMULUS-1396** - **Workflow steps at the beginning and end of a workflow
  using the `SfSnsReport` Lambda have now been deprecated (e.g. `StartStatus`,
  `StopStatus`) and should be removed from your workflow definitions**. These
  steps were used for publishing ingest notifications and have been replaced by
  an implementation using Cloudwatch events for Step Functions to trigger a
  Lambda that publishes ingest notifications. For further detail on how ingest
  notifications are published, see the notes below on **CUMULUS-1394**. For
  examples of how to update your workflow definitions, see our
  [example workflow definitions](https://github.com/nasa/cumulus/blob/master/example/workflows/).

- **CUMULUS-1470**
  - Remove Cumulus-defined ECS service autoscaling, allowing integrators to
    better customize autoscaling to meet their needs. In order to use
    autoscaling with ECS services, appropriate
    `AWS::ApplicationAutoScaling::ScalableTarget`,
    `AWS::ApplicationAutoScaling::ScalingPolicy`, and `AWS::CloudWatch::Alarm`
    resources should be defined in a kes overrides file. See
    [this example](https://github.com/nasa/cumulus/blob/release-1.15.x/example/overrides/app/cloudformation.template.yml)
    for an example.
  - The following config parameters are no longer used:
    - ecs.services.\<NAME\>.minTasks
    - ecs.services.\<NAME\>.maxTasks
    - ecs.services.\<NAME\>.scaleInActivityScheduleTime
    - ecs.services.\<NAME\>.scaleInAdjustmentPercent
    - ecs.services.\<NAME\>.scaleOutActivityScheduleTime
    - ecs.services.\<NAME\>.scaleOutAdjustmentPercent
    - ecs.services.\<NAME\>.activityName

### Added

- **CUMULUS-1100**

  - Added 30-day retention properties to all log groups that were missing those policies.

- **CUMULUS-1396**

  - Added `@cumulus/common/sfnStep`:
    - `LambdaStep` - A class for retrieving and parsing input and output to Lambda steps in AWS Step Functions
    - `ActivityStep` - A class for retrieving and parsing input and output to ECS activity steps in AWS Step Functions

- **CUMULUS-1574**

  - Added `GET /token` endpoint for SAML authorization when cumulus is protected by Launchpad.
    This lets a user retieve a token by hand that can be presented to the API.

- **CUMULUS-1625**

  - Added `sf_start_rate` variable to the `ingest` Terraform module, equivalent to `sqs_consumer_rate` in the old model, but will not be automatically applied to custom queues as that was.

- **CUMULUS-1513**
  - Added `sqs`-type rule support in the Cumulus API `@cumulus/api`
  - Added `sqsMessageConsumer` lambda which processes messages from the SQS queues configured in the `sqs` rules.

### Changed

- **CUMULUS-1639**

  - Because of
    [S3's Data Consistency Model](https://docs.aws.amazon.com/AmazonS3/latest/dev/Introduction.html#BasicsObjects),
    there may be situations where a GET operation for an object can temporarily
    return a `NoSuchKey` response even if that object _has_ been created. The
    `@cumulus/common/aws.getS3Object()` function will now retry up to 10 times
    if a `NoSuchKey` response is returned by S3. This can behavior can be
    overridden by passing `{ retries: 0 }` as the `retryOptions` argument.

- **CUMULUS-1449**

  - `queue-pdrs` & `queue-granules` config changes. Details in breaking changes section.
  - Cumulus now uses a universal workflow template when starting workflow that contains general information specific to the deployment, but not specific to the workflow.
  - Changed the way workflow configs are defined, from `CumulusConfig` to a `task_config` AWS Parameter.

- **CUMULUS-1452**

  - Changed the default ECS docker storage drive to `devicemapper`

- **CUMULUS-1453**
  - Removed config schema for `@cumulus/sf-sns-report` task
  - Updated `@cumulus/sf-sns-report` to always assume that it is running as an intermediate step in a workflow, not as the first or last step

### Removed

- **CUMULUS-1449**
  - Retired `CumulusConfig` as part of step function definitions, as this is an artifact of the way Kes parses workflow definitions that was not possible to migrate to Terraform. Use AWS Parameters and the `task_config` key instead. See change note above.
  - Removed individual workflow templates.

### Fixed

- **CUMULUS-1620** - Fixed bug where `message_adapter_version` does not correctly inject the CMA

- **CUMULUS-1396** - Updated `@cumulus/common/StepFunctions.getExecutionHistory()` to recursively fetch execution history when `nextToken` is returned in response

- **CUMULUS-1571** - Updated `@cumulus/common/DynamoDb.get()` to throw any errors encountered when trying to get a record and the record does exist

- **CUMULUS-1452**
  - Updated the EC2 initialization scripts to use full volume size for docker storage
  - Changed the default ECS docker storage drive to `devicemapper`

## [v1.14.5] - 2019-12-30 - [BACKPORT]

### Updated

- **CUMULUS-1626**
  - Updates Cumulus to use node10/CMA 1.1.2 for all of its internal lambdas in prep for AWS node 8 EOL

## [v1.14.4] - 2019-10-28

### Fixed

- **CUMULUS-1632** - Pinned `aws-elasticsearch-connector` package in `@cumulus/api` to version `8.1.3`, since `8.2.0` includes breaking changes

## [v1.14.3] - 2019-10-18

### Fixed

- **CUMULUS-1620** - Fixed bug where `message_adapter_version` does not correctly inject the CMA

- **CUMULUS-1572** - A granule is now included in discovery results even when
  none of its files has a matching file type in the associated collection
  configuration. Previously, if all files for a granule were unmatched by a file
  type configuration, the granule was excluded from the discovery results.
  Further, added support for a `boolean` property
  `ignoreFilesConfigForDiscovery`, which controls how a granule's files are
  filtered at discovery time.

## [v1.14.2] - 2019-10-08

### BREAKING CHANGES

Your Cumulus Message Adapter version should be pinned to `v1.0.13` or lower in your `app/config.yml` using `message_adapter_version: v1.0.13` OR you should use the workflow migration steps below to work with CMA v1.1.1+.

- **CUMULUS-1394** - The implementation of the `SfSnsReport` Lambda requires additional environment variables for integration with the new ingest notification SNS topics. Therefore, **you must update the definition of `SfSnsReport` in your `lambdas.yml` like so**:

```yaml
SfSnsReport:
  handler: index.handler
  timeout: 300
  source: node_modules/@cumulus/sf-sns-report/dist
  tables:
    - ExecutionsTable
  envs:
    execution_sns_topic_arn:
      function: Ref
      value: reportExecutionsSns
    granule_sns_topic_arn:
      function: Ref
      value: reportGranulesSns
    pdr_sns_topic_arn:
      function: Ref
      value: reportPdrsSns
```

- **CUMULUS-1447** -
  The newest release of the Cumulus Message Adapter (v1.1.1) requires that parameterized configuration be used for remote message functionality. Once released, Kes will automatically bring in CMA v1.1.1 without additional configuration.

  **Migration instructions**
  Oversized messages are no longer written to S3 automatically. In order to utilize remote messaging functionality, configure a `ReplaceConfig` AWS Step Function parameter on your CMA task:

  ```yaml
  ParsePdr:
    Parameters:
      cma:
        event.$: "$"
        ReplaceConfig:
          FullMessage: true
  ```

  Accepted fields in `ReplaceConfig` include `MaxSize`, `FullMessage`, `Path` and `TargetPath`.
  See https://github.com/nasa/cumulus-message-adapter/blob/master/CONTRACT.md#remote-message-configuration for full details.

  As this change is backward compatible in Cumulus Core, users wishing to utilize the previous version of the CMA may opt to transition to using a CMA lambda layer, or set `message_adapter_version` in their configuration to a version prior to v1.1.0.

### PLEASE NOTE

- **CUMULUS-1394** - Ingest notifications are now provided via 3 separate SNS topics for executions, granules, and PDRs, instead of a single `sftracker` SNS topic. Whereas the `sftracker` SNS topic received a full Cumulus execution message, the new topics all receive generated records for the given object. The new topics are only published to if the given object exists for the current execution. For a given execution/granule/PDR, **two messages will be received by each topic**: one message indicating that ingest is running and another message indicating that ingest has completed or failed. The new SNS topics are:

  - `reportExecutions` - Receives 1 message per execution
  - `reportGranules` - Receives 1 message per granule in an execution
  - `reportPdrs` - Receives 1 message per PDR

### Added

- **CUMULUS-639**

  - Adds SAML JWT and launchpad token authentication to Cumulus API (configurable)
    - **NOTE** to authenticate with Launchpad ensure your launchpad user_id is in the `<prefix>-UsersTable`
    - when Cumulus configured to protect API via Launchpad:
      - New endpoints
        - `GET /saml/login` - starting point for SAML SSO creates the login request url and redirects to the SAML Identity Provider Service (IDP)
        - `POST /saml/auth` - SAML Assertion Consumer Service. POST receiver from SAML IDP. Validates response, logs the user in, and returnes a SAML-based JWT.
    - Disabled endpoints
      - `POST /refresh`
      - Changes authorization worklow:
      - `ensureAuthorized` now presumes the bearer token is a JWT and tries to validate. If the token is malformed, it attempts to validate the token against Launchpad. This allows users to bring their own token as described here https://wiki.earthdata.nasa.gov/display/CUMULUS/Cumulus+API+with+Launchpad+Authentication. But it also allows dashboard users to manually authenticate via Launchpad SAML to receive a Launchpad-based JWT.

- **CUMULUS-1394**
  - Added `Granule.generateGranuleRecord()` method to granules model to generate a granule database record from a Cumulus execution message
  - Added `Pdr.generatePdrRecord()` method to PDRs model to generate a granule database record from a Cumulus execution message
  - Added helpers to `@cumulus/common/message`:
    - `getMessageExecutionName()` - Get the execution name from a Cumulus execution message
    - `getMessageStateMachineArn()` - Get the state machine ARN from a Cumulus execution message
    - `getMessageExecutionArn()` - Get the execution ARN for a Cumulus execution message
    - `getMessageGranules()` - Get the granules from a Cumulus execution message, if any.
  - Added `@cumulus/common/cloudwatch-event/isFailedSfStatus()` to determine if a Step Function status from a Cloudwatch event is a failed status

### Changed

- **CUMULUS-1308**

  - HTTP PUT of a Collection, Provider, or Rule via the Cumulus API now
    performs full replacement of the existing object with the object supplied
    in the request payload. Previous behavior was to perform a modification
    (partial update) by merging the existing object with the (possibly partial)
    object in the payload, but this did not conform to the HTTP standard, which
    specifies PATCH as the means for modifications rather than replacements.

- **CUMULUS-1375**

  - Migrate Cumulus from deprecated Elasticsearch JS client to new, supported one in `@cumulus/api`

- **CUMULUS-1485** Update `@cumulus/cmr-client` to return error message from CMR for validation failures.

- **CUMULUS-1394**

  - Renamed `Execution.generateDocFromPayload()` to `Execution.generateRecord()` on executions model. The method generates an execution database record from a Cumulus execution message.

- **CUMULUS-1432**

  - `logs` endpoint takes the level parameter as a string and not a number
  - Elasticsearch term query generation no longer converts numbers to boolean

- **CUMULUS-1447**

  - Consolidated all remote message handling code into @common/aws
  - Update remote message code to handle updated CMA remote message flags
  - Update example SIPS workflows to utilize Parameterized CMA configuration

- **CUMULUS-1448** Refactor workflows that are mutating cumulus_meta to utilize meta field

- **CUMULUS-1451**

  - Elasticsearch cluster setting `auto_create_index` will be set to false. This had been causing issues in the bootstrap lambda on deploy.

- **CUMULUS-1456**
  - `@cumulus/api` endpoints default error handler uses `boom` package to format errors, which is consistent with other API endpoint errors.

### Fixed

- **CUMULUS-1432** `logs` endpoint filter correctly filters logs by level
- **CUMULUS-1484** `useMessageAdapter` now does not set CUMULUS_MESSAGE_ADAPTER_DIR when `true`

### Removed

- **CUMULUS-1394**
  - Removed `sfTracker` SNS topic. Replaced by three new SNS topics for granule, execution, and PDR ingest notifications.
  - Removed unused functions from `@cumulus/common/aws`:
    - `getGranuleS3Params()`
    - `setGranuleStatus()`

## [v1.14.1] - 2019-08-29

### Fixed

- **CUMULUS-1455**

  - CMR token links updated to point to CMR legacy services rather than echo

- **CUMULUS-1211**
  - Errors thrown during granule discovery are no longer swallowed and ignored.
    Rather, errors are propagated to allow for proper error-handling and
    meaningful messaging.

## [v1.14.0] - 2019-08-22

### PLEASE NOTE

- We have encountered transient lambda service errors in our integration testing. Please handle transient service errors following [these guidelines](https://docs.aws.amazon.com/step-functions/latest/dg/bp-lambda-serviceexception.html). The workflows in the `example/workflows` folder have been updated with retries configured for these errors.

- **CUMULUS-799** added additional IAM permissions to support reading CloudWatch and API Gateway, so **you will have to redeploy your IAM stack.**

- **CUMULUS-800** Several items:

  - **Delete existing API Gateway stages**: To allow enabling of API Gateway logging, Cumulus now creates and manages a Stage resource during deployment. Before upgrading Cumulus, it is necessary to delete the API Gateway stages on both the Backend API and the Distribution API. Instructions are included in the documenation under [Delete API Gateway Stages](https://nasa.github.io/cumulus/docs/additional-deployment-options/delete-api-gateway-stages).

  - **Set up account permissions for API Gateway to write to CloudWatch**: In a one time operation for your AWS account, to enable CloudWatch Logs for API Gateway, you must first grant the API Gateway permission to read and write logs to CloudWatch for your account. The `AmazonAPIGatewayPushToCloudWatchLogs` managed policy (with an ARN of `arn:aws:iam::aws:policy/service-role/AmazonAPIGatewayPushToCloudWatchLogs`) has all the required permissions. You can find a simple how to in the documentation under [Enable API Gateway Logging.](https://nasa.github.io/cumulus/docs/additional-deployment-options/enable-gateway-logging-permissions)

  - **Configure API Gateway to write logs to CloudWatch** To enable execution logging for the distribution API set `config.yaml` `apiConfigs.distribution.logApigatewayToCloudwatch` value to `true`. More information [Enable API Gateway Logs](https://nasa.github.io/cumulus/docs/additional-deployment-options/enable-api-logs)

  - **Configure CloudWatch log delivery**: It is possible to deliver CloudWatch API execution and access logs to a cross-account shared AWS::Logs::Destination. An operator does this by adding the key `logToSharedDestination` to the `config.yml` at the default level with a value of a writable log destination. More information in the documenation under [Configure CloudWatch Logs Delivery.](https://nasa.github.io/cumulus/docs/additional-deployment-options/configure-cloudwatch-logs-delivery)

  - **Additional Lambda Logging**: It is now possible to configure any lambda to deliver logs to a shared subscriptions by setting `logToSharedDestination` to the ARN of a writable location (either an AWS::Logs::Destination or a Kinesis Stream) on any lambda config. Documentation for [Lambda Log Subscriptions](https://nasa.github.io/cumulus/docs/additional-deployment-options/additional-lambda-logging)

  - **Configure S3 Server Access Logs**: If you are running Cumulus in an NGAP environment you may [configure S3 Server Access Logs](https://nasa.github.io/cumulus/docs/next/deployment/server_access_logging) to be delivered to a shared bucket where the Metrics Team will ingest the logs into their ELK stack. Contact the Metrics team for permission and location.

- **CUMULUS-1368** The Cumulus distribution API has been deprecated and is being replaced by ASF's Thin Egress App. By default, the distribution API will not deploy. Please follow [the instructions for deploying and configuring Thin Egress](https://nasa.github.io/cumulus/docs/deployment/thin_egress_app).

To instead continue to deploy and use the legacy Cumulus distribution app, add the following to your `config.yml`:

```yaml
deployDistributionApi: true
```

If you deploy with no distribution app your deployment will succeed but you may encounter errors in your workflows, particularly in the `MoveGranule` task.

- **CUMULUS-1418** Users who are packaging the CMA in their Lambdas outside of Cumulus may need to update their Lambda configuration. Please see `BREAKING CHANGES` below for details.

### Added

- **CUMULUS-642**
  - Adds Launchpad as an authentication option for the Cumulus API.
  - Updated deployment documentation and added [instructions to setup Cumulus API Launchpad authentication](https://wiki.earthdata.nasa.gov/display/CUMULUS/Cumulus+API+with+Launchpad+Authentication)
- **CUMULUS-1418**
  - Adds usage docs/testing of lambda layers (introduced in PR1125), updates Core example tasks to use the updated `cumulus-ecs-task` and a CMA layer instead of kes CMA injection.
  - Added Terraform module to publish CMA as layer to user account.
- **PR1125** - Adds `layers` config option to support deploying Lambdas with layers
- **PR1128** - Added `useXRay` config option to enable AWS X-Ray for Lambdas.
- **CUMULUS-1345**
  - Adds new variables to the app deployment under `cmr`.
  - `cmrEnvironment` values are `SIT`, `UAT`, or `OPS` with `UAT` as the default.
  - `cmrLimit` and `cmrPageSize` have been added as configurable options.
- **CUMULUS-1273**
  - Added lambda function EmsProductMetadataReport to generate EMS Product Metadata report
- **CUMULUS-1226**
  - Added API endpoint `elasticsearch/index-from-database` to index to an Elasticsearch index from the database for recovery purposes and `elasticsearch/indices-status` to check the status of Elasticsearch indices via the API.
- **CUMULUS-824**
  - Added new Collection parameter `reportToEms` to configure whether the collection is reported to EMS
- **CUMULUS-1357**
  - Added new BackendApi endpoint `ems` that generates EMS reports.
- **CUMULUS-1241**
  - Added information about queues with maximum execution limits defined to default workflow templates (`meta.queueExecutionLimits`)
- **CUMULUS-1311**
  - Added `@cumulus/common/message` with various message parsing/preparation helpers
- **CUMULUS-812**

  - Added support for limiting the number of concurrent executions started from a queue. [See the data cookbook](https://nasa.github.io/cumulus/docs/data-cookbooks/throttling-queued-executions) for more information.

- **CUMULUS-1337**

  - Adds `cumulus.stackName` value to the `instanceMetadata` endpoint.

- **CUMULUS-1368**

  - Added `cmrGranuleUrlType` to the `@cumulus/move-granules` task. This determines what kind of links go in the CMR files. The options are `distribution`, `s3`, or `none`, with the default being distribution. If there is no distribution API being used with Cumulus, you must set the value to `s3` or `none`.

- Added `packages/s3-replicator` Terraform module to allow same-region s3 replication to metrics bucket.

- **CUMULUS-1392**

  - Added `tf-modules/report-granules` Terraform module which processes granule ingest notifications received via SNS and stores granule data to a database. The module includes:
    - SNS topic for publishing granule ingest notifications
    - Lambda to process granule notifications and store data
    - IAM permissions for the Lambda
    - Subscription for the Lambda to the SNS topic

- **CUMULUS-1393**

  - Added `tf-modules/report-pdrs` Terraform module which processes PDR ingest notifications received via SNS and stores PDR data to a database. The module includes:
    - SNS topic for publishing PDR ingest notifications
    - Lambda to process PDR notifications and store data
    - IAM permissions for the Lambda
    - Subscription for the Lambda to the SNS topic
  - Added unit tests for `@cumulus/api/models/pdrs.createPdrFromSns()`

- **CUMULUS-1400**

  - Added `tf-modules/report-executions` Terraform module which processes workflow execution information received via SNS and stores it to a database. The module includes:
    - SNS topic for publishing execution data
    - Lambda to process and store execution data
    - IAM permissions for the Lambda
    - Subscription for the Lambda to the SNS topic
  - Added `@cumulus/common/sns-event` which contains helpers for SNS events:
    - `isSnsEvent()` returns true if event is from SNS
    - `getSnsEventMessage()` extracts and parses the message from an SNS event
    - `getSnsEventMessageObject()` extracts and parses message object from an SNS event
  - Added `@cumulus/common/cloudwatch-event` which contains helpers for Cloudwatch events:
    - `isSfExecutionEvent()` returns true if event is from Step Functions
    - `isTerminalSfStatus()` determines if a Step Function status from a Cloudwatch event is a terminal status
    - `getSfEventStatus()` gets the Step Function status from a Cloudwatch event
    - `getSfEventDetailValue()` extracts a Step Function event detail field from a Cloudwatch event
    - `getSfEventMessageObject()` extracts and parses Step Function detail object from a Cloudwatch event

- **CUMULUS-1429**

  - Added `tf-modules/data-persistence` Terraform module which includes resources for data persistence in Cumulus:
    - DynamoDB tables
    - Elasticsearch with optional support for VPC
    - Cloudwatch alarm for number of Elasticsearch nodes

- **CUMULUS-1379** CMR Launchpad Authentication
  - Added `launchpad` configuration to `@cumulus/deployment/app/config.yml`, and cloudformation templates, workflow message, lambda configuration, api endpoint configuration
  - Added `@cumulus/common/LaunchpadToken` and `@cumulus/common/launchpad` to provide methods to get token and validate token
  - Updated lambdas to use Launchpad token for CMR actions (ingest and delete granules)
  - Updated deployment documentation and added [instructions to setup CMR client for Launchpad authentication](https://wiki.earthdata.nasa.gov/display/CUMULUS/CMR+Launchpad+Authentication)

## Changed

- **CUMULUS-1232**

  - Added retries to update `@cumulus/cmr-client` `updateToken()`

- **CUMULUS-1245 CUMULUS-795**

  - Added additional `ems` configuration parameters for sending the ingest reports to EMS
  - Added functionality to send daily ingest reports to EMS

- **CUMULUS-1241**

  - Removed the concept of "priority levels" and added ability to define a number of maximum concurrent executions per SQS queue
  - Changed mapping of Cumulus message properties for the `sqs2sfThrottle` lambda:
    - Queue name is read from `cumulus_meta.queueName`
    - Maximum executions for the queue is read from `meta.queueExecutionLimits[queueName]`, where `queueName` is `cumulus_meta.queueName`
  - Changed `sfSemaphoreDown` lambda to only attempt decrementing semaphores when:
    - the message is for a completed/failed/aborted/timed out workflow AND
    - `cumulus_meta.queueName` exists on the Cumulus message AND
    - An entry for the queue name (`cumulus_meta.queueName`) exists in the the object `meta.queueExecutionLimits` on the Cumulus message

- **CUMULUS-1338**

  - Updated `sfSemaphoreDown` lambda to be triggered via AWS Step Function Cloudwatch events instead of subscription to `sfTracker` SNS topic

- **CUMULUS-1311**

  - Updated `@cumulus/queue-granules` to set `cumulus_meta.queueName` for queued execution messages
  - Updated `@cumulus/queue-pdrs` to set `cumulus_meta.queueName` for queued execution messages
  - Updated `sqs2sfThrottle` lambda to immediately decrement queue semaphore value if dispatching Step Function execution throws an error

- **CUMULUS-1362**

  - Granule `processingStartTime` and `processingEndTime` will be set to the execution start time and end time respectively when there is no sync granule or post to cmr task present in the workflow

- **CUMULUS-1400**
  - Deprecated `@cumulus/ingest/aws/getExecutionArn`. Use `@cumulus/common/aws/getExecutionArn` instead.

### Fixed

- **CUMULUS-1439**

  - Fix bug with rule.logEventArn deletion on Kinesis rule update and fix unit test to verify

- **CUMULUS-796**

  - Added production information (collection ShortName and Version, granuleId) to EMS distribution report
  - Added functionality to send daily distribution reports to EMS

- **CUMULUS-1319**

  - Fixed a bug where granule ingest times were not being stored to the database

- **CUMULUS-1356**

  - The `Collection` model's `delete` method now _removes_ the specified item
    from the collection config store that was inserted by the `create` method.
    Previously, this behavior was missing.

- **CUMULUS-1374**
  - Addressed audit concerns (https://www.npmjs.com/advisories/782) in api package

### BREAKING CHANGES

### Changed

- **CUMULUS-1418**
  - Adding a default `cmaDir` key to configuration will cause `CUMULUS_MESSAGE_ADAPTER_DIR` to be set by default to `/opt` for any Lambda not setting `useCma` to true, or explicitly setting the CMA environment variable. In lambdas that package the CMA independently of the Cumulus packaging. Lambdas manually packaging the CMA should have their Lambda configuration updated to set the CMA path, or alternately if not using the CMA as a Lambda layer in this deployment set `cmaDir` to `./cumulus-message-adapter`.

### Removed

- **CUMULUS-1337**

  - Removes the S3 Access Metrics package added in CUMULUS-799

- **PR1130**
  - Removed code deprecated since v1.11.1:
    - Removed `@cumulus/common/step-functions`. Use `@cumulus/common/StepFunctions` instead.
    - Removed `@cumulus/api/lib/testUtils.fakeFilesFactory`. Use `@cumulus/api/lib/testUtils.fakeFileFactory` instead.
    - Removed `@cumulus/cmrjs/cmr` functions: `searchConcept`, `ingestConcept`, `deleteConcept`. Use the functions in `@cumulus/cmr-client` instead.
    - Removed `@cumulus/ingest/aws.getExecutionHistory`. Use `@cumulus/common/StepFunctions.getExecutionHistory` instead.

## [v1.13.5] - 2019-08-29 - [BACKPORT]

### Fixed

- **CUMULUS-1455** - CMR token links updated to point to CMR legacy services rather than echo

## [v1.13.4] - 2019-07-29

- **CUMULUS-1411** - Fix deployment issue when using a template override

## [v1.13.3] - 2019-07-26

- **CUMULUS-1345** Full backport of CUMULUS-1345 features - Adds new variables to the app deployment under `cmr`.
  - `cmrEnvironment` values are `SIT`, `UAT`, or `OPS` with `UAT` as the default.
  - `cmrLimit` and `cmrPageSize` have been added as configurable options.

## [v1.13.2] - 2019-07-25

- Re-release of v1.13.1 to fix broken npm packages.

## [v1.13.1] - 2019-07-22

- **CUMULUS-1374** - Resolve audit compliance with lodash version for api package subdependency
- **CUMULUS-1412** - Resolve audit compliance with googleapi package
- **CUMULUS-1345** - Backported CMR environment setting in getUrl to address immediate user need. CMR_ENVIRONMENT can now be used to set the CMR environment to OPS/SIT

## [v1.13.0] - 2019-5-20

### PLEASE NOTE

**CUMULUS-802** added some additional IAM permissions to support ECS autoscaling, so **you will have to redeploy your IAM stack.**
As a result of the changes for **CUMULUS-1193**, **CUMULUS-1264**, and **CUMULUS-1310**, **you must delete your existing stacks (except IAM) before deploying this version of Cumulus.**
If running Cumulus within a VPC and extended downtime is acceptable, we recommend doing this at the end of the day to allow AWS backend resources and network interfaces to be cleaned up overnight.

### BREAKING CHANGES

- **CUMULUS-1228**

  - The default AMI used by ECS instances is now an NGAP-compliant AMI. This
    will be a breaking change for non-NGAP deployments. If you do not deploy to
    NGAP, you will need to find the AMI ID of the
    [most recent Amazon ECS-optimized AMI](https://docs.aws.amazon.com/AmazonECS/latest/developerguide/ecs-optimized_AMI.html),
    and set the `ecs.amiid` property in your config. Instructions for finding
    the most recent NGAP AMI can be found using
    [these instructions](https://wiki.earthdata.nasa.gov/display/ESKB/Select+an+NGAP+Created+AMI).

- **CUMULUS-1310**

  - Database resources (DynamoDB, ElasticSearch) have been moved to an independent `db` stack.
    Migrations for this version will need to be user-managed. (e.g. [elasticsearch](https://docs.aws.amazon.com/elasticsearch-service/latest/developerguide/es-version-migration.html#snapshot-based-migration) and [dynamoDB](https://docs.aws.amazon.com/datapipeline/latest/DeveloperGuide/dp-template-exports3toddb.html)).
    Order of stack deployment is `iam` -> `db` -> `app`.
  - All stacks can now be deployed using a single `config.yml` file, i.e.: `kes cf deploy --kes-folder app --template node_modules/@cumulus/deployment/[iam|db|app] [...]`
    Backwards-compatible. For development, please re-run `npm run bootstrap` to build new `kes` overrides.
    Deployment docs have been updated to show how to deploy a single-config Cumulus instance.
  - `params` have been moved: Nest `params` fields under `app`, `db` or `iam` to override all Parameters for a particular stack's cloudformation template. Backwards-compatible with multi-config setups.
  - `stackName` and `stackNameNoDash` have been retired. Use `prefix` and `prefixNoDash` instead.
  - The `iams` section in `app/config.yml` IAM roles has been deprecated as a user-facing parameter,
    _unless_ your IAM role ARNs do not match the convention shown in `@cumulus/deployment/app/config.yml`
  - The `vpc.securityGroup` will need to be set with a pre-existing security group ID to use Cumulus in a VPC. Must allow inbound HTTP(S) (Port 443).

- **CUMULUS-1212**

  - `@cumulus/post-to-cmr` will now fail if any granules being processed are missing a metadata file. You can set the new config option `skipMetaCheck` to `true` to pass post-to-cmr without a metadata file.

- **CUMULUS-1232**

  - `@cumulus/sync-granule` will no longer silently pass if no checksum data is provided. It will use input
    from the granule object to:
    - Verify checksum if `checksumType` and `checksumValue` are in the file record OR a checksum file is provided
      (throws `InvalidChecksum` on fail), else log warning that no checksum is available.
    - Then, verify synced S3 file size if `file.size` is in the file record (throws `UnexpectedFileSize` on fail),
      else log warning that no file size is available.
    - Pass the step.

- **CUMULUS-1264**

  - The Cloudformation templating and deployment configuration has been substantially refactored.
    - `CumulusApiDefault` nested stack resource has been renamed to `CumulusApiDistribution`
    - `CumulusApiV1` nested stack resource has been renamed to `CumulusApiBackend`
  - The `urs: true` config option for when defining your lambdas (e.g. in `lambdas.yml`) has been deprecated. There are two new options to replace it:
    - `urs_redirect: 'token'`: This will expose a `TOKEN_REDIRECT_ENDPOINT` environment variable to your lambda that references the `/token` endpoint on the Cumulus backend API
    - `urs_redirect: 'distribution'`: This will expose a `DISTRIBUTION_REDIRECT_ENDPOINT` environment variable to your lambda that references the `/redirect` endpoint on the Cumulus distribution API

- **CUMULUS-1193**

  - The elasticsearch instance is moved behind the VPC.
  - Your account will need an Elasticsearch Service Linked role. This is a one-time setup for the account. You can follow the instructions to use the AWS console or AWS CLI [here](https://docs.aws.amazon.com/IAM/latest/UserGuide/using-service-linked-roles.html) or use the following AWS CLI command: `aws iam create-service-linked-role --aws-service-name es.amazonaws.com`

- **CUMULUS-802**

  - ECS `maxInstances` must be greater than `minInstances`. If you use defaults, no change is required.

- **CUMULUS-1269**
  - Brought Cumulus data models in line with CNM JSON schema:
    - Renamed file object `fileType` field to `type`
    - Renamed file object `fileSize` field to `size`
    - Renamed file object `checksumValue` field to `checksum` where not already done.
    - Added `ancillary` and `linkage` type support to file objects.

### Added

- **CUMULUS-799**

  - Added an S3 Access Metrics package which will take S3 Server Access Logs and
    write access metrics to CloudWatch

- **CUMULUS-1242** - Added `sqs2sfThrottle` lambda. The lambda reads SQS messages for queued executions and uses semaphores to only start new executions if the maximum number of executions defined for the priority key (`cumulus_meta.priorityKey`) has not been reached. Any SQS messages that are read but not used to start executions remain in the queue.

- **CUMULUS-1240**

  - Added `sfSemaphoreDown` lambda. This lambda receives SNS messages and for each message it decrements the semaphore used to track the number of running executions if:
    - the message is for a completed/failed workflow AND
    - the message contains a level of priority (`cumulus_meta.priorityKey`)
  - Added `sfSemaphoreDown` lambda as a subscriber to the `sfTracker` SNS topic

- **CUMULUS-1265**

  - Added `apiConfigs` configuration option to configure API Gateway to be private
  - All internal lambdas configured to run inside the VPC by default
  - Removed references to `NoVpc` lambdas from documentation and `example` folder.

- **CUMULUS-802**
  - Adds autoscaling of ECS clusters
  - Adds autoscaling of ECS services that are handling StepFunction activities

## Changed

- Updated `@cumulus/ingest/http/httpMixin.list()` to trim trailing spaces on discovered filenames

- **CUMULUS-1310**

  - Database resources (DynamoDB, ElasticSearch) have been moved to an independent `db` stack.
    This will enable future updates to avoid affecting database resources or requiring migrations.
    Migrations for this version will need to be user-managed.
    (e.g. [elasticsearch](https://docs.aws.amazon.com/elasticsearch-service/latest/developerguide/es-version-migration.html#snapshot-based-migration) and [dynamoDB](https://docs.aws.amazon.com/datapipeline/latest/DeveloperGuide/dp-template-exports3toddb.html)).
    Order of stack deployment is `iam` -> `db` -> `app`.
  - All stacks can now be deployed using a single `config.yml` file, i.e.: `kes cf deploy --kes-folder app --template node_modules/@cumulus/deployment/[iam|db|app] [...]`
    Backwards-compatible. Please re-run `npm run bootstrap` to build new `kes` overrides.
    Deployment docs have been updated to show how to deploy a single-config Cumulus instance.
  - `params` fields should now be nested under the stack key (i.e. `app`, `db` or `iam`) to provide Parameters for a particular stack's cloudformation template,
    for use with single-config instances. Keys _must_ match the name of the deployment package folder (`app`, `db`, or `iam`).
    Backwards-compatible with multi-config setups.
  - `stackName` and `stackNameNoDash` have been retired as user-facing config parameters. Use `prefix` and `prefixNoDash` instead.
    This will be used to create stack names for all stacks in a single-config use case.
    `stackName` may still be used as an override in multi-config usage, although this is discouraged.
    Warning: overriding the `db` stack's `stackName` will require you to set `dbStackName` in your `app/config.yml`.
    This parameter is required to fetch outputs from the `db` stack to reference in the `app` stack.
  - The `iams` section in `app/config.yml` IAM roles has been retired as a user-facing parameter,
    _unless_ your IAM role ARNs do not match the convention shown in `@cumulus/deployment/app/config.yml`
    In that case, overriding `iams` in your own config is recommended.
  - `iam` and `db` `cloudformation.yml` file names will have respective prefixes (e.g `iam.cloudformation.yml`).
  - Cumulus will now only attempt to create reconciliation reports for buckets of the `private`, `public` and `protected` types.
  - Cumulus will no longer set up its own security group.
    To pass a pre-existing security group for in-VPC deployments as a parameter to the Cumulus template, populate `vpc.securityGroup` in `config.yml`.
    This security group must allow inbound HTTP(S) traffic (Port 443). SSH traffic (Port 22) must be permitted for SSH access to ECS instances.
  - Deployment docs have been updated with examples for the new deployment model.

- **CUMULUS-1236**

  - Moves access to public files behind the distribution endpoint. Authentication is not required, but direct http access has been disallowed.

- **CUMULUS-1223**

  - Adds unauthenticated access for public bucket files to the Distribution API. Public files should be requested the same way as protected files, but for public files a redirect to a self-signed S3 URL will happen without requiring authentication with Earthdata login.

- **CUMULUS-1232**

  - Unifies duplicate handling in `ingest/granule.handleDuplicateFile` for maintainability.
  - Changed `ingest/granule.ingestFile` and `move-granules/index.moveFileRequest` to use new function.
  - Moved file versioning code to `ingest/granule.moveGranuleFileWithVersioning`
  - `ingest/granule.verifyFile` now also tests `file.size` for verification if it is in the file record and throws
    `UnexpectedFileSize` error for file size not matching input.
  - `ingest/granule.verifyFile` logs warnings if checksum and/or file size are not available.

- **CUMULUS-1193**

  - Moved reindex CLI functionality to an API endpoint. See [API docs](https://nasa.github.io/cumulus-api/#elasticsearch-1)

- **CUMULUS-1207**
  - No longer disable lambda event source mappings when disabling a rule

### Fixed

- Updated Lerna publish script so that published Cumulus packages will pin their dependencies on other Cumulus packages to exact versions (e.g. `1.12.1` instead of `^1.12.1`)

- **CUMULUS-1203**

  - Fixes IAM template's use of intrinsic functions such that IAM template overrides now work with kes

- **CUMULUS-1268**
  - Deployment will not fail if there are no ES alarms or ECS services

## [v1.12.1] - 2019-4-8

## [v1.12.0] - 2019-4-4

Note: There was an issue publishing 1.12.0. Upgrade to 1.12.1.

### BREAKING CHANGES

- **CUMULUS-1139**

  - `granule.applyWorkflow` uses the new-style granule record as input to workflows.

- **CUMULUS-1171**

  - Fixed provider handling in the API to make it consistent between protocols.
    NOTE: This is a breaking change. When applying this upgrade, users will need to:
    1. Disable all workflow rules
    2. Update any `http` or `https` providers so that the host field only
       contains a valid hostname or IP address, and the port field contains the
       provider port.
    3. Perform the deployment
    4. Re-enable workflow rules

- **CUMULUS-1176**:

  - `@cumulus/move-granules` input expectations have changed. `@cumulus/files-to-granules` is a new intermediate task to perform input translation in the old style.
    See the Added and Changed sections of this release changelog for more information.

- **CUMULUS-670**

  - The behavior of ParsePDR and related code has changed in this release. PDRs with FILE_TYPEs that do not conform to the PDR ICD (+ TGZ) (https://cdn.earthdata.nasa.gov/conduit/upload/6376/ESDS-RFC-030v1.0.pdf) will fail to parse.

- **CUMULUS-1208**
  - The granule object input to `@cumulus/queue-granules` will now be added to ingest workflow messages **as is**. In practice, this means that if you are using `@cumulus/queue-granules` to trigger ingest workflows and your granule objects input have invalid properties, then your ingest workflows will fail due to schema validation errors.

### Added

- **CUMULUS-777**
  - Added new cookbook entry on configuring Cumulus to track ancillary files.
- **CUMULUS-1183**
  - Kes overrides will now abort with a warning if a workflow step is configured without a corresponding
    lambda configuration
- **CUMULUS-1223**

  - Adds convenience function `@cumulus/common/bucketsConfigJsonObject` for fetching stack's bucket configuration as an object.

- **CUMULUS-853**
  - Updated FakeProcessing example lambda to include option to generate fake browse
  - Added feature documentation for ancillary metadata export, a new cookbook entry describing a workflow with ancillary metadata generation(browse), and related task definition documentation
- **CUMULUS-805**
  - Added a CloudWatch alarm to check running ElasticSearch instances, and a CloudWatch dashboard to view the health of ElasticSearch
  - Specify `AWS_REGION` in `.env` to be used by deployment script
- **CUMULUS-803**
  - Added CloudWatch alarms to check running tasks of each ECS service, and add the alarms to CloudWatch dashboard
- **CUMULUS-670**
  - Added Ancillary Metadata Export feature (see https://nasa.github.io/cumulus/docs/features/ancillary_metadata for more information)
  - Added new Collection file parameter "fileType" that allows configuration of workflow granule file fileType
- **CUMULUS-1184** - Added kes logging output to ensure we always see the state machine reference before failures due to configuration
- **CUMULUS-1105** - Added a dashboard endpoint to serve the dashboard from an S3 bucket
- **CUMULUS-1199** - Moves `s3credentials` endpoint from the backend to the distribution API.
- **CUMULUS-666**
  - Added `@api/endpoints/s3credentials` to allow EarthData Login authorized users to retrieve temporary security credentials for same-region direct S3 access.
- **CUMULUS-671**
  - Added `@packages/integration-tests/api/distribution/getDistributionApiS3SignedUrl()` to return the S3 signed URL for a file protected by the distribution API
- **CUMULUS-672**
  - Added `cmrMetadataFormat` and `cmrConceptId` to output for individual granules from `@cumulus/post-to-cmr`. `cmrMetadataFormat` will be read from the `cmrMetadataFormat` generated for each granule in `@cumulus/cmrjs/publish2CMR()`
  - Added helpers to `@packages/integration-tests/api/distribution`:
    - `getDistributionApiFileStream()` returns a stream to download files protected by the distribution API
    - `getDistributionFileUrl()` constructs URLs for requesting files from the distribution API
- **CUMULUS-1185** `@cumulus/api/models/Granule.removeGranuleFromCmrByGranule` to replace `@cumulus/api/models/Granule.removeGranuleFromCmr` and use the Granule UR from the CMR metadata to remove the granule from CMR

- **CUMULUS-1101**

  - Added new `@cumulus/checksum` package. This package provides functions to calculate and validate checksums.
  - Added new checksumming functions to `@cumulus/common/aws`: `calculateS3ObjectChecksum` and `validateS3ObjectChecksum`, which depend on the `checksum` package.

- CUMULUS-1171

  - Added `@cumulus/common` API documentation to `packages/common/docs/API.md`
  - Added an `npm run build-docs` task to `@cumulus/common`
  - Added `@cumulus/common/string#isValidHostname()`
  - Added `@cumulus/common/string#match()`
  - Added `@cumulus/common/string#matches()`
  - Added `@cumulus/common/string#toLower()`
  - Added `@cumulus/common/string#toUpper()`
  - Added `@cumulus/common/URLUtils#buildURL()`
  - Added `@cumulus/common/util#isNil()`
  - Added `@cumulus/common/util#isNull()`
  - Added `@cumulus/common/util#isUndefined()`
  - Added `@cumulus/common/util#negate()`

- **CUMULUS-1176**

  - Added new `@cumulus/files-to-granules` task to handle converting file array output from `cumulus-process` tasks into granule objects.
    Allows simplification of `@cumulus/move-granules` and `@cumulus/post-to-cmr`, see Changed section for more details.

- CUMULUS-1151 Compare the granule holdings in CMR with Cumulus' internal data store
- CUMULUS-1152 Compare the granule file holdings in CMR with Cumulus' internal data store

### Changed

- **CUMULUS-1216** - Updated `@cumulus/ingest/granule/ingestFile` to download files to expected staging location.
- **CUMULUS-1208** - Updated `@cumulus/ingest/queue/enqueueGranuleIngestMessage()` to not transform granule object passed to it when building an ingest message
- **CUMULUS-1198** - `@cumulus/ingest` no longer enforces any expectations about whether `provider_path` contains a leading slash or not.
- **CUMULUS-1170**
  - Update scripts and docs to use `npm` instead of `yarn`
  - Use `package-lock.json` files to ensure matching versions of npm packages
  - Update CI builds to use `npm ci` instead of `npm install`
- **CUMULUS-670**
  - Updated ParsePDR task to read standard PDR types+ (+ tgz as an external customer requirement) and add a fileType to granule-files on Granule discovery
  - Updated ParsePDR to fail if unrecognized type is used
  - Updated all relevant task schemas to include granule->files->filetype as a string value
  - Updated tests/test fixtures to include the fileType in the step function/task inputs and output validations as needed
  - Updated MoveGranules task to handle incoming configuration with new "fileType" values and to add them as appropriate to the lambda output.
  - Updated DiscoverGranules step/related workflows to read new Collection file parameter fileType that will map a discovered file to a workflow fileType
  - Updated CNM parser to add the fileType to the defined granule file fileType on ingest and updated integration tests to verify/validate that behavior
  - Updated generateEcho10XMLString in cmr-utils.js to use a map/related library to ensure order as CMR requires ordering for their online resources.
  - Updated post-to-cmr task to appropriately export CNM filetypes to CMR in echo10/UMM exports
- **CUMULUS-1139** - Granules stored in the API contain a `files` property. That schema has been greatly
  simplified and now better matches the CNM format.
  - The `name` property has been renamed to `fileName`.
  - The `filepath` property has been renamed to `key`.
  - The `checksumValue` property has been renamed to `checksum`.
  - The `path` property has been removed.
  - The `url_path` property has been removed.
  - The `filename` property (which contained an `s3://` URL) has been removed, and the `bucket`
    and `key` properties should be used instead. Any requests sent to the API containing a `granule.files[].filename`
    property will be rejected, and any responses coming back from the API will not contain that
    `filename` property.
  - A `source` property has been added, which is a URL indicating the original source of the file.
  - `@cumulus/ingest/granule.moveGranuleFiles()` no longer includes a `filename` field in its
    output. The `bucket` and `key` fields should be used instead.
- **CUMULUS-672**

  - Changed `@cumulus/integration-tests/api/EarthdataLogin.getEarthdataLoginRedirectResponse` to `@cumulus/integration-tests/api/EarthdataLogin.getEarthdataAccessToken`. The new function returns an access response from Earthdata login, if successful.
  - `@cumulus/integration-tests/cmr/getOnlineResources` now accepts an object of options, including `cmrMetadataFormat`. Based on the `cmrMetadataFormat`, the function will correctly retrieve the online resources for each metadata format (ECHO10, UMM-G)

- **CUMULUS-1101**

  - Moved `@cumulus/common/file/getFileChecksumFromStream` into `@cumulus/checksum`, and renamed it to `generateChecksumFromStream`.
    This is a breaking change for users relying on `@cumulus/common/file/getFileChecksumFromStream`.
  - Refactored `@cumulus/ingest/Granule` to depend on new `common/aws` checksum functions and remove significantly present checksumming code.
    - Deprecated `@cumulus/ingest/granule.validateChecksum`. Replaced with `@cumulus/ingest/granule.verifyFile`.
    - Renamed `granule.getChecksumFromFile` to `granule.retrieveSuppliedFileChecksumInformation` to be more accurate.
  - Deprecated `@cumulus/common/aws.checksumS3Objects`. Use `@cumulus/common/aws.calculateS3ObjectChecksum` instead.

- CUMULUS-1171

  - Fixed provider handling in the API to make it consistent between protocols.
    Before this change, FTP providers were configured using the `host` and
    `port` properties. HTTP providers ignored `port` and `protocol`, and stored
    an entire URL in the `host` property. Updated the API to only accept valid
    hostnames or IP addresses in the `provider.host` field. Updated ingest code
    to properly build HTTP and HTTPS URLs from `provider.protocol`,
    `provider.host`, and `provider.port`.
  - The default provider port was being set to 21, no matter what protocol was
    being used. Removed that default.

- **CUMULUS-1176**

  - `@cumulus/move-granules` breaking change:
    Input to `move-granules` is now expected to be in the form of a granules object (i.e. `{ granules: [ { ... }, { ... } ] }`);
    For backwards compatibility with array-of-files outputs from processing steps, use the new `@cumulus/files-to-granules` task as an intermediate step.
    This task will perform the input translation. This change allows `move-granules` to be simpler and behave more predictably.
    `config.granuleIdExtraction` and `config.input_granules` are no longer needed/used by `move-granules`.
  - `@cumulus/post-to-cmr`: `config.granuleIdExtraction` is no longer needed/used by `post-to-cmr`.

- CUMULUS-1174
  - Better error message and stacktrace for S3KeyPairProvider error reporting.

### Fixed

- **CUMULUS-1218** Reconciliation report will now scan only completed granules.
- `@cumulus/api` files and granules were not getting indexed correctly because files indexing was failing in `db-indexer`
- `@cumulus/deployment` A bug in the Cloudformation template was preventing the API from being able to be launched in a VPC, updated the IAM template to give the permissions to be able to run the API in a VPC

### Deprecated

- `@cumulus/api/models/Granule.removeGranuleFromCmr`, instead use `@cumulus/api/models/Granule.removeGranuleFromCmrByGranule`
- `@cumulus/ingest/granule.validateChecksum`, instead use `@cumulus/ingest/granule.verifyFile`
- `@cumulus/common/aws.checksumS3Objects`, instead use `@cumulus/common/aws.calculateS3ObjectChecksum`
- `@cumulus/cmrjs`: `getGranuleId` and `getCmrFiles` are deprecated due to changes in input handling.

## [v1.11.3] - 2019-3-5

### Added

- **CUMULUS-1187** - Added `@cumulus/ingest/granule/duplicateHandlingType()` to determine how duplicate files should be handled in an ingest workflow

### Fixed

- **CUMULUS-1187** - workflows not respecting the duplicate handling value specified in the collection
- Removed refreshToken schema requirement for OAuth

## [v1.11.2] - 2019-2-15

### Added

- CUMULUS-1169
  - Added a `@cumulus/common/StepFunctions` module. It contains functions for querying the AWS
    StepFunctions API. These functions have the ability to retry when a ThrottlingException occurs.
  - Added `@cumulus/common/aws.retryOnThrottlingException()`, which will wrap a function in code to
    retry on ThrottlingExceptions.
  - Added `@cumulus/common/test-utils.throttleOnce()`, which will cause a function to return a
    ThrottlingException the first time it is called, then return its normal result after that.
- CUMULUS-1103 Compare the collection holdings in CMR with Cumulus' internal data store
- CUMULUS-1099 Add support for UMMG JSON metadata versions > 1.4.
  - If a version is found in the metadata object, that version is used for processing and publishing to CMR otherwise, version 1.4 is assumed.
- CUMULUS-678
  - Added support for UMMG json v1.4 metadata files.
    `reconcileCMRMetadata` added to `@cumulus/cmrjs` to update metadata record with new file locations.
    `@cumulus/common/errors` adds two new error types `CMRMetaFileNotFound` and `InvalidArgument`.
    `@cumulus/common/test-utils` adds new function `randomId` to create a random string with id to help in debugging.
    `@cumulus/common/BucketsConfig` adds a new helper class `BucketsConfig` for working with bucket stack configuration and bucket names.
    `@cumulus/common/aws` adds new function `s3PutObjectTagging` as a convenience for the aws [s3().putObjectTagging](https://docs.aws.amazon.com/AWSJavaScriptSDK/latest/AWS/S3.html#putObjectTagging-property) function.
    `@cumulus/cmrjs` Adds: - `isCMRFile` - Identify an echo10(xml) or UMMG(json) metadata file. - `metadataObjectFromCMRFile` Read and parse CMR XML file from s3. - `updateCMRMetadata` Modify a cmr metadata (xml/json) file with updated information. - `publish2CMR` Posts XML or UMMG CMR data to CMR service. - `reconcileCMRMetadata` Reconciles cmr metadata file after a file moves.
- Adds some ECS and other permissions to StepRole to enable running ECS tasks from a workflow
- Added Apache logs to cumulus api and distribution lambdas
- **CUMULUS-1119** - Added `@cumulus/integration-tests/api/EarthdataLogin.getEarthdataLoginRedirectResponse` helper for integration tests to handle login with Earthdata and to return response from redirect to Cumulus API
- **CUMULUS-673** Added `@cumulus/common/file/getFileChecksumFromStream` to get file checksum from a readable stream

### Fixed

- CUMULUS-1123
  - Cloudformation template overrides now work as expected

### Changed

- CUMULUS-1169
  - Deprecated the `@cumulus/common/step-functions` module.
  - Updated code that queries the StepFunctions API to use the retry-enabled functions from
    `@cumulus/common/StepFunctions`
- CUMULUS-1121
  - Schema validation is now strongly enforced when writing to the database.
    Additional properties are not allowed and will result in a validation error.
- CUMULUS-678
  `tasks/move-granules` simplified and refactored to use functionality from cmrjs.
  `ingest/granules.moveGranuleFiles` now just moves granule files and returns a list of the updated files. Updating metadata now handled by `@cumulus/cmrjs/reconcileCMRMetadata`.
  `move-granules.updateGranuleMetadata` refactored and bugs fixed in the case of a file matching multiple collection.files.regexps.
  `getCmrXmlFiles` simplified and now only returns an object with the cmrfilename and the granuleId.
  `@cumulus/test-processing` - test processing task updated to generate UMM-G metadata

- CUMULUS-1043

  - `@cumulus/api` now uses [express](http://expressjs.com/) as the API engine.
  - All `@cumulus/api` endpoints on ApiGateway are consolidated to a single endpoint the uses `{proxy+}` definition.
  - All files under `packages/api/endpoints` along with associated tests are updated to support express's request and response objects.
  - Replaced environment variables `internal`, `bucket` and `systemBucket` with `system_bucket`.
  - Update `@cumulus/integration-tests` to work with updated cumulus-api express endpoints

- `@cumulus/integration-tests` - `buildAndExecuteWorkflow` and `buildWorkflow` updated to take a `meta` param to allow for additional fields to be added to the workflow `meta`

- **CUMULUS-1049** Updated `Retrieve Execution Status API` in `@cumulus/api`: If the execution doesn't exist in Step Function API, Cumulus API returns the execution status information from the database.

- **CUMULUS-1119**
  - Renamed `DISTRIBUTION_URL` environment variable to `DISTRIBUTION_ENDPOINT`
  - Renamed `DEPLOYMENT_ENDPOINT` environment variable to `DISTRIBUTION_REDIRECT_ENDPOINT`
  - Renamed `API_ENDPOINT` environment variable to `TOKEN_REDIRECT_ENDPOINT`

### Removed

- Functions deprecated before 1.11.0:
  - @cumulus/api/models/base: static Manager.createTable() and static Manager.deleteTable()
  - @cumulus/ingest/aws/S3
  - @cumulus/ingest/aws/StepFunction.getExecution()
  - @cumulus/ingest/aws/StepFunction.pullEvent()
  - @cumulus/ingest/consumer.Consume
  - @cumulus/ingest/granule/Ingest.getBucket()

### Deprecated

`@cmrjs/ingestConcept`, instead use the CMR object methods. `@cmrjs/CMR.ingestGranule` or `@cmrjs/CMR.ingestCollection`
`@cmrjs/searchConcept`, instead use the CMR object methods. `@cmrjs/CMR.searchGranules` or `@cmrjs/CMR.searchCollections`
`@cmrjs/deleteConcept`, instead use the CMR object methods. `@cmrjs/CMR.deleteGranule` or `@cmrjs/CMR.deleteCollection`

## [v1.11.1] - 2018-12-18

**Please Note**

- Ensure your `app/config.yml` has a `clientId` specified in the `cmr` section. This will allow CMR to identify your requests for better support and metrics.
  - For an example, please see [the example config](https://github.com/nasa/cumulus/blob/1c7e2bf41b75da9f87004c4e40fbcf0f39f56794/example/app/config.yml#L128).

### Added

- Added a `/tokenDelete` endpoint in `@cumulus/api` to delete access token records

### Changed

- CUMULUS-678
  `@cumulus/ingest/crypto` moved and renamed to `@cumulus/common/key-pair-provider`
  `@cumulus/ingest/aws` function: `KMSDecryptionFailed` and class: `KMS` extracted and moved to `@cumulus/common` and `KMS` is exported as `KMSProvider` from `@cumulus/common/key-pair-provider`
  `@cumulus/ingest/granule` functions: `publish`, `getGranuleId`, `getXMLMetadataAsString`, `getMetadataBodyAndTags`, `parseXmlString`, `getCmrXMLFiles`, `postS3Object`, `contructOnlineAccessUrls`, `updateMetadata`, extracted and moved to `@cumulus/cmrjs`
  `getGranuleId`, `getCmrXMLFiles`, `publish`, `updateMetadata` removed from `@cumulus/ingest/granule` and added to `@cumulus/cmrjs`;
  `updateMetadata` renamed `updateCMRMetadata`.
  `@cumulus/ingest` test files renamed.
- **CUMULUS-1070**
  - Add `'Client-Id'` header to all `@cumulus/cmrjs` requests (made via `searchConcept`, `ingestConcept`, and `deleteConcept`).
  - Updated `cumulus/example/app/config.yml` entry for `cmr.clientId` to use stackName for easier CMR-side identification.

## [v1.11.0] - 2018-11-30

**Please Note**

- Redeploy IAM roles:
  - CUMULUS-817 includes a migration that requires reconfiguration/redeployment of IAM roles. Please see the [upgrade instructions](https://nasa.github.io/cumulus/docs/upgrade/1.11.0) for more information.
  - CUMULUS-977 includes a few new SNS-related permissions added to the IAM roles that will require redeployment of IAM roles.
- `cumulus-message-adapter` v1.0.13+ is required for `@cumulus/api` granule reingest API to work properly. The latest version should be downloaded automatically by kes.
- A `TOKEN_SECRET` value (preferably 256-bit for security) must be added to `.env` to securely sign JWTs used for authorization in `@cumulus/api`

### Changed

- **CUUMULUS-1000** - Distribution endpoint now persists logins, instead of
  redirecting to Earthdata Login on every request
- **CUMULUS-783 CUMULUS-790** - Updated `@cumulus/sync-granule` and `@cumulus/move-granules` tasks to always overwrite existing files for manually-triggered reingest.
- **CUMULUS-906** - Updated `@cumulus/api` granule reingest API to
  - add `reingestGranule: true` and `forceDuplicateOverwrite: true` to Cumulus message `cumulus_meta.cumulus_context` field to indicate that the workflow is a manually triggered re-ingest.
  - return warning message to operator when duplicateHandling is not `replace`
  - `cumulus-message-adapter` v1.0.13+ is required.
- **CUMULUS-793** - Updated the granule move PUT request in `@cumulus/api` to reject the move with a 409 status code if one or more of the files already exist at the destination location
- Updated `@cumulus/helloworld` to use S3 to store state for pass on retry tests
- Updated `@cumulus/ingest`:
  - [Required for MAAP] `http.js#list` will now find links with a trailing whitespace
  - Removed code from `granule.js` which looked for files in S3 using `{ Bucket: discoveredFile.bucket, Key: discoveredFile.name }`. This is obsolete since `@cumulus/ingest` uses a `file-staging` and `constructCollectionId()` directory prefixes by default.
- **CUMULUS-989**
  - Updated `@cumulus/api` to use [JWT (JSON Web Token)](https://jwt.io/introduction/) as the transport format for API authorization tokens and to use JWT verification in the request authorization
  - Updated `/token` endpoint in `@cumulus/api` to return tokens as JWTs
  - Added a `/refresh` endpoint in `@cumulus/api` to request new access tokens from the OAuth provider using the refresh token
  - Added `refreshAccessToken` to `@cumulus/api/lib/EarthdataLogin` to manage refresh token requests with the Earthdata OAuth provider

### Added

- **CUMULUS-1050**
  - Separated configuration flags for originalPayload/finalPayload cleanup such that they can be set to different retention times
- **CUMULUS-798**
  - Added daily Executions cleanup CloudWatch event that triggers cleanExecutions lambda
  - Added cleanExecutions lambda that removes finalPayload/originalPayload field entries for records older than configured timeout value (execution_payload_retention_period), with a default of 30 days
- **CUMULUS-815/816**
  - Added 'originalPayload' and 'finalPayload' fields to Executions table
  - Updated Execution model to populate originalPayload with the execution payload on record creation
  - Updated Execution model code to populate finalPayload field with the execution payload on execution completion
  - Execution API now exposes the above fields
- **CUMULUS-977**
  - Rename `kinesisConsumer` to `messageConsumer` as it handles both Kinesis streams and SNS topics as of this version.
  - Add `sns`-type rule support. These rules create a subscription between an SNS topic and the `messageConsumer`.
    When a message is received, `messageConsumer` is triggered and passes the SNS message (JSON format expected) in
    its entirety to the workflow in the `payload` field of the Cumulus message. For more information on sns-type rules,
    see the [documentation](https://nasa.github.io/cumulus/docs/data-cookbooks/setup#rules).
- **CUMULUS-975**
  - Add `KinesisInboundEventLogger` and `KinesisOutboundEventLogger` API lambdas. These lambdas
    are utilized to dump incoming and outgoing ingest workflow kinesis streams
    to cloudwatch for analytics in case of AWS/stream failure.
  - Update rules model to allow tracking of log_event ARNs related to
    Rule event logging. Kinesis rule types will now automatically log
    incoming events via a Kinesis event triggered lambda.
    CUMULUS-975-migration-4
  - Update migration code to require explicit migration names per run
  - Added migration_4 to migrate/update exisitng Kinesis rules to have a log event mapping
  - Added new IAM policy for migration lambda
- **CUMULUS-775**
  - Adds a instance metadata endpoint to the `@cumulus/api` package.
  - Adds a new convenience function `hostId` to the `@cumulus/cmrjs` to help build environment specific cmr urls.
  - Fixed `@cumulus/cmrjs.searchConcept` to search and return CMR results.
  - Modified `@cumulus/cmrjs.CMR.searchGranule` and `@cumulus/cmrjs.CMR.searchCollection` to include CMR's provider as a default parameter to searches.
- **CUMULUS-965**
  - Add `@cumulus/test-data.loadJSONTestData()`,
    `@cumulus/test-data.loadTestData()`, and
    `@cumulus/test-data.streamTestData()` to safely load test data. These
    functions should be used instead of using `require()` to load test data,
    which could lead to tests interferring with each other.
  - Add a `@cumulus/common/util/deprecate()` function to mark a piece of code as
    deprecated
- **CUMULUS-986**
  - Added `waitForTestExecutionStart` to `@cumulus/integration-tests`
- **CUMULUS-919**
  - In `@cumulus/deployment`, added support for NGAP permissions boundaries for IAM roles with `useNgapPermissionBoundary` flag in `iam/config.yml`. Defaults to false.

### Fixed

- Fixed a bug where FTP sockets were not closed after an error, keeping the Lambda function active until it timed out [CUMULUS-972]
- **CUMULUS-656**
  - The API will no longer allow the deletion of a provider if that provider is
    referenced by a rule
  - The API will no longer allow the deletion of a collection if that collection
    is referenced by a rule
- Fixed a bug where `@cumulus/sf-sns-report` was not pulling large messages from S3 correctly.

### Deprecated

- `@cumulus/ingest/aws/StepFunction.pullEvent()`. Use `@cumulus/common/aws.pullStepFunctionEvent()`.
- `@cumulus/ingest/consumer.Consume` due to unpredictable implementation. Use `@cumulus/ingest/consumer.Consumer`.
  Call `Consumer.consume()` instead of `Consume.read()`.

## [v1.10.4] - 2018-11-28

### Added

- **CUMULUS-1008**
  - New `config.yml` parameter for SQS consumers: `sqs_consumer_rate: (default 500)`, which is the maximum number of
    messages the consumer will attempt to process per execution. Currently this is only used by the sf-starter consumer,
    which runs every minute by default, making this a messages-per-minute upper bound. SQS does not guarantee the number
    of messages returned per call, so this is not a fixed rate of consumption, only attempted number of messages received.

### Deprecated

- `@cumulus/ingest/consumer.Consume` due to unpredictable implementation. Use `@cumulus/ingest/consumer.Consumer`.

### Changed

- Backported update of `packages/api` dependency `@mapbox/dyno` to `1.4.2` to mitigate `event-stream` vulnerability.

## [v1.10.3] - 2018-10-31

### Added

- **CUMULUS-817**
  - Added AWS Dead Letter Queues for lambdas that are scheduled asynchronously/such that failures show up only in cloudwatch logs.
- **CUMULUS-956**
  - Migrated developer documentation and data-cookbooks to Docusaurus
    - supports versioning of documentation
  - Added `docs/docs-how-to.md` to outline how to do things like add new docs or locally install for testing.
  - Deployment/CI scripts have been updated to work with the new format
- **CUMULUS-811**
  - Added new S3 functions to `@cumulus/common/aws`:
    - `aws.s3TagSetToQueryString`: converts S3 TagSet array to querystring (for use with upload()).
    - `aws.s3PutObject`: Returns promise of S3 `putObject`, which puts an object on S3
    - `aws.s3CopyObject`: Returns promise of S3 `copyObject`, which copies an object in S3 to a new S3 location
    - `aws.s3GetObjectTagging`: Returns promise of S3 `getObjectTagging`, which returns an object containing an S3 TagSet.
  - `@/cumulus/common/aws.s3PutObject` defaults to an explicit `ACL` of 'private' if not overridden.
  - `@/cumulus/common/aws.s3CopyObject` defaults to an explicit `TaggingDirective` of 'COPY' if not overridden.

### Deprecated

- **CUMULUS-811**
  - Deprecated `@cumulus/ingest/aws.S3`. Member functions of this class will now
    log warnings pointing to similar functionality in `@cumulus/common/aws`.

## [v1.10.2] - 2018-10-24

### Added

- **CUMULUS-965**
  - Added a `@cumulus/logger` package
- **CUMULUS-885**
  - Added 'human readable' version identifiers to Lambda Versioning lambda aliases
- **CUMULUS-705**
  - Note: Make sure to update the IAM stack when deploying this update.
  - Adds an AsyncOperations model and associated DynamoDB table to the
    `@cumulus/api` package
  - Adds an /asyncOperations endpoint to the `@cumulus/api` package, which can
    be used to fetch the status of an AsyncOperation.
  - Adds a /bulkDelete endpoint to the `@cumulus/api` package, which performs an
    asynchronous bulk-delete operation. This is a stub right now which is only
    intended to demonstration how AsyncOperations work.
  - Adds an AsyncOperation ECS task to the `@cumulus/api` package, which will
    fetch an Lambda function, run it in ECS, and then store the result to the
    AsyncOperations table in DynamoDB.
- **CUMULUS-851** - Added workflow lambda versioning feature to allow in-flight workflows to use lambda versions that were in place when a workflow was initiated

  - Updated Kes custom code to remove logic that used the CMA file key to determine template compilation logic. Instead, utilize a `customCompilation` template configuration flag to indicate a template should use Cumulus's kes customized methods instead of 'core'.
  - Added `useWorkflowLambdaVersions` configuration option to enable the lambdaVersioning feature set. **This option is set to true by default** and should be set to false to disable the feature.
  - Added uniqueIdentifier configuration key to S3 sourced lambdas to optionally support S3 lambda resource versioning within this scheme. This key must be unique for each modified version of the lambda package and must be updated in configuration each time the source changes.
  - Added a new nested stack template that will create a `LambdaVersions` stack that will take lambda parameters from the base template, generate lambda versions/aliases and return outputs with references to the most 'current' lambda alias reference, and updated 'core' template to utilize these outputs (if `useWorkflowLambdaVersions` is enabled).

- Created a `@cumulus/api/lib/OAuth2` interface, which is implemented by the
  `@cumulus/api/lib/EarthdataLogin` and `@cumulus/api/lib/GoogleOAuth2` classes.
  Endpoints that need to handle authentication will determine which class to use
  based on environment variables. This also greatly simplifies testing.
- Added `@cumulus/api/lib/assertions`, containing more complex AVA test assertions
- Added PublishGranule workflow to publish a granule to CMR without full reingest. (ingest-in-place capability)

- `@cumulus/integration-tests` new functionality:
  - `listCollections` to list collections from a provided data directory
  - `deleteCollection` to delete list of collections from a deployed stack
  - `cleanUpCollections` combines the above in one function.
  - `listProviders` to list providers from a provided data directory
  - `deleteProviders` to delete list of providers from a deployed stack
  - `cleanUpProviders` combines the above in one function.
  - `@cumulus/integrations-tests/api.js`: `deleteGranule` and `deletePdr` functions to make `DELETE` requests to Cumulus API
  - `rules` API functionality for posting and deleting a rule and listing all rules
  - `wait-for-deploy` lambda for use in the redeployment tests
- `@cumulus/ingest/granule.js`: `ingestFile` inserts new `duplicate_found: true` field in the file's record if a duplicate file already exists on S3.
- `@cumulus/api`: `/execution-status` endpoint requests and returns complete execution output if execution output is stored in S3 due to size.
- Added option to use environment variable to set CMR host in `@cumulus/cmrjs`.
- **CUMULUS-781** - Added integration tests for `@cumulus/sync-granule` when `duplicateHandling` is set to `replace` or `skip`
- **CUMULUS-791** - `@cumulus/move-granules`: `moveFileRequest` inserts new `duplicate_found: true` field in the file's record if a duplicate file already exists on S3. Updated output schema to document new `duplicate_found` field.

### Removed

- Removed `@cumulus/common/fake-earthdata-login-server`. Tests can now create a
  service stub based on `@cumulus/api/lib/OAuth2` if testing requires handling
  authentication.

### Changed

- **CUMULUS-940** - modified `@cumulus/common/aws` `receiveSQSMessages` to take a parameter object instead of positional parameters. All defaults remain the same, but now access to long polling is available through `options.waitTimeSeconds`.
- **CUMULUS-948** - Update lambda functions `CNMToCMA` and `CnmResponse` in the `cumulus-data-shared` bucket and point the default stack to them.
- **CUMULUS-782** - Updated `@cumulus/sync-granule` task and `Granule.ingestFile` in `@cumulus/ingest` to keep both old and new data when a destination file with different checksum already exists and `duplicateHandling` is `version`
- Updated the config schema in `@cumulus/move-granules` to include the `moveStagedFiles` param.
- **CUMULUS-778** - Updated config schema and documentation in `@cumulus/sync-granule` to include `duplicateHandling` parameter for specifying how duplicate filenames should be handled
- **CUMULUS-779** - Updated `@cumulus/sync-granule` to throw `DuplicateFile` error when destination files already exist and `duplicateHandling` is `error`
- **CUMULUS-780** - Updated `@cumulus/sync-granule` to use `error` as the default for `duplicateHandling` when it is not specified
- **CUMULUS-780** - Updated `@cumulus/api` to use `error` as the default value for `duplicateHandling` in the `Collection` model
- **CUMULUS-785** - Updated the config schema and documentation in `@cumulus/move-granules` to include `duplicateHandling` parameter for specifying how duplicate filenames should be handled
- **CUMULUS-786, CUMULUS-787** - Updated `@cumulus/move-granules` to throw `DuplicateFile` error when destination files already exist and `duplicateHandling` is `error` or not specified
- **CUMULUS-789** - Updated `@cumulus/move-granules` to keep both old and new data when a destination file with different checksum already exists and `duplicateHandling` is `version`

### Fixed

- `getGranuleId` in `@cumulus/ingest` bug: `getGranuleId` was constructing an error using `filename` which was undefined. The fix replaces `filename` with the `uri` argument.
- Fixes to `del` in `@cumulus/api/endpoints/granules.js` to not error/fail when not all files exist in S3 (e.g. delete granule which has only 2 of 3 files ingested).
- `@cumulus/deployment/lib/crypto.js` now checks for private key existence properly.

## [v1.10.1] - 2018-09-4

### Fixed

- Fixed cloudformation template errors in `@cumulus/deployment/`
  - Replaced references to Fn::Ref: with Ref:
  - Moved long form template references to a newline

## [v1.10.0] - 2018-08-31

### Removed

- Removed unused and broken code from `@cumulus/common`
  - Removed `@cumulus/common/test-helpers`
  - Removed `@cumulus/common/task`
  - Removed `@cumulus/common/message-source`
  - Removed the `getPossiblyRemote` function from `@cumulus/common/aws`
  - Removed the `startPromisedSfnExecution` function from `@cumulus/common/aws`
  - Removed the `getCurrentSfnTask` function from `@cumulus/common/aws`

### Changed

- **CUMULUS-839** - In `@cumulus/sync-granule`, 'collection' is now an optional config parameter

### Fixed

- **CUMULUS-859** Moved duplicate code in `@cumulus/move-granules` and `@cumulus/post-to-cmr` to `@cumulus/ingest`. Fixed imports making assumptions about directory structure.
- `@cumulus/ingest/consumer` correctly limits the number of messages being received and processed from SQS. Details:
  - **Background:** `@cumulus/api` includes a lambda `<stack-name>-sqs2sf` which processes messages from the `<stack-name>-startSF` SQS queue every minute. The `sqs2sf` lambda uses `@cumulus/ingest/consumer` to receive and process messages from SQS.
  - **Bug:** More than `messageLimit` number of messages were being consumed and processed from the `<stack-name>-startSF` SQS queue. Many step functions were being triggered simultaneously by the lambda `<stack-name>-sqs2sf` (which consumes every minute from the `startSF` queue) and resulting in step function failure with the error: `An error occurred (ThrottlingException) when calling the GetExecutionHistory`.
  - **Fix:** `@cumulus/ingest/consumer#processMessages` now processes messages until `timeLimit` has passed _OR_ once it receives up to `messageLimit` messages. `sqs2sf` is deployed with a [default `messageLimit` of 10](https://github.com/nasa/cumulus/blob/670000c8a821ff37ae162385f921c40956e293f7/packages/deployment/app/config.yml#L147).
  - **IMPORTANT NOTE:** `consumer` will actually process up to `messageLimit * 2 - 1` messages. This is because sometimes `receiveSQSMessages` will return less than `messageLimit` messages and thus the consumer will continue to make calls to `receiveSQSMessages`. For example, given a `messageLimit` of 10 and subsequent calls to `receiveSQSMessages` returns up to 9 messages, the loop will continue and a final call could return up to 10 messages.

## [v1.9.1] - 2018-08-22

**Please Note** To take advantage of the added granule tracking API functionality, updates are required for the message adapter and its libraries. You should be on the following versions:

- `cumulus-message-adapter` 1.0.9+
- `cumulus-message-adapter-js` 1.0.4+
- `cumulus-message-adapter-java` 1.2.7+
- `cumulus-message-adapter-python` 1.0.5+

### Added

- **CUMULUS-687** Added logs endpoint to search for logs from a specific workflow execution in `@cumulus/api`. Added integration test.
- **CUMULUS-836** - `@cumulus/deployment` supports a configurable docker storage driver for ECS. ECS can be configured with either `devicemapper` (the default storage driver for AWS ECS-optimized AMIs) or `overlay2` (the storage driver used by the NGAP 2.0 AMI). The storage driver can be configured in `app/config.yml` with `ecs.docker.storageDriver: overlay2 | devicemapper`. The default is `overlay2`.
  - To support this configuration, a [Handlebars](https://handlebarsjs.com/) helper `ifEquals` was added to `packages/deployment/lib/kes.js`.
- **CUMULUS-836** - `@cumulus/api` added IAM roles required by the NGAP 2.0 AMI. The NGAP 2.0 AMI runs a script `register_instances_with_ssm.py` which requires the ECS IAM role to include `ec2:DescribeInstances` and `ssm:GetParameter` permissions.

### Fixed

- **CUMULUS-836** - `@cumulus/deployment` uses `overlay2` driver by default and does not attempt to write `--storage-opt dm.basesize` to fix [this error](https://github.com/moby/moby/issues/37039).
- **CUMULUS-413** Kinesis processing now captures all errrors.
  - Added kinesis fallback mechanism when errors occur during record processing.
  - Adds FallbackTopicArn to `@cumulus/api/lambdas.yml`
  - Adds fallbackConsumer lambda to `@cumulus/api`
  - Adds fallbackqueue option to lambda definitions capture lambda failures after three retries.
  - Adds kinesisFallback SNS topic to signal incoming errors from kinesis stream.
  - Adds kinesisFailureSQS to capture fully failed events from all retries.
- **CUMULUS-855** Adds integration test for kinesis' error path.
- **CUMULUS-686** Added workflow task name and version tracking via `@cumulus/api` executions endpoint under new `tasks` property, and under `workflow_tasks` in step input/output.
  - Depends on `cumulus-message-adapter` 1.0.9+, `cumulus-message-adapter-js` 1.0.4+, `cumulus-message-adapter-java` 1.2.7+ and `cumulus-message-adapter-python` 1.0.5+
- **CUMULUS-771**
  - Updated sync-granule to stream the remote file to s3
  - Added integration test for ingesting granules from ftp provider
  - Updated http/https integration tests for ingesting granules from http/https providers
- **CUMULUS-862** Updated `@cumulus/integration-tests` to handle remote lambda output
- **CUMULUS-856** Set the rule `state` to have default value `ENABLED`

### Changed

- In `@cumulus/deployment`, changed the example app config.yml to have additional IAM roles

## [v1.9.0] - 2018-08-06

**Please note** additional information and upgrade instructions [here](https://nasa.github.io/cumulus/docs/upgrade/1.9.0)

### Added

- **CUMULUS-712** - Added integration tests verifying expected behavior in workflows
- **GITC-776-2** - Add support for versioned collections

### Fixed

- **CUMULUS-832**
  - Fixed indentation in example config.yml in `@cumulus/deployment`
  - Fixed issue with new deployment using the default distribution endpoint in `@cumulus/deployment` and `@cumulus/api`

## [v1.8.1] - 2018-08-01

**Note** IAM roles should be re-deployed with this release.

- **Cumulus-726**
  - Added function to `@cumulus/integration-tests`: `sfnStep` includes `getStepInput` which returns the input to the schedule event of a given step function step.
  - Added IAM policy `@cumulus/deployment`: Lambda processing IAM role includes `kinesis::PutRecord` so step function lambdas can write to kinesis streams.
- **Cumulus Community Edition**
  - Added Google OAuth authentication token logic to `@cumulus/api`. Refactored token endpoint to use environment variable flag `OAUTH_PROVIDER` when determining with authentication method to use.
  - Added API Lambda memory configuration variable `api_lambda_memory` to `@cumulus/api` and `@cumulus/deployment`.

### Changed

- **Cumulus-726**
  - Changed function in `@cumulus/api`: `models/rules.js#addKinesisEventSource` was modified to call to `deleteKinesisEventSource` with all required parameters (rule's name, arn and type).
  - Changed function in `@cumulus/integration-tests`: `getStepOutput` can now be used to return output of failed steps. If users of this function want the output of a failed event, they can pass a third parameter `eventType` as `'failure'`. This function will work as always for steps which completed successfully.

### Removed

- **Cumulus-726**

  - Configuration change to `@cumulus/deployment`: Removed default auto scaling configuration for Granules and Files DynamoDB tables.

- **CUMULUS-688**
  - Add integration test for ExecutionStatus
  - Function addition to `@cumulus/integration-tests`: `api` includes `getExecutionStatus` which returns the execution status from the Cumulus API

## [v1.8.0] - 2018-07-23

### Added

- **CUMULUS-718** Adds integration test for Kinesis triggering a workflow.

- **GITC-776-3** Added more flexibility for rules. You can now edit all fields on the rule's record
  We may need to update the api documentation to reflect this.

- **CUMULUS-681** - Add ingest-in-place action to granules endpoint

  - new applyWorkflow action at PUT /granules/{granuleid} Applying a workflow starts an execution of the provided workflow and passes the granule record as payload.
    Parameter(s):
    - workflow - the workflow name

- **CUMULUS-685** - Add parent exeuction arn to the execution which is triggered from a parent step function

### Changed

- **CUMULUS-768** - Integration tests get S3 provider data from shared data folder

### Fixed

- **CUMULUS-746** - Move granule API correctly updates record in dynamo DB and cmr xml file
- **CUMULUS-766** - Populate database fileSize field from S3 if value not present in Ingest payload

## [v1.7.1] - 2018-07-27 - [BACKPORT]

### Fixed

- **CUMULUS-766** - Backport from 1.8.0 - Populate database fileSize field from S3 if value not present in Ingest payload

## [v1.7.0] - 2018-07-02

### Please note: [Upgrade Instructions](https://nasa.github.io/cumulus/docs/upgrade/1.7.0)

### Added

- **GITC-776-2** - Add support for versioned collectons
- **CUMULUS-491** - Add granule reconciliation API endpoints.
- **CUMULUS-480** Add suport for backup and recovery:
  - Add DynamoDB tables for granules, executions and pdrs
  - Add ability to write all records to S3
  - Add ability to download all DynamoDB records in form json files
  - Add ability to upload records to DynamoDB
  - Add migration scripts for copying granule, pdr and execution records from ElasticSearch to DynamoDB
  - Add IAM support for batchWrite on dynamoDB
-
- **CUMULUS-508** - `@cumulus/deployment` cloudformation template allows for lambdas and ECS clusters to have multiple AZ availability.
  - `@cumulus/deployment` also ensures docker uses `devicemapper` storage driver.
- **CUMULUS-755** - `@cumulus/deployment` Add DynamoDB autoscaling support.
  - Application developers can add autoscaling and override default values in their deployment's `app/config.yml` file using a `{TableName}Table:` key.

### Fixed

- **CUMULUS-747** - Delete granule API doesn't delete granule files in s3 and granule in elasticsearch
  - update the StreamSpecification DynamoDB tables to have StreamViewType: "NEW_AND_OLD_IMAGES"
  - delete granule files in s3
- **CUMULUS-398** - Fix not able to filter executions by workflow
- **CUMULUS-748** - Fix invalid lambda .zip files being validated/uploaded to AWS
- **CUMULUS-544** - Post to CMR task has UAT URL hard-coded
  - Made configurable: PostToCmr now requires CMR_ENVIRONMENT env to be set to 'SIT' or 'OPS' for those CMR environments. Default is UAT.

### Changed

- **GITC-776-4** - Changed Discover-pdrs to not rely on collection but use provider_path in config. It also has an optional filterPdrs regex configuration parameter

- **CUMULUS-710** - In the integration test suite, `getStepOutput` returns the output of the first successful step execution or last failed, if none exists

## [v1.6.0] - 2018-06-06

### Please note: [Upgrade Instructions](https://nasa.github.io/cumulus/docs/upgrade/1.6.0)

### Fixed

- **CUMULUS-602** - Format all logs sent to Elastic Search.
  - Extract cumulus log message and index it to Elastic Search.

### Added

- **CUMULUS-556** - add a mechanism for creating and running migration scripts on deployment.
- **CUMULUS-461** Support use of metadata date and other components in `url_path` property

### Changed

- **CUMULUS-477** Update bucket configuration to support multiple buckets of the same type:
  - Change the structure of the buckets to allow for more than one bucket of each type. The bucket structure is now:
    bucket-key:
    name: <bucket-name>
    type: <type> i.e. internal, public, etc.
  - Change IAM and app deployment configuration to support new bucket structure
  - Update tasks and workflows to support new bucket structure
  - Replace instances where buckets.internal is relied upon to either use the system bucket or a configured bucket
  - Move IAM template to the deployment package. NOTE: You now have to specify '--template node_modules/@cumulus/deployment/iam' in your IAM deployment
  - Add IAM cloudformation template support to filter buckets by type

## [v1.5.5] - 2018-05-30

### Added

- **CUMULUS-530** - PDR tracking through Queue-granules
  - Add optional `pdr` property to the sync-granule task's input config and output payload.
- **CUMULUS-548** - Create a Lambda task that generates EMS distribution reports
  - In order to supply EMS Distribution Reports, you must enable S3 Server
    Access Logging on any S3 buckets used for distribution. See [How Do I Enable Server Access Logging for an S3 Bucket?](https://docs.aws.amazon.com/AmazonS3/latest/user-guide/server-access-logging.html)
    The "Target bucket" setting should point at the Cumulus internal bucket.
    The "Target prefix" should be
    "<STACK_NAME>/ems-distribution/s3-server-access-logs/", where "STACK_NAME"
    is replaced with the name of your Cumulus stack.

### Fixed

- **CUMULUS-546 - Kinesis Consumer should catch and log invalid JSON**
  - Kinesis Consumer lambda catches and logs errors so that consumer doesn't get stuck in a loop re-processing bad json records.
- EMS report filenames are now based on their start time instead of the time
  instead of the time that the report was generated
- **CUMULUS-552 - Cumulus API returns different results for the same collection depending on query**
  - The collection, provider and rule records in elasticsearch are now replaced with records from dynamo db when the dynamo db records are updated.

### Added

- `@cumulus/deployment`'s default cloudformation template now configures storage for Docker to match the configured ECS Volume. The template defines Docker's devicemapper basesize (`dm.basesize`) using `ecs.volumeSize`. This addresses ECS default of limiting Docker containers to 10GB of storage ([Read more](https://aws.amazon.com/premiumsupport/knowledge-center/increase-default-ecs-docker-limit/)).

## [v1.5.4] - 2018-05-21

### Added

- **CUMULUS-535** - EMS Ingest, Archive, Archive Delete reports
  - Add lambda EmsReport to create daily EMS Ingest, Archive, Archive Delete reports
  - ems.provider property added to `@cumulus/deployment/app/config.yml`.
    To change the provider name, please add `ems: provider` property to `app/config.yml`.
- **CUMULUS-480** Use DynamoDB to store granules, pdrs and execution records
  - Activate PointInTime feature on DynamoDB tables
  - Increase test coverage on api package
  - Add ability to restore metadata records from json files to DynamoDB
- **CUMULUS-459** provide API endpoint for moving granules from one location on s3 to another

## [v1.5.3] - 2018-05-18

### Fixed

- **CUMULUS-557 - "Add dataType to DiscoverGranules output"**
  - Granules discovered by the DiscoverGranules task now include dataType
  - dataType is now a required property for granules used as input to the
    QueueGranules task
- **CUMULUS-550** Update deployment app/config.yml to force elasticsearch updates for deleted granules

## [v1.5.2] - 2018-05-15

### Fixed

- **CUMULUS-514 - "Unable to Delete the Granules"**
  - updated cmrjs.deleteConcept to return success if the record is not found
    in CMR.

### Added

- **CUMULUS-547** - The distribution API now includes an
  "earthdataLoginUsername" query parameter when it returns a signed S3 URL
- **CUMULUS-527 - "parse-pdr queues up all granules and ignores regex"**
  - Add an optional config property to the ParsePdr task called
    "granuleIdFilter". This property is a regular expression that is applied
    against the filename of the first file of each granule contained in the
    PDR. If the regular expression matches, then the granule is included in
    the output. Defaults to '.', which will match all granules in the PDR.
- File checksums in PDRs now support MD5
- Deployment support to subscribe to an SNS topic that already exists
- **CUMULUS-470, CUMULUS-471** In-region S3 Policy lambda added to API to update bucket policy for in-region access.
- **CUMULUS-533** Added fields to granule indexer to support EMS ingest and archive record creation
- **CUMULUS-534** Track deleted granules
  - added `deletedgranule` type to `cumulus` index.
  - **Important Note:** Force custom bootstrap to re-run by adding this to
    app/config.yml `es: elasticSearchMapping: 7`
- You can now deploy cumulus without ElasticSearch. Just add `es: null` to your `app/config.yml` file. This is only useful for debugging purposes. Cumulus still requires ElasticSearch to properly operate.
- `@cumulus/integration-tests` includes and exports the `addRules` function, which seeds rules into the DynamoDB table.
- Added capability to support EFS in cloud formation template. Also added
  optional capability to ssh to your instance and privileged lambda functions.
- Added support to force discovery of PDRs that have already been processed
  and filtering of selected data types
- `@cumulus/cmrjs` uses an environment variable `USER_IP_ADDRESS` or fallback
  IP address of `10.0.0.0` when a public IP address is not available. This
  supports lambda functions deployed into a VPC's private subnet, where no
  public IP address is available.

### Changed

- **CUMULUS-550** Custom bootstrap automatically adds new types to index on
  deployment

## [v1.5.1] - 2018-04-23

### Fixed

- add the missing dist folder to the hello-world task
- disable uglifyjs on the built version of the pdr-status-check (read: https://github.com/webpack-contrib/uglifyjs-webpack-plugin/issues/264)

## [v1.5.0] - 2018-04-23

### Changed

- Removed babel from all tasks and packages and increased minimum node requirements to version 8.10
- Lambda functions created by @cumulus/deployment will use node8.10 by default
- Moved [cumulus-integration-tests](https://github.com/nasa/cumulus-integration-tests) to the `example` folder CUMULUS-512
- Streamlined all packages dependencies (e.g. remove redundant dependencies and make sure versions are the same across packages)
- **CUMULUS-352:** Update Cumulus Elasticsearch indices to use [index aliases](https://www.elastic.co/guide/en/elasticsearch/reference/current/indices-aliases.html).
- **CUMULUS-519:** ECS tasks are no longer restarted after each CF deployment unless `ecs.restartTasksOnDeploy` is set to true
- **CUMULUS-298:** Updated log filterPattern to include all CloudWatch logs in ElasticSearch
- **CUMULUS-518:** Updates to the SyncGranule config schema
  - `granuleIdExtraction` is no longer a property
  - `process` is now an optional property
  - `provider_path` is no longer a property

### Fixed

- **CUMULUS-455 "Kes deployments using only an updated message adapter do not get automatically deployed"**
  - prepended the hash value of cumulus-message-adapter.zip file to the zip file name of lambda which uses message adapter.
  - the lambda function will be redeployed when message adapter or lambda function are updated
- Fixed a bug in the bootstrap lambda function where it stuck during update process
- Fixed a bug where the sf-sns-report task did not return the payload of the incoming message as the output of the task [CUMULUS-441]

### Added

- **CUMULUS-352:** Add reindex CLI to the API package.
- **CUMULUS-465:** Added mock http/ftp/sftp servers to the integration tests
- Added a `delete` method to the `@common/CollectionConfigStore` class
- **CUMULUS-467 "@cumulus/integration-tests or cumulus-integration-tests should seed provider and collection in deployed DynamoDB"**
  - `example` integration-tests populates providers and collections to database
  - `example` workflow messages are populated from workflow templates in s3, provider and collection information in database, and input payloads. Input templates are removed.
  - added `https` protocol to provider schema

## [v1.4.1] - 2018-04-11

### Fixed

- Sync-granule install

## [v1.4.0] - 2018-04-09

### Fixed

- **CUMULUS-392 "queue-granules not returning the sfn-execution-arns queued"**
  - updated queue-granules to return the sfn-execution-arns queued and pdr if exists.
  - added pdr to ingest message meta.pdr instead of payload, so the pdr information doesn't get lost in the ingest workflow, and ingested granule in elasticsearch has pdr name.
  - fixed sf-sns-report schema, remove the invalid part
  - fixed pdr-status-check schema, the failed execution contains arn and reason
- **CUMULUS-206** make sure homepage and repository urls exist in package.json files of tasks and packages

### Added

- Example folder with a cumulus deployment example

### Changed

- [CUMULUS-450](https://bugs.earthdata.nasa.gov/browse/CUMULUS-450) - Updated
  the config schema of the **queue-granules** task
  - The config no longer takes a "collection" property
  - The config now takes an "internalBucket" property
  - The config now takes a "stackName" property
- [CUMULUS-450](https://bugs.earthdata.nasa.gov/browse/CUMULUS-450) - Updated
  the config schema of the **parse-pdr** task
  - The config no longer takes a "collection" property
  - The "stack", "provider", and "bucket" config properties are now
    required
- **CUMULUS-469** Added a lambda to the API package to prototype creating an S3 bucket policy for direct, in-region S3 access for the prototype bucket

### Removed

- Removed the `findTmpTestDataDirectory()` function from
  `@cumulus/common/test-utils`

### Fixed

- [CUMULUS-450](https://bugs.earthdata.nasa.gov/browse/CUMULUS-450)
  - The **queue-granules** task now enqueues a **sync-granule** task with the
    correct collection config for that granule based on the granule's
    data-type. It had previously been using the collection config from the
    config of the **queue-granules** task, which was a problem if the granules
    being queued belonged to different data-types.
  - The **parse-pdr** task now handles the case where a PDR contains granules
    with different data types, and uses the correct granuleIdExtraction for
    each granule.

### Added

- **CUMULUS-448** Add code coverage checking using [nyc](https://github.com/istanbuljs/nyc).

## [v1.3.0] - 2018-03-29

### Deprecated

- discover-s3-granules is deprecated. The functionality is provided by the discover-granules task

### Fixed

- **CUMULUS-331:** Fix aws.downloadS3File to handle non-existent key
- Using test ftp provider for discover-granules testing [CUMULUS-427]
- **CUMULUS-304: "Add AWS API throttling to pdr-status-check task"** Added concurrency limit on SFN API calls. The default concurrency is 10 and is configurable through Lambda environment variable CONCURRENCY.
- **CUMULUS-414: "Schema validation not being performed on many tasks"** revised npm build scripts of tasks that use cumulus-message-adapter to place schema directories into dist directories.
- **CUMULUS-301:** Update all tests to use test-data package for testing data.
- **CUMULUS-271: "Empty response body from rules PUT endpoint"** Added the updated rule to response body.
- Increased memory allotment for `CustomBootstrap` lambda function. Resolves failed deployments where `CustomBootstrap` lambda function was failing with error `Process exited before completing request`. This was causing deployments to stall, fail to update and fail to rollback. This error is thrown when the lambda function tries to use more memory than it is allotted.
- Cumulus repository folders structure updated:
  - removed the `cumulus` folder altogether
  - moved `cumulus/tasks` to `tasks` folder at the root level
  - moved the tasks that are not converted to use CMA to `tasks/.not_CMA_compliant`
  - updated paths where necessary

### Added

- `@cumulus/integration-tests` - Added support for testing the output of an ECS activity as well as a Lambda function.

## [v1.2.0] - 2018-03-20

### Fixed

- Update vulnerable npm packages [CUMULUS-425]
- `@cumulus/api`: `kinesis-consumer.js` uses `sf-scheduler.js#schedule` instead of placing a message directly on the `startSF` SQS queue. This is a fix for [CUMULUS-359](https://bugs.earthdata.nasa.gov/browse/CUMULUS-359) because `sf-scheduler.js#schedule` looks up the provider and collection data in DynamoDB and adds it to the `meta` object of the enqueued message payload.
- `@cumulus/api`: `kinesis-consumer.js` catches and logs errors instead of doing an error callback. Before this change, `kinesis-consumer` was failing to process new records when an existing record caused an error because it would call back with an error and stop processing additional records. It keeps trying to process the record causing the error because it's "position" in the stream is unchanged. Catching and logging the errors is part 1 of the fix. Proposed part 2 is to enqueue the error and the message on a "dead-letter" queue so it can be processed later ([CUMULUS-413](https://bugs.earthdata.nasa.gov/browse/CUMULUS-413)).
- **CUMULUS-260: "PDR page on dashboard only shows zeros."** The PDR stats in LPDAAC are all 0s, even if the dashboard has been fixed to retrieve the correct fields. The current version of pdr-status-check has a few issues.
  - pdr is not included in the input/output schema. It's available from the input event. So the pdr status and stats are not updated when the ParsePdr workflow is complete. Adding the pdr to the input/output of the task will fix this.
  - pdr-status-check doesn't update pdr stats which prevent the real time pdr progress from showing up in the dashboard. To solve this, added lambda function sf-sns-report which is copied from @cumulus/api/lambdas/sf-sns-broadcast with modification, sf-sns-report can be used to report step function status anywhere inside a step function. So add step sf-sns-report after each pdr-status-check, we will get the PDR status progress at real time.
  - It's possible an execution is still in the queue and doesn't exist in sfn yet. Added code to handle 'ExecutionDoesNotExist' error when checking the execution status.
- Fixed `aws.cloudwatchevents()` typo in `packages/ingest/aws.js`. This typo was the root cause of the error: `Error: Could not process scheduled_ingest, Error: : aws.cloudwatchevents is not a constructor` seen when trying to update a rule.

### Removed

- `@cumulus/ingest/aws`: Remove queueWorkflowMessage which is no longer being used by `@cumulus/api`'s `kinesis-consumer.js`.

## [v1.1.4] - 2018-03-15

### Added

- added flag `useList` to parse-pdr [CUMULUS-404]

### Fixed

- Pass encrypted password to the ApiGranule Lambda function [CUMULUS-424]

## [v1.1.3] - 2018-03-14

### Fixed

- Changed @cumulus/deployment package install behavior. The build process will happen after installation

## [v1.1.2] - 2018-03-14

### Added

- added tools to @cumulus/integration-tests for local integration testing
- added end to end testing for discovering and parsing of PDRs
- `yarn e2e` command is available for end to end testing

### Fixed

- **CUMULUS-326: "Occasionally encounter "Too Many Requests" on deployment"** The api gateway calls will handle throttling errors
- **CUMULUS-175: "Dashboard providers not in sync with AWS providers."** The root cause of this bug - DynamoDB operations not showing up in Elasticsearch - was shared by collections and rules. The fix was to update providers', collections' and rules; POST, PUT and DELETE endpoints to operate on DynamoDB and using DynamoDB streams to update Elasticsearch. The following packages were made:
  - `@cumulus/deployment` deploys DynamoDB streams for the Collections, Providers and Rules tables as well as a new lambda function called `dbIndexer`. The `dbIndexer` lambda has an event source mapping which listens to each of the DynamoDB streams. The dbIndexer lambda receives events referencing operations on the DynamoDB table and updates the elasticsearch cluster accordingly.
  - The `@cumulus/api` endpoints for collections, providers and rules _only_ query DynamoDB, with the exception of LIST endpoints and the collections' GET endpoint.

### Updated

- Broke up `kes.override.js` of @cumulus/deployment to multiple modules and moved to a new location
- Expanded @cumulus/deployment test coverage
- all tasks were updated to use cumulus-message-adapter-js 1.0.1
- added build process to integration-tests package to babelify it before publication
- Update @cumulus/integration-tests lambda.js `getLambdaOutput` to return the entire lambda output. Previously `getLambdaOutput` returned only the payload.

## [v1.1.1] - 2018-03-08

### Removed

- Unused queue lambda in api/lambdas [CUMULUS-359]

### Fixed

- Kinesis message content is passed to the triggered workflow [CUMULUS-359]
- Kinesis message queues a workflow message and does not write to rules table [CUMULUS-359]

## [v1.1.0] - 2018-03-05

### Added

- Added a `jlog` function to `common/test-utils` to aid in test debugging
- Integration test package with command line tool [CUMULUS-200] by @laurenfrederick
- Test for FTP `useList` flag [CUMULUS-334] by @kkelly51

### Updated

- The `queue-pdrs` task now uses the [cumulus-message-adapter-js](https://github.com/nasa/cumulus-message-adapter-js)
  library
- Updated the `queue-pdrs` JSON schemas
- The test-utils schema validation functions now throw an error if validation
  fails
- The `queue-granules` task now uses the [cumulus-message-adapter-js](https://github.com/nasa/cumulus-message-adapter-js)
  library
- Updated the `queue-granules` JSON schemas

### Removed

- Removed the `getSfnExecutionByName` function from `common/aws`
- Removed the `getGranuleStatus` function from `common/aws`

## [v1.0.1] - 2018-02-27

### Added

- More tests for discover-pdrs, dicover-granules by @yjpa7145
- Schema validation utility for tests by @yjpa7145

### Changed

- Fix an FTP listing bug for servers that do not support STAT [CUMULUS-334] by @kkelly51

## [v1.0.0] - 2018-02-23

[unreleased]: https://github.com/nasa/cumulus/compare/v5.0.0...HEAD
[v5.0.0]: https://github.com/nasa/cumulus/compare/v4.0.0...v5.0.0
[v4.0.0]: https://github.com/nasa/cumulus/compare/v3.0.1...v4.0.0
[v3.0.1]: https://github.com/nasa/cumulus/compare/v3.0.0...v3.0.1
[v3.0.0]: https://github.com/nasa/cumulus/compare/v2.0.1...v3.0.0
[v2.0.7]: https://github.com/nasa/cumulus/compare/v2.0.6...v2.0.7
[v2.0.6]: https://github.com/nasa/cumulus/compare/v2.0.5...v2.0.6
[v2.0.5]: https://github.com/nasa/cumulus/compare/v2.0.4...v2.0.5
[v2.0.4]: https://github.com/nasa/cumulus/compare/v2.0.3...v2.0.4
[v2.0.3]: https://github.com/nasa/cumulus/compare/v2.0.2...v2.0.3
[v2.0.2]: https://github.com/nasa/cumulus/compare/v2.0.1...v2.0.2
[v2.0.1]: https://github.com/nasa/cumulus/compare/v1.24.0...v2.0.1
[v2.0.0]: https://github.com/nasa/cumulus/compare/v1.24.0...v2.0.0
[v1.24.0]: https://github.com/nasa/cumulus/compare/v1.23.2...v1.24.0
[v1.23.2]: https://github.com/nasa/cumulus/compare/v1.22.1...v1.23.2
[v1.22.1]: https://github.com/nasa/cumulus/compare/v1.21.0...v1.22.1
[v1.21.0]: https://github.com/nasa/cumulus/compare/v1.20.0...v1.21.0
[v1.20.0]: https://github.com/nasa/cumulus/compare/v1.19.0...v1.20.0
[v1.19.0]: https://github.com/nasa/cumulus/compare/v1.18.0...v1.19.0
[v1.18.0]: https://github.com/nasa/cumulus/compare/v1.17.0...v1.18.0
[v1.17.0]: https://github.com/nasa/cumulus/compare/v1.16.1...v1.17.0
[v1.16.1]: https://github.com/nasa/cumulus/compare/v1.16.0...v1.16.1
[v1.16.0]: https://github.com/nasa/cumulus/compare/v1.15.0...v1.16.0
[v1.15.0]: https://github.com/nasa/cumulus/compare/v1.14.5...v1.15.0
[v1.14.5]: https://github.com/nasa/cumulus/compare/v1.14.4...v1.14.5
[v1.14.4]: https://github.com/nasa/cumulus/compare/v1.14.3...v1.14.4
[v1.14.3]: https://github.com/nasa/cumulus/compare/v1.14.2...v1.14.3
[v1.14.2]: https://github.com/nasa/cumulus/compare/v1.14.1...v1.14.2
[v1.14.1]: https://github.com/nasa/cumulus/compare/v1.14.0...v1.14.1
[v1.14.0]: https://github.com/nasa/cumulus/compare/v1.13.5...v1.14.0
[v1.13.5]: https://github.com/nasa/cumulus/compare/v1.13.4...v1.13.5
[v1.13.4]: https://github.com/nasa/cumulus/compare/v1.13.3...v1.13.4
[v1.13.3]: https://github.com/nasa/cumulus/compare/v1.13.2...v1.13.3
[v1.13.2]: https://github.com/nasa/cumulus/compare/v1.13.1...v1.13.2
[v1.13.1]: https://github.com/nasa/cumulus/compare/v1.13.0...v1.13.1
[v1.13.0]: https://github.com/nasa/cumulus/compare/v1.12.1...v1.13.0
[v1.12.1]: https://github.com/nasa/cumulus/compare/v1.12.0...v1.12.1
[v1.12.0]: https://github.com/nasa/cumulus/compare/v1.11.3...v1.12.0
[v1.11.3]: https://github.com/nasa/cumulus/compare/v1.11.2...v1.11.3
[v1.11.2]: https://github.com/nasa/cumulus/compare/v1.11.1...v1.11.2
[v1.11.1]: https://github.com/nasa/cumulus/compare/v1.11.0...v1.11.1
[v1.11.0]: https://github.com/nasa/cumulus/compare/v1.10.4...v1.11.0
[v1.10.4]: https://github.com/nasa/cumulus/compare/v1.10.3...v1.10.4
[v1.10.3]: https://github.com/nasa/cumulus/compare/v1.10.2...v1.10.3
[v1.10.2]: https://github.com/nasa/cumulus/compare/v1.10.1...v1.10.2
[v1.10.1]: https://github.com/nasa/cumulus/compare/v1.10.0...v1.10.1
[v1.10.0]: https://github.com/nasa/cumulus/compare/v1.9.1...v1.10.0
[v1.9.1]: https://github.com/nasa/cumulus/compare/v1.9.0...v1.9.1
[v1.9.0]: https://github.com/nasa/cumulus/compare/v1.8.1...v1.9.0
[v1.8.1]: https://github.com/nasa/cumulus/compare/v1.8.0...v1.8.1
[v1.8.0]: https://github.com/nasa/cumulus/compare/v1.7.0...v1.8.0
[v1.7.0]: https://github.com/nasa/cumulus/compare/v1.6.0...v1.7.0
[v1.6.0]: https://github.com/nasa/cumulus/compare/v1.5.5...v1.6.0
[v1.5.5]: https://github.com/nasa/cumulus/compare/v1.5.4...v1.5.5
[v1.5.4]: https://github.com/nasa/cumulus/compare/v1.5.3...v1.5.4
[v1.5.3]: https://github.com/nasa/cumulus/compare/v1.5.2...v1.5.3
[v1.5.2]: https://github.com/nasa/cumulus/compare/v1.5.1...v1.5.2
[v1.5.1]: https://github.com/nasa/cumulus/compare/v1.5.0...v1.5.1
[v1.5.0]: https://github.com/nasa/cumulus/compare/v1.4.1...v1.5.0
[v1.4.1]: https://github.com/nasa/cumulus/compare/v1.4.0...v1.4.1
[v1.4.0]: https://github.com/nasa/cumulus/compare/v1.3.0...v1.4.0
[v1.3.0]: https://github.com/nasa/cumulus/compare/v1.2.0...v1.3.0
[v1.2.0]: https://github.com/nasa/cumulus/compare/v1.1.4...v1.2.0
[v1.1.4]: https://github.com/nasa/cumulus/compare/v1.1.3...v1.1.4
[v1.1.3]: https://github.com/nasa/cumulus/compare/v1.1.2...v1.1.3
[v1.1.2]: https://github.com/nasa/cumulus/compare/v1.1.1...v1.1.2
[v1.1.1]: https://github.com/nasa/cumulus/compare/v1.0.1...v1.1.1
[v1.1.0]: https://github.com/nasa/cumulus/compare/v1.0.1...v1.1.0
[v1.0.1]: https://github.com/nasa/cumulus/compare/v1.0.0...v1.0.1
[v1.0.0]: https://github.com/nasa/cumulus/compare/pre-v1-release...v1.0.0

[thin-egress-app]: <https://github.com/asfadmin/thin-egress-app> "Thin Egress App"<|MERGE_RESOLUTION|>--- conflicted
+++ resolved
@@ -37,10 +37,9 @@
 - **CUMULUS-2310**
   - Use valid filename for reconciliation report
 
-<<<<<<< HEAD
 - **CUMULUS-2351**
   - Inventory report no longer includes the File/Granule relation object in the okCountByGranules key of a report. The information is only included when a 'Granule Not Found' report is run.
-=======
+
 ### Removed
 
 - **CUMULUS-2328**
@@ -65,7 +64,6 @@
     - `urs_client_id`
     - `urs_client_password`
     - `urs_url`
->>>>>>> 60e90972
 
 ## [v5.0.0] 2021-01-12
 
