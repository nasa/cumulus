# Changelog

All notable changes to this project will be documented in this file.

The format is based on [Keep a Changelog](http://keepachangelog.com/en/1.0.0/).

## [Unreleased]


## [v20.1.2] 2025-04-22

### Added

<<<<<<< HEAD
- **CUMULUS-4073**
  - Adds AddUniqueGranuleId task to `ingest` terraform module for deployment with Core.
  This task will update a payload of existing granules to have 'uniquified' IDs and preserve the original
  identifier in the `producerGranuleId` field
=======
>>>>>>> 50159f6c
- **CUMULUS-4061**
  - Added GenerateUniqueGranuleId to @cumulus/ingest for use in generating a hashed/'uniquified' granuleID
- **CUMULUS-3868**
  - added listGranulesConcurrency parameter to control the size of requests made to the listGranules api endpoint. this should be lowered from default if granuleIds are larger than 300 characters.
- **CUMULUS-4004**
  - Add documentation explaining use and configuration of changegranuleCollections workflow
- **CUMULUS-3992**
  - Update `MoveCollectionsWorkflow` references to `ChangeGranuleCollectionsWorkflow`
  - Update `@cumulus/api-client` to add bulkChangeCollection endpoint
  - Update `@cumulus/api` to add api endpoint to allow trigger of `ChangeGranuleCollectionsWorkflow`
  - Update ChangeGranuleCollections integration test to use endpoint to trigger test instead of direct step function invocation
- **CUMULUS-3751**
  - Added `change-granule-collection-s3` to move granules to a different collection.
    - expects a list of granuleIds along with a new (target) collection
    - moves those granule files in S3 according to pathing of target collection
    - update CMR metadata file according to new collection information
  - Added CopyObject function in @cumulus/aws-client/S3 to facilitate multi-part s3 object copying
  - Added functions to allow manipulation in memory of cmr metadata objects in @cumulus/cmrjs/cmr-utils
    - updateUMMGMetadataObject updates file links for ummg metadata structure object
    - updateEcho10XMLMetadataObject updates file links for echo10 metadata structure object
    - setUMMGCollection sets collection name and version in ummg metadata structure object
    - setEcho10Collection sets collection name and version in echo10 metadata structure object
    - getCMRCollectionId gets collectionId from cmr metadata object using its filename to
      determine how to correctly parse the object (echo10 vs ummg)
  - Added MoveGranuleCollections workflow to cumulus core deployable according to terraform variables
  - Added ingest module terraform variable "deploy_cumulus_workflows": a map of workflows that should be deployed
    - as of merging only controls change_granule_collections_workflow
    - defaults to true (deploy the workflow)

### Fixed

- **CUMULUS-3868**
  - exclude package cloudflare:sockets" in webpack.config throughout to prevent packaging bug
- **CUMULUS-3752**
  - Fixed api return codes expected in api-client for bulkPatch and bulkPatchGranuleCollections
- **CUMULUS-3394**
  - Updated DLA table column tables to lowercase to avoid recurring terraform update
- **CUMULUS-4052**
  - Removed outdated elasticsearch reference from 'bulk delete executions by collection' endpoint

### Changed

- **CUMULUS-3868**
  - Use listGranules endpoint to gather granules from granuleIds
  - Bound cmr metadata download in post-to-cmr task to s3Concurrency limit

- **CUMULUS-3788**
  - Updated `@cumulus/launchpad-auth/getLaunchpadToken` to check if the token in s3 has been updated
    before updating it with a new token
- **CUMULUS-3980**
  - Updated bulkPatchGranuleCollection to error when the collection it is getting updated to doesn't exist
- **CUMULUS-4077**
  - Update list/search endpoints and corresponding BaseSearch `@cumulus/db` logic to allow `countOnly` as a configuration-modifying query parameter that *only* returns a useful value for `meta.count` to allow users to get a count without returning results/incurring pagination/translation costs
- **CUMULUS-4057**
  - Updated psql installation instruction for Amazon Linux 2023

## [v20.1.1] 2025-03-26

### Notable Changes

- Users upgrading to Release v20.1.x **must first deploy Release v20.0.x** to allow for Cumulus module reconfiguration of workflow/framework lambdas. Once this deployment is complete, users may upgrade to Release v20.1.x.
- Release v20.1.x includes an update (CUMULUS-3994) that will **permanently delete** the Elasticsearch domain. Ensure that the Elasticsearch domain is no longer needed before applying this update.

### Changed

- **CUMULUS-3994**
  - Removed references to the Elasticsearch domain named `{prefix}-es-vpc` in the data-persistence Terraform module and example.
  - Running `terraform apply` on this change will **permanently delete** the Elasticsearch domain named `{prefix}-es-vpc` and all of the the data it contains.
  - Ensure that the Elasticsearch domain named `{prefix}-es-vpc` is no longer needed before applying this update.
- **CUMULUS-3842**
  - Removed references to the DynamoDB table named `{prefix}-ReconciliationReportsTable` in the data-persistence Terraform module.
  - Running `terraform apply` on this change will **permanently delete** the DynamoDB table named `{prefix}-ReconciliationReportsTable` and all of the the data it contains.
  - Ensure that the DynamoDB table named `{prefix}-ReconciliationReportsTable` is no longer needed before applying this update.
- **CUMULUS-4019**
  - Updated `@cumulus/lzards-backup` task to make checksum type name comparison case-insensitive

### Fixed
- **CUMULUS-4056**
  - fix raise ava timeout in aws-client to prevent intermitten test failures
  - fix lambda deletion failure in aws-client tests to prevent intermitted failures
  - fix queue-granules test inconsistent output ordering to prevent intermitten unit test failues
- **CUMULUS-4018**
  - Updated `@cumulus/db/search` to correctly handle string parameter when limit is `null`

## [v20.0.1] 2025-03-12

### Notable Changes

- The async_operation_image property of the cumulus module should be updated to pull
  the ECR image for cumuluss/async-operation:53

### Added

- **CUMULUS-3993**
  - Added long PAN functionality and `panType` configuration option to `SendPan` task
  - Updated example workflow configuration to better handle error exceptions,
    see [Workflow Configuration](https://nasa.github.io/cumulus/docs/next/data-cookbooks/error-handling)
  - Updated `PdrStatusCheck` task to properly propagate workflow execution error.

### Fixed

- **CUMULUS-3862**
  - Updated `@cumulus/messages/Granules/convertDateToISOStringSettingNull` to handle empty string as null to address CMR metadata compatibility concern
- **CUMULUS-4006**
  - Created docker image from v20.0.0, and published new tag [`53` of `cumuluss/async-operation` to Docker Hub](https://hub.docker.com/layers/cumuluss/async-operation/53/images/sha256-6e1b26f5933bc6685861a7cb31fbbace01c3a0090b1e41c26e313b15620762cc?context=explore)
- **CUMULUS-4018**
  - Fixed API list endpoints pagination missing records issue by sorting on unique cumulus_id column

## [v20.0.0] 2025-02-04

## Phase 2 Release

### Breaking Changes

- **CUMULUS-3934**
  - Removed `ecs_cluster_instance_allow_ssh` resource.
  - The `ecs_cluster_instance_allow_ssh` was implemented before SSM hosts were deployed
    to NGAP accounts and allowed for SSHing into an instance from an SSH bastion, which no longer exists.
  - Tunneling into an EC2 via SSM is still supported. Users relying solely on SSH will need to transition to SSM.
- **CUMULUS-2564**
  - Updated `sync-granule` task to add `useGranIdPath` as a configuration flag.
    This modifies the task behavior to stage granules to
    `<staging_path>/<collection_id>/<md5_granuleIdHash>` to allow for better S3
    partitioning/performance for large collections.
    Because of this benefit
    the default has been set to `true`, however as sync-granules relies on
    object name collision, this configuration changes the duplicate collision
    behavior of sync-granules to be per-granule-id instead of per-collection
    when active.
    If the prior behavior is desired, please add `"useGranIdPath": false` to your
    task config in your workflow definitions that use `sync-granule`.
- **CUMULUS-3698**
  - GranuleSearch retrieving files/execution is toggled
      by setting "includeFullRecord" field to 'true' in relevant api endpoint params
  - GranuleSearch does *not* retrieve files/execution by default unless includeFullRecord is set to 'true'
  - @cumulus/db function getExecutionArnByGranuleCumulusId is removed. To replace this function use getExecutionInfoByGranuleCumulusId with parameter executionColumns set to ['arn'] or unset (['arn'] is the default argument)

### Migration Notes

#### CUMULUS-3833 Migration of ReconciliationReports from DynamoDB to Postgres after Cumulus is upgraded.

To invoke the Lambda and start the ReconciliationReport migration, you can use the AWS Console or CLI:

```bash
aws lambda invoke --function-name $PREFIX-ReconciliationReportMigration $OUTFILE
```

- `PREFIX` is your Cumulus deployment prefix.
- `OUTFILE` (**optional**) is the filepath where the Lambda output will be saved.


#### CUMULUS-3967

External tooling making use of `searchContext` in the `GET` `/granules/` endpoint will need to update to make use of standard pagination via `limit` and `page` scrolling, as `searchContext` is no longer supported/is an ES specific feature.

#### CUMULUS-4006

The async_operation_image property of the cumulus module should be [updated to pull the ECR image for cumuluss/async-operation:53](./packages/api/ecs/async-operation/README.md).
This version of the image will be made the default in the next release.

### Replace ElasticSearch Phase 2

- **CUMULUS-3967**
  - Remove `searchContext` from API granules GET `/granules` endpoint.
  - Update relevant tests to validate expected behavior utilizing postgres pagination
- **CUMULUS-3229**
  - Remove ElasticSearch queries from Rule LIST endpoint
- **CUMULUS-3230**
  - Remove ElasticSearch dependency from Rule Endpoints
- **CUMULUS-3231**
  - Updated API `pdrs` `LIST` endpoint to query postgres
- **CUMULUS-3232**
  - Update API PDR endpoints `DEL` and `GET` to not update Elasticsearch
- **CUMULUS-3233**
  - Updated `providers` list api endpoint and added `ProviderSearch` class to query postgres
  - Removed Elasticsearch dependency from `providers` endpoints
- **CUMULUS-3235**
  - Updated `asyncOperations` api endpoint to query postgres
- **CUMULUS-3236**
  - Update API AsyncOperation endpoints `POST` and `DEL` to not update
    Elasticsearch
  - Update `@cumlus/api/ecs/async-operation` to not update Elasticsearch index when
    reporting status of async operation
- **CUMULUS-3698**
  - GranuleSearch now can retrieve associated files for granules
  - GranuleSearch now can retrieve latest associated execution for granules
- **CUMULUS-3806**
  - Update `@cumulus/db/search` to allow for ordered collation as a
    dbQueryParameter
  - Update `@cumulus/db/search` to allow `dbQueryParameters.limit` to be set to
    `null` to allow for optional unlimited page sizes in search results
  - Update/add type annotations/logic fixes to `@cumulus/api` reconciliation report code
  - Annotation/typing fixes to `@cumulus/cmr-client`
  - Typing fixes to `@cumulus/db`
  - Re-enable Reconciliation Report integration tests
  - Update `@cumulus/client/CMR.getToken` to throw if a non-launchpad token is requested without a username
  - Update `Inventory` and `Granule Not Found` reports to query postgreSQL
    database instead of elasticsearch
  - Update `@cumulus/db/lib/granule.getGranulesByApiPropertiesQuery` to
    allow order by collation to be optionally specified
  - Update `@cumulus/db/lib/granule.getGranulesByApiPropertiesQuery` to
    be parameterized and include a modifier on `temporalBoundByCreatedAt`
  - Remove endpoint call to and all tests for Internal Reconciliation Reports
    and updated API to throw an error if report is requested
  - Update Orca reconciliation reports to pull granules for comparison from
    postgres via `getGranulesByApiPropertiesQuery`
- **CUMULUS-3837**
  - Added `reconciliation_reports` table in RDS, including indexes
  - Created pg model, types, and translation for `reconciliationReports` in `@cumulus/db`
- **CUMULUS-3833**
  - Created api types for `reconciliation_reports` in `@cumulus/types/api`
  - Updated reconciliation reports lambda to write to new RDS table instead of Dynamo
  - Updated `@cumulus/api/endpoints/reconciliation-reports` `getReport` and `deleteReport` to work with the new RDS table instead of Dynamo
- **CUMULUS-3842**
  - Remove reconciliationReports DynamoDB table
- **CUMULUS-3718**
  - Updated `reconciliation_reports` list api endpoint and added `ReconciliationReportSearch` class to query postgres
  - Added `reconciliationReports` type to stats endpoint, so `aggregate` query will work for reconciliation reports
- **CUMULUS-3859**
  - Updated `@cumulus/api/bin/serveUtils` to no longer add records to ElasticSearch
  - Removed ElasticSearch from local API server code
  - Updated CollectionSearch to filter granule fields in addition to time frame for active collections
- **CUMULUS-3847**
  - remove remaining ES indexing in code and tests
  - for asyncOperations test data, change any ES related values to other options
  - remove code from `@cumulus/api/lambdas/cleanExecutions` leaving a dummy handler, as the code worked with ES. lambda will be rewritten with CUMULUS-3982
  - remove `@cumulus/api/endpoints/elasticsearch`, `@cumulus/api/lambdas/bootstrap`, and `@cumulus/api/lambdas/index-from-database`
- **CUMULUS-3983**
  - Removed elasticsearch references used in in cumulus `tf-modules`

### Added

- **CUMULUS-3757**
  - Added a `/granules` [endpoint](https://nasa.github.io/cumulus-api/#bulk-update-granules-collectionId) `PATCH/bulkPatchGranuleCollection` which updates a batch of granule records collectionId to a new collectionId. This endpoint takes a list of granules and a collectionId, updating the granules' to the collectionId passed with the payload in postgres.
  - Added a `/granules` [endpoint](https://nasa.github.io/cumulus-api/#bulk-update-granules) `PATCH/bulkPatch` which applies PATCH to a list of granules. For its payload, this endpoint takes a list of granules (the updates to be made to the granule, similar to the pre-existing `PATCH`), a `dbConcurrency` and `dbMaxPool` variables for configuring concurrency and database thoroughput for postgres to tailor to performance and database needs.
- **CUMULUS-3919**
  - Added terraform variables `disableSSL` and `rejectUnauthorized` to `tf-modules/cumulus-rds-tf` module.
- **CUMULUS-3959**
  - Added documentation to help DAACs troubleshoot database migration issues.
- **CUMULUS-3978**
  - Added `iops` and `throughput` options to `elasticsearch_config` variable
    in `tf-modules/data-persistence`; These two options are necessary for gp3 EBS volume type.

### Changed

- **CUMULUS-3947**
  - Bump @cumulus/cumulus-message-adapter-js to version 2.3.0. This will explicitly put the Python cumulus-message-adapter spawn into UTF-8 mode. See https://github.com/nasa/cumulus-message-adapter-js/releases/tag/v2.3.0
- **CUMULUS-3967**
  - Pinned @aws-sdk/client-s3 in @cumulus/aws-client to 3.726.0 to address breaking changes/incompatibility in releases > 3.726.0
  - Pinned @aws-sdk/client-s3 in @cumulus/lib-storage to 3.726.0 to address breaking changes/incompatibility in releases > 3.726.0
- **CUMULUS-3940**
  - Added 'dead_letter_recovery_cpu' and 'dead_letter_recovery_memory' to `cumulus` and `archive` module configuration to allow configuration of the dead_letter_recovery_operation task definition to better allow configuration of the tool's operating environment.
  - Updated the dead letter recovery tool to utilize it's own log group "${var.prefix}-DeadLetterRecoveryEcsLogs"
  - Added `batchSize`, `concurrency` and `dbMaxPool` options to /endpoints/recoverCumulusMessage (note these values are correct at time of this release only):
    - `batchSize` - specifies how many DLA objects to read from S3 and hold in memory.  Defaults to 1000.
    - `concurrency` - specifies how many messages to process at the same time.  Defaults to 30.
    - `dbMaxPool` - specifies how many database connections to allow the process to utilize.  Defaults to 30.  Process should at minimum the value set for `concurrency`.
  - Add API memory-constrained performance test to test minimum functionality under default+ configuration
  - Updated `@cumulus/async-operations.startAsyncOperation to take `containerName` as a parameter name, allowing it to specify a container other than the default 'AsyncOperations' container
- **CUMULUS-3759**
  - Migrated `tf-modules/cumulus/ecs_cluster` ECS Autoscaling group from launch configurations to launch templates
- **CUMULUS-3955**
  - Removed `VACUUM` statements from db migrations. In cases where the PG database is very large, these queries
    can take a long time and exceed the Lambda timeout, causing failures on deployment.
- **CUMULUS-3931**
  - Add `force_new_deployment` to `cumulus_ecs_service` to allow users to force
    new task deployment on terraform redeploy.   See docs for more details:
    https://registry.terraform.io/providers/hashicorp/aws/latest/docs/resources/ecs_service#force_new_deployment"
- **CUMULUS-3941**
  - Updated `SendPan` task to generate short pan with FAILED disposition.
- **CUMULUS-3936,CUMULUS-3948**
  - Updated `tf-modules/cumulus/ecs_cluster_instance_autoscaling_cf_template.yml.tmpl`
    user-data for compatibility with Amazon Linux 2023 AMI
  - Fixed `tf-modules/cumulus` scripts to use Instance Metadata Service V2
  - Updated `fake-provider-cf.yml` to work for Amazon Linux 2023 AMI
- **CUMULUS-3960**
  - Updated `PostToCmr` task to be able to `republish` granules
- **CUMULUS-3965**
  - Updated `tf-modules/cumulus/ecs_cluster` and `fake-provider-cf.yml` launch templates to require IMDSv2
- **CUMULUS-3990**
  - Upgraded localstack from 3.0.0 to 4.0.3

### Fixed

- **CUMULUS-3933**
  - Update example/bamboo/integration-tests.sh to properly exit if lock-stack
    errors/detects another stack lock
- **CUMULUS-3876**
  - Fixed `s3-replicator` lambda cross region write failure
  - Added `target_region` variable to `tf-modules/s3-replicator` module
- **CUMULUS-3981**
  - Added required $metadata field when creating new instance of ServiceException.
- **Security Vulnerabilities**
  - Updated `@octokit/graphql` from 2.1.1 to ^2.3.0 to address [CVE-2024-21538]
    (https://github.com/advisories/GHSA-3xgq-45jj-v275)

## [v19.1.0] 2024-10-07

### Migration Notes

This release contains changes listed here as well as changes listed in v19.0.0,
despite v19.0.0 being deprecated. Please review Changelog entries and Migration Notes for
each Cumulus version between your current version and v19.1.0 as normal.

### Added

- **CUMULUS-3020**
  - Updated sfEventSqsToDbRecords to allow override of the default value
   (var.rds_connection_timing_configuration.acquireTimeoutMillis / 1000) + 60)
   via a key 'sfEventSqsToDbRecords' on `var.lambda_timeouts` on the main cumulus module/archive module

  **Please note** - updating this configuration is for adavanced users only.  Value changes will modify the visibility
  timeout on `sfEventSqsToDbRecordsDeadLetterQueue` and `sfEventSqsToDbRecordsInputQueue` and may lead to system
  instability.

- **CUMULUS-3756**
  - Added excludeFileRegex configuration to UpdateGranulesCmrMetadataFileLinks
  - This is to allow files matching specified regex to be excluded when updating the Related URLs list
  - Defaults to the current behavior of excluding no files.
- **CUMULUS-3773**
  - Added sftpFastDownload configuration to SyncGranule task.
  - Updated `@cumulus/sftp-client` and `@cumulus/ingest/SftpProviderClient` to support both regular and fastDownload.
  - Added sftp support to FakeProvider
  - Added sftp integration test

### Changed

- **CUMULUS-3928**
  - updated publish scripting to use cumulus.bot@gmail.com for user email
  - updated publish scripting to use esm over common import of latest-version
  - updated bigint testing to remove intermitted failure source.
  - updated postgres dependency version
- **CUMULUS-3838**
  - Updated python dependencies to latest:
    - cumulus-process-py 1.4.0
    - cumulus-message-adapter-python 2.3.0
- **CUMULUS-3906**
  - Bumps example ORCA deployment to version v10.0.1.

### Fixed

- **CUMULUS-3940**
  - Updated `process-s3-dead-letter-archive` and downstream calls to pass in a esClient to  `writeRecordsFunction` and update downstream calls to utilize the client.
- **CUMULUS-3904**
  - Passed sqs_message_consumer_watcher_message_limit and sqs_message_consumer_watcher_time_limit through the cumulus terraform module to the ingest terraform module.
- **CUMULUS-3902**
  - Update error handling to use AWS SDK V3 error classes instead of properties on js objects

## [v19.0.0] 2024-08-28

### Deprecated
This release has been deprecated in favor of the 18.5->19.1 release series. The changes
listed here are still valid and also contained in the v19.1.0 release and beyond.

### Breaking Changes

- This release includes `Replace ElasicSearch Phase 1` updates, we no longer save `collection/granule/execution` records to
ElasticSearch, the `collections/granules/executions` API endpoints are updated to perform operations on the postgres database.

### Migration Notes

#### CUMULUS-3792 Add database indexes. Please follow the instructions before upgrading Cumulus

- The updates in CUMULUS-3792 require a manual update to the postgres database in the production environment.
  Please follow [Update Table Indexes for CUMULUS-3792]
  (https://nasa.github.io/cumulus/docs/next/upgrade-notes/update_table_indexes_CUMULUS_3792)

### Replace ElasticSearch Phase 1

- **CUMULUS-3238**
  - Removed elasticsearch dependency from collections endpoint
- **CUMULUS-3239**
  - Updated `executions` list api endpoint and added `ExecutionSearch` class to query postgres
- **CUMULUS-3240**
  - Removed Elasticsearch dependency from `executions` endpoints
- **CUMULUS-3639**
  - Updated `/collections/active` endpoint to query postgres
- **CUMULUS-3640**
  - Removed elasticsearch dependency from granules endpoint
- **CUMULUS-3641**
  - Updated `collections` api endpoint to query postgres instead of elasticsearch except if `includeStats` is in the query parameters
- **CUMULUS-3642**
  - Adjusted queries to improve performance:
    - Used count(*) over count(id) to count rows
    - Estimated row count for large tables (granules and executions) by default for basic query
  - Updated stats summary to default to the last day
  - Updated ExecutionSearch to not include asyncOperationId by default
- **CUMULUS-3688**
  - Updated `stats` api endpoint to query postgres instead of elasticsearch
- **CUMULUS-3689**
  - Updated `stats/aggregate` api endpoint to query postgres instead of elasticsearch
  - Created a new StatsSearch class for querying postgres with the stats endpoint
- **CUMULUS-3692**
  - Added `@cumulus/db/src/search` `BaseSearch` and `GranuleSearch` classes to
    support basic queries for granules
  - Updated granules List endpoint to query postgres for basic queries
- **CUMULUS-3693**
  - Added functionality to `@cumulus/db/src/search` to support range queries
- **CUMULUS-3694**
  - Added functionality to `@cumulus/db/src/search` to support term queries
  - Updated `BaseSearch` and `GranuleSearch` classes to support term queries for granules
  - Updated granules List endpoint to search postgres
- **CUMULUS-3695**
  - Updated `granule` list api endpoint and BaseSearch class to handle sort fields
- **CUMULUS-3696**
  - Added functionality to `@cumulus/db/src/search` to support terms, `not` and `exists` queries
- **CUMULUS-3699**
  - Updated `collections` api endpoint to be able to support `includeStats` query string parameter
- **CUMULUS-3792**
  - Added database indexes to improve search performance

## [v18.5.6] 2025-04-10

### Added

- **CUMULUS-4004**
  - Add documentation explaining use and configuration of changegranuleCollections workflow
- **CUMULUS-3992**
  - Update `MoveCollectionsWorkflow` references to `ChangeGranuleCollectionsWorkflow`
  - Update `@cumulus/api-client` to add bulkChangeCollection endpoint
  - Update `@cumulus/api` to add api endpoint to allow trigger of `ChangeGranuleCollectionsWorkflow`
  - Update ChangeGranuleCollections integration test to use endpoint to trigger test instead of direct step function invocation
- **CUMULUS-3751**
  - Added `change-granule-collection-s3` to move granules to a different collection.
    - expects a list of granuleIds along with a new (target) collection
    - moves those granule files in S3 according to pathing of target collection
    - update CMR metadata file according to new collection information
  - Added CopyObject function in @cumulus/aws-client/S3 to facilitate multi-part s3 object copying
  - Added functions to allow manipulation in memory of cmr metadata objects in @cumulus/cmrjs/cmr-utils
    - updateUMMGMetadataObject updates file links for ummg metadata structure object
    - updateEcho10XMLMetadataObject updates file links for echo10 metadata structure object
    - setUMMGCollection sets collection name and version in ummg metadata structure object
    - setEcho10Collection sets collection name and version in echo10 metadata structure object
    - getCMRCollectionId gets collectionId from cmr metadata object using its filename to
      determine how to correctly parse the object (echo10 vs ummg)
  - Added MoveGranuleCollections workflow to cumulus core deployable according to terraform variables
  - Added ingest module terraform variable "deploy_cumulus_workflows": a map of workflows that should be deployed
    - as of merging only controls change_granule_collections_workflow
    - defaults to true (deploy the workflow)

### Fixed

- **CUMULUS-3752**
  - Fixed api return codes expected in api-client for bulkPatch and bulkPatchGranuleCollections

### Changed

- **CUMULUS-3960**
  - Updated `PostToCmr` task to be able to `republish` granules

## [v18.5.5] 2025-03-04

**Please note** changes in v18.5.5 may not yet be released in future versions, as this
is a backport/patch release on the v18.5.x series of releases.  Updates that are
included in the future will have a corresponding CHANGELOG entry in future releases.

### Added

- **CUMULUS-3993**
  - Added long PAN functionality and `panType` configuration option to `SendPan` task
  - Updated example workflow configuration to better handle error exceptions,
    see [Workflow Configuration](https://nasa.github.io/cumulus/docs/next/data-cookbooks/error-handling)
  - Updated `PdrStatusCheck` task to properly propagate workflow execution error.

## [v18.5.3] 2025-01-21

**Please note** changes in v18.5.3 may not yet be released in future versions, as this
is a backport/patch release on the v18.5.x series of releases.  Updates that are
included in the future will have a corresponding CHANGELOG entry in future releases.

### Added

- **CUMULUS-3757**
  - Added a `/granules` [endpoint](https://nasa.github.io/cumulus-api/#bulk-update-granules-collectionId) `PATCH/bulkPatchGranuleCollection` which updates a batch of granule records collectionId to a new collectionId. This endpoint takes a list of granules, a collectionId, and an `esConcurrency` variable, updating the granules' to the collectionId passed with the payload in both postgres and elasticsearch, while providing concurrency for updating elasticsearch to tailor for performance and database needs.
  - Added a `/granules` [endpoint](https://nasa.github.io/cumulus-api/#bulk-update-granules) `PATCH/bulkPatch` which applies PATCH to a list of granules. For its payload, this endpoint takes a list of granules (the updates to be made to the granule, similar to the pre-existing `PATCH`), a `dbConcurrency` and `dbMaxPool` variables for configuring concurrency and database thoroughput for postgres to tailor to performance and database needs.
- **CUMULUS-3978**
  - Added `iops` and `throughput` options to `elasticsearch_config` variable
    in `tf-modules/data-persistence`; These two options are necessary for gp3 EBS volume type.

### Changed

- **CUMULUS-3967**
  - Pinned @aws-sdk/client-s3 in @cumulus/aws-client to 3.726.0 to address breaking changes/incompatibility in releases > 3.726.0
  - Pinned @aws-sdk/client-s3 in @cumulus/lib-storage to 3.726.0 to address breaking changes/incompatibility in releases > 3.726.0

- **CUMULUS-3940**
  - Added 'dead_letter_recovery_cpu' and 'dead_letter_recovery_memory' to `cumulus` and `archive` module configuration to allow configuration of the dead_letter_recovery_operation task definition to better allow configuration of the tool's operating environment.
  - Updated the dead letter recovery tool to utilize it's own log group "${var.prefix}-DeadLetterRecoveryEcsLogs"
  - Added `batchSize`, `concurrency` and `dbMaxPool` options to /endpoints/recoverCumulusMessage (note these values are correct at time of this release only):
    - `batchSize` - specifies how many DLA objects to read from S3 and hold in memory.  Defaults to 1000.
    - `concurrency` - specifies how many messages to process at the same time.  Defaults to 30.
    - `dbMaxPool` - specifies how many database connections to allow the process to utilize.  Defaults to 30.  Process should at minimum the value set for `concurrency`.
  - Add API memory-constrained performance test to test minimum functionality under default+ configuration
  - Updated `@cumulus/async-operations.startAsyncOperation` to take `containerName` as a parameter name, allowing it to specify a container other than the default 'AsyncOperations' container

### Fixed

- **CUMULUS-3940**
  - Updated `process-s3-dead-letter-archive` and downstream calls to pass in a esClient to  `writeRecordsFunction` and update downstream calls to utilize the client.
- **CUMULUS-3981**
  - Added required $metadata field when creating new instance of ServiceException.


## [v18.5.2] 2024-12-12

### Breaking Changes

- **CUMULUS-3934**
  - Removed `ecs_cluster_instance_allow_ssh` resource.
  - The `ecs_cluster_instance_allow_ssh` was implemented before SSM hosts were deployed
    to NGAP accounts and allowed for SSHing into an instance from an SSH bastion, which no longer exists.
  - Tunneling into an EC2 via SSM is still supported. Users relying solely on SSH will need to transition to SSM.

### Changed

- **CUMULUS-3936,CUMULUS-3948**
  - Updated `tf-modules/cumulus/ecs_cluster_instance_autoscaling_cf_template.yml.tmpl`
    user-data for compatibility with Amazon Linux 2023 AMI
  - Fixed `tf-modules/cumulus` scripts to use Instance Metadata Service V2
  - Updated `fake-provider-cf.yml` to work for Amazon Linux 2023 AMI
- **CUMULUS-3941**
  - Updated `SendPan` task to generate short pan with FAILED disposition.
- **CUMULUS-3955**
  - Removed `VACUUM` statements from db migrations. In cases where the PG database is very large, these queries
    can take a long time and exceed the Lambda timeout, causing failures on deployment.

### Fixed

- **Security Vulnerabilities**
  - Updated `@octokit/graphql` from 2.1.1 to ^2.3.0 to address [CVE-2024-21538]
    (https://github.com/advisories/GHSA-3xgq-45jj-v275)

## [v18.5.1] 2024-10-25

**Please note** changes in v18.5.1 may not yet be released in future versions, as this
is a backport/patch release on the v18.5.x series of releases.  Updates that are
included in the future will have a corresponding CHANGELOG entry in future releases.

### Added

- **CUMULUS-3773**
  - Added sftpFastDownload configuration to SyncGranule task.
  - Updated `@cumulus/sftp-client` and `@cumulus/ingest/SftpProviderClient` to support both regular and fastDownload.
  - Added sftp support to FakeProvider
  - Added sftp integration test
- **CUMULUS-3756**
  - Added excludeFileRegex configuration to UpdateGranulesCmrMetadataFileLinks
  - This is to allow files matching specified regex to be excluded when updating the Related URLs list
  - Defaults to the current behavior of excluding no files.
- **CUMULUS-3919**
  - Added terraform variables `disableSSL` and `rejectUnauthorized` to `tf-modules/cumulus-rds-tf` module.

### Changed

- **CUMULUS-3928**
  - updated publish scripting to use cumulus.bot@gmail.com for user email
  - updated publish scripting to use esm over common import of latest-version
  - updated bigint testing to remove intermitted failure source.
  - updated postgres dependency version
- **CUMULUS-3838**
  - Updated python dependencies to latest:
    - cumulus-process-py 1.4.0
    - cumulus-message-adapter-python 2.3.0

### Fixed

- **CUMULUS-3902**
  - Update error handling to use AWS SDK V3 error classes instead of properties
    on js objects

## [v18.5.0] 2024-10-03

### Migration Notes

#### CUMULUS-3536 Upgrading from Aurora Serverless V1 to V2

- The updates in CUMULUS-3536 require an upgrade of the postgres database.
  Please follow [Upgrading from Aurora Serverless V1 to V2]
  (https://nasa.github.io/cumulus/docs/next/upgrade-notes/serverless-v2-upgrade)

### Added

- **CUMULUS-3536**
  - Added `rejectUnauthorized` = false to db-provision-user-database as the Lambda
    does not have the Serverless v2 SSL certifications installed.

### Changed

- **CUMULUS-3725**
  - Updated the default parameter group for `cumulus-rds-tf` to set `force_ssl`
    to 0. This setting for the Aurora Serverless v2 database allows non-SSL
    connections to the database, and is intended to be a temporary solution
    until Cumulus has been updated to import the RDS rds-ca-rsa2048-g1 CA bundles in Lambda environments.
    See [CUMULUS-3724](https://bugs.earthdata.nasa.gov/browse/CUMULUS-3724).

### Fixed

- **CUMULUS-3901**
  - Fix error checking in @cumulus/errors to use Error.name in addition to Error.code
- **CUMULUS-3824**
  - Added the missing double quote in ecs_cluster autoscaling cf template
- **CUMULUS-3846**
  - improve reliability of unit tests
    - tests for granules api get requests separated out to new file
    - cleanup of granule database resources to ensure no overlap
    - ensure uniqueness of execution names from getWorkflowNameIntersectFromGranuleIds
    - increase timeout in aws-client tests
- **Snyk**
  - Upgraded moment from 2.29.4 to 2.30.1
  - Upgraded pg from ~8.10 to ~8.12

## [v18.4.0] 2024-08-16

### Migration Notes

#### CUMULUS-3320 Update executions table

The work for CUMULUS-3320 required index updates as well as a modification of a
table constraint.   To install the update containing these changes you should:

- Pre-generate the indexes on the execution table.  This can be done via manual
  procedure prior to upgrading without downtime, or done more quickly before or
  during upgrade with downtime.
- Update the `executions_parent_cumulus_id_foreign` constraint.   This will
  require downtime as updating the constraint requires a table write lock, and
  the update may take some time.

Deployments with low volume databases and low activity and/or test/development
environments should be able to install these updates via the normal automatic
Cumulus deployment process.

Please *carefully* review the migration [process documentation](https://nasa.github.io/cumulus/docs/next/upgrade-notes/upgrade_execution_table_CUMULUS_3320).    Failure to
make these updates properly will likely result in deployment failure and/or
degraded execution table operations.

#### CUMULUS-3449 Please follow the instructions before upgrading Cumulus

- The updates in CUMULUS-3449 requires manual update to postgres database in
  production environment. Please follow [Update Cumulus_id Type and
  Indexes](https://nasa.github.io/cumulus/docs/next/upgrade-notes/update-cumulus_id-type-indexes-CUMULUS-3449)

### Breaking Changes

### Added

- **CUMULUS-3320**
  - Added endpoint `/executions/bulkDeleteExecutionsByCollection` to allow
    bulk deletion of executions from elasticsearch by collectionId
  - Added `Bulk Execution Delete` migration type to async operations types
- **CUMULUS-3608**
  - Exposes variables for sqs_message_consumer_watcher messageLimit and timeLimit configurations. Descriptions
    of the variables [here](tf-modules/ingest/variables.tf) include notes on usage and what users should
    consider if configuring something other than the default values.
- **CUMULUS-3449**
  - Updated the following database columns to BIGINT: executions.cumulus_id, executions.parent_cumulus_id,
    files.granule_cumulus_id, granules_executions.granule_cumulus_id, granules_executions.execution_cumulus_id
    and pdrs.execution_cumulus_id
  - Changed granules table unique constraint to granules_collection_cumulus_id_granule_id_unique
  - Added indexes granules_granule_id_index and granules_provider_collection_cumulus_id_granule_id_index
    to granules table

### Changed

- **CUMULUS-3320**
  - Updated executions table (please see Migration section and Upgrade
    Instructions for more information) to:
    - Add index on `collection_cumulus_id`
    - Add index on `parent_cumulus_id`
    - Update `executions_parent_cumulus_id_foreign` constraint to add `ON DELETE
      SET NULL`.  This change will cause deletions in the execution table to
      allow deletion of parent executions, when this occurs the child will have
      it's parent reference set to NULL as part of the deletion operations.
- **CUMULUS-3449**
  - Updated `@cumulus/db` package and configure knex hook postProcessResponse to convert the return string
    from columns ending with "cumulus_id" to number.
- **CUMULUS-3841**
  - Increased `fetchRules` page size to default to 100 instead of 10. This improves overall query time when
    fetching all rules such as in `sqsMessageConsumer`.

### Fixed

- **CUMULUS-3817**
  - updated applicable @aws-sdk dependencies to 3.621.0 to remove inherited vulnerability from fast-xml-parser
- **CUMULUS-3320**
  - Execution database deletions by `cumulus_id` should have greatly improved
    performance as a table scan will no longer be required for each record
    deletion to validate parent-child relationships
- **CUMULUS-3818**
  - Fixes default value (updated to tag 52) for async-operation-image in tf-modules/cumulus.
- **CUMULUS-3840**
  - Fixed `@cumulus/api/bin/serve` to correctly use EsClient.

## [v18.3.4] 2024-08-27

**Please note** changes in v18.3.4 may not yet be released in future versions, as this
is a backport/patch release on the v18.3.x series of releases.  Updates that are
included in the future will have a corresponding CHANGELOG entry in future releases.

### Changed

- **CUMULUS-3841**
  - Increased `fetchRules` page size to default to 100 instead of 10. This improves overall query time when fetching all rules such as in `sqsMessageConsumer`.

## [v18.3.3] 2024-08-09

**Please note** changes in v18.3.3 may not yet be released in future versions, as this
is a backport/patch release on the v18.3.x series of releases.  Updates that are
included in the future will have a corresponding CHANGELOG entry in future releases.

### Fixed

- **CUMULUS-3824**
  - Changed the ECS docker storage driver to `overlay2`, since `devicemapper` is removed in Docker Engine v25.0.
  - Removed `ecs_docker_storage_driver` property from cumulus module.
- **CUMULUS-3836**
  - Terraform configuration for cleanExecutions now correctly configures ES_HOST and lambda security group

## [v18.3.2] 2024-07-24

### Added

- **CUMULUS-3700**
  - Added `volume_type` option to `elasticsearch_config` in the
    `data-persistance` module to allow configuration of the EBS volume type for
    Elasticsarch; default remains `gp2`.
- **CUMULUS-3424**
  - Exposed `auto_pause` and `seconds_until_auto_pause` variables in
    `cumulus-rds-tf` module to modify `aws_rds_cluster` scaling_configuration
- **CUMULUS-3760**
  - Added guidance for handling large backlog of es executions
- **CUMULUS-3742**
  - Script for dumping data into postgres database for testing and replicating issues
- **CUMULUS-3385**
  - Added generate_db_executions to dump large scale postgres executions

### Changed

- **CUMULUS-3385**
  - updated cleanExecutions lambda to clean up postgres execution payloads
  - updated cleanExecutions lambda with configurable limit to control for large size
- **NDCUM-1051**
  - Modified addHyraxUrlToUmmG to test whether the provide Hyrax URL is already included in the metadata, and if so return the metadata unaltered.
  - Modified addHyraxUrlToEcho10 to test whether the provide Hyrax URL is already included in the metadata, and if so return the metadata unaltered.

### Fixed

- **CUMULUS-3807**
  - Pinned @aws-sdk/client-s3 to 3.614 to address timeout/bug in s3().listObjectsV2
- **CUMULUS-3787**
  - Fixed developer-side bug causing some ts errors to be swallowed in CI
- **CUMULUS-3785**
  - Fixed `SftpProviderClient` not awaiting `decryptBase64String` with AWS KMS
  - Fixed method typo in `@cumulus/api/endpoints/dashboard.js`
- **CUMULUS-3385**
  - fixed cleanExecutions lambda to clean up elasticsearch execution payloads
- **CUMULUS-3326**
  - Updated update-granules-cmr-metadata-file-links task to update the file size of the update metadata file and remove the invalidated checksum associated with this file.

## [v18.3.1] 2024-07-08

### Migration Notes

#### CUMULUS-3433 Update to node.js v20

The following applies only to users with a custom value configured for
`async-operation`:

- As part of the node v20 update process, a new version (52) of the Core
  async-operation container was published - [cumuluss/async
  operation](https://hub.docker.com/layers/cumuluss/async-operation/52/images/sha256-78c05f9809c29707f9da87c0fc380d39a71379669cbebd227378c8481eb11c3a?context=explore)  The
  default value for `async-operation` has been updated in the `cumulus`
  module, however if you are using an internal image repository such as ECR,
  please make sure to update your deployment configuration with the newly
  provided image.

  Users making use of a custom image configuration should note the base image
  for Core async operations must support node v20.x.

#### CUMULUS-3617 Migration of DLA messages should be performed after Cumulus is upgraded

Instructions for migrating old DLA (Dead Letter Archive) messages to new format:

- `YYYY-MM-DD` subfolders to organize by date
- new top level fields for simplified search and analysis
- captured error message

To invoke the Lambda and start the DLA migration, you can use the AWS Console or CLI:

```bash
aws lambda invoke --function-name $PREFIX-migrationHelperAsyncOperation \
  --payload $(echo '{"operationType": "DLA Migration"}' | base64) $OUTFILE
```

- `PREFIX` is your Cumulus deployment prefix.
- `OUTFILE` (**optional**) is the filepath where the Lambda output will be saved.

The Lambda will trigger an Async Operation and return an `id` such as:

```json
{"id":"41c9fbbf-a031-4dd8-91cc-8ec2d8b5e31a","description":"Migrate Dead Letter Archive Messages",
"operationType":"DLA Migration","status":"RUNNING",
"taskArn":"arn:aws:ecs:us-east-1:AWSID:task/$PREFIX-CumulusECSCluster/123456789"}
```

which you can then query the Async Operations [API
Endpoint](https://nasa.github.io/cumulus-api/#retrieve-async-operation) for the
output or status of your request. If you want to directly observe the progress
of the migration as it runs, you can view the CloudWatch logs for your async
operations (e.g. `PREFIX-AsyncOperationEcsLogs`).

#### CUMULUS-3779 async_operations Docker image version upgrade

The `async-operation` Docker image has been updated to support Node v20 and `aws-sdk` v3. Users of the image will need
to update to at least [async-operations:52](https://hub.docker.com/layers/cumuluss/async-operation/52/images/sha256-78c05f9809c29707f9da87c0fc380d39a71379669cbebd227378c8481eb11c3a?context=explore).

#### CUMULUS-3776 cumulus-ecs-task Docker image version upgrade

The `cumulus-ecs-task` Docker image has been updated to support Node v20 and `aws-sdk` v3. Users of the image will need
to update to at least [cumulus-ecs-task:2.1.0](https://hub.docker.com/layers/cumuluss/cumulus-ecs-task/2.1.0/images/sha256-17bebae3e55171c96272eeb533293b98e573be11dd5371310156b7c2564e691a?context=explore).

### Breaking Changes

- **CUMULUS-3618**
  - Modified @cumulus/es-client/search.BaseSearch:
    - Removed static class method `es` in favor of new class for managing
       elasticsearch clients `EsClient` which allows for credential
       refresh/reset.  Updated api/es-client code to
       utilize new pattern.    Users making use of @cumulus/es-client should
       update their code to make use of the new EsClient create/initialize pattern.
    - Added helper method getEsClient to encapsulate logic to create/initialize
      a new EsClient.

- **CUMULUS-2889**
  - Removed unused CloudWatch Logs AWS SDK client. This change removes the CloudWatch Logs
    client from the `@cumulus/aws-client` package.
- **CUMULUS-2890**
  - Removed unused CloudWatch AWS SDK client. This change removes the CloudWatch client
    from the `@cumulus/aws-client` package.
- **CUMULUS-3323**
  - Updated `@cumulus/db` to by default set the `ssl` option for knex, and
    reject non-SSL connections via use of the `rejectUnauthorized` configuration
    flag.   This causes all Cumulus database connections to require SSL (CA or
    self-signed) and reject connectivity if the database does not provide SSL.
    Users using serverless v1/`cumulus-rds-tf` should not be impacted by this
    change as certs are provided by default.   Users using databases that do not
    provide SSL should update their database secret with the optional value
    `disableSSL` set to `true`
  - Updated `cumulus-rds-tf` to set `rds.force_ssl` to `1`, forcing SSL enabled
    connections in the `db_parameters` configuration.   Users of this module
    defining their own `db_parameters` should make this configuration change to allow only SSL
    connections to the RDS datastore.
- **CUMULUS-2897**
  - Removed unused Systems Manager AWS SDK client. This change removes the Systems Manager client
    from the `@cumulus/aws-client` package.
- **CUMULUS-3779**
  - Updates async_operations Docker image to Node v20 and bumps its cumulus dependencies to v18.3.0 to
    support `aws-sdk` v3 changes.

### Added

- **CUMULUS-3614**
  - `tf-modules/monitoring` module now deploys Glue table for querying dead-letter-archive messages.
- **CUMULUS-3616**
  - Added user guide on querying dead-letter-archive messages using AWS Athena.
- **CUMULUS-3433**
  - Added `importGot` helper method to import `got` as an ESM module in
    CommmonJS typescript/webpack clients.
- **CUMULUS-3606**
  - Updated  with additional documentation covering tunneling configuration
    using a PKCS11 provider

### Changed

- **CUMULUS-3735**
  - Remove unused getGranuleIdsForPayload from `@cumulus/api/lib`
- **CUMULUS-3746**
  - cicd unit test error log changed to environment unique name
- **CUMULUS-3717**
  - Update `@cumulus/ingest/HttpProviderClient` to use direct injection test mocks, and remove rewire from unit tests
- **CUMULUS-3720**
  - add cicd unit test error logging to s3 for testing improvements
- **CUMULUS-3433**
  - Updated all node.js lambda dependencies to node 20.x/20.12.2
  - Modified `@cumulus/ingest` unit test HTTPs server to accept localhost POST
    requests, and removed nock dependency from tests involving `fs.Readstream`
    and `got` due to a likely incompatibility with changes in node v18, `got`,
    fs.Readstream and nock when used in combination in units
    (https://github.com/sindresorhus/got/issues/2341)
  - Updated `got` dependency in `@cumulus/ingest` to use `@cumulus/common`
    dynamic import helper / `got` > v10 in CommonJS.
  - Updated all Core lambdas to use [cumulus-message-adapter-js](https://github.com/nasa/cumulus-message-adapter-js) v2.2.0
- **CUMULUS-3629**
  - dla guarantees de-nested SQS message bodies, preferring outermost metadata as found.
  - dla uses execution Name as filename and ensures no ':' or '/' characters in name
- **CUMULUS-3570**
  - Updated Kinesis docs to support latest AWS UI and recommend server-side encryption.
- **CUMULUS-3519**
  - Updates SQS and SNS code to AWS SDK V3 Syntax
- **CUMULUS-3609**
  - Adds dla-migration lambda to async-operations to be used for updating existing DLA records
  - Moved hoistCumulusMessageDetails function from write-db-dlq-records-to-s3 lambda to @cumulus/message/DeadLetterMessage
- **CUMULUS-3613**
  - Updated writeDbRecordsDLQtoS3 lambda to write messages to `YYYY-MM-DD` subfolder of S3 dead letter archive.
- **CUMULUS-3518**
  - Update existing usage of `@cumulus/aws-client` lambda service to use AWS SDK v3 `send` syntax
  - Update Discover Granules lambda default memory to 1024 MB
- **CUMULUS-3600**
  - Update docs to clarify CloudFront HTTPS DIT requirements.
- **CUMULUS-2892**
  - Updates `aws-client`'s EC2 client to use AWS SDK v3.
- **CUMULUS-2896**
  - Updated Secrets Manager code to AWS SDK v3.
- **CUMULUS-2901**
  - Updated STS code to AWS SDK v3.
- **CUMULUS-2898**
  - Update Step Functions code to AWS SDK v3
- **CUMULUS-2902**
  - Removes `aws-sdk` from `es-client` package by replacing credential fetching with
  the `@aws-sdk/credential-providers` AWS SDK v3 package.
  - Removes `aws-sdk` from all cumulus packages and replaces usages with AWS SDK v3 clients.
- **CUMULUS-3456**
  - Added stateMachineArn, executionArn, collectionId, providerId, granules, status, time, and error fields to Dead Letter Archive message
  - Added cumulusError field to records in sfEventSqsToDbRecordsDeadLetterQueue
- **CUMULUS-3323**
  - Added `disableSSL` as a valid database secret key - setting this in your database credentials will
    disable SSL for all Core database connection attempts.
  - Added `rejectUnauthorized` as a valid database secret key - setting
    this to `false` in your database credentials will allow self-signed certs/certs with an unrecognized authority.
  - Updated the default parameter group for `cumulus-rds-tf` to set `force_ssl`
    to 1.   This setting for the Aurora Serverless v1 database disallows non-SSL
    connections to the database, and is intended to help enforce security
    compliance rules.  This update can be opted-out by supplying a non-default
    `db_parameters` set in the terraform configuration.
- **CUMULUS-3425**
  - Update `@cumulus/lzards-backup` task to either respect the `lzards_provider`
    terraform configuration value or utilize `lzardsProvider` as part of the task
    workflow configuration
  - Minor refactor of `@cumulus/lzards-api-client` to:
    - Use proper ECMAScript import for `@cumulus/launchpad-auth`
    - Update incorrect docstring
- **CUMULUS-3497**
  - Updated `example/cumulus-tf/orca.tf` to use v9.0.4
- **CUMULUS-3610**
  - Updated `aws-client`'s ES client to use AWS SDK v3.
- **CUMULUS-3617**
  - Added lambdas to migrate DLA messages to `YYYY-MM-DD` subfolder
  - Updated `@cumulus/aws-client/S3/recursivelyDeleteS3Bucket` to handle bucket with more than 1000 objects.
- **CUMULUS-2891**
  - Updated ECS code to aws sdk v3

### Fixed

- **CUMULUS-3715**
  - Update `ProvisionUserDatabase` lambda to correctly pass in knex/node debug
    flags to knex custom code
- **CUMULUS-3721**
  - Update lambda:GetFunctionConfiguration policy statement to fix error related to resource naming
- **CUMULUS-3701**
  - Updated `@cumulus/api` to no longer improperly pass PATCH/PUT null values to Eventbridge rules
- **CUMULUS-3618**
  - Fixed `@cumulus/es-client` credentialing issue in instance where
    lambda/Fargate task runtime would exceed the timeout for the es-client. Added retry/credential
    refresh behavior to `@cumulus/es-client/indexer.genericRecordUpdate` to ensure record indexing
    does not fail in those instances.
  - Updated `index-from-database` lambda to utilize updated es-client to prevent
    credentialing timeout in long-running ECS jobs.
- **CUMULUS-3323**
  - Minor edits to errant integration test titles (dyanmo->postgres)
- **AWS-SDK v3 Exclusion (v18.3.0 fix)***
  - Excludes aws-sdk v3 from packages to reduce overall package size. With the requirement of Node v20
    packaging the aws-sdk v3 with our code is no longer necessary and prevented some packages from being
    published to npm.

## [v18.2.2] 2024-06-4

### Migration Notes

#### CUMULUS-3591 - SNS topics set to use encrypted storage

As part of the requirements for this ticket Cumulus Core created SNS topics are
being updated to use server-side encryption with an AWS managed key.    No user
action is required, this note is being added to increase visibility re: this
modification.

### Changed

- **CUMULUS-3591**
  - Enable server-side encryption for all SNS topcis deployed by Cumulus Core
  - Update all integration/unit tests to use encrypted SNS topics

### Fixed

- **CUMULUS-3547**
  - Updated ECS Cluster `/dev/xvdcz` EBS volumes so they're encrypted.
- **CUMULUS-3527**
  - Added suppport for additional kex algorithms in the sftp-client.
- **CUMULUS-3587**
  - Ported https://github.com/scottcorgan/express-boom into API/lib to allow
    updates of sub-dependencies and maintain without refactoring errors in
    API/etc wholesale
  - Addresses [CVE-2020-36604](https://github.com/advisories/GHSA-c429-5p7v-vgjp)
- **CUMULUS-3673**
  - Fixes Granules API so that paths containing a granule and/or collection ID properly URI encode the ID.
- **Audit Issues**
  - Addressed [CVE-2023-45133](https://github.com/advisories/GHSA-67hx-6x53-jw92) by
    updating babel packages and .babelrc

## [v18.2.1] 2024-05-08

**Please note** changes in 18.2.1 may not yet be released in future versions, as this
is a backport/patch release on the 18.2.x series of releases.  Updates that are
included in the future will have a corresponding CHANGELOG entry in future releases.

### Fixed

- **CUMULUS-3721**
  - Update lambda:GetFunctionConfiguration policy statement to fix error related to resource naming
- **CUMULUS-3701**
  - Updated `@cumulus/api` to no longer improperly pass PATCH/PUT null values to Eventbridge rules

## [v18.2.0] 2024-02-02

### Migration Notes

From this release forward, Cumulus Core will be tested against PostgreSQL v13. Users
should migrate their datastores to Aurora PostgreSQL 13.9+ compatible data
stores as soon as possible after upgrading to this release.

#### Database Upgrade

Users utilizing the `cumulus-rds-tf` module should reference [cumulus-rds-tf
upgrade
instructions](https://nasa.github.io/cumulus/docs/upgrade-notes/upgrade-rds-cluster-tf-postgres-13).

### Breaking Changes

- **CUMULUS-2889**
  - Removed unused CloudWatch Logs AWS SDK client. This change removes the CloudWatch Logs
    client from the `@cumulus/aws-client` package.
- **CUMULUS-2890**
  - Removed unused CloudWatch AWS SDK client. This change removes the CloudWatch client
    from the `@cumulus/aws-client` package.

### Changed

- **CUMULUS-3492**
  - add teclark to select-stack.js
- **CUMULUS-3444**
  - Update `cumulus-rds-tf` module to take additional parameters in support of
    migration from Aurora PostgreSQl v11 to v13.   See Migration Notes for more details
- **CUMULUS-3564**
  - Update webpack configuration to explicitly disable chunking
- **CUMULUS-2895**
  - Updated KMS code to aws sdk v3
- **CUMULUS-2888**
  - Update CloudWatch Events code to AWS SDK v3
- **CUMULUS-2893**
  - Updated Kinesis code to AWS SDK v3
- **CUMULUS-3555**
  - Revert 3540, un-stubbing cmr facing tests
  - Raise memory_size of ftpPopulateTestLambda to 512MB
- **CUMULUS-2887**
  - Updated CloudFormation code to aws sdk v3
- **CUMULUS-2899**
  - Updated SNS code to aws sdk v3
- **CUMULUS_3499**
  - Update AWS-SDK dependency pin to "2.1490" to prevent SQS issue.  Dependency
    pin expected to be changed with the resolution to CUMULUS-2900
- **CUMULUS-2894**
  - Update Lambda code to AWS SDK v3
- **CUMULUS-3432**
  - Update `cumulus-rds-tf` `engine_version` to `13.9`
  - Update `cumulus-rds-tf` `parameter_group_family` to `aurora-postgresql13`
  - Update development/local stack postgres image version to postgres:13.9-alpine
- **CUMULUS-2900**
  - Update SQS code to AWS SDK v3
- **CUMULUS-3352**
  - Update example project to use CMA v2.0.3 for integration testing
  - Update example deployment to deploy cnmResponse lambda version
    2.1.1-aplha.2-SNAPSHOT
  - Update example deployment to deploy cnmToGranule lambda
    version 1.7.0-alpha.2-SNAPSHOT
- **CUMULUS-3501**
  - Updated CreateReconciliationReport lambda to save report record to Elasticsearch.
  - Created docker image cumuluss/async-operation:48 from v16.1.2, and used it as default async_operation_image.
- **CUMULUS-3502**
  - Upgraded localstack to v3.0.0 to support recent aws-sdk releases and update unit tests.
- **CUMULUS-3540**
  - stubbed cmr interfaces in integration tests allow integration tests to pass
  - needed while cmr is failing to continue needed releases and progress
  - this change should be reverted ASAP when cmr is working as needed again

### Fixed

- **CUMULUS-3177**
  - changed `_removeGranuleFromCmr` function for granule `bulkDelete` to not throw an error and instead catch the error when the granule is not found in CMR
- **CUMULUS-3293**
  - Process Dead Letter Archive is fixed to properly copy objects from `/sqs/` to `/failed-sqs/` location
- **CUMULUS-3467**
  - Added `childWorkflowMeta` to `QueueWorkflow` task configuration
- **CUMULUS-3474**
  - Fixed overridden changes to `rules.buildPayload' to restore changes from ticket `CUMULUS-2969` which limited the definition object to `name` and `arn` to
    account for AWS character limits.
- **CUMULUS-3479**
  - Fixed typo in s3-replicator resource declaration where `var.lambda_memory_size` is supposed to be `var.lambda_memory_sizes`
- **CUMULUS-3510**
  - Fixed `@cumulus/api` `validateAndUpdateSqsRule` method to allow 0 retries and 0 visibilityTimeout
    in rule's meta.  This fix from CUMULUS-2863 was not in release 16 and later.
- **CUMULUS-3562**
  - updated crypto-js to 4.2.0
  - updated aws-sdk/client-api-gateway to 3.499 to avoid older crypto-js dependency

## [v18.1.0] 2023-10-25

### MIGRATION notes

#### Rules API Endpoint Versioning

As part of the work on CUMULUS-3095, we have added a required header for the
rules PUT/PATCH endpoints -- to ensure that older clients/utilities do not
unexpectedly make destructive use of those endpoints, a validation check of a
header value against supported versions has been implemented.

Moving forward, if a breaking change is made to an existing endpoint that
requires user updates, as part of that update we will set the current version of
the core API and require a header that confirms the client is compatible with
the version required or greater.

In this instance, the rules PUT/PATCH
endpoints will require a `Cumulus-API-Version` value of at least `2`.

```bash
 curl --request PUT https://example.com/rules/repeat_test\
 --header 'Cumulus-API-Version: 2'\
 --header 'Content-Type: application/json'\
 --header 'Authorization: Bearer ReplaceWithToken'\
 --data ...
```

Users/clients that do not make use of these endpoints will not be impacted.

### Breaking Changes

- **CUMULUS-3427**
  - Changed the naming conventions for memory size and timeouts configuration to simply the lambda name

### Notable Changes

- **CUMULUS-3095**
  - Added `PATCH` rules endpoint to update rule which works as the existing `PUT` endpoint.
  - Updated `PUT` rules endpoint to replace rule.

### Added

- **CUMULUS-3218**
  - Added optional `maxDownloadTime` field to `provider` schema
  - Added `max_download_time` column to PostgreSQL `providers` table
  - Updated `@cumulus/ingest/lock` to check expired locks based on `provider.maxDownloadTime`

### Changed

- **CUMULUS-3095**
  - Updated `@cumulus/api-client/rules` to have`replaceRule` and `updateRule` methods.
  - Updated mapping for rule Elasticsearch records to prevent dynamic field for keys under
    `meta` and `payload`, and fixed `rule` field mapping.
- **CUMULUS-3351**
  - Updated `constructOnlineAccessUrls()` to group CMR online access URLs by link type.
- **CUMULUS-3377**
  - Added configuration option to cumulus-tf/terraform.tfvars to include sns:Subscribe access policy for
    executions, granules, collections, and PDRs report topics.
- **CUMULUS-3392**
  - Modify cloudwatch rule by deleting `custom`
- **CUMULUS-3434**
  - Updated `@cumulus/orca-recovery-adapter` task to output both input granules and recovery output.
  - Updated `example/cumulus-tf/orca.tf` to use v9.0.0.

### Fixed

- **CUMULUS-3095**
  - Added back `rule` schema validation which is missing after RDS phase 3.
  - Fixed a bug for creating rule with tags.
- **CUMULUS-3286**
  - Fixed `@cumulus/cmrjs/cmr-utils/getGranuleTemporalInfo` and `@cumulus/message/Granules/getGranuleCmrTemporalInfo`
    to handle non-existing cmr file.
  - Updated mapping for granule and deletedgranule Elasticsearch records to prevent dynamic field for keys under
    `queryFields`.
  - Updated mapping for collection Elasticsearch records to prevent dynamic field for keys under `meta`.
- **CUMULUS-3393**
  - Fixed `PUT` collection endpoint to update collection configuration in S3.
- **CUMULUS-3427**
  - Fixed issue where some lambda and task memory sizes and timeouts were not configurable
- **@aws-sdk upgrade**
  - Fixed TS compilation error on aws-client package caused by @aws-sdk/client-dynamodb 3.433.0 upgrade

## [v18.0.0] 2023-08-28

### Notable Changes

- **CUMULUS-3270**
  - update python lambdas to use python3.10
  - update dependencies to use python3.10 including cumulus-message-adapter, cumulus-message-adapter-python and cumulus-process-py
- **CUMULUS-3259**
  - Updated Terraform version from 0.13.6 to 1.5.3. Please see the [instructions to upgrade your deployments](https://github.com/nasa/cumulus/blob/master/docs/upgrade-notes/upgrading-tf-version-1.5.3.md).

### Changed

- **CUMULUS-3366**
  - Added logging to the `collectionRuleMatcher` Rules Helper, which is used by the sqs-message-consumer and message-consumer Lambdas,
    to report when an incoming message's collection does not match any rules.

## [v17.0.0] 2023-08-09

### MIGRATION notes

- This release updates the `hashicorp/aws` provider required by Cumulus to `~> 5.0`
  which in turn requires updates to all modules deployed with Core in the same stack
  to use a compatible provider version.
- This update is *not* compatible with prior stack states - Terraform will not
  allow redeployment of a prior version of Cumulus using an older version of
  the provider.  Please be sure to validate the install changeset is what you
  expect prior to upgrading to this version.
- Upgrading Cumulus to v17 from prior versions should only require the usual
  terraform init/apply steps.  As always **be sure** to inspect the `terraform plan` or
  `terraform apply` changeset to ensure the changes between providers are what
  you're expecting for all modules you've chosen to deploy with Cumulus

### Notable Changes

- **CUMULUS-3258**
  - @cumulus/api is now compatible *only* with Orca >= 8.1.0.    Prior versions of
    Orca are not compatible with Cumulus 17+
  - Updated all hashicorp terraform AWS provider configs to ~> 5.0
    - Upstream/downstream terraform modules will need to utilize an AWS provider
      that matches this range

### Breaking Changes

- **CUMULUS-3258**
  - Update @cumulus/api/lib/orca/getOrcaRecoveryStatusByGranuleCollection
    to @cumulus/api/lib/orca/getOrcaRecoveryStatusByGranuleIdAndCollection and
    add collectionId to arguments to support Orca v8+ required use of
    collectionId

  - Updated all terraform AWS providers to ~> 5.0

### Changed

- **CUMULUS-3258**
  - Update all Core integration tests/integrations to be compatible with Orca >=
    v8.1.0 only

### Fixed

- **CUMULUS-3319**
  - Removed @cumulus/api/models/schema and changed all references to
    @cumulus/api/lib/schema in docs and related models
  - Removed @cumulus/api/models/errors.js
  - Updated API granule write logic to cause postgres schema/db write failures on an individual granule file write to result  in a thrown error/400 return instead of a 200 return and a 'silent' update of the granule to failed status.
  - Update api/lib/_writeGranule/_writeGranulefiles logic to allow for schema failures on individual granule writes via an optional method parameter in _writeGranules, and an update to the API granule write calls.
  - Updated thrown error to include information related to automatic failure behavior in addition to the stack trace.

## [v16.1.3] 2024-1-15

**Please note** changes in 16.1.3 may not yet be released in future versions, as this
is a backport/patch release on the 16.x series of releases.  Updates that are
included in the future will have a corresponding CHANGELOG entry in future releases.

### Changed

- **CUMULUS_3499
  - Update AWS-SDK dependency pin to "2.1490" to prevent SQS issue.  Dependency
    pin expected to be changed with the resolution to CUMULUS-2900

### Fixed

- **CUMULUS-3474**
  - Fixed overriden changes to `rules.buildPayload' to restore changes from
    ticket `CUMULUS-2969` which limited the definition object to `name` and `arn` to
    account for AWS character limits.
- **CUMULUS-3501**
  - Updated CreateReconciliationReport lambda to save report record to Elasticsearch.
  - Created docker image cumuluss/async-operation:48 from v16.1.2, and used it as default async_operation_image.
- **CUMULUS-3510**
  - Fixed `@cumulus/api` `validateAndUpdateSqsRule` method to allow 0 retries and 0 visibilityTimeout
    in rule's meta.  This fix from CUMULUS-2863 was not in release 16 and later.
- **CUMULUS-3540**
  - stubbed cmr interfaces in integration tests allow integration tests to pass
  - needed while cmr is failing to continue needed releases and progress
  - this change should be reverted ASAP when cmr is working as needed again

## [v16.1.2] 2023-11-01

**Please note** changes in 16.1.2 may not yet be released in future versions, as this
is a backport/patch release on the 16.x series of releases.  Updates that are
included in the future will have a corresponding CHANGELOG entry in future releases.

### Added

- **CUMULUS-3218**
  - Added optional `maxDownloadTime` field to `provider` schema
  - Added `max_download_time` column to PostgreSQL `providers` table
  - Updated `@cumulus/ingest/lock` to check expired locks based on `provider.maxDownloadTime`

### Fixed

- **@aws-sdk upgrade**
  - Fixed TS compilation error on aws-client package caused by @aws-sdk/client-dynamodb 3.433.0 upgrade
  - Updated mapping for collection Elasticsearch records to prevent dynamic field for keys under `meta`.
- **CUMULUS-3286**
  - Fixed `@cumulus/cmrjs/cmr-utils/getGranuleTemporalInfo` and `@cumulus/message/Granules/getGranuleCmrTemporalInfo`
    to handle non-existing cmr file.
  - Updated mapping for granule and deletedgranule Elasticsearch records to prevent dynamic field for keys under
    `queryFields`.
- **CUMULUS-3293**
  - Process Dead Letter Archive is fixed to properly copy objects from `/sqs/` to `/failed-sqs/` location
- **CUMULUS-3393**
  - Fixed `PUT` collection endpoint to update collection configuration in S3.
- **CUMULUS-3467**
  - Added `childWorkflowMeta` to `QueueWorkflow` task configuration

## [v16.1.1] 2023-08-03

### Notable Changes

- The async_operation_image property of cumulus module should be updated to pull
  the ECR image for cumuluss/async-operation:47

### Added

- **CUMULUS-3298**
  - Added extra time to the buffer for replacing the launchpad token before it
    expires to alleviate CMR error messages
- **CUMULUS-3220**
  - Created a new send-pan task
- **CUMULUS-3287**
  - Added variable to allow the aws_ecs_task_definition health check to be configurable.
  - Added clarity to how the bucket field needs to be configured for the
    move-granules task definition

### Changed

- Security upgrade node from 14.19.3-buster to 14.21.1-buster
- **CUMULUS-2985**
  - Changed `onetime` rules RuleTrigger to only execute when the state is `ENABLED` and updated documentation to reflect the change
  - Changed the `invokeRerun` function to only re-run enabled rules
- **CUMULUS-3188**
  - Updated QueueGranules to support queueing granules that meet the required API granule schema.
  - Added optional additional properties to queue-granules input schema
- **CUMULUS-3252**
  - Updated example/cumulus-tf/orca.tf to use orca v8.0.1
  - Added cumulus task `@cumulus/orca-copy-to-archive-adapter`, and add the task to `tf-modules/ingest`
  - Updated `tf-modules/cumulus` module to take variable `orca_lambda_copy_to_archive_arn` and pass to `tf-modules/ingest`
  - Updated `example/cumulus-tf/ingest_and_publish_granule_with_orca_workflow.tf` `CopyToGlacier` (renamed to `CopyToArchive`) step to call
    `orca_copy_to_archive_adapter_task`
- **CUMULUS-3253**
  - Added cumulus task `@cumulus/orca-recovery-adapter`, and add the task to `tf-modules/ingest`
  - Updated `tf-modules/cumulus` module to take variable `orca_sfn_recovery_workflow_arn` and pass to `tf-modules/ingest`
  - Added `example/cumulus-tf/orca_recovery_adapter_workflow.tf`, `OrcaRecoveryAdapterWorkflow` workflow has `OrcaRecoveryAdapter` task
    to call the ORCA recovery step-function.
  - Updated `example/data/collections/` collection configuration `meta.granuleRecoveryWorkflow` to use `OrcaRecoveryAdapterWorkflow`
- **CUMULUS-3215**
  - Create reconciliation reports will properly throw errors and set the async
    operation status correctly to failed if there is an error.
  - Knex calls relating to reconciliation reports will retry if there is a
    connection terminated unexpectedly error
  - Improved logging for async operation
  - Set default async_operation_image_version to 47
- **CUMULUS-3024**
  - Combined unit testing of @cumulus/api/lib/rulesHelpers to a single test file
    `api/tests/lib/test-rulesHelpers` and removed extraneous test files.
- **CUMULUS-3209**
  - Apply brand color with high contrast settings for both (light and dark) themes.
  - Cumulus logo can be seen when scrolling down.
  - "Back to Top" button matches the brand color for both themes.
  - Update "note", "info", "tip", "caution", and "warning" components to [new admonition styling](https://docusaurus.io/docs/markdown-features/admonitions).
  - Add updated arch diagram for both themes.
- **CUMULUS-3203**
  - Removed ACL setting of private on S3.multipartCopyObject() call
  - Removed ACL setting of private for s3PutObject()
  - Removed ACL confguration on sync-granules task
  - Update documentation on dashboard deployment to exclude ACL public-read setting
- **CUMULUS-3245**
  - Update SQS consumer logic to catch ExecutionAlreadyExists error and
    delete SQS message accordingly.
  - Add ReportBatchItemFailures to event source mapping start_sf_mapping
- **CUMULUS-3357**
  - `@cumulus/queue-granules` is now written in TypeScript
  - `@cumulus/schemas` can now generate TypeScript interfaces for the task input, output and config.
- Added missing name to throttle_queue_watcher Cloudwatch event in `throttled-queue.tf`


### Fixed

- **CUMULUS-3258**
  - Fix un-prefixed s3 lifecycle configuration ID from CUMULUS-2915
- **CUMULUS-2625**
  - Optimized heap memory and api load in queue-granules task to scale to larger workloads.
- **CUMULUS-3265**
  - Fixed `@cumulus/api` `getGranulesForPayload` function to query cloud metrics es when needed.
- **CUMULUS-3389**
  - Updated runtime of `send-pan` and `startAsyncOperation` lambdas to `nodejs16.x`

## [v16.0.0] 2023-05-09

### Notable Changes

- The async_operation_image property of cumulus module should be updated to pull
  the ECR image for cumuluss/async-operation:46

### MIGRATION notes

#### PI release version

When updating directly to v16 from prior releases older that V15, please make sure to
read through all prior release notes.

Notable migration concerns since the last PI release version (11.1.x):

- [v14.1.0] - Postgres compatibility update to Aurora PostgreSQL 11.13.
- [v13.1.0] - Postgres update to add `files_granules_cumulus_id_index` to the
  `files` table may require manual steps depending on load.

#### RDS Phase 3 migration notes

This release includes updates that remove existing DynamoDB tables as part of
release deployment process.   This release *cannot* be properly rolled back in
production as redeploying a prior version of Cumulus will not recover the
associated Dynamo tables.

Please read the full change log for RDS Phase 3 and consult the [RDS Phase 3 update
documentation](https://nasa.github.io/cumulus/docs/next/upgrade-notes/upgrade-rds-phase-3-release)

#### API Endpoint Versioning

As part of the work on CUMULUS-3072, we have added a required header for the
granule PUT/PATCH endpoints -- to ensure that older clients/utilities do not
unexpectedly make destructive use of those endpoints, a validation check of a
header value against supported versions has been implemented.

Moving forward, if a breaking change is made to an existing endpoint that
requires user updates, as part of that update we will set the current version of
the core API and require a header that confirms the client is compatible with
the version required or greater.

In this instance, the granule PUT/PATCH
endpoints will require a `Cumulus-API-Version` value of at least `2`.

```bash
 curl --request PUT https://example.com/granules/granuleId.A19990103.006.1000\
 --header 'Cumulus-API-Version: 2'\
 --header 'Content-Type: application/json'\
 --header 'Authorization: Bearer ReplaceWithToken'\
 --data ...
```

Users/clients that do not make use of these endpoints will not be impacted.

### RDS Phase 3
#### Breaking Changes

- **CUMULUS-2688**
  - Updated bulk operation logic to use collectionId in addition to granuleId to fetch granules.
  - Tasks using the `bulk-operation` Lambda should provide collectionId and granuleId e.g. { granuleId: xxx, collectionId: xxx }
- **CUMULUS-2856**
  - Update execution PUT endpoint to no longer respect message write constraints and update all values passed in

#### Changed

- **CUMULUS-3282**
  - Updated internal granule endpoint parameters from :granuleName to :granuleId
    for maintenance/consistency reasons
- **CUMULUS-2312** - RDS Migration Epic Phase 3
  - **CUMULUS-2645**
    - Removed unused index functionality for all tables other than
      `ReconciliationReportsTable` from `dbIndexer` lambda
  - **CUMULUS-2398**
    - Remove all dynamoDB updates for `@cumulus/api/ecs/async-operation/*`
    - Updates all api endpoints with updated signature for
      `asyncOperationsStart` calls
    - Remove all dynamoDB models calls from async-operations api endpoints
  - **CUMULUS-2801**
    - Move `getFilesExistingAtLocation`from api granules model to api/lib, update granules put
      endpoint to remove model references
  - **CUMULUS-2804**
    - Updates api/lib/granule-delete.deleteGranuleAndFiles:
      - Updates dynamoGranule -> apiGranule in the signature and throughout the dependent code
      - Updates logic to make apiGranule optional, but pgGranule required, and
        all lookups use postgres instead of ES/implied apiGranule values
      - Updates logic to make pgGranule optional - in this case the logic removes the entry from ES only
    - Removes all dynamo model logic from api/endpoints/granules
    - Removes dynamo write logic from api/lib/writeRecords.*
    - Removes dynamo write logic from api/lib/ingest.*
    - Removes all granule model calls from api/lambdas/bulk-operations and any dependencies
    - Removes dynamo model calls from api/lib/granule-remove-from-cmr.unpublishGranule
    - Removes Post Deployment execution check from sf-event-sqs-to-db-records
    - Moves describeGranuleExecution from api granule model to api/lib/executions.js
  - **CUMULUS-2806**
    - Remove DynamoDB logic from executions `POST` endpoint
    - Remove DynamoDB logic from sf-event-sqs-to-db-records lambda execution writes.
    - Remove DynamoDB logic from executions `PUT` endpoint
  - **CUMULUS-2808**
    - Remove DynamoDB logic from executions `DELETE` endpoint
  - **CUMULUS-2809**
    - Remove DynamoDB logic from providers `PUT` endpoint
    - Updates DB models asyncOperation, provider and rule to return all fields on upsert.
  - **CUMULUS-2810**
    - Removes addition of DynamoDB record from API endpoint POST /provider/<name>
  - **CUMULUS-2811**
    - Removes deletion of DynamoDB record from API endpoint DELETE /provider/<name>
  - **CUMULUS-2817**
    - Removes deletion of DynamoDB record from API endpoint DELETE /collection/<name>/<version>
  - **CUMULUS-2814**
    - Move event resources deletion logic from `rulesModel` to `rulesHelper`
  - **CUMULUS-2815**
    - Move File Config and Core Config validation logic for Postgres Collections from `api/models/collections.js` to `api/lib/utils.js`
  - **CUMULUS-2813**
    - Removes creation and deletion of DynamoDB record from API endpoint POST /rules/
  - **CUMULUS-2816**
    - Removes addition of DynamoDB record from API endpoint POST /collections
  - **CUMULUS-2797**
    - Move rule helper functions to separate rulesHelpers file
  - **CUMULUS-2821**
    - Remove DynamoDB logic from `sfEventSqsToDbRecords` lambda
  - **CUMULUS-2856**
    - Update API/Message write logic to handle nulls as deletion in execution PUT/message write logic

#### Added

- **CUMULUS-2312** - RDS Migration Epic Phase 3
  - **CUMULUS-2813**
    - Added function `create` in the `db` model for Rules
      to return an array of objects containing all columns of the created record.
  - **CUMULUS-2812**
    - Move event resources logic from `rulesModel` to `rulesHelper`
  - **CUMULUS-2820**
    - Remove deletion of DynamoDB record from API endpoint DELETE /pdr/<pdrName>
  - **CUMULUS-2688**
    - Add new endpoint to fetch granules by collectionId as well as granuleId: GET /collectionId/granuleId
    - Add new endpoints to update and delete granules by collectionId as well as
      granuleId

#### Removed

- **CUMULUS-2994**
  - Delete code/lambdas that publish DynamoDB stream events to SNS
- **CUMULUS-3226**
  - Removed Dynamo Async Operations table
- **CUMULUS-3199**
  - Removed DbIndexer lambda and all associated terraform resources
- **CUMULUS-3009**
  - Removed Dynamo PDRs table
- **CUMULUS-3008**
  - Removed DynamoDB Collections table
- **CUMULUS-2815**
  - Remove update of DynamoDB record from API endpoint PUT /collections/<name>/<version>
- **CUMULUS-2814**
  - Remove DynamoDB logic from rules `DELETE` endpoint
- **CUMULUS-2812**
  - Remove DynamoDB logic from rules `PUT` endpoint
- **CUMULUS-2798**
  - Removed AsyncOperations model
- **CUMULUS-2797**
- **CUMULUS-2795**
  - Removed API executions model
- **CUMULUS-2796**
  - Remove API pdrs model and all related test code
  - Remove API Rules model and all related test code
- **CUMULUS-2794**
  - Remove API Collections model and all related test code
  - Remove lambdas/postgres-migration-count-tool, api/endpoints/migrationCounts and api-client/migrationCounts
  - Remove lambdas/data-migration1 tool
  - Remove lambdas/data-migration2 and
    lambdas/postgres-migration-async-operation
- **CUMULUS-2793**
  - Removed Provider Dynamo model and related test code
- **CUMULUS-2792**
  - Remove API Granule model and all related test code
  - Remove granule-csv endpoint
- **CUMULUS-2645**
  - Removed dynamo structural migrations and related code from `@cumulus/api`
  - Removed `executeMigrations` lambda
  - Removed `granuleFilesCacheUpdater` lambda
  - Removed dynamo files table from `data-persistence` module.  *This table and
    all of its data will be removed on deployment*.

### Added
- **CUMULUS-3072**
  - Added `replaceGranule` to `@cumulus/api-client/granules` to add usage of the
    updated RESTful PUT logic
- **CUMULUS-3121**
  - Added a map of variables for the cloud_watch_log retention_in_days for the various cloudwatch_log_groups, as opposed to keeping them hardcoded at 30 days. Can be configured by adding the <module>_<cloudwatch_log_group_name>_log_retention value in days to the cloudwatch_log_retention_groups map variable
- **CUMULUS-3201**
  - Added support for sha512 as checksumType for LZARDs backup task.

### Changed

- **CUMULUS-3315**
  - Updated `@cumulus/api-client/granules.bulkOperation` to remove `ids`
    parameter in favor of `granules` parameter, in the form of a
    `@cumulus/types/ApiGranule` that requires the following keys: `[granuleId, collectionId]`
- **CUMULUS-3307**
  - Pinned cumulus dependency on `pg` to `v8.10.x`
- **CUMULUS-3279**
  - Updated core dependencies on `xml2js` to `v0.5.0`
  - Forcibly updated downstream dependency for `xml2js` in `saml2-js` to
    `v0.5.0`
  - Added audit-ci CVE override until July 1 to allow for Core package releases
- **CUMULUS-3106**
  - Updated localstack version to 1.4.0 and removed 'skip' from all skipped tests
- **CUMULUS-3115**
  - Fixed DiscoverGranules' workflow's duplicateHandling when set to `skip` or `error` to stop retrying
    after receiving a 404 Not Found Response Error from the `cumulus-api`.
- **CUMULUS-3165**
  - Update example/cumulus-tf/orca.tf to use orca v6.0.3

### Fixed

- **CUMULUS-3315**
  - Update CI scripts to use shell logic/GNU timeout to bound test timeouts
    instead of NPM `parallel` package, as timeouts were not resulting in
    integration test failure
- **CUMULUS-3223**
  - Update `@cumulus/cmrjs/cmr-utils.getGranuleTemporalInfo` to handle the error when the cmr file s3url is not available
  - Update `sfEventSqsToDbRecords` lambda to return [partial batch failure](https://docs.aws.amazon.com/lambda/latest/dg/with-sqs.html#services-sqs-batchfailurereporting),
    and only reprocess messages when cumulus message can't be retrieved from the execution events.
  - Update `@cumulus/cumulus-message-adapter-js` to `2.0.5` for all cumulus tasks

## [v15.0.4] 2023-06-23

### Changed

- **CUMULUS-3307**
  - Pinned cumulus dependency on `pg` to `v8.10.x`

### Fixed

- **CUMULUS-3115**
  - Fixed DiscoverGranules' workflow's duplicateHandling when set to `skip` or `error` to stop retrying
    after receiving a 404 Not Found Response Error from the `cumulus-api`.
- **CUMULUS-3315**
  - Update CI scripts to use shell logic/GNU timeout to bound test timeouts
    instead of NPM `parallel` package, as timeouts were not resulting in
    integration test failure
- **CUMULUS-3223**
  - Update `@cumulus/cmrjs/cmr-utils.getGranuleTemporalInfo` to handle the error when the cmr file s3url is not available
  - Update `sfEventSqsToDbRecords` lambda to return [partial batch failure](https://docs.aws.amazon.com/lambda/latest/dg/with-sqs.html#services-sqs-batchfailurereporting),
    and only reprocess messages when cumulus message can't be retrieved from the execution events.
  - Update `@cumulus/cumulus-message-adapter-js` to `2.0.5` for all cumulus tasks

## [v15.0.3] 2023-04-28

### Fixed

- **CUMULUS-3243**
  - Updated granule delete logic to delete granule which is not in DynamoDB
  - Updated granule unpublish logic to handle granule which is not in DynamoDB and/or CMR

## [v15.0.2] 2023-04-25

### Fixed

- **CUMULUS-3120**
  - Fixed a bug by adding in `default_log_retention_periods` and `cloudwatch_log_retention_periods`
  to Cumulus modules so they can be used during deployment for configuring cloudwatch retention periods, for more information check here: [retention document](https://nasa.github.io/cumulus/docs/configuration/cloudwatch-retention)
  - Updated cloudwatch retention documentation to reflect the bugfix changes

## [v15.0.1] 2023-04-20

### Changed

- **CUMULUS-3279**
  - Updated core dependencies on `xml2js` to `v0.5.0`
  - Forcibly updated downstream dependency for `xml2js` in `saml2-js` to
    `v0.5.0`
  - Added audit-ci CVE override until July 1 to allow for Core package releases

## Fixed

- **CUMULUS-3285**
  - Updated `api/lib/distribution.js isAuthBearTokenRequest` to handle non-Bearer authorization header

## [v15.0.0] 2023-03-10

### Breaking Changes

- **CUMULUS-3147**
  - The minimum supported version for all published Cumulus Core npm packages is now Node 16.19.0
  - Tasks using the `cumuluss/cumulus-ecs-task` Docker image must be updated to `cumuluss/cumulus-ecs-task:1.9.0.` which is built with node:16.19.0-alpine.  This can be done by updating the `image` property of any tasks defined using the `cumulus_ecs_service` Terraform module.
  - Updated Dockerfile of async operation docker image to build from node:16.19.0-buster
  - Published new tag [`44` of `cumuluss/async-operation` to Docker Hub](https://hub.docker.com/layers/cumuluss/async-operation/44/images/sha256-8d757276714153e4ab8c24a2b7b6b9ffee14cc78b482d9924e7093af88362b04?context=explore).
  - The `async_operation_image` property of `cumulus` module must be updated to pull the ECR image for `cumuluss/async-operation:44`.

### Changed

- **CUMULUS-2997**
  - Migrate Cumulus Docs to Docusaurus v2 and DocSearch v3.
- **CUMULUS-3044**
  - Deployment section:
    - Consolidate and migrate Cumulus deployment (public facing) content from wiki to Cumulus Docs in GitHub.
    - Update links to make sure that the user can maintain flow between the wiki and GitHub deployment documentation.
    - Organize and update sidebar to include categories for similar deployment topics.
- **CUMULUS-3147**
  - Set example/cumulus-tf default async_operation_image_version to 44.
  - Set example/cumulus-tf default ecs_task_image_version to 1.9.0.
- **CUMULUS-3166**
  - Updated example/cumulus-tf/thin_egress_app.tf to use tea 1.3.2

### Fixed

- **CUMULUS-3187**
  - Restructured Earthdata Login class to be individual methods as opposed to a Class Object
  - Removed typescript no-checks and reformatted EarthdataLogin code to be more type friendly

## [v14.1.0] 2023-02-27

### MIGRATION notes

#### PostgreSQL compatibility update

From this release forward Core will be tested against PostgreSQL 11   Existing
release compatibility testing was done for release 11.1.8/14.0.0+.   Users
should migrate their datastores to Aurora PostgreSQL 11.13+ compatible data stores
as soon as possible.

Users utilizing the `cumulus-rds-tf` module will have upgraded/had their
database clusters forcibly upgraded at the next maintenance window after 31 Jan
2023.   Our guidance to mitigate this issue is to do a manual (outside of
terraform) upgrade.   This will result in the cluster being upgraded with a
manually set parameter group not managed by terraform.

If you manually upgraded and the cluster is now on version 11.13, to continue
using the `cumulus-rds-tf` module *once upgraded* update following module
configuration values if set, or allow their defaults to be utilized:

```terraform
parameter_group_family = "aurora-postgresql11"
engine_version = 11.13
```

When you apply this update, the original PostgreSQL v10 parameter group will be
removed, and recreated using PG11 defaults/configured terraform values and
update the database cluster to use the new configuration.

### Added

- **CUMULUS-3193**
  - Add a Python version file
- **CUMULUS-3121**
  - Added a map of variables in terraform for custom configuration of cloudwatch_log_groups' retention periods.
    Please refer to the [Cloudwatch-Retention] (https://nasa.github.io/cumulus/docs/configuration/cloudwatch-retention)
    section of the Cumulus documentation in order for more detailed information and an example into how to do this.
- **CUMULUS-3071**
  - Added 'PATCH' granules endpoint as an exact duplicate of the existing `PUT`
    endpoint.    In future releases the `PUT` endpoint will be replaced with valid PUT logic
    behavior (complete overwrite) in a future release.   **The existing PUT
    implementation is deprecated** and users should move all existing usage of
    `PUT` to `PATCH` before upgrading to a release with `CUMULUS-3072`.

### Fixed

- **CUMULUS-3033**
  - Fixed `granuleEsQuery` to properly terminate if `body.hit.total.value` is 0.

- The `getLambdaAliases` function has been removed from the `@cumulus/integration-tests` package
- The `getLambdaVersions` function has been removed from the `@cumulus/integration-tests` package
- **CUMULUS-3117**
  - Update `@cumulus/es-client/indexer.js` to properly handle framework write
    constraints for queued granules.    Queued writes will now be properly
    dropped from elasticsearch writes along with the primary datastore(s) when
    write constraints apply
- **CUMULUS-3134**
  - Get tests working on M1 Macs
- **CUMULUS-3148**:
  - Updates cumulus-rds-tf to use defaults for PostgreSQL 11.13
  - Update IngestGranuleSuccessSpec as test was dependant on file ordering and
    PostgreSQL 11 upgrade exposed dependency on database results in the API return
  - Update unit test container to utilize PostgreSQL 11.13 container
- **CUMULUS-3149**
  - Updates the api `/granules/bulkDelete` endpoint to take the
    following configuration keys for the bulkDelete:
    - concurrency - Number of concurrent bulk deletions to process at a time.
            Defaults to 10, increasing this value may improve throughput at the cost
            of additional database/CMR/etc load.
    - maxDbConnections - Defaults to `concurrency`, and generally should not be
        changed unless troubleshooting performance concerns.
  - Updates all bulk api endpoints to add knexDebug boolean query parameter to
    allow for debugging of database connection issues in the future.  Defaults
    to false.
  - Fixed logic defect in bulk deletion logic where an information query was
    nested in a transaction call, resulting in transactions holding knex
    connection pool connections in a blocking way that would not resolve,
    resulting in deletion failures.
- **CUMULUS-3142**
  - Fix issue from CUMULUS-3070 where undefined values for status results in
    unexpected insertion failure on PATCH.
- **CUMULUS-3181**
  - Fixed `sqsMessageRemover` lambda to correctly retrieve ENABLED sqs rules.

- **CUMULUS-3189**
  - Upgraded `cumulus-process` and `cumulus-message-adapter-python` versions to
    support pip 23.0
- **CUMULUS-3196**
  - Moved `createServer` initialization outside the `s3-credentials-endpoint` lambda
    handler to reduce file descriptor usage
- README shell snippets better support copying
- **CUMULUS-3111**
  - Fix issue where if granule update dropped due to write constraints for writeGranuleFromMessage, still possible for granule files to be written
  - Fix issue where if granule update is limited to status and timestamp values due to write constraints for writeGranuleFromMessage, Dynamo or ES granules could be out of sync with PG

### Breaking Changes

- **CUMULUS-3072**
  - Removed original PUT granule endpoint logic (in favor of utilizing new PATCH
    endpoint introduced in CUMULUS-3071)
  - Updated PUT granule endpoint to expected RESTful behavior:
    - PUT will now overwrite all non-provided fields as either non-defined or
      defaults, removing existing related database records (e.g. files,
      granule-execution linkages ) as appropriate.
    - PUT will continue to overwrite fields that are provided in the payload,
      excepting collectionId and granuleId which cannot be modified.
    - PUT will create a new granule record if one does not already exist
    - Like PATCH, the execution field is additive only - executions, once
      associated with a granule record cannot be unassociated via the granule
      endpoint.
  - /granule PUT and PATCH endpoints now require a header with values `{
    version: 2 }`
  - PUT endpoint will now only support /:collectionId/:granuleId formatted
    queries
  - `@cumulus/api-client.replaceGranule now utilizes body.collectionId to
    utilize the correct API PUT endpoint
  - Cumulus API version updated to `2`

### Changed

- **Snyk Security**
  - Upgraded jsonwebtoken from 8.5.1 to 9.0.0
  - CUMULUS-3160: Upgrade knex from 0.95.15 to 2.4.1
  - Upgraded got from 11.8.3 to ^11.8.5
- **Dependabot Security**
  - Upgraded the python package dependencies of the example lambdas
- **CUMULUS-3043**
  - Organize & link Getting Started public docs for better user guidance
  - Update Getting Started sections with current content
- **CUMULUS-3046**
  - Update 'Deployment' public docs
  - Apply grammar, link fixes, and continuity/taxonomy standards
- **CUMULUS-3071**
  - Updated `@cumulus/api-client` packages to use `PATCH` protocol for existing
    granule `PUT` calls, this change should not require user updates for
    `api-client` users.
    - `@cumulus/api-client/granules.updateGranule`
    - `@cumulus/api-client/granules.moveGranule`
    - `@cumulus/api-client/granules.updateGranule`
    - `@cumulus/api-client/granules.reingestGranule`
    - `@cumulus/api-client/granules.removeFromCMR`
    - `@cumulus/api-client/granules.applyWorkflow`
- **CUMULUS-3097**
  - Changed `@cumulus/cmr-client` package's token from Echo-Token to Earthdata Login (EDL) token in updateToken method
  - Updated CMR header and token tests to reflect the Earthdata Login changes
- **CUMULUS-3144**
  - Increased the memory of API lambda to 1280MB
- **CUMULUS-3140**
  - Update release note to include cumulus-api release
- **CUMULUS-3193**
  - Update eslint config to better support typing
- Improve linting of TS files

### Removed

- **CUMULUS-2798**
  - Removed AsyncOperations model

### Removed

- **CUMULUS-3009**
  - Removed Dynamo PDRs table

## [v14.0.0] 2022-12-08

### Breaking Changes

- **CUMULUS-2915**
  - API endpoint GET `/executions/status/${executionArn}` returns `presignedS3Url` and `data`
  - The user (dashboard) must read the `s3SignedURL` and `data` from the return
- **CUMULUS-3070/3074**
  - Updated granule PUT/POST endpoints to no longer respect message write
    constraints.  Functionally this means that:
    - Granules with older createdAt values will replace newer ones, instead of
        ignoring the write request
    - Granules that attempt to set a non-complete state (e.g. 'queued' and
        'running') will now ignore execution state/state change and always write
    - Granules being set to non-complete state will update all values passed in,
      instead of being restricted to `['createdAt', 'updatedAt', 'timestamp',
      'status', 'execution']`

### Added

- **CUMULUS-3070**
  - Remove granules dynamoDb model logic that sets default publish value on record
    validation
  - Update API granule write logic to not set default publish value on record
    updates to avoid overwrite (PATCH behavior)
  - Update API granule write logic to publish to false on record
    creation if not specified
  - Update message granule write logic to set default publish value on record
    creation update.
  - Update granule write logic to set published to default value of `false` if
    `null` is explicitly set with intention to delete the value.
  - Removed dataType/version from api granule schema
  - Added `@cumulus/api/endpoints/granules` unit to cover duration overwrite
    logic for PUT/PATCH endpoint.
- **CUMULUS-3098**
  - Added task configuration setting named `failTaskWhenFileBackupFail` to the
    `lzards-backup` task. This setting is `false` by default, but when set to
    `true`, task will fail if one of the file backup request fails.

### Changed

- Updated CI deploy process to utilize the distribution module in the published zip file which
    will be run against for the integration tests
- **CUMULUS-2915**
  - Updated API endpoint GET `/executions/status/${executionArn}` to return the
    presigned s3 URL in addition to execution status data
- **CUMULUS-3045**
  - Update GitHub FAQs:
    - Add new and refreshed content for previous sections
    - Add new dedicated Workflows section
- **CUMULUS-3070**
  - Updated API granule write logic to no longer require createdAt value in
    dynamo/API granule validation.   Write-time createdAt defaults will be set in the case
    of new API granule writes without the value set, and createdAt will be
    overwritten if it already exists.
  - Refactored granule write logic to allow PATCH behavior on API granule update
    such that existing createdAt values will be retained in case of overwrite
    across all API granule writes.
  - Updated granule write code to validate written createdAt is synced between
    datastores in cases where granule.createdAt is not provided for a new
    granule.
  - Updated @cumulus/db/translate/granules.translateApiGranuleToPostgresGranuleWithoutNilsRemoved to validate incoming values to ensure values that can't be set to null are not
  - Updated @cumulus/db/translate/granules.translateApiGranuleToPostgresGranuleWithoutNilsRemoved to handle null values in incoming ApiGranule
  - Updated @cumulus/db/types/granules.PostgresGranule typings to allow for null values
  - Added ApiGranuleRecord to @cumulus/api/granule type to represent a written/retrieved from datastore API granule record.
  - Update API/Message write logic to handle nulls as deletion in granule PUT/message write logic
- **CUMULUS-3075**
  - Changed the API endpoint return value for a granule with no files. When a granule has no files, the return value beforehand for
    the translatePostgresGranuletoApiGranule, the function which does the translation of a Postgres granule to an API granule, was
    undefined, now changed to an empty array.
  - Existing behavior which relied on the pre-disposed undefined value was changed to instead accept the empty array.
  - Standardized tests in order to expect an empty array for a granule with no files files' object instead of undefined.
- **CUMULUS-3077**
  - Updated `lambdas/data-migration2` granule and files migration to have a `removeExcessFiles` function like in write-granules that will remove file records no longer associated with a granule being migrated
- **CUMULUS-3080**
  - Changed the retention period in days from 14 to 30 for cloudwatch logs for NIST-5 compliance
- **CUMULUS-3100**
  - Updated `POST` granules endpoint to check if granuleId exists across all collections rather than a single collection.
  - Updated `PUT` granules endpoint to check if granuleId exists across a different collection and throw conflict error if so.
  - Updated logic for writing granules from a message to check if granuleId exists across a different collection and throw conflict error if so.

### Fixed

- **CUMULUS-3070**
  - Fixed inaccurate typings for PostgresGranule in @cumulus/db/types/granule
  - Fixed inaccurate typings for @cumulus/api/granules.ApiGranule and updated to
    allow null
- **CUMULUS-3104**
  - Fixed TS compilation error on aws-client package caused by @aws-sdk/client-s3 3.202.0 upgrade
- **CUMULUS-3116**
  - Reverted the default ElasticSearch sorting behavior to the pre-13.3.0 configuration
  - Results from ElasticSearch are sorted by default by the `timestamp` field. This means that the order
  is not guaranteed if two or more records have identical timestamps as there is no secondary sort/tie-breaker.

## [v13.4.0] 2022-10-31

### Notable changes

- **CUMULUS-3104**
  - Published new tag [`43` of `cumuluss/async-operation` to Docker Hub](https://hub.docker.com/layers/cumuluss/async-operation/43/images/sha256-5f989c7d45db3dde87c88c553182d1e4e250a1e09af691a84ff6aa683088b948?context=explore) which was built with node:14.19.3-buster.

### Added

- **CUMULUS-2998**
  - Added Memory Size and Timeout terraform variable configuration for the following Cumulus tasks:
    - fake_processing_task_timeout and fake_processing_task_memory_size
    - files_to_granules_task_timeout and files_to_granule_task_memory_size
    - hello_world_task_timeout and hello_world_task_memory_size
    - sf_sqs_report_task_timeout and sf_sqs_report_task_memory_size
- **CUMULUS-2986**
  - Adds Terraform memory_size configurations to lambda functions with customizable timeouts enabled (the minimum default size has also been raised from 256 MB to 512 MB)
    allowed properties include:
      - add_missing_file_checksums_task_memory_size
      - discover_granules_task_memory_size
      - discover_pdrs_task_memory_size
      - hyrax_metadata_updates_task_memory_size
      - lzards_backup_task_memory_size
      - move_granules_task_memory_size
      - parse_pdr_task_memory_size
      - pdr_status_check_task_memory_size
      - post_to_cmr_task_memory_size
      - queue_granules_task_memory_size
      - queue_pdrs_task_memory_size
      - queue_workflow_task_memory_size
      - sync_granule_task_memory_size
      - update_cmr_access_constraints_task_memory_size
      - update_granules_cmr_task_memory_size
  - Initializes the lambda_memory_size(s) variable in the Terraform variable list
  - Adds Terraform timeout variable for add_missing_file_checksums_task
- **CUMULUS-2631**
  - Added 'Bearer token' support to s3credentials endpoint
- **CUMULUS-2787**
  - Added `lzards-api-client` package to Cumulus with `submitQueryToLzards` method
- **CUMULUS-2944**
  - Added configuration to increase the limit for body-parser's JSON and URL encoded parsers to allow for larger input payloads

### Changed


- Updated `example/cumulus-tf/variables.tf` to have `cmr_oauth_provider` default to `launchpad`
- **CUMULUS-3024**
  - Update PUT /granules endpoint to operate consistently across datastores
    (PostgreSQL, ElasticSearch, DynamoDB). Previously it was possible, given a
    partial Granule payload to have different data in Dynamo/ElasticSearch and PostgreSQL
  - Given a partial Granule object, the /granules update endpoint now operates
    with behavior more consistent with a PATCH operation where fields not provided
    in the payload will not be updated in the datastores.
  - Granule translation (db/src/granules.ts) now supports removing null/undefined fields when converting from API to Postgres
    granule formats.
  - Update granule write logic: if a `null` files key is provided in an update payload (e.g. `files: null`),
    an error will be thrown. `null` files were not previously supported and would throw potentially unclear errors. This makes the error clearer and more explicit.
  - Update granule write logic: If an empty array is provided for the `files` key, all files will be removed in all datastores
- **CUMULUS-2787**
  - Updated `lzards-backup-task` to send Cumulus provider and granule createdAt values as metadata in LZARDS backup request to support querying LZARDS for reconciliation reports
- **CUMULUS-2913**
  - Changed `process-dead-letter-archive` lambda to put messages from S3 dead
    letter archive that fail to process to new S3 location.
- **CUMULUS-2974**
  - The `DELETE /granules/<granuleId>` endpoint now includes additional details about granule
    deletion, including collection, deleted granule ID, deleted files, and deletion time.
- **CUMULUS-3027**
  - Pinned typescript to ~4.7.x to address typing incompatibility issues
    discussed in https://github.com/knex/knex/pull/5279
  - Update generate-ts-build-cache script to always install root project dependencies
- **CUMULUS-3104**
  - Updated Dockerfile of async operation docker image to build from node:14.19.3-buster
  - Sets default async_operation_image version to 43.
  - Upgraded saml2-js 4.0.0, rewire to 6.0.0 to address security vulnerabilities
  - Fixed TS compilation error caused by @aws-sdk/client-s3 3.190->3.193 upgrade

## [v13.3.2] 2022-10-10 [BACKPORT]

**Please note** changes in 13.3.2 may not yet be released in future versions, as
this is a backport and patch release on the 13.3.x series of releases. Updates that
are included in the future will have a corresponding CHANGELOG entry in future
releases.

### Fixed

- **CUMULUS-2557**
  - Updated `@cumulus/aws-client/S3/moveObject` to handle zero byte files (0 byte files).
- **CUMULUS-2971**
  - Updated `@cumulus/aws-client/S3ObjectStore` class to take string query parameters and
    its methods `signGetObject` and `signHeadObject` to take parameter presignOptions
- **CUMULUS-3021**
  - Updated `@cumulus/api-client/collections` and `@cumulus/integration-tests/api` to encode
    collection version in the URI path
- **CUMULUS-3024**
  - Update PUT /granules endpoint to operate consistently across datastores
    (PostgreSQL, ElasticSearch, DynamoDB). Previously it was possible, given a
    partial Granule payload to have different data in Dynamo/ElasticSearch and PostgreSQL
  - Given a partial Granule object, the /granules update endpoint now operates
    with behavior more consistent with a PATCH operation where fields not provided
    in the payload will not be updated in the datastores.
  - Granule translation (db/src/granules.ts) now supports removing null/undefined fields when converting from API to Postgres
    granule formats.
  - Update granule write logic: if a `null` files key is provided in an update payload (e.g. `files: null`),
    an error will be thrown. `null` files were not previously supported and would throw potentially unclear errors. This makes the error clearer and more explicit.
  - Update granule write logic: If an empty array is provided for the `files` key, all files will be removed in all datastores

## [v13.3.0] 2022-8-19

### Notable Changes

- **CUMULUS-2930**
  - The `GET /granules` endpoint has a new optional query parameter:
    `searchContext`, which is used to resume listing within the same search
    context. It is provided in every response from the endpoint as
    `meta.searchContext`. The searchContext value must be submitted with every
    consequent API call, and must be fetched from each new response to maintain
    the context.
  - Use of the `searchContext` query string parameter allows listing past 10,000 results.
  - Note that using the `from` query param in a request will cause the `searchContext` to
    be ignored and also make the query subject to the 10,000 results cap again.
  - Updated `GET /granules` endpoint to leverage ElasticSearch search-after API.
    The endpoint will only use search-after when the `searchContext` parameter
    is provided in a request.

## [v13.2.1] 2022-8-10 [BACKPORT]

### Notable changes

- **CUMULUS-3019**
  - Fix file write logic to delete files by `granule_cumulus_id` instead of
    `cumulus_id`. Previous logic removed files by matching `file.cumulus_id`
    to `granule.cumulus_id`.

## [v13.2.0] 2022-8-04

### Changed

- **CUMULUS-2940**
  - Updated bulk operation lambda to utilize system wide rds_connection_timing
    configuration parameters from the main `cumulus` module
- **CUMULUS-2980**
  - Updated `ingestPdrWithNodeNameSpec.js` to use `deleteProvidersAndAllDependenciesByHost` function.
  - Removed `deleteProvidersByHost`function.
- **CUMULUS-2954**
  - Updated Backup LZARDS task to run as a single task in a step function workflow.
  - Updated task to allow user to provide `collectionId` in workflow input and
    updated task to use said `collectionId` to look up the corresponding collection record in RDS.

## [v13.1.0] 2022-7-22

### MIGRATION notes

- The changes introduced in CUMULUS-2962 will re-introduce a
  `files_granules_cumulus_id_index` on the `files` table in the RDS database.
  This index will be automatically created as part of the bootstrap lambda
  function *on deployment* of the `data-persistence` module.

  *In cases where the index is already applied, this update will have no effect*.

  **Please Note**: In some cases where ingest is occurring at high volume levels and/or the
  files table has > 150M file records, the migration may
  fail on deployment due to timing required to both acquire the table state needed for the
  migration and time to create the index given the resources available.

  For reference a rx.5 large Aurora/RDS database
  with *no activity* took roughly 6 minutes to create the index for a file table with 300M records and no active ingest, however timed out when the same migration was attempted
  in production with possible activity on the table.

  If you believe you are subject to the above consideration, you may opt to
  manually create the `files` table index *prior* to deploying this version of
  Core with the following procedure:

  -----

  - Verify you do not have the index:

  ```text
  select * from pg_indexes where tablename = 'files';

   schemaname | tablename |        indexname        | tablespace |                                       indexdef
  ------------+-----------+-------------------------+------------+---------------------------------------------------------------------------------------
   public     | files     | files_pkey              |            | CREATE UNIQUE INDEX files_pkey ON public.files USING btree (cumulus_id)
   public     | files     | files_bucket_key_unique |            | CREATE UNIQUE INDEX files_bucket_key_unique ON public.files USING btree (bucket, key)
  ```

  In this instance you should not see an `indexname` row with
  `files_granules_cumulus_id_index` as the value.     If you *do*, you should be
  clear to proceed with the installation.
  - Quiesce ingest

  Stop all ingest operations in Cumulus Core according to your operational
  procedures.    You should validate that it appears there are no active queries that
  appear to be inserting granules/files into the database as a secondary method
  of evaluating the database system state:

  ```text
  select pid, query, state, wait_event_type, wait_event from pg_stat_activity where state = 'active';
  ```

  If query rows are returned with a `query` value that involves the files table,
  make sure ingest is halted and no other granule-update activity is running on
  the system.

  Note: In rare instances if there are hung queries that are unable to resolve, it may be necessary to
  manually use psql [Server Signaling
  Functions](https://www.postgresql.org/docs/10/functions-admin.html#FUNCTIONS-ADMIN-SIGNAL)
  `pg_cancel_backend` and/or
  `pg_terminate_backend` if the migration will not complete in the next step.

  - Create the Index

  Run the following query to create the index.    Depending on the situation
  this may take many minutes to complete, and you will note your CPU load and
  disk I/O rates increase on your cluster:

  ```text
  CREATE INDEX files_granule_cumulus_id_index ON files (granule_cumulus_id);
  ```

  You should see a response like:

  ```text
  CREATE INDEX
  ```

  and can verify the index `files_granule_cumulus_id_index` was created:

  ```text
  => select * from pg_indexes where tablename = 'files';
  schemaname | tablename |           indexname            | tablespace |                                           indexdef
   ------------+-----------+--------------------------------+------------+----------------------------------------------------------------------------------------------
   public     | files     | files_pkey                     |            | CREATE UNIQUE INDEX files_pkey ON public.files USING btree (cumulus_id)
   public     | files     | files_bucket_key_unique        |            | CREATE UNIQUE INDEX files_bucket_key_unique ON public.files USING btree (bucket, key)
   public     | files     | files_granule_cumulus_id_index |            | CREATE INDEX files_granule_cumulus_id_index ON public.files USING btree (granule_cumulus_id)
  (3 rows)
  ```

  - Once this is complete, you may deploy this version of Cumulus as you
    normally would.
  **If you are unable to stop ingest for the above procedure** *and* cannot
  migrate with deployment, you may be able to manually create the index while
  writes are ongoing using postgres's `CONCURRENTLY` option for `CREATE INDEX`.
  This can have significant impacts on CPU/write IO, particularly if you are
  already using a significant amount of your cluster resources, and may result
  in failed writes or an unexpected index/database state.

  PostgreSQL's
  [documentation](https://www.postgresql.org/docs/10/sql-createindex.html#SQL-CREATEINDEX-CONCURRENTLY)
  provides more information on this option.   Please be aware it is
  **unsupported** by Cumulus at this time, so community members that opt to go
  this route should proceed with caution.

  -----

### Notable changes

- **CUMULUS-2962**
  - Re-added database structural migration to `files` table to add an index on `granule_cumulus_id`
- **CUMULUS-2929**
  - Updated `move-granule` task to check the optional collection configuration parameter
    `meta.granuleMetadataFileExtension` to determine the granule metadata file.
    If none is specified, the granule CMR metadata or ISO metadata file is used.

### Changed

- Updated Moment.js package to 2.29.4 to address security vulnerability
- **CUMULUS-2967**
  - Added fix example/spec/helpers/Provider that doesn't fail deletion 404 in
    case of deletion race conditions
### Fixed

- **CUMULUS-2995**
  - Updated Lerna package to 5.1.8 to address security vulnerability

- **CUMULUS-2863**
  - Fixed `@cumulus/api` `validateAndUpdateSqsRule` method to allow 0 retries and 0 visibilityTimeout
    in rule's meta.

- **CUMULUS-2959**
  - Fixed `@cumulus/api` `granules` module to convert numeric productVolume to string
    when an old granule record is retrieved from DynamoDB
- Fixed the following links on Cumulus docs' [Getting Started](https://nasa.github.io/cumulus/docs/getting-started) page:
    * Cumulus Deployment
    * Terraform Best Practices
    * Integrator Common Use Cases
- Also corrected the _How to Deploy Cumulus_ link in the [Glossary](https://nasa.github.io/cumulus/docs/glossary)


## [v13.0.1] 2022-7-12

- **CUMULUS-2995**
  - Updated Moment.js package to 2.29.4 to address security vulnerability

## [v13.0.0] 2022-06-13

### MIGRATION NOTES

- The changes introduced in CUMULUS-2955 should result in removal of
  `files_granule_cumulus_id_index` from the `files` table (added in the v11.1.1
  release).  The success of this operation is dependent on system ingest load.

  In rare cases where data-persistence deployment fails because the
  `postgres-db-migration` times out, it may be required to manually remove the
  index and then redeploy:

  ```text
  DROP INDEX IF EXISTS files_granule_cumulus_id_index;
  ```

### Breaking Changes

- **CUMULUS-2931**

  - Updates CustomBootstrap lambda to default to failing if attempting to remove
    a pre-existing `cumulus-alias` index that would collide with the required
    `cumulus-alias` *alias*.   A configuration parameter
    `elasticsearch_remove_index_alias_conflict`  on the `cumulus` and
    `archive` modules has been added to enable the original behavior that would
    remove the invalid index (and all it's data).
  - Updates `@cumulus/es-client.bootstrapElasticSearch` signature to be
    parameterized and accommodate a new parameter `removeAliasConflict` which
    allows/disallows the deletion of a conflicting `cumulus-alias` index

### Notable changes

- **CUMULUS-2929**
  - Updated `move-granule` task to check the optional collection configuration parameter
    `meta.granuleMetadataFileExtension` to determine the granule metadata file.
    If none is specified, the granule CMR metadata or ISO metadata file is used.

### Added

- **CUMULUS-2929**
  - Added optional collection configuration `meta.granuleMetadataFileExtension` to specify CMR metadata
    file extension for tasks that utilize metadata file lookups

- **CUMULUS-2939**
  - Added `@cumulus/api/lambdas/start-async-operation` to start an async operation

- **CUMULUS-2953**
  - Added `skipMetadataCheck` flag to config for Hyrax metadata updates task.
  - If this config flag is set to `true`, and a granule has no CMR file, the task will simply return the input values.

- **CUMULUS-2966**
  - Added extractPath operation and support of nested string replacement to `url_path` in the collection configuration

### Changed

- **CUMULUS-2965**
  - Update `cumulus-rds-tf` module to ignore `engine_version` lifecycle changes
- **CUMULUS-2967**
  - Added fix example/spec/helpers/Provider that doesn't fail deletion 404 in
    case of deletion race conditions
- **CUMULUS-2955**
  - Updates `20220126172008_files_granule_id_index` to *not* create an index on
    `granule_cumulus_id` on the files table.
  - Adds `20220609024044_remove_files_granule_id_index` migration to revert
    changes from `20220126172008_files_granule_id_index` on any deployed stacks
    that might have the index to ensure consistency in deployed stacks

- **CUMULUS-2923**
  - Changed public key setup for SFTP local testing.
- **CUMULUS-2939**
  - Updated `@cumulus/api` `granules/bulk*`, `elasticsearch/index-from-database` and
    `POST reconciliationReports` endpoints to invoke StartAsyncOperation lambda

### Fixed

- **CUMULUS-2863**
  - Fixed `@cumulus/api` `validateAndUpdateSqsRule` method to allow 0 retries
    and 0 visibilityTimeout in rule's meta.
- **CUMULUS-2961**
  - Fixed `data-migration2` granule migration logic to allow for DynamoDb granules that have a null/empty string value for `execution`.   The migration will now migrate them without a linked execution.
  - Fixed `@cumulus/api` `validateAndUpdateSqsRule` method to allow 0 retries and 0 visibilityTimeout
    in rule's meta.

- **CUMULUS-2959**
  - Fixed `@cumulus/api` `granules` module to convert numeric productVolume to string
    when an old granule record is retrieved from DynamoDB.

## [v12.0.3] 2022-10-03 [BACKPORT]

**Please note** changes in 12.0.3 may not yet be released in future versions, as
this is a backport and patch release on the 12.0.x series of releases. Updates that
are included in the future will have a corresponding CHANGELOG entry in future
releases.

### Fixed

- **CUMULUS-3024**
  - Update PUT /granules endpoint to operate consistently across datastores
    (PostgreSQL, ElasticSearch, DynamoDB). Previously it was possible, given a
    partial Granule payload to have different data in Dynamo/ElasticSearch and PostgreSQL
  - Given a partial Granule object, the /granules update endpoint now operates
    with behavior more consistent with a PATCH operation where fields not provided
    in the payload will not be updated in the datastores.
  - Granule translation (db/src/granules.ts) now supports removing null/undefined fields when converting from API to Postgres
    granule formats.
  - Update granule write logic: if a `null` files key is provided in an update payload (e.g. `files: null`),
    an error will be thrown. `null` files were not previously supported and would throw potentially unclear errors. This makes the error clearer and more explicit.
  - Update granule write logic: If an empty array is provided for the `files` key, all files will be removed in all datastores
- **CUMULUS-2971**
  - Updated `@cumulus/aws-client/S3ObjectStore` class to take string query parameters and
    its methods `signGetObject` and `signHeadObject` to take parameter presignOptions
- **CUMULUS-2557**
  - Updated `@cumulus/aws-client/S3/moveObject` to handle zero byte files (0 byte files).
- **CUMULUS-3021**
  - Updated `@cumulus/api-client/collections` and `@cumulus/integration-tests/api` to encode
    collection version in the URI path

## [v12.0.2] 2022-08-10 [BACKPORT]

**Please note** changes in 12.0.2 may not yet be released in future versions, as
this is a backport and patch release on the 12.0.x series of releases. Updates that
are included in the future will have a corresponding CHANGELOG entry in future
releases.

### Notable Changes

- **CUMULUS-3019**
  - Fix file write logic to delete files by `granule_cumulus_id` instead of
      `cumulus_id`. Previous logic removed files by matching `file.cumulus_id`
      to `granule.cumulus_id`.

## [v12.0.1] 2022-07-18

- **CUMULUS-2995**
  - Updated Moment.js package to 2.29.4 to address security vulnerability

## [v12.0.0] 2022-05-20

### Breaking Changes

- **CUMULUS-2903**

  - The minimum supported version for all published Cumulus Core npm packages is now Node 14.19.1
  - Tasks using the `cumuluss/cumulus-ecs-task` Docker image must be updated to
    `cumuluss/cumulus-ecs-task:1.8.0`. This can be done by updating the `image`
    property of any tasks defined using the `cumulus_ecs_service` Terraform
    module.

### Changed

- **CUMULUS-2932**

  - Updates `SyncGranule` task to include `disableOrDefaultAcl` function that uses
    the configuration ACL parameter to set ACL to private by default or disable ACL.
  - Updates `@cumulus/sync-granule` `download()` function to take in ACL parameter
  - Updates `@cumulus/ingest` `proceed()` function to take in ACL parameter
  - Updates `@cumulus/ingest` `addLock()` function to take in an optional ACL parameter
  - Updates `SyncGranule` example worfklow config
    `example/cumulus-tf/sync_granule_workflow.asl.json` to include `ACL`
    parameter.

## [v11.1.8] 2022-11-07 [BACKPORT]

**Please note** changes in 11.1.7 may not yet be released in future versions, as
this is a backport and patch release on the 11.1.x series of releases. Updates that
are included in the future will have a corresponding CHANGELOG entry in future
releases.

### Breaking Changes

- **CUMULUS-2903**
  - The minimum supported version for all published Cumulus Core npm packages is now Node 14.19.1
  - Tasks using the `cumuluss/cumulus-ecs-task` Docker image must be updated to
    `cumuluss/cumulus-ecs-task:1.8.0`. This can be done by updating the `image`
    property of any tasks defined using the `cumulus_ecs_service` Terraform
    module.

### Notable changes

- Published new tag [`43` of `cumuluss/async-operation` to Docker Hub](https://hub.docker.com/layers/cumuluss/async-operation/43/images/sha256-5f989c7d45db3dde87c88c553182d1e4e250a1e09af691a84ff6aa683088b948?context=explore) which was built with node:14.19.3-buster.

### Changed

- **CUMULUS-3104**
  - Updated Dockerfile of async operation docker image to build from node:14.19.3-buster
  - Sets default async_operation_image version to 43.
  - Upgraded saml2-js 4.0.0, rewire to 6.0.0 to address security vulnerabilities
  - Fixed TS compilation error on aws-client package caused by @aws-sdk/client-s3 3.202.0 upgrade

- **CUMULUS-3080**
  - Changed the retention period in days from 14 to 30 for cloudwatch logs for NIST-5 compliance

## [v11.1.7] 2022-10-05 [BACKPORT]

**Please note** changes in 11.1.7 may not yet be released in future versions, as
this is a backport and patch release on the 11.1.x series of releases. Updates that
are included in the future will have a corresponding CHANGELOG entry in future
releases.

### Fixed

- **CUMULUS-3024**
  - Update PUT /granules endpoint to operate consistently across datastores
    (PostgreSQL, ElasticSearch, DynamoDB). Previously it was possible, given a
    partial Granule payload to have different data in Dynamo/ElasticSearch and PostgreSQL
  - Given a partial Granule object, the /granules update endpoint now operates
    with behavior more consistent with a PATCH operation where fields not provided
    in the payload will not be updated in the datastores.
  - Granule translation (db/src/granules.ts) now supports removing null/undefined fields when converting from API to Postgres
    granule formats.
  - Update granule write logic: if a `null` files key is provided in an update payload (e.g. `files: null`),
    an error will be thrown. `null` files were not previously supported and would throw potentially unclear errors. This makes the error clearer and more explicit.
  - Update granule write logic: If an empty array is provided for the `files` key, all files will be removed in all datastores
- **CUMULUS-2971**
  - Updated `@cumulus/aws-client/S3ObjectStore` class to take string query parameters and
    its methods `signGetObject` and `signHeadObject` to take parameter presignOptions
- **CUMULUS-2557**
  - Updated `@cumulus/aws-client/S3/moveObject` to handle zero byte files (0 byte files).
- **CUMULUS-3021**
  - Updated `@cumulus/api-client/collections` and `@cumulus/integration-tests/api` to encode
    collection version in the URI path
- **CUMULUS-3027**
  - Pinned typescript to ~4.7.x to address typing incompatibility issues
    discussed in https://github.com/knex/knex/pull/5279
  - Update generate-ts-build-cache script to always install root project dependencies

## [v11.1.5] 2022-08-10 [BACKPORT]

**Please note** changes in 11.1.5 may not yet be released in future versions, as
this is a backport and patch release on the 11.1.x series of releases. Updates that
are included in the future will have a corresponding CHANGELOG entry in future
releases.

### Notable changes

- **CUMULUS-3019**
  - Fix file write logic to delete files by `granule_cumulus_id` instead of
      `cumulus_id`. Previous logic removed files by matching `file.cumulus_id`
      to `granule.cumulus_id`.

## [v11.1.4] 2022-07-18

**Please note** changes in 11.1.4 may not yet be released in future versions, as
this is a backport and patch release on the 11.1.x series of releases. Updates that
are included in the future will have a corresponding CHANGELOG entry in future
releases.

### MIGRATION notes


- The changes introduced in CUMULUS-2962 will re-introduce a
  `files_granules_cumulus_id_index` on the `files` table in the RDS database.
  This index will be automatically created as part of the bootstrap lambda
  function *on deployment* of the `data-persistence` module.

  *In cases where the index is already applied, this update will have no effect*.

  **Please Note**: In some cases where ingest is occurring at high volume levels and/or the
  files table has > 150M file records, the migration may
  fail on deployment due to timing required to both acquire the table state needed for the
  migration and time to create the index given the resources available.

  For reference a rx.5 large Aurora/RDS database
  with *no activity* took roughly 6 minutes to create the index for a file table with 300M records and no active ingest, however timed out when the same migration was attempted
  in production with possible activity on the table.

  If you believe you are subject to the above consideration, you may opt to
  manually create the `files` table index *prior* to deploying this version of
  Core with the following procedure:

  -----

  - Verify you do not have the index:

  ```text
  select * from pg_indexes where tablename = 'files';

   schemaname | tablename |        indexname        | tablespace |                                       indexdef
  ------------+-----------+-------------------------+------------+---------------------------------------------------------------------------------------
   public     | files     | files_pkey              |            | CREATE UNIQUE INDEX files_pkey ON public.files USING btree (cumulus_id)
   public     | files     | files_bucket_key_unique |            | CREATE UNIQUE INDEX files_bucket_key_unique ON public.files USING btree (bucket, key)
  ```

  In this instance you should not see an `indexname` row with
  `files_granules_cumulus_id_index` as the value.     If you *do*, you should be
  clear to proceed with the installation.
  - Quiesce ingest

  Stop all ingest operations in Cumulus Core according to your operational
  procedures.    You should validate that it appears there are no active queries that
  appear to be inserting granules/files into the database as a secondary method
  of evaluating the database system state:

  ```text
  select pid, query, state, wait_event_type, wait_event from pg_stat_activity where state = 'active';
  ```

  If query rows are returned with a `query` value that involves the files table,
  make sure ingest is halted and no other granule-update activity is running on
  the system.

  Note: In rare instances if there are hung queries that are unable to resolve, it may be necessary to
  manually use psql [Server Signaling
  Functions](https://www.postgresql.org/docs/10/functions-admin.html#FUNCTIONS-ADMIN-SIGNAL)
  `pg_cancel_backend` and/or
  `pg_terminate_backend` if the migration will not complete in the next step.

  - Create the Index

  Run the following query to create the index.    Depending on the situation
  this may take many minutes to complete, and you will note your CPU load and
  disk I/O rates increase on your cluster:

  ```text
  CREATE INDEX files_granule_cumulus_id_index ON files (granule_cumulus_id);
  ```

  You should see a response like:

  ```text
  CREATE INDEX
  ```

  and can verify the index `files_granule_cumulus_id_index` was created:

  ```text
  => select * from pg_indexes where tablename = 'files';
  schemaname | tablename |           indexname            | tablespace |                                           indexdef
   ------------+-----------+--------------------------------+------------+----------------------------------------------------------------------------------------------
   public     | files     | files_pkey                     |            | CREATE UNIQUE INDEX files_pkey ON public.files USING btree (cumulus_id)
   public     | files     | files_bucket_key_unique        |            | CREATE UNIQUE INDEX files_bucket_key_unique ON public.files USING btree (bucket, key)
   public     | files     | files_granule_cumulus_id_index |            | CREATE INDEX files_granule_cumulus_id_index ON public.files USING btree (granule_cumulus_id)
  (3 rows)
  ```

  - Once this is complete, you may deploy this version of Cumulus as you
    normally would.
  **If you are unable to stop ingest for the above procedure** *and* cannot
  migrate with deployment, you may be able to manually create the index while
  writes are ongoing using postgres's `CONCURRENTLY` option for `CREATE INDEX`.
  This can have significant impacts on CPU/write IO, particularly if you are
  already using a significant amount of your cluster resources, and may result
  in failed writes or an unexpected index/database state.

  PostgreSQL's
  [documentation](https://www.postgresql.org/docs/10/sql-createindex.html#SQL-CREATEINDEX-CONCURRENTLY)
  provides more information on this option.   Please be aware it is
  **unsupported** by Cumulus at this time, so community members that opt to go
  this route should proceed with caution.

  -----

### Changed

- Updated Moment.js package to 2.29.4 to address security vulnerability

## [v11.1.3] 2022-06-24

**Please note** changes in 11.1.3 may not yet be released in future versions, as
this is a backport and patch release on the 11.1.x series of releases. Updates that
are included in the future will have a corresponding CHANGELOG entry in future
releases.

### Notable changes

- **CUMULUS-2929**
  - Updated `move-granule` task to check the optional collection configuration parameter
    `meta.granuleMetadataFileExtension` to determine the granule metadata file.
    If none is specified, the granule CMR metadata or ISO metadata file is used.

### Added

- **CUMULUS-2929**
  - Added optional collection configuration `meta.granuleMetadataFileExtension` to specify CMR metadata
    file extension for tasks that utilize metadata file lookups
- **CUMULUS-2966**
  - Added extractPath operation and support of nested string replacement to `url_path` in the collection configuration
### Fixed

- **CUMULUS-2863**
  - Fixed `@cumulus/api` `validateAndUpdateSqsRule` method to allow 0 retries
    and 0 visibilityTimeout in rule's meta.
- **CUMULUS-2959**
  - Fixed `@cumulus/api` `granules` module to convert numeric productVolume to string
    when an old granule record is retrieved from DynamoDB.
- **CUMULUS-2961**
  - Fixed `data-migration2` granule migration logic to allow for DynamoDb granules that have a null/empty string value for `execution`.   The migration will now migrate them without a linked execution.

## [v11.1.2] 2022-06-13

**Please note** changes in 11.1.2 may not yet be released in future versions, as
this is a backport and patch release on the 11.1.x series of releases. Updates that
are included in the future will have a corresponding CHANGELOG entry in future
releases.

### MIGRATION NOTES

- The changes introduced in CUMULUS-2955 should result in removal of
  `files_granule_cumulus_id_index` from the `files` table (added in the v11.1.1
  release).  The success of this operation is dependent on system ingest load

  In rare cases where data-persistence deployment fails because the
  `postgres-db-migration` times out, it may be required to manually remove the
  index and then redeploy:

  ```text
  > DROP INDEX IF EXISTS postgres-db-migration;
  DROP INDEX
  ```

### Changed

- **CUMULUS-2955**
  - Updates `20220126172008_files_granule_id_index` to *not* create an index on
    `granule_cumulus_id` on the files table.
  - Adds `20220609024044_remove_files_granule_id_index` migration to revert
    changes from `20220126172008_files_granule_id_index` on any deployed stacks
    that might have the index to ensure consistency in deployed stacks

## [v11.1.1] 2022-04-26

### Added

### Changed

- **CUMULUS-2885**
  - Updated `@cumulus/aws-client` to use new AWS SDK v3 packages for S3 requests:
    - `@aws-sdk/client-s3`
    - `@aws-sdk/lib-storage`
    - `@aws-sdk/s3-request-presigner`
  - Updated code for compatibility with updated `@cumulus/aws-client` and AWS SDK v3 S3 packages:
    - `@cumulus/api`
    - `@cumulus/async-operations`
    - `@cumulus/cmrjs`
    - `@cumulus/common`
    - `@cumulus/collection-config-store`
    - `@cumulus/ingest`
    - `@cumulus/launchpad-auth`
    - `@cumulus/sftp-client`
    - `@cumulus/tf-inventory`
    - `lambdas/data-migration2`
    - `tasks/add-missing-file-checksums`
    - `tasks/hyrax-metadata-updates`
    - `tasks/lzards-backup`
    - `tasks/sync-granule`
- **CUMULUS-2886**
  - Updated `@cumulus/aws-client` to use new AWS SDK v3 packages for API Gateway requests:
    - `@aws-sdk/client-api-gateway`
- **CUMULUS-2920**
  - Update npm version for Core build to 8.6
- **CUMULUS-2922**
  - Added `@cumulus/example-lib` package to example project to allow unit tests `example/script/lib` dependency.
  - Updates Mutex unit test to address changes made in [#2902](https://github.com/nasa/cumulus/pull/2902/files)
- **CUMULUS-2924**
  - Update acquireTimeoutMillis to 400 seconds for the db-provision-lambda module to address potential timeout issues on RDS database start
- **CUMULUS-2925**
  - Updates CI to utilize `audit-ci` v6.2.0
  - Updates CI to utilize a on-container filesystem when building Core in 'uncached' mode
  - Updates CI to selectively bootstrap Core modules in the cleanup job phase
- **CUMULUS-2934**
  - Update CI Docker container build to install pipenv to prevent contention on parallel lambda builds


## [v11.1.0] 2022-04-07

### MIGRATION NOTES

- 11.1.0 is an amendment release and supersedes 11.0.0. However, follow the migration steps for 11.0.0.

- **CUMULUS-2905**
  - Updates migration script with new `migrateAndOverwrite` and
    `migrateOnlyFiles` options.

### Added

- **CUMULUS-2860**
  - Added an optional configuration parameter `skipMetadataValidation` to `hyrax-metadata-updates` task
- **CUMULUS-2870**
  - Added `last_modified_date` as output to all tasks in Terraform `ingest` module.
- **CUMULUS-NONE**
  - Added documentation on choosing and configuring RDS at `deployment/choosing_configuring_rds`.

### Changed

- **CUMULUS-2703**
  - Updated `ORCA Backup` reconciliation report to report `cumulusFilesCount` and `orcaFilesCount`
- **CUMULUS-2849**
  - Updated `@cumulus/aws-client` to use new AWS SDK v3 packages for DynamoDB requests:
    - `@aws-sdk/client-dynamodb`
    - `@aws-sdk/lib-dynamodb`
    - `@aws-sdk/util-dynamodb`
  - Updated code for compatibility with AWS SDK v3 Dynamo packages
    - `@cumulus/api`
    - `@cumulus/errors`
    - `@cumulus/tf-inventory`
    - `lambdas/data-migration2`
    - `packages/api/ecs/async-operation`
- **CUMULUS-2864**
  - Updated `@cumulus/cmr-client/ingestUMMGranule` and `@cumulus/cmr-client/ingestConcept`
    functions to not perform separate validation request
- **CUMULUS-2870**
  - Updated `hello_world_service` module to pass in `lastModified` parameter in command list to trigger a Terraform state change when the `hello_world_task` is modified.

### Fixed

- **CUMULUS-2849**
  - Fixed AWS service client memoization logic in `@cumulus/aws-client`

## [v11.0.0] 2022-03-24 [STABLE]

### v9.9->v11.0 MIGRATION NOTES

Release v11.0 is a maintenance release series, replacing v9.9.   If you are
upgrading to or past v11 from v9.9.x to this release, please pay attention to the following
migration notes from prior releases:

#### Migration steps

##### **After deploying the `data-persistence` module, but before deploying the main `cumulus` module**

- Due to a bug in the PUT `/rules/<name>` endpoint, the rule records in PostgreSQL may be
out of sync with records in DynamoDB. In order to bring the records into sync, re-deploy and re-run the
[`data-migration1` Lambda](https://nasa.github.io/cumulus/docs/upgrade-notes/upgrade-rds#3-deploy-and-run-data-migration1) with a payload of
`{"forceRulesMigration": true}`:

```shell
aws lambda invoke --function-name $PREFIX-data-migration1 \
  --payload $(echo '{"forceRulesMigration": true}' | base64) $OUTFILE
```

##### As part of the `cumulus` deployment

- Please read the [documentation on the updates to the granule files schema for our Cumulus workflow tasks and how to upgrade your deployment for compatibility](https://nasa.github.io/cumulus/docs/upgrade-notes/update-task-file-schemas).
- (Optional) Update the `task-config` for all workflows that use the `sync-granule` task to include `workflowStartTime` set to
`{$.cumulus_meta.workflow_start_time}`. See [here](https://github.com/nasa/cumulus/blob/master/example/cumulus-tf/sync_granule_workflow.asl.json#L9) for an example.

##### After the `cumulus` deployment

As part of the work on the RDS Phase 2 feature, it was decided to re-add the
granule file `type` property on the file table (detailed reasoning
https://wiki.earthdata.nasa.gov/pages/viewpage.action?pageId=219186829).  This
change was implemented as part of CUMULUS-2672/CUMULUS-2673, however granule
records ingested prior to v11 will *not* have the file.type property stored in the
PostGreSQL database, and on installation of v11 API calls to get granule.files
will not return this value. We anticipate most users are impacted by this issue.

Users that are impacted by these changes should re-run the granule migration
lambda to *only* migrate granule file records:

```shell
PAYLOAD=$(echo '{"migrationsList": ["granules"], "granuleMigrationParams": {"migrateOnlyFiles": "true"}}' | base64)
aws lambda invoke --function-name $PREFIX-postgres-migration-async-operation \
--payload $PAYLOAD $OUTFILE
```

You should note that this will *only* move files for granule records in
PostgreSQL.  **If you have not completed the phase 1 data migration or
have granule records in dynamo that are not in PostgreSQL, the migration will
report failure for both the DynamoDB granule and all the associated files and the file
records will not be updated**.

If you prefer to do a full granule and file migration, you may instead
opt to run the migration with the `migrateAndOverwrite` option instead, this will re-run a
full granule/files migration and overwrite all values in the PostgreSQL database from
what is in DynamoDB for both granules and associated files:

```shell
PAYLOAD=$(echo '{"migrationsList": ["granules"], "granuleMigrationParams": {"migrateAndOverwrite": "true"}}' | base64)
aws lambda invoke --function-name $PREFIX-postgres-migration-async-operation \
--payload $PAYLOAD $OUTFILE
```

*Please note*: Since this data migration is copying all of your granule data
from DynamoDB to PostgreSQL, it can take multiple hours (or even days) to run,
depending on how much data you have and how much parallelism you configure the
migration to use. In general, the more parallelism you configure the migration
to use, the faster it will go, but the higher load it will put on your
PostgreSQL database. Excessive database load can cause database outages and
result in data loss/recovery scenarios. Thus, the parallelism settings for the
migration are intentionally set by default to conservative values but are
configurable.      If this impacts only some of your data products you may want
to consider using other `granuleMigrationParams`.

Please see [the second data migration
docs](https://nasa.github.io/cumulus/docs/upgrade-notes/upgrade-rds#5-run-the-second-data-migration)
for more on this tool if you are unfamiliar with the various options.

### Notable changes

- **CUMULUS-2703**
  - `ORCA Backup` is now a supported `reportType` for the `POST /reconciliationReports` endpoint

### Added

- **CUMULUS-2311** - RDS Migration Epic Phase 2
  - **CUMULUS-2208**
    - Added `@cumulus/message/utils.parseException` to parse exception objects
    - Added helpers to `@cumulus/message/Granules`:
      - `getGranuleProductVolume`
      - `getGranuleTimeToPreprocess`
      - `getGranuleTimeToArchive`
      - `generateGranuleApiRecord`
    - Added `@cumulus/message/PDRs/generatePdrApiRecordFromMessage` to generate PDR from Cumulus workflow message
    - Added helpers to `@cumulus/es-client/indexer`:
      - `deleteAsyncOperation` to delete async operation records from Elasticsearch
      - `updateAsyncOperation` to update an async operation record in Elasticsearch
    - Added granules `PUT` endpoint to Cumulus API for updating a granule.
    Requests to this endpoint should be submitted **without an `action`**
    attribute in the request body.
    - Added `@cumulus/api-client/granules.updateGranule` to update granule via the API
  - **CUMULUS-2303**
    - Add translatePostgresProviderToApiProvider method to `@cumulus/db/translate/providers`
  - **CUMULUS-2306**
    - Updated API execution GET endpoint to read individual execution records
      from PostgreSQL database instead of DynamoDB
    - Updated API execution-status endpoint to read execution records from
      PostgreSQL database instead of DynamoDB
  - **CUMULUS-2302**
    - Added translatePostgresCollectionToApiCollection method to
      `@cumulus/db/translate/collections`
    - Added `searchWithUpdatedAtRange` method to
      `@cumulus/db/models/collections`
  - **CUMULUS-2301**
    - Created API asyncOperations POST endpoint to create async operations.
  - **CUMULUS-2307**
    - Updated API PDR GET endpoint to read individual PDR records from
      PostgreSQL database instead of DynamoDB
    - Added `deletePdr` to `@cumulus/api-client/pdrs`
  - **CUMULUS-2782**
    - Update API granules endpoint `move` action to update granules in the index
      and utilize postgres as the authoritative datastore
  - **CUMULUS-2769**
    - Update collection PUT endpoint to require existance of postgresql record
      and to ignore lack of dynamoDbRecord on update
  - **CUMULUS-2767**
    - Update provider PUT endpoint to require existence of PostgreSQL record
      and to ignore lack of DynamoDB record on update
  - **CUMULUS-2759**
    - Updates collection/provider/rules/granules creation (post) endpoints to
      primarily check for existence/collision in PostgreSQL database instead of DynamoDB
  - **CUMULUS-2714**
    - Added `@cumulus/db/base.deleteExcluding` method to allow for deletion of a
      record set with an exclusion list of cumulus_ids
  - **CUMULUS-2317**
    - Added `@cumulus/db/getFilesAndGranuleInfoQuery()` to build a query for searching file
    records in PostgreSQL and return specified granule information for each file
    - Added `@cumulus/db/QuerySearchClient` library to handle sequentially fetching and paging
    through results for an arbitrary PostgreSQL query
    - Added `insert` method to all `@cumulus/db` models to handle inserting multiple records into
    the database at once
    - Added `@cumulus/db/translatePostgresGranuleResultToApiGranule` helper to
    translate custom PostgreSQL granule result to API granule
  - **CUMULUS-2672**
    - Added migration to add `type` text column to Postgres database `files` table
  - **CUMULUS-2634**
    - Added new functions for upserting data to Elasticsearch:
      - `@cumulus/es-client/indexer.upsertExecution` to upsert an execution
      - `@cumulus/es-client/indexer.upsertPdr` to upsert a PDR
      - `@cumulus/es-client/indexer.upsertGranule` to upsert a granule
  - **CUMULUS-2510**
    - Added `execution_sns_topic_arn` environment variable to
      `sf_event_sqs_to_db_records` lambda TF definition.
    - Added to `sf_event_sqs_to_db_records_lambda` IAM policy to include
      permissions for SNS publish for `report_executions_topic`
    - Added `collection_sns_topic_arn` environment variable to
      `PrivateApiLambda` and `ApiEndpoints` lambdas.
    - Added `updateCollection` to `@cumulus/api-client`.
    - Added to `ecs_cluster` IAM policy to include permissions for SNS publish
      for `report_executions_sns_topic_arn`, `report_pdrs_sns_topic_arn`,
      `report_granules_sns_topic_arn`
    - Added variables for report topic ARNs to `process_dead_letter_archive.tf`
    - Added variable for granule report topic ARN to `bulk_operation.tf`
    - Added `pdr_sns_topic_arn` environment variable to
      `sf_event_sqs_to_db_records` lambda TF definition.
    - Added the new function `publishSnsMessageByDataType` in `@cumulus/api` to
      publish SNS messages to the report topics to PDRs, Collections, and
      Executions.
    - Added the following functions in `publishSnsMessageUtils` to handle
      publishing SNS messages for specific data and event types:
      - `publishCollectionUpdateSnsMessage`
      - `publishCollectionCreateSnsMessage`
      - `publishCollectionDeleteSnsMessage`
      - `publishGranuleUpdateSnsMessage`
      - `publishGranuleDeleteSnsMessage`
      - `publishGranuleCreateSnsMessage`
      - `publishExecutionSnsMessage`
      - `publishPdrSnsMessage`
      - `publishGranuleSnsMessageByEventType`
    - Added to `ecs_cluster` IAM policy to include permissions for SNS publish
      for `report_executions_topic` and `report_pdrs_topic`.
  - **CUMULUS-2315**
    - Added `paginateByCumulusId` to `@cumulus/db` `BasePgModel` to allow for paginated
      full-table select queries in support of elasticsearch indexing.
    - Added `getMaxCumulusId` to `@cumulus/db` `BasePgModel` to allow all
      derived table classes to support querying the current max `cumulus_id`.
  - **CUMULUS-2673**
    - Added `ES_HOST` environment variable to `postgres-migration-async-operation`
    Lambda using value of `elasticsearch_hostname` Terraform variable.
    - Added `elasticsearch_security_group_id` to security groups for
      `postgres-migration-async-operation` lambda.
    - Added permission for `DynamoDb:DeleteItem` to
      `postgres-migration-async-operation` lambda.
  - **CUMULUS-2778**
    - Updated default value of `async_operation_image` in
      `tf-modules/cumulus/variables.tf` to `cumuluss/async-operation:41`
    - Added `ES_HOST` environment variable to async operation ECS task
      definition to ensure that async operation tasks write to the correct
      Elasticsearch domain
- **CUMULUS-2642**
  - Reduces the reconcilation report's default maxResponseSize that returns
     the full report rather than an s3 signed url. Reports very close to the
     previous limits were failing to download, so the limit has been lowered to
     ensure all files are handled properly.
- **CUMULUS-2703**
  - Added `@cumulus/api/lambdas/reports/orca-backup-reconciliation-report` to create
    `ORCA Backup` reconciliation report

### Removed

- **CUMULUS-2311** - RDS Migration Epic Phase 2
  - **CUMULUS-2208**
    - Removed trigger for `dbIndexer` Lambda for DynamoDB tables:
      - `<prefix>-AsyncOperationsTable`
      - `<prefix>-CollectionsTable`
      - `<prefix>-ExecutionsTable`
      - `<prefix>-GranulesTable`
      - `<prefix>-PdrsTable`
      - `<prefix>-ProvidersTable`
      - `<prefix>-RulesTable`
  - **CUMULUS-2782**
    - Remove deprecated `@ingest/granule.moveGranuleFiles`
  - **CUMULUS-2770**
    - Removed `waitForModelStatus` from `example/spec/helpers/apiUtils` integration test helpers
  - **CUMULUS-2510**
    - Removed `stream_enabled` and `stream_view_type` from `executions_table` TF
      definition.
    - Removed `aws_lambda_event_source_mapping` TF definition on executions
      DynamoDB table.
    - Removed `stream_enabled` and `stream_view_type` from `collections_table`
      TF definition.
    - Removed `aws_lambda_event_source_mapping` TF definition on collections
      DynamoDB table.
    - Removed lambda `publish_collections` TF resource.
    - Removed `aws_lambda_event_source_mapping` TF definition on granules
    - Removed `stream_enabled` and `stream_view_type` from `pdrs_table` TF
      definition.
    - Removed `aws_lambda_event_source_mapping` TF definition on PDRs
      DynamoDB table.
  - **CUMULUS-2694**
    - Removed `@cumulus/api/models/granules.storeGranulesFromCumulusMessage()` method
  - **CUMULUS-2662**
    - Removed call to `addToLocalES` in POST `/granules` endpoint since it is
      redundant.
    - Removed call to `addToLocalES` in POST and PUT `/executions` endpoints
      since it is redundant.
    - Removed function `addToLocalES` from `es-client` package since it is no
      longer used.
  - **CUMULUS-2771**
    - Removed `_updateGranuleStatus` to update granule to "running" from `@cumulus/api/lib/ingest.reingestGranule`
    and `@cumulus/api/lib/ingest.applyWorkflow`

### Changed

- CVE-2022-2477
  - Update node-forge to 1.3.0 in `@cumulus/common` to address CVE-2022-2477
- **CUMULUS-2311** - RDS Migration Epic Phase 2
  - **CUMULUS_2641**
    - Update API granule schema to set productVolume as a string value
    - Update `@cumulus/message` package to set productVolume as string
      (calculated with `file.size` as a `BigInt`) to match API schema
    - Update `@cumulus/db` granule translation to translate `granule` objects to
      match the updated API schema
  - **CUMULUS-2714**
    - Updated
      - @cumulus/api/lib.writeRecords.writeGranulesFromMessage
      - @cumulus/api/lib.writeRecords.writeGranuleFromApi
      - @cumulus/api/lib.writeRecords.createGranuleFromApi
      - @cumulus/api/lib.writeRecords.updateGranuleFromApi
    - These methods now remove postgres file records that aren't contained in
        the write/update action if such file records exist.  This update
        maintains consistency with the writes to elasticsearch/dynamodb.
  - **CUMULUS-2672**
    - Updated `data-migration2` lambda to migrate Dynamo `granule.files[].type`
      instead of dropping it.
    - Updated `@cumlus/db` `translateApiFiletoPostgresFile` to retain `type`
    - Updated `@cumulus/db` `translatePostgresFileToApiFile` to retain `type`
    - Updated `@cumulus/types.api.file` to add `type` to the typing.
  - **CUMULUS-2315**
    - Update `index-from-database` lambda/ECS task and elasticsearch endpoint to read
      from PostgreSQL database
    - Update `index-from-database` endpoint to add the following configuration
      tuning parameters:
      - postgresResultPageSize -- The number of records to read from each
        postgres table per request.   Default is 1000.
      - postgresConnectionPoolSize -- The max number of connections to allow the
        index function to make to the database.  Default is 10.
      - esRequestConcurrency -- The maximium number of concurrent record
        translation/ES record update requests.   Default is 10.
  - **CUMULUS-2308**
    - Update `/granules/<granule_id>` GET endpoint to return PostgreSQL Granules instead of DynamoDB Granules
    - Update `/granules/<granule_id>` PUT endpoint to use PostgreSQL Granule as source rather than DynamoDB Granule
    - Update `unpublishGranule` (used in /granules PUT) to use PostgreSQL Granule as source rather than DynamoDB Granule
    - Update integration tests to use `waitForApiStatus` instead of `waitForModelStatus`
    - Update Granule ingest to update the Postgres Granule status as well as the DynamoDB Granule status
  - **CUMULUS-2302**
    - Update API collection GET endpoint to read individual provider records from
      PostgreSQL database instead of DynamoDB
    - Update sf-scheduler lambda to utilize API endpoint to get provider record
      from database via Private API lambda
    - Update API granule `reingest` endpoint to read collection from PostgreSQL
      database instead of DynamoDB
    - Update internal-reconciliation report to base report Collection comparison
      on PostgreSQL instead of DynamoDB
    - Moved createGranuleAndFiles `@cumulus/api` unit helper from `./lib` to
      `.test/helpers`
  - **CUMULUS-2208**
    - Moved all `@cumulus/api/es/*` code to new `@cumulus/es-client` package
    - Updated logic for collections API POST/PUT/DELETE to create/update/delete
      records directly in Elasticsearch in parallel with updates to
      DynamoDb/PostgreSQL
    - Updated logic for rules API POST/PUT/DELETE to create/update/delete
      records directly in Elasticsearch in parallel with updates to
      DynamoDb/PostgreSQL
    - Updated logic for providers API POST/PUT/DELETE to create/update/delete
      records directly in  Elasticsearch in parallel with updates to
      DynamoDb/PostgreSQL
    - Updated logic for PDRs API DELETE to delete records directly in
      Elasticsearch in parallel with deletes to DynamoDB/PostgreSQL
    - Updated logic for executions API DELETE to delete records directly in
      Elasticsearch in parallel with deletes to DynamoDB/PostgreSQL
    - Updated logic for granules API DELETE to delete records directly in
      Elasticsearch in parallel with deletes to DynamoDB/PostgreSQL
    - `sfEventSqsToDbRecords` Lambda now writes following data directly to
      Elasticsearch in parallel with writes to DynamoDB/PostgreSQL:
      - executions
      - PDRs
      - granules
    - All async operations are now written directly to Elasticsearch in parallel
      with DynamoDB/PostgreSQL
    - Updated logic for async operation API DELETE to delete records directly in
      Elasticsearch in parallel with deletes to DynamoDB/PostgreSQL
    - Moved:
      - `packages/api/lib/granules.getGranuleProductVolume` ->
      `@cumulus/message/Granules.getGranuleProductVolume`
      - `packages/api/lib/granules.getGranuleTimeToPreprocess`
      -> `@cumulus/message/Granules.getGranuleTimeToPreprocess`
      - `packages/api/lib/granules.getGranuleTimeToArchive` ->
      `@cumulus/message/Granules.getGranuleTimeToArchive`
      - `packages/api/models/Granule.generateGranuleRecord`
      -> `@cumulus/message/Granules.generateGranuleApiRecord`
  - **CUMULUS-2306**
    - Updated API local serve (`api/bin/serve.js`) setup code to add cleanup/executions
    related records
    - Updated @cumulus/db/models/granules-executions to add a delete method in
      support of local cleanup
    - Add spec/helpers/apiUtils/waitForApiStatus integration helper to retry API
      record retrievals on status in lieu of using `waitForModelStatus`
  - **CUMULUS-2303**
    - Update API provider GET endpoint to read individual provider records from
      PostgreSQL database instead of DynamoDB
    - Update sf-scheduler lambda to utilize API endpoint to get provider record
      from database via Private API lambda
  - **CUMULUS-2301**
    - Updated `getAsyncOperation` to read from PostgreSQL database instead of
      DynamoDB.
    - Added `translatePostgresAsyncOperationToApiAsyncOperation` function in
      `@cumulus/db/translate/async-operation`.
    - Updated `translateApiAsyncOperationToPostgresAsyncOperation` function to
      ensure that `output` is properly translated to an object for the
      PostgreSQL record for the following cases of `output` on the incoming API
      record:
      - `record.output` is a JSON stringified object
      - `record.output` is a JSON stringified array
      - `record.output` is a JSON stringified string
      - `record.output` is a string
  - **CUMULUS-2317**
    - Changed reconciliation reports to read file records from PostgreSQL instead of DynamoDB
  - **CUMULUS-2304**
    - Updated API rule GET endpoint to read individual rule records from
      PostgreSQL database instead of DynamoDB
    - Updated internal consumer lambdas for SNS, SQS and Kinesis to read
      rules from PostgreSQL.
  - **CUMULUS-2634**
    - Changed `sfEventSqsToDbRecords` Lambda to use new upsert helpers for executions, granules, and PDRs
    to ensure out-of-order writes are handled correctly when writing to Elasticsearch
  - **CUMULUS-2510**
    - Updated `@cumulus/api/lib/writeRecords/write-execution` to publish SNS
      messages after a successful write to Postgres, DynamoDB, and ES.
    - Updated functions `create` and `upsert` in the `db` model for Executions
      to return an array of objects containing all columns of the created or
      updated records.
    - Updated `@cumulus/api/endpoints/collections` to publish an SNS message
      after a successful collection delete, update (PUT), create (POST).
    - Updated functions `create` and `upsert` in the `db` model for Collections
      to return an array of objects containing all columns for the created or
      updated records.
    - Updated functions `create` and `upsert` in the `db` model for Granules
      to return an array of objects containing all columns for the created or
      updated records.
    - Updated `@cumulus/api/lib/writeRecords/write-granules` to publish SNS
      messages after a successful write to Postgres, DynamoDB, and ES.
    - Updated `@cumulus/api/lib/writeRecords/write-pdr` to publish SNS
      messages after a successful write to Postgres, DynamoDB, and ES.
  - **CUMULUS-2733**
    - Updated `_writeGranuleFiles` function creates an aggregate error which
      contains the workflow error, if any, as well as any error that may occur
      from writing granule files.
  - **CUMULUS-2674**
    - Updated `DELETE` endpoints for the following data types to check that record exists in
      PostgreSQL or Elasticsearch before proceeding with deletion:
      - `provider`
      - `async operations`
      - `collections`
      - `granules`
      - `executions`
      - `PDRs`
      - `rules`
  - **CUMULUS-2294**
    - Updated architecture and deployment documentation to reference RDS
  - **CUMULUS-2642**
    - Inventory and Granule Not Found Reconciliation Reports now compare
      Databse against S3 in on direction only, from Database to S3
      Objects. This means that only files in the database are compared against
      objects found on S3 and the filesInCumulus.onlyInS3 report key will
      always be empty. This significantly decreases the report output size and
      aligns with a users expectations.
    - Updates getFilesAndGranuleInfoQuery to take additional optional
      parameters `collectionIds`, `granuleIds`, and `providers` to allow
      targeting/filtering of the results.

  - **CUMULUS-2694**
    - Updated database write logic in `sfEventSqsToDbRccords` to log message if Cumulus
    workflow message is from pre-RDS deployment but still attempt parallel writing to DynamoDB
    and PostgreSQL
    - Updated database write logic in `sfEventSqsToDbRccords` to throw error if requirements to write execution to PostgreSQL cannot be met
  - **CUMULUS-2660**
    - Updated POST `/executions` endpoint to publish SNS message of created record to executions SNS topic
  - **CUMULUS-2661**
    - Updated PUT `/executions/<arn>` endpoint to publish SNS message of updated record to executions SNS topic
  - **CUMULUS-2765**
    - Updated `updateGranuleStatusToQueued` in `write-granules` to write to
      Elasticsearch and publish SNS message to granules topic.
  - **CUMULUS-2774**
    - Updated `constructGranuleSnsMessage` and `constructCollectionSnsMessage`
      to throw error if `eventType` is invalid or undefined.
  - **CUMULUS-2776**
    - Updated `getTableIndexDetails` in `db-indexer` to use correct
      `deleteFnName` for reconciliation reports.
  - **CUMULUS-2780**
    - Updated bulk granule reingest operation to read granules from PostgreSQL instead of DynamoDB.
  - **CUMULUS-2778**
    - Updated default value of `async_operation_image` in `tf-modules/cumulus/variables.tf` to `cumuluss/async-operation:38`
  - **CUMULUS-2854**
    - Updated rules model to decouple `createRuleTrigger` from `create`.
    - Updated rules POST endpoint to call `rulesModel.createRuleTrigger` directly to create rule trigger.
    - Updated rules PUT endpoints to call `rulesModel.createRuleTrigger` if update fails and reversion needs to occur.

### Fixed

- **CUMULUS-2311** - RDS Migration Epic Phase 2
  - **CUMULUS-2810**
    - Updated @cumulus/db/translate/translatePostgresProviderToApiProvider to
      correctly return provider password and updated tests to prevent
      reintroduction.
  - **CUMULUS-2778**
    - Fixed async operation docker image to correctly update record status in
    Elasticsearch
  - Updated localAPI to set additional env variable, and fixed `GET /executions/status` response
  - **CUMULUS-2877**
    - Ensure database records receive a timestamp when writing granules.

## [v10.1.3] 2022-06-28 [BACKPORT]

### Added

- **CUMULUS-2966**
  - Added extractPath operation and support of nested string replacement to `url_path` in the collection configuration

## [v10.1.2] 2022-03-11

### Added

- **CUMULUS-2859**
  - Update `postgres-db-migration` lambda timeout to default 900 seconds
  - Add `db_migration_lambda_timeout` variable to `data-persistence` module to
    allow this timeout to be user configurable
- **CUMULUS-2868**
  - Added `iam:PassRole` permission to `step_policy` in `tf-modules/ingest/iam.tf`

## [v10.1.1] 2022-03-04

### Migration steps

- Due to a bug in the PUT `/rules/<name>` endpoint, the rule records in PostgreSQL may be
out of sync with records in DynamoDB. In order to bring the records into sync, re-run the
[previously deployed `data-migration1` Lambda](https://nasa.github.io/cumulus/docs/upgrade-notes/upgrade-rds#3-deploy-and-run-data-migration1) with a payload of
`{"forceRulesMigration": true}`:

```shell
aws lambda invoke --function-name $PREFIX-data-migration1 \
  --payload $(echo '{"forceRulesMigration": true}' | base64) $OUTFILE
```

### Added

- **CUMULUS-2841**
  - Add integration test to validate PDR node provider that requires password
    credentials succeeds on ingest

- **CUMULUS-2846**
  - Added `@cumulus/db/translate/rule.translateApiRuleToPostgresRuleRaw` to translate API rule to PostgreSQL rules and
  **keep undefined fields**

### Changed

- **CUMULUS-NONE**
  - Adds logging to ecs/async-operation Docker container that launches async
    tasks on ECS. Sets default async_operation_image_version to 39.

- **CUMULUS-2845**
  - Updated rules model to decouple `createRuleTrigger` from `create`.
  - Updated rules POST endpoint to call `rulesModel.createRuleTrigger` directly to create rule trigger.
  - Updated rules PUT endpoints to call `rulesModel.createRuleTrigger` if update fails and reversion needs to occur.
- **CUMULUS-2846**
  - Updated version of `localstack/localstack` used in local unit testing to `0.11.5`

### Fixed

- Upgraded lodash to version 4.17.21 to fix vulnerability
- **CUMULUS-2845**
  - Fixed bug in POST `/rules` endpoint causing rule records to be created
  inconsistently in DynamoDB and PostgreSQL
- **CUMULUS-2846**
  - Fixed logic for `PUT /rules/<name>` endpoint causing rules to be saved
  inconsistently between DynamoDB and PostgreSQL
- **CUMULUS-2854**
  - Fixed queue granules behavior where the task was not accounting for granules that
  *already* had createdAt set. Workflows downstream in this scenario should no longer
  fail to write their granules due to order-of-db-writes constraints in the database
  update logic.

## [v10.1.0] 2022-02-23

### Added

- **CUMULUS-2775**
  - Added a configurable parameter group for the RDS serverless database cluster deployed by `tf-modules/rds-cluster-tf`. The allowed parameters for the parameter group can be found in the AWS documentation of [allowed parameters for an Aurora PostgreSQL cluster](https://docs.aws.amazon.com/AmazonRDS/latest/AuroraUserGuide/AuroraPostgreSQL.Reference.ParameterGroups.html). By default, the following parameters are specified:
    - `shared_preload_libraries`: `pg_stat_statements,auto_explain`
    - `log_min_duration_statement`: `250`
    - `auto_explain.log_min_duration`: `250`
- **CUMULUS-2781**
  - Add api_config secret to hold API/Private API lambda configuration values
- **CUMULUS-2840**
  - Added an index on `granule_cumulus_id` to the RDS files table.

### Changed

- **CUMULUS-2492**
  - Modify collectionId logic to accomodate trailing underscores in collection short names. e.g. `shortName____`
- **CUMULUS-2847**
  - Move DyanmoDb table name into API keystore and initialize only on lambda cold start
- **CUMULUS-2833**
  - Updates provider model schema titles to display on the dashboard.
- **CUMULUS-2837**
  - Update process-s3-dead-letter-archive to unpack SQS events in addition to
    Cumulus Messages
  - Update process-s3-dead-letter-archive to look up execution status using
    getCumulusMessageFromExecutionEvent (common method with sfEventSqsToDbRecords)
  - Move methods in api/lib/cwSfExecutionEventUtils to
    @cumulus/message/StepFunctions
- **CUMULUS-2775**
  - Changed the `timeout_action` to `ForceApplyCapacityChange` by default for the RDS serverless database cluster `tf-modules/rds-cluster-tf`
- **CUMULUS-2781**
  - Update API lambda to utilize api_config secret for initial environment variables

### Fixed

- **CUMULUS-2853**
  - Move OAUTH_PROVIDER to lambda env variables to address regression in CUMULUS-2781
  - Add logging output to api app router
- Added Cloudwatch permissions to `<prefix>-steprole` in `tf-modules/ingest/iam.tf` to address the
`Error: error creating Step Function State Machine (xxx): AccessDeniedException: 'arn:aws:iam::XXX:role/xxx-steprole' is not authorized to create managed-rule`
error in non-NGAP accounts:
  - `events:PutTargets`
  - `events:PutRule`
  - `events:DescribeRule`

## [v10.0.1] 2022-02-03

### Fixed

- Fixed IAM permissions issue with `<prefix>-postgres-migration-async-operation` Lambda
which prevented it from running a Fargate task for data migration.

## [v10.0.0] 2022-02-01

### Migration steps

- Please read the [documentation on the updates to the granule files schema for our Cumulus workflow tasks and how to upgrade your deployment for compatibility](https://nasa.github.io/cumulus/docs/upgrade-notes/update-task-file-schemas).
- (Optional) Update the `task-config` for all workflows that use the `sync-granule` task to include `workflowStartTime` set to
`{$.cumulus_meta.workflow_start_time}`. See [here](https://github.com/nasa/cumulus/blob/master/example/cumulus-tf/sync_granule_workflow.asl.json#L9) for an example.

### BREAKING CHANGES

- **NDCUM-624**
  - Functions in @cumulus/cmrjs renamed for consistency with `isCMRFilename` and `isCMRFile`
    - `isECHO10File` -> `isECHO10Filename`
    - `isUMMGFile` -> `isUMMGFilename`
    - `isISOFile` -> `isCMRISOFilename`
- **CUMULUS-2388**
  - In order to standardize task messaging formats, please note the updated input, output and config schemas for the following Cumulus workflow tasks:
    - add-missing-file-checksums
    - files-to-granules
    - hyrax-metadata-updates
    - lzards-backup
    - move-granules
    - post-to-cmr
    - sync-granule
    - update-cmr-access-constraints
    - update-granules-cmr-metadata-file-links
  The primary focus of the schema updates was to standardize the format of granules, and
  particularly their files data. The granule `files` object now matches the file schema in the
  Cumulus database and thus also matches the `files` object produced by the API with use cases like
  `applyWorkflow`. This includes removal of `name` and `filename` in favor of `bucket` and `key`,
  removal of certain properties such as `etag` and `duplicate_found` and outputting them as
  separate objects stored in `meta`.
  - Checksum values calculated by `@cumulus/checksum` are now converted to string to standardize
  checksum formatting across the Cumulus library.

### Notable changes

- **CUMULUS-2718**
  - The `sync-granule` task has been updated to support an optional configuration parameter `workflowStartTime`. The output payload of `sync-granule` now includes a `createdAt` time for each granule which is set to the
  provided `workflowStartTime` or falls back to `Date.now()` if not provided. Workflows using
  `sync-granule` may be updated to include this parameter with the value of `{$.cumulus_meta.workflow_start_time}` in the `task_config`.
- Updated version of `@cumulus/cumulus-message-adapter-js` from `2.0.3` to `2.0.4` for
all Cumulus workflow tasks
- **CUMULUS-2783**
  - A bug in the ECS cluster autoscaling configuration has been
resolved. ECS clusters should now correctly autoscale by adding new cluster
instances according to the [policy configuration](https://github.com/nasa/cumulus/blob/master/tf-modules/cumulus/ecs_cluster.tf).
  - Async operations that are started by these endpoints will be run as ECS tasks
  with a launch type of Fargate, not EC2:
    - `POST /deadLetterArchive/recoverCumulusMessages`
    - `POST /elasticsearch/index-from-database`
    - `POST /granules/bulk`
    - `POST /granules/bulkDelete`
    - `POST /granules/bulkReingest`
    - `POST /migrationCounts`
    - `POST /reconciliationReports`
    - `POST /replays`
    - `POST /replays/sqs`

### Added

- Upgraded version of dependencies on `knex` package from `0.95.11` to `0.95.15`
- Added Terraform data sources to `example/cumulus-tf` module to retrieve default VPC and subnets in NGAP accounts
  - Added `vpc_tag_name` variable which defines the tags used to look up a VPC. Defaults to VPC tag name used in NGAP accounts
  - Added `subnets_tag_name` variable which defines the tags used to look up VPC subnets. Defaults to a subnet tag name used in NGAP accounts
- Added Terraform data sources to `example/data-persistence-tf` module to retrieve default VPC and subnets in NGAP accounts
  - Added `vpc_tag_name` variable which defines the tags used to look up a VPC. Defaults to VPC tag name used in NGAP accounts
  - Added `subnets_tag_name` variable which defines the tags used to look up VPC subnets. Defaults to a subnet tag name used in NGAP accounts
- Added Terraform data sources to `example/rds-cluster-tf` module to retrieve default VPC and subnets in NGAP accounts
  - Added `vpc_tag_name` variable which defines the tags used to look up a VPC. Defaults to VPC tag name used in NGAP accounts
  - Added `subnets_tag_name` variable which defines the tags used to look up VPC subnets. Defaults to tag names used in subnets in for NGAP accounts
- **CUMULUS-2299**
  - Added support for SHA checksum types with hyphens (e.g. `SHA-256` vs `SHA256`) to tasks that calculate checksums.
- **CUMULUS-2439**
  - Added CMR search client setting to the CreateReconciliationReport lambda function.
  - Added `cmr_search_client_config` tfvars to the archive and cumulus terraform modules.
  - Updated CreateReconciliationReport lambda to search CMR collections with CMRSearchConceptQueue.
- **CUMULUS-2441**
  - Added support for 'PROD' CMR environment.
- **CUMULUS-2456**
  - Updated api lambdas to query ORCA Private API
  - Updated example/cumulus-tf/orca.tf to the ORCA release v4.0.0-Beta3
- **CUMULUS-2638**
  - Adds documentation to clarify bucket config object use.
- **CUMULUS-2684**
  - Added optional collection level parameter `s3MultipartChunksizeMb` to collection's `meta` field
  - Updated `move-granules` task to take in an optional config parameter s3MultipartChunksizeMb
- **CUMULUS-2747**
  - Updated data management type doc to include additional fields for provider configurations
- **CUMULUS-2773**
  - Added a document to the workflow-tasks docs describing deployment, configuration and usage of the LZARDS backup task.

### Changed

- Made `vpc_id` variable optional for `example/cumulus-tf` module
- Made `vpc_id` and `subnet_ids` variables optional for `example/data-persistence-tf` module
- Made `vpc_id` and `subnets` variables optional for `example/rds-cluster-tf` module
- Changes audit script to handle integration test failure when `USE\_CACHED\_BOOTSTRAP` is disabled.
- Increases wait time for CMR to return online resources in integration tests
- **CUMULUS-1823**
  - Updates to Cumulus rule/provider schemas to improve field titles and descriptions.
- **CUMULUS-2638**
  - Transparent to users, remove typescript type `BucketType`.
- **CUMULUS-2718**
  - Updated config for SyncGranules to support optional `workflowStartTime`
  - Updated SyncGranules to provide `createdAt` on output based on `workflowStartTime` if provided,
  falling back to `Date.now()` if not provided.
  - Updated `task_config` of SyncGranule in example workflows
- **CUMULUS-2735**
  - Updated reconciliation reports to write formatted JSON to S3 to improve readability for
    large reports
  - Updated TEA version from 102 to 121 to address TEA deployment issue with the max size of
    a policy role being exceeded
- **CUMULUS-2743**
  - Updated bamboo Dockerfile to upgrade pip as part of the image creation process
- **CUMULUS-2744**
  - GET executions/status returns associated granules for executions retrieved from the Step Function API
- **CUMULUS-2751**
  - Upgraded all Cumulus (node.js) workflow tasks to use
    `@cumulus/cumulus-message-adapter-js` version `2.0.3`, which includes an
    update cma-js to better expose CMA stderr stream output on lambda timeouts
    as well as minor logging enhancements.
- **CUMULUS-2752**
  - Add new mappings for execution records to prevent dynamic field expansion from exceeding
  Elasticsearch field limits
    - Nested objects under `finalPayload.*` will not dynamically add new fields to mapping
    - Nested objects under `originalPayload.*` will not dynamically add new fields to mapping
    - Nested keys under `tasks` will not dynamically add new fields to mapping
- **CUMULUS-2753**
  - Updated example/cumulus-tf/orca.tf to the latest ORCA release v4.0.0-Beta2 which is compatible with granule.files file schema
  - Updated /orca/recovery to call new lambdas request_status_for_granule and request_status_for_job.
  - Updated orca integration test
- [**PR #2569**](https://github.com/nasa/cumulus/pull/2569)
  - Fixed `TypeError` thrown by `@cumulus/cmrjs/cmr-utils.getGranuleTemporalInfo` when
    a granule's associated UMM-G JSON metadata file does not contain a `ProviderDates`
    element that has a `Type` of either `"Update"` or `"Insert"`.  If neither are
    present, the granule's last update date falls back to the `"Create"` type
    provider date, or `undefined`, if none is present.
- **CUMULUS-2775**
  - Changed `@cumulus/api-client/invokeApi()` to accept a single accepted status code or an array
  of accepted status codes via `expectedStatusCodes`
- [**PR #2611**](https://github.com/nasa/cumulus/pull/2611)
  - Changed `@cumulus/launchpad-auth/LaunchpadToken.requestToken` and `validateToken`
    to use the HTTPS request option `https.pfx` instead of the deprecated `pfx` option
    for providing the certificate.
- **CUMULUS-2836**
  - Updates `cmr-utils/getGranuleTemporalInfo` to search for a SingleDateTime
    element, when beginningDateTime value is not
    found in the metadata file.  The granule's temporal information is
    returned so that both beginningDateTime and endingDateTime are set to the
    discovered singleDateTimeValue.
- **CUMULUS-2756**
  - Updated `_writeGranule()` in `write-granules.js` to catch failed granule writes due to schema validation, log the failure and then attempt to set the status of the granule to `failed` if it already exists to prevent a failure from allowing the granule to get "stuck" in a non-failed status.

### Fixed

- **CUMULUS-2775**
  - Updated `@cumulus/api-client` to not log an error for 201 response from `updateGranule`
- **CUMULUS-2783**
  - Added missing lower bound on scale out policy for ECS cluster to ensure that
  the cluster will autoscale correctly.
- **CUMULUS-2835**
  - Updated `hyrax-metadata-updates` task to support reading the DatasetId from ECHO10 XML, and the EntryTitle from UMM-G JSON; these are both valid alternatives to the shortname and version ID.

## [v9.9.3] 2021-02-17 [BACKPORT]

**Please note** changes in 9.9.3 may not yet be released in future versions, as
this is a backport and patch release on the 9.9.x series of releases. Updates that
are included in the future will have a corresponding CHANGELOG entry in future
releases.

- **CUMULUS-2853**
  - Move OAUTH_PROVIDER to lambda env variables to address regression in 9.9.2/CUMULUS-2275
  - Add logging output to api app router

## [v9.9.2] 2021-02-10 [BACKPORT]

**Please note** changes in 9.9.2 may not yet be released in future versions, as
this is a backport and patch release on the 9.9.x series of releases. Updates that
are included in the future will have a corresponding CHANGELOG entry in future
releases.### Added

- **CUMULUS-2775**
  - Added a configurable parameter group for the RDS serverless database cluster deployed by `tf-modules/rds-cluster-tf`. The allowed parameters for the parameter group can be found in the AWS documentation of [allowed parameters for an Aurora PostgreSQL cluster](https://docs.aws.amazon.com/AmazonRDS/latest/AuroraUserGuide/AuroraPostgreSQL.Reference.ParameterGroups.html). By default, the following parameters are specified:
    - `shared_preload_libraries`: `pg_stat_statements,auto_explain`
    - `log_min_duration_statement`: `250`
    - `auto_explain.log_min_duration`: `250`
- **CUMULUS-2840**
  - Added an index on `granule_cumulus_id` to the RDS files table.

### Changed

- **CUMULUS-2847**
  - Move DyanmoDb table name into API keystore and initialize only on lambda cold start
- **CUMULUS-2781**
  - Add api_config secret to hold API/Private API lambda configuration values
- **CUMULUS-2775**
  - Changed the `timeout_action` to `ForceApplyCapacityChange` by default for the RDS serverless database cluster `tf-modules/rds-cluster-tf`

## [v9.9.1] 2021-02-10 [BACKPORT]

**Please note** changes in 9.9.1 may not yet be released in future versions, as
this is a backport and patch release on the 9.9.x series of releases. Updates that
are included in the future will have a corresponding CHANGELOG entry in future
releases.

### Fixed

- **CUMULUS-2775**
  - Updated `@cumulus/api-client` to not log an error for 201 response from `updateGranule`

### Changed

- Updated version of `@cumulus/cumulus-message-adapter-js` from `2.0.3` to `2.0.4` for
all Cumulus workflow tasks
- **CUMULUS-2775**
  - Changed `@cumulus/api-client/invokeApi()` to accept a single accepted status code or an array
  of accepted status codes via `expectedStatusCodes`
- **CUMULUS-2837**
  - Update process-s3-dead-letter-archive to unpack SQS events in addition to
    Cumulus Messages
  - Update process-s3-dead-letter-archive to look up execution status using
    getCumulusMessageFromExecutionEvent (common method with sfEventSqsToDbRecords)
  - Move methods in api/lib/cwSfExecutionEventUtils to
    @cumulus/message/StepFunctions

## [v9.9.0] 2021-11-03

### Added

- **NDCUM-624**: Add support for ISO metadata files for the `MoveGranules` step
  - Add function `isISOFile` to check if a given file object is an ISO file
  - `granuleToCmrFileObject` and `granulesToCmrFileObjects` now take a
    `filterFunc` argument
    - `filterFunc`'s default value is `isCMRFile`, so the previous behavior is
      maintained if no value is given for this argument
    - `MoveGranules` passes a custom filter function to
      `granulesToCmrFileObjects` to check for `isISOFile` in addition to
      `isCMRFile`, so that metadata from `.iso.xml` files can be used in the
      `urlPathTemplate`
- [**PR #2535**](https://github.com/nasa/cumulus/pull/2535)
  - NSIDC and other cumulus users had desire for returning formatted dates for
    the 'url_path' date extraction utilities. Added 'dateFormat' function as
    an option for extracting and formating the entire date. See
    docs/workflow/workflow-configuration-how-to.md for more information.
- [**PR #2548**](https://github.com/nasa/cumulus/pull/2548)
  - Updated webpack configuration for html-loader v2
- **CUMULUS-2640**
  - Added Elasticsearch client scroll setting to the CreateReconciliationReport lambda function.
  - Added `elasticsearch_client_config` tfvars to the archive and cumulus terraform modules.
- **CUMULUS-2683**
  - Added `default_s3_multipart_chunksize_mb` setting to the `move-granules` lambda function.
  - Added `default_s3_multipart_chunksize_mb` tfvars to the cumulus and ingest terraform modules.
  - Added optional parameter `chunkSize` to `@cumulus/aws-client/S3.moveObject` and
    `@cumulus/aws-client/S3.multipartCopyObject` to set the chunk size of the S3 multipart uploads.
  - Renamed optional parameter `maxChunkSize` to `chunkSize` in
    `@cumulus/aws-client/lib/S3MultipartUploads.createMultipartChunks`.

### Changed

- Upgraded all Cumulus workflow tasks to use `@cumulus/cumulus-message-adapter-js` version `2.0.1`
- **CUMULUS-2725**
  - Updated providers endpoint to return encrypted password
  - Updated providers model to try decrypting credentials before encryption to allow for better handling of updating providers
- **CUMULUS-2734**
  - Updated `@cumulus/api/launchpadSaml.launchpadPublicCertificate` to correctly retrieve
    certificate from launchpad IdP metadata with and without namespace prefix.

## [v9.8.0] 2021-10-19

### Notable changes

- Published new tag [`36` of `cumuluss/async-operation` to Docker Hub](https://hub.docker.com/layers/cumuluss/async-operation/35/images/sha256-cf777a6ef5081cd90a0f9302d45243b6c0a568e6d977c0ee2ccc5a90b12d45d0?context=explore) for compatibility with
upgrades to `knex` package and to address security vulnerabilities.

### Added

- Added `@cumulus/db/createRejectableTransaction()` to handle creating a Knex transaction that **will throw an error** if the transaction rolls back. [As of Knex 0.95+, promise rejection on transaction rollback is no longer the default behavior](https://github.com/knex/knex/blob/master/UPGRADING.md#upgrading-to-version-0950).

- **CUMULUS-2639**
  - Increases logging on reconciliation reports.

- **CUMULUS-2670**
  - Updated `lambda_timeouts` string map variable for `cumulus` module to accept a
  `update_granules_cmr_metadata_file_links_task_timeout` property
- **CUMULUS-2598**
  - Add unit and integration tests to describe queued granules as ignored when
    duplicate handling is 'skip'

### Changed

- Updated `knex` version from 0.23.11 to 0.95.11 to address security vulnerabilities
- Updated default version of async operations Docker image to `cumuluss/async-operation:36`
- **CUMULUS-2590**
  - Granule applyWorkflow, Reingest actions and Bulk operation now update granule status to `queued` when scheduling the granule.
- **CUMULUS-2643**
  - relocates system file `buckets.json` out of the
    `s3://internal-bucket/workflows` directory into
    `s3://internal-bucket/buckets`.


## [v9.7.1] 2021-12-08 [Backport]

Please note changes in 9.7.0 may not yet be released in future versions, as this is a backport and patch release on the 9.7.x series of releases. Updates that are included in the future will have a corresponding CHANGELOG entry in future releases.
Fixed

- **CUMULUS-2751**
  - Update all tasks to update to use cumulus-message-adapter-js version 2.0.4

## [v9.7.0] 2021-10-01

### Notable Changes

- **CUMULUS-2583**
  - The `queue-granules` task now updates granule status to `queued` when a granule is queued. In order to prevent issues with the private API endpoint and Lambda API request and concurrency limits, this functionality runs with limited concurrency, which may increase the task's overall runtime when large numbers of granules are being queued. If you are facing Lambda timeout errors with this task, we recommend converting your `queue-granules` task to an ECS activity. This concurrency is configurable via the task config's `concurrency` value.
- **CUMULUS-2676**
  - The `discover-granules` task has been updated to limit concurrency on checks to identify and skip already ingested granules in order to prevent issues with the private API endpoint and Lambda API request and concurrency limits. This may increase the task's overall runtime when large numbers of granules are discovered. If you are facing Lambda timeout errors with this task, we recommend converting your `discover-granules` task to an ECS activity. This concurrency is configurable via the task config's `concurrency` value.
- Updated memory of `<prefix>-sfEventSqsToDbRecords` Lambda to 1024MB

### Added

- **CUMULUS-2000**
  - Updated `@cumulus/queue-granules` to respect a new config parameter: `preferredQueueBatchSize`. Queue-granules will respect this batchsize as best as it can to batch granules into workflow payloads. As workflows generally rely on information such as collection and provider expected to be shared across all granules in a workflow, queue-granules will break batches up by collection, as well as provider if there is a `provider` field on the granule. This may result in batches that are smaller than the preferred size, but never larger ones. The default value is 1, which preserves current behavior of queueing 1 granule per workflow.
- **CUMULUS-2630**
  - Adds a new workflow `DiscoverGranulesToThrottledQueue` that discovers and writes
    granules to a throttled background queue.  This allows discovery and ingest
    of larger numbers of granules without running into limits with lambda
    concurrency.

### Changed

- **CUMULUS-2720**
  - Updated Core CI scripts to validate CHANGELOG diffs as part of the lint process
- **CUMULUS-2695**
  - Updates the example/cumulus-tf deployment to change
    `archive_api_reserved_concurrency` from 8 to 5 to use fewer reserved lambda
    functions. If you see throttling errors on the `<stack>-apiEndpoints` you
    should increase this value.
  - Updates cumulus-tf/cumulus/variables.tf to change
    `archive_api_reserved_concurrency` from 8 to 15 to prevent throttling on
    the dashboard for default deployments.
- **CUMULUS-2584**
  - Updates `api/endpoints/execution-status.js` `get` method to include associated granules, as
    an array, for the provided execution.
  - Added `getExecutionArnsByGranuleCumulusId` returning a list of executionArns sorted by most recent first,
    for an input Granule Cumulus ID in support of the move of `translatePostgresGranuleToApiGranule` from RDS-Phase2
    feature branch
  - Added `getApiExecutionCumulusIds` returning cumulus IDs for a given list of executions
- **CUMULUS-NONE**
  - Downgrades elasticsearch version in testing container to 5.3 to match AWS version.
  - Update serve.js -> `eraseDynamoTables()`. Changed the call `Promise.all()` to `Promise.allSettled()` to ensure all dynamo records (provider records in particular) are deleted prior to reseeding.

### Fixed

- **CUMULUS-2583**
  - Fixed a race condition where granules set as “queued” were not able to be set as “running” or “completed”

## [v9.6.0] 2021-09-20

### Added

- **CUMULUS-2576**
  - Adds `PUT /granules` API endpoint to update a granule
  - Adds helper `updateGranule` to `@cumulus/api-client/granules`
- **CUMULUS-2606**
  - Adds `POST /granules/{granuleId}/executions` API endpoint to associate an execution with a granule
  - Adds helper `associateExecutionWithGranule` to `@cumulus/api-client/granules`
- **CUMULUS-2583**
  - Adds `queued` as option for granule's `status` field

### Changed

- Moved `ssh2` package from `@cumulus/common` to `@cumulus/sftp-client` and
  upgraded package from `^0.8.7` to `^1.0.0` to address security vulnerability
  issue in previous version.
- **CUMULUS-2583**
  - `QueueGranules` task now updates granule status to `queued` once it is added to the queue.

- **CUMULUS-2617**
  - Use the `Authorization` header for CMR Launchpad authentication instead of the deprecated `Echo-Token` header.

### Fixed

- Added missing permission for `<prefix>_ecs_cluster_instance_role` IAM role (used when running ECS services/tasks)
to allow `kms:Decrypt` on the KMS key used to encrypt provider credentials. Adding this permission fixes the `sync-granule` task when run as an ECS activity in a Step Function, which previously failed trying to decrypt credentials for providers.

- **CUMULUS-2576**
  - Adds default value to granule's timestamp when updating a granule via API.

## [v9.5.0] 2021-09-07

### BREAKING CHANGES

- Removed `logs` record type from mappings from Elasticsearch. This change **should not have**
any adverse impact on existing deployments, even those which still contain `logs` records,
but technically it is a breaking change to the Elasticsearch mappings.
- Changed `@cumulus/api-client/asyncOperations.getAsyncOperation` to return parsed JSON body
of response and not the raw API endpoint response

### Added

- **CUMULUS-2670**
  - Updated core `cumulus` module to take lambda_timeouts string map variable that allows timeouts of ingest tasks to be configurable. Allowed properties for the mapping include:
  - discover_granules_task_timeout
  - discover_pdrs_task_timeout
  - hyrax_metadata_update_tasks_timeout
  - lzards_backup_task_timeout
  - move_granules_task_timeout
  - parse_pdr_task_timeout
  - pdr_status_check_task_timeout
  - post_to_cmr_task_timeout
  - queue_granules_task_timeout
  - queue_pdrs_task_timeout
  - queue_workflow_task_timeout
  - sync_granule_task_timeout
- **CUMULUS-2575**
  - Adds `POST /granules` API endpoint to create a granule
  - Adds helper `createGranule` to `@cumulus/api-client`
- **CUMULUS-2577**
  - Adds `POST /executions` endpoint to create an execution
- **CUMULUS-2578**
  - Adds `PUT /executions` endpoint to update an execution
- **CUMULUS-2592**
  - Adds logging when messages fail to be added to queue
- **CUMULUS-2644**
  - Pulled `delete` method for `granules-executions.ts` implemented as part of CUMULUS-2306
  from the RDS-Phase-2 feature branch in support of CUMULUS-2644.
  - Pulled `erasePostgresTables` method in `serve.js` implemented as part of CUMULUS-2644,
  and CUMULUS-2306 from the RDS-Phase-2 feature branch in support of CUMULUS-2644
  - Added `resetPostgresDb` method to support resetting between integration test suite runs

### Changed

- Updated `processDeadLetterArchive` Lambda to return an object where
`processingSucceededKeys` is an array of the S3 keys for successfully
processed objects and `processingFailedKeys` is an array of S3 keys
for objects that could not be processed
- Updated async operations to handle writing records to the databases
when output of the operation is `undefined`

- **CUMULUS-2644**
  - Moved `migration` directory from the `db-migration-lambda` to the `db` package and
  updated unit test references to migrationDir to be pulled from `@cumulus/db`
  - Updated `@cumulus/api/bin/serveUtils` to write records to PostgreSQL tables

- **CUMULUS-2575**
  - Updates model/granule to allow a granule created from API to not require an
    execution to be associated with it. This is a backwards compatible change
    that will not affect granules created in the normal way.
  - Updates `@cumulus/db/src/model/granules` functions `get` and `exists` to
    enforce parameter checking so that requests include either (granule\_id
    and collection\_cumulus\_id) or (cumulus\_id) to prevent incorrect results.
  - `@cumulus/message/src/Collections.deconstructCollectionId` has been
    modified to throw a descriptive error if the input `collectionId` is
    undefined rather than `TypeError: Cannot read property 'split' of
    undefined`. This function has also been updated to throw descriptive errors
    if an incorrectly formatted collectionId is input.

## [v9.4.1] 2022-02-14 [BACKPORT]

**Please note** changes in 9.4.1 may not yet be released in future versions, as
this is a backport and patch release on the 9.4.x series of releases. Updates that
are included in the future will have a corresponding CHANGELOG entry in future
releases.

- **CUMULUS-2847**
  - Update dynamo configuration to read from S3 instead of System Manager
    Parameter Store
  - Move api configuration initialization outside the lambda handler to
    eliminate unneded S3 calls/require config on cold-start only
  - Moved `ssh2` package from `@cumulus/common` to `@cumulus/sftp-client` and
    upgraded package from `^0.8.7` to `^1.0.0` to address security vulnerability
    issue in previous version.
  - Fixed hyrax task package.json dev dependency
  - Update CNM lambda dependencies for Core tasks
    - cumulus-cnm-response-task: 1.4.4
    - cumulus-cnm-to-granule: 1.5.4
  - Whitelist ssh2 re: https://github.com/advisories/GHSA-652h-xwhf-q4h6

## [v9.4.0] 2021-08-16

### Notable changes

- `@cumulus/sync-granule` task should now properly handle
syncing files from HTTP/HTTPS providers where basic auth is
required and involves a redirect to a different host (e.g.
downloading files protected by Earthdata Login)

### Added

- **CUMULUS-2591**
  - Adds `failedExecutionStepName` to failed execution's jsonb error records.
    This is the name of the Step Function step for the last failed event in the
    execution's event history.
- **CUMULUS-2548**
  - Added `allowed_redirects` field to PostgreSQL `providers` table
  - Added `allowedRedirects` field to DynamoDB `<prefix>-providers` table
  - Added `@cumulus/aws-client/S3.streamS3Upload` to handle uploading the contents
  of a readable stream to S3 and returning a promise
- **CUMULUS-2373**
  - Added `replaySqsMessages` lambda to replay archived incoming SQS
    messages from S3.
  - Added `/replays/sqs` endpoint to trigger an async operation for
    the `replaySqsMessages` lambda.
  - Added unit tests and integration tests for new endpoint and lambda.
  - Added `getS3PrefixForArchivedMessage` to `ingest/sqs` package to get prefix
    for an archived message.
  - Added new `async_operation` type `SQS Replay`.
- **CUMULUS-2460**
  - Adds `POST` /executions/workflows-by-granules for retrieving workflow names common to a set of granules
  - Adds `workflowsByGranules` to `@cumulus/api-client/executions`
- **CUMULUS-2635**
  - Added helper functions:
    - `@cumulus/db/translate/file/translateApiPdrToPostgresPdr`

### Fixed

- **CUMULUS-2548**
  - Fixed `@cumulus/ingest/HttpProviderClient.sync` to
properly handle basic auth when redirecting to a different
host and/or host with a different port
- **CUMULUS-2626**
  - Update [PDR migration](https://github.com/nasa/cumulus/blob/master/lambdas/data-migration2/src/pdrs.ts) to correctly find Executions by a Dynamo PDR's `execution` field
- **CUMULUS-2635**
  - Update `data-migration2` to migrate PDRs before migrating granules.
  - Update `data-migration2` unit tests testing granules migration to reference
    PDR records to better model the DB schema.
  - Update `migratePdrRecord` to use `translateApiPdrToPostgresPdr` function.

### Changed

- **CUMULUS-2373**
  - Updated `getS3KeyForArchivedMessage` in `ingest/sqs` to store SQS messages
    by `queueName`.
- **CUMULUS-2630**
  - Updates the example/cumulus-tf deployment to change
    `archive_api_reserved_concurrency` from 2 to 8 to prevent throttling with
    the dashboard.

## [v9.3.0] 2021-07-26

### BREAKING CHANGES

- All API requests made by `@cumulus/api-client` will now throw an error if the status code
does not match the expected response (200 for most requests and 202 for a few requests that
trigger async operations). Previously the helpers in this package would return the response
regardless of the status code, so you may need to update any code using helpers from this
package to catch or to otherwise handle errors that you may encounter.
- The Cumulus API Lambda function has now been configured with reserved concurrency to ensure
availability in a high-concurrency environment. However, this also caps max concurrency which
may result in throttling errors if trying to reach the Cumulus API multiple times in a short
period. Reserved concurrency can be configured with the `archive_api_reserved_concurrency`
terraform variable on the Cumulus module and increased if you are seeing throttling errors.
The default reserved concurrency value is 8.

### Notable changes

- `cmr_custom_host` variable for `cumulus` module can now be used to configure Cumulus to
  integrate with a custom CMR host name and protocol (e.g.
  `http://custom-cmr-host.com`). Note that you **must** include a protocol
  (`http://` or `https://)  if specifying a value for this variable.
- The cumulus module configuration value`rds_connetion_heartbeat` and it's
  behavior has been replaced by a more robust database connection 'retry'
  solution.   Users can remove this value from their configuration, regardless
  of value.  See the `Changed` section notes on CUMULUS-2528 for more details.

### Added

- Added user doc describing new features related to the Cumulus dead letter archive.
- **CUMULUS-2327**
  - Added reserved concurrency setting to the Cumulus API lambda function.
  - Added relevant tfvars to the archive and cumulus terraform modules.
- **CUMULUS-2460**
  - Adds `POST` /executions/search-by-granules for retrieving executions from a list of granules or granule query
  - Adds `searchExecutionsByGranules` to `@cumulus/api-client/executions`
- **CUMULUS-2475**
  - Adds `GET` endpoint to distribution API
- **CUMULUS-2463**
  - `PUT /granules` reingest action allows a user to override the default execution
    to use by providing an optional `workflowName` or `executionArn` parameter on
    the request body.
  - `PUT /granules/bulkReingest` action allows a user to override the default
    execution/workflow combination to reingest with by providing an optional
    `workflowName` on the request body.
- Adds `workflowName` and `executionArn` params to @cumulus/api-client/reingestGranules
- **CUMULUS-2476**
  - Adds handler for authenticated `HEAD` Distribution requests replicating current behavior of TEA
- **CUMULUS-2478**
  - Implemented [bucket map](https://github.com/asfadmin/thin-egress-app#bucket-mapping).
  - Implemented /locate endpoint
  - Cumulus distribution API checks the file request against bucket map:
    - retrieves the bucket and key from file path
    - determines if the file request is public based on the bucket map rather than the bucket type
    - (EDL only) restricts download from PRIVATE_BUCKETS to users who belong to certain EDL User Groups
    - bucket prefix and object prefix are supported
  - Add 'Bearer token' support as an authorization method
- **CUMULUS-2486**
  - Implemented support for custom headers
  - Added 'Bearer token' support as an authorization method
- **CUMULUS-2487**
  - Added integration test for cumulus distribution API
- **CUMULUS-2569**
  - Created bucket map cache for cumulus distribution API
- **CUMULUS-2568**
  - Add `deletePdr`/PDR deletion functionality to `@cumulus/api-client/pdrs`
  - Add `removeCollectionAndAllDependencies` to integration test helpers
  - Added `example/spec/apiUtils.waitForApiStatus` to wait for a
  record to be returned by the API with a specific value for
  `status`
  - Added `example/spec/discoverUtils.uploadS3GranuleDataForDiscovery` to upload granule data fixtures
  to S3 with a randomized granule ID for `discover-granules` based
  integration tests
  - Added `example/spec/Collections.removeCollectionAndAllDependencies` to remove a collection and
  all dependent objects (e.g. PDRs, granules, executions) from the
  database via the API
  - Added helpers to `@cumulus/api-client`:
    - `pdrs.deletePdr` - Delete a PDR via the API
    - `replays.postKinesisReplays` - Submit a POST request to the `/replays` endpoint for replaying Kinesis messages

- `@cumulus/api-client/granules.getGranuleResponse` to return the raw endpoint response from the GET `/granules/<granuleId>` endpoint

### Changed

- Moved functions from `@cumulus/integration-tests` to `example/spec/helpers/workflowUtils`:
  - `startWorkflowExecution`
  - `startWorkflow`
  - `executeWorkflow`
  - `buildWorkflow`
  - `testWorkflow`
  - `buildAndExecuteWorkflow`
  - `buildAndStartWorkflow`
- `example/spec/helpers/workflowUtils.executeWorkflow` now uses
`waitForApiStatus` to ensure that the execution is `completed` or
`failed` before resolving
- `example/spec/helpers/testUtils.updateAndUploadTestFileToBucket`
now accepts an object of parameters rather than positional
arguments
- Removed PDR from the `payload` in the input payload test fixture for reconciliation report integration tests
- The following integration tests for PDR-based workflows were
updated to use randomized granule IDs:
  - `example/spec/parallel/ingest/ingestFromPdrSpec.js`
  - `example/spec/parallel/ingest/ingestFromPdrWithChildWorkflowMetaSpec.js`
  - `example/spec/parallel/ingest/ingestFromPdrWithExecutionNamePrefixSpec.js`
  - `example/spec/parallel/ingest/ingestPdrWithNodeNameSpec.js`
- Updated the `@cumulus/api-client/CumulusApiClientError` error class to include new properties that can be accessed directly on
the error object:
  - `statusCode` - The HTTP status code of the API response
  - `apiMessage` - The message from the API response
- Added `params.pRetryOptions` parameter to
`@cumulus/api-client/granules.deleteGranule` to control the retry
behavior
- Updated `cmr_custom_host` variable to accept a full protocol and host name
(e.g. `http://cmr-custom-host.com`), whereas it previously only accepted a host name
- **CUMULUS-2482**
  - Switches the default distribution app in the `example/cumulus-tf` deployment to the new Cumulus Distribution
  - TEA is still available by following instructions in `example/README.md`
- **CUMULUS-2463**
  - Increases the duration of allowed backoff times for a successful test from
    0.5 sec to 1 sec.
- **CUMULUS-2528**
  - Removed `rds_connection_heartbeat` as a configuration option from all
    Cumulus terraform modules
  - Removed `dbHeartBeat` as an environmental switch from
    `@cumulus/db.getKnexClient` in favor of more comprehensive general db
    connect retry solution
  - Added new `rds_connection_timing_configuration` string map to allow for
    configuration and tuning of Core's internal database retry/connection
    timeout behaviors.  These values map to connection pool configuration
    values for tarn (https://github.com/vincit/tarn.js/) which Core's database
    module / knex(https://www.npmjs.com/package/knex) use for this purpose:
    - acquireTimeoutMillis
    - createRetryIntervalMillis
    - createTimeoutMillis
    - idleTimeoutMillis
    - reapIntervalMillis
      Connection errors will result in a log line prepended with 'knex failed on
      attempted connection error' and sent from '@cumulus/db/connection'
  - Updated `@cumulus/db` and all terraform mdules to set default retry
    configuration values for the database module to cover existing database
    heartbeat connection failures as well as all other knex/tarn connection
    creation failures.

### Fixed

- Fixed bug where `cmr_custom_host` variable was not properly forwarded into `archive`, `ingest`, and `sqs-message-remover` modules from `cumulus` module
- Fixed bug where `parse-pdr` set a granule's provider to the entire provider record when a `NODE_NAME`
  is present. Expected behavior consistent with other tasks is to set the provider name in that field.
- **CUMULUS-2568**
  - Update reconciliation report integration test to have better cleanup/failure behavior
  - Fixed `@cumulus/api-client/pdrs.getPdr` to request correct endpoint for returning a PDR from the API
- **CUMULUS-2620**
  - Fixed a bug where a granule could be removed from CMR but still be set as
  `published: true` and with a CMR link in the Dynamo/PostgreSQL databases. Now,
  the CMR deletion and the Dynamo/PostgreSQL record updates will all succeed or fail
  together, preventing the database records from being out of sync with CMR.
  - Fixed `@cumulus/api-client/pdrs.getPdr` to request correct
  endpoint for returning a PDR from the API

## [v9.2.2] 2021-08-06 - [BACKPORT]

**Please note** changes in 9.2.2 may not yet be released in future versions, as
this is a backport and patch release on the 9.2.x series of releases. Updates that
are included in the future will have a corresponding CHANGELOG entry in future
releases.

### Added

- **CUMULUS-2635**
  - Added helper functions:
    - `@cumulus/db/translate/file/translateApiPdrToPostgresPdr`

### Fixed

- **CUMULUS-2635**
  - Update `data-migration2` to migrate PDRs before migrating granules.
  - Update `data-migration2` unit tests testing granules migration to reference
    PDR records to better model the DB schema.
  - Update `migratePdrRecord` to use `translateApiPdrToPostgresPdr` function.

## [v9.2.1] 2021-07-29 - [BACKPORT]

### Fixed

- **CUMULUS-2626**
  - Update [PDR migration](https://github.com/nasa/cumulus/blob/master/lambdas/data-migration2/src/pdrs.ts) to correctly find Executions by a Dynamo PDR's `execution` field

## [v9.2.0] 2021-06-22

### Added

- **CUMULUS-2475**
  - Adds `GET` endpoint to distribution API
- **CUMULUS-2476**
  - Adds handler for authenticated `HEAD` Distribution requests replicating current behavior of TEA

### Changed

- **CUMULUS-2482**
  - Switches the default distribution app in the `example/cumulus-tf` deployment to the new Cumulus Distribution
  - TEA is still available by following instructions in `example/README.md`

### Fixed

- **CUMULUS-2520**
  - Fixed error that prevented `/elasticsearch/index-from-database` from starting.
- **CUMULUS-2558**
  - Fixed issue where executions original_payload would not be retained on successful execution

## [v9.1.0] 2021-06-03

### BREAKING CHANGES

- @cumulus/api-client/granules.getGranule now returns the granule record from the GET /granules/<granuleId> endpoint, not the raw endpoint response
- **CUMULUS-2434**
  - To use the updated `update-granules-cmr-metadata-file-links` task, the
    granule  UMM-G metadata should have version 1.6.2 or later, since CMR s3
    link type 'GET DATA VIA DIRECT ACCESS' is not valid until UMM-G version
    [1.6.2](https://cdn.earthdata.nasa.gov/umm/granule/v1.6.2/umm-g-json-schema.json)
- **CUMULUS-2488**
  - Removed all EMS reporting including lambdas, endpoints, params, etc as all
    reporting is now handled through Cloud Metrics
- **CUMULUS-2472**
  - Moved existing `EarthdataLoginClient` to
    `@cumulus/oauth-client/EarthdataLoginClient` and updated all references in
    Cumulus Core.
  - Rename `EarthdataLoginClient` property from `earthdataLoginUrl` to
    `loginUrl for consistency with new OAuth clients. See example in
    [oauth-client
    README](https://github.com/nasa/cumulus/blob/master/packages/oauth-client/README.md)

### Added

- **HYRAX-439** - Corrected README.md according to a new Hyrax URL format.
- **CUMULUS-2354**
  - Adds configuration options to allow `/s3credentials` endpoint to distribute
    same-region read-only tokens based on a user's CMR ACLs.
  - Configures the example deployment to enable this feature.
- **CUMULUS-2442**
  - Adds option to generate cloudfront URL to lzards-backup task. This will require a few new task config options that have been documented in the [task README](https://github.com/nasa/cumulus/blob/master/tasks/lzards-backup/README.md).
- **CUMULUS-2470**
  - Added `/s3credentials` endpoint for distribution API
- **CUMULUS-2471**
  - Add `/s3credentialsREADME` endpoint to distribution API
- **CUMULUS-2473**
  - Updated `tf-modules/cumulus_distribution` module to take earthdata or cognito credentials
  - Configured `example/cumulus-tf/cumulus_distribution.tf` to use CSDAP credentials
- **CUMULUS-2474**
  - Add `S3ObjectStore` to `aws-client`. This class allows for interaction with the S3 object store.
  - Add `object-store` package which contains abstracted object store functions for working with various cloud providers
- **CUMULUS-2477**
  - Added `/`, `/login` and `/logout` endpoints to cumulus distribution api
- **CUMULUS-2479**
  - Adds /version endpoint to distribution API
- **CUMULUS-2497**
  - Created `isISOFile()` to check if a CMR file is a CMR ISO file.
- **CUMULUS-2371**
  - Added helpers to `@cumulus/ingest/sqs`:
    - `archiveSqsMessageToS3` - archives an incoming SQS message to S3
    - `deleteArchivedMessageFromS3` - deletes a processed SQS message from S3
  - Added call to `archiveSqsMessageToS3` to `sqs-message-consumer` which
    archives all incoming SQS messages to S3.
  - Added call to `deleteArchivedMessageFrom` to `sqs-message-remover` which
    deletes archived SQS message from S3 once it has been processed.

### Changed

- **[PR2224](https://github.com/nasa/cumulus/pull/2244)**
- **CUMULUS-2208**
  - Moved all `@cumulus/api/es/*` code to new `@cumulus/es-client` package
- Changed timeout on `sfEventSqsToDbRecords` Lambda to 60 seconds to match
  timeout for Knex library to acquire database connections
- **CUMULUS-2517**
  - Updated postgres-migration-count-tool default concurrency to '1'
- **CUMULUS-2489**
  - Updated docs for Terraform references in FAQs, glossary, and in Deployment sections
- **CUMULUS-2434**
  - Updated `@cumulus/cmrjs` `updateCMRMetadata` and related functions to add
    both HTTPS URLS and S3 URIs to CMR metadata.
  - Updated `update-granules-cmr-metadata-file-links` task to add both HTTPS
    URLs and S3 URIs to the OnlineAccessURLs field of CMR metadata. The task
    configuration parameter `cmrGranuleUrlType` now has default value `both`.
  - To use the updated `update-granules-cmr-metadata-file-links` task, the
    granule UMM-G metadata should have version 1.6.2 or later, since CMR s3 link
    type 'GET DATA VIA DIRECT ACCESS' is not valid until UMM-G version
    [1.6.2](https://cdn.earthdata.nasa.gov/umm/granule/v1.6.2/umm-g-json-schema.json)
- **CUMULUS-2472**
  - Renamed `@cumulus/earthdata-login-client` to more generic
    `@cumulus/oauth-client` as a parent  class for new OAuth clients.
  - Added `@cumulus/oauth-client/CognitoClient` to interface with AWS cognito login service.
- **CUMULUS-2497**
  - Changed the `@cumulus/cmrjs` package:
    - Updated `@cumulus/cmrjs/cmr-utils.getGranuleTemporalInfo()` so it now
      returns temporal info for CMR ISO 19115 SMAP XML files.
    - Updated `@cumulus/cmrjs/cmr-utils.isCmrFilename()` to include
      `isISOFile()`.
- **CUMULUS-2532**
  - Changed integration tests to use `api-client/granules` functions as opposed to granulesApi from `@cumulus/integration-tests`.

### Fixed

- **CUMULUS-2519**
  - Update @cumulus/integration-tests.buildWorkflow to fail if provider/collection API response is not successful
- **CUMULUS-2518**
  - Update sf-event-sqs-to-db-records to not throw if a collection is not
    defined on a payload that has no granules/an empty granule payload object
- **CUMULUS-2512**
  - Updated ingest package S3 provider client to take additional parameter
    `remoteAltBucket` on `download` method to allow for per-file override of
    provider bucket for checksum
  - Updated @cumulus/ingest.fetchTextFile's signature to be parameterized and
    added `remoteAltBucket`to allow for an override of the passed in provider
    bucket for the source file
  - Update "eslint-plugin-import" to be pinned to 2.22.1
- **CUMULUS-2520**
  - Fixed error that prevented `/elasticsearch/index-from-database` from starting.
- **CUMULUS-2532**
  - Fixed integration tests to have granule deletion occur before provider and
    collection deletion in test cleanup.
- **[2231](https://github.com/nasa/cumulus/issues/2231)**
  - Fixes broken relative path links in `docs/README.md`

### Removed

- **CUMULUS-2502**
  - Removed outdated documentation regarding Kibana index patterns for metrics.

## [v9.0.1] 2021-05-07

### Migration Steps

Please review the migration steps for 9.0.0 as this release is only a patch to
correct a failure in our build script and push out corrected release artifacts. The previous migration steps still apply.

### Changed

- Corrected `@cumulus/db` configuration to correctly build package.

## [v9.0.0] 2021-05-03

### Migration steps

- This release of Cumulus enables integration with a PostgreSQL database for archiving Cumulus data. There are several upgrade steps involved, **some of which need to be done before redeploying Cumulus**. See the [documentation on upgrading to the RDS release](https://nasa.github.io/cumulus/docs/upgrade-notes/upgrade-rds).

### BREAKING CHANGES

- **CUMULUS-2185** - RDS Migration Epic
  - **CUMULUS-2191**
    - Removed the following from the `@cumulus/api/models.asyncOperation` class in
      favor of the added `@cumulus/async-operations` module:
      - `start`
      - `startAsyncOperations`
  - **CUMULUS-2187**
    - The `async-operations` endpoint will now omit `output` instead of
      returning `none` when the operation did not return output.
  - **CUMULUS-2309**
    - Removed `@cumulus/api/models/granule.unpublishAndDeleteGranule` in favor
      of `@cumulus/api/lib/granule-remove-from-cmr.unpublishGranule` and
      `@cumulus/api/lib/granule-delete.deleteGranuleAndFiles`.
  - **CUMULUS-2385**
    - Updated `sf-event-sqs-to-db-records` to write a granule's files to
      PostgreSQL only after the workflow has exited the `Running` status.
      Please note that any workflow that uses `sf_sqs_report_task` for
      mid-workflow updates will be impacted.
    - Changed PostgreSQL `file` schema and TypeScript type definition to require
      `bucket` and `key` fields.
    - Updated granule/file write logic to mark a granule's status as "failed"
  - **CUMULUS-2455**
    - API `move granule` endpoint now moves granule files on a per-file basis
    - API `move granule` endpoint on granule file move failure will retain the
      file at it's original location, but continue to move any other granule
      files.
    - Removed the `move` method from the `@cumulus/api/models.granule` class.
      logic is now handled in `@cumulus/api/endpoints/granules` and is
      accessible via the Core API.

### Added

- **CUMULUS-2185** - RDS Migration Epic
  - **CUMULUS-2130**
    - Added postgres-migration-count-tool lambda/ECS task to allow for
      evaluation of database state
    - Added /migrationCounts api endpoint that allows running of the
      postgres-migration-count-tool as an asyncOperation
  - **CUMULUS-2394**
    - Updated PDR and Granule writes to check the step function
      workflow_start_time against the createdAt field for each record to ensure
      old records do not overwrite newer ones for legacy Dynamo and PostgreSQL
      writes
  - **CUMULUS-2188**
    - Added `data-migration2` Lambda to be run after `data-migration1`
    - Added logic to `data-migration2` Lambda for migrating execution records
      from DynamoDB to PostgreSQL
  - **CUMULUS-2191**
    - Added `@cumulus/async-operations` to core packages, exposing
      `startAsyncOperation` which will handle starting an async operation and
      adding an entry to both PostgreSQL and DynamoDb
  - **CUMULUS-2127**
    - Add schema migration for `collections` table
  - **CUMULUS-2129**
    - Added logic to `data-migration1` Lambda for migrating collection records
      from Dynamo to PostgreSQL
  - **CUMULUS-2157**
    - Add schema migration for `providers` table
    - Added logic to `data-migration1` Lambda for migrating provider records
      from Dynamo to PostgreSQL
  - **CUMULUS-2187**
    - Added logic to `data-migration1` Lambda for migrating async operation
      records from Dynamo to PostgreSQL
  - **CUMULUS-2198**
    - Added logic to `data-migration1` Lambda for migrating rule records from
      DynamoDB to PostgreSQL
  - **CUMULUS-2182**
    - Add schema migration for PDRs table
  - **CUMULUS-2230**
    - Add schema migration for `rules` table
  - **CUMULUS-2183**
    - Add schema migration for `asyncOperations` table
  - **CUMULUS-2184**
    - Add schema migration for `executions` table
  - **CUMULUS-2257**
    - Updated PostgreSQL table and column names to snake_case
    - Added `translateApiAsyncOperationToPostgresAsyncOperation` function to `@cumulus/db`
  - **CUMULUS-2186**
    - Added logic to `data-migration2` Lambda for migrating PDR records from
      DynamoDB to PostgreSQL
  - **CUMULUS-2235**
    - Added initial ingest load spec test/utility
  - **CUMULUS-2167**
    - Added logic to `data-migration2` Lambda for migrating Granule records from
      DynamoDB to PostgreSQL and parse Granule records to store File records in
      RDS.
  - **CUMULUS-2367**
    - Added `granules_executions` table to PostgreSQL schema to allow for a
      many-to-many relationship between granules and executions
      - The table refers to granule and execution records using foreign keys
        defined with ON CASCADE DELETE, which means that any time a granule or
        execution record is deleted, all of the records in the
        `granules_executions` table referring to that record will also be
        deleted.
    - Added `upsertGranuleWithExecutionJoinRecord` helper to `@cumulus/db` to
      allow for upserting a granule record and its corresponding
      `granules_execution` record
  - **CUMULUS-2128**
    - Added helper functions:
      - `@cumulus/db/translate/file/translateApiFiletoPostgresFile`
      - `@cumulus/db/translate/file/translateApiGranuletoPostgresGranule`
      - `@cumulus/message/Providers/getMessageProvider`
  - **CUMULUS-2190**
    - Added helper functions:
      - `@cumulus/message/Executions/getMessageExecutionOriginalPayload`
      - `@cumulus/message/Executions/getMessageExecutionFinalPayload`
      - `@cumulus/message/workflows/getMessageWorkflowTasks`
      - `@cumulus/message/workflows/getMessageWorkflowStartTime`
      - `@cumulus/message/workflows/getMessageWorkflowStopTime`
      - `@cumulus/message/workflows/getMessageWorkflowName`
  - **CUMULUS-2192**
    - Added helper functions:
      - `@cumulus/message/PDRs/getMessagePdrRunningExecutions`
      - `@cumulus/message/PDRs/getMessagePdrCompletedExecutions`
      - `@cumulus/message/PDRs/getMessagePdrFailedExecutions`
      - `@cumulus/message/PDRs/getMessagePdrStats`
      - `@cumulus/message/PDRs/getPdrPercentCompletion`
      - `@cumulus/message/workflows/getWorkflowDuration`
  - **CUMULUS-2199**
    - Added `translateApiRuleToPostgresRule` to `@cumulus/db` to translate API
      Rule to conform to Postgres Rule definition.
  - **CUMUlUS-2128**
    - Added "upsert" logic to the `sfEventSqsToDbRecords` Lambda for granule and
      file writes to the core PostgreSQL database
  - **CUMULUS-2199**
    - Updated Rules endpoint to write rules to core PostgreSQL database in
      addition to DynamoDB and to delete rules from the PostgreSQL database in
      addition to DynamoDB.
    - Updated `create` in Rules Model to take in optional `createdAt` parameter
      which sets the value of createdAt if not specified during function call.
  - **CUMULUS-2189**
    - Updated Provider endpoint logic to write providers in parallel to Core
      PostgreSQL database
    - Update integration tests to utilize API calls instead of direct
      api/model/Provider calls
  - **CUMULUS-2191**
    - Updated cumuluss/async-operation task to write async-operations to the
      PostgreSQL database.
  - **CUMULUS-2228**
    - Added logic to the `sfEventSqsToDbRecords` Lambda to write execution, PDR,
      and granule records to the core PostgreSQL database in parallel with
      writes to DynamoDB
  - **CUMUlUS-2190**
    - Added "upsert" logic to the `sfEventSqsToDbRecords` Lambda for PDR writes
      to the core PostgreSQL database
  - **CUMUlUS-2192**
    - Added "upsert" logic to the `sfEventSqsToDbRecords` Lambda for execution
      writes to the core PostgreSQL database
  - **CUMULUS-2187**
    - The `async-operations` endpoint will now omit `output` instead of
      returning `none` when the operation did not return output.
  - **CUMULUS-2167**
    - Change PostgreSQL schema definition for `files` to remove `filename` and
      `name` and only support `file_name`.
    - Change PostgreSQL schema definition for `files` to remove `size` to only
      support `file_size`.
    - Change `PostgresFile` to remove duplicate fields `filename` and `name` and
      rename `size` to `file_size`.
  - **CUMULUS-2266**
    - Change `sf-event-sqs-to-db-records` behavior to discard and not throw an
      error on an out-of-order/delayed message so as not to have it be sent to
      the DLQ.
  - **CUMULUS-2305**
    - Changed `DELETE /pdrs/{pdrname}` API behavior to also delete record from
      PostgreSQL database.
  - **CUMULUS-2309**
    - Changed `DELETE /granules/{granuleName}` API behavior to also delete
      record from PostgreSQL database.
    - Changed `Bulk operation BULK_GRANULE_DELETE` API behavior to also delete
      records from PostgreSQL database.
  - **CUMULUS-2367**
    - Updated `granule_cumulus_id` foreign key to granule in PostgreSQL `files`
      table to use a CASCADE delete, so records in the files table are
      automatically deleted by the database when the corresponding granule is
      deleted.
  - **CUMULUS-2407**
    - Updated data-migration1 and data-migration2 Lambdas to use UPSERT instead
      of UPDATE when migrating dynamoDB records to PostgreSQL.
    - Changed data-migration1 and data-migration2 logic to only update already
      migrated records if the incoming record update has a newer timestamp
  - **CUMULUS-2329**
    - Add `write-db-dlq-records-to-s3` lambda.
    - Add terraform config to automatically write db records DLQ messages to an
      s3 archive on the system bucket.
    - Add unit tests and a component spec test for the above.
  - **CUMULUS-2380**
    - Add `process-dead-letter-archive` lambda to pick up and process dead letters in the S3 system bucket dead letter archive.
    - Add `/deadLetterArchive/recoverCumulusMessages` endpoint to trigger an async operation to leverage this capability on demand.
    - Add unit tests and integration test for all of the above.
  - **CUMULUS-2406**
    - Updated parallel write logic to ensure that updatedAt/updated_at
      timestamps are the same in Dynamo/PG on record write for the following
      data types:
      - async operations
      - granules
      - executions
      - PDRs
  - **CUMULUS-2446**
    - Remove schema validation check against DynamoDB table for collections when
      migrating records from DynamoDB to core PostgreSQL database.
  - **CUMULUS-2447**
    - Changed `translateApiAsyncOperationToPostgresAsyncOperation` to call
      `JSON.stringify` and then `JSON.parse` on output.
  - **CUMULUS-2313**
    - Added `postgres-migration-async-operation` lambda to start an ECS task to
      run a the `data-migration2` lambda.
    - Updated `async_operations` table to include `Data Migration 2` as a new
      `operation_type`.
    - Updated `cumulus-tf/variables.tf` to include `optional_dynamo_tables` that
      will be merged with `dynamo_tables`.
  - **CUMULUS-2451**
    - Added summary type file `packages/db/src/types/summary.ts` with
      `MigrationSummary` and `DataMigration1` and `DataMigration2` types.
    - Updated `data-migration1` and `data-migration2` lambdas to return
      `MigrationSummary` objects.
    - Added logging for every batch of 100 records processed for executions,
      granules and files, and PDRs.
    - Removed `RecordAlreadyMigrated` logs in `data-migration1` and
      `data-migration2`
  - **CUMULUS-2452**
    - Added support for only migrating certain granules by specifying the
      `granuleSearchParams.granuleId` or `granuleSearchParams.collectionId`
      properties in the payload for the
      `<prefix>-postgres-migration-async-operation` Lambda
    - Added support for only running certain migrations for data-migration2 by
      specifying the `migrationsList` property in the payload for the
      `<prefix>-postgres-migration-async-operation` Lambda
  - **CUMULUS-2453**
    - Created `storeErrors` function which stores errors in system bucket.
    - Updated `executions` and `granulesAndFiles` data migrations to call `storeErrors` to store migration errors.
    - Added `system_bucket` variable to `data-migration2`.
  - **CUMULUS-2455**
    - Move granules API endpoint records move updates for migrated granule files
      if writing any of the granule files fails.
  - **CUMULUS-2468**
    - Added support for doing [DynamoDB parallel scanning](https://docs.aws.amazon.com/amazondynamodb/latest/developerguide/Scan.html#Scan.ParallelScan) for `executions` and `granules` migrations to improve performance. The behavior of the parallel scanning and writes can be controlled via the following properties on the event input to the `<prefix>-postgres-migration-async-operation` Lambda:
      - `granuleMigrationParams.parallelScanSegments`: How many segments to divide your granules DynamoDB table into for parallel scanning
      - `granuleMigrationParams.parallelScanLimit`: The maximum number of granule records to evaluate for each parallel scanning segment of the DynamoDB table
      - `granuleMigrationParams.writeConcurrency`: The maximum number of concurrent granule/file writes to perform to the PostgreSQL database across all DynamoDB segments
      - `executionMigrationParams.parallelScanSegments`: How many segments to divide your executions DynamoDB table into for parallel scanning
      - `executionMigrationParams.parallelScanLimit`: The maximum number of execution records to evaluate for each parallel scanning segment of the DynamoDB table
      - `executionMigrationParams.writeConcurrency`: The maximum number of concurrent execution writes to perform to the PostgreSQL database across all DynamoDB segments
  - **CUMULUS-2468** - Added `@cumulus/aws-client/DynamoDb.parallelScan` helper to perform [parallel scanning on DynamoDb tables](https://docs.aws.amazon.com/amazondynamodb/latest/developerguide/Scan.html#Scan.ParallelScan)
  - **CUMULUS-2507**
    - Updated granule record write logic to set granule status to `failed` in both Postgres and DynamoDB if any/all of its files fail to write to the database.

### Deprecated

- **CUMULUS-2185** - RDS Migration Epic
  - **CUMULUS-2455**
    - `@cumulus/ingest/moveGranuleFiles`

## [v8.1.2] 2021-07-29

**Please note** changes in 8.1.2 may not yet be released in future versions, as this
is a backport/patch release on the 8.x series of releases.  Updates that are
included in the future will have a corresponding CHANGELOG entry in future releases.

### Notable changes

- `cmr_custom_host` variable for `cumulus` module can now be used to configure Cumulus to
integrate with a custom CMR host name and protocol (e.g. `http://custom-cmr-host.com`). Note
that you **must** include a protocol (`http://` or `https://`) if specifying a value for this
variable.
- `@cumulus/sync-granule` task should now properly handle
syncing files from HTTP/HTTPS providers where basic auth is
required and involves a redirect to a different host (e.g.
downloading files protected by Earthdata Login)

### Added

- **CUMULUS-2548**
  - Added `allowed_redirects` field to PostgreSQL `providers` table
  - Added `allowedRedirects` field to DynamoDB `<prefix>-providers` table
  - Added `@cumulus/aws-client/S3.streamS3Upload` to handle uploading the contents
  of a readable stream to S3 and returning a promise

### Changed

- Updated `cmr_custom_host` variable to accept a full protocol and host name
(e.g. `http://cmr-custom-host.com`), whereas it previously only accepted a host name

### Fixed

- Fixed bug where `cmr_custom_host` variable was not properly forwarded into `archive`, `ingest`, and `sqs-message-remover` modules from `cumulus` module
- **CUMULUS-2548**
  - Fixed `@cumulus/ingest/HttpProviderClient.sync` to
properly handle basic auth when redirecting to a different
host and/or host with a different port

## [v8.1.1] 2021-04-30 -- Patch Release

**Please note** changes in 8.1.1 may not yet be released in future versions, as this
is a backport/patch release on the 8.x series of releases.  Updates that are
included in the future will have a corresponding CHANGELOG entry in future releases.

### Added

- **CUMULUS-2497**
  - Created `isISOFile()` to check if a CMR file is a CMR ISO file.

### Fixed

- **CUMULUS-2512**
  - Updated ingest package S3 provider client to take additional parameter
    `remoteAltBucket` on `download` method to allow for per-file override of
    provider bucket for checksum
  - Updated @cumulus/ingest.fetchTextFile's signature to be parameterized and
    added `remoteAltBucket`to allow for an override of the passed in provider
    bucket for the source file
  - Update "eslint-plugin-import" to be pinned to 2.22.1

### Changed

- **CUMULUS-2497**
  - Changed the `@cumulus/cmrjs` package:
    - Updated `@cumulus/cmrjs/cmr-utils.getGranuleTemporalInfo()` so it now
      returns temporal info for CMR ISO 19115 SMAP XML files.
    - Updated `@cumulus/cmrjs/cmr-utils.isCmrFilename()` to include
      `isISOFile()`.

- **[2216](https://github.com/nasa/cumulus/issues/2216)**
  - Removed "node-forge", "xml-crypto" from audit whitelist, added "underscore"

## [v8.1.0] 2021-04-29

### Added

- **CUMULUS-2348**
  - The `@cumulus/api` `/granules` and `/granules/{granuleId}` endpoints now take `getRecoveryStatus` parameter
  to include recoveryStatus in result granule(s)
  - The `@cumulus/api-client.granules.getGranule` function takes a `query` parameter which can be used to
  request additional granule information.
  - Published `@cumulus/api@7.2.1-alpha.0` for dashboard testing
- **CUMULUS-2469**
  - Added `tf-modules/cumulus_distribution` module to standup a skeleton
    distribution api

## [v8.0.0] 2021-04-08

### BREAKING CHANGES

- **CUMULUS-2428**
  - Changed `/granules/bulk` to use `queueUrl` property instead of a `queueName` property for setting the queue to use for scheduling bulk granule workflows

### Notable changes

- Bulk granule operations endpoint now supports setting a custom queue for scheduling workflows via the `queueUrl` property in the request body. If provided, this value should be the full URL for an SQS queue.

### Added

- **CUMULUS-2374**
  - Add cookbok entry for queueing PostToCmr step
  - Add example workflow to go with cookbook
- **CUMULUS-2421**
  - Added **experimental** `ecs_include_docker_cleanup_cronjob` boolean variable to the Cumulus module to enable cron job to clean up docker root storage blocks in ECS cluster template for non-`device-mapper` storage drivers. Default value is `false`. This fulfills a specific user support request. This feature is otherwise untested and will remain so until we can iterate with a better, more general-purpose solution. Use of this feature is **NOT** recommended unless you are certain you need it.

- **CUMULUS-1808**
  - Add additional error messaging in `deleteSnsTrigger` to give users more context about where to look to resolve ResourceNotFound error when disabling or deleting a rule.

### Fixed

- **CUMULUS-2281**
  - Changed discover-granules task to write discovered granules directly to
    logger, instead of via environment variable. This fixes a problem where a
    large number of found granules prevents this lambda from running as an
    activity with an E2BIG error.

## [v7.2.0] 2021-03-23

### Added

- **CUMULUS-2346**
  - Added orca API endpoint to `@cumulus/api` to get recovery status
  - Add `CopyToGlacier` step to [example IngestAndPublishGranuleWithOrca workflow](https://github.com/nasa/cumulus/blob/master/example/cumulus-tf/ingest_and_publish_granule_with_orca_workflow.tf)

### Changed

- **HYRAX-357**
  - Format of NGAP OPeNDAP URL changed and by default now is referring to concept id and optionally can include short name and version of collection.
  - `addShortnameAndVersionIdToConceptId` field has been added to the config inputs of the `hyrax-metadata-updates` task

## [v7.1.0] 2021-03-12

### Notable changes

- `sync-granule` task will now properly handle syncing 0 byte files to S3
- SQS/Kinesis rules now support scheduling workflows to a custom queue via the `rule.queueUrl` property. If provided, this value should be the full URL for an SQS queue.

### Added

- `tf-modules/cumulus` module now supports a `cmr_custom_host` variable that can
  be used to set to an arbitrary  host for making CMR requests (e.g.
  `https://custom-cmr-host.com`).
- Added `buckets` variable to `tf-modules/archive`
- **CUMULUS-2345**
  - Deploy ORCA with Cumulus, see `example/cumulus-tf/orca.tf` and `example/cumulus-tf/terraform.tfvars.example`
  - Add `CopyToGlacier` step to [example IngestAndPublishGranule workflow](https://github.com/nasa/cumulus/blob/master/example/cumulus-tf/ingest_and_publish_granule_workflow.asl.json)
- **CUMULUS-2424**
  - Added `childWorkflowMeta` to `queue-pdrs` config. An object passed to this config value will be merged into a child workflow message's `meta` object. For an example of how this can be used, see `example/cumulus-tf/discover_and_queue_pdrs_with_child_workflow_meta_workflow.asl.json`.
- **CUMULUS-2427**
  - Added support for using a custom queue with SQS and Kinesis rules. Whatever queue URL is set on the `rule.queueUrl` property will be used to schedule workflows for that rule. This change allows SQS/Kinesis rules to use [any throttled queues defined for a deployment](https://nasa.github.io/cumulus/docs/data-cookbooks/throttling-queued-executions).

### Fixed

- **CUMULUS-2394**
  - Updated PDR and Granule writes to check the step function `workflow_start_time` against
      the `createdAt` field  for each record to ensure old records do not
      overwrite newer ones

### Changed

- `<prefix>-lambda-api-gateway` IAM role used by API Gateway Lambda now
  supports accessing all buckets defined in your `buckets` variable except
  "internal" buckets
- Updated the default scroll duration used in ESScrollSearch and part of the
  reconciliation report functions as a result of testing and seeing timeouts
  at its current value of 2min.
- **CUMULUS-2355**
  - Added logic to disable `/s3Credentials` endpoint based upon value for
    environment variable `DISABLE_S3_CREDENTIALS`. If set to "true", the
    endpoint will not dispense S3 credentials and instead return a message
    indicating that the endpoint has been disabled.
- **CUMULUS-2397**
  - Updated `/elasticsearch` endpoint's `reindex` function to prevent
    reindexing when source and destination indices are the same.
- **CUMULUS-2420**
  - Updated test function `waitForAsyncOperationStatus` to take a retryObject
    and use exponential backoff.  Increased the total test duration for both
    AsycOperation specs and the ReconciliationReports tests.
  - Updated the default scroll duration used in ESScrollSearch and part of the
    reconciliation report functions as a result of testing and seeing timeouts
    at its current value of 2min.
- **CUMULUS-2427**
  - Removed `queueUrl` from the parameters object for `@cumulus/message/Build.buildQueueMessageFromTemplate`
  - Removed `queueUrl` from the parameters object for `@cumulus/message/Build.buildCumulusMeta`

### Fixed

- Fixed issue in `@cumulus/ingest/S3ProviderClient.sync()` preventing 0 byte files from being synced to S3.

### Removed

- Removed variables from `tf-modules/archive`:
  - `private_buckets`
  - `protected_buckets`
  - `public_buckets`

## [v7.0.0] 2021-02-22

### BREAKING CHANGES

- **CUMULUS-2362** - Endpoints for the logs (/logs) will now throw an error unless Metrics is set up

### Added

- **CUMULUS-2345**
  - Deploy ORCA with Cumulus, see `example/cumulus-tf/orca.tf` and `example/cumulus-tf/terraform.tfvars.example`
  - Add `CopyToGlacier` step to [example IngestAndPublishGranule workflow](https://github.com/nasa/cumulus/blob/master/example/cumulus-tf/ingest_and_publish_granule_workflow.asl.json)
- **CUMULUS-2376**
  - Added `cmrRevisionId` as an optional parameter to `post-to-cmr` that will be used when publishing metadata to CMR.
- **CUMULUS-2412**
  - Adds function `getCollectionsByShortNameAndVersion` to @cumulus/cmrjs that performs a compound query to CMR to retrieve collection information on a list of collections. This replaces a series of calls to the CMR for each collection with a single call on the `/collections` endpoint and should improve performance when CMR return times are increased.

### Changed

- **CUMULUS-2362**
  - Logs endpoints only work with Metrics set up
- **CUMULUS-2376**
  - Updated `publishUMMGJSON2CMR` to take in an optional `revisionId` parameter.
  - Updated `publishUMMGJSON2CMR` to throw an error if optional `revisionId` does not match resulting revision ID.
  - Updated `publishECHO10XML2CMR` to take in an optional `revisionId` parameter.
  - Updated `publishECHO10XML2CMR` to throw an error if optional `revisionId` does not match resulting revision ID.
  - Updated `publish2CMR` to take in optional `cmrRevisionId`.
  - Updated `getWriteHeaders` to take in an optional CMR Revision ID.
  - Updated `ingestGranule` to take in an optional CMR Revision ID to pass to `getWriteHeaders`.
  - Updated `ingestUMMGranule` to take in an optional CMR Revision ID to pass to `getWriteHeaders`.
- **CUMULUS-2350**
  - Updates the examples on the `/s3credentialsREADME`, to include Python and
    JavaScript code demonstrating how to refrsh  the s3credential for
    programatic access.
- **CUMULUS-2383**
  - PostToCMR task will return CMRInternalError when a `500` status is returned from CMR

## [v6.0.0] 2021-02-16

### MIGRATION NOTES

- **CUMULUS-2255** - Cumulus has upgraded its supported version of Terraform
  from **0.12.12** to **0.13.6**. Please see the [instructions to upgrade your
  deployments](https://github.com/nasa/cumulus/blob/master/docs/upgrade-notes/upgrading-tf-version-0.13.6.md).

- **CUMULUS-2350**
  - If the  `/s3credentialsREADME`, does not appear to be working after
    deployment, [manual redeployment](https://docs.aws.amazon.com/apigateway/latest/developerguide/how-to-deploy-api-with-console.html)
    of the API-gateway stage may be necessary to finish the deployment.

### BREAKING CHANGES

- **CUMULUS-2255** - Cumulus has upgraded its supported version of Terraform from **0.12.12** to **0.13.6**.

### Added

- **CUMULUS-2291**
  - Add provider filter to Granule Inventory Report
- **CUMULUS-2300**
  - Added `childWorkflowMeta` to `queue-granules` config. Object passed to this
    value will be merged into a child workflow message's  `meta` object. For an
    example of how this can be used, see
    `example/cumulus-tf/discover_granules_workflow.asl.json`.
- **CUMULUS-2350**
  - Adds an unprotected endpoint, `/s3credentialsREADME`, to the
    s3-credentials-endpoint that displays  information on how to use the
    `/s3credentials` endpoint
- **CUMULUS-2368**
  - Add QueueWorkflow task
- **CUMULUS-2391**
  - Add reportToEms to collections.files file schema
- **CUMULUS-2395**
  - Add Core module parameter `ecs_custom_sg_ids` to Cumulus module to allow for
    custom security group mappings
- **CUMULUS-2402**
  - Officially expose `sftp()` for use in `@cumulus/sftp-client`

### Changed

- **CUMULUS-2323**
  - The sync granules task when used with the s3 provider now uses the
    `source_bucket` key in `granule.files` objects.  If incoming payloads using
    this task have a `source_bucket` value for a file using the s3 provider, the
    task will attempt to sync from the bucket defined in the file's
    `source_bucket` key instead of the `provider`.
    - Updated `S3ProviderClient.sync` to allow for an optional bucket parameter
      in support of the changed behavior.
  - Removed `addBucketToFile` and related code from sync-granules task

- **CUMULUS-2255**
  - Updated Terraform deployment code syntax for compatibility with version 0.13.6
- **CUMULUS-2321**
  - Updated API endpoint GET `/reconciliationReports/{name}` to return the
    presigned s3 URL in addition to report data

### Fixed

- Updated `hyrax-metadata-updates` task so the opendap url has Type 'USE SERVICE API'

- **CUMULUS-2310**
  - Use valid filename for reconciliation report
- **CUMULUS-2351**
  - Inventory report no longer includes the File/Granule relation object in the
    okCountByGranules key of a report.  The information is only included when a
    'Granule Not Found' report is run.

### Removed

- **CUMULUS-2364**
  - Remove the internal Cumulus logging lambda (log2elasticsearch)

## [v5.0.1] 2021-01-27

### Changed

- **CUMULUS-2344**
  - Elasticsearch API now allows you to reindex to an index that already exists
  - If using the Change Index operation and the new index doesn't exist, it will be created
  - Regarding instructions for CUMULUS-2020, you can now do a change index
    operation before a reindex operation. This will
    ensure that new data will end up in the new index while Elasticsearch is reindexing.

- **CUMULUS-2351**
  - Inventory report no longer includes the File/Granule relation object in the okCountByGranules key of a report. The information is only included when a 'Granule Not Found' report is run.

### Removed

- **CUMULUS-2367**
  - Removed `execution_cumulus_id` column from granules RDS schema and data type

## [v5.0.0] 2021-01-12

### BREAKING CHANGES

- **CUMULUS-2020**
  - Elasticsearch data mappings have been updated to improve search and the API
    has been update to reflect those changes. See Migration notes on how to
    update the Elasticsearch mappings.

### Migration notes

- **CUMULUS-2020**
  - Elasticsearch data mappings have been updated to improve search. For
    example, case insensitive searching will now work (e.g. 'MOD' and 'mod' will
    return the same granule results). To use the improved Elasticsearch queries,
    [reindex](https://nasa.github.io/cumulus-api/#reindex) to create a new index
    with the correct types. Then perform a [change
    index](https://nasa.github.io/cumulus-api/#change-index) operation to use
    the new index.
- **CUMULUS-2258**
  - Because the `egress_lambda_log_group` and
    `egress_lambda_log_subscription_filter` resource were removed from the
    `cumulus` module, new definitions for these resources must be added to
    `cumulus-tf/main.tf`. For reference on how to define these resources, see
    [`example/cumulus-tf/thin_egress_app.tf`](https://github.com/nasa/cumulus/blob/master/example/cumulus-tf/thin_egress_app.tf).
  - The `tea_stack_name` variable being passed into the `cumulus` module should be removed
- **CUMULUS-2344**
  - Regarding instructions for CUMULUS-2020, you can now do a change index operation before a reindex operation. This will
    ensure that new data will end up in the new index while Elasticsearch is reindexing.

### BREAKING CHANGES

- **CUMULUS-2020**
  - Elasticsearch data mappings have been updated to improve search and the API has been updated to reflect those changes. See Migration notes on how to update the Elasticsearch mappings.

### Added

- **CUMULUS-2318**
  - Added`async_operation_image` as `cumulus` module variable to allow for override of the async_operation container image.  Users can optionally specify a non-default docker image for use with Core async operations.
- **CUMULUS-2219**
  - Added `lzards-backup` Core task to facilitate making LZARDS backup requests in Cumulus ingest workflows
- **CUMULUS-2092**
  - Add documentation for Granule Not Found Reports
- **HYRAX-320**
  - `@cumulus/hyrax-metadata-updates`Add component URI encoding for entry title id and granule ur to allow for values with special characters in them. For example, EntryTitleId 'Sentinel-6A MF/Jason-CS L2 Advanced Microwave Radiometer (AMR-C) NRT Geophysical Parameters' Now, URLs generated from such values will be encoded correctly and parsable by HyraxInTheCloud
- **CUMULUS-1370**
  - Add documentation for Getting Started section including FAQs
- **CUMULUS-2092**
  - Add documentation for Granule Not Found Reports
- **CUMULUS-2219**
  - Added `lzards-backup` Core task to facilitate making LZARDS backup requests in Cumulus ingest workflows
- **CUMULUS-2280**
  - In local api, retry to create tables if they fail to ensure localstack has had time to start fully.
- **CUMULUS-2290**
  - Add `queryFields` to granule schema, and this allows workflow tasks to add queryable data to granule record. For reference on how to add data to `queryFields` field, see [`example/cumulus-tf/kinesis_trigger_test_workflow.tf`](https://github.com/nasa/cumulus/blob/master/example/cumulus-tf/kinesis_trigger_test_workflow.tf).
- **CUMULUS-2318**
  - Added`async_operation_image` as `cumulus` module variable to allow for override of the async_operation container image.  Users can optionally specify a non-default docker image for use with Core async operations.

### Changed

- **CUMULUS-2020**
  - Updated Elasticsearch mappings to support case-insensitive search
- **CUMULUS-2124**
  - cumulus-rds-tf terraform module now takes engine_version as an input variable.
- **CUMULUS-2279**
  - Changed the formatting of granule CMR links: instead of a link to the `/search/granules.json` endpoint, now it is a direct link to `/search/concepts/conceptid.format`
- **CUMULUS-2296**
  - Improved PDR spec compliance of `parse-pdr` by updating `@cumulus/pvl` to parse fields in a manner more consistent with the PDR ICD, with respect to numbers and dates. Anything not matching the ICD expectations, or incompatible with Javascript parsing, will be parsed as a string instead.
- **CUMULUS-2344**
  - Elasticsearch API now allows you to reindex to an index that already exists
  - If using the Change Index operation and the new index doesn't exist, it will be created

### Removed

- **CUMULUS-2258**
  - Removed `tea_stack_name` variable from `tf-modules/distribution/variables.tf` and `tf-modules/cumulus/variables.tf`
  - Removed `egress_lambda_log_group` and `egress_lambda_log_subscription_filter` resources from `tf-modules/distribution/main.tf`

## [v4.0.0] 2020-11-20

### Migration notes

- Update the name of your `cumulus_message_adapter_lambda_layer_arn` variable for the `cumulus` module to `cumulus_message_adapter_lambda_layer_version_arn`. The value of the variable should remain the same (a layer version ARN of a Lambda layer for the [`cumulus-message-adapter`](https://github.com/nasa/cumulus-message-adapter/).
- **CUMULUS-2138** - Update all workflows using the `MoveGranules` step to add `UpdateGranulesCmrMetadataFileLinksStep`that runs after it. See the example [`IngestAndPublishWorkflow`](https://github.com/nasa/cumulus/blob/master/example/cumulus-tf/ingest_and_publish_granule_workflow.asl.json) for reference.
- **CUMULUS-2251**
  - Because it has been removed from the `cumulus` module, a new resource definition for `egress_api_gateway_log_subscription_filter` must be added to `cumulus-tf/main.tf`. For reference on how to define this resource, see [`example/cumulus-tf/main.tf`](https://github.com/nasa/cumulus/blob/master/example/cumulus-tf/main.tf).

### Added

- **CUMULUS-2248**
  - Updates Integration Tests README to point to new fake provider template.
- **CUMULUS-2239**
  - Add resource declaration to create a VPC endpoint in tea-map-cache module if `deploy_to_ngap` is false.
- **CUMULUS-2063**
  - Adds a new, optional query parameter to the `/collections[&getMMT=true]` and `/collections/active[&getMMT=true]` endpoints. When a user provides a value of `true` for `getMMT` in the query parameters, the endpoint will search CMR and update each collection's results with new key `MMTLink` containing a link to the MMT (Metadata Management Tool) if a CMR collection id is found.
- **CUMULUS-2170**
  - Adds ability to filter granule inventory reports
- **CUMULUS-2211**
  - Adds `granules/bulkReingest` endpoint to `@cumulus/api`
- **CUMULUS-2251**
  - Adds `log_api_gateway_to_cloudwatch` variable to `example/cumulus-tf/variables.tf`.
  - Adds `log_api_gateway_to_cloudwatch` variable to `thin_egress_app` module definition.

### Changed

- **CUMULUS-2216**
  - `/collection` and `/collection/active` endpoints now return collections without granule aggregate statistics by default. The original behavior is preserved and can be found by including a query param of `includeStats=true` on the request to the endpoint.
  - The `es/collections` Collection class takes a new parameter includeStats. It no longer appends granule aggregate statistics to the returned results by default. One must set the new parameter to any non-false value.
- **CUMULUS-2201**
  - Update `dbIndexer` lambda to process requests in serial
  - Fixes ingestPdrWithNodeNameSpec parsePdr provider error
- **CUMULUS-2251**
  - Moves Egress Api Gateway Log Group Filter from `tf-modules/distribution/main.tf` to `example/cumulus-tf/main.tf`

### Fixed

- **CUMULUS-2251**
  - This fixes a deployment error caused by depending on the `thin_egress_app` module output for a resource count.

### Removed

- **CUMULUS-2251**
  - Removes `tea_api_egress_log_group` variable from `tf-modules/distribution/variables.tf` and `tf-modules/cumulus/variables.tf`.

### BREAKING CHANGES

- **CUMULUS-2138** - CMR metadata update behavior has been removed from the `move-granules` task into a
new `update-granules-cmr-metadata-file-links` task.
- **CUMULUS-2216**
  - `/collection` and `/collection/active` endpoints now return collections without granule aggregate statistics by default. The original behavior is preserved and can be found by including a query param of `includeStats=true` on the request to the endpoint.  This is likely to affect the dashboard only but included here for the change of behavior.
- **[1956](https://github.com/nasa/cumulus/issues/1956)**
  - Update the name of the `cumulus_message_adapter_lambda_layer_arn` output from the `cumulus-message-adapter` module to `cumulus_message_adapter_lambda_layer_version_arn`. The output value has changed from being the ARN of the Lambda layer **without a version** to the ARN of the Lambda layer **with a version**.
  - Update the variable name in the `cumulus` and `ingest` modules from `cumulus_message_adapter_lambda_layer_arn` to `cumulus_message_adapter_lambda_layer_version_arn`

## [v3.0.1] 2020-10-21

- **CUMULUS-2203**
  - Update Core tasks to use
    [cumulus-message-adapter-js](https://github.com/nasa/cumulus-message-adapter-js)
    v2.0.0 to resolve memory leak/lambda ENOMEM constant failure issue.   This
    issue caused lambdas to slowly use all memory in the run environment and
    prevented AWS from halting/restarting warmed instances when task code was
    throwing consistent errors under load.

- **CUMULUS-2232**
  - Updated versions for `ajv`, `lodash`, `googleapis`, `archiver`, and
    `@cumulus/aws-client` to remediate vulnerabilities found in SNYK scan.

### Fixed

- **CUMULUS-2233**
  - Fixes /s3credentials bug where the expiration time on the cookie was set to a time that is always expired, so authentication was never being recognized as complete by the API. Consequently, the user would end up in a redirect loop and requests to /s3credentials would never complete successfully. The bug was caused by the fact that the code setting the expiration time for the cookie was expecting a time value in milliseconds, but was receiving the expirationTime from the EarthdataLoginClient in seconds. This bug has been fixed by converting seconds into milliseconds. Unit tests were added to test that the expiration time has been converted to milliseconds and checking that the cookie's expiration time is greater than the current time.

## [v3.0.0] 2020-10-7

### MIGRATION STEPS

- **CUMULUS-2099**
  - All references to `meta.queues` in workflow configuration must be replaced with references to queue URLs from Terraform resources. See the updated [data cookbooks](https://nasa.github.io/cumulus/docs/data-cookbooks/about-cookbooks) or example [Discover Granules workflow configuration](https://github.com/nasa/cumulus/blob/master/example/cumulus-tf/discover_granules_workflow.asl.json).
  - The steps for configuring queued execution throttling have changed. See the [updated documentation](https://nasa.github.io/cumulus/docs/data-cookbooks/throttling-queued-executions).
  - In addition to the configuration for execution throttling, the internal mechanism for tracking executions by queue has changed. As a result, you should **disable any rules or workflows scheduling executions via a throttled queue** before upgrading. Otherwise, you may be at risk of having **twice as many executions** as are configured for the queue while the updated tracking is deployed. You can re-enable these rules/workflows once the upgrade is complete.

- **CUMULUS-2111**
  - **Before you re-deploy your `cumulus-tf` module**, note that the [`thin-egress-app`][thin-egress-app] is no longer deployed by default as part of the `cumulus` module, so you must add the TEA module to your deployment and manually modify your Terraform state **to avoid losing your API gateway and impacting any Cloudfront endpoints pointing to those gateways**. If you don't care about losing your API gateway and impacting Cloudfront endpoints, you can ignore the instructions for manually modifying state.

    1. Add the [`thin-egress-app`][thin-egress-app] module to your `cumulus-tf` deployment as shown in the [Cumulus example deployment](https://github.com/nasa/cumulus/tree/master/example/cumulus-tf/main.tf).

         - Note that the values for `tea_stack_name` variable to the `cumulus` module and the `stack_name` variable to the `thin_egress_app` module **must match**
         - Also, if you are specifying the `stage_name` variable to the `thin_egress_app` module, **the value of the `tea_api_gateway_stage` variable to the `cumulus` module must match it**

    2. **If you want to preserve your existing `thin-egress-app` API gateway and avoid having to update your Cloudfront endpoint for distribution, then you must follow these instructions**: <https://nasa.github.io/cumulus/docs/upgrade-notes/migrate_tea_standalone>. Otherwise, you can re-deploy as usual.

  - If you provide your own custom bucket map to TEA as a standalone module, **you must ensure that your custom bucket map includes mappings for the `protected` and `public` buckets specified in your `cumulus-tf/terraform.tfvars`, otherwise Cumulus may not be able to determine the correct distribution URL for ingested files and you may encounter errors**

- **CUMULUS-2197**
  - EMS resources are now optional, and `ems_deploy` is set to `false` by default, which will delete your EMS resources.
  - If you would like to keep any deployed EMS resources, add the `ems_deploy` variable set to `true` in your `cumulus-tf/terraform.tfvars`

### BREAKING CHANGES

- **CUMULUS-2200**
  - Changes return from 303 redirect to 200 success for `Granule Inventory`'s
    `/reconciliationReport` returns.  The user (dashboard) must read the value
    of `url` from the return to get the s3SignedURL and then download the report.
- **CUMULUS-2099**
  - `meta.queues` has been removed from Cumulus core workflow messages.
  - `@cumulus/sf-sqs-report` workflow task no longer reads the reporting queue URL from `input.meta.queues.reporting` on the incoming event. Instead, it requires that the queue URL be set as the `reporting_queue_url` environment variable on the deployed Lambda.
- **CUMULUS-2111**
  - The deployment of the `thin-egress-app` module has be removed from `tf-modules/distribution`, which is a part of the `tf-modules/cumulus` module. Thus, the `thin-egress-app` module is no longer deployed for you by default. See the migration steps for details about how to add deployment for the `thin-egress-app`.
- **CUMULUS-2141**
  - The `parse-pdr` task has been updated to respect the `NODE_NAME` property in
    a PDR's `FILE_GROUP`. If a `NODE_NAME` is present, the task will query the
    Cumulus API for a provider with that host. If a provider is found, the
    output granule from the task will contain a `provider` property containing
    that provider. If `NODE_NAME` is set but a provider with that host cannot be
    found in the API, or if multiple providers are found with that same host,
    the task will fail.
  - The `queue-granules` task has been updated to expect an optional
    `granule.provider` property on each granule. If present, the granule will be
    enqueued using that provider. If not present, the task's `config.provider`
    will be used instead.
- **CUMULUS-2197**
  - EMS resources are now optional and will not be deployed by default. See migration steps for information
    about how to deploy EMS resources.

#### CODE CHANGES

- The `@cumulus/api-client.providers.getProviders` function now takes a
  `queryStringParameters` parameter which can be used to filter the providers
  which are returned
- The `@cumulus/aws-client/S3.getS3ObjectReadStreamAsync` function has been
  removed. It read the entire S3 object into memory before returning a read
  stream, which could cause Lambdas to run out of memory. Use
  `@cumulus/aws-client/S3.getObjectReadStream` instead.
- The `@cumulus/ingest/util.lookupMimeType` function now returns `undefined`
  rather than `null` if the mime type could not be found.
- The `@cumulus/ingest/lock.removeLock` function now returns `undefined`
- The `@cumulus/ingest/granule.generateMoveFileParams` function now returns
  `source: undefined` and `target :undefined` on the response object if either could not be
  determined. Previously, `null` had been returned.
- The `@cumulus/ingest/recursion.recursion` function must now be imported using
  `const { recursion } = require('@cumulus/ingest/recursion');`
- The `@cumulus/ingest/granule.getRenamedS3File` function has been renamed to
  `listVersionedObjects`
- `@cumulus/common.http` has been removed
- `@cumulus/common/http.download` has been removed

### Added

- **CUMULUS-1855**
  - Fixed SyncGranule task to return an empty granules list when given an empty
    (or absent) granules list on input, rather than throwing an exception
- **CUMULUS-1955**
  - Added `@cumulus/aws-client/S3.getObject` to get an AWS S3 object
  - Added `@cumulus/aws-client/S3.waitForObject` to get an AWS S3 object,
    retrying, if necessary
- **CUMULUS-1961**
  - Adds `startTimestamp` and `endTimestamp` parameters to endpoint
    `reconcilationReports`.  Setting these values will filter the returned
    report to cumulus data that falls within the timestamps. It also causes the
    report to be one directional, meaning cumulus is only reconciled with CMR,
    but not the other direction. The Granules will be filtered by their
    `updatedAt` values. Collections are filtered by the updatedAt time of their
    granules, i.e. Collections with granules that are updatedAt a time between
    the time parameters will be returned in the reconciliation reports.
  - Adds `startTimestamp` and `endTimestamp` parameters to create-reconciliation-reports
    lambda function. If either of these params is passed in with a value that can be
    converted to a date object, the inter-platform comparison between Cumulus and CMR will
    be one way.  That is, collections, granules, and files will be filtered by time for
    those found in Cumulus and only those compared to the CMR holdings. For the moment
    there is not enough information to change the internal consistency check, and S3 vs
    Cumulus comparisons are unchanged by the timestamps.
- **CUMULUS-1962**
  - Adds `location` as parameter to `/reconciliationReports` endpoint. Options are `S3`
    resulting in a S3 vs. Cumulus database search or `CMR` resulting in CMR vs. Cumulus database search.
- **CUMULUS-1963**
  - Adds `granuleId` as input parameter to `/reconcilationReports`
    endpoint. Limits inputs parameters to either `collectionId` or `granuleId`
    and will fail to create the report if both are provided.  Adding granuleId
    will find collections in Cumulus by granuleId and compare those one way
    with those in CMR.
  - `/reconciliationReports` now validates any input json before starting the
    async operation and the lambda handler no longer validates input
    parameters.
- **CUMULUS-1964**
  - Reports can now be filtered on provider
- **CUMULUS-1965**
  - Adds `collectionId` parameter to the `/reconcilationReports`
    endpoint. Setting this value will limit the scope of the reconcilation
    report to only the input collectionId when comparing Cumulus and
    CMR. `collectionId` is provided an array of strings e.g. `[shortname___version, shortname2___version2]`
- **CUMULUS-2107**
  - Added a new task, `update-cmr-access-constraints`, that will set access constraints in CMR Metadata.
    Currently supports UMMG-JSON and Echo10XML, where it will configure `AccessConstraints` and
    `RestrictionFlag/RestrictionComment`, respectively.
  - Added an operator doc on how to configure and run the access constraint update workflow, which will update the metadata using the new task, and then publish the updated metadata to CMR.
  - Added an operator doc on bulk operations.
- **CUMULUS-2111**
  - Added variables to `cumulus` module:
    - `tea_api_egress_log_group`
    - `tea_external_api_endpoint`
    - `tea_internal_api_endpoint`
    - `tea_rest_api_id`
    - `tea_rest_api_root_resource_id`
    - `tea_stack_name`
  - Added variables to `distribution` module:
    - `tea_api_egress_log_group`
    - `tea_external_api_endpoint`
    - `tea_internal_api_endpoint`
    - `tea_rest_api_id`
    - `tea_rest_api_root_resource_id`
    - `tea_stack_name`
- **CUMULUS-2112**
  - Added `@cumulus/api/lambdas/internal-reconciliation-report`, so create-reconciliation-report
    lambda can create `Internal` reconciliation report
- **CUMULUS-2116**
  - Added `@cumulus/api/models/granule.unpublishAndDeleteGranule` which
  unpublishes a granule from CMR and deletes it from Cumulus, but does not
  update the record to `published: false` before deletion
- **CUMULUS-2113**
  - Added Granule not found report to reports endpoint
  - Update reports to return breakdown by Granule of files both in DynamoDB and S3
- **CUMULUS-2123**
  - Added `cumulus-rds-tf` DB cluster module to `tf-modules` that adds a
    serverless RDS Aurora/PostgreSQL database cluster to meet the PostgreSQL
    requirements for future releases.
  - Updated the default Cumulus module to take the following new required variables:
    - rds_user_access_secret_arn:
      AWS Secrets Manager secret ARN containing a JSON string of DB credentials
      (containing at least host, password, port as keys)
    - rds_security_group:
      RDS Security Group that provides connection access to the RDS cluster
  - Updated API lambdas and default ECS cluster to add them to the
    `rds_security_group` for database access
- **CUMULUS-2126**
  - The collections endpoint now writes to the RDS database
- **CUMULUS-2127**
  - Added migration to create collections relation for RDS database
- **CUMULUS-2129**
  - Added `data-migration1` Terraform module and Lambda to migrate data from Dynamo to RDS
    - Added support to Lambda for migrating collections data from Dynamo to RDS
- **CUMULUS-2155**
  - Added `rds_connection_heartbeat` to `cumulus` and `data-migration` tf
    modules.  If set to true, this diagnostic variable instructs Core's database
    code to fire off a connection 'heartbeat' query and log the timing/results
    for diagnostic purposes, and retry certain connection timeouts once.
    This option is disabled by default
- **CUMULUS-2156**
  - Support array inputs parameters for `Internal` reconciliation report
- **CUMULUS-2157**
  - Added support to `data-migration1` Lambda for migrating providers data from Dynamo to RDS
    - The migration process for providers will convert any credentials that are stored unencrypted or encrypted with an S3 keypair provider to be encrypted with a KMS key instead
- **CUMULUS-2161**
  - Rules now support an `executionNamePrefix` property. If set, any executions
    triggered as a result of that rule will use that prefix in the name of the
    execution.
  - The `QueueGranules` task now supports an `executionNamePrefix` property. Any
    executions queued by that task will use that prefix in the name of the
    execution. See the
    [example workflow](./example/cumulus-tf/discover_granules_with_execution_name_prefix_workflow.asl.json)
    for usage.
  - The `QueuePdrs` task now supports an `executionNamePrefix` config property.
    Any executions queued by that task will use that prefix in the name of the
    execution. See the
    [example workflow](./example/cumulus-tf/discover_and_queue_pdrs_with_execution_name_prefix_workflow.asl.json)
    for usage.
- **CUMULUS-2162**
  - Adds new report type to `/reconciliationReport` endpoint.  The new report
    is `Granule Inventory`. This report is a CSV file of all the granules in
    the Cumulus DB. This report will eventually replace the existing
    `granules-csv` endpoint which has been deprecated.
- **CUMULUS-2197**
  - Added `ems_deploy` variable to the `cumulus` module. This is set to false by default, except
    for our example deployment, where it is needed for integration tests.

### Changed

- Upgraded version of [TEA](https://github.com/asfadmin/thin-egress-app/) deployed with Cumulus to build 88.
- **CUMULUS-2107**
  - Updated the `applyWorkflow` functionality on the granules endpoint to take a `meta` property to pass into the workflow message.
  - Updated the `BULK_GRANULE` functionality on the granules endpoint to support the above `applyWorkflow` change.
- **CUMULUS-2111**
  - Changed `distribution_api_gateway_stage` variable for `cumulus` module to `tea_api_gateway_stage`
  - Changed `api_gateway_stage` variable for `distribution` module to `tea_api_gateway_stage`
- **CUMULUS-2224**
  - Updated `/reconciliationReport`'s file reconciliation to include `"EXTENDED METADATA"` as a valid CMR relatedUrls Type.

### Fixed

- **CUMULUS-2168**
  - Fixed issue where large number of documents (generally logs) in the
    `cumulus` elasticsearch index results in the collection granule stats
    queries failing for the collections list api endpoint
- **CUMULUS-1955**
  - Due to AWS's eventual consistency model, it was possible for PostToCMR to
    publish an earlier version of a CMR metadata file, rather than the latest
    version created in a workflow.  This fix guarantees that the latest version
    is published, as expected.
- **CUMULUS-1961**
  - Fixed `activeCollections` query only returning 10 results
- **CUMULUS-2201**
  - Fix Reconciliation Report integration test failures by waiting for collections appear
    in es list and ingesting a fake granule xml file to CMR
- **CUMULUS-2015**
  - Reduced concurrency of `QueueGranules` task. That task now has a
    `config.concurrency` option that defaults to `3`.
- **CUMULUS-2116**
  - Fixed a race condition with bulk granule delete causing deleted granules to still appear in Elasticsearch. Granules removed via bulk delete should now be removed from Elasticsearch.
- **CUMULUS-2163**
  - Remove the `public-read` ACL from the `move-granules` task
- **CUMULUS-2164**
  - Fix issue where `cumulus` index is recreated and attached to an alias if it has been previously deleted
- **CUMULUS-2195**
  - Fixed issue with redirect from `/token` not working when using a Cloudfront endpoint to access the Cumulus API with Launchpad authentication enabled. The redirect should now work properly whether you are using a plain API gateway URL or a Cloudfront endpoint pointing at an API gateway URL.
- **CUMULUS-2200**
  - Fixed issue where __in and __not queries were stripping spaces from values

### Deprecated

- **CUMULUS-1955**
  - `@cumulus/aws-client/S3.getS3Object()`
  - `@cumulus/message/Queue.getQueueNameByUrl()`
  - `@cumulus/message/Queue.getQueueName()`
- **CUMULUS-2162**
  - `@cumulus/api/endpoints/granules-csv/list()`

### Removed

- **CUMULUS-2111**
  - Removed `distribution_url` and `distribution_redirect_uri` outputs from the `cumulus` module
  - Removed variables from the `cumulus` module:
    - `distribution_url`
    - `log_api_gateway_to_cloudwatch`
    - `thin_egress_cookie_domain`
    - `thin_egress_domain_cert_arn`
    - `thin_egress_download_role_in_region_arn`
    - `thin_egress_jwt_algo`
    - `thin_egress_jwt_secret_name`
    - `thin_egress_lambda_code_dependency_archive_key`
    - `thin_egress_stack_name`
  - Removed outputs from the `distribution` module:
    - `distribution_url`
    - `internal_tea_api`
    - `rest_api_id`
    - `thin_egress_app_redirect_uri`
  - Removed variables from the `distribution` module:
    - `bucket_map_key`
    - `distribution_url`
    - `log_api_gateway_to_cloudwatch`
    - `thin_egress_cookie_domain`
    - `thin_egress_domain_cert_arn`
    - `thin_egress_download_role_in_region_arn`
    - `thin_egress_jwt_algo`
    - `thin_egress_jwt_secret_name`
    - `thin_egress_lambda_code_dependency_archive_key`
- **CUMULUS-2157**
  - Removed `providerSecretsMigration` and `verifyProviderSecretsMigration` lambdas
- Removed deprecated `@cumulus/sf-sns-report` task
- Removed code:
  - `@cumulus/aws-client/S3.calculateS3ObjectChecksum`
  - `@cumulus/aws-client/S3.getS3ObjectReadStream`
  - `@cumulus/cmrjs.getFullMetadata`
  - `@cumulus/cmrjs.getMetadata`
  - `@cumulus/common/util.isNil`
  - `@cumulus/common/util.isNull`
  - `@cumulus/common/util.isUndefined`
  - `@cumulus/common/util.lookupMimeType`
  - `@cumulus/common/util.mkdtempSync`
  - `@cumulus/common/util.negate`
  - `@cumulus/common/util.noop`
  - `@cumulus/common/util.omit`
  - `@cumulus/common/util.renameProperty`
  - `@cumulus/common/util.sleep`
  - `@cumulus/common/util.thread`
  - `@cumulus/ingest/granule.copyGranuleFile`
  - `@cumulus/ingest/granule.moveGranuleFile`
  - `@cumulus/integration-tests/api/rules.deleteRule`
  - `@cumulus/integration-tests/api/rules.getRule`
  - `@cumulus/integration-tests/api/rules.listRules`
  - `@cumulus/integration-tests/api/rules.postRule`
  - `@cumulus/integration-tests/api/rules.rerunRule`
  - `@cumulus/integration-tests/api/rules.updateRule`
  - `@cumulus/integration-tests/sfnStep.parseStepMessage`
  - `@cumulus/message/Queue.getQueueName`
  - `@cumulus/message/Queue.getQueueNameByUrl`

## v2.0.2+ Backport releases

Release v2.0.1 was the last release on the 2.0.x release series.

Changes after this version on the 2.0.x release series are limited
security/requested feature patches and will not be ported forward to future
releases unless there is a corresponding CHANGELOG entry.

For up-to-date CHANGELOG for the maintenance release branch see
[CHANGELOG.md](https://github.com/nasa/cumulus/blob/release-2.0.x/CHANGELOG.md)
from the 2.0.x branch.

For the most recent release information for the maintenance branch please see
the [release page](https://github.com/nasa/cumulus/releases)

## [v2.0.7] 2020-10-1 - [BACKPORT]

### Fixed

- CVE-2020-7720
  - Updated common `node-forge` dependency to 0.10.0 to address CVE finding

### [v2.0.6] 2020-09-25 - [BACKPORT]

### Fixed

- **CUMULUS-2168**
  - Fixed issue where large number of documents (generally logs) in the
    `cumulus` elasticsearch index results in the collection granule stats
    queries failing for the collections list api endpoint

### [v2.0.5] 2020-09-15 - [BACKPORT]

#### Added

- Added `thin_egress_stack_name` variable to `cumulus` and `distribution` Terraform modules to allow overriding the default Cloudformation stack name used for the `thin-egress-app`. **Please note that if you change/set this value for an existing deployment, it will destroy and re-create your API gateway for the `thin-egress-app`.**

#### Fixed

- Fix collection list queries. Removed fixes to collection stats, which break queries for a large number of granules.

### [v2.0.4] 2020-09-08 - [BACKPORT]

#### Changed

- Upgraded version of [TEA](https://github.com/asfadmin/thin-egress-app/) deployed with Cumulus to build 88.

### [v2.0.3] 2020-09-02 - [BACKPORT]

#### Fixed

- **CUMULUS-1961**
  - Fixed `activeCollections` query only returning 10 results

- **CUMULUS-2039**
  - Fix issue causing SyncGranules task to run out of memory on large granules

#### CODE CHANGES

- The `@cumulus/aws-client/S3.getS3ObjectReadStreamAsync` function has been
  removed. It read the entire S3 object into memory before returning a read
  stream, which could cause Lambdas to run out of memory. Use
  `@cumulus/aws-client/S3.getObjectReadStream` instead.

### [v2.0.2] 2020-08-17 - [BACKPORT]

#### CODE CHANGES

- The `@cumulus/ingest/util.lookupMimeType` function now returns `undefined`
  rather than `null` if the mime type could not be found.
- The `@cumulus/ingest/lock.removeLock` function now returns `undefined`

#### Added

- **CUMULUS-2116**
  - Added `@cumulus/api/models/granule.unpublishAndDeleteGranule` which
  unpublishes a granule from CMR and deletes it from Cumulus, but does not
  update the record to `published: false` before deletion

### Fixed

- **CUMULUS-2116**
  - Fixed a race condition with bulk granule delete causing deleted granules to still appear in Elasticsearch. Granules removed via bulk delete should now be removed from Elasticsearch.

## [v2.0.1] 2020-07-28

### Added

- **CUMULUS-1886**
  - Added `multiple sort keys` support to `@cumulus/api`
- **CUMULUS-2099**
  - `@cumulus/message/Queue.getQueueUrl` to get the queue URL specified in a Cumulus workflow message, if any.

### Fixed

- **[PR 1790](https://github.com/nasa/cumulus/pull/1790)**
  - Fixed bug with request headers in `@cumulus/launchpad-auth` causing Launchpad token requests to fail

## [v2.0.0] 2020-07-23

### BREAKING CHANGES

- Changes to the `@cumulus/api-client` package
  - The `CumulusApiClientError` class must now be imported using
    `const { CumulusApiClientError } = require('@cumulus/api-client/CumulusApiClientError')`
- The `@cumulus/sftp-client/SftpClient` class must now be imported using
  `const { SftpClient } = require('@cumulus/sftp-client');`
- Instances of `@cumulus/ingest/SftpProviderClient` no longer implicitly connect
  when `download`, `list`, or `sync` are called. You must call `connect` on the
  provider client before issuing one of those calls. Failure to do so will
  result in a "Client not connected" exception being thrown.
- Instances of `@cumulus/ingest/SftpProviderClient` no longer implicitly
  disconnect from the SFTP server when `list` is called.
- Instances of `@cumulus/sftp-client/SftpClient` must now be explicitly closed
  by calling `.end()`
- Instances of `@cumulus/sftp-client/SftpClient` no longer implicitly connect to
  the server when `download`, `unlink`, `syncToS3`, `syncFromS3`, and `list` are
  called. You must explicitly call `connect` before calling one of those
  methods.
- Changes to the `@cumulus/common` package
  - `cloudwatch-event.getSfEventMessageObject()` now returns `undefined` if the
    message could not be found or could not be parsed. It previously returned
    `null`.
  - `S3KeyPairProvider.decrypt()` now throws an exception if the bucket
    containing the key cannot be determined.
  - `S3KeyPairProvider.decrypt()` now throws an exception if the stack cannot be
    determined.
  - `S3KeyPairProvider.encrypt()` now throws an exception if the bucket
    containing the key cannot be determined.
  - `S3KeyPairProvider.encrypt()` now throws an exception if the stack cannot be
    determined.
  - `sns-event.getSnsEventMessageObject()` now returns `undefined` if it could
    not be parsed. It previously returned `null`.
  - The `aws` module has been removed.
  - The `BucketsConfig.buckets` property is now read-only and private
  - The `test-utils.validateConfig()` function now resolves to `undefined`
    rather than `true`.
  - The `test-utils.validateInput()` function now resolves to `undefined` rather
    than `true`.
  - The `test-utils.validateOutput()` function now resolves to `undefined`
    rather than `true`.
  - The static `S3KeyPairProvider.retrieveKey()` function has been removed.
- Changes to the `@cumulus/cmrjs` package
  - `@cumulus/cmrjs.constructOnlineAccessUrl()` and
    `@cumulus/cmrjs/cmr-utils.constructOnlineAccessUrl()` previously took a
    `buckets` parameter, which was an instance of
    `@cumulus/common/BucketsConfig`. They now take a `bucketTypes` parameter,
    which is a simple object mapping bucket names to bucket types. Example:
    `{ 'private-1': 'private', 'public-1': 'public' }`
  - `@cumulus/cmrjs.reconcileCMRMetadata()` and
    `@cumulus/cmrjs/cmr-utils.reconcileCMRMetadata()` now take a **required**
    `bucketTypes` parameter, which is a simple object mapping bucket names to
    bucket types. Example: `{ 'private-1': 'private', 'public-1': 'public' }`
  - `@cumulus/cmrjs.updateCMRMetadata()` and
    `@cumulus/cmrjs/cmr-utils.updateCMRMetadata()` previously took an optional
    `inBuckets` parameter, which was an instance of
    `@cumulus/common/BucketsConfig`. They now take a **required** `bucketTypes`
    parameter, which is a simple object mapping bucket names to bucket types.
    Example: `{ 'private-1': 'private', 'public-1': 'public' }`
- The minimum supported version of all published Cumulus packages is now Node
  12.18.0
  - Tasks using the `cumuluss/cumulus-ecs-task` Docker image must be updated to
    `cumuluss/cumulus-ecs-task:1.7.0`. This can be done by updating the `image`
    property of any tasks defined using the `cumulus_ecs_service` Terraform
    module.
- Changes to `@cumulus/aws-client/S3`
  - The signature of the `getObjectSize` function has changed. It now takes a
    params object with three properties:
    - **s3**: an instance of an AWS.S3 object
    - **bucket**
    - **key**
  - The `getObjectSize` function will no longer retry if the object does not
    exist
- **CUMULUS-1861**
  - `@cumulus/message/Collections.getCollectionIdFromMessage` now throws a
    `CumulusMessageError` if `collectionName` and `collectionVersion` are missing
    from `meta.collection`.   Previously this method would return
    `'undefined___undefined'` instead
  - `@cumulus/integration-tests/addCollections` now returns an array of collections that
    were added rather than the count of added collections
- **CUMULUS-1930**
  - The `@cumulus/common/util.uuid()` function has been removed
- **CUMULUS-1955**
  - `@cumulus/aws-client/S3.multipartCopyObject` now returns an object with the
    AWS `etag` of the destination object
  - `@cumulus/ingest/S3ProviderClient.list` now sets a file object's `path`
    property to `undefined` instead of `null` when the file is at the top level
    of its bucket
  - The `sync` methods of the following classes in the `@cumulus/ingest` package
    now return an object with the AWS `s3uri` and `etag` of the destination file
    (they previously returned only a string representing the S3 URI)
    - `FtpProviderClient`
    - `HttpProviderClient`
    - `S3ProviderClient`
    - `SftpProviderClient`
- **CUMULUS-1958**
  - The following methods exported from `@cumulus/cmr-js/cmr-utils` were made
    async, and added distributionBucketMap as a parameter:
    - constructOnlineAccessUrl
    - generateFileUrl
    - reconcileCMRMetadata
    - updateCMRMetadata
- **CUMULUS-1969**
  - The `DiscoverPdrs` task now expects `provider_path` to be provided at
    `event.config.provider_path`, not `event.config.collection.provider_path`
  - `event.config.provider_path` is now a required parameter of the
    `DiscoverPdrs` task
  - `event.config.collection` is no longer a parameter to the `DiscoverPdrs`
    task
  - Collections no longer support the `provider_path` property. The tasks that
    relied on that property are now referencing `config.meta.provider_path`.
    Workflows should be updated accordingly.
- **CUMULUS-1977**
  - Moved bulk granule deletion endpoint from `/bulkDelete` to
    `/granules/bulkDelete`
- **CUMULUS-1991**
  - Updated CMR metadata generation to use "Download file.hdf" (where `file.hdf` is the filename of the given resource) as the resource description instead of "File to download"
  - CMR metadata updates now respect changes to resource descriptions (previously only changes to resource URLs were respected)

### MIGRATION STEPS

- Due to an issue with the AWS API Gateway and how the Thin Egress App Cloudformation template applies updates, you may need to redeploy your
  `thin-egress-app-EgressGateway` manually as a one time migration step.    If your deployment fails with an
  error similar to:

  ```bash
  Error: Lambda function (<stack>-tf-TeaCache) returned error: ({"errorType":"HTTPError","errorMessage":"Response code 404 (Not Found)"})
  ```

  Then follow the [AWS
  instructions](https://docs.aws.amazon.com/apigateway/latest/developerguide/how-to-deploy-api-with-console.html)
  to `Redeploy a REST API to a stage` for your egress API and re-run `terraform
  apply`.

### Added

- **CUMULUS-2081**
  - Add Integrator Guide section for onboarding
  - Add helpful tips documentation

- **CUMULUS-1902**
  - Add Common Use Cases section under Operator Docs

- **CUMULUS-2058**
  - Added `lambda_processing_role_name` as an output from the `cumulus` module
    to provide the processing role name
- **CUMULUS-1417**
  - Added a `checksumFor` property to collection `files` config. Set this
    property on a checksum file's definition matching the `regex` of the target
    file. More details in the ['Data Cookbooks
    Setup'](https://nasa.github.io/cumulus/docs/next/data-cookbooks/setup)
    documentation.
  - Added `checksumFor` validation to collections model.
- **CUMULUS-1956**
  - Added `@cumulus/earthata-login-client` package
  - The `/s3credentials` endpoint that is deployed as part of distribution now
    supports authentication using tokens created by a different application. If
    a request contains the `EDL-ClientId` and `EDL-Token` headers,
    authentication will be handled using that token rather than attempting to
    use OAuth.
  - `@cumulus/earthata-login-client.getTokenUsername()` now accepts an
    `xRequestId` argument, which will be included as the `X-Request-Id` header
    when calling Earthdata Login.
  - If the `s3Credentials` endpoint is invoked with an EDL token and an
    `X-Request-Id` header, that `X-Request-Id` header will be forwarded to
    Earthata Login.
- **CUMULUS-1957**
  - If EDL token authentication is being used, and the `EDL-Client-Name` header
    is set, `@the-client-name` will be appended to the end of the Earthdata
    Login username that is used as the `RoleSessionName` of the temporary IAM
    credentials. This value will show up in the AWS S3 server access logs.
- **CUMULUS-1958**
  - Add the ability for users to specify a `bucket_map_key` to the `cumulus`
    terraform module as an override for the default .yaml values that are passed
    to TEA by Core.    Using this option *requires* that each configured
    Cumulus 'distribution' bucket (e.g. public/protected buckets) have a single
    TEA mapping.  Multiple maps per bucket are not supported.
  - Updated Generating a distribution URL, the MoveGranules task and all CMR
    reconciliation functionality to utilize the TEA bucket map override.
  - Updated deploy process to utilize a bootstrap 'tea-map-cache' lambda that
    will, after deployment of Cumulus Core's TEA instance, query TEA for all
    protected/public buckets and generate a mapping configuration used
    internally by Core.  This object is also exposed as an output of the Cumulus
    module as `distribution_bucket_map`.
- **CUMULUS-1961**
  - Replaces DynamoDB for Elasticsearch for reconciliationReportForCumulusCMR
    comparisons between Cumulus and CMR.
- **CUMULUS-1970**
  - Created the `add-missing-file-checksums` workflow task
  - Added `@cumulus/aws-client/S3.calculateObjectHash()` function
  - Added `@cumulus/aws-client/S3.getObjectReadStream()` function
- **CUMULUS-1887**
  - Add additional fields to the granule CSV download file
- **CUMULUS-2019**
  - Add `infix` search to es query builder `@cumulus/api/es/es/queries` to
    support partial matching of the keywords

### Changed

- **CUMULUS-2032**
  - Updated @cumulus/ingest/HttpProviderClient to utilize a configuration key
    `httpListTimeout` to set the default timeout for discovery HTTP/HTTPS
    requests, and updates the default for the provider to 5 minutes (300 seconds).
  - Updated the DiscoverGranules and DiscoverPDRs tasks to utilize the updated
    configuration value if set via workflow config, and updates the default for
    these tasks to 5 minutes (300 seconds).

- **CUMULUS-176**
  - The API will now respond with a 400 status code when a request body contains
    invalid JSON. It had previously returned a 500 status code.
- **CUMULUS-1861**
  - Updates Rule objects to no longer require a collection.
  - Changes the DLQ behavior for `sfEventSqsToDbRecords` and
    `sfEventSqsToDbRecordsInputQueue`. Previously failure to write a database
    record would result in lambda success, and an error log in the CloudWatch
    logs.   The lambda has been updated to manually add a record to
    the `sfEventSqsToDbRecordsDeadLetterQueue` if the granule, execution, *or*
    pdr record fails to write, in addition to the previous error logging.
- **CUMULUS-1956**
  - The `/s3credentials` endpoint that is deployed as part of distribution now
    supports authentication using tokens created by a different application. If
    a request contains the `EDL-ClientId` and `EDL-Token` headers,
    authentication will be handled using that token rather than attempting to
    use OAuth.
- **CUMULUS-1977**
  - API endpoint POST `/granules/bulk` now returns a 202 status on a successful
    response instead of a 200 response
  - API endpoint DELETE `/granules/<granule-id>` now returns a 404 status if the
    granule record was already deleted
  - `@cumulus/api/models/Granule.update()` now returns the updated granule
    record
  - Implemented POST `/granules/bulkDelete` API endpoint to support deleting
    granules specified by ID or returned by the provided query in the request
    body. If the request is successful, the endpoint returns the async operation
    ID that has been started to remove the granules.
    - To use a query in the request body, your deployment must be
      [configured to access the Elasticsearch host for ESDIS metrics](https://nasa.github.io/cumulus/docs/additional-deployment-options/cloudwatch-logs-delivery#esdis-metrics)
      in your environment
  - Added `@cumulus/api/models/Granule.getRecord()` method to return raw record
    from DynamoDB
  - Added `@cumulus/api/models/Granule.delete()` method which handles deleting
    the granule record from DynamoDB and the granule files from S3
- **CUMULUS-1982**
  - The `globalConnectionLimit` property of providers is now optional and
    defaults to "unlimited"
- **CUMULUS-1997**
  - Added optional `launchpad` configuration to `@cumulus/hyrax-metadata-updates` task config schema.
- **CUMULUS-1991**
  - `@cumulus/cmrjs/src/cmr-utils/constructOnlineAccessUrls()` now throws an error if `cmrGranuleUrlType = "distribution"` and no distribution endpoint argument is provided
- **CUMULUS-2011**
  - Reconciliation reports are now generated within an AsyncOperation
- **CUMULUS-2016**
  - Upgrade TEA to version 79

### Fixed

- **CUMULUS-1991**
  - Added missing `DISTRIBUTION_ENDPOINT` environment variable for API lambdas. This environment variable is required for API requests to move granules.

- **CUMULUS-1961**
  - Fixed granules and executions query params not getting sent to API in granule list operation in `@cumulus/api-client`

### Deprecated

- `@cumulus/aws-client/S3.calculateS3ObjectChecksum()`
- `@cumulus/aws-client/S3.getS3ObjectReadStream()`
- `@cumulus/common/log.convertLogLevel()`
- `@cumulus/collection-config-store`
- `@cumulus/common/util.sleep()`

- **CUMULUS-1930**
  - `@cumulus/common/log.convertLogLevel()`
  - `@cumulus/common/util.isNull()`
  - `@cumulus/common/util.isUndefined()`
  - `@cumulus/common/util.negate()`
  - `@cumulus/common/util.noop()`
  - `@cumulus/common/util.isNil()`
  - `@cumulus/common/util.renameProperty()`
  - `@cumulus/common/util.lookupMimeType()`
  - `@cumulus/common/util.thread()`
  - `@cumulus/common/util.mkdtempSync()`

### Removed

- The deprecated `@cumulus/common.bucketsConfigJsonObject` function has been
  removed
- The deprecated `@cumulus/common.CollectionConfigStore` class has been removed
- The deprecated `@cumulus/common.concurrency` module has been removed
- The deprecated `@cumulus/common.constructCollectionId` function has been
  removed
- The deprecated `@cumulus/common.launchpad` module has been removed
- The deprecated `@cumulus/common.LaunchpadToken` class has been removed
- The deprecated `@cumulus/common.Semaphore` class has been removed
- The deprecated `@cumulus/common.stringUtils` module has been removed
- The deprecated `@cumulus/common/aws.cloudwatchlogs` function has been removed
- The deprecated `@cumulus/common/aws.deleteS3Files` function has been removed
- The deprecated `@cumulus/common/aws.deleteS3Object` function has been removed
- The deprecated `@cumulus/common/aws.dynamodb` function has been removed
- The deprecated `@cumulus/common/aws.dynamodbDocClient` function has been
  removed
- The deprecated `@cumulus/common/aws.getExecutionArn` function has been removed
- The deprecated `@cumulus/common/aws.headObject` function has been removed
- The deprecated `@cumulus/common/aws.listS3ObjectsV2` function has been removed
- The deprecated `@cumulus/common/aws.parseS3Uri` function has been removed
- The deprecated `@cumulus/common/aws.promiseS3Upload` function has been removed
- The deprecated `@cumulus/common/aws.recursivelyDeleteS3Bucket` function has
  been removed
- The deprecated `@cumulus/common/aws.s3CopyObject` function has been removed
- The deprecated `@cumulus/common/aws.s3ObjectExists` function has been removed
- The deprecated `@cumulus/common/aws.s3PutObject` function has been removed
- The deprecated `@cumulus/common/bucketsConfigJsonObject` function has been
  removed
- The deprecated `@cumulus/common/CloudWatchLogger` class has been removed
- The deprecated `@cumulus/common/collection-config-store.CollectionConfigStore`
  class has been removed
- The deprecated `@cumulus/common/collection-config-store.constructCollectionId`
  function has been removed
- The deprecated `@cumulus/common/concurrency.limit` function has been removed
- The deprecated `@cumulus/common/concurrency.mapTolerant` function has been
  removed
- The deprecated `@cumulus/common/concurrency.promiseUrl` function has been
  removed
- The deprecated `@cumulus/common/concurrency.toPromise` function has been
  removed
- The deprecated `@cumulus/common/concurrency.unless` function has been removed
- The deprecated `@cumulus/common/config.parseConfig` function has been removed
- The deprecated `@cumulus/common/config.resolveResource` function has been
  removed
- The deprecated `@cumulus/common/DynamoDb.get` function has been removed
- The deprecated `@cumulus/common/DynamoDb.scan` function has been removed
- The deprecated `@cumulus/common/FieldPattern` class has been removed
- The deprecated `@cumulus/common/launchpad.getLaunchpadToken` function has been
  removed
- The deprecated `@cumulus/common/launchpad.validateLaunchpadToken` function has
  been removed
- The deprecated `@cumulus/common/LaunchpadToken` class has been removed
- The deprecated `@cumulus/common/message.buildCumulusMeta` function has been
  removed
- The deprecated `@cumulus/common/message.buildQueueMessageFromTemplate`
  function has been removed
- The deprecated `@cumulus/common/message.getCollectionIdFromMessage` function
  has been removed
- The deprecated `@cumulus/common/message.getMaximumExecutions` function has
  been removed
- The deprecated `@cumulus/common/message.getMessageExecutionArn` function has
  been removed
- The deprecated `@cumulus/common/message.getMessageExecutionName` function has
  been removed
- The deprecated `@cumulus/common/message.getMessageFromTemplate` function has
  been removed
- The deprecated `@cumulus/common/message.getMessageGranules` function has been
  removed
- The deprecated `@cumulus/common/message.getMessageStateMachineArn` function
  has been removed
- The deprecated `@cumulus/common/message.getQueueName` function has been
  removed
- The deprecated `@cumulus/common/message.getQueueNameByUrl` function has been
  removed
- The deprecated `@cumulus/common/message.hasQueueAndExecutionLimit` function
  has been removed
- The deprecated `@cumulus/common/Semaphore` class has been removed
- The deprecated `@cumulus/common/string.globalReplace` function has been removed
- The deprecated `@cumulus/common/string.isNonEmptyString` function has been
  removed
- The deprecated `@cumulus/common/string.isValidHostname` function has been
  removed
- The deprecated `@cumulus/common/string.match` function has been removed
- The deprecated `@cumulus/common/string.matches` function has been removed
- The deprecated `@cumulus/common/string.replace` function has been removed
- The deprecated `@cumulus/common/string.toLower` function has been removed
- The deprecated `@cumulus/common/string.toUpper` function has been removed
- The deprecated `@cumulus/common/testUtils.getLocalstackEndpoint` function has been removed
- The deprecated `@cumulus/common/util.setErrorStack` function has been removed
- The `@cumulus/common/util.uuid` function has been removed
- The deprecated `@cumulus/common/workflows.getWorkflowArn` function has been
  removed
- The deprecated `@cumulus/common/workflows.getWorkflowFile` function has been
  removed
- The deprecated `@cumulus/common/workflows.getWorkflowList` function has been
  removed
- The deprecated `@cumulus/common/workflows.getWorkflowTemplate` function has
  been removed
- `@cumulus/aws-client/StepFunctions.toSfnExecutionName()`
- `@cumulus/aws-client/StepFunctions.fromSfnExecutionName()`
- `@cumulus/aws-client/StepFunctions.getExecutionArn()`
- `@cumulus/aws-client/StepFunctions.getExecutionUrl()`
- `@cumulus/aws-client/StepFunctions.getStateMachineArn()`
- `@cumulus/aws-client/StepFunctions.pullStepFunctionEvent()`
- `@cumulus/common/test-utils/throttleOnce()`
- `@cumulus/integration-tests/api/distribution.invokeApiDistributionLambda()`
- `@cumulus/integration-tests/api/distribution.getDistributionApiRedirect()`
- `@cumulus/integration-tests/api/distribution.getDistributionApiFileStream()`

## [v1.24.0] 2020-06-03

### BREAKING CHANGES

- **CUMULUS-1969**
  - The `DiscoverPdrs` task now expects `provider_path` to be provided at
    `event.config.provider_path`, not `event.config.collection.provider_path`
  - `event.config.provider_path` is now a required parameter of the
    `DiscoverPdrs` task
  - `event.config.collection` is no longer a parameter to the `DiscoverPdrs`
    task
  - Collections no longer support the `provider_path` property. The tasks that
    relied on that property are now referencing `config.meta.provider_path`.
    Workflows should be updated accordingly.

- **CUMULUS-1997**
  - `@cumulus/cmr-client/CMRSearchConceptQueue` parameters have been changed to take a `cmrSettings` object containing clientId, provider, and auth information. This can be generated using `@cumulus/cmrjs/cmr-utils/getCmrSettings`. The `cmrEnvironment` variable has been removed.

### Added

- **CUMULUS-1800**
  - Added task configuration setting named `syncChecksumFiles` to the
    SyncGranule task. This setting is `false` by default, but when set to
    `true`, all checksum files associated with data files that are downloaded
    will be downloaded as well.
- **CUMULUS-1952**
  - Updated HTTP(S) provider client to accept username/password for Basic authorization. This change adds support for Basic Authorization such as Earthdata login redirects to ingest (i.e. as implemented in SyncGranule), but not to discovery (i.e. as implemented in DiscoverGranules). Discovery still expects the provider's file system to be publicly accessible, but not the individual files and their contents.
  - **NOTE**: Using this in combination with the HTTP protocol may expose usernames and passwords to intermediary network entities. HTTPS is highly recommended.
- **CUMULUS-1997**
  - Added optional `launchpad` configuration to `@cumulus/hyrax-metadata-updates` task config schema.

### Fixed

- **CUMULUS-1997**
  - Updated all CMR operations to use configured authentication scheme
- **CUMULUS-2010**
  - Updated `@cumulus/api/launchpadSaml` to support multiple userGroup attributes from the SAML response

## [v1.23.2] 2020-05-22

### BREAKING CHANGES

- Updates to the Cumulus archive API:
  - All endpoints now return a `401` response instead of a `403` for any request where the JWT passed as a Bearer token is invalid.
  - POST `/refresh` and DELETE `/token/<token>` endpoints now return a `401` response for requests with expired tokens

- **CUMULUS-1894**
  - `@cumulus/ingest/granule.handleDuplicateFile()`
    - The `copyOptions` parameter has been removed
    - An `ACL` parameter has been added
  - `@cumulus/ingest/granule.renameS3FileWithTimestamp()`
    - Now returns `undefined`

- **CUMULUS-1896**
  Updated all Cumulus core lambdas to utilize the new message adapter streaming interface via [cumulus-message-adapter-js v1.2.0](https://github.com/nasa/cumulus-message-adapter-js/releases/tag/v1.2.0).   Users of this version of Cumulus (or later) must utilize version 1.3.0 or greater of the [cumulus-message-adapter](https://github.com/nasa/cumulus-message-adapter) to support core lambdas.

- **CUMULUS-1912**
  - `@cumulus/api` reconciliationReports list endpoint returns a list of reconciliationReport records instead of S3Uri.

- **CUMULUS-1969**
  - The `DiscoverGranules` task now expects `provider_path` to be provided at
    `event.config.provider_path`, not `event.config.collection.provider_path`
  - `config.provider_path` is now a required parameter of the `DiscoverGranules`
    task

### MIGRATION STEPS

- To take advantage of the new TTL-based access token expiration implemented in CUMULUS-1777 (see notes below) and clear out existing records in your access tokens table, do the following:
  1. Log out of any active dashboard sessions
  2. Use the AWS console or CLI to delete your `<prefix>-AccessTokensTable` DynamoDB table
  3. [Re-deploy your `data-persistence` module](https://nasa.github.io/cumulus/docs/deployment/upgrade-readme#update-data-persistence-resources), which should re-create the `<prefix>-AccessTokensTable` DynamoDB table
  4. Return to using the Cumulus API/dashboard as normal
- This release requires the Cumulus Message Adapter layer deployed with Cumulus Core to be at least 1.3.0, as the core lambdas have updated to [cumulus-message-adapter-js v1.2.0](https://github.com/nasa/cumulus-message-adapter-js/releases/tag/v1.2.0) and the new CMA interface.  As a result, users should:
  1. Follow the [Cumulus Message Adapter (CMA) deployment instructions](https://nasa.github.io/cumulus/docs/deployment/deployment-readme#deploy-the-cumulus-message-adapter-layer) and install a CMA layer version >=1.3.0
  2. If you are using any custom Node.js Lambdas in your workflows **and** the Cumulus CMA layer/`cumulus-message-adapter-js`, you must update your lambda to use [cumulus-message-adapter-js v1.2.0](https://github.com/nasa/cumulus-message-adapter-js/releases/tag/v1.2.0) and follow the migration instructions in the release notes. Prior versions of `cumulus-message-adapter-js` are not compatible with CMA >= 1.3.0.
- Migrate existing s3 reconciliation report records to database (CUMULUS-1911):
  - After update your `data persistence` module and Cumulus resources, run the command:

  ```bash
  ./node_modules/.bin/cumulus-api migrate --stack `<your-terraform-deployment-prefix>` --migrationVersion migration5
  ```

### Added

- Added a limit for concurrent Elasticsearch requests when doing an index from database operation
- Added the `es_request_concurrency` parameter to the archive and cumulus Terraform modules

- **CUMULUS-1995**
  - Added the `es_index_shards` parameter to the archive and cumulus Terraform modules to configure the number of shards for the ES index
    - If you have an existing ES index, you will need to [reindex](https://nasa.github.io/cumulus-api/#reindex) and then [change index](https://nasa.github.io/cumulus-api/#change-index) to take advantage of shard updates

- **CUMULUS-1894**
  - Added `@cumulus/aws-client/S3.moveObject()`

- **CUMULUS-1911**
  - Added ReconciliationReports table
  - Updated CreateReconciliationReport lambda to save Reconciliation Report records to database
  - Updated dbIndexer and IndexFromDatabase lambdas to index Reconciliation Report records to Elasticsearch
  - Added migration_5 to migrate existing s3 reconciliation report records to database and Elasticsearch
  - Updated `@cumulus/api` package, `tf-modules/archive` and `tf-modules/data-persistence` Terraform modules

- **CUMULUS-1916**
  - Added util function for seeding reconciliation reports when running API locally in dashboard

### Changed

- **CUMULUS-1777**
  - The `expirationTime` property is now a **required field** of the access tokens model.
  - Updated the `AccessTokens` table to set a [TTL](https://docs.aws.amazon.com/amazondynamodb/latest/developerguide/howitworks-ttl.html) on the `expirationTime` field in `tf-modules/data-persistence/dynamo.tf`. As a result, access token records in this table whose `expirationTime` has passed should be **automatically deleted by DynamoDB**.
  - Updated all code creating access token records in the Dynamo `AccessTokens` table to set the `expirationTime` field value in seconds from the epoch.
- **CUMULUS-1912**
  - Updated reconciliationReports endpoints to query against Elasticsearch, delete report from both database and s3
  - Added `@cumulus/api-client/reconciliationReports`
- **CUMULUS-1999**
  - Updated `@cumulus/common/util.deprecate()` so that only a single deprecation notice is printed for each name/version combination

### Fixed

- **CUMULUS-1894**
  - The `SyncGranule` task can now handle files larger than 5 GB
- **CUMULUS-1987**
  - `Remove granule from CMR` operation in `@cumulus/api` now passes token to CMR when fetching granule metadata, allowing removal of private granules
- **CUMULUS-1993**
  - For a given queue, the `sqs-message-consumer` Lambda will now only schedule workflows for rules matching the queue **and the collection information in each queue message (if any)**
    - The consumer also now only reads each queue message **once per Lambda invocation**, whereas previously each message was read **once per queue rule per Lambda invocation**
  - Fixed bug preventing the deletion of multiple SNS rules that share the same SNS topic

### Deprecated

- **CUMULUS-1894**
  - `@cumulus/ingest/granule.copyGranuleFile()`
  - `@cumulus/ingest/granule.moveGranuleFile()`

- **CUMULUS-1987** - Deprecated the following functions:
  - `@cumulus/cmrjs/getMetadata(cmrLink)` -> `@cumulus/cmr-client/CMR.getGranuleMetadata(cmrLink)`
  - `@cumulus/cmrjs/getFullMetadata(cmrLink)`

## [v1.22.1] 2020-05-04

**Note**: v1.22.0 was not released as a package due to npm/release concerns.  Users upgrading to 1.22.x should start with 1.22.1

### Added

- **CUMULUS-1894**
  - Added `@cumulus/aws-client/S3.multipartCopyObject()`
- **CUMULUS-408**
  - Added `certificateUri` field to provider schema. This optional field allows operators to specify an S3 uri to a CA bundle to use for HTTPS requests.
- **CUMULUS-1787**
  - Added `collections/active` endpoint for returning collections with active granules in `@cumulus/api`
- **CUMULUS-1799**
  - Added `@cumulus/common/stack.getBucketsConfigKey()` to return the S3 key for the buckets config object
  - Added `@cumulus/common/workflows.getWorkflowFileKey()` to return the S3 key for a workflow definition object
  - Added `@cumulus/common/workflows.getWorkflowsListKeyPrefix()` to return the S3 key prefix for objects containing workflow definitions
  - Added `@cumulus/message` package containing utilities for building and parsing Cumulus messages
- **CUMULUS-1850**
  - Added `@cumulus/aws-client/Kinesis.describeStream()` to get a Kinesis stream description
- **CUMULUS-1853**
  - Added `@cumulus/integration-tests/collections.createCollection()`
  - Added `@cumulus/integration-tests/executions.findExecutionArn()`
  - Added `@cumulus/integration-tests/executions.getExecutionWithStatus()`
  - Added `@cumulus/integration-tests/granules.getGranuleWithStatus()`
  - Added `@cumulus/integration-tests/providers.createProvider()`
  - Added `@cumulus/integration-tests/rules.createOneTimeRule()`

### Changed

- **CUMULUS-1682**
  - Moved all `@cumulus/ingest/parse-pdr` code into the `parse-pdr` task as it had become tightly coupled with that task's handler and was not used anywhere else. Unit tests also restored.
- **CUMULUS-1820**
  - Updated the Thin Egress App module used in `tf-modules/distribution/main.tf` to build 74. [See the release notes](https://github.com/asfadmin/thin-egress-app/releases/tag/tea-build.74).
- **CUMULUS-1852**
  - Updated POST endpoints for `/collections`, `/providers`, and `/rules` to log errors when returning a 500 response
  - Updated POST endpoint for `/collections`:
    - Return a 400 response when the `name` or `version` fields are missing
    - Return a 409 response if the collection already exists
    - Improved error messages to be more explicit
  - Updated POST endpoint for `/providers`:
    - Return a 400 response if the `host` field value is invalid
    - Return a 409 response if the provider already exists
  - Updated POST endpoint for `/rules`:
    - Return a 400 response if rule `name` is invalid
    - Return a 400 response if rule `type` is invalid
- **CUMULUS-1891**
  - Updated the following endpoints using async operations to return a 503 error if the ECS task  cannot be started and a 500 response for a non-specific error:
    - POST `/replays`
    - POST `/bulkDelete`
    - POST `/elasticsearch/index-from-database`
    - POST `/granules/bulk`

### Fixed

- **CUMULUS-408**
  - Fixed HTTPS discovery and ingest.

- **CUMULUS-1850**
  - Fixed a bug in Kinesis event processing where the message consumer would not properly filter available rules based on the collection information in the event and the Kinesis stream ARN

- **CUMULUS-1853**
  - Fixed a bug where attempting to create a rule containing a payload property
    would fail schema validation.

- **CUMULUS-1854**
  - Rule schema is validated before starting workflows or creating event source mappings

- **CUMULUS-1974**
  - Fixed @cumulus/api webpack config for missing underscore object due to underscore update

- **CUMULUS-2210**
  - Fixed `cmr_oauth_provider` variable not being propagated to reconciliation reports

### Deprecated

- **CUMULUS-1799** - Deprecated the following code. For cases where the code was moved into another package, the new code location is noted:
  - `@cumulus/aws-client/StepFunctions.fromSfnExecutionName()`
  - `@cumulus/aws-client/StepFunctions.toSfnExecutionName()`
  - `@cumulus/aws-client/StepFunctions.getExecutionArn()` -> `@cumulus/message/Executions.buildExecutionArn()`
  - `@cumulus/aws-client/StepFunctions.getExecutionUrl()` -> `@cumulus/message/Executions.getExecutionUrlFromArn()`
  - `@cumulus/aws-client/StepFunctions.getStateMachineArn()` -> `@cumulus/message/Executions.getStateMachineArnFromExecutionArn()`
  - `@cumulus/aws-client/StepFunctions.pullStepFunctionEvent()` -> `@cumulus/message/StepFunctions.pullStepFunctionEvent()`
  - `@cumulus/common/bucketsConfigJsonObject()`
  - `@cumulus/common/CloudWatchLogger`
  - `@cumulus/common/collection-config-store/CollectionConfigStore` -> `@cumulus/collection-config-store`
  - `@cumulus/common/collection-config-store.constructCollectionId()` -> `@cumulus/message/Collections.constructCollectionId`
  - `@cumulus/common/concurrency.limit()`
  - `@cumulus/common/concurrency.mapTolerant()`
  - `@cumulus/common/concurrency.promiseUrl()`
  - `@cumulus/common/concurrency.toPromise()`
  - `@cumulus/common/concurrency.unless()`
  - `@cumulus/common/config.buildSchema()`
  - `@cumulus/common/config.parseConfig()`
  - `@cumulus/common/config.resolveResource()`
  - `@cumulus/common/config.resourceToArn()`
  - `@cumulus/common/FieldPattern`
  - `@cumulus/common/launchpad.getLaunchpadToken()` -> `@cumulus/launchpad-auth/index.getLaunchpadToken()`
  - `@cumulus/common/LaunchpadToken` -> `@cumulus/launchpad-auth/LaunchpadToken`
  - `@cumulus/common/launchpad.validateLaunchpadToken()` -> `@cumulus/launchpad-auth/index.validateLaunchpadToken()`
  - `@cumulus/common/message.buildCumulusMeta()` -> `@cumulus/message/Build.buildCumulusMeta()`
  - `@cumulus/common/message.buildQueueMessageFromTemplate()` -> `@cumulus/message/Build.buildQueueMessageFromTemplate()`
  - `@cumulus/common/message.getCollectionIdFromMessage()` -> `@cumulus/message/Collections.getCollectionIdFromMessage()`
  - `@cumulus/common/message.getMessageExecutionArn()` -> `@cumulus/message/Executions.getMessageExecutionArn()`
  - `@cumulus/common/message.getMessageExecutionName()` -> `@cumulus/message/Executions.getMessageExecutionName()`
  - `@cumulus/common/message.getMaximumExecutions()` -> `@cumulus/message/Queue.getMaximumExecutions()`
  - `@cumulus/common/message.getMessageFromTemplate()`
  - `@cumulus/common/message.getMessageStateMachineArn()` -> `@cumulus/message/Executions.getMessageStateMachineArn()`)
  - `@cumulus/common/message.getMessageGranules()` -> `@cumulus/message/Granules.getMessageGranules()`
  - `@cumulus/common/message.getQueueNameByUrl()` -> `@cumulus/message/Queue.getQueueNameByUrl()`
  - `@cumulus/common/message.getQueueName()` -> `@cumulus/message/Queue.getQueueName()`)
  - `@cumulus/common/message.hasQueueAndExecutionLimit()` -> `@cumulus/message/Queue.hasQueueAndExecutionLimit()`
  - `@cumulus/common/Semaphore`
  - `@cumulus/common/test-utils.throttleOnce()`
  - `@cumulus/common/workflows.getWorkflowArn()`
  - `@cumulus/common/workflows.getWorkflowFile()`
  - `@cumulus/common/workflows.getWorkflowList()`
  - `@cumulus/common/workflows.getWorkflowTemplate()`
  - `@cumulus/integration-tests/sfnStep/SfnStep.parseStepMessage()` -> `@cumulus/message/StepFunctions.parseStepMessage()`
- **CUMULUS-1858** - Deprecated the following functions.
  - `@cumulus/common/string.globalReplace()`
  - `@cumulus/common/string.isNonEmptyString()`
  - `@cumulus/common/string.isValidHostname()`
  - `@cumulus/common/string.match()`
  - `@cumulus/common/string.matches()`
  - `@cumulus/common/string.replace()`
  - `@cumulus/common/string.toLower()`
  - `@cumulus/common/string.toUpper()`

### Removed

- **CUMULUS-1799**: Deprecated code removals:
  - Removed from `@cumulus/common/aws`:
    - `pullStepFunctionEvent()`
  - Removed `@cumulus/common/sfnStep`
  - Removed `@cumulus/common/StepFunctions`

## [v1.21.0] 2020-03-30

### PLEASE NOTE

- **CUMULUS-1762**: the `messageConsumer` for `sns` and `kinesis`-type rules now fetches
  the collection information from the message. You should ensure that your rule's collection
  name and version match what is in the message for these ingest messages to be processed.
  If no matching rule is found, an error will be thrown and logged in the
  `messageConsumer` Lambda function's log group.

### Added

- **CUMULUS-1629**`
  - Updates discover-granules task to respect/utilize duplicateHandling configuration such that
    - skip:               Duplicates will be filtered from the granule list
    - error:              Duplicates encountered will result in step failure
    - replace, version:   Duplicates will be ignored and handled as normal.
  - Adds a new copy of the API lambda `PrivateApiLambda()` which is configured to not require authentication. This Lambda is not connected to an API gateway
  - Adds `@cumulus/api-client` with functions for use by workflow lambdas to call the API when needed

- **CUMULUS-1732**
  - Added Python task/activity workflow and integration test (`PythonReferenceSpec`) to test `cumulus-message-adapter-python`and `cumulus-process-py` integration.
- **CUMULUS-1795**
  - Added an IAM policy on the Cumulus EC2 creation to enable SSM when the `deploy_to_ngap` flag is true

### Changed

- **CUMULUS-1762**
  - the `messageConsumer` for `sns` and `kinesis`-type rules now fetches the collection
    information from the message.

### Deprecated

- **CUMULUS-1629**
  - Deprecate `granulesApi`, `rulesApi`, `emsApi`, `executionsAPI` from `@cumulus/integration-test/api` in favor of code moved to `@cumulus/api-client`

### Removed

- **CUMULUS-1799**: Deprecated code removals
  - Removed deprecated method `@cumulus/api/models/Granule.createGranulesFromSns()`
  - Removed deprecated method `@cumulus/api/models/Granule.removeGranuleFromCmr()`
  - Removed from `@cumulus/common/aws`:
    - `apigateway()`
    - `buildS3Uri()`
    - `calculateS3ObjectChecksum()`
    - `cf()`
    - `cloudwatch()`
    - `cloudwatchevents()`
    - `cloudwatchlogs()`
    - `createAndWaitForDynamoDbTable()`
    - `createQueue()`
    - `deleteSQSMessage()`
    - `describeCfStackResources()`
    - `downloadS3File()`
    - `downloadS3Files()`
    - `DynamoDbSearchQueue` class
    - `dynamodbstreams()`
    - `ec2()`
    - `ecs()`
    - `fileExists()`
    - `findResourceArn()`
    - `fromSfnExecutionName()`
    - `getFileBucketAndKey()`
    - `getJsonS3Object()`
    - `getQueueUrl()`
    - `getObjectSize()`
    - `getS3ObjectReadStream()`
    - `getSecretString()`
    - `getStateMachineArn()`
    - `headObject()`
    - `isThrottlingException()`
    - `kinesis()`
    - `lambda()`
    - `listS3Objects()`
    - `promiseS3Upload()`
    - `publishSnsMessage()`
    - `putJsonS3Object()`
    - `receiveSQSMessages()`
    - `s3CopyObject()`
    - `s3GetObjectTagging()`
    - `s3Join()`
    - `S3ListObjectsV2Queue` class
    - `s3TagSetToQueryString()`
    - `s3PutObjectTagging()`
    - `secretsManager()`
    - `sendSQSMessage()`
    - `sfn()`
    - `sns()`
    - `sqs()`
    - `sqsQueueExists()`
    - `toSfnExecutionName()`
    - `uploadS3FileStream()`
    - `uploadS3Files()`
    - `validateS3ObjectChecksum()`
  - Removed `@cumulus/common/CloudFormationGateway` class
  - Removed `@cumulus/common/concurrency/Mutex` class
  - Removed `@cumulus/common/errors`
  - Removed `@cumulus/common/sftp`
  - Removed `@cumulus/common/string.unicodeEscape`
  - Removed `@cumulus/cmrjs/cmr-utils.getGranuleId()`
  - Removed `@cumulus/cmrjs/cmr-utils.getCmrFiles()`
  - Removed `@cumulus/cmrjs/cmr/CMR` class
  - Removed `@cumulus/cmrjs/cmr/CMRSearchConceptQueue` class
  - Removed `@cumulus/cmrjs/utils.getHost()`
  - Removed `@cumulus/cmrjs/utils.getIp()`
  - Removed `@cumulus/cmrjs/utils.hostId()`
  - Removed `@cumulus/cmrjs/utils/ummVersion()`
  - Removed `@cumulus/cmrjs/utils.updateToken()`
  - Removed `@cumulus/cmrjs/utils.validateUMMG()`
  - Removed `@cumulus/ingest/aws.getEndpoint()`
  - Removed `@cumulus/ingest/aws.getExecutionUrl()`
  - Removed `@cumulus/ingest/aws/invoke()`
  - Removed `@cumulus/ingest/aws/CloudWatch` class
  - Removed `@cumulus/ingest/aws/ECS` class
  - Removed `@cumulus/ingest/aws/Events` class
  - Removed `@cumulus/ingest/aws/SQS` class
  - Removed `@cumulus/ingest/aws/StepFunction` class
  - Removed `@cumulus/ingest/util.normalizeProviderPath()`
  - Removed `@cumulus/integration-tests/index.listCollections()`
  - Removed `@cumulus/integration-tests/index.listProviders()`
  - Removed `@cumulus/integration-tests/index.rulesList()`
  - Removed `@cumulus/integration-tests/api/api.addCollectionApi()`

## [v1.20.0] 2020-03-12

### BREAKING CHANGES

- **CUMULUS-1714**
  - Changed the format of the message sent to the granule SNS Topic. Message includes the granule record under `record` and the type of event under `event`. Messages with `deleted` events will have the record that was deleted with a `deletedAt` timestamp. Options for `event` are `Create | Update | Delete`
- **CUMULUS-1769** - `deploy_to_ngap` is now a **required** variable for the `tf-modules/cumulus` module. **For those deploying to NGAP environments, this variable should always be set to `true`.**

### Notable changes

- **CUMULUS-1739** - You can now exclude Elasticsearch from your `tf-modules/data-persistence` deployment (via `include_elasticsearch = false`) and your `tf-modules/cumulus` module will still deploy successfully.

- **CUMULUS-1769** - If you set `deploy_to_ngap = true` for the `tf-modules/archive` Terraform module, **you can only deploy your archive API gateway as `PRIVATE`**, not `EDGE`.

### Added

- Added `@cumulus/aws-client/S3.getS3ObjectReadStreamAsync()` to deal with S3 eventual consistency issues by checking for the existence an S3 object with retries before getting a readable stream for that object.
- **CUMULUS-1769**
  - Added `deploy_to_ngap` boolean variable for the `tf-modules/cumulus` and `tf-modules/archive` Terraform modules. This variable is required. **For those deploying to NGAP environments, this variable should always be set to `true`.**
- **HYRAX-70**
  - Add the hyrax-metadata-update task

### Changed

- [`AccessToken.get()`](https://github.com/nasa/cumulus/blob/master/packages/api/models/access-tokens.js) now enforces [strongly consistent reads from DynamoDB](https://docs.aws.amazon.com/amazondynamodb/latest/developerguide/HowItWorks.ReadConsistency.html)
- **CUMULUS-1739**
  - Updated `tf-modules/data-persistence` to make Elasticsearch alarm resources and outputs conditional on the `include_elasticsearch` variable
  - Updated `@cumulus/aws-client/S3.getObjectSize` to include automatic retries for any failures from `S3.headObject`
- **CUMULUS-1784**
  - Updated `@cumulus/api/lib/DistributionEvent.remoteIP()` to parse the IP address in an S3 access log from the `A-sourceip` query parameter if present, otherwise fallback to the original parsing behavior.
- **CUMULUS-1768**
  - The `stats/summary` endpoint reports the distinct collections for the number of granules reported

### Fixed

- **CUMULUS-1739** - Fixed the `tf-modules/cumulus` and `tf-modules/archive` modules to make these Elasticsearch variables truly optional:
  - `elasticsearch_domain_arn`
  - `elasticsearch_hostname`
  - `elasticsearch_security_group_id`

- **CUMULUS-1768**
  - Fixed the `stats/` endpoint so that data is correctly filtered by timestamp and `processingTime` is calculated correctly.

- **CUMULUS-1769**
  - In the `tf-modules/archive` Terraform module, the `lifecycle` block ignoring changes to the `policy` of the archive API gateway is now only enforced if `deploy_to_ngap = true`. This fixes a bug where users deploying outside of NGAP could not update their API gateway's resource policy when going from `PRIVATE` to `EDGE`, preventing their API from being accessed publicly.

- **CUMULUS-1775**
  - Fix/update api endpoint to use updated google auth endpoints such that it will work with new accounts

### Removed

- **CUMULUS-1768**
  - Removed API endpoints `stats/histogram` and `stats/average`. All advanced stats needs should be acquired from Cloud Metrics or similarly configured ELK stack.

## [v1.19.0] 2020-02-28

### BREAKING CHANGES

- **CUMULUS-1736**
  - The `@cumulus/discover-granules` task now sets the `dataType` of discovered
    granules based on the `name` of the configured collection, not the
    `dataType`.
  - The config schema of the `@cumulus/discover-granules` task now requires that
    collections contain a `version`.
  - The `@cumulus/sync-granule` task will set the `dataType` and `version` of a
    granule based on the configured collection if those fields are not already
    set on the granule. Previously it was using the `dataType` field of the
    configured collection, then falling back to the `name` field of the
    collection. This update will just use the `name` field of the collection to
    set the `dataType` field of the granule.

- **CUMULUS-1446**
  - Update the `@cumulus/integration-tests/api/executions.getExecution()`
    function to parse the response and return the execution, rather than return
    the full API response.

- **CUMULUS-1672**
  - The `cumulus` Terraform module in previous releases set a
    `Deployment = var.prefix` tag on all resources that it managed. In this
    release, a `tags` input variable has been added to the `cumulus` Terraform
    module to allow resource tagging to be customized. No default tags will be
    applied to Cumulus-managed resources. To replicate the previous behavior,
    set `tags = { Deployment: var.prefix }` as an input variable for the
    `cumulus` Terraform module.

- **CUMULUS-1684 Migration Instructions**
  - In previous releases, a provider's username and password were encrypted
    using a custom encryption library. That has now been updated to use KMS.
    This release includes a Lambda function named
    `<prefix>-ProviderSecretsMigration`, which will re-encrypt existing
    provider credentials to use KMS. After this release has been deployed, you
    will need to manually invoke that Lambda function using either the AWS CLI
    or AWS Console. It should only need to be successfully run once.
  - Future releases of Cumulus will invoke a
    `<prefix>-VerifyProviderSecretsMigration` Lambda function as part of the
    deployment, which will cause the deployment to fail if the migration
    Lambda has not been run.

- **CUMULUS-1718**
  - The `@cumulus/sf-sns-report` task for reporting mid-workflow updates has been retired.
  This task was used as the `PdrStatusReport` task in our ParsePdr example workflow.
  If you have a ParsePdr or other workflow using this task, use `@cumulus/sf-sqs-report` instead.
  Trying to deploy the old task will result in an error as the cumulus module no longer exports `sf_sns_report_task`.
  - Migration instruction: In your workflow definition, for each step using the old task change:
  `"Resource": "${module.cumulus.sf_sns_report_task.task_arn}"`
  to
  `"Resource": "${module.cumulus.sf_sqs_report_task.task_arn}"`

- **CUMULUS-1755**
  - The `thin_egress_jwt_secret_name` variable for the `tf-modules/cumulus` Terraform module is now **required**. This variable is passed on to the Thin Egress App in `tf-modules/distribution/main.tf`, which uses the keys stored in the secret to sign JWTs. See the [Thin Egress App documentation on how to create a value for this secret](https://github.com/asfadmin/thin-egress-app#setting-up-the-jwt-cookie-secrets).

### Added

- **CUMULUS-1446**
  - Add `@cumulus/common/FileUtils.readJsonFile()` function
  - Add `@cumulus/common/FileUtils.readTextFile()` function
  - Add `@cumulus/integration-tests/api/collections.createCollection()` function
  - Add `@cumulus/integration-tests/api/collections.deleteCollection()` function
  - Add `@cumulus/integration-tests/api/collections.getCollection()` function
  - Add `@cumulus/integration-tests/api/providers.getProvider()` function
  - Add `@cumulus/integration-tests/index.getExecutionOutput()` function
  - Add `@cumulus/integration-tests/index.loadCollection()` function
  - Add `@cumulus/integration-tests/index.loadProvider()` function
  - Add `@cumulus/integration-tests/index.readJsonFilesFromDir()` function

- **CUMULUS-1672**
  - Add a `tags` input variable to the `archive` Terraform module
  - Add a `tags` input variable to the `cumulus` Terraform module
  - Add a `tags` input variable to the `cumulus_ecs_service` Terraform module
  - Add a `tags` input variable to the `data-persistence` Terraform module
  - Add a `tags` input variable to the `distribution` Terraform module
  - Add a `tags` input variable to the `ingest` Terraform module
  - Add a `tags` input variable to the `s3-replicator` Terraform module

- **CUMULUS-1707**
  - Enable logrotate on ECS cluster

- **CUMULUS-1684**
  - Add a `@cumulus/aws-client/KMS` library of KMS-related functions
  - Add `@cumulus/aws-client/S3.getTextObject()`
  - Add `@cumulus/sftp-client` package
  - Create `ProviderSecretsMigration` Lambda function
  - Create `VerifyProviderSecretsMigration` Lambda function

- **CUMULUS-1548**
  - Add ability to put default Cumulus logs in Metrics' ELK stack
  - Add ability to add custom logs to Metrics' ELK Stack

- **CUMULUS-1702**
  - When logs are sent to Metrics' ELK stack, the logs endpoints will return results from there

- **CUMULUS-1459**
  - Async Operations are indexed in Elasticsearch
  - To index any existing async operations you'll need to perform an index from
    database function.

- **CUMULUS-1717**
  - Add `@cumulus/aws-client/deleteAndWaitForDynamoDbTableNotExists`, which
    deletes a DynamoDB table and waits to ensure the table no longer exists
  - Added `publishGranules` Lambda to handle publishing granule messages to SNS when granule records are written to DynamoDB
  - Added `@cumulus/api/models/Granule.storeGranulesFromCumulusMessage` to store granules from a Cumulus message to DynamoDB

- **CUMULUS-1718**
  - Added `@cumulus/sf-sqs-report` task to allow mid-workflow reporting updates.
  - Added `stepfunction_event_reporter_queue_url` and `sf_sqs_report_task` outputs to the `cumulus` module.
  - Added `publishPdrs` Lambda to handle publishing PDR messages to SNS when PDR records are written to DynamoDB.
  - Added `@cumulus/api/models/Pdr.storePdrFromCumulusMessage` to store PDRs from a Cumulus message to DynamoDB.
  - Added `@cumulus/aws-client/parseSQSMessageBody` to parse an SQS message body string into an object.

- **Ability to set custom backend API url in the archive module**
  - Add `api_url` definition in `tf-modules/cumulus/archive.tf`
  - Add `archive_api_url` variable in `tf-modules/cumulus/variables.tf`

- **CUMULUS-1741**
  - Added an optional `elasticsearch_security_group_ids` variable to the
    `data-persistence` Terraform module to allow additional security groups to
    be assigned to the Elasticsearch Domain.

- **CUMULUS-1752**
  - Added `@cumulus/integration-tests/api/distribution.invokeTEADistributionLambda` to simulate a request to the [Thin Egress App](https://github.com/asfadmin/thin-egress-app) by invoking the Lambda and getting a response payload.
  - Added `@cumulus/integration-tests/api/distribution.getTEARequestHeaders` to generate necessary request headers for a request to the Thin Egress App
  - Added `@cumulus/integration-tests/api/distribution.getTEADistributionApiFileStream` to get a response stream for a file served by Thin Egress App
  - Added `@cumulus/integration-tests/api/distribution.getTEADistributionApiRedirect` to get a redirect response from the Thin Egress App

- **CUMULUS-1755**
  - Added `@cumulus/aws-client/CloudFormation.describeCfStack()` to describe a Cloudformation stack
  - Added `@cumulus/aws-client/CloudFormation.getCfStackParameterValues()` to get multiple parameter values for a Cloudformation stack

### Changed

- **CUMULUS-1725**
  - Moved the logic that updates the granule files cache Dynamo table into its
    own Lambda function called `granuleFilesCacheUpdater`.

- **CUMULUS-1736**
  - The `collections` model in the API package now determines the name of a
    collection based on the `name` property, rather than using `dataType` and
    then falling back to `name`.
  - The `@cumulus/integration-tests.loadCollection()` function no longer appends
    the postfix to the end of the collection's `dataType`.
  - The `@cumulus/integration-tests.addCollections()` function no longer appends
    the postfix to the end of the collection's `dataType`.

- **CUMULUS-1672**
  - Add a `retryOptions` parameter to the `@cumulus/aws-client/S3.headObject`
     function, which will retry if the object being queried does not exist.

- **CUMULUS-1446**
  - Mark the `@cumulus/integration-tests/api.addCollectionApi()` function as
    deprecated
  - Mark the `@cumulus/integration-tests/index.listCollections()` function as
    deprecated
  - Mark the `@cumulus/integration-tests/index.listProviders()` function as
    deprecated
  - Mark the `@cumulus/integration-tests/index.rulesList()` function as
    deprecated

- **CUMULUS-1672**
  - Previously, the `cumulus` module defaulted to setting a
    `Deployment = var.prefix` tag on all resources that it managed. In this
    release, the `cumulus` module will now accept a `tags` input variable that
    defines the tags to be assigned to all resources that it manages.
  - Previously, the `data-persistence` module defaulted to setting a
    `Deployment = var.prefix` tag on all resources that it managed. In this
    release, the `data-persistence` module will now accept a `tags` input
    variable that defines the tags to be assigned to all resources that it
    manages.
  - Previously, the `distribution` module defaulted to setting a
    `Deployment = var.prefix` tag on all resources that it managed. In this
    release, the `distribution` module will now accept a `tags` input variable
    that defines the tags to be assigned to all resources that it manages.
  - Previously, the `ingest` module defaulted to setting a
    `Deployment = var.prefix` tag on all resources that it managed. In this
    release, the `ingest` module will now accept a `tags` input variable that
    defines the tags to be assigned to all resources that it manages.
  - Previously, the `s3-replicator` module defaulted to setting a
    `Deployment = var.prefix` tag on all resources that it managed. In this
    release, the `s3-replicator` module will now accept a `tags` input variable
    that defines the tags to be assigned to all resources that it manages.

- **CUMULUS-1684**
  - Update the API package to encrypt provider credentials using KMS instead of
    using RSA keys stored in S3

- **CUMULUS-1717**
  - Changed name of `cwSfExecutionEventToDb` Lambda to `cwSfEventToDbRecords`
  - Updated `cwSfEventToDbRecords` to write granule records to DynamoDB from the incoming Cumulus message

- **CUMULUS-1718**
  - Renamed `cwSfEventToDbRecords` to `sfEventSqsToDbRecords` due to architecture change to being a consumer of an SQS queue of Step Function Cloudwatch events.
  - Updated `sfEventSqsToDbRecords` to write PDR records to DynamoDB from the incoming Cumulus message
  - Moved `data-cookbooks/sns.md` to `data-cookbooks/ingest-notifications.md` and updated it to reflect recent changes.

- **CUMULUS-1748**
  - (S)FTP discovery tasks now use the provider-path as-is instead of forcing it to a relative path.
  - Improved error handling to catch permission denied FTP errors better and log them properly. Workflows will still fail encountering this error and we intend to consider that approach in a future ticket.

- **CUMULUS-1752**
  - Moved class for parsing distribution events to its own file: `@cumulus/api/lib/DistributionEvent.js`
    - Updated `DistributionEvent` to properly parse S3 access logs generated by requests from the [Thin Egress App](https://github.com/asfadmin/thin-egress-app)

- **CUMULUS-1753** - Changes to `@cumulus/ingest/HttpProviderClient.js`:
  - Removed regex filter in `HttpProviderClient.list()` that was used to return only files with an extension between 1 and 4 characters long. `HttpProviderClient.list()` will now return all files linked from the HTTP provider host.

- **CUMULUS-1755**
  - Updated the Thin Egress App module used in `tf-modules/distribution/main.tf` to build 61. [See the release notes](https://github.com/asfadmin/thin-egress-app/releases/tag/tea-build.61).

- **CUMULUS-1757**
  - Update @cumulus/cmr-client CMRSearchConceptQueue to take optional cmrEnvironment parameter

### Deprecated

- **CUMULUS-1684**
  - Deprecate `@cumulus/common/key-pair-provider/S3KeyPairProvider`
  - Deprecate `@cumulus/common/key-pair-provider/S3KeyPairProvider.encrypt()`
  - Deprecate `@cumulus/common/key-pair-provider/S3KeyPairProvider.decrypt()`
  - Deprecate `@cumulus/common/kms/KMS`
  - Deprecate `@cumulus/common/kms/KMS.encrypt()`
  - Deprecate `@cumulus/common/kms/KMS.decrypt()`
  - Deprecate `@cumulus/common/sftp.Sftp`

- **CUMULUS-1717**
  - Deprecate `@cumulus/api/models/Granule.createGranulesFromSns`

- **CUMULUS-1718**
  - Deprecate `@cumulus/sf-sns-report`.
    - This task has been updated to always throw an error directing the user to use `@cumulus/sf-sqs-report` instead. This was done because there is no longer an SNS topic to which to publish, and no consumers to listen to it.

- **CUMULUS-1748**
  - Deprecate `@cumulus/ingest/util.normalizeProviderPath`

- **CUMULUS-1752**
  - Deprecate `@cumulus/integration-tests/api/distribution.getDistributionApiFileStream`
  - Deprecate `@cumulus/integration-tests/api/distribution.getDistributionApiRedirect`
  - Deprecate `@cumulus/integration-tests/api/distribution.invokeApiDistributionLambda`

### Removed

- **CUMULUS-1684**
  - Remove the deployment script that creates encryption keys and stores them to
    S3

- **CUMULUS-1768**
  - Removed API endpoints `stats/histogram` and `stats/average`. All advanced stats needs should be acquired from Cloud Metrics or similarly configured ELK stack.

### Fixed

- **Fix default values for urs_url in variables.tf files**
  - Remove trailing `/` from default `urs_url` values.

- **CUMULUS-1610** - Add the Elasticsearch security group to the EC2 security groups

- **CUMULUS-1740** - `cumulus_meta.workflow_start_time` is now set in Cumulus
  messages

- **CUMULUS-1753** - Fixed `@cumulus/ingest/HttpProviderClient.js` to properly handle HTTP providers with:
  - Multiple link tags (e.g. `<a>`) per line of source code
  - Link tags in uppercase or lowercase (e.g. `<A>`)
  - Links with filepaths in the link target (e.g. `<a href="/path/to/file.txt">`). These files will be returned from HTTP file discovery **as the file name only** (e.g. `file.txt`).

- **CUMULUS-1768**
  - Fix an issue in the stats endpoints in `@cumulus/api` to send back stats for the correct type

## [v1.18.0] 2020-02-03

### BREAKING CHANGES

- **CUMULUS-1686**

  - `ecs_cluster_instance_image_id` is now a _required_ variable of the `cumulus` module, instead of optional.

- **CUMULUS-1698**

  - Change variable `saml_launchpad_metadata_path` to `saml_launchpad_metadata_url` in the `tf-modules/cumulus` Terraform module.

- **CUMULUS-1703**
  - Remove the unused `forceDownload` option from the `sync-granule` tasks's config
  - Remove the `@cumulus/ingest/granule.Discover` class
  - Remove the `@cumulus/ingest/granule.Granule` class
  - Remove the `@cumulus/ingest/pdr.Discover` class
  - Remove the `@cumulus/ingest/pdr.Granule` class
  - Remove the `@cumulus/ingest/parse-pdr.parsePdr` function

### Added

- **CUMULUS-1040**

  - Added `@cumulus/aws-client` package to provide utilities for working with AWS services and the Node.js AWS SDK
  - Added `@cumulus/errors` package which exports error classes for use in Cumulus workflow code
  - Added `@cumulus/integration-tests/sfnStep` to provide utilities for parsing step function execution histories

- **CUMULUS-1102**

  - Adds functionality to the @cumulus/api package for better local testing.
    - Adds data seeding for @cumulus/api's localAPI.
      - seed functions allow adding collections, executions, granules, pdrs, providers, and rules to a Localstack Elasticsearch and DynamoDB via `addCollections`, `addExecutions`, `addGranules`, `addPdrs`, `addProviders`, and `addRules`.
    - Adds `eraseDataStack` function to local API server code allowing resetting of local datastack for testing (ES and DynamoDB).
    - Adds optional parameters to the @cumulus/api bin serve to allow for launching the api without destroying the current data.

- **CUMULUS-1697**

  - Added the `@cumulus/tf-inventory` package that provides command line utilities for managing Terraform resources in your AWS account

- **CUMULUS-1703**

  - Add `@cumulus/aws-client/S3.createBucket` function
  - Add `@cumulus/aws-client/S3.putFile` function
  - Add `@cumulus/common/string.isNonEmptyString` function
  - Add `@cumulus/ingest/FtpProviderClient` class
  - Add `@cumulus/ingest/HttpProviderClient` class
  - Add `@cumulus/ingest/S3ProviderClient` class
  - Add `@cumulus/ingest/SftpProviderClient` class
  - Add `@cumulus/ingest/providerClientUtils.buildProviderClient` function
  - Add `@cumulus/ingest/providerClientUtils.fetchTextFile` function

- **CUMULUS-1731**

  - Add new optional input variables to the Cumulus Terraform module to support TEA upgrade:
    - `thin_egress_cookie_domain` - Valid domain for Thin Egress App cookie
    - `thin_egress_domain_cert_arn` - Certificate Manager SSL Cert ARN for Thin
      Egress App if deployed outside NGAP/CloudFront
    - `thin_egress_download_role_in_region_arn` - ARN for reading of Thin Egress
      App data buckets for in-region requests
    - `thin_egress_jwt_algo` - Algorithm with which to encode the Thin Egress
      App JWT cookie
    - `thin_egress_jwt_secret_name` - Name of AWS secret where keys for the Thin
      Egress App JWT encode/decode are stored
    - `thin_egress_lambda_code_dependency_archive_key` - Thin Egress App - S3
      Key of packaged python modules for lambda dependency layer

- **CUMULUS-1733**
  - Add `discovery-filtering` operator doc to document previously undocumented functionality.

- **CUMULUS-1737**
  - Added the `cumulus-test-cleanup` module to run a nightly cleanup on resources left over from the integration tests run from the `example/spec` directory.

### Changed

- **CUMULUS-1102**

  - Updates `@cumulus/api/auth/testAuth` to use JWT instead of random tokens.
  - Updates the default AMI for the ecs_cluster_instance_image_id.

- **CUMULUS-1622**

  - Mutex class has been deprecated in `@cumulus/common/concurrency` and will be removed in a future release.

- **CUMULUS-1686**

  - Changed `ecs_cluster_instance_image_id` to be a required variable of the `cumulus` module and removed the default value.
    The default was not available across accounts and regions, nor outside of NGAP and therefore not particularly useful.

- **CUMULUS-1688**

  - Updated `@cumulus/aws.receiveSQSMessages` not to replace `message.Body` with a parsed object. This behavior was undocumented and confusing as received messages appeared to contradict AWS docs that state `message.Body` is always a string.
  - Replaced `sf_watcher` CloudWatch rule from `cloudwatch-events.tf` with an EventSourceMapping on `sqs2sf` mapped to the `start_sf` SQS queue (in `event-sources.tf`).
  - Updated `sqs2sf` with an EventSourceMapping handler and unit test.

- **CUMULUS-1698**

  - Change variable `saml_launchpad_metadata_path` to `saml_launchpad_metadata_url` in the `tf-modules/cumulus` Terraform module.
  - Updated `@cumulus/api/launchpadSaml` to download launchpad IDP metadata from configured location when the metadata in s3 is not valid, and to work with updated IDP metadata and SAML response.

- **CUMULUS-1731**
  - Upgrade the version of the Thin Egress App deployed by Cumulus to v48
    - Note: New variables available, see the 'Added' section of this changelog.

### Fixed

- **CUMULUS-1664**

  - Updated `dbIndexer` Lambda to remove hardcoded references to DynamoDB table names.

- **CUMULUS-1733**
  - Fixed granule discovery recursion algorithm used in S/FTP protocols.

### Removed

- **CUMULUS-1481**
  - removed `process` config and output from PostToCmr as it was not required by the task nor downstream steps, and should still be in the output message's `meta` regardless.

### Deprecated

- **CUMULUS-1040**
  - Deprecated the following code. For cases where the code was moved into another package, the new code location is noted:
    - `@cumulus/common/CloudFormationGateway` -> `@cumulus/aws-client/CloudFormationGateway`
    - `@cumulus/common/DynamoDb` -> `@cumulus/aws-client/DynamoDb`
    - `@cumulus/common/errors` -> `@cumulus/errors`
    - `@cumulus/common/StepFunctions` -> `@cumulus/aws-client/StepFunctions`
    - All of the exported functions in `@cumulus/commmon/aws` (moved into `@cumulus/aws-client`), except:
      - `@cumulus/common/aws/isThrottlingException` -> `@cumulus/errors/isThrottlingException`
      - `@cumulus/common/aws/improveStackTrace` (not deprecated)
      - `@cumulus/common/aws/retryOnThrottlingException` (not deprecated)
    - `@cumulus/common/sfnStep/SfnStep.parseStepMessage` -> `@cumulus/integration-tests/sfnStep/SfnStep.parseStepMessage`
    - `@cumulus/common/sfnStep/ActivityStep` -> `@cumulus/integration-tests/sfnStep/ActivityStep`
    - `@cumulus/common/sfnStep/LambdaStep` -> `@cumulus/integration-tests/sfnStep/LambdaStep`
    - `@cumulus/common/string/unicodeEscape` -> `@cumulus/aws-client/StepFunctions.unicodeEscape`
    - `@cumulus/common/util/setErrorStack` -> `@cumulus/aws-client/util/setErrorStack`
    - `@cumulus/ingest/aws/invoke` -> `@cumulus/aws-client/Lambda/invoke`
    - `@cumulus/ingest/aws/CloudWatch.bucketSize`
    - `@cumulus/ingest/aws/CloudWatch.cw`
    - `@cumulus/ingest/aws/ECS.ecs`
    - `@cumulus/ingest/aws/ECS`
    - `@cumulus/ingest/aws/Events.putEvent` -> `@cumulus/aws-client/CloudwatchEvents.putEvent`
    - `@cumulus/ingest/aws/Events.deleteEvent` -> `@cumulus/aws-client/CloudwatchEvents.deleteEvent`
    - `@cumulus/ingest/aws/Events.deleteTarget` -> `@cumulus/aws-client/CloudwatchEvents.deleteTarget`
    - `@cumulus/ingest/aws/Events.putTarget` -> `@cumulus/aws-client/CloudwatchEvents.putTarget`
    - `@cumulus/ingest/aws/SQS.attributes` -> `@cumulus/aws-client/SQS.getQueueAttributes`
    - `@cumulus/ingest/aws/SQS.deleteMessage` -> `@cumulus/aws-client/SQS.deleteSQSMessage`
    - `@cumulus/ingest/aws/SQS.deleteQueue` -> `@cumulus/aws-client/SQS.deleteQueue`
    - `@cumulus/ingest/aws/SQS.getUrl` -> `@cumulus/aws-client/SQS.getQueueUrlByName`
    - `@cumulus/ingest/aws/SQS.receiveMessage` -> `@cumulus/aws-client/SQS.receiveSQSMessages`
    - `@cumulus/ingest/aws/SQS.sendMessage` -> `@cumulus/aws-client/SQS.sendSQSMessage`
    - `@cumulus/ingest/aws/StepFunction.getExecutionStatus` -> `@cumulus/aws-client/StepFunction.getExecutionStatus`
    - `@cumulus/ingest/aws/StepFunction.getExecutionUrl` -> `@cumulus/aws-client/StepFunction.getExecutionUrl`

## [v1.17.0] - 2019-12-31

### BREAKING CHANGES

- **CUMULUS-1498**
  - The `@cumulus/cmrjs.publish2CMR` function expects that the value of its
    `creds.password` parameter is a plaintext password.
  - Rather than using an encrypted password from the `cmr_password` environment
    variable, the `@cumulus/cmrjs.updateCMRMetadata` function now looks for an
    environment variable called `cmr_password_secret_name` and fetches the CMR
    password from that secret in AWS Secrets Manager.
  - The `@cumulus/post-to-cmr` task now expects a
    `config.cmr.passwordSecretName` value, rather than `config.cmr.password`.
    The CMR password will be fetched from that secret in AWS Secrets Manager.

### Added

- **CUMULUS-630**

  - Added support for replaying Kinesis records on a stream into the Cumulus Kinesis workflow triggering mechanism: either all the records, or some time slice delimited by start and end timestamps.
  - Added `/replays` endpoint to the operator API for triggering replays.
  - Added `Replay Kinesis Messages` documentation to Operator Docs.
  - Added `manualConsumer` lambda function to consume a Kinesis stream. Used by the replay AsyncOperation.

- **CUMULUS-1687**
  - Added new API endpoint for listing async operations at `/asyncOperations`
  - All asyncOperations now include the fields `description` and `operationType`. `operationType` can be one of the following. [`Bulk Delete`, `Bulk Granules`, `ES Index`, `Kinesis Replay`]

### Changed

- **CUMULUS-1626**

  - Updates Cumulus to use node10/CMA 1.1.2 for all of its internal lambdas in prep for AWS node 8 EOL

- **CUMULUS-1498**
  - Remove the DynamoDB Users table. The list of OAuth users who are allowed to
    use the API is now stored in S3.
  - The CMR password and Launchpad passphrase are now stored in Secrets Manager

## [v1.16.1] - 2019-12-6

**Please note**:

- The `region` argument to the `cumulus` Terraform module has been removed. You may see a warning or error if you have that variable populated.
- Your workflow tasks should use the following versions of the CMA libraries to utilize new granule, parentArn, asyncOperationId, and stackName fields on the logs:
  - `cumulus-message-adapter-js` version 1.0.10+
  - `cumulus-message-adapter-python` version 1.1.1+
  - `cumulus-message-adapter-java` version 1.2.11+
- The `data-persistence` module no longer manages the creation of an Elasticsearch service-linked role for deploying Elasticsearch to a VPC. Follow the [deployment instructions on preparing your VPC](https://nasa.github.io/cumulus/docs/deployment/deployment-readme#vpc-subnets-and-security-group) for guidance on how to create the Elasticsearch service-linked role manually.
- There is now a `distribution_api_gateway_stage` variable for the `tf-modules/cumulus` Terraform module that will be used as the API gateway stage name used for the distribution API (Thin Egress App)
- Default value for the `urs_url` variable is now `https://uat.urs.earthdata.nasa.gov/` in the `tf-modules/cumulus` and `tf-modules/archive` Terraform modules. So deploying the `cumulus` module without a `urs_url` variable set will integrate your Cumulus deployment with the UAT URS environment.

### Added

- **CUMULUS-1563**

  - Added `custom_domain_name` variable to `tf-modules/data-persistence` module

- **CUMULUS-1654**
  - Added new helpers to `@cumulus/common/execution-history`:
    - `getStepExitedEvent()` returns the `TaskStateExited` event in a workflow execution history after the given step completion/failure event
    - `getTaskExitedEventOutput()` returns the output message for a `TaskStateExited` event in a workflow execution history

### Changed

- **CUMULUS-1578**

  - Updates SAML launchpad configuration to authorize via configured userGroup.
    [See the NASA specific documentation (protected)](https://wiki.earthdata.nasa.gov/display/CUMULUS/Cumulus+SAML+Launchpad+Integration)

- **CUMULUS-1579**

  - Elasticsearch list queries use `match` instead of `term`. `term` had been analyzing the terms and not supporting `-` in the field values.

- **CUMULUS-1619**

  - Adds 4 new keys to `@cumulus/logger` to display granules, parentArn, asyncOperationId, and stackName.
  - Depends on `cumulus-message-adapter-js` version 1.0.10+. Cumulus tasks updated to use this version.

- **CUMULUS-1654**

  - Changed `@cumulus/common/SfnStep.parseStepMessage()` to a static class method

- **CUMULUS-1641**
  - Added `meta.retries` and `meta.visibilityTimeout` properties to sqs-type rule. To create sqs-type rule, you're required to configure a dead-letter queue on your queue.
  - Added `sqsMessageRemover` lambda which removes the message from SQS queue upon successful workflow execution.
  - Updated `sqsMessageConsumer` lambda to not delete message from SQS queue, and to retry the SQS message for configured number of times.

### Removed

- Removed `create_service_linked_role` variable from `tf-modules/data-persistence` module.

- **CUMULUS-1321**
  - The `region` argument to the `cumulus` Terraform module has been removed

### Fixed

- **CUMULUS-1668** - Fixed a race condition where executions may not have been
  added to the database correctly
- **CUMULUS-1654** - Fixed issue with `publishReports` Lambda not including workflow execution error information for failed workflows with a single step
- Fixed `tf-modules/cumulus` module so that the `urs_url` variable is passed on to its invocation of the `tf-modules/archive` module

## [v1.16.0] - 2019-11-15

### Added

- **CUMULUS-1321**

  - A `deploy_distribution_s3_credentials_endpoint` variable has been added to
    the `cumulus` Terraform module. If true, the NGAP-backed S3 credentials
    endpoint will be added to the Thin Egress App's API. Default: true

- **CUMULUS-1544**

  - Updated the `/granules/bulk` endpoint to correctly query Elasticsearch when
    granule ids are not provided.

- **CUMULUS-1580**
  - Added `/granules/bulk` endpoint to `@cumulus/api` to perform bulk actions on granules given either a list of granule ids or an Elasticsearch query and the workflow to perform.

### Changed

- **CUMULUS-1561**

  - Fix the way that we are handling Terraform provider version requirements
  - Pass provider configs into child modules using the method that the
    [Terraform documentation](https://www.terraform.io/docs/configuration/modules.html#providers-within-modules)
    suggests
  - Remove the `region` input variable from the `s3_access_test` Terraform module
  - Remove the `aws_profile` and `aws_region` input variables from the
    `s3-replicator` Terraform module

- **CUMULUS-1639**
  - Because of
    [S3's Data Consistency Model](https://docs.aws.amazon.com/AmazonS3/latest/dev/Introduction.html#BasicsObjects),
    there may be situations where a GET operation for an object can temporarily
    return a `NoSuchKey` response even if that object _has_ been created. The
    `@cumulus/common/aws.getS3Object()` function has been updated to support
    retries if a `NoSuchKey` response is returned by S3. This behavior can be
    enabled by passing a `retryOptions` object to that function. Supported
    values for that object can be found here:
    <https://github.com/tim-kos/node-retry#retryoperationoptions>

### Removed

- **CUMULUS-1559**
  - `logToSharedDestination` has been migrated to the Terraform deployment as `log_api_gateway_to_cloudwatch` and will ONLY apply to egress lambdas.
    Due to the differences in the Terraform deployment model, we cannot support a global log subscription toggle for a configurable subset of lambdas.
    However, setting up your own log forwarding for a Lambda with Terraform is fairly simple, as you will only need to add SubscriptionFilters to your Terraform configuration, one per log group.
    See [the Terraform documentation](https://www.terraform.io/docs/providers/aws/r/cloudwatch_log_subscription_filter.html) for details on how to do this.
    An empty FilterPattern ("") will capture all logs in a group.

## [v1.15.0] - 2019-11-04

### BREAKING CHANGES

- **CUMULUS-1644** - When a workflow execution begins or ends, the workflow
  payload is parsed and any new or updated PDRs or granules referenced in that
  workflow are stored to the Cumulus archive. The defined interface says that a
  PDR in `payload.pdr` will be added to the archive, and any granules in
  `payload.granules` will also be added to the archive. In previous releases,
  PDRs found in `meta.pdr` and granules found in `meta.input_granules` were also
  added to the archive. This caused unexpected behavior and has been removed.
  Only PDRs from `payload.pdr` and granules from `payload.granules` will now be
  added to the Cumulus archive.

- **CUMULUS-1449** - Cumulus now uses a universal workflow template when
  starting a workflow that contains general information specific to the
  deployment, but not specific to the workflow. Workflow task configs must be
  defined using AWS step function parameters. As part of this change,
  `CumulusConfig` has been retired and task configs must now be defined under
  the `cma.task_config` key in the Parameters section of a step function
  definition.

  **Migration instructions**:

  NOTE: These instructions require the use of Cumulus Message Adapter v1.1.x+.
  Please ensure you are using a compatible version before attempting to migrate
  workflow configurations. When defining workflow steps, remove any
  `CumulusConfig` section, as shown below:

  ```yaml
  ParsePdr:
    CumulusConfig:
      provider: "{$.meta.provider}"
      bucket: "{$.meta.buckets.internal.name}"
      stack: "{$.meta.stack}"
  ```

  Instead, use AWS Parameters to pass `task_config` for the task directly into
  the Cumulus Message Adapter:

  ```yaml
  ParsePdr:
    Parameters:
      cma:
        event.$: "$"
        task_config:
          provider: "{$.meta.provider}"
          bucket: "{$.meta.buckets.internal.name}"
          stack: "{$.meta.stack}"
  ```

  In this example, the `cma` key is used to pass parameters to the message
  adapter. Using `task_config` in combination with `event.$: '$'` allows the
  message adapter to process `task_config` as the `config` passed to the Cumulus
  task. See `example/workflows/sips.yml` in the core repository for further
  examples of how to set the Parameters.

  Additionally, workflow configurations for the `QueueGranules` and `QueuePdrs`
  tasks need to be updated:

  - `queue-pdrs` config changes:
    - `parsePdrMessageTemplateUri` replaced with `parsePdrWorkflow`, which is
      the workflow name (i.e. top-level name in `config.yml`, e.g. 'ParsePdr').
    - `internalBucket` and `stackName` configs now required to look up
      configuration from the deployment. Brings the task config in line with
      that of `queue-granules`.
  - `queue-granules` config change: `ingestGranuleMessageTemplateUri` replaced
    with `ingestGranuleWorkflow`, which is the workflow name (e.g.
    'IngestGranule').

- **CUMULUS-1396** - **Workflow steps at the beginning and end of a workflow
  using the `SfSnsReport` Lambda have now been deprecated (e.g. `StartStatus`,
  `StopStatus`) and should be removed from your workflow definitions**. These
  steps were used for publishing ingest notifications and have been replaced by
  an implementation using Cloudwatch events for Step Functions to trigger a
  Lambda that publishes ingest notifications. For further detail on how ingest
  notifications are published, see the notes below on **CUMULUS-1394**. For
  examples of how to update your workflow definitions, see our
  [example workflow definitions](https://github.com/nasa/cumulus/blob/master/example/workflows/).

- **CUMULUS-1470**
  - Remove Cumulus-defined ECS service autoscaling, allowing integrators to
    better customize autoscaling to meet their needs. In order to use
    autoscaling with ECS services, appropriate
    `AWS::ApplicationAutoScaling::ScalableTarget`,
    `AWS::ApplicationAutoScaling::ScalingPolicy`, and `AWS::CloudWatch::Alarm`
    resources should be defined in a kes overrides file. See
    [this example](https://github.com/nasa/cumulus/blob/release-1.15.x/example/overrides/app/cloudformation.template.yml)
    for an example.
  - The following config parameters are no longer used:
    - ecs.services.\<NAME\>.minTasks
    - ecs.services.\<NAME\>.maxTasks
    - ecs.services.\<NAME\>.scaleInActivityScheduleTime
    - ecs.services.\<NAME\>.scaleInAdjustmentPercent
    - ecs.services.\<NAME\>.scaleOutActivityScheduleTime
    - ecs.services.\<NAME\>.scaleOutAdjustmentPercent
    - ecs.services.\<NAME\>.activityName

### Added

- **CUMULUS-1100**

  - Added 30-day retention properties to all log groups that were missing those policies.

- **CUMULUS-1396**

  - Added `@cumulus/common/sfnStep`:
    - `LambdaStep` - A class for retrieving and parsing input and output to Lambda steps in AWS Step Functions
    - `ActivityStep` - A class for retrieving and parsing input and output to ECS activity steps in AWS Step Functions

- **CUMULUS-1574**

  - Added `GET /token` endpoint for SAML authorization when cumulus is protected by Launchpad.
    This lets a user retrieve a token by hand that can be presented to the API.

- **CUMULUS-1625**

  - Added `sf_start_rate` variable to the `ingest` Terraform module, equivalent to `sqs_consumer_rate` in the old model, but will not be automatically applied to custom queues as that was.

- **CUMULUS-1513**
  - Added `sqs`-type rule support in the Cumulus API `@cumulus/api`
  - Added `sqsMessageConsumer` lambda which processes messages from the SQS queues configured in the `sqs` rules.

### Changed

- **CUMULUS-1639**

  - Because of
    [S3's Data Consistency Model](https://docs.aws.amazon.com/AmazonS3/latest/dev/Introduction.html#BasicsObjects),
    there may be situations where a GET operation for an object can temporarily
    return a `NoSuchKey` response even if that object _has_ been created. The
    `@cumulus/common/aws.getS3Object()` function will now retry up to 10 times
    if a `NoSuchKey` response is returned by S3. This can behavior can be
    overridden by passing `{ retries: 0 }` as the `retryOptions` argument.

- **CUMULUS-1449**

  - `queue-pdrs` & `queue-granules` config changes. Details in breaking changes section.
  - Cumulus now uses a universal workflow template when starting workflow that contains general information specific to the deployment, but not specific to the workflow.
  - Changed the way workflow configs are defined, from `CumulusConfig` to a `task_config` AWS Parameter.

- **CUMULUS-1452**

  - Changed the default ECS docker storage drive to `devicemapper`

- **CUMULUS-1453**
  - Removed config schema for `@cumulus/sf-sns-report` task
  - Updated `@cumulus/sf-sns-report` to always assume that it is running as an intermediate step in a workflow, not as the first or last step

### Removed

- **CUMULUS-1449**
  - Retired `CumulusConfig` as part of step function definitions, as this is an artifact of the way Kes parses workflow definitions that was not possible to migrate to Terraform. Use AWS Parameters and the `task_config` key instead. See change note above.
  - Removed individual workflow templates.

### Fixed

- **CUMULUS-1620** - Fixed bug where `message_adapter_version` does not correctly inject the CMA

- **CUMULUS-1396** - Updated `@cumulus/common/StepFunctions.getExecutionHistory()` to recursively fetch execution history when `nextToken` is returned in response

- **CUMULUS-1571** - Updated `@cumulus/common/DynamoDb.get()` to throw any errors encountered when trying to get a record and the record does exist

- **CUMULUS-1452**
  - Updated the EC2 initialization scripts to use full volume size for docker storage
  - Changed the default ECS docker storage drive to `devicemapper`

## [v1.14.5] - 2019-12-30 - [BACKPORT]

### Updated

- **CUMULUS-1626**
  - Updates Cumulus to use node10/CMA 1.1.2 for all of its internal lambdas in prep for AWS node 8 EOL

## [v1.14.4] - 2019-10-28

### Fixed

- **CUMULUS-1632** - Pinned `aws-elasticsearch-connector` package in `@cumulus/api` to version `8.1.3`, since `8.2.0` includes breaking changes

## [v1.14.3] - 2019-10-18

### Fixed

- **CUMULUS-1620** - Fixed bug where `message_adapter_version` does not correctly inject the CMA

- **CUMULUS-1572** - A granule is now included in discovery results even when
  none of its files has a matching file type in the associated collection
  configuration. Previously, if all files for a granule were unmatched by a file
  type configuration, the granule was excluded from the discovery results.
  Further, added support for a `boolean` property
  `ignoreFilesConfigForDiscovery`, which controls how a granule's files are
  filtered at discovery time.

## [v1.14.2] - 2019-10-08

### BREAKING CHANGES

Your Cumulus Message Adapter version should be pinned to `v1.0.13` or lower in your `app/config.yml` using `message_adapter_version: v1.0.13` OR you should use the workflow migration steps below to work with CMA v1.1.1+.

- **CUMULUS-1394** - The implementation of the `SfSnsReport` Lambda requires additional environment variables for integration with the new ingest notification SNS topics. Therefore, **you must update the definition of `SfSnsReport` in your `lambdas.yml` like so**:

```yaml
SfSnsReport:
  handler: index.handler
  timeout: 300
  source: node_modules/@cumulus/sf-sns-report/dist
  tables:
    - ExecutionsTable
  envs:
    execution_sns_topic_arn:
      function: Ref
      value: reportExecutionsSns
    granule_sns_topic_arn:
      function: Ref
      value: reportGranulesSns
    pdr_sns_topic_arn:
      function: Ref
      value: reportPdrsSns
```

- **CUMULUS-1447** -
  The newest release of the Cumulus Message Adapter (v1.1.1) requires that parameterized configuration be used for remote message functionality. Once released, Kes will automatically bring in CMA v1.1.1 without additional configuration.

  **Migration instructions**
  Oversized messages are no longer written to S3 automatically. In order to utilize remote messaging functionality, configure a `ReplaceConfig` AWS Step Function parameter on your CMA task:

  ```yaml
  ParsePdr:
    Parameters:
      cma:
        event.$: "$"
        ReplaceConfig:
          FullMessage: true
  ```

  Accepted fields in `ReplaceConfig` include `MaxSize`, `FullMessage`, `Path` and `TargetPath`.
  See https://github.com/nasa/cumulus-message-adapter/blob/master/CONTRACT.md#remote-message-configuration for full details.

  As this change is backward compatible in Cumulus Core, users wishing to utilize the previous version of the CMA may opt to transition to using a CMA lambda layer, or set `message_adapter_version` in their configuration to a version prior to v1.1.0.

### PLEASE NOTE

- **CUMULUS-1394** - Ingest notifications are now provided via 3 separate SNS topics for executions, granules, and PDRs, instead of a single `sftracker` SNS topic. Whereas the `sftracker` SNS topic received a full Cumulus execution message, the new topics all receive generated records for the given object. The new topics are only published to if the given object exists for the current execution. For a given execution/granule/PDR, **two messages will be received by each topic**: one message indicating that ingest is running and another message indicating that ingest has completed or failed. The new SNS topics are:

  - `reportExecutions` - Receives 1 message per execution
  - `reportGranules` - Receives 1 message per granule in an execution
  - `reportPdrs` - Receives 1 message per PDR

### Added

- **CUMULUS-639**

  - Adds SAML JWT and launchpad token authentication to Cumulus API (configurable)
    - **NOTE** to authenticate with Launchpad ensure your launchpad user_id is in the `<prefix>-UsersTable`
    - when Cumulus configured to protect API via Launchpad:
      - New endpoints
        - `GET /saml/login` - starting point for SAML SSO creates the login request url and redirects to the SAML Identity Provider Service (IDP)
        - `POST /saml/auth` - SAML Assertion Consumer Service. POST receiver from SAML IDP. Validates response, logs the user in, and returns a SAML-based JWT.
    - Disabled endpoints
      - `POST /refresh`
      - Changes authorization worklow:
      - `ensureAuthorized` now presumes the bearer token is a JWT and tries to validate. If the token is malformed, it attempts to validate the token against Launchpad. This allows users to bring their own token as described here https://wiki.earthdata.nasa.gov/display/CUMULUS/Cumulus+API+with+Launchpad+Authentication. But it also allows dashboard users to manually authenticate via Launchpad SAML to receive a Launchpad-based JWT.

- **CUMULUS-1394**
  - Added `Granule.generateGranuleRecord()` method to granules model to generate a granule database record from a Cumulus execution message
  - Added `Pdr.generatePdrRecord()` method to PDRs model to generate a granule database record from a Cumulus execution message
  - Added helpers to `@cumulus/common/message`:
    - `getMessageExecutionName()` - Get the execution name from a Cumulus execution message
    - `getMessageStateMachineArn()` - Get the state machine ARN from a Cumulus execution message
    - `getMessageExecutionArn()` - Get the execution ARN for a Cumulus execution message
    - `getMessageGranules()` - Get the granules from a Cumulus execution message, if any.
  - Added `@cumulus/common/cloudwatch-event/isFailedSfStatus()` to determine if a Step Function status from a Cloudwatch event is a failed status

### Changed

- **CUMULUS-1308**

  - HTTP PUT of a Collection, Provider, or Rule via the Cumulus API now
    performs full replacement of the existing object with the object supplied
    in the request payload. Previous behavior was to perform a modification
    (partial update) by merging the existing object with the (possibly partial)
    object in the payload, but this did not conform to the HTTP standard, which
    specifies PATCH as the means for modifications rather than replacements.

- **CUMULUS-1375**

  - Migrate Cumulus from deprecated Elasticsearch JS client to new, supported one in `@cumulus/api`

- **CUMULUS-1485** Update `@cumulus/cmr-client` to return error message from CMR for validation failures.

- **CUMULUS-1394**

  - Renamed `Execution.generateDocFromPayload()` to `Execution.generateRecord()` on executions model. The method generates an execution database record from a Cumulus execution message.

- **CUMULUS-1432**

  - `logs` endpoint takes the level parameter as a string and not a number
  - Elasticsearch term query generation no longer converts numbers to boolean

- **CUMULUS-1447**

  - Consolidated all remote message handling code into @common/aws
  - Update remote message code to handle updated CMA remote message flags
  - Update example SIPS workflows to utilize Parameterized CMA configuration

- **CUMULUS-1448** Refactor workflows that are mutating cumulus_meta to utilize meta field

- **CUMULUS-1451**

  - Elasticsearch cluster setting `auto_create_index` will be set to false. This had been causing issues in the bootstrap lambda on deploy.

- **CUMULUS-1456**
  - `@cumulus/api` endpoints default error handler uses `boom` package to format errors, which is consistent with other API endpoint errors.

### Fixed

- **CUMULUS-1432** `logs` endpoint filter correctly filters logs by level
- **CUMULUS-1484** `useMessageAdapter` now does not set CUMULUS_MESSAGE_ADAPTER_DIR when `true`

### Removed

- **CUMULUS-1394**
  - Removed `sfTracker` SNS topic. Replaced by three new SNS topics for granule, execution, and PDR ingest notifications.
  - Removed unused functions from `@cumulus/common/aws`:
    - `getGranuleS3Params()`
    - `setGranuleStatus()`

## [v1.14.1] - 2019-08-29

### Fixed

- **CUMULUS-1455**

  - CMR token links updated to point to CMR legacy services rather than echo

- **CUMULUS-1211**
  - Errors thrown during granule discovery are no longer swallowed and ignored.
    Rather, errors are propagated to allow for proper error-handling and
    meaningful messaging.

## [v1.14.0] - 2019-08-22

### PLEASE NOTE

- We have encountered transient lambda service errors in our integration testing. Please handle transient service errors following [these guidelines](https://docs.aws.amazon.com/step-functions/latest/dg/bp-lambda-serviceexception.html). The workflows in the `example/workflows` folder have been updated with retries configured for these errors.

- **CUMULUS-799** added additional IAM permissions to support reading CloudWatch and API Gateway, so **you will have to redeploy your IAM stack.**

- **CUMULUS-800** Several items:

  - **Delete existing API Gateway stages**: To allow enabling of API Gateway logging, Cumulus now creates and manages a Stage resource during deployment. Before upgrading Cumulus, it is necessary to delete the API Gateway stages on both the Backend API and the Distribution API. Instructions are included in the documentation under [Delete API Gateway Stages](https://nasa.github.io/cumulus/docs/additional-deployment-options/delete-api-gateway-stages).

  - **Set up account permissions for API Gateway to write to CloudWatch**: In a one time operation for your AWS account, to enable CloudWatch Logs for API Gateway, you must first grant the API Gateway permission to read and write logs to CloudWatch for your account. The `AmazonAPIGatewayPushToCloudWatchLogs` managed policy (with an ARN of `arn:aws:iam::aws:policy/service-role/AmazonAPIGatewayPushToCloudWatchLogs`) has all the required permissions. You can find a simple how to in the documentation under [Enable API Gateway Logging.](https://nasa.github.io/cumulus/docs/additional-deployment-options/enable-gateway-logging-permissions)

  - **Configure API Gateway to write logs to CloudWatch** To enable execution logging for the distribution API set `config.yaml` `apiConfigs.distribution.logApigatewayToCloudwatch` value to `true`. More information [Enable API Gateway Logs](https://nasa.github.io/cumulus/docs/additional-deployment-options/enable-api-logs)

  - **Configure CloudWatch log delivery**: It is possible to deliver CloudWatch API execution and access logs to a cross-account shared AWS::Logs::Destination. An operator does this by adding the key `logToSharedDestination` to the `config.yml` at the default level with a value of a writable log destination. More information in the documentation under [Configure CloudWatch Logs Delivery.](https://nasa.github.io/cumulus/docs/additional-deployment-options/configure-cloudwatch-logs-delivery)

  - **Additional Lambda Logging**: It is now possible to configure any lambda to deliver logs to a shared subscriptions by setting `logToSharedDestination` to the ARN of a writable location (either an AWS::Logs::Destination or a Kinesis Stream) on any lambda config. Documentation for [Lambda Log Subscriptions](https://nasa.github.io/cumulus/docs/additional-deployment-options/additional-lambda-logging)

  - **Configure S3 Server Access Logs**: If you are running Cumulus in an NGAP environment you may [configure S3 Server Access Logs](https://nasa.github.io/cumulus/docs/next/deployment/server_access_logging) to be delivered to a shared bucket where the Metrics Team will ingest the logs into their ELK stack. Contact the Metrics team for permission and location.

- **CUMULUS-1368** The Cumulus distribution API has been deprecated and is being replaced by ASF's Thin Egress App. By default, the distribution API will not deploy. Please follow [the instructions for deploying and configuring Thin Egress](https://nasa.github.io/cumulus/docs/deployment/thin_egress_app).

To instead continue to deploy and use the legacy Cumulus distribution app, add the following to your `config.yml`:

```yaml
deployDistributionApi: true
```

If you deploy with no distribution app your deployment will succeed but you may encounter errors in your workflows, particularly in the `MoveGranule` task.

- **CUMULUS-1418** Users who are packaging the CMA in their Lambdas outside of Cumulus may need to update their Lambda configuration. Please see `BREAKING CHANGES` below for details.

### Added

- **CUMULUS-642**
  - Adds Launchpad as an authentication option for the Cumulus API.
  - Updated deployment documentation and added [instructions to setup Cumulus API Launchpad authentication](https://wiki.earthdata.nasa.gov/display/CUMULUS/Cumulus+API+with+Launchpad+Authentication)
- **CUMULUS-1418**
  - Adds usage docs/testing of lambda layers (introduced in PR1125), updates Core example tasks to use the updated `cumulus-ecs-task` and a CMA layer instead of kes CMA injection.
  - Added Terraform module to publish CMA as layer to user account.
- **PR1125** - Adds `layers` config option to support deploying Lambdas with layers
- **PR1128** - Added `useXRay` config option to enable AWS X-Ray for Lambdas.
- **CUMULUS-1345**
  - Adds new variables to the app deployment under `cmr`.
  - `cmrEnvironment` values are `SIT`, `UAT`, or `OPS` with `UAT` as the default.
  - `cmrLimit` and `cmrPageSize` have been added as configurable options.
- **CUMULUS-1273**
  - Added lambda function EmsProductMetadataReport to generate EMS Product Metadata report
- **CUMULUS-1226**
  - Added API endpoint `elasticsearch/index-from-database` to index to an Elasticsearch index from the database for recovery purposes and `elasticsearch/indices-status` to check the status of Elasticsearch indices via the API.
- **CUMULUS-824**
  - Added new Collection parameter `reportToEms` to configure whether the collection is reported to EMS
- **CUMULUS-1357**
  - Added new BackendApi endpoint `ems` that generates EMS reports.
- **CUMULUS-1241**
  - Added information about queues with maximum execution limits defined to default workflow templates (`meta.queueExecutionLimits`)
- **CUMULUS-1311**
  - Added `@cumulus/common/message` with various message parsing/preparation helpers
- **CUMULUS-812**

  - Added support for limiting the number of concurrent executions started from a queue. [See the data cookbook](https://nasa.github.io/cumulus/docs/data-cookbooks/throttling-queued-executions) for more information.

- **CUMULUS-1337**

  - Adds `cumulus.stackName` value to the `instanceMetadata` endpoint.

- **CUMULUS-1368**

  - Added `cmrGranuleUrlType` to the `@cumulus/move-granules` task. This determines what kind of links go in the CMR files. The options are `distribution`, `s3`, or `none`, with the default being distribution. If there is no distribution API being used with Cumulus, you must set the value to `s3` or `none`.

- Added `packages/s3-replicator` Terraform module to allow same-region s3 replication to metrics bucket.

- **CUMULUS-1392**

  - Added `tf-modules/report-granules` Terraform module which processes granule ingest notifications received via SNS and stores granule data to a database. The module includes:
    - SNS topic for publishing granule ingest notifications
    - Lambda to process granule notifications and store data
    - IAM permissions for the Lambda
    - Subscription for the Lambda to the SNS topic

- **CUMULUS-1393**

  - Added `tf-modules/report-pdrs` Terraform module which processes PDR ingest notifications received via SNS and stores PDR data to a database. The module includes:
    - SNS topic for publishing PDR ingest notifications
    - Lambda to process PDR notifications and store data
    - IAM permissions for the Lambda
    - Subscription for the Lambda to the SNS topic
  - Added unit tests for `@cumulus/api/models/pdrs.createPdrFromSns()`

- **CUMULUS-1400**

  - Added `tf-modules/report-executions` Terraform module which processes workflow execution information received via SNS and stores it to a database. The module includes:
    - SNS topic for publishing execution data
    - Lambda to process and store execution data
    - IAM permissions for the Lambda
    - Subscription for the Lambda to the SNS topic
  - Added `@cumulus/common/sns-event` which contains helpers for SNS events:
    - `isSnsEvent()` returns true if event is from SNS
    - `getSnsEventMessage()` extracts and parses the message from an SNS event
    - `getSnsEventMessageObject()` extracts and parses message object from an SNS event
  - Added `@cumulus/common/cloudwatch-event` which contains helpers for Cloudwatch events:
    - `isSfExecutionEvent()` returns true if event is from Step Functions
    - `isTerminalSfStatus()` determines if a Step Function status from a Cloudwatch event is a terminal status
    - `getSfEventStatus()` gets the Step Function status from a Cloudwatch event
    - `getSfEventDetailValue()` extracts a Step Function event detail field from a Cloudwatch event
    - `getSfEventMessageObject()` extracts and parses Step Function detail object from a Cloudwatch event

- **CUMULUS-1429**

  - Added `tf-modules/data-persistence` Terraform module which includes resources for data persistence in Cumulus:
    - DynamoDB tables
    - Elasticsearch with optional support for VPC
    - Cloudwatch alarm for number of Elasticsearch nodes

- **CUMULUS-1379** CMR Launchpad Authentication
  - Added `launchpad` configuration to `@cumulus/deployment/app/config.yml`, and cloudformation templates, workflow message, lambda configuration, api endpoint configuration
  - Added `@cumulus/common/LaunchpadToken` and `@cumulus/common/launchpad` to provide methods to get token and validate token
  - Updated lambdas to use Launchpad token for CMR actions (ingest and delete granules)
  - Updated deployment documentation and added [instructions to setup CMR client for Launchpad authentication](https://wiki.earthdata.nasa.gov/display/CUMULUS/CMR+Launchpad+Authentication)

## Changed

- **CUMULUS-1232**

  - Added retries to update `@cumulus/cmr-client` `updateToken()`

- **CUMULUS-1245 CUMULUS-795**

  - Added additional `ems` configuration parameters for sending the ingest reports to EMS
  - Added functionality to send daily ingest reports to EMS

- **CUMULUS-1241**

  - Removed the concept of "priority levels" and added ability to define a number of maximum concurrent executions per SQS queue
  - Changed mapping of Cumulus message properties for the `sqs2sfThrottle` lambda:
    - Queue name is read from `cumulus_meta.queueName`
    - Maximum executions for the queue is read from `meta.queueExecutionLimits[queueName]`, where `queueName` is `cumulus_meta.queueName`
  - Changed `sfSemaphoreDown` lambda to only attempt decrementing semaphores when:
    - the message is for a completed/failed/aborted/timed out workflow AND
    - `cumulus_meta.queueName` exists on the Cumulus message AND
    - An entry for the queue name (`cumulus_meta.queueName`) exists in the the object `meta.queueExecutionLimits` on the Cumulus message

- **CUMULUS-1338**

  - Updated `sfSemaphoreDown` lambda to be triggered via AWS Step Function Cloudwatch events instead of subscription to `sfTracker` SNS topic

- **CUMULUS-1311**

  - Updated `@cumulus/queue-granules` to set `cumulus_meta.queueName` for queued execution messages
  - Updated `@cumulus/queue-pdrs` to set `cumulus_meta.queueName` for queued execution messages
  - Updated `sqs2sfThrottle` lambda to immediately decrement queue semaphore value if dispatching Step Function execution throws an error

- **CUMULUS-1362**

  - Granule `processingStartTime` and `processingEndTime` will be set to the execution start time and end time respectively when there is no sync granule or post to cmr task present in the workflow

- **CUMULUS-1400**
  - Deprecated `@cumulus/ingest/aws/getExecutionArn`. Use `@cumulus/common/aws/getExecutionArn` instead.

### Fixed

- **CUMULUS-1439**

  - Fix bug with rule.logEventArn deletion on Kinesis rule update and fix unit test to verify

- **CUMULUS-796**

  - Added production information (collection ShortName and Version, granuleId) to EMS distribution report
  - Added functionality to send daily distribution reports to EMS

- **CUMULUS-1319**

  - Fixed a bug where granule ingest times were not being stored to the database

- **CUMULUS-1356**

  - The `Collection` model's `delete` method now _removes_ the specified item
    from the collection config store that was inserted by the `create` method.
    Previously, this behavior was missing.

- **CUMULUS-1374**
  - Addressed audit concerns (https://www.npmjs.com/advisories/782) in api package

### BREAKING CHANGES

### Changed

- **CUMULUS-1418**
  - Adding a default `cmaDir` key to configuration will cause `CUMULUS_MESSAGE_ADAPTER_DIR` to be set by default to `/opt` for any Lambda not setting `useCma` to true, or explicitly setting the CMA environment variable. In lambdas that package the CMA independently of the Cumulus packaging. Lambdas manually packaging the CMA should have their Lambda configuration updated to set the CMA path, or alternately if not using the CMA as a Lambda layer in this deployment set `cmaDir` to `./cumulus-message-adapter`.

### Removed

- **CUMULUS-1337**

  - Removes the S3 Access Metrics package added in CUMULUS-799

- **PR1130**
  - Removed code deprecated since v1.11.1:
    - Removed `@cumulus/common/step-functions`. Use `@cumulus/common/StepFunctions` instead.
    - Removed `@cumulus/api/lib/testUtils.fakeFilesFactory`. Use `@cumulus/api/lib/testUtils.fakeFileFactory` instead.
    - Removed `@cumulus/cmrjs/cmr` functions: `searchConcept`, `ingestConcept`, `deleteConcept`. Use the functions in `@cumulus/cmr-client` instead.
    - Removed `@cumulus/ingest/aws.getExecutionHistory`. Use `@cumulus/common/StepFunctions.getExecutionHistory` instead.

## [v1.13.5] - 2019-08-29 - [BACKPORT]

### Fixed

- **CUMULUS-1455** - CMR token links updated to point to CMR legacy services rather than echo

## [v1.13.4] - 2019-07-29

- **CUMULUS-1411** - Fix deployment issue when using a template override

## [v1.13.3] - 2019-07-26

- **CUMULUS-1345** Full backport of CUMULUS-1345 features - Adds new variables to the app deployment under `cmr`.
  - `cmrEnvironment` values are `SIT`, `UAT`, or `OPS` with `UAT` as the default.
  - `cmrLimit` and `cmrPageSize` have been added as configurable options.

## [v1.13.2] - 2019-07-25

- Re-release of v1.13.1 to fix broken npm packages.

## [v1.13.1] - 2019-07-22

- **CUMULUS-1374** - Resolve audit compliance with lodash version for api package subdependency
- **CUMULUS-1412** - Resolve audit compliance with googleapi package
- **CUMULUS-1345** - Backported CMR environment setting in getUrl to address immediate user need. CMR_ENVIRONMENT can now be used to set the CMR environment to OPS/SIT

## [v1.13.0] - 2019-5-20

### PLEASE NOTE

**CUMULUS-802** added some additional IAM permissions to support ECS autoscaling, so **you will have to redeploy your IAM stack.**
As a result of the changes for **CUMULUS-1193**, **CUMULUS-1264**, and **CUMULUS-1310**, **you must delete your existing stacks (except IAM) before deploying this version of Cumulus.**
If running Cumulus within a VPC and extended downtime is acceptable, we recommend doing this at the end of the day to allow AWS backend resources and network interfaces to be cleaned up overnight.

### BREAKING CHANGES

- **CUMULUS-1228**

  - The default AMI used by ECS instances is now an NGAP-compliant AMI. This
    will be a breaking change for non-NGAP deployments. If you do not deploy to
    NGAP, you will need to find the AMI ID of the
    [most recent Amazon ECS-optimized AMI](https://docs.aws.amazon.com/AmazonECS/latest/developerguide/ecs-optimized_AMI.html),
    and set the `ecs.amiid` property in your config. Instructions for finding
    the most recent NGAP AMI can be found using
    [these instructions](https://wiki.earthdata.nasa.gov/display/ESKB/Select+an+NGAP+Created+AMI).

- **CUMULUS-1310**

  - Database resources (DynamoDB, ElasticSearch) have been moved to an independent `db` stack.
    Migrations for this version will need to be user-managed. (e.g. [elasticsearch](https://docs.aws.amazon.com/elasticsearch-service/latest/developerguide/es-version-migration.html#snapshot-based-migration) and [dynamoDB](https://docs.aws.amazon.com/datapipeline/latest/DeveloperGuide/dp-template-exports3toddb.html)).
    Order of stack deployment is `iam` -> `db` -> `app`.
  - All stacks can now be deployed using a single `config.yml` file, i.e.: `kes cf deploy --kes-folder app --template node_modules/@cumulus/deployment/[iam|db|app] [...]`
    Backwards-compatible. For development, please re-run `npm run bootstrap` to build new `kes` overrides.
    Deployment docs have been updated to show how to deploy a single-config Cumulus instance.
  - `params` have been moved: Nest `params` fields under `app`, `db` or `iam` to override all Parameters for a particular stack's cloudformation template. Backwards-compatible with multi-config setups.
  - `stackName` and `stackNameNoDash` have been retired. Use `prefix` and `prefixNoDash` instead.
  - The `iams` section in `app/config.yml` IAM roles has been deprecated as a user-facing parameter,
    _unless_ your IAM role ARNs do not match the convention shown in `@cumulus/deployment/app/config.yml`
  - The `vpc.securityGroup` will need to be set with a pre-existing security group ID to use Cumulus in a VPC. Must allow inbound HTTP(S) (Port 443).

- **CUMULUS-1212**

  - `@cumulus/post-to-cmr` will now fail if any granules being processed are missing a metadata file. You can set the new config option `skipMetaCheck` to `true` to pass post-to-cmr without a metadata file.

- **CUMULUS-1232**

  - `@cumulus/sync-granule` will no longer silently pass if no checksum data is provided. It will use input
    from the granule object to:
    - Verify checksum if `checksumType` and `checksumValue` are in the file record OR a checksum file is provided
      (throws `InvalidChecksum` on fail), else log warning that no checksum is available.
    - Then, verify synced S3 file size if `file.size` is in the file record (throws `UnexpectedFileSize` on fail),
      else log warning that no file size is available.
    - Pass the step.

- **CUMULUS-1264**

  - The Cloudformation templating and deployment configuration has been substantially refactored.
    - `CumulusApiDefault` nested stack resource has been renamed to `CumulusApiDistribution`
    - `CumulusApiV1` nested stack resource has been renamed to `CumulusApiBackend`
  - The `urs: true` config option for when defining your lambdas (e.g. in `lambdas.yml`) has been deprecated. There are two new options to replace it:
    - `urs_redirect: 'token'`: This will expose a `TOKEN_REDIRECT_ENDPOINT` environment variable to your lambda that references the `/token` endpoint on the Cumulus backend API
    - `urs_redirect: 'distribution'`: This will expose a `DISTRIBUTION_REDIRECT_ENDPOINT` environment variable to your lambda that references the `/redirect` endpoint on the Cumulus distribution API

- **CUMULUS-1193**

  - The elasticsearch instance is moved behind the VPC.
  - Your account will need an Elasticsearch Service Linked role. This is a one-time setup for the account. You can follow the instructions to use the AWS console or AWS CLI [here](https://docs.aws.amazon.com/IAM/latest/UserGuide/using-service-linked-roles.html) or use the following AWS CLI command: `aws iam create-service-linked-role --aws-service-name es.amazonaws.com`

- **CUMULUS-802**

  - ECS `maxInstances` must be greater than `minInstances`. If you use defaults, no change is required.

- **CUMULUS-1269**
  - Brought Cumulus data models in line with CNM JSON schema:
    - Renamed file object `fileType` field to `type`
    - Renamed file object `fileSize` field to `size`
    - Renamed file object `checksumValue` field to `checksum` where not already done.
    - Added `ancillary` and `linkage` type support to file objects.

### Added

- **CUMULUS-799**

  - Added an S3 Access Metrics package which will take S3 Server Access Logs and
    write access metrics to CloudWatch

- **CUMULUS-1242** - Added `sqs2sfThrottle` lambda. The lambda reads SQS messages for queued executions and uses semaphores to only start new executions if the maximum number of executions defined for the priority key (`cumulus_meta.priorityKey`) has not been reached. Any SQS messages that are read but not used to start executions remain in the queue.

- **CUMULUS-1240**

  - Added `sfSemaphoreDown` lambda. This lambda receives SNS messages and for each message it decrements the semaphore used to track the number of running executions if:
    - the message is for a completed/failed workflow AND
    - the message contains a level of priority (`cumulus_meta.priorityKey`)
  - Added `sfSemaphoreDown` lambda as a subscriber to the `sfTracker` SNS topic

- **CUMULUS-1265**

  - Added `apiConfigs` configuration option to configure API Gateway to be private
  - All internal lambdas configured to run inside the VPC by default
  - Removed references to `NoVpc` lambdas from documentation and `example` folder.

- **CUMULUS-802**
  - Adds autoscaling of ECS clusters
  - Adds autoscaling of ECS services that are handling StepFunction activities

## Changed

- Updated `@cumulus/ingest/http/httpMixin.list()` to trim trailing spaces on discovered filenames

- **CUMULUS-1310**

  - Database resources (DynamoDB, ElasticSearch) have been moved to an independent `db` stack.
    This will enable future updates to avoid affecting database resources or requiring migrations.
    Migrations for this version will need to be user-managed.
    (e.g. [elasticsearch](https://docs.aws.amazon.com/elasticsearch-service/latest/developerguide/es-version-migration.html#snapshot-based-migration) and [dynamoDB](https://docs.aws.amazon.com/datapipeline/latest/DeveloperGuide/dp-template-exports3toddb.html)).
    Order of stack deployment is `iam` -> `db` -> `app`.
  - All stacks can now be deployed using a single `config.yml` file, i.e.: `kes cf deploy --kes-folder app --template node_modules/@cumulus/deployment/[iam|db|app] [...]`
    Backwards-compatible. Please re-run `npm run bootstrap` to build new `kes` overrides.
    Deployment docs have been updated to show how to deploy a single-config Cumulus instance.
  - `params` fields should now be nested under the stack key (i.e. `app`, `db` or `iam`) to provide Parameters for a particular stack's cloudformation template,
    for use with single-config instances. Keys _must_ match the name of the deployment package folder (`app`, `db`, or `iam`).
    Backwards-compatible with multi-config setups.
  - `stackName` and `stackNameNoDash` have been retired as user-facing config parameters. Use `prefix` and `prefixNoDash` instead.
    This will be used to create stack names for all stacks in a single-config use case.
    `stackName` may still be used as an override in multi-config usage, although this is discouraged.
    Warning: overriding the `db` stack's `stackName` will require you to set `dbStackName` in your `app/config.yml`.
    This parameter is required to fetch outputs from the `db` stack to reference in the `app` stack.
  - The `iams` section in `app/config.yml` IAM roles has been retired as a user-facing parameter,
    _unless_ your IAM role ARNs do not match the convention shown in `@cumulus/deployment/app/config.yml`
    In that case, overriding `iams` in your own config is recommended.
  - `iam` and `db` `cloudformation.yml` file names will have respective prefixes (e.g `iam.cloudformation.yml`).
  - Cumulus will now only attempt to create reconciliation reports for buckets of the `private`, `public` and `protected` types.
  - Cumulus will no longer set up its own security group.
    To pass a pre-existing security group for in-VPC deployments as a parameter to the Cumulus template, populate `vpc.securityGroup` in `config.yml`.
    This security group must allow inbound HTTP(S) traffic (Port 443). SSH traffic (Port 22) must be permitted for SSH access to ECS instances.
  - Deployment docs have been updated with examples for the new deployment model.

- **CUMULUS-1236**

  - Moves access to public files behind the distribution endpoint. Authentication is not required, but direct http access has been disallowed.

- **CUMULUS-1223**

  - Adds unauthenticated access for public bucket files to the Distribution API. Public files should be requested the same way as protected files, but for public files a redirect to a self-signed S3 URL will happen without requiring authentication with Earthdata login.

- **CUMULUS-1232**

  - Unifies duplicate handling in `ingest/granule.handleDuplicateFile` for maintainability.
  - Changed `ingest/granule.ingestFile` and `move-granules/index.moveFileRequest` to use new function.
  - Moved file versioning code to `ingest/granule.moveGranuleFileWithVersioning`
  - `ingest/granule.verifyFile` now also tests `file.size` for verification if it is in the file record and throws
    `UnexpectedFileSize` error for file size not matching input.
  - `ingest/granule.verifyFile` logs warnings if checksum and/or file size are not available.

- **CUMULUS-1193**

  - Moved reindex CLI functionality to an API endpoint. See [API docs](https://nasa.github.io/cumulus-api/#elasticsearch-1)

- **CUMULUS-1207**
  - No longer disable lambda event source mappings when disabling a rule

### Fixed

- Updated Lerna publish script so that published Cumulus packages will pin their dependencies on other Cumulus packages to exact versions (e.g. `1.12.1` instead of `^1.12.1`)

- **CUMULUS-1203**

  - Fixes IAM template's use of intrinsic functions such that IAM template overrides now work with kes

- **CUMULUS-1268**
  - Deployment will not fail if there are no ES alarms or ECS services

## [v1.12.1] - 2019-4-8

## [v1.12.0] - 2019-4-4

Note: There was an issue publishing 1.12.0. Upgrade to 1.12.1.

### BREAKING CHANGES

- **CUMULUS-1139**

  - `granule.applyWorkflow` uses the new-style granule record as input to workflows.

- **CUMULUS-1171**

  - Fixed provider handling in the API to make it consistent between protocols.
    NOTE: This is a breaking change. When applying this upgrade, users will need to:
    1. Disable all workflow rules
    2. Update any `http` or `https` providers so that the host field only
       contains a valid hostname or IP address, and the port field contains the
       provider port.
    3. Perform the deployment
    4. Re-enable workflow rules

- **CUMULUS-1176**:

  - `@cumulus/move-granules` input expectations have changed. `@cumulus/files-to-granules` is a new intermediate task to perform input translation in the old style.
    See the Added and Changed sections of this release changelog for more information.

- **CUMULUS-670**

  - The behavior of ParsePDR and related code has changed in this release. PDRs with FILE_TYPEs that do not conform to the PDR ICD (+ TGZ) (https://cdn.earthdata.nasa.gov/conduit/upload/6376/ESDS-RFC-030v1.0.pdf) will fail to parse.

- **CUMULUS-1208**
  - The granule object input to `@cumulus/queue-granules` will now be added to ingest workflow messages **as is**. In practice, this means that if you are using `@cumulus/queue-granules` to trigger ingest workflows and your granule objects input have invalid properties, then your ingest workflows will fail due to schema validation errors.

### Added

- **CUMULUS-777**
  - Added new cookbook entry on configuring Cumulus to track ancillary files.
- **CUMULUS-1183**
  - Kes overrides will now abort with a warning if a workflow step is configured without a corresponding
    lambda configuration
- **CUMULUS-1223**

  - Adds convenience function `@cumulus/common/bucketsConfigJsonObject` for fetching stack's bucket configuration as an object.

- **CUMULUS-853**
  - Updated FakeProcessing example lambda to include option to generate fake browse
  - Added feature documentation for ancillary metadata export, a new cookbook entry describing a workflow with ancillary metadata generation(browse), and related task definition documentation
- **CUMULUS-805**
  - Added a CloudWatch alarm to check running ElasticSearch instances, and a CloudWatch dashboard to view the health of ElasticSearch
  - Specify `AWS_REGION` in `.env` to be used by deployment script
- **CUMULUS-803**
  - Added CloudWatch alarms to check running tasks of each ECS service, and add the alarms to CloudWatch dashboard
- **CUMULUS-670**
  - Added Ancillary Metadata Export feature (see https://nasa.github.io/cumulus/docs/features/ancillary_metadata for more information)
  - Added new Collection file parameter "fileType" that allows configuration of workflow granule file fileType
- **CUMULUS-1184** - Added kes logging output to ensure we always see the state machine reference before failures due to configuration
- **CUMULUS-1105** - Added a dashboard endpoint to serve the dashboard from an S3 bucket
- **CUMULUS-1199** - Moves `s3credentials` endpoint from the backend to the distribution API.
- **CUMULUS-666**
  - Added `@api/endpoints/s3credentials` to allow EarthData Login authorized users to retrieve temporary security credentials for same-region direct S3 access.
- **CUMULUS-671**
  - Added `@packages/integration-tests/api/distribution/getDistributionApiS3SignedUrl()` to return the S3 signed URL for a file protected by the distribution API
- **CUMULUS-672**
  - Added `cmrMetadataFormat` and `cmrConceptId` to output for individual granules from `@cumulus/post-to-cmr`. `cmrMetadataFormat` will be read from the `cmrMetadataFormat` generated for each granule in `@cumulus/cmrjs/publish2CMR()`
  - Added helpers to `@packages/integration-tests/api/distribution`:
    - `getDistributionApiFileStream()` returns a stream to download files protected by the distribution API
    - `getDistributionFileUrl()` constructs URLs for requesting files from the distribution API
- **CUMULUS-1185** `@cumulus/api/models/Granule.removeGranuleFromCmrByGranule` to replace `@cumulus/api/models/Granule.removeGranuleFromCmr` and use the Granule UR from the CMR metadata to remove the granule from CMR

- **CUMULUS-1101**

  - Added new `@cumulus/checksum` package. This package provides functions to calculate and validate checksums.
  - Added new checksumming functions to `@cumulus/common/aws`: `calculateS3ObjectChecksum` and `validateS3ObjectChecksum`, which depend on the `checksum` package.

- CUMULUS-1171

  - Added `@cumulus/common` API documentation to `packages/common/docs/API.md`
  - Added an `npm run build-docs` task to `@cumulus/common`
  - Added `@cumulus/common/string#isValidHostname()`
  - Added `@cumulus/common/string#match()`
  - Added `@cumulus/common/string#matches()`
  - Added `@cumulus/common/string#toLower()`
  - Added `@cumulus/common/string#toUpper()`
  - Added `@cumulus/common/URLUtils#buildURL()`
  - Added `@cumulus/common/util#isNil()`
  - Added `@cumulus/common/util#isNull()`
  - Added `@cumulus/common/util#isUndefined()`
  - Added `@cumulus/common/util#negate()`

- **CUMULUS-1176**

  - Added new `@cumulus/files-to-granules` task to handle converting file array output from `cumulus-process` tasks into granule objects.
    Allows simplification of `@cumulus/move-granules` and `@cumulus/post-to-cmr`, see Changed section for more details.

- CUMULUS-1151 Compare the granule holdings in CMR with Cumulus' internal data store
- CUMULUS-1152 Compare the granule file holdings in CMR with Cumulus' internal data store

### Changed

- **CUMULUS-1216** - Updated `@cumulus/ingest/granule/ingestFile` to download files to expected staging location.
- **CUMULUS-1208** - Updated `@cumulus/ingest/queue/enqueueGranuleIngestMessage()` to not transform granule object passed to it when building an ingest message
- **CUMULUS-1198** - `@cumulus/ingest` no longer enforces any expectations about whether `provider_path` contains a leading slash or not.
- **CUMULUS-1170**
  - Update scripts and docs to use `npm` instead of `yarn`
  - Use `package-lock.json` files to ensure matching versions of npm packages
  - Update CI builds to use `npm ci` instead of `npm install`
- **CUMULUS-670**
  - Updated ParsePDR task to read standard PDR types+ (+ tgz as an external customer requirement) and add a fileType to granule-files on Granule discovery
  - Updated ParsePDR to fail if unrecognized type is used
  - Updated all relevant task schemas to include granule->files->filetype as a string value
  - Updated tests/test fixtures to include the fileType in the step function/task inputs and output validations as needed
  - Updated MoveGranules task to handle incoming configuration with new "fileType" values and to add them as appropriate to the lambda output.
  - Updated DiscoverGranules step/related workflows to read new Collection file parameter fileType that will map a discovered file to a workflow fileType
  - Updated CNM parser to add the fileType to the defined granule file fileType on ingest and updated integration tests to verify/validate that behavior
  - Updated generateEcho10XMLString in cmr-utils.js to use a map/related library to ensure order as CMR requires ordering for their online resources.
  - Updated post-to-cmr task to appropriately export CNM filetypes to CMR in echo10/UMM exports
- **CUMULUS-1139** - Granules stored in the API contain a `files` property. That schema has been greatly
  simplified and now better matches the CNM format.
  - The `name` property has been renamed to `fileName`.
  - The `filepath` property has been renamed to `key`.
  - The `checksumValue` property has been renamed to `checksum`.
  - The `path` property has been removed.
  - The `url_path` property has been removed.
  - The `filename` property (which contained an `s3://` URL) has been removed, and the `bucket`
    and `key` properties should be used instead. Any requests sent to the API containing a `granule.files[].filename`
    property will be rejected, and any responses coming back from the API will not contain that
    `filename` property.
  - A `source` property has been added, which is a URL indicating the original source of the file.
  - `@cumulus/ingest/granule.moveGranuleFiles()` no longer includes a `filename` field in its
    output. The `bucket` and `key` fields should be used instead.
- **CUMULUS-672**

  - Changed `@cumulus/integration-tests/api/EarthdataLogin.getEarthdataLoginRedirectResponse` to `@cumulus/integration-tests/api/EarthdataLogin.getEarthdataAccessToken`. The new function returns an access response from Earthdata login, if successful.
  - `@cumulus/integration-tests/cmr/getOnlineResources` now accepts an object of options, including `cmrMetadataFormat`. Based on the `cmrMetadataFormat`, the function will correctly retrieve the online resources for each metadata format (ECHO10, UMM-G)

- **CUMULUS-1101**

  - Moved `@cumulus/common/file/getFileChecksumFromStream` into `@cumulus/checksum`, and renamed it to `generateChecksumFromStream`.
    This is a breaking change for users relying on `@cumulus/common/file/getFileChecksumFromStream`.
  - Refactored `@cumulus/ingest/Granule` to depend on new `common/aws` checksum functions and remove significantly present checksumming code.
    - Deprecated `@cumulus/ingest/granule.validateChecksum`. Replaced with `@cumulus/ingest/granule.verifyFile`.
    - Renamed `granule.getChecksumFromFile` to `granule.retrieveSuppliedFileChecksumInformation` to be more accurate.
  - Deprecated `@cumulus/common/aws.checksumS3Objects`. Use `@cumulus/common/aws.calculateS3ObjectChecksum` instead.

- CUMULUS-1171

  - Fixed provider handling in the API to make it consistent between protocols.
    Before this change, FTP providers were configured using the `host` and
    `port` properties. HTTP providers ignored `port` and `protocol`, and stored
    an entire URL in the `host` property. Updated the API to only accept valid
    hostnames or IP addresses in the `provider.host` field. Updated ingest code
    to properly build HTTP and HTTPS URLs from `provider.protocol`,
    `provider.host`, and `provider.port`.
  - The default provider port was being set to 21, no matter what protocol was
    being used. Removed that default.

- **CUMULUS-1176**

  - `@cumulus/move-granules` breaking change:
    Input to `move-granules` is now expected to be in the form of a granules object (i.e. `{ granules: [ { ... }, { ... } ] }`);
    For backwards compatibility with array-of-files outputs from processing steps, use the new `@cumulus/files-to-granules` task as an intermediate step.
    This task will perform the input translation. This change allows `move-granules` to be simpler and behave more predictably.
    `config.granuleIdExtraction` and `config.input_granules` are no longer needed/used by `move-granules`.
  - `@cumulus/post-to-cmr`: `config.granuleIdExtraction` is no longer needed/used by `post-to-cmr`.

- CUMULUS-1174
  - Better error message and stacktrace for S3KeyPairProvider error reporting.

### Fixed

- **CUMULUS-1218** Reconciliation report will now scan only completed granules.
- `@cumulus/api` files and granules were not getting indexed correctly because files indexing was failing in `db-indexer`
- `@cumulus/deployment` A bug in the Cloudformation template was preventing the API from being able to be launched in a VPC, updated the IAM template to give the permissions to be able to run the API in a VPC

### Deprecated

- `@cumulus/api/models/Granule.removeGranuleFromCmr`, instead use `@cumulus/api/models/Granule.removeGranuleFromCmrByGranule`
- `@cumulus/ingest/granule.validateChecksum`, instead use `@cumulus/ingest/granule.verifyFile`
- `@cumulus/common/aws.checksumS3Objects`, instead use `@cumulus/common/aws.calculateS3ObjectChecksum`
- `@cumulus/cmrjs`: `getGranuleId` and `getCmrFiles` are deprecated due to changes in input handling.

## [v1.11.3] - 2019-3-5

### Added

- **CUMULUS-1187** - Added `@cumulus/ingest/granule/duplicateHandlingType()` to determine how duplicate files should be handled in an ingest workflow

### Fixed

- **CUMULUS-1187** - workflows not respecting the duplicate handling value specified in the collection
- Removed refreshToken schema requirement for OAuth

## [v1.11.2] - 2019-2-15

### Added

- CUMULUS-1169
  - Added a `@cumulus/common/StepFunctions` module. It contains functions for querying the AWS
    StepFunctions API. These functions have the ability to retry when a ThrottlingException occurs.
  - Added `@cumulus/common/aws.retryOnThrottlingException()`, which will wrap a function in code to
    retry on ThrottlingExceptions.
  - Added `@cumulus/common/test-utils.throttleOnce()`, which will cause a function to return a
    ThrottlingException the first time it is called, then return its normal result after that.
- CUMULUS-1103 Compare the collection holdings in CMR with Cumulus' internal data store
- CUMULUS-1099 Add support for UMMG JSON metadata versions > 1.4.
  - If a version is found in the metadata object, that version is used for processing and publishing to CMR otherwise, version 1.4 is assumed.
- CUMULUS-678
  - Added support for UMMG json v1.4 metadata files.
    `reconcileCMRMetadata` added to `@cumulus/cmrjs` to update metadata record with new file locations.
    `@cumulus/common/errors` adds two new error types `CMRMetaFileNotFound` and `InvalidArgument`.
    `@cumulus/common/test-utils` adds new function `randomId` to create a random string with id to help in debugging.
    `@cumulus/common/BucketsConfig` adds a new helper class `BucketsConfig` for working with bucket stack configuration and bucket names.
    `@cumulus/common/aws` adds new function `s3PutObjectTagging` as a convenience for the aws [s3().putObjectTagging](https://docs.aws.amazon.com/AWSJavaScriptSDK/latest/AWS/S3.html#putObjectTagging-property) function.
    `@cumulus/cmrjs` Adds: - `isCMRFile` - Identify an echo10(xml) or UMMG(json) metadata file. - `metadataObjectFromCMRFile` Read and parse CMR XML file from s3. - `updateCMRMetadata` Modify a cmr metadata (xml/json) file with updated information. - `publish2CMR` Posts XML or UMMG CMR data to CMR service. - `reconcileCMRMetadata` Reconciles cmr metadata file after a file moves.
- Adds some ECS and other permissions to StepRole to enable running ECS tasks from a workflow
- Added Apache logs to cumulus api and distribution lambdas
- **CUMULUS-1119** - Added `@cumulus/integration-tests/api/EarthdataLogin.getEarthdataLoginRedirectResponse` helper for integration tests to handle login with Earthdata and to return response from redirect to Cumulus API
- **CUMULUS-673** Added `@cumulus/common/file/getFileChecksumFromStream` to get file checksum from a readable stream

### Fixed

- CUMULUS-1123
  - Cloudformation template overrides now work as expected

### Changed

- CUMULUS-1169
  - Deprecated the `@cumulus/common/step-functions` module.
  - Updated code that queries the StepFunctions API to use the retry-enabled functions from
    `@cumulus/common/StepFunctions`
- CUMULUS-1121
  - Schema validation is now strongly enforced when writing to the database.
    Additional properties are not allowed and will result in a validation error.
- CUMULUS-678
  `tasks/move-granules` simplified and refactored to use functionality from cmrjs.
  `ingest/granules.moveGranuleFiles` now just moves granule files and returns a list of the updated files. Updating metadata now handled by `@cumulus/cmrjs/reconcileCMRMetadata`.
  `move-granules.updateGranuleMetadata` refactored and bugs fixed in the case of a file matching multiple collection.files.regexps.
  `getCmrXmlFiles` simplified and now only returns an object with the cmrfilename and the granuleId.
  `@cumulus/test-processing` - test processing task updated to generate UMM-G metadata

- CUMULUS-1043

  - `@cumulus/api` now uses [express](http://expressjs.com/) as the API engine.
  - All `@cumulus/api` endpoints on ApiGateway are consolidated to a single endpoint the uses `{proxy+}` definition.
  - All files under `packages/api/endpoints` along with associated tests are updated to support express's request and response objects.
  - Replaced environment variables `internal`, `bucket` and `systemBucket` with `system_bucket`.
  - Update `@cumulus/integration-tests` to work with updated cumulus-api express endpoints

- `@cumulus/integration-tests` - `buildAndExecuteWorkflow` and `buildWorkflow` updated to take a `meta` param to allow for additional fields to be added to the workflow `meta`

- **CUMULUS-1049** Updated `Retrieve Execution Status API` in `@cumulus/api`: If the execution doesn't exist in Step Function API, Cumulus API returns the execution status information from the database.

- **CUMULUS-1119**
  - Renamed `DISTRIBUTION_URL` environment variable to `DISTRIBUTION_ENDPOINT`
  - Renamed `DEPLOYMENT_ENDPOINT` environment variable to `DISTRIBUTION_REDIRECT_ENDPOINT`
  - Renamed `API_ENDPOINT` environment variable to `TOKEN_REDIRECT_ENDPOINT`

### Removed

- Functions deprecated before 1.11.0:
  - @cumulus/api/models/base: static Manager.createTable() and static Manager.deleteTable()
  - @cumulus/ingest/aws/S3
  - @cumulus/ingest/aws/StepFunction.getExecution()
  - @cumulus/ingest/aws/StepFunction.pullEvent()
  - @cumulus/ingest/consumer.Consume
  - @cumulus/ingest/granule/Ingest.getBucket()

### Deprecated

`@cmrjs/ingestConcept`, instead use the CMR object methods. `@cmrjs/CMR.ingestGranule` or `@cmrjs/CMR.ingestCollection`
`@cmrjs/searchConcept`, instead use the CMR object methods. `@cmrjs/CMR.searchGranules` or `@cmrjs/CMR.searchCollections`
`@cmrjs/deleteConcept`, instead use the CMR object methods. `@cmrjs/CMR.deleteGranule` or `@cmrjs/CMR.deleteCollection`

## [v1.11.1] - 2018-12-18

**Please Note**

- Ensure your `app/config.yml` has a `clientId` specified in the `cmr` section. This will allow CMR to identify your requests for better support and metrics.
  - For an example, please see [the example config](https://github.com/nasa/cumulus/blob/1c7e2bf41b75da9f87004c4e40fbcf0f39f56794/example/app/config.yml#L128).

### Added

- Added a `/tokenDelete` endpoint in `@cumulus/api` to delete access token records

### Changed

- CUMULUS-678
  `@cumulus/ingest/crypto` moved and renamed to `@cumulus/common/key-pair-provider`
  `@cumulus/ingest/aws` function: `KMSDecryptionFailed` and class: `KMS` extracted and moved to `@cumulus/common` and `KMS` is exported as `KMSProvider` from `@cumulus/common/key-pair-provider`
  `@cumulus/ingest/granule` functions: `publish`, `getGranuleId`, `getXMLMetadataAsString`, `getMetadataBodyAndTags`, `parseXmlString`, `getCmrXMLFiles`, `postS3Object`, `contructOnlineAccessUrls`, `updateMetadata`, extracted and moved to `@cumulus/cmrjs`
  `getGranuleId`, `getCmrXMLFiles`, `publish`, `updateMetadata` removed from `@cumulus/ingest/granule` and added to `@cumulus/cmrjs`;
  `updateMetadata` renamed `updateCMRMetadata`.
  `@cumulus/ingest` test files renamed.
- **CUMULUS-1070**
  - Add `'Client-Id'` header to all `@cumulus/cmrjs` requests (made via `searchConcept`, `ingestConcept`, and `deleteConcept`).
  - Updated `cumulus/example/app/config.yml` entry for `cmr.clientId` to use stackName for easier CMR-side identification.

## [v1.11.0] - 2018-11-30

**Please Note**

- Redeploy IAM roles:
  - CUMULUS-817 includes a migration that requires reconfiguration/redeployment of IAM roles. Please see the [upgrade instructions](https://nasa.github.io/cumulus/docs/upgrade/1.11.0) for more information.
  - CUMULUS-977 includes a few new SNS-related permissions added to the IAM roles that will require redeployment of IAM roles.
- `cumulus-message-adapter` v1.0.13+ is required for `@cumulus/api` granule reingest API to work properly. The latest version should be downloaded automatically by kes.
- A `TOKEN_SECRET` value (preferably 256-bit for security) must be added to `.env` to securely sign JWTs used for authorization in `@cumulus/api`

### Changed

- **CUUMULUS-1000** - Distribution endpoint now persists logins, instead of
  redirecting to Earthdata Login on every request
- **CUMULUS-783 CUMULUS-790** - Updated `@cumulus/sync-granule` and `@cumulus/move-granules` tasks to always overwrite existing files for manually-triggered reingest.
- **CUMULUS-906** - Updated `@cumulus/api` granule reingest API to
  - add `reingestGranule: true` and `forceDuplicateOverwrite: true` to Cumulus message `cumulus_meta.cumulus_context` field to indicate that the workflow is a manually triggered re-ingest.
  - return warning message to operator when duplicateHandling is not `replace`
  - `cumulus-message-adapter` v1.0.13+ is required.
- **CUMULUS-793** - Updated the granule move PUT request in `@cumulus/api` to reject the move with a 409 status code if one or more of the files already exist at the destination location
- Updated `@cumulus/helloworld` to use S3 to store state for pass on retry tests
- Updated `@cumulus/ingest`:
  - [Required for MAAP] `http.js#list` will now find links with a trailing whitespace
  - Removed code from `granule.js` which looked for files in S3 using `{ Bucket: discoveredFile.bucket, Key: discoveredFile.name }`. This is obsolete since `@cumulus/ingest` uses a `file-staging` and `constructCollectionId()` directory prefixes by default.
- **CUMULUS-989**
  - Updated `@cumulus/api` to use [JWT (JSON Web Token)](https://jwt.io/introduction/) as the transport format for API authorization tokens and to use JWT verification in the request authorization
  - Updated `/token` endpoint in `@cumulus/api` to return tokens as JWTs
  - Added a `/refresh` endpoint in `@cumulus/api` to request new access tokens from the OAuth provider using the refresh token
  - Added `refreshAccessToken` to `@cumulus/api/lib/EarthdataLogin` to manage refresh token requests with the Earthdata OAuth provider

### Added

- **CUMULUS-1050**
  - Separated configuration flags for originalPayload/finalPayload cleanup such that they can be set to different retention times
- **CUMULUS-798**
  - Added daily Executions cleanup CloudWatch event that triggers cleanExecutions lambda
  - Added cleanExecutions lambda that removes finalPayload/originalPayload field entries for records older than configured timeout value (execution_payload_retention_period), with a default of 30 days
- **CUMULUS-815/816**
  - Added 'originalPayload' and 'finalPayload' fields to Executions table
  - Updated Execution model to populate originalPayload with the execution payload on record creation
  - Updated Execution model code to populate finalPayload field with the execution payload on execution completion
  - Execution API now exposes the above fields
- **CUMULUS-977**
  - Rename `kinesisConsumer` to `messageConsumer` as it handles both Kinesis streams and SNS topics as of this version.
  - Add `sns`-type rule support. These rules create a subscription between an SNS topic and the `messageConsumer`.
    When a message is received, `messageConsumer` is triggered and passes the SNS message (JSON format expected) in
    its entirety to the workflow in the `payload` field of the Cumulus message. For more information on sns-type rules,
    see the [documentation](https://nasa.github.io/cumulus/docs/data-cookbooks/setup#rules).
- **CUMULUS-975**
  - Add `KinesisInboundEventLogger` and `KinesisOutboundEventLogger` API lambdas. These lambdas
    are utilized to dump incoming and outgoing ingest workflow kinesis streams
    to cloudwatch for analytics in case of AWS/stream failure.
  - Update rules model to allow tracking of log_event ARNs related to
    Rule event logging. Kinesis rule types will now automatically log
    incoming events via a Kinesis event triggered lambda.
    CUMULUS-975-migration-4
  - Update migration code to require explicit migration names per run
  - Added migration_4 to migrate/update existing Kinesis rules to have a log event mapping
  - Added new IAM policy for migration lambda
- **CUMULUS-775**
  - Adds a instance metadata endpoint to the `@cumulus/api` package.
  - Adds a new convenience function `hostId` to the `@cumulus/cmrjs` to help build environment specific cmr urls.
  - Fixed `@cumulus/cmrjs.searchConcept` to search and return CMR results.
  - Modified `@cumulus/cmrjs.CMR.searchGranule` and `@cumulus/cmrjs.CMR.searchCollection` to include CMR's provider as a default parameter to searches.
- **CUMULUS-965**
  - Add `@cumulus/test-data.loadJSONTestData()`,
    `@cumulus/test-data.loadTestData()`, and
    `@cumulus/test-data.streamTestData()` to safely load test data. These
    functions should be used instead of using `require()` to load test data,
    which could lead to tests interfering with each other.
  - Add a `@cumulus/common/util/deprecate()` function to mark a piece of code as
    deprecated
- **CUMULUS-986**
  - Added `waitForTestExecutionStart` to `@cumulus/integration-tests`
- **CUMULUS-919**
  - In `@cumulus/deployment`, added support for NGAP permissions boundaries for IAM roles with `useNgapPermissionBoundary` flag in `iam/config.yml`. Defaults to false.

### Fixed

- Fixed a bug where FTP sockets were not closed after an error, keeping the Lambda function active until it timed out [CUMULUS-972]
- **CUMULUS-656**
  - The API will no longer allow the deletion of a provider if that provider is
    referenced by a rule
  - The API will no longer allow the deletion of a collection if that collection
    is referenced by a rule
- Fixed a bug where `@cumulus/sf-sns-report` was not pulling large messages from S3 correctly.

### Deprecated

- `@cumulus/ingest/aws/StepFunction.pullEvent()`. Use `@cumulus/common/aws.pullStepFunctionEvent()`.
- `@cumulus/ingest/consumer.Consume` due to unpredictable implementation. Use `@cumulus/ingest/consumer.Consumer`.
  Call `Consumer.consume()` instead of `Consume.read()`.

## [v1.10.4] - 2018-11-28

### Added

- **CUMULUS-1008**
  - New `config.yml` parameter for SQS consumers: `sqs_consumer_rate: (default 500)`, which is the maximum number of
    messages the consumer will attempt to process per execution. Currently this is only used by the sf-starter consumer,
    which runs every minute by default, making this a messages-per-minute upper bound. SQS does not guarantee the number
    of messages returned per call, so this is not a fixed rate of consumption, only attempted number of messages received.

### Deprecated

- `@cumulus/ingest/consumer.Consume` due to unpredictable implementation. Use `@cumulus/ingest/consumer.Consumer`.

### Changed

- Backported update of `packages/api` dependency `@mapbox/dyno` to `1.4.2` to mitigate `event-stream` vulnerability.

## [v1.10.3] - 2018-10-31

### Added

- **CUMULUS-817**
  - Added AWS Dead Letter Queues for lambdas that are scheduled asynchronously/such that failures show up only in cloudwatch logs.
- **CUMULUS-956**
  - Migrated developer documentation and data-cookbooks to Docusaurus
    - supports versioning of documentation
  - Added `docs/docs-how-to.md` to outline how to do things like add new docs or locally install for testing.
  - Deployment/CI scripts have been updated to work with the new format
- **CUMULUS-811**
  - Added new S3 functions to `@cumulus/common/aws`:
    - `aws.s3TagSetToQueryString`: converts S3 TagSet array to querystring (for use with upload()).
    - `aws.s3PutObject`: Returns promise of S3 `putObject`, which puts an object on S3
    - `aws.s3CopyObject`: Returns promise of S3 `copyObject`, which copies an object in S3 to a new S3 location
    - `aws.s3GetObjectTagging`: Returns promise of S3 `getObjectTagging`, which returns an object containing an S3 TagSet.
  - `@/cumulus/common/aws.s3PutObject` defaults to an explicit `ACL` of 'private' if not overridden.
  - `@/cumulus/common/aws.s3CopyObject` defaults to an explicit `TaggingDirective` of 'COPY' if not overridden.

### Deprecated

- **CUMULUS-811**
  - Deprecated `@cumulus/ingest/aws.S3`. Member functions of this class will now
    log warnings pointing to similar functionality in `@cumulus/common/aws`.

## [v1.10.2] - 2018-10-24

### Added

- **CUMULUS-965**
  - Added a `@cumulus/logger` package
- **CUMULUS-885**
  - Added 'human readable' version identifiers to Lambda Versioning lambda aliases
- **CUMULUS-705**
  - Note: Make sure to update the IAM stack when deploying this update.
  - Adds an AsyncOperations model and associated DynamoDB table to the
    `@cumulus/api` package
  - Adds an /asyncOperations endpoint to the `@cumulus/api` package, which can
    be used to fetch the status of an AsyncOperation.
  - Adds a /bulkDelete endpoint to the `@cumulus/api` package, which performs an
    asynchronous bulk-delete operation. This is a stub right now which is only
    intended to demonstration how AsyncOperations work.
  - Adds an AsyncOperation ECS task to the `@cumulus/api` package, which will
    fetch an Lambda function, run it in ECS, and then store the result to the
    AsyncOperations table in DynamoDB.
- **CUMULUS-851** - Added workflow lambda versioning feature to allow in-flight workflows to use lambda versions that were in place when a workflow was initiated

  - Updated Kes custom code to remove logic that used the CMA file key to determine template compilation logic. Instead, utilize a `customCompilation` template configuration flag to indicate a template should use Cumulus's kes customized methods instead of 'core'.
  - Added `useWorkflowLambdaVersions` configuration option to enable the lambdaVersioning feature set. **This option is set to true by default** and should be set to false to disable the feature.
  - Added uniqueIdentifier configuration key to S3 sourced lambdas to optionally support S3 lambda resource versioning within this scheme. This key must be unique for each modified version of the lambda package and must be updated in configuration each time the source changes.
  - Added a new nested stack template that will create a `LambdaVersions` stack that will take lambda parameters from the base template, generate lambda versions/aliases and return outputs with references to the most 'current' lambda alias reference, and updated 'core' template to utilize these outputs (if `useWorkflowLambdaVersions` is enabled).

- Created a `@cumulus/api/lib/OAuth2` interface, which is implemented by the
  `@cumulus/api/lib/EarthdataLogin` and `@cumulus/api/lib/GoogleOAuth2` classes.
  Endpoints that need to handle authentication will determine which class to use
  based on environment variables. This also greatly simplifies testing.
- Added `@cumulus/api/lib/assertions`, containing more complex AVA test assertions
- Added PublishGranule workflow to publish a granule to CMR without full reingest. (ingest-in-place capability)

- `@cumulus/integration-tests` new functionality:
  - `listCollections` to list collections from a provided data directory
  - `deleteCollection` to delete list of collections from a deployed stack
  - `cleanUpCollections` combines the above in one function.
  - `listProviders` to list providers from a provided data directory
  - `deleteProviders` to delete list of providers from a deployed stack
  - `cleanUpProviders` combines the above in one function.
  - `@cumulus/integrations-tests/api.js`: `deleteGranule` and `deletePdr` functions to make `DELETE` requests to Cumulus API
  - `rules` API functionality for posting and deleting a rule and listing all rules
  - `wait-for-deploy` lambda for use in the redeployment tests
- `@cumulus/ingest/granule.js`: `ingestFile` inserts new `duplicate_found: true` field in the file's record if a duplicate file already exists on S3.
- `@cumulus/api`: `/execution-status` endpoint requests and returns complete execution output if execution output is stored in S3 due to size.
- Added option to use environment variable to set CMR host in `@cumulus/cmrjs`.
- **CUMULUS-781** - Added integration tests for `@cumulus/sync-granule` when `duplicateHandling` is set to `replace` or `skip`
- **CUMULUS-791** - `@cumulus/move-granules`: `moveFileRequest` inserts new `duplicate_found: true` field in the file's record if a duplicate file already exists on S3. Updated output schema to document new `duplicate_found` field.

### Removed

- Removed `@cumulus/common/fake-earthdata-login-server`. Tests can now create a
  service stub based on `@cumulus/api/lib/OAuth2` if testing requires handling
  authentication.

### Changed

- **CUMULUS-940** - modified `@cumulus/common/aws` `receiveSQSMessages` to take a parameter object instead of positional parameters. All defaults remain the same, but now access to long polling is available through `options.waitTimeSeconds`.
- **CUMULUS-948** - Update lambda functions `CNMToCMA` and `CnmResponse` in the `cumulus-data-shared` bucket and point the default stack to them.
- **CUMULUS-782** - Updated `@cumulus/sync-granule` task and `Granule.ingestFile` in `@cumulus/ingest` to keep both old and new data when a destination file with different checksum already exists and `duplicateHandling` is `version`
- Updated the config schema in `@cumulus/move-granules` to include the `moveStagedFiles` param.
- **CUMULUS-778** - Updated config schema and documentation in `@cumulus/sync-granule` to include `duplicateHandling` parameter for specifying how duplicate filenames should be handled
- **CUMULUS-779** - Updated `@cumulus/sync-granule` to throw `DuplicateFile` error when destination files already exist and `duplicateHandling` is `error`
- **CUMULUS-780** - Updated `@cumulus/sync-granule` to use `error` as the default for `duplicateHandling` when it is not specified
- **CUMULUS-780** - Updated `@cumulus/api` to use `error` as the default value for `duplicateHandling` in the `Collection` model
- **CUMULUS-785** - Updated the config schema and documentation in `@cumulus/move-granules` to include `duplicateHandling` parameter for specifying how duplicate filenames should be handled
- **CUMULUS-786, CUMULUS-787** - Updated `@cumulus/move-granules` to throw `DuplicateFile` error when destination files already exist and `duplicateHandling` is `error` or not specified
- **CUMULUS-789** - Updated `@cumulus/move-granules` to keep both old and new data when a destination file with different checksum already exists and `duplicateHandling` is `version`

### Fixed

- `getGranuleId` in `@cumulus/ingest` bug: `getGranuleId` was constructing an error using `filename` which was undefined. The fix replaces `filename` with the `uri` argument.
- Fixes to `del` in `@cumulus/api/endpoints/granules.js` to not error/fail when not all files exist in S3 (e.g. delete granule which has only 2 of 3 files ingested).
- `@cumulus/deployment/lib/crypto.js` now checks for private key existence properly.

## [v1.10.1] - 2018-09-4

### Fixed

- Fixed cloudformation template errors in `@cumulus/deployment/`
  - Replaced references to Fn::Ref: with Ref:
  - Moved long form template references to a newline

## [v1.10.0] - 2018-08-31

### Removed

- Removed unused and broken code from `@cumulus/common`
  - Removed `@cumulus/common/test-helpers`
  - Removed `@cumulus/common/task`
  - Removed `@cumulus/common/message-source`
  - Removed the `getPossiblyRemote` function from `@cumulus/common/aws`
  - Removed the `startPromisedSfnExecution` function from `@cumulus/common/aws`
  - Removed the `getCurrentSfnTask` function from `@cumulus/common/aws`

### Changed

- **CUMULUS-839** - In `@cumulus/sync-granule`, 'collection' is now an optional config parameter

### Fixed

- **CUMULUS-859** Moved duplicate code in `@cumulus/move-granules` and `@cumulus/post-to-cmr` to `@cumulus/ingest`. Fixed imports making assumptions about directory structure.
- `@cumulus/ingest/consumer` correctly limits the number of messages being received and processed from SQS. Details:
  - **Background:** `@cumulus/api` includes a lambda `<stack-name>-sqs2sf` which processes messages from the `<stack-name>-startSF` SQS queue every minute. The `sqs2sf` lambda uses `@cumulus/ingest/consumer` to receive and process messages from SQS.
  - **Bug:** More than `messageLimit` number of messages were being consumed and processed from the `<stack-name>-startSF` SQS queue. Many step functions were being triggered simultaneously by the lambda `<stack-name>-sqs2sf` (which consumes every minute from the `startSF` queue) and resulting in step function failure with the error: `An error occurred (ThrottlingException) when calling the GetExecutionHistory`.
  - **Fix:** `@cumulus/ingest/consumer#processMessages` now processes messages until `timeLimit` has passed _OR_ once it receives up to `messageLimit` messages. `sqs2sf` is deployed with a [default `messageLimit` of 10](https://github.com/nasa/cumulus/blob/670000c8a821ff37ae162385f921c40956e293f7/packages/deployment/app/config.yml#L147).
  - **IMPORTANT NOTE:** `consumer` will actually process up to `messageLimit * 2 - 1` messages. This is because sometimes `receiveSQSMessages` will return less than `messageLimit` messages and thus the consumer will continue to make calls to `receiveSQSMessages`. For example, given a `messageLimit` of 10 and subsequent calls to `receiveSQSMessages` returns up to 9 messages, the loop will continue and a final call could return up to 10 messages.

## [v1.9.1] - 2018-08-22

**Please Note** To take advantage of the added granule tracking API functionality, updates are required for the message adapter and its libraries. You should be on the following versions:

- `cumulus-message-adapter` 1.0.9+
- `cumulus-message-adapter-js` 1.0.4+
- `cumulus-message-adapter-java` 1.2.7+
- `cumulus-message-adapter-python` 1.0.5+

### Added

- **CUMULUS-687** Added logs endpoint to search for logs from a specific workflow execution in `@cumulus/api`. Added integration test.
- **CUMULUS-836** - `@cumulus/deployment` supports a configurable docker storage driver for ECS. ECS can be configured with either `devicemapper` (the default storage driver for AWS ECS-optimized AMIs) or `overlay2` (the storage driver used by the NGAP 2.0 AMI). The storage driver can be configured in `app/config.yml` with `ecs.docker.storageDriver: overlay2 | devicemapper`. The default is `overlay2`.
  - To support this configuration, a [Handlebars](https://handlebarsjs.com/) helper `ifEquals` was added to `packages/deployment/lib/kes.js`.
- **CUMULUS-836** - `@cumulus/api` added IAM roles required by the NGAP 2.0 AMI. The NGAP 2.0 AMI runs a script `register_instances_with_ssm.py` which requires the ECS IAM role to include `ec2:DescribeInstances` and `ssm:GetParameter` permissions.

### Fixed

- **CUMULUS-836** - `@cumulus/deployment` uses `overlay2` driver by default and does not attempt to write `--storage-opt dm.basesize` to fix [this error](https://github.com/moby/moby/issues/37039).
- **CUMULUS-413** Kinesis processing now captures all errors.
  - Added kinesis fallback mechanism when errors occur during record processing.
  - Adds FallbackTopicArn to `@cumulus/api/lambdas.yml`
  - Adds fallbackConsumer lambda to `@cumulus/api`
  - Adds fallbackqueue option to lambda definitions capture lambda failures after three retries.
  - Adds kinesisFallback SNS topic to signal incoming errors from kinesis stream.
  - Adds kinesisFailureSQS to capture fully failed events from all retries.
- **CUMULUS-855** Adds integration test for kinesis' error path.
- **CUMULUS-686** Added workflow task name and version tracking via `@cumulus/api` executions endpoint under new `tasks` property, and under `workflow_tasks` in step input/output.
  - Depends on `cumulus-message-adapter` 1.0.9+, `cumulus-message-adapter-js` 1.0.4+, `cumulus-message-adapter-java` 1.2.7+ and `cumulus-message-adapter-python` 1.0.5+
- **CUMULUS-771**
  - Updated sync-granule to stream the remote file to s3
  - Added integration test for ingesting granules from ftp provider
  - Updated http/https integration tests for ingesting granules from http/https providers
- **CUMULUS-862** Updated `@cumulus/integration-tests` to handle remote lambda output
- **CUMULUS-856** Set the rule `state` to have default value `ENABLED`

### Changed

- In `@cumulus/deployment`, changed the example app config.yml to have additional IAM roles

## [v1.9.0] - 2018-08-06

**Please note** additional information and upgrade instructions [here](https://nasa.github.io/cumulus/docs/upgrade/1.9.0)

### Added

- **CUMULUS-712** - Added integration tests verifying expected behavior in workflows
- **GITC-776-2** - Add support for versioned collections

### Fixed

- **CUMULUS-832**
  - Fixed indentation in example config.yml in `@cumulus/deployment`
  - Fixed issue with new deployment using the default distribution endpoint in `@cumulus/deployment` and `@cumulus/api`

## [v1.8.1] - 2018-08-01

**Note** IAM roles should be re-deployed with this release.

- **Cumulus-726**
  - Added function to `@cumulus/integration-tests`: `sfnStep` includes `getStepInput` which returns the input to the schedule event of a given step function step.
  - Added IAM policy `@cumulus/deployment`: Lambda processing IAM role includes `kinesis::PutRecord` so step function lambdas can write to kinesis streams.
- **Cumulus Community Edition**
  - Added Google OAuth authentication token logic to `@cumulus/api`. Refactored token endpoint to use environment variable flag `OAUTH_PROVIDER` when determining with authentication method to use.
  - Added API Lambda memory configuration variable `api_lambda_memory` to `@cumulus/api` and `@cumulus/deployment`.

### Changed

- **Cumulus-726**
  - Changed function in `@cumulus/api`: `models/rules.js#addKinesisEventSource` was modified to call to `deleteKinesisEventSource` with all required parameters (rule's name, arn and type).
  - Changed function in `@cumulus/integration-tests`: `getStepOutput` can now be used to return output of failed steps. If users of this function want the output of a failed event, they can pass a third parameter `eventType` as `'failure'`. This function will work as always for steps which completed successfully.

### Removed

- **Cumulus-726**

  - Configuration change to `@cumulus/deployment`: Removed default auto scaling configuration for Granules and Files DynamoDB tables.

- **CUMULUS-688**
  - Add integration test for ExecutionStatus
  - Function addition to `@cumulus/integration-tests`: `api` includes `getExecutionStatus` which returns the execution status from the Cumulus API

## [v1.8.0] - 2018-07-23

### Added

- **CUMULUS-718** Adds integration test for Kinesis triggering a workflow.

- **GITC-776-3** Added more flexibility for rules. You can now edit all fields on the rule's record
  We may need to update the api documentation to reflect this.

- **CUMULUS-681** - Add ingest-in-place action to granules endpoint

  - new applyWorkflow action at PUT /granules/{granuleid} Applying a workflow starts an execution of the provided workflow and passes the granule record as payload.
    Parameter(s):
    - workflow - the workflow name

- **CUMULUS-685** - Add parent exeuction arn to the execution which is triggered from a parent step function

### Changed

- **CUMULUS-768** - Integration tests get S3 provider data from shared data folder

### Fixed

- **CUMULUS-746** - Move granule API correctly updates record in dynamo DB and cmr xml file
- **CUMULUS-766** - Populate database fileSize field from S3 if value not present in Ingest payload

## [v1.7.1] - 2018-07-27 - [BACKPORT]

### Fixed

- **CUMULUS-766** - Backport from 1.8.0 - Populate database fileSize field from S3 if value not present in Ingest payload

## [v1.7.0] - 2018-07-02

### Please note: [Upgrade Instructions](https://nasa.github.io/cumulus/docs/upgrade/1.7.0)

### Added

- **GITC-776-2** - Add support for versioned collections
- **CUMULUS-491** - Add granule reconciliation API endpoints.
- **CUMULUS-480** Add support for backup and recovery:
  - Add DynamoDB tables for granules, executions and pdrs
  - Add ability to write all records to S3
  - Add ability to download all DynamoDB records in form json files
  - Add ability to upload records to DynamoDB
  - Add migration scripts for copying granule, pdr and execution records from ElasticSearch to DynamoDB
  - Add IAM support for batchWrite on dynamoDB
-
- **CUMULUS-508** - `@cumulus/deployment` cloudformation template allows for lambdas and ECS clusters to have multiple AZ availability.
  - `@cumulus/deployment` also ensures docker uses `devicemapper` storage driver.
- **CUMULUS-755** - `@cumulus/deployment` Add DynamoDB autoscaling support.
  - Application developers can add autoscaling and override default values in their deployment's `app/config.yml` file using a `{TableName}Table:` key.

### Fixed

- **CUMULUS-747** - Delete granule API doesn't delete granule files in s3 and granule in elasticsearch
  - update the StreamSpecification DynamoDB tables to have StreamViewType: "NEW_AND_OLD_IMAGES"
  - delete granule files in s3
- **CUMULUS-398** - Fix not able to filter executions by workflow
- **CUMULUS-748** - Fix invalid lambda .zip files being validated/uploaded to AWS
- **CUMULUS-544** - Post to CMR task has UAT URL hard-coded
  - Made configurable: PostToCmr now requires CMR_ENVIRONMENT env to be set to 'SIT' or 'OPS' for those CMR environments. Default is UAT.

### Changed

- **GITC-776-4** - Changed Discover-pdrs to not rely on collection but use provider_path in config. It also has an optional filterPdrs regex configuration parameter

- **CUMULUS-710** - In the integration test suite, `getStepOutput` returns the output of the first successful step execution or last failed, if none exists

## [v1.6.0] - 2018-06-06

### Please note: [Upgrade Instructions](https://nasa.github.io/cumulus/docs/upgrade/1.6.0)

### Fixed

- **CUMULUS-602** - Format all logs sent to Elastic Search.
  - Extract cumulus log message and index it to Elastic Search.

### Added

- **CUMULUS-556** - add a mechanism for creating and running migration scripts on deployment.
- **CUMULUS-461** Support use of metadata date and other components in `url_path` property

### Changed

- **CUMULUS-477** Update bucket configuration to support multiple buckets of the same type:
  - Change the structure of the buckets to allow for more than one bucket of each type. The bucket structure is now:
    bucket-key:
    name: <bucket-name>
    type: <type> i.e. internal, public, etc.
  - Change IAM and app deployment configuration to support new bucket structure
  - Update tasks and workflows to support new bucket structure
  - Replace instances where buckets.internal is relied upon to either use the system bucket or a configured bucket
  - Move IAM template to the deployment package. NOTE: You now have to specify '--template node_modules/@cumulus/deployment/iam' in your IAM deployment
  - Add IAM cloudformation template support to filter buckets by type

## [v1.5.5] - 2018-05-30

### Added

- **CUMULUS-530** - PDR tracking through Queue-granules
  - Add optional `pdr` property to the sync-granule task's input config and output payload.
- **CUMULUS-548** - Create a Lambda task that generates EMS distribution reports
  - In order to supply EMS Distribution Reports, you must enable S3 Server
    Access Logging on any S3 buckets used for distribution. See [How Do I Enable Server Access Logging for an S3 Bucket?](https://docs.aws.amazon.com/AmazonS3/latest/user-guide/server-access-logging.html)
    The "Target bucket" setting should point at the Cumulus internal bucket.
    The "Target prefix" should be
    "<STACK_NAME>/ems-distribution/s3-server-access-logs/", where "STACK_NAME"
    is replaced with the name of your Cumulus stack.

### Fixed

- **CUMULUS-546 - Kinesis Consumer should catch and log invalid JSON**
  - Kinesis Consumer lambda catches and logs errors so that consumer doesn't get stuck in a loop re-processing bad json records.
- EMS report filenames are now based on their start time instead of the time
  instead of the time that the report was generated
- **CUMULUS-552 - Cumulus API returns different results for the same collection depending on query**
  - The collection, provider and rule records in elasticsearch are now replaced with records from dynamo db when the dynamo db records are updated.

### Added

- `@cumulus/deployment`'s default cloudformation template now configures storage for Docker to match the configured ECS Volume. The template defines Docker's devicemapper basesize (`dm.basesize`) using `ecs.volumeSize`. This addresses ECS default of limiting Docker containers to 10GB of storage ([Read more](https://aws.amazon.com/premiumsupport/knowledge-center/increase-default-ecs-docker-limit/)).

## [v1.5.4] - 2018-05-21

### Added

- **CUMULUS-535** - EMS Ingest, Archive, Archive Delete reports
  - Add lambda EmsReport to create daily EMS Ingest, Archive, Archive Delete reports
  - ems.provider property added to `@cumulus/deployment/app/config.yml`.
    To change the provider name, please add `ems: provider` property to `app/config.yml`.
- **CUMULUS-480** Use DynamoDB to store granules, pdrs and execution records
  - Activate PointInTime feature on DynamoDB tables
  - Increase test coverage on api package
  - Add ability to restore metadata records from json files to DynamoDB
- **CUMULUS-459** provide API endpoint for moving granules from one location on s3 to another

## [v1.5.3] - 2018-05-18

### Fixed

- **CUMULUS-557 - "Add dataType to DiscoverGranules output"**
  - Granules discovered by the DiscoverGranules task now include dataType
  - dataType is now a required property for granules used as input to the
    QueueGranules task
- **CUMULUS-550** Update deployment app/config.yml to force elasticsearch updates for deleted granules

## [v1.5.2] - 2018-05-15

### Fixed

- **CUMULUS-514 - "Unable to Delete the Granules"**
  - updated cmrjs.deleteConcept to return success if the record is not found
    in CMR.

### Added

- **CUMULUS-547** - The distribution API now includes an
  "earthdataLoginUsername" query parameter when it returns a signed S3 URL
- **CUMULUS-527 - "parse-pdr queues up all granules and ignores regex"**
  - Add an optional config property to the ParsePdr task called
    "granuleIdFilter". This property is a regular expression that is applied
    against the filename of the first file of each granule contained in the
    PDR. If the regular expression matches, then the granule is included in
    the output. Defaults to '.', which will match all granules in the PDR.
- File checksums in PDRs now support MD5
- Deployment support to subscribe to an SNS topic that already exists
- **CUMULUS-470, CUMULUS-471** In-region S3 Policy lambda added to API to update bucket policy for in-region access.
- **CUMULUS-533** Added fields to granule indexer to support EMS ingest and archive record creation
- **CUMULUS-534** Track deleted granules
  - added `deletedgranule` type to `cumulus` index.
  - **Important Note:** Force custom bootstrap to re-run by adding this to
    app/config.yml `es: elasticSearchMapping: 7`
- You can now deploy cumulus without ElasticSearch. Just add `es: null` to your `app/config.yml` file. This is only useful for debugging purposes. Cumulus still requires ElasticSearch to properly operate.
- `@cumulus/integration-tests` includes and exports the `addRules` function, which seeds rules into the DynamoDB table.
- Added capability to support EFS in cloud formation template. Also added
  optional capability to ssh to your instance and privileged lambda functions.
- Added support to force discovery of PDRs that have already been processed
  and filtering of selected data types
- `@cumulus/cmrjs` uses an environment variable `USER_IP_ADDRESS` or fallback
  IP address of `10.0.0.0` when a public IP address is not available. This
  supports lambda functions deployed into a VPC's private subnet, where no
  public IP address is available.

### Changed

- **CUMULUS-550** Custom bootstrap automatically adds new types to index on
  deployment

## [v1.5.1] - 2018-04-23

### Fixed

- add the missing dist folder to the hello-world task
- disable uglifyjs on the built version of the pdr-status-check (read: https://github.com/webpack-contrib/uglifyjs-webpack-plugin/issues/264)

## [v1.5.0] - 2018-04-23

### Changed

- Removed babel from all tasks and packages and increased minimum node requirements to version 8.10
- Lambda functions created by @cumulus/deployment will use node8.10 by default
- Moved [cumulus-integration-tests](https://github.com/nasa/cumulus-integration-tests) to the `example` folder CUMULUS-512
- Streamlined all packages dependencies (e.g. remove redundant dependencies and make sure versions are the same across packages)
- **CUMULUS-352:** Update Cumulus Elasticsearch indices to use [index aliases](https://www.elastic.co/guide/en/elasticsearch/reference/current/indices-aliases.html).
- **CUMULUS-519:** ECS tasks are no longer restarted after each CF deployment unless `ecs.restartTasksOnDeploy` is set to true
- **CUMULUS-298:** Updated log filterPattern to include all CloudWatch logs in ElasticSearch
- **CUMULUS-518:** Updates to the SyncGranule config schema
  - `granuleIdExtraction` is no longer a property
  - `process` is now an optional property
  - `provider_path` is no longer a property

### Fixed

- **CUMULUS-455 "Kes deployments using only an updated message adapter do not get automatically deployed"**
  - prepended the hash value of cumulus-message-adapter.zip file to the zip file name of lambda which uses message adapter.
  - the lambda function will be redeployed when message adapter or lambda function are updated
- Fixed a bug in the bootstrap lambda function where it stuck during update process
- Fixed a bug where the sf-sns-report task did not return the payload of the incoming message as the output of the task [CUMULUS-441]

### Added

- **CUMULUS-352:** Add reindex CLI to the API package.
- **CUMULUS-465:** Added mock http/ftp/sftp servers to the integration tests
- Added a `delete` method to the `@common/CollectionConfigStore` class
- **CUMULUS-467 "@cumulus/integration-tests or cumulus-integration-tests should seed provider and collection in deployed DynamoDB"**
  - `example` integration-tests populates providers and collections to database
  - `example` workflow messages are populated from workflow templates in s3, provider and collection information in database, and input payloads. Input templates are removed.
  - added `https` protocol to provider schema

## [v1.4.1] - 2018-04-11

### Fixed

- Sync-granule install

## [v1.4.0] - 2018-04-09

### Fixed

- **CUMULUS-392 "queue-granules not returning the sfn-execution-arns queued"**
  - updated queue-granules to return the sfn-execution-arns queued and pdr if exists.
  - added pdr to ingest message meta.pdr instead of payload, so the pdr information doesn't get lost in the ingest workflow, and ingested granule in elasticsearch has pdr name.
  - fixed sf-sns-report schema, remove the invalid part
  - fixed pdr-status-check schema, the failed execution contains arn and reason
- **CUMULUS-206** make sure homepage and repository urls exist in package.json files of tasks and packages

### Added

- Example folder with a cumulus deployment example

### Changed

- [CUMULUS-450](https://bugs.earthdata.nasa.gov/browse/CUMULUS-450) - Updated
  the config schema of the **queue-granules** task
  - The config no longer takes a "collection" property
  - The config now takes an "internalBucket" property
  - The config now takes a "stackName" property
- [CUMULUS-450](https://bugs.earthdata.nasa.gov/browse/CUMULUS-450) - Updated
  the config schema of the **parse-pdr** task
  - The config no longer takes a "collection" property
  - The "stack", "provider", and "bucket" config properties are now
    required
- **CUMULUS-469** Added a lambda to the API package to prototype creating an S3 bucket policy for direct, in-region S3 access for the prototype bucket

### Removed

- Removed the `findTmpTestDataDirectory()` function from
  `@cumulus/common/test-utils`

### Fixed

- [CUMULUS-450](https://bugs.earthdata.nasa.gov/browse/CUMULUS-450)
  - The **queue-granules** task now enqueues a **sync-granule** task with the
    correct collection config for that granule based on the granule's
    data-type. It had previously been using the collection config from the
    config of the **queue-granules** task, which was a problem if the granules
    being queued belonged to different data-types.
  - The **parse-pdr** task now handles the case where a PDR contains granules
    with different data types, and uses the correct granuleIdExtraction for
    each granule.

### Added

- **CUMULUS-448** Add code coverage checking using [nyc](https://github.com/istanbuljs/nyc).

## [v1.3.0] - 2018-03-29

### Deprecated

- discover-s3-granules is deprecated. The functionality is provided by the discover-granules task

### Fixed

- **CUMULUS-331:** Fix aws.downloadS3File to handle non-existent key
- Using test ftp provider for discover-granules testing [CUMULUS-427]
- **CUMULUS-304: "Add AWS API throttling to pdr-status-check task"** Added concurrency limit on SFN API calls. The default concurrency is 10 and is configurable through Lambda environment variable CONCURRENCY.
- **CUMULUS-414: "Schema validation not being performed on many tasks"** revised npm build scripts of tasks that use cumulus-message-adapter to place schema directories into dist directories.
- **CUMULUS-301:** Update all tests to use test-data package for testing data.
- **CUMULUS-271: "Empty response body from rules PUT endpoint"** Added the updated rule to response body.
- Increased memory allotment for `CustomBootstrap` lambda function. Resolves failed deployments where `CustomBootstrap` lambda function was failing with error `Process exited before completing request`. This was causing deployments to stall, fail to update and fail to rollback. This error is thrown when the lambda function tries to use more memory than it is allotted.
- Cumulus repository folders structure updated:
  - removed the `cumulus` folder altogether
  - moved `cumulus/tasks` to `tasks` folder at the root level
  - moved the tasks that are not converted to use CMA to `tasks/.not_CMA_compliant`
  - updated paths where necessary

### Added

- `@cumulus/integration-tests` - Added support for testing the output of an ECS activity as well as a Lambda function.

## [v1.2.0] - 2018-03-20

### Fixed

- Update vulnerable npm packages [CUMULUS-425]
- `@cumulus/api`: `kinesis-consumer.js` uses `sf-scheduler.js#schedule` instead of placing a message directly on the `startSF` SQS queue. This is a fix for [CUMULUS-359](https://bugs.earthdata.nasa.gov/browse/CUMULUS-359) because `sf-scheduler.js#schedule` looks up the provider and collection data in DynamoDB and adds it to the `meta` object of the enqueued message payload.
- `@cumulus/api`: `kinesis-consumer.js` catches and logs errors instead of doing an error callback. Before this change, `kinesis-consumer` was failing to process new records when an existing record caused an error because it would call back with an error and stop processing additional records. It keeps trying to process the record causing the error because it's "position" in the stream is unchanged. Catching and logging the errors is part 1 of the fix. Proposed part 2 is to enqueue the error and the message on a "dead-letter" queue so it can be processed later ([CUMULUS-413](https://bugs.earthdata.nasa.gov/browse/CUMULUS-413)).
- **CUMULUS-260: "PDR page on dashboard only shows zeros."** The PDR stats in LPDAAC are all 0s, even if the dashboard has been fixed to retrieve the correct fields. The current version of pdr-status-check has a few issues.
  - pdr is not included in the input/output schema. It's available from the input event. So the pdr status and stats are not updated when the ParsePdr workflow is complete. Adding the pdr to the input/output of the task will fix this.
  - pdr-status-check doesn't update pdr stats which prevent the real time pdr progress from showing up in the dashboard. To solve this, added lambda function sf-sns-report which is copied from @cumulus/api/lambdas/sf-sns-broadcast with modification, sf-sns-report can be used to report step function status anywhere inside a step function. So add step sf-sns-report after each pdr-status-check, we will get the PDR status progress at real time.
  - It's possible an execution is still in the queue and doesn't exist in sfn yet. Added code to handle 'ExecutionDoesNotExist' error when checking the execution status.
- Fixed `aws.cloudwatchevents()` typo in `packages/ingest/aws.js`. This typo was the root cause of the error: `Error: Could not process scheduled_ingest, Error: : aws.cloudwatchevents is not a constructor` seen when trying to update a rule.

### Removed

- `@cumulus/ingest/aws`: Remove queueWorkflowMessage which is no longer being used by `@cumulus/api`'s `kinesis-consumer.js`.

## [v1.1.4] - 2018-03-15

### Added

- added flag `useList` to parse-pdr [CUMULUS-404]

### Fixed

- Pass encrypted password to the ApiGranule Lambda function [CUMULUS-424]

## [v1.1.3] - 2018-03-14

### Fixed

- Changed @cumulus/deployment package install behavior. The build process will happen after installation

## [v1.1.2] - 2018-03-14

### Added

- added tools to @cumulus/integration-tests for local integration testing
- added end to end testing for discovering and parsing of PDRs
- `yarn e2e` command is available for end to end testing

### Fixed

- **CUMULUS-326: "Occasionally encounter "Too Many Requests" on deployment"** The api gateway calls will handle throttling errors
- **CUMULUS-175: "Dashboard providers not in sync with AWS providers."** The root cause of this bug - DynamoDB operations not showing up in Elasticsearch - was shared by collections and rules. The fix was to update providers', collections' and rules; POST, PUT and DELETE endpoints to operate on DynamoDB and using DynamoDB streams to update Elasticsearch. The following packages were made:
  - `@cumulus/deployment` deploys DynamoDB streams for the Collections, Providers and Rules tables as well as a new lambda function called `dbIndexer`. The `dbIndexer` lambda has an event source mapping which listens to each of the DynamoDB streams. The dbIndexer lambda receives events referencing operations on the DynamoDB table and updates the elasticsearch cluster accordingly.
  - The `@cumulus/api` endpoints for collections, providers and rules _only_ query DynamoDB, with the exception of LIST endpoints and the collections' GET endpoint.

### Updated

- Broke up `kes.override.js` of @cumulus/deployment to multiple modules and moved to a new location
- Expanded @cumulus/deployment test coverage
- all tasks were updated to use cumulus-message-adapter-js 1.0.1
- added build process to integration-tests package to babelify it before publication
- Update @cumulus/integration-tests lambda.js `getLambdaOutput` to return the entire lambda output. Previously `getLambdaOutput` returned only the payload.

## [v1.1.1] - 2018-03-08

### Removed

- Unused queue lambda in api/lambdas [CUMULUS-359]

### Fixed

- Kinesis message content is passed to the triggered workflow [CUMULUS-359]
- Kinesis message queues a workflow message and does not write to rules table [CUMULUS-359]

## [v1.1.0] - 2018-03-05

### Added

- Added a `jlog` function to `common/test-utils` to aid in test debugging
- Integration test package with command line tool [CUMULUS-200] by @laurenfrederick
- Test for FTP `useList` flag [CUMULUS-334] by @kkelly51

### Updated

- The `queue-pdrs` task now uses the [cumulus-message-adapter-js](https://github.com/nasa/cumulus-message-adapter-js)
  library
- Updated the `queue-pdrs` JSON schemas
- The test-utils schema validation functions now throw an error if validation
  fails
- The `queue-granules` task now uses the [cumulus-message-adapter-js](https://github.com/nasa/cumulus-message-adapter-js)
  library
- Updated the `queue-granules` JSON schemas

### Removed

- Removed the `getSfnExecutionByName` function from `common/aws`
- Removed the `getGranuleStatus` function from `common/aws`

## [v1.0.1] - 2018-02-27

### Added

- More tests for discover-pdrs, dicover-granules by @yjpa7145
- Schema validation utility for tests by @yjpa7145

### Changed

- Fix an FTP listing bug for servers that do not support STAT [CUMULUS-334] by @kkelly51

## [v1.0.0] - 2018-02-23


[Unreleased]: https://github.com/nasa/cumulus/compare/v20.1.2...HEAD
[v20.1.2]: https://github.com/nasa/cumulus/compare/v20.1.1...v20.1.2
[v20.1.1]: https://github.com/nasa/cumulus/compare/v20.0.1...v20.1.1
[v20.0.1]: https://github.com/nasa/cumulus/compare/v20.0.0...v20.0.1
[v20.0.0]: https://github.com/nasa/cumulus/compare/v19.1.0...v20.0.0
[v19.1.0]: https://github.com/nasa/cumulus/compare/v19.0.0...v19.1.0
[v19.0.0]: https://github.com/nasa/cumulus/compare/v18.5.5...v19.0.0
[v18.5.5]: https://github.com/nasa/cumulus/compare/v18.5.3...v18.5.5
[v18.5.3]: https://github.com/nasa/cumulus/compare/v18.5.2...v18.5.3
[v18.5.2]: https://github.com/nasa/cumulus/compare/v18.5.1...v18.5.2
[v18.5.1]: https://github.com/nasa/cumulus/compare/v18.5.0...v18.5.1
[v18.5.0]: https://github.com/nasa/cumulus/compare/v18.4.0...v18.5.0
[v18.4.0]: https://github.com/nasa/cumulus/compare/v18.3.4...v18.4.0
[v18.3.4]: https://github.com/nasa/cumulus/compare/v18.3.3...v18.3.4
[v18.3.3]: https://github.com/nasa/cumulus/compare/v18.3.2...v18.3.3
[v18.3.2]: https://github.com/nasa/cumulus/compare/v18.3.1...v18.3.2
[v18.3.1]: https://github.com/nasa/cumulus/compare/v18.2.2...v18.3.1
[v18.2.2]: https://github.com/nasa/cumulus/compare/v18.2.1...v18.2.2
[v18.2.1]: https://github.com/nasa/cumulus/compare/v18.2.0...v18.2.1
[v18.2.0]: https://github.com/nasa/cumulus/compare/v18.1.0...v18.2.0
[v18.1.0]: https://github.com/nasa/cumulus/compare/v18.0.0...v18.1.0
[v18.0.0]: https://github.com/nasa/cumulus/compare/v17.0.0...v18.0.0
[v17.0.0]: https://github.com/nasa/cumulus/compare/v16.1.3...v17.0.0
[v16.1.3]: https://github.com/nasa/cumulus/compare/v16.1.2...v16.1.3
[v16.1.2]: https://github.com/nasa/cumulus/compare/v16.1.1...v16.1.2
[v16.1.1]: https://github.com/nasa/cumulus/compare/v16.0.0...v16.1.1
[v16.0.0]: https://github.com/nasa/cumulus/compare/v15.0.4...v16.0.0
[v15.0.4]: https://github.com/nasa/cumulus/compare/v15.0.3...v15.0.4
[v15.0.3]: https://github.com/nasa/cumulus/compare/v15.0.2...v15.0.3
[v15.0.2]: https://github.com/nasa/cumulus/compare/v15.0.1...v15.0.2
[v15.0.1]: https://github.com/nasa/cumulus/compare/v15.0.0...v15.0.1
[v15.0.0]: https://github.com/nasa/cumulus/compare/v14.1.0...v15.0.0
[v14.1.0]: https://github.com/nasa/cumulus/compare/v14.0.0...v14.1.0
[v14.0.0]: https://github.com/nasa/cumulus/compare/v13.4.0...v14.0.0
[v13.4.0]: https://github.com/nasa/cumulus/compare/v13.3.2...v13.4.0
[v13.3.2]: https://github.com/nasa/cumulus/compare/v13.3.0...v13.3.2
[v13.3.0]: https://github.com/nasa/cumulus/compare/v13.2.1...v13.3.0
[v13.2.1]: https://github.com/nasa/cumulus/compare/v13.2.0...v13.2.1
[v13.2.0]: https://github.com/nasa/cumulus/compare/v13.1.0...v13.2.0
[v13.1.0]: https://github.com/nasa/cumulus/compare/v13.0.1...v13.1.0
[v13.0.1]: https://github.com/nasa/cumulus/compare/v13.0.0...v13.0.1
[v13.0.0]: https://github.com/nasa/cumulus/compare/v12.0.3...v13.0.0
[v12.0.3]: https://github.com/nasa/cumulus/compare/v12.0.2...v12.0.3
[v12.0.2]: https://github.com/nasa/cumulus/compare/v12.0.1...v12.0.2
[v12.0.1]: https://github.com/nasa/cumulus/compare/v12.0.0...v12.0.1
[v12.0.0]: https://github.com/nasa/cumulus/compare/v11.1.8...v12.0.0
[v11.1.8]: https://github.com/nasa/cumulus/compare/v11.1.7...v11.1.8
[v11.1.7]: https://github.com/nasa/cumulus/compare/v11.1.5...v11.1.7
[v11.1.5]: https://github.com/nasa/cumulus/compare/v11.1.4...v11.1.5
[v11.1.4]: https://github.com/nasa/cumulus/compare/v11.1.3...v11.1.4
[v11.1.3]: https://github.com/nasa/cumulus/compare/v11.1.2...v11.1.3
[v11.1.2]: https://github.com/nasa/cumulus/compare/v11.1.1...v11.1.2
[v11.1.1]: https://github.com/nasa/cumulus/compare/v11.1.0...v11.1.1
[v11.1.0]: https://github.com/nasa/cumulus/compare/v11.0.0...v11.1.0
[v11.0.0]: https://github.com/nasa/cumulus/compare/v10.1.3...v11.0.0
[v10.1.3]: https://github.com/nasa/cumulus/compare/v10.1.2...v10.1.3
[v10.1.2]: https://github.com/nasa/cumulus/compare/v10.1.1...v10.1.2
[v10.1.1]: https://github.com/nasa/cumulus/compare/v10.1.0...v10.1.1
[v10.1.0]: https://github.com/nasa/cumulus/compare/v10.0.1...v10.1.0
[v10.0.1]: https://github.com/nasa/cumulus/compare/v10.0.0...v10.0.1
[v10.0.0]: https://github.com/nasa/cumulus/compare/v9.9.0...v10.0.0
[v9.9.3]: https://github.com/nasa/cumulus/compare/v9.9.2...v9.9.3
[v9.9.2]: https://github.com/nasa/cumulus/compare/v9.9.1...v9.9.2
[v9.9.1]: https://github.com/nasa/cumulus/compare/v9.9.0...v9.9.1
[v9.9.0]: https://github.com/nasa/cumulus/compare/v9.8.0...v9.9.0
[v9.8.0]: https://github.com/nasa/cumulus/compare/v9.7.0...v9.8.0
[v9.7.1]: https://github.com/nasa/cumulus/compare/v9.7.0...v9.7.1
[v9.7.0]: https://github.com/nasa/cumulus/compare/v9.6.0...v9.7.0
[v9.6.0]: https://github.com/nasa/cumulus/compare/v9.5.0...v9.6.0
[v9.5.0]: https://github.com/nasa/cumulus/compare/v9.4.0...v9.5.0
[v9.4.1]: https://github.com/nasa/cumulus/compare/v9.3.0...v9.4.1
[v9.4.0]: https://github.com/nasa/cumulus/compare/v9.3.0...v9.4.0
[v9.3.0]: https://github.com/nasa/cumulus/compare/v9.2.2...v9.3.0
[v9.2.2]: https://github.com/nasa/cumulus/compare/v9.2.1...v9.2.2
[v9.2.1]: https://github.com/nasa/cumulus/compare/v9.2.0...v9.2.1
[v9.2.0]: https://github.com/nasa/cumulus/compare/v9.1.0...v9.2.0
[v9.1.0]: https://github.com/nasa/cumulus/compare/v9.0.1...v9.1.0
[v9.0.1]: https://github.com/nasa/cumulus/compare/v9.0.0...v9.0.1
[v9.0.0]: https://github.com/nasa/cumulus/compare/v8.1.0...v9.0.0
[v8.1.0]: https://github.com/nasa/cumulus/compare/v8.0.0...v8.1.0
[v8.0.0]: https://github.com/nasa/cumulus/compare/v7.2.0...v8.0.0
[v7.2.0]: https://github.com/nasa/cumulus/compare/v7.1.0...v7.2.0
[v7.1.0]: https://github.com/nasa/cumulus/compare/v7.0.0...v7.1.0
[v7.0.0]: https://github.com/nasa/cumulus/compare/v6.0.0...v7.0.0
[v6.0.0]: https://github.com/nasa/cumulus/compare/v5.0.1...v6.0.0
[v5.0.1]: https://github.com/nasa/cumulus/compare/v5.0.0...v5.0.1
[v5.0.0]: https://github.com/nasa/cumulus/compare/v4.0.0...v5.0.0
[v4.0.0]: https://github.com/nasa/cumulus/compare/v3.0.1...v4.0.0
[v3.0.1]: https://github.com/nasa/cumulus/compare/v3.0.0...v3.0.1
[v3.0.0]: https://github.com/nasa/cumulus/compare/v2.0.1...v3.0.0
[v2.0.7]: https://github.com/nasa/cumulus/compare/v2.0.6...v2.0.7
[v2.0.6]: https://github.com/nasa/cumulus/compare/v2.0.5...v2.0.6
[v2.0.5]: https://github.com/nasa/cumulus/compare/v2.0.4...v2.0.5
[v2.0.4]: https://github.com/nasa/cumulus/compare/v2.0.3...v2.0.4
[v2.0.3]: https://github.com/nasa/cumulus/compare/v2.0.2...v2.0.3
[v2.0.2]: https://github.com/nasa/cumulus/compare/v2.0.1...v2.0.2
[v2.0.1]: https://github.com/nasa/cumulus/compare/v1.24.0...v2.0.1
[v2.0.0]: https://github.com/nasa/cumulus/compare/v1.24.0...v2.0.0
[v1.24.0]: https://github.com/nasa/cumulus/compare/v1.23.2...v1.24.0
[v1.23.2]: https://github.com/nasa/cumulus/compare/v1.22.1...v1.23.2
[v1.22.1]: https://github.com/nasa/cumulus/compare/v1.21.0...v1.22.1
[v1.21.0]: https://github.com/nasa/cumulus/compare/v1.20.0...v1.21.0
[v1.20.0]: https://github.com/nasa/cumulus/compare/v1.19.0...v1.20.0
[v1.19.0]: https://github.com/nasa/cumulus/compare/v1.18.0...v1.19.0
[v1.18.0]: https://github.com/nasa/cumulus/compare/v1.17.0...v1.18.0
[v1.17.0]: https://github.com/nasa/cumulus/compare/v1.16.1...v1.17.0
[v1.16.1]: https://github.com/nasa/cumulus/compare/v1.16.0...v1.16.1
[v1.16.0]: https://github.com/nasa/cumulus/compare/v1.15.0...v1.16.0
[v1.15.0]: https://github.com/nasa/cumulus/compare/v1.14.5...v1.15.0
[v1.14.5]: https://github.com/nasa/cumulus/compare/v1.14.4...v1.14.5
[v1.14.4]: https://github.com/nasa/cumulus/compare/v1.14.3...v1.14.4
[v1.14.3]: https://github.com/nasa/cumulus/compare/v1.14.2...v1.14.3
[v1.14.2]: https://github.com/nasa/cumulus/compare/v1.14.1...v1.14.2
[v1.14.1]: https://github.com/nasa/cumulus/compare/v1.14.0...v1.14.1
[v1.14.0]: https://github.com/nasa/cumulus/compare/v1.13.5...v1.14.0
[v1.13.5]: https://github.com/nasa/cumulus/compare/v1.13.4...v1.13.5
[v1.13.4]: https://github.com/nasa/cumulus/compare/v1.13.3...v1.13.4
[v1.13.3]: https://github.com/nasa/cumulus/compare/v1.13.2...v1.13.3
[v1.13.2]: https://github.com/nasa/cumulus/compare/v1.13.1...v1.13.2
[v1.13.1]: https://github.com/nasa/cumulus/compare/v1.13.0...v1.13.1
[v1.13.0]: https://github.com/nasa/cumulus/compare/v1.12.1...v1.13.0
[v1.12.1]: https://github.com/nasa/cumulus/compare/v1.12.0...v1.12.1
[v1.12.0]: https://github.com/nasa/cumulus/compare/v1.11.3...v1.12.0
[v1.11.3]: https://github.com/nasa/cumulus/compare/v1.11.2...v1.11.3
[v1.11.2]: https://github.com/nasa/cumulus/compare/v1.11.1...v1.11.2
[v1.11.1]: https://github.com/nasa/cumulus/compare/v1.11.0...v1.11.1
[v1.11.0]: https://github.com/nasa/cumulus/compare/v1.10.4...v1.11.0
[v1.10.4]: https://github.com/nasa/cumulus/compare/v1.10.3...v1.10.4
[v1.10.3]: https://github.com/nasa/cumulus/compare/v1.10.2...v1.10.3
[v1.10.2]: https://github.com/nasa/cumulus/compare/v1.10.1...v1.10.2
[v1.10.1]: https://github.com/nasa/cumulus/compare/v1.10.0...v1.10.1
[v1.10.0]: https://github.com/nasa/cumulus/compare/v1.9.1...v1.10.0
[v1.9.1]: https://github.com/nasa/cumulus/compare/v1.9.0...v1.9.1
[v1.9.0]: https://github.com/nasa/cumulus/compare/v1.8.1...v1.9.0
[v1.8.1]: https://github.com/nasa/cumulus/compare/v1.8.0...v1.8.1
[v1.8.0]: https://github.com/nasa/cumulus/compare/v1.7.0...v1.8.0
[v1.7.0]: https://github.com/nasa/cumulus/compare/v1.6.0...v1.7.0
[v1.6.0]: https://github.com/nasa/cumulus/compare/v1.5.5...v1.6.0
[v1.5.5]: https://github.com/nasa/cumulus/compare/v1.5.4...v1.5.5
[v1.5.4]: https://github.com/nasa/cumulus/compare/v1.5.3...v1.5.4
[v1.5.3]: https://github.com/nasa/cumulus/compare/v1.5.2...v1.5.3
[v1.5.2]: https://github.com/nasa/cumulus/compare/v1.5.1...v1.5.2
[v1.5.1]: https://github.com/nasa/cumulus/compare/v1.5.0...v1.5.1
[v1.5.0]: https://github.com/nasa/cumulus/compare/v1.4.1...v1.5.0
[v1.4.1]: https://github.com/nasa/cumulus/compare/v1.4.0...v1.4.1
[v1.4.0]: https://github.com/nasa/cumulus/compare/v1.3.0...v1.4.0
[v1.3.0]: https://github.com/nasa/cumulus/compare/v1.2.0...v1.3.0
[v1.2.0]: https://github.com/nasa/cumulus/compare/v1.1.4...v1.2.0
[v1.1.4]: https://github.com/nasa/cumulus/compare/v1.1.3...v1.1.4
[v1.1.3]: https://github.com/nasa/cumulus/compare/v1.1.2...v1.1.3
[v1.1.2]: https://github.com/nasa/cumulus/compare/v1.1.1...v1.1.2
[v1.1.1]: https://github.com/nasa/cumulus/compare/v1.0.1...v1.1.1
[v1.1.0]: https://github.com/nasa/cumulus/compare/v1.0.1...v1.1.0
[v1.0.1]: https://github.com/nasa/cumulus/compare/v1.0.0...v1.0.1
[v1.0.0]: https://github.com/nasa/cumulus/compare/pre-v1-release...v1.0.0

[thin-egress-app]: <https://github.com/asfadmin/thin-egress-app> "Thin Egress App"<|MERGE_RESOLUTION|>--- conflicted
+++ resolved
@@ -6,20 +6,21 @@
 
 ## [Unreleased]
 
-
-## [v20.1.2] 2025-04-22
-
-### Added
-
-<<<<<<< HEAD
+## [Feature - duplicate granules]
+
+### Added
+
 - **CUMULUS-4073**
   - Adds AddUniqueGranuleId task to `ingest` terraform module for deployment with Core.
   This task will update a payload of existing granules to have 'uniquified' IDs and preserve the original
   identifier in the `producerGranuleId` field
-=======
->>>>>>> 50159f6c
 - **CUMULUS-4061**
   - Added GenerateUniqueGranuleId to @cumulus/ingest for use in generating a hashed/'uniquified' granuleID
+
+## [v20.1.2] 2025-04-22
+
+### Added
+
 - **CUMULUS-3868**
   - added listGranulesConcurrency parameter to control the size of requests made to the listGranules api endpoint. this should be lowered from default if granuleIds are larger than 300 characters.
 - **CUMULUS-4004**
