# Changelog

All notable changes to this project will be documented in this file.

The format is based on [Keep a Changelog](http://keepachangelog.com/en/1.0.0/).

## Unreleased

### Replace ElasticSearch Phase 1
<<<<<<< HEAD
- **CUMULUS-3641**
 - Updated `collections` api endpoint to query postgres instead of elasticsearch
=======

- **CUMULUS-3695**
 - Updated `granule` list api endpoint and BaseSearch class to handle sort fields
>>>>>>> fff3505f
- **CUMULUS-3688**
 - Updated `stats` api endpoint to query postgres instead of elasticsearch
- **CUMULUS-3689**
 - Updated `stats/aggregate` api endpoint to query postgres instead of elasticsearch
 - Created a new StatsSearch class for querying postgres with the stats endpoint
- **CUMULUS-3692**
  - Added `@cumulus/db/src/search` `BaseSearch` and `GranuleSearch` classes to
    support basic queries for granules
  - Updated granules List endpoint to query postgres for basic queries
- **CUMULUS-3693**
  - Added functionality to `@cumulus/db/src/search` to support range queries
- **CUMULUS-3694**
  - Added functionality to `@cumulus/db/src/search` to support term queries
  - Updated `BaseSearch` and `GranuleSearch` classes to support term queries for granules
  - Updated granules List endpoint to search postgres

### Migration Notes

#### CUMULUS-3433 Update to node.js v20

The following applies only to users with a custom value configured for
`async_operation_image`:

- As part of the node v20 update process, a new version (49) of the Core
  async-operation container was published - [cumuluss/async
  operation](https://hub.docker.com/layers/cumuluss/async-operation)  The
  default value for `async_operation_image` has been updated in the `cumulus`
  module, however if you are using an internal image repository such as ECR,
  please make sure to update your deployment configuration with the newly
  provided image.

  Users making use of a custom image configuration should note the base image
  for Core async operations must support node v20.x.

#### CUMULUS-3449 Please follow instructions before upgrading Cumulus.

- The updates in CUMULUS-3449 requires manual update to postgres database in
  production environment. Please follow [Update Cumulus_id Type and
  Indexes](https://nasa.github.io/cumulus/docs/next/upgrade-notes/update-cumulus_id-type-indexes-CUMULUS-3449)

#### CUMULUS-3617 Migration of DLA messages should be performed after Cumulus is upgraded

Instructions for migrating old DLA (Dead Letter Archive) messages to new format:

- `YYYY-MM-DD` subfolders to organize by date
- new top level fields for simplified search and analysis
- captured error message

To invoke the Lambda and start the DLA migration, you can use the AWS Console or CLI:

```bash
aws lambda invoke --function-name $PREFIX-migrationHelperAsyncOperation \
  --payload $(echo '{"operationType": "DLA Migration"}' | base64) $OUTFILE
```

- `PREFIX` is your Cumulus deployment prefix.
- `OUTFILE` (**optional**) is the filepath where the Lambda output will be saved.

The Lambda will trigger an Async Operation and return an `id` such as:

```json
{"id":"41c9fbbf-a031-4dd8-91cc-8ec2d8b5e31a","description":"Migrate Dead Letter Archive Messages",
"operationType":"DLA Migration","status":"RUNNING",
"taskArn":"arn:aws:ecs:us-east-1:AWSID:task/$PREFIX-CumulusECSCluster/123456789"}
```

which you can then query the Async Operations [API
Endpoint](https://nasa.github.io/cumulus-api/#retrieve-async-operation) for the
output or status of your request. If you want to directly observe the progress
of the migration as it runs, you can view the CloudWatch logs for your async
operations (e.g. `PREFIX-AsyncOperationEcsLogs`).

#### CUMULUS-3951 - SNS topics set to use encrypted storage

As part of the requirements for this ticket Cumulus Core created SNS topics are
being updated to use server-side encryption with an AWS managed key.    No user
action is required, this note is being added to increase visibility re: this
modification.

### Breaking Changes

- **CUMULUS-3618**
  - Modified @cumulus/es-client/search.BaseSearch:
    - Removed static class method `es` in favor of new class for managing
       elasticsearch clients `EsClient` which allows for credential
       refresh/reset.  Updated api/es-client code to
       utilize new pattern.    Users making use of @cumulus/es-client should
       update their code to make use of the new EsClient create/initialize pattern.
    - Added helper method getEsClient to encapsulate logic to create/initialize
      a new EsClient.

- **CUMULUS-2889**
  - Removed unused CloudWatch Logs AWS SDK client. This change removes the CloudWatch Logs
    client from the `@cumulus/aws-client` package.
- **CUMULUS-2890**
  - Removed unused CloudWatch AWS SDK client. This change removes the CloudWatch client
    from the `@cumulus/aws-client` package.
- **CUMULUS-3323**
  - Updated `@cumulus/db` to by default set the `ssl` option for knex, and
    reject non-SSL connections via use of the `rejectUnauthorized` configuration
    flag.   This causes all Cumulus database connections to require SSL (CA or
    self-signed) and reject connectivity if the database does not provide SSL.
    Users using serverless v1/`cumulus-rds-tf` should not be impacted by this
    change as certs are provided by default.   Users using databases that do not
    provide SSL should update their database secret with the optional value
    `disableSSL` set to `true`
  - Updated `cumulus-rds-tf` to set `rds.force_ssl` to `1`, forcing SSL enabled
    connections in the `db_parameters` configuration.   Users of this module
    defining their own `db_parameters` should make this configuration change to allow only SSL
    connections to the RDS datastore.
- **CUMULUS-2897**
  - Removed unused Systems Manager AWS SDK client. This change removes the Systems Manager client
    from the `@cumulus/aws-client` package.
- **CUMULUS-3449**
  - Updated the following database columns to BIGINT: executions.cumulus_id, executions.parent_cumulus_id,
    files.granule_cumulus_id, granules_executions.granule_cumulus_id, granules_executions.execution_cumulus_id
    and pdrs.execution_cumulus_id
  - Changed granules table unique constraint to granules_collection_cumulus_id_granule_id_unique
  - Added indexes granules_granule_id_index and granules_provider_collection_cumulus_id_granule_id_index
    to granules table

### Added

- **CUMULUS-3614**
  - `tf-modules/monitoring` module now deploys Glue table for querying dead-letter-archive messages.
- **CUMULUS-3616**
  - Added user guide on querying dead-letter-archive messages using AWS Athena.
- **CUMULUS-3433**
  - Added `importGot` helper method to import `got` as an ESM module in
    CommmonJS typescript/webpack clients.
- **CUMULUS-3606**
  - Updated  with additional documentation covering tunneling configuration
    using a PKCS11 provider

### Changed
- **CUMULUS-3717**
  - Update `@cumulus/ingest/HttpProviderClient` to use direct injection test mocks, and remove rewire from unit tests
- **CUMULUS-3720**
  - add cicd unit test error logging to s3 for testing improvements
- **CUMULUS-3951**
  - Enable server-side encryption for all SNS topcis deployed by Cumulus Core
  - Update all integration/unit tests to use encrypted SNS topics
- **CUMULUS-3433**
  - Updated all node.js lambda dependencies to node 20.x/20.12.2
  - Modified `@cumulus/ingest` unit test HTTPs server to accept localhost POST
    requests, and removed nock dependency from tests involving `fs.Readstream`
    and `got` due to a likely incompatibility with changes in node v18, `got`,
    fs.Readstream and nock when used in combination in units
    (https://github.com/sindresorhus/got/issues/2341)
  - Updated `got` dependency in `@cumulus/ingest` to use `@cumulus/common`
    dynamic import helper / `got` > v10 in CommonJS.
  - Updated all Core lambdas to use [cumulus-message-adapter-js](https://github.com/nasa/cumulus-message-adapter-js) v2.2.0
- **CUMULUS-3629**
  - dla guarantees de-nested SQS message bodies, preferring outermost metadata as found.
  - dla uses execution Name as filename and ensures no ':' or '/' characters in name
- **CUMULUS-3570**
  - Updated Kinesis docs to support latest AWS UI and recommend server-side encryption.
- **CUMULUS-3519**
  - Updates SQS and SNS code to AWS SDK V3 Syntax
- **CUMULUS-3609**
  - Adds dla-migration lambda to async-operations to be used for updating existing DLA records
  - Moved hoistCumulusMessageDetails function from write-db-dlq-records-to-s3 lambda to @cumulus/message/DeadLetterMessage
- **CUMULUS-3613**
  - Updated writeDbRecordsDLQtoS3 lambda to write messages to `YYYY-MM-DD` subfolder of S3 dead letter archive.
- **CUMULUS-3518**
  - Update existing usage of `@cumulus/aws-client` lambda service to use AWS SDK v3 `send` syntax
  - Update Discover Granules lambda default memory to 1024 MB
- **CUMULUS-3600**
  - Update docs to clarify CloudFront HTTPS DIT requirements.
- **CUMULUS-2892**
  - Updates `aws-client`'s EC2 client to use AWS SDK v3.
- **CUMULUS-2896**
  - Updated Secrets Manager code to AWS SDK v3.
- **CUMULUS-2901**
  - Updated STS code to AWS SDK v3.
- **CUMULUS-2898**
  - Update Step Functions code to AWS SDK v3
- **CUMULUS-2902**
  - Removes `aws-sdk` from `es-client` package by replacing credential fetching with
  the `@aws-sdk/credential-providers` AWS SDK v3 package.
  - Removes `aws-sdk` from all cumulus packages and replaces usages with AWS SDK v3 clients.
- **CUMULUS-3456**
  - Added stateMachineArn, executionArn, collectionId, providerId, granules, status, time, and error fields to Dead Letter Archive message
  - Added cumulusError field to records in sfEventSqsToDbRecordsDeadLetterQueue
- **CUMULUS-3323**
  - Added `disableSSL` as a valid database secret key - setting this in your database credentials will
    disable SSL for all Core database connection attempts.
  - Added `rejectUnauthorized` as a valid database secret key - setting
    this to `false` in your database credentials will allow self-signed certs/certs with an unrecognized authority.
  - Updated the default parameter group for `cumulus-rds-tf` to set `force_ssl`
    to 1.   This setting for the Aurora Serverless v1 database disallows non-SSL
    connections to the database, and is intended to help enforce security
    compliance rules.  This update can be opted-out by supplying a non-default
    `db_parameters` set in the terraform configuration.
- **CUMULUS-3425**
  - Update `@cumulus/lzards-backup` task to either respect the `lzards_provider`
    terraform configuration value or utilize `lzardsProvider` as part of the task
    workflow configuration
  - Minor refactor of `@cumulus/lzards-api-client` to:
    - Use proper ECMAScript import for `@cumulus/launchpad-auth`
    - Update incorrect docstring
- **CUMULUS-3449**
  - Updated `@cumulus/db` package and configure knex hook postProcessResponse to convert the return string
    from columns ending with "cumulus_id" to number.
- **CUMULUS-3497**
  - Updated `example/cumulus-tf/orca.tf` to use v9.0.4
- **CUMULUS-3527**
  - Added suppport for additional kex algorithms in the sftp-client.
- **CUMULUS-3610**
  - Updated `aws-client`'s ES client to use AWS SDK v3.
- **CUMULUS-3617**
  - Added lambdas to migrate DLA messages to `YYYY-MM-DD` subfolder
  - Updated `@cumulus/aws-client/S3/recursivelyDeleteS3Bucket` to handle bucket with more than 1000 objects.

### Fixed

- **CUMULUS-3715**
  - Update `ProvisionUserDatabase` lambda to correctly pass in knex/node debug
    flags to knex custom code
- **CUMULUS-3721**
  - Update lambda:GetFunctionConfiguration policy statement to fix error related to resource naming
- **CUMULUS-3701**
  - Updated `@cumulus/api` to no longer improperly pass PATCH/PUT null values to Eventbridge rules
- **CUMULUS-3618**
  - Fixed `@cumulus/es-client` credentialing issue in instance where
    lambda/Fargate task runtime would exceed the timeout for the es-client. Added retry/credential
    refresh behavior to `@cumulus/es-client/indexer.genericRecordUpdate` to ensure record indexing
    does not fail in those instances.
  - Updated `index-from-database` lambda to utilize updated es-client to prevent
    credentialing timeout in long-running ECS jobs.
- **CUMULUS-3323**
  - Minor edits to errant integration test titles (dyanmo->postgres)
- **CUMULUS-3587**
  - Ported https://github.com/scottcorgan/express-boom into API/lib to allow
    updates of sub-dependencies and maintain without refactoring errors in
    API/etc wholesale
  - Addresses [CVE-2020-36604](https://github.com/advisories/GHSA-c429-5p7v-vgjp)
- **CUMULUS-3673**
  - Fixes Granules API so that paths containing a granule and/or collection ID properly URI encode the ID.
- **Audit Issues**
  - Addressed [CVE-2023-45133](https://github.com/advisories/GHSA-67hx-6x53-jw92) by
    updating babel packages and .babelrc

## [v18.2.1] 2024-05-08

**Please note** changes in 18.2.1 may not yet be released in future versions, as this
is a backport/patch release on the 18.2.x series of releases.  Updates that are
included in the future will have a corresponding CHANGELOG entry in future releases.

### Fixed

- **CUMULUS-3721**
  - Update lambda:GetFunctionConfiguration policy statement to fix error related to resource naming
- **CUMULUS-3701**
  - Updated `@cumulus/api` to no longer improperly pass PATCH/PUT null values to Eventbridge rules

## [v18.2.0] 2024-02-02

### Migration Notes

From this release forward, Cumulus Core will be tested against PostgreSQL v13. Users
should migrate their datastores to Aurora PostgreSQL 13.9+ compatible data
stores as soon as possible after upgrading to this release.

#### Database Upgrade

Users utilizing the `cumulus-rds-tf` module should reference [cumulus-rds-tf
upgrade
instructions](https://nasa.github.io/cumulus/docs/upgrade-notes/upgrade-rds-cluster-tf-postgres-13).

### Breaking Changes

- **CUMULUS-2889**
  - Removed unused CloudWatch Logs AWS SDK client. This change removes the CloudWatch Logs
    client from the `@cumulus/aws-client` package.
- **CUMULUS-2890**
  - Removed unused CloudWatch AWS SDK client. This change removes the CloudWatch client
    from the `@cumulus/aws-client` package.

### Changed

- **CUMULUS-3492**
  - add teclark to select-stack.js
- **CUMULUS-3444**
  - Update `cumulus-rds-tf` module to take additional parameters in support of
    migration from Aurora PostgreSQl v11 to v13.   See Migration Notes for more details
- **CUMULUS-3564**
  - Update webpack configuration to explicitly disable chunking
- **CUMULUS-2891**
  - Updated ECS code to aws sdk v3
- **CUMULUS-2895**
  - Updated KMS code to aws sdk v3
- **CUMULUS-2888**
  - Update CloudWatch Events code to AWS SDK v3
- **CUMULUS-2893**
  - Updated Kinesis code to AWS SDK v3
- **CUMULUS-3555**
  - Revert 3540, un-stubbing cmr facing tests
  - Raise memory_size of ftpPopulateTestLambda to 512MB
- **CUMULUS-2887**
  - Updated CloudFormation code to aws sdk v3
- **CUMULUS-2899**
  - Updated SNS code to aws sdk v3
- **CUMULUS_3499**
  - Update AWS-SDK dependency pin to "2.1490" to prevent SQS issue.  Dependency
    pin expected to be changed with the resolution to CUMULUS-2900
- **CUMULUS-2894**
  - Update Lambda code to AWS SDK v3
- **CUMULUS-3432**
  - Update `cumulus-rds-tf` `engine_version` to `13.9`
  - Update `cumulus-rds-tf` `parameter_group_family` to `aurora-postgresql13`
  - Update development/local stack postgres image version to postgres:13.9-alpine
- **CUMULUS-2900**
  - Update SQS code to AWS SDK v3
- **CUMULUS-3352**
  - Update example project to use CMA v2.0.3 for integration testing
  - Update example deployment to deploy cnmResponse lambda version
    2.1.1-aplha.2-SNAPSHOT
  - Update example deployment to deploy cnmToGranule lambda
    version 1.7.0-alpha.2-SNAPSHOT
- **CUMULUS-3501**
  - Updated CreateReconciliationReport lambda to save report record to Elasticsearch.
  - Created docker image cumuluss/async-operation:48 from v16.1.2, and used it as default async_operation_image.
- **CUMULUS-3502**
  - Upgraded localstack to v3.0.0 to support recent aws-sdk releases and update unit tests.
- **CUMULUS-3540**
  - stubbed cmr interfaces in integration tests allow integration tests to pass
  - needed while cmr is failing to continue needed releases and progress
  - this change should be reverted ASAP when cmr is working as needed again
- **CUMULUS-3547**
  - Updated ECS Cluster `/dev/xvdcz` EBS volumes so they're encrypted.

### Fixed

- **CUMULUS-3177**
  - changed `_removeGranuleFromCmr` function for granule `bulkDelete` to not throw an error and instead catch the error when the granule is not found in CMR
- **CUMULUS-3293**
  - Process Dead Letter Archive is fixed to properly copy objects from `/sqs/` to `/failed-sqs/` location
- **CUMULUS-3467**
  - Added `childWorkflowMeta` to `QueueWorkflow` task configuration
- **CUMULUS-3474**
  - Fixed overridden changes to `rules.buildPayload' to restore changes from ticket `CUMULUS-2969` which limited the definition object to `name` and `arn` to
    account for AWS character limits.
- **CUMULUS-3479**
  - Fixed typo in s3-replicator resource declaration where `var.lambda_memory_size` is supposed to be `var.lambda_memory_sizes`
- **CUMULUS-3510**
  - Fixed `@cumulus/api` `validateAndUpdateSqsRule` method to allow 0 retries and 0 visibilityTimeout
    in rule's meta.  This fix from CUMULUS-2863 was not in release 16 and later.
- **CUMULUS-3562**
  - updated crypto-js to 4.2.0
  - updated aws-sdk/client-api-gateway to 3.499 to avoid older crypto-js dependency

## [v18.1.0] 2023-10-25

### MIGRATION notes

#### Rules API Endpoint Versioning

As part of the work on CUMULUS-3095, we have added a required header for the
rules PUT/PATCH endpoints -- to ensure that older clients/utilities do not
unexpectedly make destructive use of those endpoints, a validation check of a
header value against supported versions has been implemented.

Moving forward, if a breaking change is made to an existing endpoint that
requires user updates, as part of that update we will set the current version of
the core API and require a header that confirms the client is compatible with
the version required or greater.

In this instance, the rules PUT/PATCH
endpoints will require a `Cumulus-API-Version` value of at least `2`.

```bash
 curl --request PUT https://example.com/rules/repeat_test\
 --header 'Cumulus-API-Version: 2'\
 --header 'Content-Type: application/json'\
 --header 'Authorization: Bearer ReplaceWithToken'\
 --data ...
```

Users/clients that do not make use of these endpoints will not be impacted.

### Breaking Changes

- **CUMULUS-3427**
  - Changed the naming conventions for memory size and timeouts configuration to simply the lambda name

### Notable Changes

- **CUMULUS-3095**
  - Added `PATCH` rules endpoint to update rule which works as the existing `PUT` endpoint.
  - Updated `PUT` rules endpoint to replace rule.

### Added

- **CUMULUS-3218**
  - Added optional `maxDownloadTime` field to `provider` schema
  - Added `max_download_time` column to PostgreSQL `providers` table
  - Updated `@cumulus/ingest/lock` to check expired locks based on `provider.maxDownloadTime`

### Changed

- **CUMULUS-3095**
  - Updated `@cumulus/api-client/rules` to have`replaceRule` and `updateRule` methods.
  - Updated mapping for rule Elasticsearch records to prevent dynamic field for keys under
    `meta` and `payload`, and fixed `rule` field mapping.
- **CUMULUS-3351**
  - Updated `constructOnlineAccessUrls()` to group CMR online access URLs by link type.
- **CUMULUS-3377**
  - Added configuration option to cumulus-tf/terraform.tfvars to include sns:Subscribe access policy for
    executions, granules, collections, and PDRs report topics.
- **CUMULUS-3392**
  - Modify cloudwatch rule by deleting `custom`
- **CUMULUS-3434**
  - Updated `@cumulus/orca-recovery-adapter` task to output both input granules and recovery output.
  - Updated `example/cumulus-tf/orca.tf` to use v9.0.0.

### Fixed

- **CUMULUS-3095**
  - Added back `rule` schema validation which is missing after RDS phase 3.
  - Fixed a bug for creating rule with tags.
- **CUMULUS-3286**
  - Fixed `@cumulus/cmrjs/cmr-utils/getGranuleTemporalInfo` and `@cumulus/message/Granules/getGranuleCmrTemporalInfo`
    to handle non-existing cmr file.
  - Updated mapping for granule and deletedgranule Elasticsearch records to prevent dynamic field for keys under
    `queryFields`.
  - Updated mapping for collection Elasticsearch records to prevent dynamic field for keys under `meta`.
- **CUMULUS-3393**
  - Fixed `PUT` collection endpoint to update collection configuration in S3.
- **CUMULUS-3427**
  - Fixed issue where some lambda and task memory sizes and timeouts were not configurable
- **@aws-sdk upgrade**
  - Fixed TS compilation error on aws-client package caused by @aws-sdk/client-dynamodb 3.433.0 upgrade

## [v18.0.0] 2023-08-28

### Notable Changes

- **CUMULUS-3270**
  - update python lambdas to use python3.10
  - update dependencies to use python3.10 including cumulus-message-adapter, cumulus-message-adapter-python and cumulus-process-py
- **CUMULUS-3259**
  - Updated Terraform version from 0.13.6 to 1.5.3. Please see the [instructions to upgrade your deployments](https://github.com/nasa/cumulus/blob/master/docs/upgrade-notes/upgrading-tf-version-1.5.3.md).

### Changed

- **CUMULUS-3366**
  - Added logging to the `collectionRuleMatcher` Rules Helper, which is used by the sqs-message-consumer and message-consumer Lambdas,
    to report when an incoming message's collection does not match any rules.

## [v17.0.0] 2023-08-09

### MIGRATION notes

- This release updates the `hashicorp/aws` provider required by Cumulus to `~> 5.0`
  which in turn requires updates to all modules deployed with Core in the same stack
  to use a compatible provider version.
- This update is *not* compatible with prior stack states - Terraform will not
  allow redeployment of a prior version of Cumulus using an older version of
  the provider.  Please be sure to validate the install changeset is what you
  expect prior to upgrading to this version.
- Upgrading Cumulus to v17 from prior versions should only require the usual
  terraform init/apply steps.  As always **be sure** to inspect the `terraform plan` or
  `terraform apply` changeset to ensure the changes between providers are what
  you're expecting for all modules you've chosen to deploy with Cumulus

### Notable Changes

- **CUMULUS-3258**
  - @cumulus/api is now compatible *only* with Orca >= 8.1.0.    Prior versions of
    Orca are not compatible with Cumulus 17+
  - Updated all hashicorp terraform AWS provider configs to ~> 5.0
    - Upstream/downstream terraform modules will need to utilize an AWS provider
      that matches this range

### Breaking Changes

- **CUMULUS-3258**
  - Update @cumulus/api/lib/orca/getOrcaRecoveryStatusByGranuleCollection
    to @cumulus/api/lib/orca/getOrcaRecoveryStatusByGranuleIdAndCollection and
    add collectionId to arguments to support Orca v8+ required use of
    collectionId

  - Updated all terraform AWS providers to ~> 5.0

### Changed

- **CUMULUS-3258**
  - Update all Core integration tests/integrations to be compatible with Orca >=
    v8.1.0 only

### Fixed

- **CUMULUS-3319**
  - Removed @cumulus/api/models/schema and changed all references to
    @cumulus/api/lib/schema in docs and related models
  - Removed @cumulus/api/models/errors.js
  - Updated API granule write logic to cause postgres schema/db write failures on an individual granule file write to result  in a thrown error/400 return instead of a 200 return and a 'silent' update of the granule to failed status.
  - Update api/lib/_writeGranule/_writeGranulefiles logic to allow for schema failures on individual granule writes via an optional method parameter in _writeGranules, and an update to the API granule write calls.
  - Updated thrown error to include information related to automatic failure behavior in addition to the stack trace.

## [v16.1.3] 2024-1-15

**Please note** changes in 16.1.3 may not yet be released in future versions, as this
is a backport/patch release on the 16.x series of releases.  Updates that are
included in the future will have a corresponding CHANGELOG entry in future releases.

### Changed

- **CUMULUS_3499
  - Update AWS-SDK dependency pin to "2.1490" to prevent SQS issue.  Dependency
    pin expected to be changed with the resolution to CUMULUS-2900

### Fixed

- **CUMULUS-3474**
  - Fixed overriden changes to `rules.buildPayload' to restore changes from
    ticket `CUMULUS-2969` which limited the definition object to `name` and `arn` to
    account for AWS character limits.
- **CUMULUS-3501**
  - Updated CreateReconciliationReport lambda to save report record to Elasticsearch.
  - Created docker image cumuluss/async-operation:48 from v16.1.2, and used it as default async_operation_image.
- **CUMULUS-3510**
  - Fixed `@cumulus/api` `validateAndUpdateSqsRule` method to allow 0 retries and 0 visibilityTimeout
    in rule's meta.  This fix from CUMULUS-2863 was not in release 16 and later.
- **CUMULUS-3540**
  - stubbed cmr interfaces in integration tests allow integration tests to pass
  - needed while cmr is failing to continue needed releases and progress
  - this change should be reverted ASAP when cmr is working as needed again

## [v16.1.2] 2023-11-01

**Please note** changes in 16.1.2 may not yet be released in future versions, as this
is a backport/patch release on the 16.x series of releases.  Updates that are
included in the future will have a corresponding CHANGELOG entry in future releases.

### Added

- **CUMULUS-3218**
  - Added optional `maxDownloadTime` field to `provider` schema
  - Added `max_download_time` column to PostgreSQL `providers` table
  - Updated `@cumulus/ingest/lock` to check expired locks based on `provider.maxDownloadTime`

### Fixed

- **@aws-sdk upgrade**
  - Fixed TS compilation error on aws-client package caused by @aws-sdk/client-dynamodb 3.433.0 upgrade
  - Updated mapping for collection Elasticsearch records to prevent dynamic field for keys under `meta`.
- **CUMULUS-3286**
  - Fixed `@cumulus/cmrjs/cmr-utils/getGranuleTemporalInfo` and `@cumulus/message/Granules/getGranuleCmrTemporalInfo`
    to handle non-existing cmr file.
  - Updated mapping for granule and deletedgranule Elasticsearch records to prevent dynamic field for keys under
    `queryFields`.
- **CUMULUS-3293**
  - Process Dead Letter Archive is fixed to properly copy objects from `/sqs/` to `/failed-sqs/` location
- **CUMULUS-3393**
  - Fixed `PUT` collection endpoint to update collection configuration in S3.
- **CUMULUS-3467**
  - Added `childWorkflowMeta` to `QueueWorkflow` task configuration

## [v16.1.1] 2023-08-03

### Notable Changes

- The async_operation_image property of cumulus module should be updated to pull
  the ECR image for cumuluss/async-operation:47

### Added

- **CUMULUS-3298**
  - Added extra time to the buffer for replacing the launchpad token before it
    expires to alleviate CMR error messages
- **CUMULUS-3220**
  - Created a new send-pan task
- **CUMULUS-3287**
  - Added variable to allow the aws_ecs_task_definition health check to be configurable.
  - Added clarity to how the bucket field needs to be configured for the
    move-granules task definition

### Changed

- Security upgrade node from 14.19.3-buster to 14.21.1-buster
- **CUMULUS-2985**
  - Changed `onetime` rules RuleTrigger to only execute when the state is `ENABLED` and updated documentation to reflect the change
  - Changed the `invokeRerun` function to only re-run enabled rules
- **CUMULUS-3188**
  - Updated QueueGranules to support queueing granules that meet the required API granule schema.
  - Added optional additional properties to queue-granules input schema
- **CUMULUS-3252**
  - Updated example/cumulus-tf/orca.tf to use orca v8.0.1
  - Added cumulus task `@cumulus/orca-copy-to-archive-adapter`, and add the task to `tf-modules/ingest`
  - Updated `tf-modules/cumulus` module to take variable `orca_lambda_copy_to_archive_arn` and pass to `tf-modules/ingest`
  - Updated `example/cumulus-tf/ingest_and_publish_granule_with_orca_workflow.tf` `CopyToGlacier` (renamed to `CopyToArchive`) step to call
    `orca_copy_to_archive_adapter_task`
- **CUMULUS-3253**
  - Added cumulus task `@cumulus/orca-recovery-adapter`, and add the task to `tf-modules/ingest`
  - Updated `tf-modules/cumulus` module to take variable `orca_sfn_recovery_workflow_arn` and pass to `tf-modules/ingest`
  - Added `example/cumulus-tf/orca_recovery_adapter_workflow.tf`, `OrcaRecoveryAdapterWorkflow` workflow has `OrcaRecoveryAdapter` task
    to call the ORCA recovery step-function.
  - Updated `example/data/collections/` collection configuration `meta.granuleRecoveryWorkflow` to use `OrcaRecoveryAdapterWorkflow`
- **CUMULUS-3215**
  - Create reconciliation reports will properly throw errors and set the async
    operation status correctly to failed if there is an error.
  - Knex calls relating to reconciliation reports will retry if there is a
    connection terminated unexpectedly error
  - Improved logging for async operation
  - Set default async_operation_image_version to 47
- **CUMULUS-3024**
  - Combined unit testing of @cumulus/api/lib/rulesHelpers to a single test file
    `api/tests/lib/test-rulesHelpers` and removed extraneous test files.
- **CUMULUS-3209**
  - Apply brand color with high contrast settings for both (light and dark) themes.
  - Cumulus logo can be seen when scrolling down.
  - "Back to Top" button matches the brand color for both themes.
  - Update "note", "info", "tip", "caution", and "warning" components to [new admonition styling](https://docusaurus.io/docs/markdown-features/admonitions).
  - Add updated arch diagram for both themes.
- **CUMULUS-3203**
  - Removed ACL setting of private on S3.multipartCopyObject() call
  - Removed ACL setting of private for s3PutObject()
  - Removed ACL confguration on sync-granules task
  - Update documentation on dashboard deployment to exclude ACL public-read setting
- **CUMULUS-3245**
  - Update SQS consumer logic to catch ExecutionAlreadyExists error and
    delete SQS message accordingly.
  - Add ReportBatchItemFailures to event source mapping start_sf_mapping
- **CUMULUS-3357**
  - `@cumulus/queue-granules` is now written in TypeScript
  - `@cumulus/schemas` can now generate TypeScript interfaces for the task input, output and config.
- Added missing name to throttle_queue_watcher Cloudwatch event in `throttled-queue.tf`


### Fixed

- **CUMULUS-3258**
  - Fix un-prefixed s3 lifecycle configuration ID from CUMULUS-2915
- **CUMULUS-2625**
  - Optimized heap memory and api load in queue-granules task to scale to larger workloads.
- **CUMULUS-3265**
  - Fixed `@cumulus/api` `getGranulesForPayload` function to query cloud metrics es when needed.
- **CUMULUS-3389**
  - Updated runtime of `send-pan` and `startAsyncOperation` lambdas to `nodejs16.x`

## [v16.0.0] 2023-05-09

### Notable Changes

- The async_operation_image property of cumulus module should be updated to pull
  the ECR image for cumuluss/async-operation:46

### MIGRATION notes

#### PI release version

When updating directly to v16 from prior releases older that V15, please make sure to
read through all prior release notes.

Notable migration concerns since the last PI release version (11.1.x):

- [v14.1.0] - Postgres compatibility update to Aurora PostgreSQL 11.13.
- [v13.1.0] - Postgres update to add `files_granules_cumulus_id_index` to the
  `files` table may require manual steps depending on load.

#### RDS Phase 3 migration notes

This release includes updates that remove existing DynamoDB tables as part of
release deployment process.   This release *cannot* be properly rolled back in
production as redeploying a prior version of Cumulus will not recover the
associated Dynamo tables.

Please read the full change log for RDS Phase 3 and consult the [RDS Phase 3 update
documentation](https://nasa.github.io/cumulus/docs/next/upgrade-notes/upgrade-rds-phase-3-release)

#### API Endpoint Versioning

As part of the work on CUMULUS-3072, we have added a required header for the
granule PUT/PATCH endpoints -- to ensure that older clients/utilities do not
unexpectedly make destructive use of those endpoints, a validation check of a
header value against supported versions has been implemented.

Moving forward, if a breaking change is made to an existing endpoint that
requires user updates, as part of that update we will set the current version of
the core API and require a header that confirms the client is compatible with
the version required or greater.

In this instance, the granule PUT/PATCH
endpoints will require a `Cumulus-API-Version` value of at least `2`.

```bash
 curl --request PUT https://example.com/granules/granuleId.A19990103.006.1000\
 --header 'Cumulus-API-Version: 2'\
 --header 'Content-Type: application/json'\
 --header 'Authorization: Bearer ReplaceWithToken'\
 --data ...
```

Users/clients that do not make use of these endpoints will not be impacted.

### RDS Phase 3
#### Breaking Changes

- **CUMULUS-2688**
  - Updated bulk operation logic to use collectionId in addition to granuleId to fetch granules.
  - Tasks using the `bulk-operation` Lambda should provide collectionId and granuleId e.g. { granuleId: xxx, collectionId: xxx }
- **CUMULUS-2856**
  - Update execution PUT endpoint to no longer respect message write constraints and update all values passed in

#### Changed

- **CUMULUS-3282**
  - Updated internal granule endpoint parameters from :granuleName to :granuleId
    for maintenance/consistency reasons
- **CUMULUS-2312** - RDS Migration Epic Phase 3
  - **CUMULUS-2645**
    - Removed unused index functionality for all tables other than
      `ReconciliationReportsTable` from `dbIndexer` lambda
  - **CUMULUS-2398**
    - Remove all dynamoDB updates for `@cumulus/api/ecs/async-operation/*`
    - Updates all api endpoints with updated signature for
      `asyncOperationsStart` calls
    - Remove all dynamoDB models calls from async-operations api endpoints
  - **CUMULUS-2801**
    - Move `getFilesExistingAtLocation`from api granules model to api/lib, update granules put
      endpoint to remove model references
  - **CUMULUS-2804**
    - Updates api/lib/granule-delete.deleteGranuleAndFiles:
      - Updates dynamoGranule -> apiGranule in the signature and throughout the dependent code
      - Updates logic to make apiGranule optional, but pgGranule required, and
        all lookups use postgres instead of ES/implied apiGranule values
      - Updates logic to make pgGranule optional - in this case the logic removes the entry from ES only
    - Removes all dynamo model logic from api/endpoints/granules
    - Removes dynamo write logic from api/lib/writeRecords.*
    - Removes dynamo write logic from api/lib/ingest.*
    - Removes all granule model calls from api/lambdas/bulk-operations and any dependencies
    - Removes dynamo model calls from api/lib/granule-remove-from-cmr.unpublishGranule
    - Removes Post Deployment execution check from sf-event-sqs-to-db-records
    - Moves describeGranuleExecution from api granule model to api/lib/executions.js
  - **CUMULUS-2806**
    - Remove DynamoDB logic from executions `POST` endpoint
    - Remove DynamoDB logic from sf-event-sqs-to-db-records lambda execution writes.
    - Remove DynamoDB logic from executions `PUT` endpoint
  - **CUMULUS-2808**
    - Remove DynamoDB logic from executions `DELETE` endpoint
  - **CUMULUS-2809**
    - Remove DynamoDB logic from providers `PUT` endpoint
    - Updates DB models asyncOperation, provider and rule to return all fields on upsert.
  - **CUMULUS-2810**
    - Removes addition of DynamoDB record from API endpoint POST /provider/<name>
  - **CUMULUS-2811**
    - Removes deletion of DynamoDB record from API endpoint DELETE /provider/<name>
  - **CUMULUS-2817**
    - Removes deletion of DynamoDB record from API endpoint DELETE /collection/<name>/<version>
  - **CUMULUS-2814**
    - Move event resources deletion logic from `rulesModel` to `rulesHelper`
  - **CUMULUS-2815**
    - Move File Config and Core Config validation logic for Postgres Collections from `api/models/collections.js` to `api/lib/utils.js`
  - **CUMULUS-2813**
    - Removes creation and deletion of DynamoDB record from API endpoint POST /rules/
  - **CUMULUS-2816**
    - Removes addition of DynamoDB record from API endpoint POST /collections
  - **CUMULUS-2797**
    - Move rule helper functions to separate rulesHelpers file
  - **CUMULUS-2821**
    - Remove DynamoDB logic from `sfEventSqsToDbRecords` lambda
  - **CUMULUS-2856**
    - Update API/Message write logic to handle nulls as deletion in execution PUT/message write logic

#### Added

- **CUMULUS-2312** - RDS Migration Epic Phase 3
  - **CUMULUS-2813**
    - Added function `create` in the `db` model for Rules
      to return an array of objects containing all columns of the created record.
  - **CUMULUS-2812**
    - Move event resources logic from `rulesModel` to `rulesHelper`
  - **CUMULUS-2820**
    - Remove deletion of DynamoDB record from API endpoint DELETE /pdr/<pdrName>
  - **CUMULUS-2688**
    - Add new endpoint to fetch granules by collectionId as well as granuleId: GET /collectionId/granuleId
    - Add new endpoints to update and delete granules by collectionId as well as
      granuleId

#### Removed

- **CUMULUS-2994**
  - Delete code/lambdas that publish DynamoDB stream events to SNS
- **CUMULUS-3226**
  - Removed Dynamo Async Operations table
- **CUMULUS-3199**
  - Removed DbIndexer lambda and all associated terraform resources
- **CUMULUS-3009**
  - Removed Dynamo PDRs table
- **CUMULUS-3008**
  - Removed DynamoDB Collections table
- **CUMULUS-2815**
  - Remove update of DynamoDB record from API endpoint PUT /collections/<name>/<version>
- **CUMULUS-2814**
  - Remove DynamoDB logic from rules `DELETE` endpoint
- **CUMULUS-2812**
  - Remove DynamoDB logic from rules `PUT` endpoint
- **CUMULUS-2798**
  - Removed AsyncOperations model
- **CUMULUS-2797**
- **CUMULUS-2795**
  - Removed API executions model
- **CUMULUS-2796**
  - Remove API pdrs model and all related test code
  - Remove API Rules model and all related test code
- **CUMULUS-2794**
  - Remove API Collections model and all related test code
  - Remove lambdas/postgres-migration-count-tool, api/endpoints/migrationCounts and api-client/migrationCounts
  - Remove lambdas/data-migration1 tool
  - Remove lambdas/data-migration2 and
    lambdas/postgres-migration-async-operation
- **CUMULUS-2793**
  - Removed Provider Dynamo model and related test code
- **CUMULUS-2792**
  - Remove API Granule model and all related test code
  - Remove granule-csv endpoint
- **CUMULUS-2645**
  - Removed dynamo structural migrations and related code from `@cumulus/api`
  - Removed `executeMigrations` lambda
  - Removed `granuleFilesCacheUpdater` lambda
  - Removed dynamo files table from `data-persistence` module.  *This table and
    all of its data will be removed on deployment*.

### Added
- **CUMULUS-3072**
  - Added `replaceGranule` to `@cumulus/api-client/granules` to add usage of the
    updated RESTful PUT logic
- **CUMULUS-3121**
  - Added a map of variables for the cloud_watch_log retention_in_days for the various cloudwatch_log_groups, as opposed to keeping them hardcoded at 30 days. Can be configured by adding the <module>_<cloudwatch_log_group_name>_log_retention value in days to the cloudwatch_log_retention_groups map variable
- **CUMULUS-3201**
  - Added support for sha512 as checksumType for LZARDs backup task.

### Changed

- **CUMULUS-3315**
  - Updated `@cumulus/api-client/granules.bulkOperation` to remove `ids`
    parameter in favor of `granules` parameter, in the form of a
    `@cumulus/types/ApiGranule` that requires the following keys: `[granuleId, collectionId]`
- **CUMULUS-3307**
  - Pinned cumulus dependency on `pg` to `v8.10.x`
- **CUMULUS-3279**
  - Updated core dependencies on `xml2js` to `v0.5.0`
  - Forcibly updated downstream dependency for `xml2js` in `saml2-js` to
    `v0.5.0`
  - Added audit-ci CVE override until July 1 to allow for Core package releases
- **CUMULUS-3106**
  - Updated localstack version to 1.4.0 and removed 'skip' from all skipped tests
- **CUMULUS-3115**
  - Fixed DiscoverGranules' workflow's duplicateHandling when set to `skip` or `error` to stop retrying
    after receiving a 404 Not Found Response Error from the `cumulus-api`.
- **CUMULUS-3165**
  - Update example/cumulus-tf/orca.tf to use orca v6.0.3

### Fixed

- **CUMULUS-3315**
  - Update CI scripts to use shell logic/GNU timeout to bound test timeouts
    instead of NPM `parallel` package, as timeouts were not resulting in
    integration test failure
- **CUMULUS-3223**
  - Update `@cumulus/cmrjs/cmr-utils.getGranuleTemporalInfo` to handle the error when the cmr file s3url is not available
  - Update `sfEventSqsToDbRecords` lambda to return [partial batch failure](https://docs.aws.amazon.com/lambda/latest/dg/with-sqs.html#services-sqs-batchfailurereporting),
    and only reprocess messages when cumulus message can't be retrieved from the execution events.
  - Update `@cumulus/cumulus-message-adapter-js` to `2.0.5` for all cumulus tasks

## [v15.0.4] 2023-06-23

### Changed

- **CUMULUS-3307**
  - Pinned cumulus dependency on `pg` to `v8.10.x`

### Fixed

- **CUMULUS-3115**
  - Fixed DiscoverGranules' workflow's duplicateHandling when set to `skip` or `error` to stop retrying
    after receiving a 404 Not Found Response Error from the `cumulus-api`.
- **CUMULUS-3315**
  - Update CI scripts to use shell logic/GNU timeout to bound test timeouts
    instead of NPM `parallel` package, as timeouts were not resulting in
    integration test failure
- **CUMULUS-3223**
  - Update `@cumulus/cmrjs/cmr-utils.getGranuleTemporalInfo` to handle the error when the cmr file s3url is not available
  - Update `sfEventSqsToDbRecords` lambda to return [partial batch failure](https://docs.aws.amazon.com/lambda/latest/dg/with-sqs.html#services-sqs-batchfailurereporting),
    and only reprocess messages when cumulus message can't be retrieved from the execution events.
  - Update `@cumulus/cumulus-message-adapter-js` to `2.0.5` for all cumulus tasks

## [v15.0.3] 2023-04-28

### Fixed

- **CUMULUS-3243**
  - Updated granule delete logic to delete granule which is not in DynamoDB
  - Updated granule unpublish logic to handle granule which is not in DynamoDB and/or CMR

## [v15.0.2] 2023-04-25

### Fixed

- **CUMULUS-3120**
  - Fixed a bug by adding in `default_log_retention_periods` and `cloudwatch_log_retention_periods`
  to Cumulus modules so they can be used during deployment for configuring cloudwatch retention periods, for more information check here: [retention document](https://nasa.github.io/cumulus/docs/configuration/cloudwatch-retention)
  - Updated cloudwatch retention documentation to reflect the bugfix changes

## [v15.0.1] 2023-04-20

### Changed

- **CUMULUS-3279**
  - Updated core dependencies on `xml2js` to `v0.5.0`
  - Forcibly updated downstream dependency for `xml2js` in `saml2-js` to
    `v0.5.0`
  - Added audit-ci CVE override until July 1 to allow for Core package releases

## Fixed

- **CUMULUS-3285**
  - Updated `api/lib/distribution.js isAuthBearTokenRequest` to handle non-Bearer authorization header

## [v15.0.0] 2023-03-10

### Breaking Changes

- **CUMULUS-3147**
  - The minimum supported version for all published Cumulus Core npm packages is now Node 16.19.0
  - Tasks using the `cumuluss/cumulus-ecs-task` Docker image must be updated to `cumuluss/cumulus-ecs-task:1.9.0.` which is built with node:16.19.0-alpine.  This can be done by updating the `image` property of any tasks defined using the `cumulus_ecs_service` Terraform module.
  - Updated Dockerfile of async operation docker image to build from node:16.19.0-buster
  - Published new tag [`44` of `cumuluss/async-operation` to Docker Hub](https://hub.docker.com/layers/cumuluss/async-operation/44/images/sha256-8d757276714153e4ab8c24a2b7b6b9ffee14cc78b482d9924e7093af88362b04?context=explore).
  - The `async_operation_image` property of `cumulus` module must be updated to pull the ECR image for `cumuluss/async-operation:44`.

### Changed

- **CUMULUS-2997**
  - Migrate Cumulus Docs to Docusaurus v2 and DocSearch v3.
- **CUMULUS-3044**
  - Deployment section:
    - Consolidate and migrate Cumulus deployment (public facing) content from wiki to Cumulus Docs in GitHub.
    - Update links to make sure that the user can maintain flow between the wiki and GitHub deployment documentation.
    - Organize and update sidebar to include categories for similar deployment topics.
- **CUMULUS-3147**
  - Set example/cumulus-tf default async_operation_image_version to 44.
  - Set example/cumulus-tf default ecs_task_image_version to 1.9.0.
- **CUMULUS-3166**
  - Updated example/cumulus-tf/thin_egress_app.tf to use tea 1.3.2

### Fixed

- **CUMULUS-3187**
  - Restructured Earthdata Login class to be individual methods as opposed to a Class Object
  - Removed typescript no-checks and reformatted EarthdataLogin code to be more type friendly

## [v14.1.0] 2023-02-27

### MIGRATION notes

#### PostgreSQL compatibility update

From this release forward Core will be tested against PostgreSQL 11   Existing
release compatibility testing was done for release 11.1.8/14.0.0+.   Users
should migrate their datastores to Aurora PostgreSQL 11.13+ compatible data stores
as soon as possible.

Users utilizing the `cumulus-rds-tf` module will have upgraded/had their
database clusters forcibly upgraded at the next maintenance window after 31 Jan
2023.   Our guidance to mitigate this issue is to do a manual (outside of
terraform) upgrade.   This will result in the cluster being upgraded with a
manually set parameter group not managed by terraform.

If you manually upgraded and the cluster is now on version 11.13, to continue
using the `cumulus-rds-tf` module *once upgraded* update following module
configuration values if set, or allow their defaults to be utilized:

```terraform
parameter_group_family = "aurora-postgresql11"
engine_version = 11.13
```

When you apply this update, the original PostgreSQL v10 parameter group will be
removed, and recreated using PG11 defaults/configured terraform values and
update the database cluster to use the new configuration.

### Added

- **CUMULUS-3193**
  - Add a Python version file
- **CUMULUS-3121**
  - Added a map of variables in terraform for custom configuration of cloudwatch_log_groups' retention periods.
    Please refer to the [Cloudwatch-Retention] (https://nasa.github.io/cumulus/docs/configuration/cloudwatch-retention)
    section of the Cumulus documentation in order for more detailed information and an example into how to do this.
- **CUMULUS-3071**
  - Added 'PATCH' granules endpoint as an exact duplicate of the existing `PUT`
    endpoint.    In future releases the `PUT` endpoint will be replaced with valid PUT logic
    behavior (complete overwrite) in a future release.   **The existing PUT
    implementation is deprecated** and users should move all existing usage of
    `PUT` to `PATCH` before upgrading to a release with `CUMULUS-3072`.

### Fixed

- **CUMULUS-3033**
  - Fixed `granuleEsQuery` to properly terminate if `body.hit.total.value` is 0.

- The `getLambdaAliases` function has been removed from the `@cumulus/integration-tests` package
- The `getLambdaVersions` function has been removed from the `@cumulus/integration-tests` package
- **CUMULUS-3117**
  - Update `@cumulus/es-client/indexer.js` to properly handle framework write
    constraints for queued granules.    Queued writes will now be properly
    dropped from elasticsearch writes along with the primary datastore(s) when
    write constraints apply
- **CUMULUS-3134**
  - Get tests working on M1 Macs
- **CUMULUS-3148**:
  - Updates cumulus-rds-tf to use defaults for PostgreSQL 11.13
  - Update IngestGranuleSuccessSpec as test was dependant on file ordering and
    PostgreSQL 11 upgrade exposed dependency on database results in the API return
  - Update unit test container to utilize PostgreSQL 11.13 container
- **CUMULUS-3149**
  - Updates the api `/granules/bulkDelete` endpoint to take the
    following configuration keys for the bulkDelete:
    - concurrency - Number of concurrent bulk deletions to process at a time.
            Defaults to 10, increasing this value may improve throughput at the cost
            of additional database/CMR/etc load.
    - maxDbConnections - Defaults to `concurrency`, and generally should not be
        changed unless troubleshooting performance concerns.
  - Updates all bulk api endpoints to add knexDebug boolean query parameter to
    allow for debugging of database connection issues in the future.  Defaults
    to false.
  - Fixed logic defect in bulk deletion logic where an information query was
    nested in a transaction call, resulting in transactions holding knex
    connection pool connections in a blocking way that would not resolve,
    resulting in deletion failures.
- **CUMULUS-3142**
  - Fix issue from CUMULUS-3070 where undefined values for status results in
    unexpected insertion failure on PATCH.
- **CUMULUS-3181**
  - Fixed `sqsMessageRemover` lambda to correctly retrieve ENABLED sqs rules.

- **CUMULUS-3189**
  - Upgraded `cumulus-process` and `cumulus-message-adapter-python` versions to
    support pip 23.0
- **CUMULUS-3196**
  - Moved `createServer` initialization outside the `s3-credentials-endpoint` lambda
    handler to reduce file descriptor usage
- README shell snippets better support copying
- **CUMULUS-3111**
  - Fix issue where if granule update dropped due to write constraints for writeGranuleFromMessage, still possible for granule files to be written
  - Fix issue where if granule update is limited to status and timestamp values due to write constraints for writeGranuleFromMessage, Dynamo or ES granules could be out of sync with PG

### Breaking Changes

- **CUMULUS-3072**
  - Removed original PUT granule endpoint logic (in favor of utilizing new PATCH
    endpoint introduced in CUMULUS-3071)
  - Updated PUT granule endpoint to expected RESTful behavior:
    - PUT will now overwrite all non-provided fields as either non-defined or
      defaults, removing existing related database records (e.g. files,
      granule-execution linkages ) as appropriate.
    - PUT will continue to overwrite fields that are provided in the payload,
      excepting collectionId and granuleId which cannot be modified.
    - PUT will create a new granule record if one does not already exist
    - Like PATCH, the execution field is additive only - executions, once
      associated with a granule record cannot be unassociated via the granule
      endpoint.
  - /granule PUT and PATCH endpoints now require a header with values `{
    version: 2 }`
  - PUT endpoint will now only support /:collectionId/:granuleId formatted
    queries
  - `@cumulus/api-client.replaceGranule now utilizes body.collectionId to
    utilize the correct API PUT endpoint
  - Cumulus API version updated to `2`

### Changed

- **Snyk Security**
  - Upgraded jsonwebtoken from 8.5.1 to 9.0.0
  - CUMULUS-3160: Upgrade knex from 0.95.15 to 2.4.1
  - Upgraded got from 11.8.3 to ^11.8.5
- **Dependabot Security**
  - Upgraded the python package dependencies of the example lambdas
- **CUMULUS-3043**
  - Organize & link Getting Started public docs for better user guidance
  - Update Getting Started sections with current content
- **CUMULUS-3046**
  - Update 'Deployment' public docs
  - Apply grammar, link fixes, and continuity/taxonomy standards
- **CUMULUS-3071**
  - Updated `@cumulus/api-client` packages to use `PATCH` protocol for existing
    granule `PUT` calls, this change should not require user updates for
    `api-client` users.
    - `@cumulus/api-client/granules.updateGranule`
    - `@cumulus/api-client/granules.moveGranule`
    - `@cumulus/api-client/granules.updateGranule`
    - `@cumulus/api-client/granules.reingestGranule`
    - `@cumulus/api-client/granules.removeFromCMR`
    - `@cumulus/api-client/granules.applyWorkflow`
- **CUMULUS-3097**
  - Changed `@cumulus/cmr-client` package's token from Echo-Token to Earthdata Login (EDL) token in updateToken method
  - Updated CMR header and token tests to reflect the Earthdata Login changes
- **CUMULUS-3144**
  - Increased the memory of API lambda to 1280MB
- **CUMULUS-3140**
  - Update release note to include cumulus-api release
- **CUMULUS-3193**
  - Update eslint config to better support typing
- Improve linting of TS files

### Removed

- **CUMULUS-2798**
  - Removed AsyncOperations model

### Removed

- **CUMULUS-3009**
  - Removed Dynamo PDRs table

## [v14.0.0] 2022-12-08

### Breaking Changes

- **CUMULUS-2915**
  - API endpoint GET `/executions/status/${executionArn}` returns `presignedS3Url` and `data`
  - The user (dashboard) must read the `s3SignedURL` and `data` from the return
- **CUMULUS-3070/3074**
  - Updated granule PUT/POST endpoints to no longer respect message write
    constraints.  Functionally this means that:
    - Granules with older createdAt values will replace newer ones, instead of
        ignoring the write request
    - Granules that attempt to set a non-complete state (e.g. 'queued' and
        'running') will now ignore execution state/state change and always write
    - Granules being set to non-complete state will update all values passed in,
      instead of being restricted to `['createdAt', 'updatedAt', 'timestamp',
      'status', 'execution']`

### Added

- **CUMULUS-3070**
  - Remove granules dynamoDb model logic that sets default publish value on record
    validation
  - Update API granule write logic to not set default publish value on record
    updates to avoid overwrite (PATCH behavior)
  - Update API granule write logic to publish to false on record
    creation if not specified
  - Update message granule write logic to set default publish value on record
    creation update.
  - Update granule write logic to set published to default value of `false` if
    `null` is explicitly set with intention to delete the value.
  - Removed dataType/version from api granule schema
  - Added `@cumulus/api/endpoints/granules` unit to cover duration overwrite
    logic for PUT/PATCH endpoint.
- **CUMULUS-3098**
  - Added task configuration setting named `failTaskWhenFileBackupFail` to the
    `lzards-backup` task. This setting is `false` by default, but when set to
    `true`, task will fail if one of the file backup request fails.

### Changed

- Updated CI deploy process to utilize the distribution module in the published zip file which
    will be run against for the integration tests
- **CUMULUS-2915**
  - Updated API endpoint GET `/executions/status/${executionArn}` to return the
    presigned s3 URL in addition to execution status data
- **CUMULUS-3045**
  - Update GitHub FAQs:
    - Add new and refreshed content for previous sections
    - Add new dedicated Workflows section
- **CUMULUS-3070**
  - Updated API granule write logic to no longer require createdAt value in
    dynamo/API granule validation.   Write-time createdAt defaults will be set in the case
    of new API granule writes without the value set, and createdAt will be
    overwritten if it already exists.
  - Refactored granule write logic to allow PATCH behavior on API granule update
    such that existing createdAt values will be retained in case of overwrite
    across all API granule writes.
  - Updated granule write code to validate written createdAt is synced between
    datastores in cases where granule.createdAt is not provided for a new
    granule.
  - Updated @cumulus/db/translate/granules.translateApiGranuleToPostgresGranuleWithoutNilsRemoved to validate incoming values to ensure values that can't be set to null are not
  - Updated @cumulus/db/translate/granules.translateApiGranuleToPostgresGranuleWithoutNilsRemoved to handle null values in incoming ApiGranule
  - Updated @cumulus/db/types/granules.PostgresGranule typings to allow for null values
  - Added ApiGranuleRecord to @cumulus/api/granule type to represent a written/retrieved from datastore API granule record.
  - Update API/Message write logic to handle nulls as deletion in granule PUT/message write logic
- **CUMULUS-3075**
  - Changed the API endpoint return value for a granule with no files. When a granule has no files, the return value beforehand for
    the translatePostgresGranuletoApiGranule, the function which does the translation of a Postgres granule to an API granule, was
    undefined, now changed to an empty array.
  - Existing behavior which relied on the pre-disposed undefined value was changed to instead accept the empty array.
  - Standardized tests in order to expect an empty array for a granule with no files files' object instead of undefined.
- **CUMULUS-3077**
  - Updated `lambdas/data-migration2` granule and files migration to have a `removeExcessFiles` function like in write-granules that will remove file records no longer associated with a granule being migrated
- **CUMULUS-3080**
  - Changed the retention period in days from 14 to 30 for cloudwatch logs for NIST-5 compliance
- **CUMULUS-3100**
  - Updated `POST` granules endpoint to check if granuleId exists across all collections rather than a single collection.
  - Updated `PUT` granules endpoint to check if granuleId exists across a different collection and throw conflict error if so.
  - Updated logic for writing granules from a message to check if granuleId exists across a different collection and throw conflict error if so.

### Fixed

- **CUMULUS-3070**
  - Fixed inaccurate typings for PostgresGranule in @cumulus/db/types/granule
  - Fixed inaccurate typings for @cumulus/api/granules.ApiGranule and updated to
    allow null
- **CUMULUS-3104**
  - Fixed TS compilation error on aws-client package caused by @aws-sdk/client-s3 3.202.0 upgrade
- **CUMULUS-3116**
  - Reverted the default ElasticSearch sorting behavior to the pre-13.3.0 configuration
  - Results from ElasticSearch are sorted by default by the `timestamp` field. This means that the order
  is not guaranteed if two or more records have identical timestamps as there is no secondary sort/tie-breaker.

## [v13.4.0] 2022-10-31

### Notable changes

- **CUMULUS-3104**
  - Published new tag [`43` of `cumuluss/async-operation` to Docker Hub](https://hub.docker.com/layers/cumuluss/async-operation/43/images/sha256-5f989c7d45db3dde87c88c553182d1e4e250a1e09af691a84ff6aa683088b948?context=explore) which was built with node:14.19.3-buster.

### Added

- **CUMULUS-2998**
  - Added Memory Size and Timeout terraform variable configuration for the following Cumulus tasks:
    - fake_processing_task_timeout and fake_processing_task_memory_size
    - files_to_granules_task_timeout and files_to_granule_task_memory_size
    - hello_world_task_timeout and hello_world_task_memory_size
    - sf_sqs_report_task_timeout and sf_sqs_report_task_memory_size
- **CUMULUS-2986**
  - Adds Terraform memory_size configurations to lambda functions with customizable timeouts enabled (the minimum default size has also been raised from 256 MB to 512 MB)
    allowed properties include:
      - add_missing_file_checksums_task_memory_size
      - discover_granules_task_memory_size
      - discover_pdrs_task_memory_size
      - hyrax_metadata_updates_task_memory_size
      - lzards_backup_task_memory_size
      - move_granules_task_memory_size
      - parse_pdr_task_memory_size
      - pdr_status_check_task_memory_size
      - post_to_cmr_task_memory_size
      - queue_granules_task_memory_size
      - queue_pdrs_task_memory_size
      - queue_workflow_task_memory_size
      - sync_granule_task_memory_size
      - update_cmr_access_constraints_task_memory_size
      - update_granules_cmr_task_memory_size
  - Initializes the lambda_memory_size(s) variable in the Terraform variable list
  - Adds Terraform timeout variable for add_missing_file_checksums_task
- **CUMULUS-2631**
  - Added 'Bearer token' support to s3credentials endpoint
- **CUMULUS-2787**
  - Added `lzards-api-client` package to Cumulus with `submitQueryToLzards` method
- **CUMULUS-2944**
  - Added configuration to increase the limit for body-parser's JSON and URL encoded parsers to allow for larger input payloads

### Changed


- Updated `example/cumulus-tf/variables.tf` to have `cmr_oauth_provider` default to `launchpad`
- **CUMULUS-3024**
  - Update PUT /granules endpoint to operate consistently across datastores
    (PostgreSQL, ElasticSearch, DynamoDB). Previously it was possible, given a
    partial Granule payload to have different data in Dynamo/ElasticSearch and PostgreSQL
  - Given a partial Granule object, the /granules update endpoint now operates
    with behavior more consistent with a PATCH operation where fields not provided
    in the payload will not be updated in the datastores.
  - Granule translation (db/src/granules.ts) now supports removing null/undefined fields when converting from API to Postgres
    granule formats.
  - Update granule write logic: if a `null` files key is provided in an update payload (e.g. `files: null`),
    an error will be thrown. `null` files were not previously supported and would throw potentially unclear errors. This makes the error clearer and more explicit.
  - Update granule write logic: If an empty array is provided for the `files` key, all files will be removed in all datastores
- **CUMULUS-2787**
  - Updated `lzards-backup-task` to send Cumulus provider and granule createdAt values as metadata in LZARDS backup request to support querying LZARDS for reconciliation reports
- **CUMULUS-2913**
  - Changed `process-dead-letter-archive` lambda to put messages from S3 dead
    letter archive that fail to process to new S3 location.
- **CUMULUS-2974**
  - The `DELETE /granules/<granuleId>` endpoint now includes additional details about granule
    deletion, including collection, deleted granule ID, deleted files, and deletion time.
- **CUMULUS-3027**
  - Pinned typescript to ~4.7.x to address typing incompatibility issues
    discussed in https://github.com/knex/knex/pull/5279
  - Update generate-ts-build-cache script to always install root project dependencies
- **CUMULUS-3104**
  - Updated Dockerfile of async operation docker image to build from node:14.19.3-buster
  - Sets default async_operation_image version to 43.
  - Upgraded saml2-js 4.0.0, rewire to 6.0.0 to address security vulnerabilities
  - Fixed TS compilation error caused by @aws-sdk/client-s3 3.190->3.193 upgrade

## [v13.3.2] 2022-10-10 [BACKPORT]

**Please note** changes in 13.3.2 may not yet be released in future versions, as
this is a backport and patch release on the 13.3.x series of releases. Updates that
are included in the future will have a corresponding CHANGELOG entry in future
releases.

### Fixed

- **CUMULUS-2557**
  - Updated `@cumulus/aws-client/S3/moveObject` to handle zero byte files (0 byte files).
- **CUMULUS-2971**
  - Updated `@cumulus/aws-client/S3ObjectStore` class to take string query parameters and
    its methods `signGetObject` and `signHeadObject` to take parameter presignOptions
- **CUMULUS-3021**
  - Updated `@cumulus/api-client/collections` and `@cumulus/integration-tests/api` to encode
    collection version in the URI path
- **CUMULUS-3024**
  - Update PUT /granules endpoint to operate consistently across datastores
    (PostgreSQL, ElasticSearch, DynamoDB). Previously it was possible, given a
    partial Granule payload to have different data in Dynamo/ElasticSearch and PostgreSQL
  - Given a partial Granule object, the /granules update endpoint now operates
    with behavior more consistent with a PATCH operation where fields not provided
    in the payload will not be updated in the datastores.
  - Granule translation (db/src/granules.ts) now supports removing null/undefined fields when converting from API to Postgres
    granule formats.
  - Update granule write logic: if a `null` files key is provided in an update payload (e.g. `files: null`),
    an error will be thrown. `null` files were not previously supported and would throw potentially unclear errors. This makes the error clearer and more explicit.
  - Update granule write logic: If an empty array is provided for the `files` key, all files will be removed in all datastores

## [v13.3.0] 2022-8-19

### Notable Changes

- **CUMULUS-2930**
  - The `GET /granules` endpoint has a new optional query parameter:
    `searchContext`, which is used to resume listing within the same search
    context. It is provided in every response from the endpoint as
    `meta.searchContext`. The searchContext value must be submitted with every
    consequent API call, and must be fetched from each new response to maintain
    the context.
  - Use of the `searchContext` query string parameter allows listing past 10,000 results.
  - Note that using the `from` query param in a request will cause the `searchContext` to
    be ignored and also make the query subject to the 10,000 results cap again.
  - Updated `GET /granules` endpoint to leverage ElasticSearch search-after API.
    The endpoint will only use search-after when the `searchContext` parameter
    is provided in a request.

## [v13.2.1] 2022-8-10 [BACKPORT]

### Notable changes

- **CUMULUS-3019**
  - Fix file write logic to delete files by `granule_cumulus_id` instead of
    `cumulus_id`. Previous logic removed files by matching `file.cumulus_id`
    to `granule.cumulus_id`.

## [v13.2.0] 2022-8-04

### Changed

- **CUMULUS-2940**
  - Updated bulk operation lambda to utilize system wide rds_connection_timing
    configuration parameters from the main `cumulus` module
- **CUMULUS-2980**
  - Updated `ingestPdrWithNodeNameSpec.js` to use `deleteProvidersAndAllDependenciesByHost` function.
  - Removed `deleteProvidersByHost`function.
- **CUMULUS-2954**
  - Updated Backup LZARDS task to run as a single task in a step function workflow.
  - Updated task to allow user to provide `collectionId` in workflow input and
    updated task to use said `collectionId` to look up the corresponding collection record in RDS.

## [v13.1.0] 2022-7-22

### MIGRATION notes

- The changes introduced in CUMULUS-2962 will re-introduce a
  `files_granules_cumulus_id_index` on the `files` table in the RDS database.
  This index will be automatically created as part of the bootstrap lambda
  function *on deployment* of the `data-persistence` module.

  *In cases where the index is already applied, this update will have no effect*.

  **Please Note**: In some cases where ingest is occurring at high volume levels and/or the
  files table has > 150M file records, the migration may
  fail on deployment due to timing required to both acquire the table state needed for the
  migration and time to create the index given the resources available.

  For reference a rx.5 large Aurora/RDS database
  with *no activity* took roughly 6 minutes to create the index for a file table with 300M records and no active ingest, however timed out when the same migration was attempted
  in production with possible activity on the table.

  If you believe you are subject to the above consideration, you may opt to
  manually create the `files` table index *prior* to deploying this version of
  Core with the following procedure:

  -----

  - Verify you do not have the index:

  ```text
  select * from pg_indexes where tablename = 'files';

   schemaname | tablename |        indexname        | tablespace |                                       indexdef
  ------------+-----------+-------------------------+------------+---------------------------------------------------------------------------------------
   public     | files     | files_pkey              |            | CREATE UNIQUE INDEX files_pkey ON public.files USING btree (cumulus_id)
   public     | files     | files_bucket_key_unique |            | CREATE UNIQUE INDEX files_bucket_key_unique ON public.files USING btree (bucket, key)
  ```

  In this instance you should not see an `indexname` row with
  `files_granules_cumulus_id_index` as the value.     If you *do*, you should be
  clear to proceed with the installation.
  - Quiesce ingest

  Stop all ingest operations in Cumulus Core according to your operational
  procedures.    You should validate that it appears there are no active queries that
  appear to be inserting granules/files into the database as a secondary method
  of evaluating the database system state:

  ```text
  select pid, query, state, wait_event_type, wait_event from pg_stat_activity where state = 'active';
  ```

  If query rows are returned with a `query` value that involves the files table,
  make sure ingest is halted and no other granule-update activity is running on
  the system.

  Note: In rare instances if there are hung queries that are unable to resolve, it may be necessary to
  manually use psql [Server Signaling
  Functions](https://www.postgresql.org/docs/10/functions-admin.html#FUNCTIONS-ADMIN-SIGNAL)
  `pg_cancel_backend` and/or
  `pg_terminate_backend` if the migration will not complete in the next step.

  - Create the Index

  Run the following query to create the index.    Depending on the situation
  this may take many minutes to complete, and you will note your CPU load and
  disk I/O rates increase on your cluster:

  ```text
  CREATE INDEX files_granule_cumulus_id_index ON files (granule_cumulus_id);
  ```

  You should see a response like:

  ```text
  CREATE INDEX
  ```

  and can verify the index `files_granule_cumulus_id_index` was created:

  ```text
  => select * from pg_indexes where tablename = 'files';
  schemaname | tablename |           indexname            | tablespace |                                           indexdef
   ------------+-----------+--------------------------------+------------+----------------------------------------------------------------------------------------------
   public     | files     | files_pkey                     |            | CREATE UNIQUE INDEX files_pkey ON public.files USING btree (cumulus_id)
   public     | files     | files_bucket_key_unique        |            | CREATE UNIQUE INDEX files_bucket_key_unique ON public.files USING btree (bucket, key)
   public     | files     | files_granule_cumulus_id_index |            | CREATE INDEX files_granule_cumulus_id_index ON public.files USING btree (granule_cumulus_id)
  (3 rows)
  ```

  - Once this is complete, you may deploy this version of Cumulus as you
    normally would.
  **If you are unable to stop ingest for the above procedure** *and* cannot
  migrate with deployment, you may be able to manually create the index while
  writes are ongoing using postgres's `CONCURRENTLY` option for `CREATE INDEX`.
  This can have significant impacts on CPU/write IO, particularly if you are
  already using a significant amount of your cluster resources, and may result
  in failed writes or an unexpected index/database state.

  PostgreSQL's
  [documentation](https://www.postgresql.org/docs/10/sql-createindex.html#SQL-CREATEINDEX-CONCURRENTLY)
  provides more information on this option.   Please be aware it is
  **unsupported** by Cumulus at this time, so community members that opt to go
  this route should proceed with caution.

  -----

### Notable changes

- **CUMULUS-2962**
  - Re-added database structural migration to `files` table to add an index on `granule_cumulus_id`
- **CUMULUS-2929**
  - Updated `move-granule` task to check the optional collection configuration parameter
    `meta.granuleMetadataFileExtension` to determine the granule metadata file.
    If none is specified, the granule CMR metadata or ISO metadata file is used.

### Changed

- Updated Moment.js package to 2.29.4 to address security vulnerability
- **CUMULUS-2967**
  - Added fix example/spec/helpers/Provider that doesn't fail deletion 404 in
    case of deletion race conditions
### Fixed

- **CUMULUS-2995**
  - Updated Lerna package to 5.1.8 to address security vulnerability

- **CUMULUS-2863**
  - Fixed `@cumulus/api` `validateAndUpdateSqsRule` method to allow 0 retries and 0 visibilityTimeout
    in rule's meta.

- **CUMULUS-2959**
  - Fixed `@cumulus/api` `granules` module to convert numeric productVolume to string
    when an old granule record is retrieved from DynamoDB
- Fixed the following links on Cumulus docs' [Getting Started](https://nasa.github.io/cumulus/docs/getting-started) page:
    * Cumulus Deployment
    * Terraform Best Practices
    * Integrator Common Use Cases
- Also corrected the _How to Deploy Cumulus_ link in the [Glossary](https://nasa.github.io/cumulus/docs/glossary)


## [v13.0.1] 2022-7-12

- **CUMULUS-2995**
  - Updated Moment.js package to 2.29.4 to address security vulnerability

## [v13.0.0] 2022-06-13

### MIGRATION NOTES

- The changes introduced in CUMULUS-2955 should result in removal of
  `files_granule_cumulus_id_index` from the `files` table (added in the v11.1.1
  release).  The success of this operation is dependent on system ingest load.

  In rare cases where data-persistence deployment fails because the
  `postgres-db-migration` times out, it may be required to manually remove the
  index and then redeploy:

  ```text
  DROP INDEX IF EXISTS files_granule_cumulus_id_index;
  ```

### Breaking Changes

- **CUMULUS-2931**

  - Updates CustomBootstrap lambda to default to failing if attempting to remove
    a pre-existing `cumulus-alias` index that would collide with the required
    `cumulus-alias` *alias*.   A configuration parameter
    `elasticsearch_remove_index_alias_conflict`  on the `cumulus` and
    `archive` modules has been added to enable the original behavior that would
    remove the invalid index (and all it's data).
  - Updates `@cumulus/es-client.bootstrapElasticSearch` signature to be
    parameterized and accommodate a new parameter `removeAliasConflict` which
    allows/disallows the deletion of a conflicting `cumulus-alias` index

### Notable changes

- **CUMULUS-2929**
  - Updated `move-granule` task to check the optional collection configuration parameter
    `meta.granuleMetadataFileExtension` to determine the granule metadata file.
    If none is specified, the granule CMR metadata or ISO metadata file is used.

### Added

- **CUMULUS-2929**
  - Added optional collection configuration `meta.granuleMetadataFileExtension` to specify CMR metadata
    file extension for tasks that utilize metadata file lookups

- **CUMULUS-2939**
  - Added `@cumulus/api/lambdas/start-async-operation` to start an async operation

- **CUMULUS-2953**
  - Added `skipMetadataCheck` flag to config for Hyrax metadata updates task.
  - If this config flag is set to `true`, and a granule has no CMR file, the task will simply return the input values.

- **CUMULUS-2966**
  - Added extractPath operation and support of nested string replacement to `url_path` in the collection configuration

### Changed

- **CUMULUS-2965**
  - Update `cumulus-rds-tf` module to ignore `engine_version` lifecycle changes
- **CUMULUS-2967**
  - Added fix example/spec/helpers/Provider that doesn't fail deletion 404 in
    case of deletion race conditions
- **CUMULUS-2955**
  - Updates `20220126172008_files_granule_id_index` to *not* create an index on
    `granule_cumulus_id` on the files table.
  - Adds `20220609024044_remove_files_granule_id_index` migration to revert
    changes from `20220126172008_files_granule_id_index` on any deployed stacks
    that might have the index to ensure consistency in deployed stacks

- **CUMULUS-2923**
  - Changed public key setup for SFTP local testing.
- **CUMULUS-2939**
  - Updated `@cumulus/api` `granules/bulk*`, `elasticsearch/index-from-database` and
    `POST reconciliationReports` endpoints to invoke StartAsyncOperation lambda

### Fixed

- **CUMULUS-2863**
  - Fixed `@cumulus/api` `validateAndUpdateSqsRule` method to allow 0 retries
    and 0 visibilityTimeout in rule's meta.
- **CUMULUS-2961**
  - Fixed `data-migration2` granule migration logic to allow for DynamoDb granules that have a null/empty string value for `execution`.   The migration will now migrate them without a linked execution.
  - Fixed `@cumulus/api` `validateAndUpdateSqsRule` method to allow 0 retries and 0 visibilityTimeout
    in rule's meta.

- **CUMULUS-2959**
  - Fixed `@cumulus/api` `granules` module to convert numeric productVolume to string
    when an old granule record is retrieved from DynamoDB.

## [v12.0.3] 2022-10-03 [BACKPORT]

**Please note** changes in 12.0.3 may not yet be released in future versions, as
this is a backport and patch release on the 12.0.x series of releases. Updates that
are included in the future will have a corresponding CHANGELOG entry in future
releases.

### Fixed

- **CUMULUS-3024**
  - Update PUT /granules endpoint to operate consistently across datastores
    (PostgreSQL, ElasticSearch, DynamoDB). Previously it was possible, given a
    partial Granule payload to have different data in Dynamo/ElasticSearch and PostgreSQL
  - Given a partial Granule object, the /granules update endpoint now operates
    with behavior more consistent with a PATCH operation where fields not provided
    in the payload will not be updated in the datastores.
  - Granule translation (db/src/granules.ts) now supports removing null/undefined fields when converting from API to Postgres
    granule formats.
  - Update granule write logic: if a `null` files key is provided in an update payload (e.g. `files: null`),
    an error will be thrown. `null` files were not previously supported and would throw potentially unclear errors. This makes the error clearer and more explicit.
  - Update granule write logic: If an empty array is provided for the `files` key, all files will be removed in all datastores
- **CUMULUS-2971**
  - Updated `@cumulus/aws-client/S3ObjectStore` class to take string query parameters and
    its methods `signGetObject` and `signHeadObject` to take parameter presignOptions
- **CUMULUS-2557**
  - Updated `@cumulus/aws-client/S3/moveObject` to handle zero byte files (0 byte files).
- **CUMULUS-3021**
  - Updated `@cumulus/api-client/collections` and `@cumulus/integration-tests/api` to encode
    collection version in the URI path

## [v12.0.2] 2022-08-10 [BACKPORT]

**Please note** changes in 12.0.2 may not yet be released in future versions, as
this is a backport and patch release on the 12.0.x series of releases. Updates that
are included in the future will have a corresponding CHANGELOG entry in future
releases.

### Notable Changes

- **CUMULUS-3019**
  - Fix file write logic to delete files by `granule_cumulus_id` instead of
      `cumulus_id`. Previous logic removed files by matching `file.cumulus_id`
      to `granule.cumulus_id`.

## [v12.0.1] 2022-07-18

- **CUMULUS-2995**
  - Updated Moment.js package to 2.29.4 to address security vulnerability

## [v12.0.0] 2022-05-20

### Breaking Changes

- **CUMULUS-2903**

  - The minimum supported version for all published Cumulus Core npm packages is now Node 14.19.1
  - Tasks using the `cumuluss/cumulus-ecs-task` Docker image must be updated to
    `cumuluss/cumulus-ecs-task:1.8.0`. This can be done by updating the `image`
    property of any tasks defined using the `cumulus_ecs_service` Terraform
    module.

### Changed

- **CUMULUS-2932**

  - Updates `SyncGranule` task to include `disableOrDefaultAcl` function that uses
    the configuration ACL parameter to set ACL to private by default or disable ACL.
  - Updates `@cumulus/sync-granule` `download()` function to take in ACL parameter
  - Updates `@cumulus/ingest` `proceed()` function to take in ACL parameter
  - Updates `@cumulus/ingest` `addLock()` function to take in an optional ACL parameter
  - Updates `SyncGranule` example worfklow config
    `example/cumulus-tf/sync_granule_workflow.asl.json` to include `ACL`
    parameter.

## [v11.1.8] 2022-11-07 [BACKPORT]

**Please note** changes in 11.1.7 may not yet be released in future versions, as
this is a backport and patch release on the 11.1.x series of releases. Updates that
are included in the future will have a corresponding CHANGELOG entry in future
releases.

### Breaking Changes

- **CUMULUS-2903**
  - The minimum supported version for all published Cumulus Core npm packages is now Node 14.19.1
  - Tasks using the `cumuluss/cumulus-ecs-task` Docker image must be updated to
    `cumuluss/cumulus-ecs-task:1.8.0`. This can be done by updating the `image`
    property of any tasks defined using the `cumulus_ecs_service` Terraform
    module.

### Notable changes

- Published new tag [`43` of `cumuluss/async-operation` to Docker Hub](https://hub.docker.com/layers/cumuluss/async-operation/43/images/sha256-5f989c7d45db3dde87c88c553182d1e4e250a1e09af691a84ff6aa683088b948?context=explore) which was built with node:14.19.3-buster.

### Changed

- **CUMULUS-3104**
  - Updated Dockerfile of async operation docker image to build from node:14.19.3-buster
  - Sets default async_operation_image version to 43.
  - Upgraded saml2-js 4.0.0, rewire to 6.0.0 to address security vulnerabilities
  - Fixed TS compilation error on aws-client package caused by @aws-sdk/client-s3 3.202.0 upgrade

- **CUMULUS-3080**
  - Changed the retention period in days from 14 to 30 for cloudwatch logs for NIST-5 compliance

## [v11.1.7] 2022-10-05 [BACKPORT]

**Please note** changes in 11.1.7 may not yet be released in future versions, as
this is a backport and patch release on the 11.1.x series of releases. Updates that
are included in the future will have a corresponding CHANGELOG entry in future
releases.

### Fixed

- **CUMULUS-3024**
  - Update PUT /granules endpoint to operate consistently across datastores
    (PostgreSQL, ElasticSearch, DynamoDB). Previously it was possible, given a
    partial Granule payload to have different data in Dynamo/ElasticSearch and PostgreSQL
  - Given a partial Granule object, the /granules update endpoint now operates
    with behavior more consistent with a PATCH operation where fields not provided
    in the payload will not be updated in the datastores.
  - Granule translation (db/src/granules.ts) now supports removing null/undefined fields when converting from API to Postgres
    granule formats.
  - Update granule write logic: if a `null` files key is provided in an update payload (e.g. `files: null`),
    an error will be thrown. `null` files were not previously supported and would throw potentially unclear errors. This makes the error clearer and more explicit.
  - Update granule write logic: If an empty array is provided for the `files` key, all files will be removed in all datastores
- **CUMULUS-2971**
  - Updated `@cumulus/aws-client/S3ObjectStore` class to take string query parameters and
    its methods `signGetObject` and `signHeadObject` to take parameter presignOptions
- **CUMULUS-2557**
  - Updated `@cumulus/aws-client/S3/moveObject` to handle zero byte files (0 byte files).
- **CUMULUS-3021**
  - Updated `@cumulus/api-client/collections` and `@cumulus/integration-tests/api` to encode
    collection version in the URI path
- **CUMULUS-3027**
  - Pinned typescript to ~4.7.x to address typing incompatibility issues
    discussed in https://github.com/knex/knex/pull/5279
  - Update generate-ts-build-cache script to always install root project dependencies

## [v11.1.5] 2022-08-10 [BACKPORT]

**Please note** changes in 11.1.5 may not yet be released in future versions, as
this is a backport and patch release on the 11.1.x series of releases. Updates that
are included in the future will have a corresponding CHANGELOG entry in future
releases.

### Notable changes

- **CUMULUS-3019**
  - Fix file write logic to delete files by `granule_cumulus_id` instead of
      `cumulus_id`. Previous logic removed files by matching `file.cumulus_id`
      to `granule.cumulus_id`.

## [v11.1.4] 2022-07-18

**Please note** changes in 11.1.4 may not yet be released in future versions, as
this is a backport and patch release on the 11.1.x series of releases. Updates that
are included in the future will have a corresponding CHANGELOG entry in future
releases.

### MIGRATION notes


- The changes introduced in CUMULUS-2962 will re-introduce a
  `files_granules_cumulus_id_index` on the `files` table in the RDS database.
  This index will be automatically created as part of the bootstrap lambda
  function *on deployment* of the `data-persistence` module.

  *In cases where the index is already applied, this update will have no effect*.

  **Please Note**: In some cases where ingest is occurring at high volume levels and/or the
  files table has > 150M file records, the migration may
  fail on deployment due to timing required to both acquire the table state needed for the
  migration and time to create the index given the resources available.

  For reference a rx.5 large Aurora/RDS database
  with *no activity* took roughly 6 minutes to create the index for a file table with 300M records and no active ingest, however timed out when the same migration was attempted
  in production with possible activity on the table.

  If you believe you are subject to the above consideration, you may opt to
  manually create the `files` table index *prior* to deploying this version of
  Core with the following procedure:

  -----

  - Verify you do not have the index:

  ```text
  select * from pg_indexes where tablename = 'files';

   schemaname | tablename |        indexname        | tablespace |                                       indexdef
  ------------+-----------+-------------------------+------------+---------------------------------------------------------------------------------------
   public     | files     | files_pkey              |            | CREATE UNIQUE INDEX files_pkey ON public.files USING btree (cumulus_id)
   public     | files     | files_bucket_key_unique |            | CREATE UNIQUE INDEX files_bucket_key_unique ON public.files USING btree (bucket, key)
  ```

  In this instance you should not see an `indexname` row with
  `files_granules_cumulus_id_index` as the value.     If you *do*, you should be
  clear to proceed with the installation.
  - Quiesce ingest

  Stop all ingest operations in Cumulus Core according to your operational
  procedures.    You should validate that it appears there are no active queries that
  appear to be inserting granules/files into the database as a secondary method
  of evaluating the database system state:

  ```text
  select pid, query, state, wait_event_type, wait_event from pg_stat_activity where state = 'active';
  ```

  If query rows are returned with a `query` value that involves the files table,
  make sure ingest is halted and no other granule-update activity is running on
  the system.

  Note: In rare instances if there are hung queries that are unable to resolve, it may be necessary to
  manually use psql [Server Signaling
  Functions](https://www.postgresql.org/docs/10/functions-admin.html#FUNCTIONS-ADMIN-SIGNAL)
  `pg_cancel_backend` and/or
  `pg_terminate_backend` if the migration will not complete in the next step.

  - Create the Index

  Run the following query to create the index.    Depending on the situation
  this may take many minutes to complete, and you will note your CPU load and
  disk I/O rates increase on your cluster:

  ```text
  CREATE INDEX files_granule_cumulus_id_index ON files (granule_cumulus_id);
  ```

  You should see a response like:

  ```text
  CREATE INDEX
  ```

  and can verify the index `files_granule_cumulus_id_index` was created:

  ```text
  => select * from pg_indexes where tablename = 'files';
  schemaname | tablename |           indexname            | tablespace |                                           indexdef
   ------------+-----------+--------------------------------+------------+----------------------------------------------------------------------------------------------
   public     | files     | files_pkey                     |            | CREATE UNIQUE INDEX files_pkey ON public.files USING btree (cumulus_id)
   public     | files     | files_bucket_key_unique        |            | CREATE UNIQUE INDEX files_bucket_key_unique ON public.files USING btree (bucket, key)
   public     | files     | files_granule_cumulus_id_index |            | CREATE INDEX files_granule_cumulus_id_index ON public.files USING btree (granule_cumulus_id)
  (3 rows)
  ```

  - Once this is complete, you may deploy this version of Cumulus as you
    normally would.
  **If you are unable to stop ingest for the above procedure** *and* cannot
  migrate with deployment, you may be able to manually create the index while
  writes are ongoing using postgres's `CONCURRENTLY` option for `CREATE INDEX`.
  This can have significant impacts on CPU/write IO, particularly if you are
  already using a significant amount of your cluster resources, and may result
  in failed writes or an unexpected index/database state.

  PostgreSQL's
  [documentation](https://www.postgresql.org/docs/10/sql-createindex.html#SQL-CREATEINDEX-CONCURRENTLY)
  provides more information on this option.   Please be aware it is
  **unsupported** by Cumulus at this time, so community members that opt to go
  this route should proceed with caution.

  -----

### Changed

- Updated Moment.js package to 2.29.4 to address security vulnerability

## [v11.1.3] 2022-06-24

**Please note** changes in 11.1.3 may not yet be released in future versions, as
this is a backport and patch release on the 11.1.x series of releases. Updates that
are included in the future will have a corresponding CHANGELOG entry in future
releases.

### Notable changes

- **CUMULUS-2929**
  - Updated `move-granule` task to check the optional collection configuration parameter
    `meta.granuleMetadataFileExtension` to determine the granule metadata file.
    If none is specified, the granule CMR metadata or ISO metadata file is used.

### Added

- **CUMULUS-2929**
  - Added optional collection configuration `meta.granuleMetadataFileExtension` to specify CMR metadata
    file extension for tasks that utilize metadata file lookups
- **CUMULUS-2966**
  - Added extractPath operation and support of nested string replacement to `url_path` in the collection configuration
### Fixed

- **CUMULUS-2863**
  - Fixed `@cumulus/api` `validateAndUpdateSqsRule` method to allow 0 retries
    and 0 visibilityTimeout in rule's meta.
- **CUMULUS-2959**
  - Fixed `@cumulus/api` `granules` module to convert numeric productVolume to string
    when an old granule record is retrieved from DynamoDB.
- **CUMULUS-2961**
  - Fixed `data-migration2` granule migration logic to allow for DynamoDb granules that have a null/empty string value for `execution`.   The migration will now migrate them without a linked execution.

## [v11.1.2] 2022-06-13

**Please note** changes in 11.1.2 may not yet be released in future versions, as
this is a backport and patch release on the 11.1.x series of releases. Updates that
are included in the future will have a corresponding CHANGELOG entry in future
releases.

### MIGRATION NOTES

- The changes introduced in CUMULUS-2955 should result in removal of
  `files_granule_cumulus_id_index` from the `files` table (added in the v11.1.1
  release).  The success of this operation is dependent on system ingest load

  In rare cases where data-persistence deployment fails because the
  `postgres-db-migration` times out, it may be required to manually remove the
  index and then redeploy:

  ```text
  > DROP INDEX IF EXISTS postgres-db-migration;
  DROP INDEX
  ```

### Changed

- **CUMULUS-2955**
  - Updates `20220126172008_files_granule_id_index` to *not* create an index on
    `granule_cumulus_id` on the files table.
  - Adds `20220609024044_remove_files_granule_id_index` migration to revert
    changes from `20220126172008_files_granule_id_index` on any deployed stacks
    that might have the index to ensure consistency in deployed stacks

## [v11.1.1] 2022-04-26

### Added

### Changed

- **CUMULUS-2885**
  - Updated `@cumulus/aws-client` to use new AWS SDK v3 packages for S3 requests:
    - `@aws-sdk/client-s3`
    - `@aws-sdk/lib-storage`
    - `@aws-sdk/s3-request-presigner`
  - Updated code for compatibility with updated `@cumulus/aws-client` and AWS SDK v3 S3 packages:
    - `@cumulus/api`
    - `@cumulus/async-operations`
    - `@cumulus/cmrjs`
    - `@cumulus/common`
    - `@cumulus/collection-config-store`
    - `@cumulus/ingest`
    - `@cumulus/launchpad-auth`
    - `@cumulus/sftp-client`
    - `@cumulus/tf-inventory`
    - `lambdas/data-migration2`
    - `tasks/add-missing-file-checksums`
    - `tasks/hyrax-metadata-updates`
    - `tasks/lzards-backup`
    - `tasks/sync-granule`
- **CUMULUS-2886**
  - Updated `@cumulus/aws-client` to use new AWS SDK v3 packages for API Gateway requests:
    - `@aws-sdk/client-api-gateway`
- **CUMULUS-2920**
  - Update npm version for Core build to 8.6
- **CUMULUS-2922**
  - Added `@cumulus/example-lib` package to example project to allow unit tests `example/script/lib` dependency.
  - Updates Mutex unit test to address changes made in [#2902](https://github.com/nasa/cumulus/pull/2902/files)
- **CUMULUS-2924**
  - Update acquireTimeoutMillis to 400 seconds for the db-provision-lambda module to address potential timeout issues on RDS database start
- **CUMULUS-2925**
  - Updates CI to utilize `audit-ci` v6.2.0
  - Updates CI to utilize a on-container filesystem when building Core in 'uncached' mode
  - Updates CI to selectively bootstrap Core modules in the cleanup job phase
- **CUMULUS-2934**
  - Update CI Docker container build to install pipenv to prevent contention on parallel lambda builds


## [v11.1.0] 2022-04-07

### MIGRATION NOTES

- 11.1.0 is an amendment release and supersedes 11.0.0. However, follow the migration steps for 11.0.0.

- **CUMULUS-2905**
  - Updates migration script with new `migrateAndOverwrite` and
    `migrateOnlyFiles` options.

### Added

- **CUMULUS-2860**
  - Added an optional configuration parameter `skipMetadataValidation` to `hyrax-metadata-updates` task
- **CUMULUS-2870**
  - Added `last_modified_date` as output to all tasks in Terraform `ingest` module.
- **CUMULUS-NONE**
  - Added documentation on choosing and configuring RDS at `deployment/choosing_configuring_rds`.

### Changed

- **CUMULUS-2703**
  - Updated `ORCA Backup` reconciliation report to report `cumulusFilesCount` and `orcaFilesCount`
- **CUMULUS-2849**
  - Updated `@cumulus/aws-client` to use new AWS SDK v3 packages for DynamoDB requests:
    - `@aws-sdk/client-dynamodb`
    - `@aws-sdk/lib-dynamodb`
    - `@aws-sdk/util-dynamodb`
  - Updated code for compatibility with AWS SDK v3 Dynamo packages
    - `@cumulus/api`
    - `@cumulus/errors`
    - `@cumulus/tf-inventory`
    - `lambdas/data-migration2`
    - `packages/api/ecs/async-operation`
- **CUMULUS-2864**
  - Updated `@cumulus/cmr-client/ingestUMMGranule` and `@cumulus/cmr-client/ingestConcept`
    functions to not perform separate validation request
- **CUMULUS-2870**
  - Updated `hello_world_service` module to pass in `lastModified` parameter in command list to trigger a Terraform state change when the `hello_world_task` is modified.

### Fixed

- **CUMULUS-2849**
  - Fixed AWS service client memoization logic in `@cumulus/aws-client`

## [v11.0.0] 2022-03-24 [STABLE]

### v9.9->v11.0 MIGRATION NOTES

Release v11.0 is a maintenance release series, replacing v9.9.   If you are
upgrading to or past v11 from v9.9.x to this release, please pay attention to the following
migration notes from prior releases:

#### Migration steps

##### **After deploying the `data-persistence` module, but before deploying the main `cumulus` module**

- Due to a bug in the PUT `/rules/<name>` endpoint, the rule records in PostgreSQL may be
out of sync with records in DynamoDB. In order to bring the records into sync, re-deploy and re-run the
[`data-migration1` Lambda](https://nasa.github.io/cumulus/docs/upgrade-notes/upgrade-rds#3-deploy-and-run-data-migration1) with a payload of
`{"forceRulesMigration": true}`:

```shell
aws lambda invoke --function-name $PREFIX-data-migration1 \
  --payload $(echo '{"forceRulesMigration": true}' | base64) $OUTFILE
```

##### As part of the `cumulus` deployment

- Please read the [documentation on the updates to the granule files schema for our Cumulus workflow tasks and how to upgrade your deployment for compatibility](https://nasa.github.io/cumulus/docs/upgrade-notes/update-task-file-schemas).
- (Optional) Update the `task-config` for all workflows that use the `sync-granule` task to include `workflowStartTime` set to
`{$.cumulus_meta.workflow_start_time}`. See [here](https://github.com/nasa/cumulus/blob/master/example/cumulus-tf/sync_granule_workflow.asl.json#L9) for an example.

##### After the `cumulus` deployment

As part of the work on the RDS Phase 2 feature, it was decided to re-add the
granule file `type` property on the file table (detailed reasoning
https://wiki.earthdata.nasa.gov/pages/viewpage.action?pageId=219186829).  This
change was implemented as part of CUMULUS-2672/CUMULUS-2673, however granule
records ingested prior to v11 will *not* have the file.type property stored in the
PostGreSQL database, and on installation of v11 API calls to get granule.files
will not return this value. We anticipate most users are impacted by this issue.

Users that are impacted by these changes should re-run the granule migration
lambda to *only* migrate granule file records:

```shell
PAYLOAD=$(echo '{"migrationsList": ["granules"], "granuleMigrationParams": {"migrateOnlyFiles": "true"}}' | base64)
aws lambda invoke --function-name $PREFIX-postgres-migration-async-operation \
--payload $PAYLOAD $OUTFILE
```

You should note that this will *only* move files for granule records in
PostgreSQL.  **If you have not completed the phase 1 data migration or
have granule records in dynamo that are not in PostgreSQL, the migration will
report failure for both the DynamoDB granule and all the associated files and the file
records will not be updated**.

If you prefer to do a full granule and file migration, you may instead
opt to run the migration with the `migrateAndOverwrite` option instead, this will re-run a
full granule/files migration and overwrite all values in the PostgreSQL database from
what is in DynamoDB for both granules and associated files:

```shell
PAYLOAD=$(echo '{"migrationsList": ["granules"], "granuleMigrationParams": {"migrateAndOverwrite": "true"}}' | base64)
aws lambda invoke --function-name $PREFIX-postgres-migration-async-operation \
--payload $PAYLOAD $OUTFILE
```

*Please note*: Since this data migration is copying all of your granule data
from DynamoDB to PostgreSQL, it can take multiple hours (or even days) to run,
depending on how much data you have and how much parallelism you configure the
migration to use. In general, the more parallelism you configure the migration
to use, the faster it will go, but the higher load it will put on your
PostgreSQL database. Excessive database load can cause database outages and
result in data loss/recovery scenarios. Thus, the parallelism settings for the
migration are intentionally set by default to conservative values but are
configurable.      If this impacts only some of your data products you may want
to consider using other `granuleMigrationParams`.

Please see [the second data migration
docs](https://nasa.github.io/cumulus/docs/upgrade-notes/upgrade-rds#5-run-the-second-data-migration)
for more on this tool if you are unfamiliar with the various options.

### Notable changes

- **CUMULUS-2703**
  - `ORCA Backup` is now a supported `reportType` for the `POST /reconciliationReports` endpoint

### Added

- **CUMULUS-2311** - RDS Migration Epic Phase 2
  - **CUMULUS-2208**
    - Added `@cumulus/message/utils.parseException` to parse exception objects
    - Added helpers to `@cumulus/message/Granules`:
      - `getGranuleProductVolume`
      - `getGranuleTimeToPreprocess`
      - `getGranuleTimeToArchive`
      - `generateGranuleApiRecord`
    - Added `@cumulus/message/PDRs/generatePdrApiRecordFromMessage` to generate PDR from Cumulus workflow message
    - Added helpers to `@cumulus/es-client/indexer`:
      - `deleteAsyncOperation` to delete async operation records from Elasticsearch
      - `updateAsyncOperation` to update an async operation record in Elasticsearch
    - Added granules `PUT` endpoint to Cumulus API for updating a granule.
    Requests to this endpoint should be submitted **without an `action`**
    attribute in the request body.
    - Added `@cumulus/api-client/granules.updateGranule` to update granule via the API
  - **CUMULUS-2303**
    - Add translatePostgresProviderToApiProvider method to `@cumulus/db/translate/providers`
  - **CUMULUS-2306**
    - Updated API execution GET endpoint to read individual execution records
      from PostgreSQL database instead of DynamoDB
    - Updated API execution-status endpoint to read execution records from
      PostgreSQL database instead of DynamoDB
  - **CUMULUS-2302**
    - Added translatePostgresCollectionToApiCollection method to
      `@cumulus/db/translate/collections`
    - Added `searchWithUpdatedAtRange` method to
      `@cumulus/db/models/collections`
  - **CUMULUS-2301**
    - Created API asyncOperations POST endpoint to create async operations.
  - **CUMULUS-2307**
    - Updated API PDR GET endpoint to read individual PDR records from
      PostgreSQL database instead of DynamoDB
    - Added `deletePdr` to `@cumulus/api-client/pdrs`
  - **CUMULUS-2782**
    - Update API granules endpoint `move` action to update granules in the index
      and utilize postgres as the authoritative datastore
  - **CUMULUS-2769**
    - Update collection PUT endpoint to require existance of postgresql record
      and to ignore lack of dynamoDbRecord on update
  - **CUMULUS-2767**
    - Update provider PUT endpoint to require existence of PostgreSQL record
      and to ignore lack of DynamoDB record on update
  - **CUMULUS-2759**
    - Updates collection/provider/rules/granules creation (post) endpoints to
      primarily check for existence/collision in PostgreSQL database instead of DynamoDB
  - **CUMULUS-2714**
    - Added `@cumulus/db/base.deleteExcluding` method to allow for deletion of a
      record set with an exclusion list of cumulus_ids
  - **CUMULUS-2317**
    - Added `@cumulus/db/getFilesAndGranuleInfoQuery()` to build a query for searching file
    records in PostgreSQL and return specified granule information for each file
    - Added `@cumulus/db/QuerySearchClient` library to handle sequentially fetching and paging
    through results for an arbitrary PostgreSQL query
    - Added `insert` method to all `@cumulus/db` models to handle inserting multiple records into
    the database at once
    - Added `@cumulus/db/translatePostgresGranuleResultToApiGranule` helper to
    translate custom PostgreSQL granule result to API granule
  - **CUMULUS-2672**
    - Added migration to add `type` text column to Postgres database `files` table
  - **CUMULUS-2634**
    - Added new functions for upserting data to Elasticsearch:
      - `@cumulus/es-client/indexer.upsertExecution` to upsert an execution
      - `@cumulus/es-client/indexer.upsertPdr` to upsert a PDR
      - `@cumulus/es-client/indexer.upsertGranule` to upsert a granule
  - **CUMULUS-2510**
    - Added `execution_sns_topic_arn` environment variable to
      `sf_event_sqs_to_db_records` lambda TF definition.
    - Added to `sf_event_sqs_to_db_records_lambda` IAM policy to include
      permissions for SNS publish for `report_executions_topic`
    - Added `collection_sns_topic_arn` environment variable to
      `PrivateApiLambda` and `ApiEndpoints` lambdas.
    - Added `updateCollection` to `@cumulus/api-client`.
    - Added to `ecs_cluster` IAM policy to include permissions for SNS publish
      for `report_executions_sns_topic_arn`, `report_pdrs_sns_topic_arn`,
      `report_granules_sns_topic_arn`
    - Added variables for report topic ARNs to `process_dead_letter_archive.tf`
    - Added variable for granule report topic ARN to `bulk_operation.tf`
    - Added `pdr_sns_topic_arn` environment variable to
      `sf_event_sqs_to_db_records` lambda TF definition.
    - Added the new function `publishSnsMessageByDataType` in `@cumulus/api` to
      publish SNS messages to the report topics to PDRs, Collections, and
      Executions.
    - Added the following functions in `publishSnsMessageUtils` to handle
      publishing SNS messages for specific data and event types:
      - `publishCollectionUpdateSnsMessage`
      - `publishCollectionCreateSnsMessage`
      - `publishCollectionDeleteSnsMessage`
      - `publishGranuleUpdateSnsMessage`
      - `publishGranuleDeleteSnsMessage`
      - `publishGranuleCreateSnsMessage`
      - `publishExecutionSnsMessage`
      - `publishPdrSnsMessage`
      - `publishGranuleSnsMessageByEventType`
    - Added to `ecs_cluster` IAM policy to include permissions for SNS publish
      for `report_executions_topic` and `report_pdrs_topic`.
  - **CUMULUS-2315**
    - Added `paginateByCumulusId` to `@cumulus/db` `BasePgModel` to allow for paginated
      full-table select queries in support of elasticsearch indexing.
    - Added `getMaxCumulusId` to `@cumulus/db` `BasePgModel` to allow all
      derived table classes to support querying the current max `cumulus_id`.
  - **CUMULUS-2673**
    - Added `ES_HOST` environment variable to `postgres-migration-async-operation`
    Lambda using value of `elasticsearch_hostname` Terraform variable.
    - Added `elasticsearch_security_group_id` to security groups for
      `postgres-migration-async-operation` lambda.
    - Added permission for `DynamoDb:DeleteItem` to
      `postgres-migration-async-operation` lambda.
  - **CUMULUS-2778**
    - Updated default value of `async_operation_image` in
      `tf-modules/cumulus/variables.tf` to `cumuluss/async-operation:41`
    - Added `ES_HOST` environment variable to async operation ECS task
      definition to ensure that async operation tasks write to the correct
      Elasticsearch domain
- **CUMULUS-2642**
  - Reduces the reconcilation report's default maxResponseSize that returns
     the full report rather than an s3 signed url. Reports very close to the
     previous limits were failing to download, so the limit has been lowered to
     ensure all files are handled properly.
- **CUMULUS-2703**
  - Added `@cumulus/api/lambdas/reports/orca-backup-reconciliation-report` to create
    `ORCA Backup` reconciliation report

### Removed

- **CUMULUS-2311** - RDS Migration Epic Phase 2
  - **CUMULUS-2208**
    - Removed trigger for `dbIndexer` Lambda for DynamoDB tables:
      - `<prefix>-AsyncOperationsTable`
      - `<prefix>-CollectionsTable`
      - `<prefix>-ExecutionsTable`
      - `<prefix>-GranulesTable`
      - `<prefix>-PdrsTable`
      - `<prefix>-ProvidersTable`
      - `<prefix>-RulesTable`
  - **CUMULUS-2782**
    - Remove deprecated `@ingest/granule.moveGranuleFiles`
  - **CUMULUS-2770**
    - Removed `waitForModelStatus` from `example/spec/helpers/apiUtils` integration test helpers
  - **CUMULUS-2510**
    - Removed `stream_enabled` and `stream_view_type` from `executions_table` TF
      definition.
    - Removed `aws_lambda_event_source_mapping` TF definition on executions
      DynamoDB table.
    - Removed `stream_enabled` and `stream_view_type` from `collections_table`
      TF definition.
    - Removed `aws_lambda_event_source_mapping` TF definition on collections
      DynamoDB table.
    - Removed lambda `publish_collections` TF resource.
    - Removed `aws_lambda_event_source_mapping` TF definition on granules
    - Removed `stream_enabled` and `stream_view_type` from `pdrs_table` TF
      definition.
    - Removed `aws_lambda_event_source_mapping` TF definition on PDRs
      DynamoDB table.
  - **CUMULUS-2694**
    - Removed `@cumulus/api/models/granules.storeGranulesFromCumulusMessage()` method
  - **CUMULUS-2662**
    - Removed call to `addToLocalES` in POST `/granules` endpoint since it is
      redundant.
    - Removed call to `addToLocalES` in POST and PUT `/executions` endpoints
      since it is redundant.
    - Removed function `addToLocalES` from `es-client` package since it is no
      longer used.
  - **CUMULUS-2771**
    - Removed `_updateGranuleStatus` to update granule to "running" from `@cumulus/api/lib/ingest.reingestGranule`
    and `@cumulus/api/lib/ingest.applyWorkflow`

### Changed

- CVE-2022-2477
  - Update node-forge to 1.3.0 in `@cumulus/common` to address CVE-2022-2477
- **CUMULUS-2311** - RDS Migration Epic Phase 2
  - **CUMULUS_2641**
    - Update API granule schema to set productVolume as a string value
    - Update `@cumulus/message` package to set productVolume as string
      (calculated with `file.size` as a `BigInt`) to match API schema
    - Update `@cumulus/db` granule translation to translate `granule` objects to
      match the updated API schema
  - **CUMULUS-2714**
    - Updated
      - @cumulus/api/lib.writeRecords.writeGranulesFromMessage
      - @cumulus/api/lib.writeRecords.writeGranuleFromApi
      - @cumulus/api/lib.writeRecords.createGranuleFromApi
      - @cumulus/api/lib.writeRecords.updateGranuleFromApi
    - These methods now remove postgres file records that aren't contained in
        the write/update action if such file records exist.  This update
        maintains consistency with the writes to elasticsearch/dynamodb.
  - **CUMULUS-2672**
    - Updated `data-migration2` lambda to migrate Dynamo `granule.files[].type`
      instead of dropping it.
    - Updated `@cumlus/db` `translateApiFiletoPostgresFile` to retain `type`
    - Updated `@cumulus/db` `translatePostgresFileToApiFile` to retain `type`
    - Updated `@cumulus/types.api.file` to add `type` to the typing.
  - **CUMULUS-2315**
    - Update `index-from-database` lambda/ECS task and elasticsearch endpoint to read
      from PostgreSQL database
    - Update `index-from-database` endpoint to add the following configuration
      tuning parameters:
      - postgresResultPageSize -- The number of records to read from each
        postgres table per request.   Default is 1000.
      - postgresConnectionPoolSize -- The max number of connections to allow the
        index function to make to the database.  Default is 10.
      - esRequestConcurrency -- The maximium number of concurrent record
        translation/ES record update requests.   Default is 10.
  - **CUMULUS-2308**
    - Update `/granules/<granule_id>` GET endpoint to return PostgreSQL Granules instead of DynamoDB Granules
    - Update `/granules/<granule_id>` PUT endpoint to use PostgreSQL Granule as source rather than DynamoDB Granule
    - Update `unpublishGranule` (used in /granules PUT) to use PostgreSQL Granule as source rather than DynamoDB Granule
    - Update integration tests to use `waitForApiStatus` instead of `waitForModelStatus`
    - Update Granule ingest to update the Postgres Granule status as well as the DynamoDB Granule status
  - **CUMULUS-2302**
    - Update API collection GET endpoint to read individual provider records from
      PostgreSQL database instead of DynamoDB
    - Update sf-scheduler lambda to utilize API endpoint to get provider record
      from database via Private API lambda
    - Update API granule `reingest` endpoint to read collection from PostgreSQL
      database instead of DynamoDB
    - Update internal-reconciliation report to base report Collection comparison
      on PostgreSQL instead of DynamoDB
    - Moved createGranuleAndFiles `@cumulus/api` unit helper from `./lib` to
      `.test/helpers`
  - **CUMULUS-2208**
    - Moved all `@cumulus/api/es/*` code to new `@cumulus/es-client` package
    - Updated logic for collections API POST/PUT/DELETE to create/update/delete
      records directly in Elasticsearch in parallel with updates to
      DynamoDb/PostgreSQL
    - Updated logic for rules API POST/PUT/DELETE to create/update/delete
      records directly in Elasticsearch in parallel with updates to
      DynamoDb/PostgreSQL
    - Updated logic for providers API POST/PUT/DELETE to create/update/delete
      records directly in  Elasticsearch in parallel with updates to
      DynamoDb/PostgreSQL
    - Updated logic for PDRs API DELETE to delete records directly in
      Elasticsearch in parallel with deletes to DynamoDB/PostgreSQL
    - Updated logic for executions API DELETE to delete records directly in
      Elasticsearch in parallel with deletes to DynamoDB/PostgreSQL
    - Updated logic for granules API DELETE to delete records directly in
      Elasticsearch in parallel with deletes to DynamoDB/PostgreSQL
    - `sfEventSqsToDbRecords` Lambda now writes following data directly to
      Elasticsearch in parallel with writes to DynamoDB/PostgreSQL:
      - executions
      - PDRs
      - granules
    - All async operations are now written directly to Elasticsearch in parallel
      with DynamoDB/PostgreSQL
    - Updated logic for async operation API DELETE to delete records directly in
      Elasticsearch in parallel with deletes to DynamoDB/PostgreSQL
    - Moved:
      - `packages/api/lib/granules.getGranuleProductVolume` ->
      `@cumulus/message/Granules.getGranuleProductVolume`
      - `packages/api/lib/granules.getGranuleTimeToPreprocess`
      -> `@cumulus/message/Granules.getGranuleTimeToPreprocess`
      - `packages/api/lib/granules.getGranuleTimeToArchive` ->
      `@cumulus/message/Granules.getGranuleTimeToArchive`
      - `packages/api/models/Granule.generateGranuleRecord`
      -> `@cumulus/message/Granules.generateGranuleApiRecord`
  - **CUMULUS-2306**
    - Updated API local serve (`api/bin/serve.js`) setup code to add cleanup/executions
    related records
    - Updated @cumulus/db/models/granules-executions to add a delete method in
      support of local cleanup
    - Add spec/helpers/apiUtils/waitForApiStatus integration helper to retry API
      record retrievals on status in lieu of using `waitForModelStatus`
  - **CUMULUS-2303**
    - Update API provider GET endpoint to read individual provider records from
      PostgreSQL database instead of DynamoDB
    - Update sf-scheduler lambda to utilize API endpoint to get provider record
      from database via Private API lambda
  - **CUMULUS-2301**
    - Updated `getAsyncOperation` to read from PostgreSQL database instead of
      DynamoDB.
    - Added `translatePostgresAsyncOperationToApiAsyncOperation` function in
      `@cumulus/db/translate/async-operation`.
    - Updated `translateApiAsyncOperationToPostgresAsyncOperation` function to
      ensure that `output` is properly translated to an object for the
      PostgreSQL record for the following cases of `output` on the incoming API
      record:
      - `record.output` is a JSON stringified object
      - `record.output` is a JSON stringified array
      - `record.output` is a JSON stringified string
      - `record.output` is a string
  - **CUMULUS-2317**
    - Changed reconciliation reports to read file records from PostgreSQL instead of DynamoDB
  - **CUMULUS-2304**
    - Updated API rule GET endpoint to read individual rule records from
      PostgreSQL database instead of DynamoDB
    - Updated internal consumer lambdas for SNS, SQS and Kinesis to read
      rules from PostgreSQL.
  - **CUMULUS-2634**
    - Changed `sfEventSqsToDbRecords` Lambda to use new upsert helpers for executions, granules, and PDRs
    to ensure out-of-order writes are handled correctly when writing to Elasticsearch
  - **CUMULUS-2510**
    - Updated `@cumulus/api/lib/writeRecords/write-execution` to publish SNS
      messages after a successful write to Postgres, DynamoDB, and ES.
    - Updated functions `create` and `upsert` in the `db` model for Executions
      to return an array of objects containing all columns of the created or
      updated records.
    - Updated `@cumulus/api/endpoints/collections` to publish an SNS message
      after a successful collection delete, update (PUT), create (POST).
    - Updated functions `create` and `upsert` in the `db` model for Collections
      to return an array of objects containing all columns for the created or
      updated records.
    - Updated functions `create` and `upsert` in the `db` model for Granules
      to return an array of objects containing all columns for the created or
      updated records.
    - Updated `@cumulus/api/lib/writeRecords/write-granules` to publish SNS
      messages after a successful write to Postgres, DynamoDB, and ES.
    - Updated `@cumulus/api/lib/writeRecords/write-pdr` to publish SNS
      messages after a successful write to Postgres, DynamoDB, and ES.
  - **CUMULUS-2733**
    - Updated `_writeGranuleFiles` function creates an aggregate error which
      contains the workflow error, if any, as well as any error that may occur
      from writing granule files.
  - **CUMULUS-2674**
    - Updated `DELETE` endpoints for the following data types to check that record exists in
      PostgreSQL or Elasticsearch before proceeding with deletion:
      - `provider`
      - `async operations`
      - `collections`
      - `granules`
      - `executions`
      - `PDRs`
      - `rules`
  - **CUMULUS-2294**
    - Updated architecture and deployment documentation to reference RDS
  - **CUMULUS-2642**
    - Inventory and Granule Not Found Reconciliation Reports now compare
      Databse against S3 in on direction only, from Database to S3
      Objects. This means that only files in the database are compared against
      objects found on S3 and the filesInCumulus.onlyInS3 report key will
      always be empty. This significantly decreases the report output size and
      aligns with a users expectations.
    - Updates getFilesAndGranuleInfoQuery to take additional optional
      parameters `collectionIds`, `granuleIds`, and `providers` to allow
      targeting/filtering of the results.

  - **CUMULUS-2694**
    - Updated database write logic in `sfEventSqsToDbRccords` to log message if Cumulus
    workflow message is from pre-RDS deployment but still attempt parallel writing to DynamoDB
    and PostgreSQL
    - Updated database write logic in `sfEventSqsToDbRccords` to throw error if requirements to write execution to PostgreSQL cannot be met
  - **CUMULUS-2660**
    - Updated POST `/executions` endpoint to publish SNS message of created record to executions SNS topic
  - **CUMULUS-2661**
    - Updated PUT `/executions/<arn>` endpoint to publish SNS message of updated record to executions SNS topic
  - **CUMULUS-2765**
    - Updated `updateGranuleStatusToQueued` in `write-granules` to write to
      Elasticsearch and publish SNS message to granules topic.
  - **CUMULUS-2774**
    - Updated `constructGranuleSnsMessage` and `constructCollectionSnsMessage`
      to throw error if `eventType` is invalid or undefined.
  - **CUMULUS-2776**
    - Updated `getTableIndexDetails` in `db-indexer` to use correct
      `deleteFnName` for reconciliation reports.
  - **CUMULUS-2780**
    - Updated bulk granule reingest operation to read granules from PostgreSQL instead of DynamoDB.
  - **CUMULUS-2778**
    - Updated default value of `async_operation_image` in `tf-modules/cumulus/variables.tf` to `cumuluss/async-operation:38`
  - **CUMULUS-2854**
    - Updated rules model to decouple `createRuleTrigger` from `create`.
    - Updated rules POST endpoint to call `rulesModel.createRuleTrigger` directly to create rule trigger.
    - Updated rules PUT endpoints to call `rulesModel.createRuleTrigger` if update fails and reversion needs to occur.

### Fixed

- **CUMULUS-2311** - RDS Migration Epic Phase 2
  - **CUMULUS-2810**
    - Updated @cumulus/db/translate/translatePostgresProviderToApiProvider to
      correctly return provider password and updated tests to prevent
      reintroduction.
  - **CUMULUS-2778**
    - Fixed async operation docker image to correctly update record status in
    Elasticsearch
  - Updated localAPI to set additional env variable, and fixed `GET /executions/status` response
  - **CUMULUS-2877**
    - Ensure database records receive a timestamp when writing granules.

## [v10.1.3] 2022-06-28 [BACKPORT]

### Added

- **CUMULUS-2966**
  - Added extractPath operation and support of nested string replacement to `url_path` in the collection configuration

## [v10.1.2] 2022-03-11

### Added

- **CUMULUS-2859**
  - Update `postgres-db-migration` lambda timeout to default 900 seconds
  - Add `db_migration_lambda_timeout` variable to `data-persistence` module to
    allow this timeout to be user configurable
- **CUMULUS-2868**
  - Added `iam:PassRole` permission to `step_policy` in `tf-modules/ingest/iam.tf`

## [v10.1.1] 2022-03-04

### Migration steps

- Due to a bug in the PUT `/rules/<name>` endpoint, the rule records in PostgreSQL may be
out of sync with records in DynamoDB. In order to bring the records into sync, re-run the
[previously deployed `data-migration1` Lambda](https://nasa.github.io/cumulus/docs/upgrade-notes/upgrade-rds#3-deploy-and-run-data-migration1) with a payload of
`{"forceRulesMigration": true}`:

```shell
aws lambda invoke --function-name $PREFIX-data-migration1 \
  --payload $(echo '{"forceRulesMigration": true}' | base64) $OUTFILE
```

### Added

- **CUMULUS-2841**
  - Add integration test to validate PDR node provider that requires password
    credentials succeeds on ingest

- **CUMULUS-2846**
  - Added `@cumulus/db/translate/rule.translateApiRuleToPostgresRuleRaw` to translate API rule to PostgreSQL rules and
  **keep undefined fields**

### Changed

- **CUMULUS-NONE**
  - Adds logging to ecs/async-operation Docker container that launches async
    tasks on ECS. Sets default async_operation_image_version to 39.

- **CUMULUS-2845**
  - Updated rules model to decouple `createRuleTrigger` from `create`.
  - Updated rules POST endpoint to call `rulesModel.createRuleTrigger` directly to create rule trigger.
  - Updated rules PUT endpoints to call `rulesModel.createRuleTrigger` if update fails and reversion needs to occur.
- **CUMULUS-2846**
  - Updated version of `localstack/localstack` used in local unit testing to `0.11.5`

### Fixed

- Upgraded lodash to version 4.17.21 to fix vulnerability
- **CUMULUS-2845**
  - Fixed bug in POST `/rules` endpoint causing rule records to be created
  inconsistently in DynamoDB and PostgreSQL
- **CUMULUS-2846**
  - Fixed logic for `PUT /rules/<name>` endpoint causing rules to be saved
  inconsistently between DynamoDB and PostgreSQL
- **CUMULUS-2854**
  - Fixed queue granules behavior where the task was not accounting for granules that
  *already* had createdAt set. Workflows downstream in this scenario should no longer
  fail to write their granules due to order-of-db-writes constraints in the database
  update logic.

## [v10.1.0] 2022-02-23

### Added

- **CUMULUS-2775**
  - Added a configurable parameter group for the RDS serverless database cluster deployed by `tf-modules/rds-cluster-tf`. The allowed parameters for the parameter group can be found in the AWS documentation of [allowed parameters for an Aurora PostgreSQL cluster](https://docs.aws.amazon.com/AmazonRDS/latest/AuroraUserGuide/AuroraPostgreSQL.Reference.ParameterGroups.html). By default, the following parameters are specified:
    - `shared_preload_libraries`: `pg_stat_statements,auto_explain`
    - `log_min_duration_statement`: `250`
    - `auto_explain.log_min_duration`: `250`
- **CUMULUS-2781**
  - Add api_config secret to hold API/Private API lambda configuration values
- **CUMULUS-2840**
  - Added an index on `granule_cumulus_id` to the RDS files table.

### Changed

- **CUMULUS-2492**
  - Modify collectionId logic to accomodate trailing underscores in collection short names. e.g. `shortName____`
- **CUMULUS-2847**
  - Move DyanmoDb table name into API keystore and initialize only on lambda cold start
- **CUMULUS-2833**
  - Updates provider model schema titles to display on the dashboard.
- **CUMULUS-2837**
  - Update process-s3-dead-letter-archive to unpack SQS events in addition to
    Cumulus Messages
  - Update process-s3-dead-letter-archive to look up execution status using
    getCumulusMessageFromExecutionEvent (common method with sfEventSqsToDbRecords)
  - Move methods in api/lib/cwSfExecutionEventUtils to
    @cumulus/message/StepFunctions
- **CUMULUS-2775**
  - Changed the `timeout_action` to `ForceApplyCapacityChange` by default for the RDS serverless database cluster `tf-modules/rds-cluster-tf`
- **CUMULUS-2781**
  - Update API lambda to utilize api_config secret for initial environment variables

### Fixed

- **CUMULUS-2853**
  - Move OAUTH_PROVIDER to lambda env variables to address regression in CUMULUS-2781
  - Add logging output to api app router
- Added Cloudwatch permissions to `<prefix>-steprole` in `tf-modules/ingest/iam.tf` to address the
`Error: error creating Step Function State Machine (xxx): AccessDeniedException: 'arn:aws:iam::XXX:role/xxx-steprole' is not authorized to create managed-rule`
error in non-NGAP accounts:
  - `events:PutTargets`
  - `events:PutRule`
  - `events:DescribeRule`

## [v10.0.1] 2022-02-03

### Fixed

- Fixed IAM permissions issue with `<prefix>-postgres-migration-async-operation` Lambda
which prevented it from running a Fargate task for data migration.

## [v10.0.0] 2022-02-01

### Migration steps

- Please read the [documentation on the updates to the granule files schema for our Cumulus workflow tasks and how to upgrade your deployment for compatibility](https://nasa.github.io/cumulus/docs/upgrade-notes/update-task-file-schemas).
- (Optional) Update the `task-config` for all workflows that use the `sync-granule` task to include `workflowStartTime` set to
`{$.cumulus_meta.workflow_start_time}`. See [here](https://github.com/nasa/cumulus/blob/master/example/cumulus-tf/sync_granule_workflow.asl.json#L9) for an example.

### BREAKING CHANGES

- **NDCUM-624**
  - Functions in @cumulus/cmrjs renamed for consistency with `isCMRFilename` and `isCMRFile`
    - `isECHO10File` -> `isECHO10Filename`
    - `isUMMGFile` -> `isUMMGFilename`
    - `isISOFile` -> `isCMRISOFilename`
- **CUMULUS-2388**
  - In order to standardize task messaging formats, please note the updated input, output and config schemas for the following Cumulus workflow tasks:
    - add-missing-file-checksums
    - files-to-granules
    - hyrax-metadata-updates
    - lzards-backup
    - move-granules
    - post-to-cmr
    - sync-granule
    - update-cmr-access-constraints
    - update-granules-cmr-metadata-file-links
  The primary focus of the schema updates was to standardize the format of granules, and
  particularly their files data. The granule `files` object now matches the file schema in the
  Cumulus database and thus also matches the `files` object produced by the API with use cases like
  `applyWorkflow`. This includes removal of `name` and `filename` in favor of `bucket` and `key`,
  removal of certain properties such as `etag` and `duplicate_found` and outputting them as
  separate objects stored in `meta`.
  - Checksum values calculated by `@cumulus/checksum` are now converted to string to standardize
  checksum formatting across the Cumulus library.

### Notable changes

- **CUMULUS-2718**
  - The `sync-granule` task has been updated to support an optional configuration parameter `workflowStartTime`. The output payload of `sync-granule` now includes a `createdAt` time for each granule which is set to the
  provided `workflowStartTime` or falls back to `Date.now()` if not provided. Workflows using
  `sync-granule` may be updated to include this parameter with the value of `{$.cumulus_meta.workflow_start_time}` in the `task_config`.
- Updated version of `@cumulus/cumulus-message-adapter-js` from `2.0.3` to `2.0.4` for
all Cumulus workflow tasks
- **CUMULUS-2783**
  - A bug in the ECS cluster autoscaling configuration has been
resolved. ECS clusters should now correctly autoscale by adding new cluster
instances according to the [policy configuration](https://github.com/nasa/cumulus/blob/master/tf-modules/cumulus/ecs_cluster.tf).
  - Async operations that are started by these endpoints will be run as ECS tasks
  with a launch type of Fargate, not EC2:
    - `POST /deadLetterArchive/recoverCumulusMessages`
    - `POST /elasticsearch/index-from-database`
    - `POST /granules/bulk`
    - `POST /granules/bulkDelete`
    - `POST /granules/bulkReingest`
    - `POST /migrationCounts`
    - `POST /reconciliationReports`
    - `POST /replays`
    - `POST /replays/sqs`

### Added

- Upgraded version of dependencies on `knex` package from `0.95.11` to `0.95.15`
- Added Terraform data sources to `example/cumulus-tf` module to retrieve default VPC and subnets in NGAP accounts
  - Added `vpc_tag_name` variable which defines the tags used to look up a VPC. Defaults to VPC tag name used in NGAP accounts
  - Added `subnets_tag_name` variable which defines the tags used to look up VPC subnets. Defaults to a subnet tag name used in NGAP accounts
- Added Terraform data sources to `example/data-persistence-tf` module to retrieve default VPC and subnets in NGAP accounts
  - Added `vpc_tag_name` variable which defines the tags used to look up a VPC. Defaults to VPC tag name used in NGAP accounts
  - Added `subnets_tag_name` variable which defines the tags used to look up VPC subnets. Defaults to a subnet tag name used in NGAP accounts
- Added Terraform data sources to `example/rds-cluster-tf` module to retrieve default VPC and subnets in NGAP accounts
  - Added `vpc_tag_name` variable which defines the tags used to look up a VPC. Defaults to VPC tag name used in NGAP accounts
  - Added `subnets_tag_name` variable which defines the tags used to look up VPC subnets. Defaults to tag names used in subnets in for NGAP accounts
- **CUMULUS-2299**
  - Added support for SHA checksum types with hyphens (e.g. `SHA-256` vs `SHA256`) to tasks that calculate checksums.
- **CUMULUS-2439**
  - Added CMR search client setting to the CreateReconciliationReport lambda function.
  - Added `cmr_search_client_config` tfvars to the archive and cumulus terraform modules.
  - Updated CreateReconciliationReport lambda to search CMR collections with CMRSearchConceptQueue.
- **CUMULUS-2441**
  - Added support for 'PROD' CMR environment.
- **CUMULUS-2456**
  - Updated api lambdas to query ORCA Private API
  - Updated example/cumulus-tf/orca.tf to the ORCA release v4.0.0-Beta3
- **CUMULUS-2638**
  - Adds documentation to clarify bucket config object use.
- **CUMULUS-2684**
  - Added optional collection level parameter `s3MultipartChunksizeMb` to collection's `meta` field
  - Updated `move-granules` task to take in an optional config parameter s3MultipartChunksizeMb
- **CUMULUS-2747**
  - Updated data management type doc to include additional fields for provider configurations
- **CUMULUS-2773**
  - Added a document to the workflow-tasks docs describing deployment, configuration and usage of the LZARDS backup task.

### Changed

- Made `vpc_id` variable optional for `example/cumulus-tf` module
- Made `vpc_id` and `subnet_ids` variables optional for `example/data-persistence-tf` module
- Made `vpc_id` and `subnets` variables optional for `example/rds-cluster-tf` module
- Changes audit script to handle integration test failure when `USE\_CACHED\_BOOTSTRAP` is disabled.
- Increases wait time for CMR to return online resources in integration tests
- **CUMULUS-1823**
  - Updates to Cumulus rule/provider schemas to improve field titles and descriptions.
- **CUMULUS-2638**
  - Transparent to users, remove typescript type `BucketType`.
- **CUMULUS-2718**
  - Updated config for SyncGranules to support optional `workflowStartTime`
  - Updated SyncGranules to provide `createdAt` on output based on `workflowStartTime` if provided,
  falling back to `Date.now()` if not provided.
  - Updated `task_config` of SyncGranule in example workflows
- **CUMULUS-2735**
  - Updated reconciliation reports to write formatted JSON to S3 to improve readability for
    large reports
  - Updated TEA version from 102 to 121 to address TEA deployment issue with the max size of
    a policy role being exceeded
- **CUMULUS-2743**
  - Updated bamboo Dockerfile to upgrade pip as part of the image creation process
- **CUMULUS-2744**
  - GET executions/status returns associated granules for executions retrieved from the Step Function API
- **CUMULUS-2751**
  - Upgraded all Cumulus (node.js) workflow tasks to use
    `@cumulus/cumulus-message-adapter-js` version `2.0.3`, which includes an
    update cma-js to better expose CMA stderr stream output on lambda timeouts
    as well as minor logging enhancements.
- **CUMULUS-2752**
  - Add new mappings for execution records to prevent dynamic field expansion from exceeding
  Elasticsearch field limits
    - Nested objects under `finalPayload.*` will not dynamically add new fields to mapping
    - Nested objects under `originalPayload.*` will not dynamically add new fields to mapping
    - Nested keys under `tasks` will not dynamically add new fields to mapping
- **CUMULUS-2753**
  - Updated example/cumulus-tf/orca.tf to the latest ORCA release v4.0.0-Beta2 which is compatible with granule.files file schema
  - Updated /orca/recovery to call new lambdas request_status_for_granule and request_status_for_job.
  - Updated orca integration test
- [**PR #2569**](https://github.com/nasa/cumulus/pull/2569)
  - Fixed `TypeError` thrown by `@cumulus/cmrjs/cmr-utils.getGranuleTemporalInfo` when
    a granule's associated UMM-G JSON metadata file does not contain a `ProviderDates`
    element that has a `Type` of either `"Update"` or `"Insert"`.  If neither are
    present, the granule's last update date falls back to the `"Create"` type
    provider date, or `undefined`, if none is present.
- **CUMULUS-2775**
  - Changed `@cumulus/api-client/invokeApi()` to accept a single accepted status code or an array
  of accepted status codes via `expectedStatusCodes`
- [**PR #2611**](https://github.com/nasa/cumulus/pull/2611)
  - Changed `@cumulus/launchpad-auth/LaunchpadToken.requestToken` and `validateToken`
    to use the HTTPS request option `https.pfx` instead of the deprecated `pfx` option
    for providing the certificate.
- **CUMULUS-2836**
  - Updates `cmr-utils/getGranuleTemporalInfo` to search for a SingleDateTime
    element, when beginningDateTime value is not
    found in the metadata file.  The granule's temporal information is
    returned so that both beginningDateTime and endingDateTime are set to the
    discovered singleDateTimeValue.
- **CUMULUS-2756**
  - Updated `_writeGranule()` in `write-granules.js` to catch failed granule writes due to schema validation, log the failure and then attempt to set the status of the granule to `failed` if it already exists to prevent a failure from allowing the granule to get "stuck" in a non-failed status.

### Fixed

- **CUMULUS-2775**
  - Updated `@cumulus/api-client` to not log an error for 201 response from `updateGranule`
- **CUMULUS-2783**
  - Added missing lower bound on scale out policy for ECS cluster to ensure that
  the cluster will autoscale correctly.
- **CUMULUS-2835**
  - Updated `hyrax-metadata-updates` task to support reading the DatasetId from ECHO10 XML, and the EntryTitle from UMM-G JSON; these are both valid alternatives to the shortname and version ID.

## [v9.9.3] 2021-02-17 [BACKPORT]

**Please note** changes in 9.9.3 may not yet be released in future versions, as
this is a backport and patch release on the 9.9.x series of releases. Updates that
are included in the future will have a corresponding CHANGELOG entry in future
releases.

- **CUMULUS-2853**
  - Move OAUTH_PROVIDER to lambda env variables to address regression in 9.9.2/CUMULUS-2275
  - Add logging output to api app router

## [v9.9.2] 2021-02-10 [BACKPORT]

**Please note** changes in 9.9.2 may not yet be released in future versions, as
this is a backport and patch release on the 9.9.x series of releases. Updates that
are included in the future will have a corresponding CHANGELOG entry in future
releases.### Added

- **CUMULUS-2775**
  - Added a configurable parameter group for the RDS serverless database cluster deployed by `tf-modules/rds-cluster-tf`. The allowed parameters for the parameter group can be found in the AWS documentation of [allowed parameters for an Aurora PostgreSQL cluster](https://docs.aws.amazon.com/AmazonRDS/latest/AuroraUserGuide/AuroraPostgreSQL.Reference.ParameterGroups.html). By default, the following parameters are specified:
    - `shared_preload_libraries`: `pg_stat_statements,auto_explain`
    - `log_min_duration_statement`: `250`
    - `auto_explain.log_min_duration`: `250`
- **CUMULUS-2840**
  - Added an index on `granule_cumulus_id` to the RDS files table.

### Changed

- **CUMULUS-2847**
  - Move DyanmoDb table name into API keystore and initialize only on lambda cold start
- **CUMULUS-2781**
  - Add api_config secret to hold API/Private API lambda configuration values
- **CUMULUS-2775**
  - Changed the `timeout_action` to `ForceApplyCapacityChange` by default for the RDS serverless database cluster `tf-modules/rds-cluster-tf`

## [v9.9.1] 2021-02-10 [BACKPORT]

**Please note** changes in 9.9.1 may not yet be released in future versions, as
this is a backport and patch release on the 9.9.x series of releases. Updates that
are included in the future will have a corresponding CHANGELOG entry in future
releases.

### Fixed

- **CUMULUS-2775**
  - Updated `@cumulus/api-client` to not log an error for 201 response from `updateGranule`

### Changed

- Updated version of `@cumulus/cumulus-message-adapter-js` from `2.0.3` to `2.0.4` for
all Cumulus workflow tasks
- **CUMULUS-2775**
  - Changed `@cumulus/api-client/invokeApi()` to accept a single accepted status code or an array
  of accepted status codes via `expectedStatusCodes`
- **CUMULUS-2837**
  - Update process-s3-dead-letter-archive to unpack SQS events in addition to
    Cumulus Messages
  - Update process-s3-dead-letter-archive to look up execution status using
    getCumulusMessageFromExecutionEvent (common method with sfEventSqsToDbRecords)
  - Move methods in api/lib/cwSfExecutionEventUtils to
    @cumulus/message/StepFunctions

## [v9.9.0] 2021-11-03

### Added

- **NDCUM-624**: Add support for ISO metadata files for the `MoveGranules` step
  - Add function `isISOFile` to check if a given file object is an ISO file
  - `granuleToCmrFileObject` and `granulesToCmrFileObjects` now take a
    `filterFunc` argument
    - `filterFunc`'s default value is `isCMRFile`, so the previous behavior is
      maintained if no value is given for this argument
    - `MoveGranules` passes a custom filter function to
      `granulesToCmrFileObjects` to check for `isISOFile` in addition to
      `isCMRFile`, so that metadata from `.iso.xml` files can be used in the
      `urlPathTemplate`
- [**PR #2535**](https://github.com/nasa/cumulus/pull/2535)
  - NSIDC and other cumulus users had desire for returning formatted dates for
    the 'url_path' date extraction utilities. Added 'dateFormat' function as
    an option for extracting and formating the entire date. See
    docs/workflow/workflow-configuration-how-to.md for more information.
- [**PR #2548**](https://github.com/nasa/cumulus/pull/2548)
  - Updated webpack configuration for html-loader v2
- **CUMULUS-2640**
  - Added Elasticsearch client scroll setting to the CreateReconciliationReport lambda function.
  - Added `elasticsearch_client_config` tfvars to the archive and cumulus terraform modules.
- **CUMULUS-2683**
  - Added `default_s3_multipart_chunksize_mb` setting to the `move-granules` lambda function.
  - Added `default_s3_multipart_chunksize_mb` tfvars to the cumulus and ingest terraform modules.
  - Added optional parameter `chunkSize` to `@cumulus/aws-client/S3.moveObject` and
    `@cumulus/aws-client/S3.multipartCopyObject` to set the chunk size of the S3 multipart uploads.
  - Renamed optional parameter `maxChunkSize` to `chunkSize` in
    `@cumulus/aws-client/lib/S3MultipartUploads.createMultipartChunks`.

### Changed

- Upgraded all Cumulus workflow tasks to use `@cumulus/cumulus-message-adapter-js` version `2.0.1`
- **CUMULUS-2725**
  - Updated providers endpoint to return encrypted password
  - Updated providers model to try decrypting credentials before encryption to allow for better handling of updating providers
- **CUMULUS-2734**
  - Updated `@cumulus/api/launchpadSaml.launchpadPublicCertificate` to correctly retrieve
    certificate from launchpad IdP metadata with and without namespace prefix.

## [v9.8.0] 2021-10-19

### Notable changes

- Published new tag [`36` of `cumuluss/async-operation` to Docker Hub](https://hub.docker.com/layers/cumuluss/async-operation/35/images/sha256-cf777a6ef5081cd90a0f9302d45243b6c0a568e6d977c0ee2ccc5a90b12d45d0?context=explore) for compatibility with
upgrades to `knex` package and to address security vulnerabilities.

### Added

- Added `@cumulus/db/createRejectableTransaction()` to handle creating a Knex transaction that **will throw an error** if the transaction rolls back. [As of Knex 0.95+, promise rejection on transaction rollback is no longer the default behavior](https://github.com/knex/knex/blob/master/UPGRADING.md#upgrading-to-version-0950).

- **CUMULUS-2639**
  - Increases logging on reconciliation reports.

- **CUMULUS-2670**
  - Updated `lambda_timeouts` string map variable for `cumulus` module to accept a
  `update_granules_cmr_metadata_file_links_task_timeout` property
- **CUMULUS-2598**
  - Add unit and integration tests to describe queued granules as ignored when
    duplicate handling is 'skip'

### Changed

- Updated `knex` version from 0.23.11 to 0.95.11 to address security vulnerabilities
- Updated default version of async operations Docker image to `cumuluss/async-operation:36`
- **CUMULUS-2590**
  - Granule applyWorkflow, Reingest actions and Bulk operation now update granule status to `queued` when scheduling the granule.
- **CUMULUS-2643**
  - relocates system file `buckets.json` out of the
    `s3://internal-bucket/workflows` directory into
    `s3://internal-bucket/buckets`.


## [v9.7.1] 2021-12-08 [Backport]

Please note changes in 9.7.0 may not yet be released in future versions, as this is a backport and patch release on the 9.7.x series of releases. Updates that are included in the future will have a corresponding CHANGELOG entry in future releases.
Fixed

- **CUMULUS-2751**
  - Update all tasks to update to use cumulus-message-adapter-js version 2.0.4

## [v9.7.0] 2021-10-01

### Notable Changes

- **CUMULUS-2583**
  - The `queue-granules` task now updates granule status to `queued` when a granule is queued. In order to prevent issues with the private API endpoint and Lambda API request and concurrency limits, this functionality runs with limited concurrency, which may increase the task's overall runtime when large numbers of granules are being queued. If you are facing Lambda timeout errors with this task, we recommend converting your `queue-granules` task to an ECS activity. This concurrency is configurable via the task config's `concurrency` value.
- **CUMULUS-2676**
  - The `discover-granules` task has been updated to limit concurrency on checks to identify and skip already ingested granules in order to prevent issues with the private API endpoint and Lambda API request and concurrency limits. This may increase the task's overall runtime when large numbers of granules are discovered. If you are facing Lambda timeout errors with this task, we recommend converting your `discover-granules` task to an ECS activity. This concurrency is configurable via the task config's `concurrency` value.
- Updated memory of `<prefix>-sfEventSqsToDbRecords` Lambda to 1024MB

### Added

- **CUMULUS-2000**
  - Updated `@cumulus/queue-granules` to respect a new config parameter: `preferredQueueBatchSize`. Queue-granules will respect this batchsize as best as it can to batch granules into workflow payloads. As workflows generally rely on information such as collection and provider expected to be shared across all granules in a workflow, queue-granules will break batches up by collection, as well as provider if there is a `provider` field on the granule. This may result in batches that are smaller than the preferred size, but never larger ones. The default value is 1, which preserves current behavior of queueing 1 granule per workflow.
- **CUMULUS-2630**
  - Adds a new workflow `DiscoverGranulesToThrottledQueue` that discovers and writes
    granules to a throttled background queue.  This allows discovery and ingest
    of larger numbers of granules without running into limits with lambda
    concurrency.

### Changed

- **CUMULUS-2720**
  - Updated Core CI scripts to validate CHANGELOG diffs as part of the lint process
- **CUMULUS-2695**
  - Updates the example/cumulus-tf deployment to change
    `archive_api_reserved_concurrency` from 8 to 5 to use fewer reserved lambda
    functions. If you see throttling errors on the `<stack>-apiEndpoints` you
    should increase this value.
  - Updates cumulus-tf/cumulus/variables.tf to change
    `archive_api_reserved_concurrency` from 8 to 15 to prevent throttling on
    the dashboard for default deployments.
- **CUMULUS-2584**
  - Updates `api/endpoints/execution-status.js` `get` method to include associated granules, as
    an array, for the provided execution.
  - Added `getExecutionArnsByGranuleCumulusId` returning a list of executionArns sorted by most recent first,
    for an input Granule Cumulus ID in support of the move of `translatePostgresGranuleToApiGranule` from RDS-Phase2
    feature branch
  - Added `getApiExecutionCumulusIds` returning cumulus IDs for a given list of executions
- **CUMULUS-NONE**
  - Downgrades elasticsearch version in testing container to 5.3 to match AWS version.
  - Update serve.js -> `eraseDynamoTables()`. Changed the call `Promise.all()` to `Promise.allSettled()` to ensure all dynamo records (provider records in particular) are deleted prior to reseeding.

### Fixed

- **CUMULUS-2583**
  - Fixed a race condition where granules set as “queued” were not able to be set as “running” or “completed”

## [v9.6.0] 2021-09-20

### Added

- **CUMULUS-2576**
  - Adds `PUT /granules` API endpoint to update a granule
  - Adds helper `updateGranule` to `@cumulus/api-client/granules`
- **CUMULUS-2606**
  - Adds `POST /granules/{granuleId}/executions` API endpoint to associate an execution with a granule
  - Adds helper `associateExecutionWithGranule` to `@cumulus/api-client/granules`
- **CUMULUS-2583**
  - Adds `queued` as option for granule's `status` field

### Changed

- Moved `ssh2` package from `@cumulus/common` to `@cumulus/sftp-client` and
  upgraded package from `^0.8.7` to `^1.0.0` to address security vulnerability
  issue in previous version.
- **CUMULUS-2583**
  - `QueueGranules` task now updates granule status to `queued` once it is added to the queue.

- **CUMULUS-2617**
  - Use the `Authorization` header for CMR Launchpad authentication instead of the deprecated `Echo-Token` header.

### Fixed

- Added missing permission for `<prefix>_ecs_cluster_instance_role` IAM role (used when running ECS services/tasks)
to allow `kms:Decrypt` on the KMS key used to encrypt provider credentials. Adding this permission fixes the `sync-granule` task when run as an ECS activity in a Step Function, which previously failed trying to decrypt credentials for providers.

- **CUMULUS-2576**
  - Adds default value to granule's timestamp when updating a granule via API.

## [v9.5.0] 2021-09-07

### BREAKING CHANGES

- Removed `logs` record type from mappings from Elasticsearch. This change **should not have**
any adverse impact on existing deployments, even those which still contain `logs` records,
but technically it is a breaking change to the Elasticsearch mappings.
- Changed `@cumulus/api-client/asyncOperations.getAsyncOperation` to return parsed JSON body
of response and not the raw API endpoint response

### Added

- **CUMULUS-2670**
  - Updated core `cumulus` module to take lambda_timeouts string map variable that allows timeouts of ingest tasks to be configurable. Allowed properties for the mapping include:
  - discover_granules_task_timeout
  - discover_pdrs_task_timeout
  - hyrax_metadata_update_tasks_timeout
  - lzards_backup_task_timeout
  - move_granules_task_timeout
  - parse_pdr_task_timeout
  - pdr_status_check_task_timeout
  - post_to_cmr_task_timeout
  - queue_granules_task_timeout
  - queue_pdrs_task_timeout
  - queue_workflow_task_timeout
  - sync_granule_task_timeout
- **CUMULUS-2575**
  - Adds `POST /granules` API endpoint to create a granule
  - Adds helper `createGranule` to `@cumulus/api-client`
- **CUMULUS-2577**
  - Adds `POST /executions` endpoint to create an execution
- **CUMULUS-2578**
  - Adds `PUT /executions` endpoint to update an execution
- **CUMULUS-2592**
  - Adds logging when messages fail to be added to queue
- **CUMULUS-2644**
  - Pulled `delete` method for `granules-executions.ts` implemented as part of CUMULUS-2306
  from the RDS-Phase-2 feature branch in support of CUMULUS-2644.
  - Pulled `erasePostgresTables` method in `serve.js` implemented as part of CUMULUS-2644,
  and CUMULUS-2306 from the RDS-Phase-2 feature branch in support of CUMULUS-2644
  - Added `resetPostgresDb` method to support resetting between integration test suite runs

### Changed

- Updated `processDeadLetterArchive` Lambda to return an object where
`processingSucceededKeys` is an array of the S3 keys for successfully
processed objects and `processingFailedKeys` is an array of S3 keys
for objects that could not be processed
- Updated async operations to handle writing records to the databases
when output of the operation is `undefined`

- **CUMULUS-2644**
  - Moved `migration` directory from the `db-migration-lambda` to the `db` package and
  updated unit test references to migrationDir to be pulled from `@cumulus/db`
  - Updated `@cumulus/api/bin/serveUtils` to write records to PostgreSQL tables

- **CUMULUS-2575**
  - Updates model/granule to allow a granule created from API to not require an
    execution to be associated with it. This is a backwards compatible change
    that will not affect granules created in the normal way.
  - Updates `@cumulus/db/src/model/granules` functions `get` and `exists` to
    enforce parameter checking so that requests include either (granule\_id
    and collection\_cumulus\_id) or (cumulus\_id) to prevent incorrect results.
  - `@cumulus/message/src/Collections.deconstructCollectionId` has been
    modified to throw a descriptive error if the input `collectionId` is
    undefined rather than `TypeError: Cannot read property 'split' of
    undefined`. This function has also been updated to throw descriptive errors
    if an incorrectly formatted collectionId is input.

## [v9.4.1] 2022-02-14 [BACKPORT]

**Please note** changes in 9.4.1 may not yet be released in future versions, as
this is a backport and patch release on the 9.4.x series of releases. Updates that
are included in the future will have a corresponding CHANGELOG entry in future
releases.

- **CUMULUS-2847**
  - Update dynamo configuration to read from S3 instead of System Manager
    Parameter Store
  - Move api configuration initialization outside the lambda handler to
    eliminate unneded S3 calls/require config on cold-start only
  - Moved `ssh2` package from `@cumulus/common` to `@cumulus/sftp-client` and
    upgraded package from `^0.8.7` to `^1.0.0` to address security vulnerability
    issue in previous version.
  - Fixed hyrax task package.json dev dependency
  - Update CNM lambda dependencies for Core tasks
    - cumulus-cnm-response-task: 1.4.4
    - cumulus-cnm-to-granule: 1.5.4
  - Whitelist ssh2 re: https://github.com/advisories/GHSA-652h-xwhf-q4h6

## [v9.4.0] 2021-08-16

### Notable changes

- `@cumulus/sync-granule` task should now properly handle
syncing files from HTTP/HTTPS providers where basic auth is
required and involves a redirect to a different host (e.g.
downloading files protected by Earthdata Login)

### Added

- **CUMULUS-2591**
  - Adds `failedExecutionStepName` to failed execution's jsonb error records.
    This is the name of the Step Function step for the last failed event in the
    execution's event history.
- **CUMULUS-2548**
  - Added `allowed_redirects` field to PostgreSQL `providers` table
  - Added `allowedRedirects` field to DynamoDB `<prefix>-providers` table
  - Added `@cumulus/aws-client/S3.streamS3Upload` to handle uploading the contents
  of a readable stream to S3 and returning a promise
- **CUMULUS-2373**
  - Added `replaySqsMessages` lambda to replay archived incoming SQS
    messages from S3.
  - Added `/replays/sqs` endpoint to trigger an async operation for
    the `replaySqsMessages` lambda.
  - Added unit tests and integration tests for new endpoint and lambda.
  - Added `getS3PrefixForArchivedMessage` to `ingest/sqs` package to get prefix
    for an archived message.
  - Added new `async_operation` type `SQS Replay`.
- **CUMULUS-2460**
  - Adds `POST` /executions/workflows-by-granules for retrieving workflow names common to a set of granules
  - Adds `workflowsByGranules` to `@cumulus/api-client/executions`
- **CUMULUS-2635**
  - Added helper functions:
    - `@cumulus/db/translate/file/translateApiPdrToPostgresPdr`

### Fixed

- **CUMULUS-2548**
  - Fixed `@cumulus/ingest/HttpProviderClient.sync` to
properly handle basic auth when redirecting to a different
host and/or host with a different port
- **CUMULUS-2626**
  - Update [PDR migration](https://github.com/nasa/cumulus/blob/master/lambdas/data-migration2/src/pdrs.ts) to correctly find Executions by a Dynamo PDR's `execution` field
- **CUMULUS-2635**
  - Update `data-migration2` to migrate PDRs before migrating granules.
  - Update `data-migration2` unit tests testing granules migration to reference
    PDR records to better model the DB schema.
  - Update `migratePdrRecord` to use `translateApiPdrToPostgresPdr` function.

### Changed

- **CUMULUS-2373**
  - Updated `getS3KeyForArchivedMessage` in `ingest/sqs` to store SQS messages
    by `queueName`.
- **CUMULUS-2630**
  - Updates the example/cumulus-tf deployment to change
    `archive_api_reserved_concurrency` from 2 to 8 to prevent throttling with
    the dashboard.

## [v9.3.0] 2021-07-26

### BREAKING CHANGES

- All API requests made by `@cumulus/api-client` will now throw an error if the status code
does not match the expected response (200 for most requests and 202 for a few requests that
trigger async operations). Previously the helpers in this package would return the response
regardless of the status code, so you may need to update any code using helpers from this
package to catch or to otherwise handle errors that you may encounter.
- The Cumulus API Lambda function has now been configured with reserved concurrency to ensure
availability in a high-concurrency environment. However, this also caps max concurrency which
may result in throttling errors if trying to reach the Cumulus API multiple times in a short
period. Reserved concurrency can be configured with the `archive_api_reserved_concurrency`
terraform variable on the Cumulus module and increased if you are seeing throttling errors.
The default reserved concurrency value is 8.

### Notable changes

- `cmr_custom_host` variable for `cumulus` module can now be used to configure Cumulus to
  integrate with a custom CMR host name and protocol (e.g.
  `http://custom-cmr-host.com`). Note that you **must** include a protocol
  (`http://` or `https://)  if specifying a value for this variable.
- The cumulus module configuration value`rds_connetion_heartbeat` and it's
  behavior has been replaced by a more robust database connection 'retry'
  solution.   Users can remove this value from their configuration, regardless
  of value.  See the `Changed` section notes on CUMULUS-2528 for more details.

### Added

- Added user doc describing new features related to the Cumulus dead letter archive.
- **CUMULUS-2327**
  - Added reserved concurrency setting to the Cumulus API lambda function.
  - Added relevant tfvars to the archive and cumulus terraform modules.
- **CUMULUS-2460**
  - Adds `POST` /executions/search-by-granules for retrieving executions from a list of granules or granule query
  - Adds `searchExecutionsByGranules` to `@cumulus/api-client/executions`
- **CUMULUS-2475**
  - Adds `GET` endpoint to distribution API
- **CUMULUS-2463**
  - `PUT /granules` reingest action allows a user to override the default execution
    to use by providing an optional `workflowName` or `executionArn` parameter on
    the request body.
  - `PUT /granules/bulkReingest` action allows a user to override the default
    execution/workflow combination to reingest with by providing an optional
    `workflowName` on the request body.
- Adds `workflowName` and `executionArn` params to @cumulus/api-client/reingestGranules
- **CUMULUS-2476**
  - Adds handler for authenticated `HEAD` Distribution requests replicating current behavior of TEA
- **CUMULUS-2478**
  - Implemented [bucket map](https://github.com/asfadmin/thin-egress-app#bucket-mapping).
  - Implemented /locate endpoint
  - Cumulus distribution API checks the file request against bucket map:
    - retrieves the bucket and key from file path
    - determines if the file request is public based on the bucket map rather than the bucket type
    - (EDL only) restricts download from PRIVATE_BUCKETS to users who belong to certain EDL User Groups
    - bucket prefix and object prefix are supported
  - Add 'Bearer token' support as an authorization method
- **CUMULUS-2486**
  - Implemented support for custom headers
  - Added 'Bearer token' support as an authorization method
- **CUMULUS-2487**
  - Added integration test for cumulus distribution API
- **CUMULUS-2569**
  - Created bucket map cache for cumulus distribution API
- **CUMULUS-2568**
  - Add `deletePdr`/PDR deletion functionality to `@cumulus/api-client/pdrs`
  - Add `removeCollectionAndAllDependencies` to integration test helpers
  - Added `example/spec/apiUtils.waitForApiStatus` to wait for a
  record to be returned by the API with a specific value for
  `status`
  - Added `example/spec/discoverUtils.uploadS3GranuleDataForDiscovery` to upload granule data fixtures
  to S3 with a randomized granule ID for `discover-granules` based
  integration tests
  - Added `example/spec/Collections.removeCollectionAndAllDependencies` to remove a collection and
  all dependent objects (e.g. PDRs, granules, executions) from the
  database via the API
  - Added helpers to `@cumulus/api-client`:
    - `pdrs.deletePdr` - Delete a PDR via the API
    - `replays.postKinesisReplays` - Submit a POST request to the `/replays` endpoint for replaying Kinesis messages

- `@cumulus/api-client/granules.getGranuleResponse` to return the raw endpoint response from the GET `/granules/<granuleId>` endpoint

### Changed

- Moved functions from `@cumulus/integration-tests` to `example/spec/helpers/workflowUtils`:
  - `startWorkflowExecution`
  - `startWorkflow`
  - `executeWorkflow`
  - `buildWorkflow`
  - `testWorkflow`
  - `buildAndExecuteWorkflow`
  - `buildAndStartWorkflow`
- `example/spec/helpers/workflowUtils.executeWorkflow` now uses
`waitForApiStatus` to ensure that the execution is `completed` or
`failed` before resolving
- `example/spec/helpers/testUtils.updateAndUploadTestFileToBucket`
now accepts an object of parameters rather than positional
arguments
- Removed PDR from the `payload` in the input payload test fixture for reconciliation report integration tests
- The following integration tests for PDR-based workflows were
updated to use randomized granule IDs:
  - `example/spec/parallel/ingest/ingestFromPdrSpec.js`
  - `example/spec/parallel/ingest/ingestFromPdrWithChildWorkflowMetaSpec.js`
  - `example/spec/parallel/ingest/ingestFromPdrWithExecutionNamePrefixSpec.js`
  - `example/spec/parallel/ingest/ingestPdrWithNodeNameSpec.js`
- Updated the `@cumulus/api-client/CumulusApiClientError` error class to include new properties that can be accessed directly on
the error object:
  - `statusCode` - The HTTP status code of the API response
  - `apiMessage` - The message from the API response
- Added `params.pRetryOptions` parameter to
`@cumulus/api-client/granules.deleteGranule` to control the retry
behavior
- Updated `cmr_custom_host` variable to accept a full protocol and host name
(e.g. `http://cmr-custom-host.com`), whereas it previously only accepted a host name
- **CUMULUS-2482**
  - Switches the default distribution app in the `example/cumulus-tf` deployment to the new Cumulus Distribution
  - TEA is still available by following instructions in `example/README.md`
- **CUMULUS-2463**
  - Increases the duration of allowed backoff times for a successful test from
    0.5 sec to 1 sec.
- **CUMULUS-2528**
  - Removed `rds_connection_heartbeat` as a configuration option from all
    Cumulus terraform modules
  - Removed `dbHeartBeat` as an environmental switch from
    `@cumulus/db.getKnexClient` in favor of more comprehensive general db
    connect retry solution
  - Added new `rds_connection_timing_configuration` string map to allow for
    configuration and tuning of Core's internal database retry/connection
    timeout behaviors.  These values map to connection pool configuration
    values for tarn (https://github.com/vincit/tarn.js/) which Core's database
    module / knex(https://www.npmjs.com/package/knex) use for this purpose:
    - acquireTimeoutMillis
    - createRetryIntervalMillis
    - createTimeoutMillis
    - idleTimeoutMillis
    - reapIntervalMillis
      Connection errors will result in a log line prepended with 'knex failed on
      attempted connection error' and sent from '@cumulus/db/connection'
  - Updated `@cumulus/db` and all terraform mdules to set default retry
    configuration values for the database module to cover existing database
    heartbeat connection failures as well as all other knex/tarn connection
    creation failures.

### Fixed

- Fixed bug where `cmr_custom_host` variable was not properly forwarded into `archive`, `ingest`, and `sqs-message-remover` modules from `cumulus` module
- Fixed bug where `parse-pdr` set a granule's provider to the entire provider record when a `NODE_NAME`
  is present. Expected behavior consistent with other tasks is to set the provider name in that field.
- **CUMULUS-2568**
  - Update reconciliation report integration test to have better cleanup/failure behavior
  - Fixed `@cumulus/api-client/pdrs.getPdr` to request correct endpoint for returning a PDR from the API
- **CUMULUS-2620**
  - Fixed a bug where a granule could be removed from CMR but still be set as
  `published: true` and with a CMR link in the Dynamo/PostgreSQL databases. Now,
  the CMR deletion and the Dynamo/PostgreSQL record updates will all succeed or fail
  together, preventing the database records from being out of sync with CMR.
  - Fixed `@cumulus/api-client/pdrs.getPdr` to request correct
  endpoint for returning a PDR from the API

## [v9.2.2] 2021-08-06 - [BACKPORT]

**Please note** changes in 9.2.2 may not yet be released in future versions, as
this is a backport and patch release on the 9.2.x series of releases. Updates that
are included in the future will have a corresponding CHANGELOG entry in future
releases.

### Added

- **CUMULUS-2635**
  - Added helper functions:
    - `@cumulus/db/translate/file/translateApiPdrToPostgresPdr`

### Fixed

- **CUMULUS-2635**
  - Update `data-migration2` to migrate PDRs before migrating granules.
  - Update `data-migration2` unit tests testing granules migration to reference
    PDR records to better model the DB schema.
  - Update `migratePdrRecord` to use `translateApiPdrToPostgresPdr` function.

## [v9.2.1] 2021-07-29 - [BACKPORT]

### Fixed

- **CUMULUS-2626**
  - Update [PDR migration](https://github.com/nasa/cumulus/blob/master/lambdas/data-migration2/src/pdrs.ts) to correctly find Executions by a Dynamo PDR's `execution` field

## [v9.2.0] 2021-06-22

### Added

- **CUMULUS-2475**
  - Adds `GET` endpoint to distribution API
- **CUMULUS-2476**
  - Adds handler for authenticated `HEAD` Distribution requests replicating current behavior of TEA

### Changed

- **CUMULUS-2482**
  - Switches the default distribution app in the `example/cumulus-tf` deployment to the new Cumulus Distribution
  - TEA is still available by following instructions in `example/README.md`

### Fixed

- **CUMULUS-2520**
  - Fixed error that prevented `/elasticsearch/index-from-database` from starting.
- **CUMULUS-2558**
  - Fixed issue where executions original_payload would not be retained on successful execution

## [v9.1.0] 2021-06-03

### BREAKING CHANGES

- @cumulus/api-client/granules.getGranule now returns the granule record from the GET /granules/<granuleId> endpoint, not the raw endpoint response
- **CUMULUS-2434**
  - To use the updated `update-granules-cmr-metadata-file-links` task, the
    granule  UMM-G metadata should have version 1.6.2 or later, since CMR s3
    link type 'GET DATA VIA DIRECT ACCESS' is not valid until UMM-G version
    [1.6.2](https://cdn.earthdata.nasa.gov/umm/granule/v1.6.2/umm-g-json-schema.json)
- **CUMULUS-2488**
  - Removed all EMS reporting including lambdas, endpoints, params, etc as all
    reporting is now handled through Cloud Metrics
- **CUMULUS-2472**
  - Moved existing `EarthdataLoginClient` to
    `@cumulus/oauth-client/EarthdataLoginClient` and updated all references in
    Cumulus Core.
  - Rename `EarthdataLoginClient` property from `earthdataLoginUrl` to
    `loginUrl for consistency with new OAuth clients. See example in
    [oauth-client
    README](https://github.com/nasa/cumulus/blob/master/packages/oauth-client/README.md)

### Added

- **HYRAX-439** - Corrected README.md according to a new Hyrax URL format.
- **CUMULUS-2354**
  - Adds configuration options to allow `/s3credentials` endpoint to distribute
    same-region read-only tokens based on a user's CMR ACLs.
  - Configures the example deployment to enable this feature.
- **CUMULUS-2442**
  - Adds option to generate cloudfront URL to lzards-backup task. This will require a few new task config options that have been documented in the [task README](https://github.com/nasa/cumulus/blob/master/tasks/lzards-backup/README.md).
- **CUMULUS-2470**
  - Added `/s3credentials` endpoint for distribution API
- **CUMULUS-2471**
  - Add `/s3credentialsREADME` endpoint to distribution API
- **CUMULUS-2473**
  - Updated `tf-modules/cumulus_distribution` module to take earthdata or cognito credentials
  - Configured `example/cumulus-tf/cumulus_distribution.tf` to use CSDAP credentials
- **CUMULUS-2474**
  - Add `S3ObjectStore` to `aws-client`. This class allows for interaction with the S3 object store.
  - Add `object-store` package which contains abstracted object store functions for working with various cloud providers
- **CUMULUS-2477**
  - Added `/`, `/login` and `/logout` endpoints to cumulus distribution api
- **CUMULUS-2479**
  - Adds /version endpoint to distribution API
- **CUMULUS-2497**
  - Created `isISOFile()` to check if a CMR file is a CMR ISO file.
- **CUMULUS-2371**
  - Added helpers to `@cumulus/ingest/sqs`:
    - `archiveSqsMessageToS3` - archives an incoming SQS message to S3
    - `deleteArchivedMessageFromS3` - deletes a processed SQS message from S3
  - Added call to `archiveSqsMessageToS3` to `sqs-message-consumer` which
    archives all incoming SQS messages to S3.
  - Added call to `deleteArchivedMessageFrom` to `sqs-message-remover` which
    deletes archived SQS message from S3 once it has been processed.

### Changed

- **[PR2224](https://github.com/nasa/cumulus/pull/2244)**
- **CUMULUS-2208**
  - Moved all `@cumulus/api/es/*` code to new `@cumulus/es-client` package
- Changed timeout on `sfEventSqsToDbRecords` Lambda to 60 seconds to match
  timeout for Knex library to acquire database connections
- **CUMULUS-2517**
  - Updated postgres-migration-count-tool default concurrency to '1'
- **CUMULUS-2489**
  - Updated docs for Terraform references in FAQs, glossary, and in Deployment sections
- **CUMULUS-2434**
  - Updated `@cumulus/cmrjs` `updateCMRMetadata` and related functions to add
    both HTTPS URLS and S3 URIs to CMR metadata.
  - Updated `update-granules-cmr-metadata-file-links` task to add both HTTPS
    URLs and S3 URIs to the OnlineAccessURLs field of CMR metadata. The task
    configuration parameter `cmrGranuleUrlType` now has default value `both`.
  - To use the updated `update-granules-cmr-metadata-file-links` task, the
    granule UMM-G metadata should have version 1.6.2 or later, since CMR s3 link
    type 'GET DATA VIA DIRECT ACCESS' is not valid until UMM-G version
    [1.6.2](https://cdn.earthdata.nasa.gov/umm/granule/v1.6.2/umm-g-json-schema.json)
- **CUMULUS-2472**
  - Renamed `@cumulus/earthdata-login-client` to more generic
    `@cumulus/oauth-client` as a parent  class for new OAuth clients.
  - Added `@cumulus/oauth-client/CognitoClient` to interface with AWS cognito login service.
- **CUMULUS-2497**
  - Changed the `@cumulus/cmrjs` package:
    - Updated `@cumulus/cmrjs/cmr-utils.getGranuleTemporalInfo()` so it now
      returns temporal info for CMR ISO 19115 SMAP XML files.
    - Updated `@cumulus/cmrjs/cmr-utils.isCmrFilename()` to include
      `isISOFile()`.
- **CUMULUS-2532**
  - Changed integration tests to use `api-client/granules` functions as opposed to granulesApi from `@cumulus/integration-tests`.

### Fixed

- **CUMULUS-2519**
  - Update @cumulus/integration-tests.buildWorkflow to fail if provider/collection API response is not successful
- **CUMULUS-2518**
  - Update sf-event-sqs-to-db-records to not throw if a collection is not
    defined on a payload that has no granules/an empty granule payload object
- **CUMULUS-2512**
  - Updated ingest package S3 provider client to take additional parameter
    `remoteAltBucket` on `download` method to allow for per-file override of
    provider bucket for checksum
  - Updated @cumulus/ingest.fetchTextFile's signature to be parameterized and
    added `remoteAltBucket`to allow for an override of the passed in provider
    bucket for the source file
  - Update "eslint-plugin-import" to be pinned to 2.22.1
- **CUMULUS-2520**
  - Fixed error that prevented `/elasticsearch/index-from-database` from starting.
- **CUMULUS-2532**
  - Fixed integration tests to have granule deletion occur before provider and
    collection deletion in test cleanup.
- **[2231](https://github.com/nasa/cumulus/issues/2231)**
  - Fixes broken relative path links in `docs/README.md`

### Removed

- **CUMULUS-2502**
  - Removed outdated documentation regarding Kibana index patterns for metrics.

## [v9.0.1] 2021-05-07

### Migration Steps

Please review the migration steps for 9.0.0 as this release is only a patch to
correct a failure in our build script and push out corrected release artifacts. The previous migration steps still apply.

### Changed

- Corrected `@cumulus/db` configuration to correctly build package.

## [v9.0.0] 2021-05-03

### Migration steps

- This release of Cumulus enables integration with a PostgreSQL database for archiving Cumulus data. There are several upgrade steps involved, **some of which need to be done before redeploying Cumulus**. See the [documentation on upgrading to the RDS release](https://nasa.github.io/cumulus/docs/upgrade-notes/upgrade-rds).

### BREAKING CHANGES

- **CUMULUS-2185** - RDS Migration Epic
  - **CUMULUS-2191**
    - Removed the following from the `@cumulus/api/models.asyncOperation` class in
      favor of the added `@cumulus/async-operations` module:
      - `start`
      - `startAsyncOperations`
  - **CUMULUS-2187**
    - The `async-operations` endpoint will now omit `output` instead of
      returning `none` when the operation did not return output.
  - **CUMULUS-2309**
    - Removed `@cumulus/api/models/granule.unpublishAndDeleteGranule` in favor
      of `@cumulus/api/lib/granule-remove-from-cmr.unpublishGranule` and
      `@cumulus/api/lib/granule-delete.deleteGranuleAndFiles`.
  - **CUMULUS-2385**
    - Updated `sf-event-sqs-to-db-records` to write a granule's files to
      PostgreSQL only after the workflow has exited the `Running` status.
      Please note that any workflow that uses `sf_sqs_report_task` for
      mid-workflow updates will be impacted.
    - Changed PostgreSQL `file` schema and TypeScript type definition to require
      `bucket` and `key` fields.
    - Updated granule/file write logic to mark a granule's status as "failed"
  - **CUMULUS-2455**
    - API `move granule` endpoint now moves granule files on a per-file basis
    - API `move granule` endpoint on granule file move failure will retain the
      file at it's original location, but continue to move any other granule
      files.
    - Removed the `move` method from the `@cumulus/api/models.granule` class.
      logic is now handled in `@cumulus/api/endpoints/granules` and is
      accessible via the Core API.

### Added

- **CUMULUS-2185** - RDS Migration Epic
  - **CUMULUS-2130**
    - Added postgres-migration-count-tool lambda/ECS task to allow for
      evaluation of database state
    - Added /migrationCounts api endpoint that allows running of the
      postgres-migration-count-tool as an asyncOperation
  - **CUMULUS-2394**
    - Updated PDR and Granule writes to check the step function
      workflow_start_time against the createdAt field for each record to ensure
      old records do not overwrite newer ones for legacy Dynamo and PostgreSQL
      writes
  - **CUMULUS-2188**
    - Added `data-migration2` Lambda to be run after `data-migration1`
    - Added logic to `data-migration2` Lambda for migrating execution records
      from DynamoDB to PostgreSQL
  - **CUMULUS-2191**
    - Added `@cumulus/async-operations` to core packages, exposing
      `startAsyncOperation` which will handle starting an async operation and
      adding an entry to both PostgreSQL and DynamoDb
  - **CUMULUS-2127**
    - Add schema migration for `collections` table
  - **CUMULUS-2129**
    - Added logic to `data-migration1` Lambda for migrating collection records
      from Dynamo to PostgreSQL
  - **CUMULUS-2157**
    - Add schema migration for `providers` table
    - Added logic to `data-migration1` Lambda for migrating provider records
      from Dynamo to PostgreSQL
  - **CUMULUS-2187**
    - Added logic to `data-migration1` Lambda for migrating async operation
      records from Dynamo to PostgreSQL
  - **CUMULUS-2198**
    - Added logic to `data-migration1` Lambda for migrating rule records from
      DynamoDB to PostgreSQL
  - **CUMULUS-2182**
    - Add schema migration for PDRs table
  - **CUMULUS-2230**
    - Add schema migration for `rules` table
  - **CUMULUS-2183**
    - Add schema migration for `asyncOperations` table
  - **CUMULUS-2184**
    - Add schema migration for `executions` table
  - **CUMULUS-2257**
    - Updated PostgreSQL table and column names to snake_case
    - Added `translateApiAsyncOperationToPostgresAsyncOperation` function to `@cumulus/db`
  - **CUMULUS-2186**
    - Added logic to `data-migration2` Lambda for migrating PDR records from
      DynamoDB to PostgreSQL
  - **CUMULUS-2235**
    - Added initial ingest load spec test/utility
  - **CUMULUS-2167**
    - Added logic to `data-migration2` Lambda for migrating Granule records from
      DynamoDB to PostgreSQL and parse Granule records to store File records in
      RDS.
  - **CUMULUS-2367**
    - Added `granules_executions` table to PostgreSQL schema to allow for a
      many-to-many relationship between granules and executions
      - The table refers to granule and execution records using foreign keys
        defined with ON CASCADE DELETE, which means that any time a granule or
        execution record is deleted, all of the records in the
        `granules_executions` table referring to that record will also be
        deleted.
    - Added `upsertGranuleWithExecutionJoinRecord` helper to `@cumulus/db` to
      allow for upserting a granule record and its corresponding
      `granules_execution` record
  - **CUMULUS-2128**
    - Added helper functions:
      - `@cumulus/db/translate/file/translateApiFiletoPostgresFile`
      - `@cumulus/db/translate/file/translateApiGranuletoPostgresGranule`
      - `@cumulus/message/Providers/getMessageProvider`
  - **CUMULUS-2190**
    - Added helper functions:
      - `@cumulus/message/Executions/getMessageExecutionOriginalPayload`
      - `@cumulus/message/Executions/getMessageExecutionFinalPayload`
      - `@cumulus/message/workflows/getMessageWorkflowTasks`
      - `@cumulus/message/workflows/getMessageWorkflowStartTime`
      - `@cumulus/message/workflows/getMessageWorkflowStopTime`
      - `@cumulus/message/workflows/getMessageWorkflowName`
  - **CUMULUS-2192**
    - Added helper functions:
      - `@cumulus/message/PDRs/getMessagePdrRunningExecutions`
      - `@cumulus/message/PDRs/getMessagePdrCompletedExecutions`
      - `@cumulus/message/PDRs/getMessagePdrFailedExecutions`
      - `@cumulus/message/PDRs/getMessagePdrStats`
      - `@cumulus/message/PDRs/getPdrPercentCompletion`
      - `@cumulus/message/workflows/getWorkflowDuration`
  - **CUMULUS-2199**
    - Added `translateApiRuleToPostgresRule` to `@cumulus/db` to translate API
      Rule to conform to Postgres Rule definition.
  - **CUMUlUS-2128**
    - Added "upsert" logic to the `sfEventSqsToDbRecords` Lambda for granule and
      file writes to the core PostgreSQL database
  - **CUMULUS-2199**
    - Updated Rules endpoint to write rules to core PostgreSQL database in
      addition to DynamoDB and to delete rules from the PostgreSQL database in
      addition to DynamoDB.
    - Updated `create` in Rules Model to take in optional `createdAt` parameter
      which sets the value of createdAt if not specified during function call.
  - **CUMULUS-2189**
    - Updated Provider endpoint logic to write providers in parallel to Core
      PostgreSQL database
    - Update integration tests to utilize API calls instead of direct
      api/model/Provider calls
  - **CUMULUS-2191**
    - Updated cumuluss/async-operation task to write async-operations to the
      PostgreSQL database.
  - **CUMULUS-2228**
    - Added logic to the `sfEventSqsToDbRecords` Lambda to write execution, PDR,
      and granule records to the core PostgreSQL database in parallel with
      writes to DynamoDB
  - **CUMUlUS-2190**
    - Added "upsert" logic to the `sfEventSqsToDbRecords` Lambda for PDR writes
      to the core PostgreSQL database
  - **CUMUlUS-2192**
    - Added "upsert" logic to the `sfEventSqsToDbRecords` Lambda for execution
      writes to the core PostgreSQL database
  - **CUMULUS-2187**
    - The `async-operations` endpoint will now omit `output` instead of
      returning `none` when the operation did not return output.
  - **CUMULUS-2167**
    - Change PostgreSQL schema definition for `files` to remove `filename` and
      `name` and only support `file_name`.
    - Change PostgreSQL schema definition for `files` to remove `size` to only
      support `file_size`.
    - Change `PostgresFile` to remove duplicate fields `filename` and `name` and
      rename `size` to `file_size`.
  - **CUMULUS-2266**
    - Change `sf-event-sqs-to-db-records` behavior to discard and not throw an
      error on an out-of-order/delayed message so as not to have it be sent to
      the DLQ.
  - **CUMULUS-2305**
    - Changed `DELETE /pdrs/{pdrname}` API behavior to also delete record from
      PostgreSQL database.
  - **CUMULUS-2309**
    - Changed `DELETE /granules/{granuleName}` API behavior to also delete
      record from PostgreSQL database.
    - Changed `Bulk operation BULK_GRANULE_DELETE` API behavior to also delete
      records from PostgreSQL database.
  - **CUMULUS-2367**
    - Updated `granule_cumulus_id` foreign key to granule in PostgreSQL `files`
      table to use a CASCADE delete, so records in the files table are
      automatically deleted by the database when the corresponding granule is
      deleted.
  - **CUMULUS-2407**
    - Updated data-migration1 and data-migration2 Lambdas to use UPSERT instead
      of UPDATE when migrating dynamoDB records to PostgreSQL.
    - Changed data-migration1 and data-migration2 logic to only update already
      migrated records if the incoming record update has a newer timestamp
  - **CUMULUS-2329**
    - Add `write-db-dlq-records-to-s3` lambda.
    - Add terraform config to automatically write db records DLQ messages to an
      s3 archive on the system bucket.
    - Add unit tests and a component spec test for the above.
  - **CUMULUS-2380**
    - Add `process-dead-letter-archive` lambda to pick up and process dead letters in the S3 system bucket dead letter archive.
    - Add `/deadLetterArchive/recoverCumulusMessages` endpoint to trigger an async operation to leverage this capability on demand.
    - Add unit tests and integration test for all of the above.
  - **CUMULUS-2406**
    - Updated parallel write logic to ensure that updatedAt/updated_at
      timestamps are the same in Dynamo/PG on record write for the following
      data types:
      - async operations
      - granules
      - executions
      - PDRs
  - **CUMULUS-2446**
    - Remove schema validation check against DynamoDB table for collections when
      migrating records from DynamoDB to core PostgreSQL database.
  - **CUMULUS-2447**
    - Changed `translateApiAsyncOperationToPostgresAsyncOperation` to call
      `JSON.stringify` and then `JSON.parse` on output.
  - **CUMULUS-2313**
    - Added `postgres-migration-async-operation` lambda to start an ECS task to
      run a the `data-migration2` lambda.
    - Updated `async_operations` table to include `Data Migration 2` as a new
      `operation_type`.
    - Updated `cumulus-tf/variables.tf` to include `optional_dynamo_tables` that
      will be merged with `dynamo_tables`.
  - **CUMULUS-2451**
    - Added summary type file `packages/db/src/types/summary.ts` with
      `MigrationSummary` and `DataMigration1` and `DataMigration2` types.
    - Updated `data-migration1` and `data-migration2` lambdas to return
      `MigrationSummary` objects.
    - Added logging for every batch of 100 records processed for executions,
      granules and files, and PDRs.
    - Removed `RecordAlreadyMigrated` logs in `data-migration1` and
      `data-migration2`
  - **CUMULUS-2452**
    - Added support for only migrating certain granules by specifying the
      `granuleSearchParams.granuleId` or `granuleSearchParams.collectionId`
      properties in the payload for the
      `<prefix>-postgres-migration-async-operation` Lambda
    - Added support for only running certain migrations for data-migration2 by
      specifying the `migrationsList` property in the payload for the
      `<prefix>-postgres-migration-async-operation` Lambda
  - **CUMULUS-2453**
    - Created `storeErrors` function which stores errors in system bucket.
    - Updated `executions` and `granulesAndFiles` data migrations to call `storeErrors` to store migration errors.
    - Added `system_bucket` variable to `data-migration2`.
  - **CUMULUS-2455**
    - Move granules API endpoint records move updates for migrated granule files
      if writing any of the granule files fails.
  - **CUMULUS-2468**
    - Added support for doing [DynamoDB parallel scanning](https://docs.aws.amazon.com/amazondynamodb/latest/developerguide/Scan.html#Scan.ParallelScan) for `executions` and `granules` migrations to improve performance. The behavior of the parallel scanning and writes can be controlled via the following properties on the event input to the `<prefix>-postgres-migration-async-operation` Lambda:
      - `granuleMigrationParams.parallelScanSegments`: How many segments to divide your granules DynamoDB table into for parallel scanning
      - `granuleMigrationParams.parallelScanLimit`: The maximum number of granule records to evaluate for each parallel scanning segment of the DynamoDB table
      - `granuleMigrationParams.writeConcurrency`: The maximum number of concurrent granule/file writes to perform to the PostgreSQL database across all DynamoDB segments
      - `executionMigrationParams.parallelScanSegments`: How many segments to divide your executions DynamoDB table into for parallel scanning
      - `executionMigrationParams.parallelScanLimit`: The maximum number of execution records to evaluate for each parallel scanning segment of the DynamoDB table
      - `executionMigrationParams.writeConcurrency`: The maximum number of concurrent execution writes to perform to the PostgreSQL database across all DynamoDB segments
  - **CUMULUS-2468** - Added `@cumulus/aws-client/DynamoDb.parallelScan` helper to perform [parallel scanning on DynamoDb tables](https://docs.aws.amazon.com/amazondynamodb/latest/developerguide/Scan.html#Scan.ParallelScan)
  - **CUMULUS-2507**
    - Updated granule record write logic to set granule status to `failed` in both Postgres and DynamoDB if any/all of its files fail to write to the database.

### Deprecated

- **CUMULUS-2185** - RDS Migration Epic
  - **CUMULUS-2455**
    - `@cumulus/ingest/moveGranuleFiles`

## [v8.1.2] 2021-07-29

**Please note** changes in 8.1.2 may not yet be released in future versions, as this
is a backport/patch release on the 8.x series of releases.  Updates that are
included in the future will have a corresponding CHANGELOG entry in future releases.

### Notable changes

- `cmr_custom_host` variable for `cumulus` module can now be used to configure Cumulus to
integrate with a custom CMR host name and protocol (e.g. `http://custom-cmr-host.com`). Note
that you **must** include a protocol (`http://` or `https://`) if specifying a value for this
variable.
- `@cumulus/sync-granule` task should now properly handle
syncing files from HTTP/HTTPS providers where basic auth is
required and involves a redirect to a different host (e.g.
downloading files protected by Earthdata Login)

### Added

- **CUMULUS-2548**
  - Added `allowed_redirects` field to PostgreSQL `providers` table
  - Added `allowedRedirects` field to DynamoDB `<prefix>-providers` table
  - Added `@cumulus/aws-client/S3.streamS3Upload` to handle uploading the contents
  of a readable stream to S3 and returning a promise

### Changed

- Updated `cmr_custom_host` variable to accept a full protocol and host name
(e.g. `http://cmr-custom-host.com`), whereas it previously only accepted a host name

### Fixed

- Fixed bug where `cmr_custom_host` variable was not properly forwarded into `archive`, `ingest`, and `sqs-message-remover` modules from `cumulus` module
- **CUMULUS-2548**
  - Fixed `@cumulus/ingest/HttpProviderClient.sync` to
properly handle basic auth when redirecting to a different
host and/or host with a different port

## [v8.1.1] 2021-04-30 -- Patch Release

**Please note** changes in 8.1.1 may not yet be released in future versions, as this
is a backport/patch release on the 8.x series of releases.  Updates that are
included in the future will have a corresponding CHANGELOG entry in future releases.

### Added

- **CUMULUS-2497**
  - Created `isISOFile()` to check if a CMR file is a CMR ISO file.

### Fixed

- **CUMULUS-2512**
  - Updated ingest package S3 provider client to take additional parameter
    `remoteAltBucket` on `download` method to allow for per-file override of
    provider bucket for checksum
  - Updated @cumulus/ingest.fetchTextFile's signature to be parameterized and
    added `remoteAltBucket`to allow for an override of the passed in provider
    bucket for the source file
  - Update "eslint-plugin-import" to be pinned to 2.22.1

### Changed

- **CUMULUS-2497**
  - Changed the `@cumulus/cmrjs` package:
    - Updated `@cumulus/cmrjs/cmr-utils.getGranuleTemporalInfo()` so it now
      returns temporal info for CMR ISO 19115 SMAP XML files.
    - Updated `@cumulus/cmrjs/cmr-utils.isCmrFilename()` to include
      `isISOFile()`.

- **[2216](https://github.com/nasa/cumulus/issues/2216)**
  - Removed "node-forge", "xml-crypto" from audit whitelist, added "underscore"

## [v8.1.0] 2021-04-29

### Added

- **CUMULUS-2348**
  - The `@cumulus/api` `/granules` and `/granules/{granuleId}` endpoints now take `getRecoveryStatus` parameter
  to include recoveryStatus in result granule(s)
  - The `@cumulus/api-client.granules.getGranule` function takes a `query` parameter which can be used to
  request additional granule information.
  - Published `@cumulus/api@7.2.1-alpha.0` for dashboard testing
- **CUMULUS-2469**
  - Added `tf-modules/cumulus_distribution` module to standup a skeleton
    distribution api

## [v8.0.0] 2021-04-08

### BREAKING CHANGES

- **CUMULUS-2428**
  - Changed `/granules/bulk` to use `queueUrl` property instead of a `queueName` property for setting the queue to use for scheduling bulk granule workflows

### Notable changes

- Bulk granule operations endpoint now supports setting a custom queue for scheduling workflows via the `queueUrl` property in the request body. If provided, this value should be the full URL for an SQS queue.

### Added

- **CUMULUS-2374**
  - Add cookbok entry for queueing PostToCmr step
  - Add example workflow to go with cookbook
- **CUMULUS-2421**
  - Added **experimental** `ecs_include_docker_cleanup_cronjob` boolean variable to the Cumulus module to enable cron job to clean up docker root storage blocks in ECS cluster template for non-`device-mapper` storage drivers. Default value is `false`. This fulfills a specific user support request. This feature is otherwise untested and will remain so until we can iterate with a better, more general-purpose solution. Use of this feature is **NOT** recommended unless you are certain you need it.

- **CUMULUS-1808**
  - Add additional error messaging in `deleteSnsTrigger` to give users more context about where to look to resolve ResourceNotFound error when disabling or deleting a rule.

### Fixed

- **CUMULUS-2281**
  - Changed discover-granules task to write discovered granules directly to
    logger, instead of via environment variable. This fixes a problem where a
    large number of found granules prevents this lambda from running as an
    activity with an E2BIG error.

## [v7.2.0] 2021-03-23

### Added

- **CUMULUS-2346**
  - Added orca API endpoint to `@cumulus/api` to get recovery status
  - Add `CopyToGlacier` step to [example IngestAndPublishGranuleWithOrca workflow](https://github.com/nasa/cumulus/blob/master/example/cumulus-tf/ingest_and_publish_granule_with_orca_workflow.tf)

### Changed

- **HYRAX-357**
  - Format of NGAP OPeNDAP URL changed and by default now is referring to concept id and optionally can include short name and version of collection.
  - `addShortnameAndVersionIdToConceptId` field has been added to the config inputs of the `hyrax-metadata-updates` task

## [v7.1.0] 2021-03-12

### Notable changes

- `sync-granule` task will now properly handle syncing 0 byte files to S3
- SQS/Kinesis rules now support scheduling workflows to a custom queue via the `rule.queueUrl` property. If provided, this value should be the full URL for an SQS queue.

### Added

- `tf-modules/cumulus` module now supports a `cmr_custom_host` variable that can
  be used to set to an arbitrary  host for making CMR requests (e.g.
  `https://custom-cmr-host.com`).
- Added `buckets` variable to `tf-modules/archive`
- **CUMULUS-2345**
  - Deploy ORCA with Cumulus, see `example/cumulus-tf/orca.tf` and `example/cumulus-tf/terraform.tfvars.example`
  - Add `CopyToGlacier` step to [example IngestAndPublishGranule workflow](https://github.com/nasa/cumulus/blob/master/example/cumulus-tf/ingest_and_publish_granule_workflow.asl.json)
- **CUMULUS-2424**
  - Added `childWorkflowMeta` to `queue-pdrs` config. An object passed to this config value will be merged into a child workflow message's `meta` object. For an example of how this can be used, see `example/cumulus-tf/discover_and_queue_pdrs_with_child_workflow_meta_workflow.asl.json`.
- **CUMULUS-2427**
  - Added support for using a custom queue with SQS and Kinesis rules. Whatever queue URL is set on the `rule.queueUrl` property will be used to schedule workflows for that rule. This change allows SQS/Kinesis rules to use [any throttled queues defined for a deployment](https://nasa.github.io/cumulus/docs/data-cookbooks/throttling-queued-executions).

### Fixed

- **CUMULUS-2394**
  - Updated PDR and Granule writes to check the step function `workflow_start_time` against
      the `createdAt` field  for each record to ensure old records do not
      overwrite newer ones

### Changed

- `<prefix>-lambda-api-gateway` IAM role used by API Gateway Lambda now
  supports accessing all buckets defined in your `buckets` variable except
  "internal" buckets
- Updated the default scroll duration used in ESScrollSearch and part of the
  reconciliation report functions as a result of testing and seeing timeouts
  at its current value of 2min.
- **CUMULUS-2355**
  - Added logic to disable `/s3Credentials` endpoint based upon value for
    environment variable `DISABLE_S3_CREDENTIALS`. If set to "true", the
    endpoint will not dispense S3 credentials and instead return a message
    indicating that the endpoint has been disabled.
- **CUMULUS-2397**
  - Updated `/elasticsearch` endpoint's `reindex` function to prevent
    reindexing when source and destination indices are the same.
- **CUMULUS-2420**
  - Updated test function `waitForAsyncOperationStatus` to take a retryObject
    and use exponential backoff.  Increased the total test duration for both
    AsycOperation specs and the ReconciliationReports tests.
  - Updated the default scroll duration used in ESScrollSearch and part of the
    reconciliation report functions as a result of testing and seeing timeouts
    at its current value of 2min.
- **CUMULUS-2427**
  - Removed `queueUrl` from the parameters object for `@cumulus/message/Build.buildQueueMessageFromTemplate`
  - Removed `queueUrl` from the parameters object for `@cumulus/message/Build.buildCumulusMeta`

### Fixed

- Fixed issue in `@cumulus/ingest/S3ProviderClient.sync()` preventing 0 byte files from being synced to S3.

### Removed

- Removed variables from `tf-modules/archive`:
  - `private_buckets`
  - `protected_buckets`
  - `public_buckets`

## [v7.0.0] 2021-02-22

### BREAKING CHANGES

- **CUMULUS-2362** - Endpoints for the logs (/logs) will now throw an error unless Metrics is set up

### Added

- **CUMULUS-2345**
  - Deploy ORCA with Cumulus, see `example/cumulus-tf/orca.tf` and `example/cumulus-tf/terraform.tfvars.example`
  - Add `CopyToGlacier` step to [example IngestAndPublishGranule workflow](https://github.com/nasa/cumulus/blob/master/example/cumulus-tf/ingest_and_publish_granule_workflow.asl.json)
- **CUMULUS-2376**
  - Added `cmrRevisionId` as an optional parameter to `post-to-cmr` that will be used when publishing metadata to CMR.
- **CUMULUS-2412**
  - Adds function `getCollectionsByShortNameAndVersion` to @cumulus/cmrjs that performs a compound query to CMR to retrieve collection information on a list of collections. This replaces a series of calls to the CMR for each collection with a single call on the `/collections` endpoint and should improve performance when CMR return times are increased.

### Changed

- **CUMULUS-2362**
  - Logs endpoints only work with Metrics set up
- **CUMULUS-2376**
  - Updated `publishUMMGJSON2CMR` to take in an optional `revisionId` parameter.
  - Updated `publishUMMGJSON2CMR` to throw an error if optional `revisionId` does not match resulting revision ID.
  - Updated `publishECHO10XML2CMR` to take in an optional `revisionId` parameter.
  - Updated `publishECHO10XML2CMR` to throw an error if optional `revisionId` does not match resulting revision ID.
  - Updated `publish2CMR` to take in optional `cmrRevisionId`.
  - Updated `getWriteHeaders` to take in an optional CMR Revision ID.
  - Updated `ingestGranule` to take in an optional CMR Revision ID to pass to `getWriteHeaders`.
  - Updated `ingestUMMGranule` to take in an optional CMR Revision ID to pass to `getWriteHeaders`.
- **CUMULUS-2350**
  - Updates the examples on the `/s3credentialsREADME`, to include Python and
    JavaScript code demonstrating how to refrsh  the s3credential for
    programatic access.
- **CUMULUS-2383**
  - PostToCMR task will return CMRInternalError when a `500` status is returned from CMR

## [v6.0.0] 2021-02-16

### MIGRATION NOTES

- **CUMULUS-2255** - Cumulus has upgraded its supported version of Terraform
  from **0.12.12** to **0.13.6**. Please see the [instructions to upgrade your
  deployments](https://github.com/nasa/cumulus/blob/master/docs/upgrade-notes/upgrading-tf-version-0.13.6.md).

- **CUMULUS-2350**
  - If the  `/s3credentialsREADME`, does not appear to be working after
    deployment, [manual redeployment](https://docs.aws.amazon.com/apigateway/latest/developerguide/how-to-deploy-api-with-console.html)
    of the API-gateway stage may be necessary to finish the deployment.

### BREAKING CHANGES

- **CUMULUS-2255** - Cumulus has upgraded its supported version of Terraform from **0.12.12** to **0.13.6**.

### Added

- **CUMULUS-2291**
  - Add provider filter to Granule Inventory Report
- **CUMULUS-2300**
  - Added `childWorkflowMeta` to `queue-granules` config. Object passed to this
    value will be merged into a child workflow message's  `meta` object. For an
    example of how this can be used, see
    `example/cumulus-tf/discover_granules_workflow.asl.json`.
- **CUMULUS-2350**
  - Adds an unprotected endpoint, `/s3credentialsREADME`, to the
    s3-credentials-endpoint that displays  information on how to use the
    `/s3credentials` endpoint
- **CUMULUS-2368**
  - Add QueueWorkflow task
- **CUMULUS-2391**
  - Add reportToEms to collections.files file schema
- **CUMULUS-2395**
  - Add Core module parameter `ecs_custom_sg_ids` to Cumulus module to allow for
    custom security group mappings
- **CUMULUS-2402**
  - Officially expose `sftp()` for use in `@cumulus/sftp-client`

### Changed

- **CUMULUS-2323**
  - The sync granules task when used with the s3 provider now uses the
    `source_bucket` key in `granule.files` objects.  If incoming payloads using
    this task have a `source_bucket` value for a file using the s3 provider, the
    task will attempt to sync from the bucket defined in the file's
    `source_bucket` key instead of the `provider`.
    - Updated `S3ProviderClient.sync` to allow for an optional bucket parameter
      in support of the changed behavior.
  - Removed `addBucketToFile` and related code from sync-granules task

- **CUMULUS-2255**
  - Updated Terraform deployment code syntax for compatibility with version 0.13.6
- **CUMULUS-2321**
  - Updated API endpoint GET `/reconciliationReports/{name}` to return the
    presigned s3 URL in addition to report data

### Fixed

- Updated `hyrax-metadata-updates` task so the opendap url has Type 'USE SERVICE API'

- **CUMULUS-2310**
  - Use valid filename for reconciliation report
- **CUMULUS-2351**
  - Inventory report no longer includes the File/Granule relation object in the
    okCountByGranules key of a report.  The information is only included when a
    'Granule Not Found' report is run.

### Removed

- **CUMULUS-2364**
  - Remove the internal Cumulus logging lambda (log2elasticsearch)

## [v5.0.1] 2021-01-27

### Changed

- **CUMULUS-2344**
  - Elasticsearch API now allows you to reindex to an index that already exists
  - If using the Change Index operation and the new index doesn't exist, it will be created
  - Regarding instructions for CUMULUS-2020, you can now do a change index
    operation before a reindex operation. This will
    ensure that new data will end up in the new index while Elasticsearch is reindexing.

- **CUMULUS-2351**
  - Inventory report no longer includes the File/Granule relation object in the okCountByGranules key of a report. The information is only included when a 'Granule Not Found' report is run.

### Removed

- **CUMULUS-2367**
  - Removed `execution_cumulus_id` column from granules RDS schema and data type

## [v5.0.0] 2021-01-12

### BREAKING CHANGES

- **CUMULUS-2020**
  - Elasticsearch data mappings have been updated to improve search and the API
    has been update to reflect those changes. See Migration notes on how to
    update the Elasticsearch mappings.

### Migration notes

- **CUMULUS-2020**
  - Elasticsearch data mappings have been updated to improve search. For
    example, case insensitive searching will now work (e.g. 'MOD' and 'mod' will
    return the same granule results). To use the improved Elasticsearch queries,
    [reindex](https://nasa.github.io/cumulus-api/#reindex) to create a new index
    with the correct types. Then perform a [change
    index](https://nasa.github.io/cumulus-api/#change-index) operation to use
    the new index.
- **CUMULUS-2258**
  - Because the `egress_lambda_log_group` and
    `egress_lambda_log_subscription_filter` resource were removed from the
    `cumulus` module, new definitions for these resources must be added to
    `cumulus-tf/main.tf`. For reference on how to define these resources, see
    [`example/cumulus-tf/thin_egress_app.tf`](https://github.com/nasa/cumulus/blob/master/example/cumulus-tf/thin_egress_app.tf).
  - The `tea_stack_name` variable being passed into the `cumulus` module should be removed
- **CUMULUS-2344**
  - Regarding instructions for CUMULUS-2020, you can now do a change index operation before a reindex operation. This will
    ensure that new data will end up in the new index while Elasticsearch is reindexing.

### BREAKING CHANGES

- **CUMULUS-2020**
  - Elasticsearch data mappings have been updated to improve search and the API has been updated to reflect those changes. See Migration notes on how to update the Elasticsearch mappings.

### Added

- **CUMULUS-2318**
  - Added`async_operation_image` as `cumulus` module variable to allow for override of the async_operation container image.  Users can optionally specify a non-default docker image for use with Core async operations.
- **CUMULUS-2219**
  - Added `lzards-backup` Core task to facilitate making LZARDS backup requests in Cumulus ingest workflows
- **CUMULUS-2092**
  - Add documentation for Granule Not Found Reports
- **HYRAX-320**
  - `@cumulus/hyrax-metadata-updates`Add component URI encoding for entry title id and granule ur to allow for values with special characters in them. For example, EntryTitleId 'Sentinel-6A MF/Jason-CS L2 Advanced Microwave Radiometer (AMR-C) NRT Geophysical Parameters' Now, URLs generated from such values will be encoded correctly and parsable by HyraxInTheCloud
- **CUMULUS-1370**
  - Add documentation for Getting Started section including FAQs
- **CUMULUS-2092**
  - Add documentation for Granule Not Found Reports
- **CUMULUS-2219**
  - Added `lzards-backup` Core task to facilitate making LZARDS backup requests in Cumulus ingest workflows
- **CUMULUS-2280**
  - In local api, retry to create tables if they fail to ensure localstack has had time to start fully.
- **CUMULUS-2290**
  - Add `queryFields` to granule schema, and this allows workflow tasks to add queryable data to granule record. For reference on how to add data to `queryFields` field, see [`example/cumulus-tf/kinesis_trigger_test_workflow.tf`](https://github.com/nasa/cumulus/blob/master/example/cumulus-tf/kinesis_trigger_test_workflow.tf).
- **CUMULUS-2318**
  - Added`async_operation_image` as `cumulus` module variable to allow for override of the async_operation container image.  Users can optionally specify a non-default docker image for use with Core async operations.

### Changed

- **CUMULUS-2020**
  - Updated Elasticsearch mappings to support case-insensitive search
- **CUMULUS-2124**
  - cumulus-rds-tf terraform module now takes engine_version as an input variable.
- **CUMULUS-2279**
  - Changed the formatting of granule CMR links: instead of a link to the `/search/granules.json` endpoint, now it is a direct link to `/search/concepts/conceptid.format`
- **CUMULUS-2296**
  - Improved PDR spec compliance of `parse-pdr` by updating `@cumulus/pvl` to parse fields in a manner more consistent with the PDR ICD, with respect to numbers and dates. Anything not matching the ICD expectations, or incompatible with Javascript parsing, will be parsed as a string instead.
- **CUMULUS-2344**
  - Elasticsearch API now allows you to reindex to an index that already exists
  - If using the Change Index operation and the new index doesn't exist, it will be created

### Removed

- **CUMULUS-2258**
  - Removed `tea_stack_name` variable from `tf-modules/distribution/variables.tf` and `tf-modules/cumulus/variables.tf`
  - Removed `egress_lambda_log_group` and `egress_lambda_log_subscription_filter` resources from `tf-modules/distribution/main.tf`

## [v4.0.0] 2020-11-20

### Migration notes

- Update the name of your `cumulus_message_adapter_lambda_layer_arn` variable for the `cumulus` module to `cumulus_message_adapter_lambda_layer_version_arn`. The value of the variable should remain the same (a layer version ARN of a Lambda layer for the [`cumulus-message-adapter`](https://github.com/nasa/cumulus-message-adapter/).
- **CUMULUS-2138** - Update all workflows using the `MoveGranules` step to add `UpdateGranulesCmrMetadataFileLinksStep`that runs after it. See the example [`IngestAndPublishWorkflow`](https://github.com/nasa/cumulus/blob/master/example/cumulus-tf/ingest_and_publish_granule_workflow.asl.json) for reference.
- **CUMULUS-2251**
  - Because it has been removed from the `cumulus` module, a new resource definition for `egress_api_gateway_log_subscription_filter` must be added to `cumulus-tf/main.tf`. For reference on how to define this resource, see [`example/cumulus-tf/main.tf`](https://github.com/nasa/cumulus/blob/master/example/cumulus-tf/main.tf).

### Added

- **CUMULUS-2248**
  - Updates Integration Tests README to point to new fake provider template.
- **CUMULUS-2239**
  - Add resource declaration to create a VPC endpoint in tea-map-cache module if `deploy_to_ngap` is false.
- **CUMULUS-2063**
  - Adds a new, optional query parameter to the `/collections[&getMMT=true]` and `/collections/active[&getMMT=true]` endpoints. When a user provides a value of `true` for `getMMT` in the query parameters, the endpoint will search CMR and update each collection's results with new key `MMTLink` containing a link to the MMT (Metadata Management Tool) if a CMR collection id is found.
- **CUMULUS-2170**
  - Adds ability to filter granule inventory reports
- **CUMULUS-2211**
  - Adds `granules/bulkReingest` endpoint to `@cumulus/api`
- **CUMULUS-2251**
  - Adds `log_api_gateway_to_cloudwatch` variable to `example/cumulus-tf/variables.tf`.
  - Adds `log_api_gateway_to_cloudwatch` variable to `thin_egress_app` module definition.

### Changed

- **CUMULUS-2216**
  - `/collection` and `/collection/active` endpoints now return collections without granule aggregate statistics by default. The original behavior is preserved and can be found by including a query param of `includeStats=true` on the request to the endpoint.
  - The `es/collections` Collection class takes a new parameter includeStats. It no longer appends granule aggregate statistics to the returned results by default. One must set the new parameter to any non-false value.
- **CUMULUS-2201**
  - Update `dbIndexer` lambda to process requests in serial
  - Fixes ingestPdrWithNodeNameSpec parsePdr provider error
- **CUMULUS-2251**
  - Moves Egress Api Gateway Log Group Filter from `tf-modules/distribution/main.tf` to `example/cumulus-tf/main.tf`

### Fixed

- **CUMULUS-2251**
  - This fixes a deployment error caused by depending on the `thin_egress_app` module output for a resource count.

### Removed

- **CUMULUS-2251**
  - Removes `tea_api_egress_log_group` variable from `tf-modules/distribution/variables.tf` and `tf-modules/cumulus/variables.tf`.

### BREAKING CHANGES

- **CUMULUS-2138** - CMR metadata update behavior has been removed from the `move-granules` task into a
new `update-granules-cmr-metadata-file-links` task.
- **CUMULUS-2216**
  - `/collection` and `/collection/active` endpoints now return collections without granule aggregate statistics by default. The original behavior is preserved and can be found by including a query param of `includeStats=true` on the request to the endpoint.  This is likely to affect the dashboard only but included here for the change of behavior.
- **[1956](https://github.com/nasa/cumulus/issues/1956)**
  - Update the name of the `cumulus_message_adapter_lambda_layer_arn` output from the `cumulus-message-adapter` module to `cumulus_message_adapter_lambda_layer_version_arn`. The output value has changed from being the ARN of the Lambda layer **without a version** to the ARN of the Lambda layer **with a version**.
  - Update the variable name in the `cumulus` and `ingest` modules from `cumulus_message_adapter_lambda_layer_arn` to `cumulus_message_adapter_lambda_layer_version_arn`

## [v3.0.1] 2020-10-21

- **CUMULUS-2203**
  - Update Core tasks to use
    [cumulus-message-adapter-js](https://github.com/nasa/cumulus-message-adapter-js)
    v2.0.0 to resolve memory leak/lambda ENOMEM constant failure issue.   This
    issue caused lambdas to slowly use all memory in the run environment and
    prevented AWS from halting/restarting warmed instances when task code was
    throwing consistent errors under load.

- **CUMULUS-2232**
  - Updated versions for `ajv`, `lodash`, `googleapis`, `archiver`, and
    `@cumulus/aws-client` to remediate vulnerabilities found in SNYK scan.

### Fixed

- **CUMULUS-2233**
  - Fixes /s3credentials bug where the expiration time on the cookie was set to a time that is always expired, so authentication was never being recognized as complete by the API. Consequently, the user would end up in a redirect loop and requests to /s3credentials would never complete successfully. The bug was caused by the fact that the code setting the expiration time for the cookie was expecting a time value in milliseconds, but was receiving the expirationTime from the EarthdataLoginClient in seconds. This bug has been fixed by converting seconds into milliseconds. Unit tests were added to test that the expiration time has been converted to milliseconds and checking that the cookie's expiration time is greater than the current time.

## [v3.0.0] 2020-10-7

### MIGRATION STEPS

- **CUMULUS-2099**
  - All references to `meta.queues` in workflow configuration must be replaced with references to queue URLs from Terraform resources. See the updated [data cookbooks](https://nasa.github.io/cumulus/docs/data-cookbooks/about-cookbooks) or example [Discover Granules workflow configuration](https://github.com/nasa/cumulus/blob/master/example/cumulus-tf/discover_granules_workflow.asl.json).
  - The steps for configuring queued execution throttling have changed. See the [updated documentation](https://nasa.github.io/cumulus/docs/data-cookbooks/throttling-queued-executions).
  - In addition to the configuration for execution throttling, the internal mechanism for tracking executions by queue has changed. As a result, you should **disable any rules or workflows scheduling executions via a throttled queue** before upgrading. Otherwise, you may be at risk of having **twice as many executions** as are configured for the queue while the updated tracking is deployed. You can re-enable these rules/workflows once the upgrade is complete.

- **CUMULUS-2111**
  - **Before you re-deploy your `cumulus-tf` module**, note that the [`thin-egress-app`][thin-egress-app] is no longer deployed by default as part of the `cumulus` module, so you must add the TEA module to your deployment and manually modify your Terraform state **to avoid losing your API gateway and impacting any Cloudfront endpoints pointing to those gateways**. If you don't care about losing your API gateway and impacting Cloudfront endpoints, you can ignore the instructions for manually modifying state.

    1. Add the [`thin-egress-app`][thin-egress-app] module to your `cumulus-tf` deployment as shown in the [Cumulus example deployment](https://github.com/nasa/cumulus/tree/master/example/cumulus-tf/main.tf).

         - Note that the values for `tea_stack_name` variable to the `cumulus` module and the `stack_name` variable to the `thin_egress_app` module **must match**
         - Also, if you are specifying the `stage_name` variable to the `thin_egress_app` module, **the value of the `tea_api_gateway_stage` variable to the `cumulus` module must match it**

    2. **If you want to preserve your existing `thin-egress-app` API gateway and avoid having to update your Cloudfront endpoint for distribution, then you must follow these instructions**: <https://nasa.github.io/cumulus/docs/upgrade-notes/migrate_tea_standalone>. Otherwise, you can re-deploy as usual.

  - If you provide your own custom bucket map to TEA as a standalone module, **you must ensure that your custom bucket map includes mappings for the `protected` and `public` buckets specified in your `cumulus-tf/terraform.tfvars`, otherwise Cumulus may not be able to determine the correct distribution URL for ingested files and you may encounter errors**

- **CUMULUS-2197**
  - EMS resources are now optional, and `ems_deploy` is set to `false` by default, which will delete your EMS resources.
  - If you would like to keep any deployed EMS resources, add the `ems_deploy` variable set to `true` in your `cumulus-tf/terraform.tfvars`

### BREAKING CHANGES

- **CUMULUS-2200**
  - Changes return from 303 redirect to 200 success for `Granule Inventory`'s
    `/reconciliationReport` returns.  The user (dashboard) must read the value
    of `url` from the return to get the s3SignedURL and then download the report.
- **CUMULUS-2099**
  - `meta.queues` has been removed from Cumulus core workflow messages.
  - `@cumulus/sf-sqs-report` workflow task no longer reads the reporting queue URL from `input.meta.queues.reporting` on the incoming event. Instead, it requires that the queue URL be set as the `reporting_queue_url` environment variable on the deployed Lambda.
- **CUMULUS-2111**
  - The deployment of the `thin-egress-app` module has be removed from `tf-modules/distribution`, which is a part of the `tf-modules/cumulus` module. Thus, the `thin-egress-app` module is no longer deployed for you by default. See the migration steps for details about how to add deployment for the `thin-egress-app`.
- **CUMULUS-2141**
  - The `parse-pdr` task has been updated to respect the `NODE_NAME` property in
    a PDR's `FILE_GROUP`. If a `NODE_NAME` is present, the task will query the
    Cumulus API for a provider with that host. If a provider is found, the
    output granule from the task will contain a `provider` property containing
    that provider. If `NODE_NAME` is set but a provider with that host cannot be
    found in the API, or if multiple providers are found with that same host,
    the task will fail.
  - The `queue-granules` task has been updated to expect an optional
    `granule.provider` property on each granule. If present, the granule will be
    enqueued using that provider. If not present, the task's `config.provider`
    will be used instead.
- **CUMULUS-2197**
  - EMS resources are now optional and will not be deployed by default. See migration steps for information
    about how to deploy EMS resources.

#### CODE CHANGES

- The `@cumulus/api-client.providers.getProviders` function now takes a
  `queryStringParameters` parameter which can be used to filter the providers
  which are returned
- The `@cumulus/aws-client/S3.getS3ObjectReadStreamAsync` function has been
  removed. It read the entire S3 object into memory before returning a read
  stream, which could cause Lambdas to run out of memory. Use
  `@cumulus/aws-client/S3.getObjectReadStream` instead.
- The `@cumulus/ingest/util.lookupMimeType` function now returns `undefined`
  rather than `null` if the mime type could not be found.
- The `@cumulus/ingest/lock.removeLock` function now returns `undefined`
- The `@cumulus/ingest/granule.generateMoveFileParams` function now returns
  `source: undefined` and `target :undefined` on the response object if either could not be
  determined. Previously, `null` had been returned.
- The `@cumulus/ingest/recursion.recursion` function must now be imported using
  `const { recursion } = require('@cumulus/ingest/recursion');`
- The `@cumulus/ingest/granule.getRenamedS3File` function has been renamed to
  `listVersionedObjects`
- `@cumulus/common.http` has been removed
- `@cumulus/common/http.download` has been removed

### Added

- **CUMULUS-1855**
  - Fixed SyncGranule task to return an empty granules list when given an empty
    (or absent) granules list on input, rather than throwing an exception
- **CUMULUS-1955**
  - Added `@cumulus/aws-client/S3.getObject` to get an AWS S3 object
  - Added `@cumulus/aws-client/S3.waitForObject` to get an AWS S3 object,
    retrying, if necessary
- **CUMULUS-1961**
  - Adds `startTimestamp` and `endTimestamp` parameters to endpoint
    `reconcilationReports`.  Setting these values will filter the returned
    report to cumulus data that falls within the timestamps. It also causes the
    report to be one directional, meaning cumulus is only reconciled with CMR,
    but not the other direction. The Granules will be filtered by their
    `updatedAt` values. Collections are filtered by the updatedAt time of their
    granules, i.e. Collections with granules that are updatedAt a time between
    the time parameters will be returned in the reconciliation reports.
  - Adds `startTimestamp` and `endTimestamp` parameters to create-reconciliation-reports
    lambda function. If either of these params is passed in with a value that can be
    converted to a date object, the inter-platform comparison between Cumulus and CMR will
    be one way.  That is, collections, granules, and files will be filtered by time for
    those found in Cumulus and only those compared to the CMR holdings. For the moment
    there is not enough information to change the internal consistency check, and S3 vs
    Cumulus comparisons are unchanged by the timestamps.
- **CUMULUS-1962**
  - Adds `location` as parameter to `/reconciliationReports` endpoint. Options are `S3`
    resulting in a S3 vs. Cumulus database search or `CMR` resulting in CMR vs. Cumulus database search.
- **CUMULUS-1963**
  - Adds `granuleId` as input parameter to `/reconcilationReports`
    endpoint. Limits inputs parameters to either `collectionId` or `granuleId`
    and will fail to create the report if both are provided.  Adding granuleId
    will find collections in Cumulus by granuleId and compare those one way
    with those in CMR.
  - `/reconciliationReports` now validates any input json before starting the
    async operation and the lambda handler no longer validates input
    parameters.
- **CUMULUS-1964**
  - Reports can now be filtered on provider
- **CUMULUS-1965**
  - Adds `collectionId` parameter to the `/reconcilationReports`
    endpoint. Setting this value will limit the scope of the reconcilation
    report to only the input collectionId when comparing Cumulus and
    CMR. `collectionId` is provided an array of strings e.g. `[shortname___version, shortname2___version2]`
- **CUMULUS-2107**
  - Added a new task, `update-cmr-access-constraints`, that will set access constraints in CMR Metadata.
    Currently supports UMMG-JSON and Echo10XML, where it will configure `AccessConstraints` and
    `RestrictionFlag/RestrictionComment`, respectively.
  - Added an operator doc on how to configure and run the access constraint update workflow, which will update the metadata using the new task, and then publish the updated metadata to CMR.
  - Added an operator doc on bulk operations.
- **CUMULUS-2111**
  - Added variables to `cumulus` module:
    - `tea_api_egress_log_group`
    - `tea_external_api_endpoint`
    - `tea_internal_api_endpoint`
    - `tea_rest_api_id`
    - `tea_rest_api_root_resource_id`
    - `tea_stack_name`
  - Added variables to `distribution` module:
    - `tea_api_egress_log_group`
    - `tea_external_api_endpoint`
    - `tea_internal_api_endpoint`
    - `tea_rest_api_id`
    - `tea_rest_api_root_resource_id`
    - `tea_stack_name`
- **CUMULUS-2112**
  - Added `@cumulus/api/lambdas/internal-reconciliation-report`, so create-reconciliation-report
    lambda can create `Internal` reconciliation report
- **CUMULUS-2116**
  - Added `@cumulus/api/models/granule.unpublishAndDeleteGranule` which
  unpublishes a granule from CMR and deletes it from Cumulus, but does not
  update the record to `published: false` before deletion
- **CUMULUS-2113**
  - Added Granule not found report to reports endpoint
  - Update reports to return breakdown by Granule of files both in DynamoDB and S3
- **CUMULUS-2123**
  - Added `cumulus-rds-tf` DB cluster module to `tf-modules` that adds a
    serverless RDS Aurora/PostgreSQL database cluster to meet the PostgreSQL
    requirements for future releases.
  - Updated the default Cumulus module to take the following new required variables:
    - rds_user_access_secret_arn:
      AWS Secrets Manager secret ARN containing a JSON string of DB credentials
      (containing at least host, password, port as keys)
    - rds_security_group:
      RDS Security Group that provides connection access to the RDS cluster
  - Updated API lambdas and default ECS cluster to add them to the
    `rds_security_group` for database access
- **CUMULUS-2126**
  - The collections endpoint now writes to the RDS database
- **CUMULUS-2127**
  - Added migration to create collections relation for RDS database
- **CUMULUS-2129**
  - Added `data-migration1` Terraform module and Lambda to migrate data from Dynamo to RDS
    - Added support to Lambda for migrating collections data from Dynamo to RDS
- **CUMULUS-2155**
  - Added `rds_connection_heartbeat` to `cumulus` and `data-migration` tf
    modules.  If set to true, this diagnostic variable instructs Core's database
    code to fire off a connection 'heartbeat' query and log the timing/results
    for diagnostic purposes, and retry certain connection timeouts once.
    This option is disabled by default
- **CUMULUS-2156**
  - Support array inputs parameters for `Internal` reconciliation report
- **CUMULUS-2157**
  - Added support to `data-migration1` Lambda for migrating providers data from Dynamo to RDS
    - The migration process for providers will convert any credentials that are stored unencrypted or encrypted with an S3 keypair provider to be encrypted with a KMS key instead
- **CUMULUS-2161**
  - Rules now support an `executionNamePrefix` property. If set, any executions
    triggered as a result of that rule will use that prefix in the name of the
    execution.
  - The `QueueGranules` task now supports an `executionNamePrefix` property. Any
    executions queued by that task will use that prefix in the name of the
    execution. See the
    [example workflow](./example/cumulus-tf/discover_granules_with_execution_name_prefix_workflow.asl.json)
    for usage.
  - The `QueuePdrs` task now supports an `executionNamePrefix` config property.
    Any executions queued by that task will use that prefix in the name of the
    execution. See the
    [example workflow](./example/cumulus-tf/discover_and_queue_pdrs_with_execution_name_prefix_workflow.asl.json)
    for usage.
- **CUMULUS-2162**
  - Adds new report type to `/reconciliationReport` endpoint.  The new report
    is `Granule Inventory`. This report is a CSV file of all the granules in
    the Cumulus DB. This report will eventually replace the existing
    `granules-csv` endpoint which has been deprecated.
- **CUMULUS-2197**
  - Added `ems_deploy` variable to the `cumulus` module. This is set to false by default, except
    for our example deployment, where it is needed for integration tests.

### Changed

- Upgraded version of [TEA](https://github.com/asfadmin/thin-egress-app/) deployed with Cumulus to build 88.
- **CUMULUS-2107**
  - Updated the `applyWorkflow` functionality on the granules endpoint to take a `meta` property to pass into the workflow message.
  - Updated the `BULK_GRANULE` functionality on the granules endpoint to support the above `applyWorkflow` change.
- **CUMULUS-2111**
  - Changed `distribution_api_gateway_stage` variable for `cumulus` module to `tea_api_gateway_stage`
  - Changed `api_gateway_stage` variable for `distribution` module to `tea_api_gateway_stage`
- **CUMULUS-2224**
  - Updated `/reconciliationReport`'s file reconciliation to include `"EXTENDED METADATA"` as a valid CMR relatedUrls Type.

### Fixed

- **CUMULUS-2168**
  - Fixed issue where large number of documents (generally logs) in the
    `cumulus` elasticsearch index results in the collection granule stats
    queries failing for the collections list api endpoint
- **CUMULUS-1955**
  - Due to AWS's eventual consistency model, it was possible for PostToCMR to
    publish an earlier version of a CMR metadata file, rather than the latest
    version created in a workflow.  This fix guarantees that the latest version
    is published, as expected.
- **CUMULUS-1961**
  - Fixed `activeCollections` query only returning 10 results
- **CUMULUS-2201**
  - Fix Reconciliation Report integration test failures by waiting for collections appear
    in es list and ingesting a fake granule xml file to CMR
- **CUMULUS-2015**
  - Reduced concurrency of `QueueGranules` task. That task now has a
    `config.concurrency` option that defaults to `3`.
- **CUMULUS-2116**
  - Fixed a race condition with bulk granule delete causing deleted granules to still appear in Elasticsearch. Granules removed via bulk delete should now be removed from Elasticsearch.
- **CUMULUS-2163**
  - Remove the `public-read` ACL from the `move-granules` task
- **CUMULUS-2164**
  - Fix issue where `cumulus` index is recreated and attached to an alias if it has been previously deleted
- **CUMULUS-2195**
  - Fixed issue with redirect from `/token` not working when using a Cloudfront endpoint to access the Cumulus API with Launchpad authentication enabled. The redirect should now work properly whether you are using a plain API gateway URL or a Cloudfront endpoint pointing at an API gateway URL.
- **CUMULUS-2200**
  - Fixed issue where __in and __not queries were stripping spaces from values

### Deprecated

- **CUMULUS-1955**
  - `@cumulus/aws-client/S3.getS3Object()`
  - `@cumulus/message/Queue.getQueueNameByUrl()`
  - `@cumulus/message/Queue.getQueueName()`
- **CUMULUS-2162**
  - `@cumulus/api/endpoints/granules-csv/list()`

### Removed

- **CUMULUS-2111**
  - Removed `distribution_url` and `distribution_redirect_uri` outputs from the `cumulus` module
  - Removed variables from the `cumulus` module:
    - `distribution_url`
    - `log_api_gateway_to_cloudwatch`
    - `thin_egress_cookie_domain`
    - `thin_egress_domain_cert_arn`
    - `thin_egress_download_role_in_region_arn`
    - `thin_egress_jwt_algo`
    - `thin_egress_jwt_secret_name`
    - `thin_egress_lambda_code_dependency_archive_key`
    - `thin_egress_stack_name`
  - Removed outputs from the `distribution` module:
    - `distribution_url`
    - `internal_tea_api`
    - `rest_api_id`
    - `thin_egress_app_redirect_uri`
  - Removed variables from the `distribution` module:
    - `bucket_map_key`
    - `distribution_url`
    - `log_api_gateway_to_cloudwatch`
    - `thin_egress_cookie_domain`
    - `thin_egress_domain_cert_arn`
    - `thin_egress_download_role_in_region_arn`
    - `thin_egress_jwt_algo`
    - `thin_egress_jwt_secret_name`
    - `thin_egress_lambda_code_dependency_archive_key`
- **CUMULUS-2157**
  - Removed `providerSecretsMigration` and `verifyProviderSecretsMigration` lambdas
- Removed deprecated `@cumulus/sf-sns-report` task
- Removed code:
  - `@cumulus/aws-client/S3.calculateS3ObjectChecksum`
  - `@cumulus/aws-client/S3.getS3ObjectReadStream`
  - `@cumulus/cmrjs.getFullMetadata`
  - `@cumulus/cmrjs.getMetadata`
  - `@cumulus/common/util.isNil`
  - `@cumulus/common/util.isNull`
  - `@cumulus/common/util.isUndefined`
  - `@cumulus/common/util.lookupMimeType`
  - `@cumulus/common/util.mkdtempSync`
  - `@cumulus/common/util.negate`
  - `@cumulus/common/util.noop`
  - `@cumulus/common/util.omit`
  - `@cumulus/common/util.renameProperty`
  - `@cumulus/common/util.sleep`
  - `@cumulus/common/util.thread`
  - `@cumulus/ingest/granule.copyGranuleFile`
  - `@cumulus/ingest/granule.moveGranuleFile`
  - `@cumulus/integration-tests/api/rules.deleteRule`
  - `@cumulus/integration-tests/api/rules.getRule`
  - `@cumulus/integration-tests/api/rules.listRules`
  - `@cumulus/integration-tests/api/rules.postRule`
  - `@cumulus/integration-tests/api/rules.rerunRule`
  - `@cumulus/integration-tests/api/rules.updateRule`
  - `@cumulus/integration-tests/sfnStep.parseStepMessage`
  - `@cumulus/message/Queue.getQueueName`
  - `@cumulus/message/Queue.getQueueNameByUrl`

## v2.0.2+ Backport releases

Release v2.0.1 was the last release on the 2.0.x release series.

Changes after this version on the 2.0.x release series are limited
security/requested feature patches and will not be ported forward to future
releases unless there is a corresponding CHANGELOG entry.

For up-to-date CHANGELOG for the maintenance release branch see
[CHANGELOG.md](https://github.com/nasa/cumulus/blob/release-2.0.x/CHANGELOG.md)
from the 2.0.x branch.

For the most recent release information for the maintenance branch please see
the [release page](https://github.com/nasa/cumulus/releases)

## [v2.0.7] 2020-10-1 - [BACKPORT]

### Fixed

- CVE-2020-7720
  - Updated common `node-forge` dependency to 0.10.0 to address CVE finding

### [v2.0.6] 2020-09-25 - [BACKPORT]

### Fixed

- **CUMULUS-2168**
  - Fixed issue where large number of documents (generally logs) in the
    `cumulus` elasticsearch index results in the collection granule stats
    queries failing for the collections list api endpoint

### [v2.0.5] 2020-09-15 - [BACKPORT]

#### Added

- Added `thin_egress_stack_name` variable to `cumulus` and `distribution` Terraform modules to allow overriding the default Cloudformation stack name used for the `thin-egress-app`. **Please note that if you change/set this value for an existing deployment, it will destroy and re-create your API gateway for the `thin-egress-app`.**

#### Fixed

- Fix collection list queries. Removed fixes to collection stats, which break queries for a large number of granules.

### [v2.0.4] 2020-09-08 - [BACKPORT]

#### Changed

- Upgraded version of [TEA](https://github.com/asfadmin/thin-egress-app/) deployed with Cumulus to build 88.

### [v2.0.3] 2020-09-02 - [BACKPORT]

#### Fixed

- **CUMULUS-1961**
  - Fixed `activeCollections` query only returning 10 results

- **CUMULUS-2039**
  - Fix issue causing SyncGranules task to run out of memory on large granules

#### CODE CHANGES

- The `@cumulus/aws-client/S3.getS3ObjectReadStreamAsync` function has been
  removed. It read the entire S3 object into memory before returning a read
  stream, which could cause Lambdas to run out of memory. Use
  `@cumulus/aws-client/S3.getObjectReadStream` instead.

### [v2.0.2] 2020-08-17 - [BACKPORT]

#### CODE CHANGES

- The `@cumulus/ingest/util.lookupMimeType` function now returns `undefined`
  rather than `null` if the mime type could not be found.
- The `@cumulus/ingest/lock.removeLock` function now returns `undefined`

#### Added

- **CUMULUS-2116**
  - Added `@cumulus/api/models/granule.unpublishAndDeleteGranule` which
  unpublishes a granule from CMR and deletes it from Cumulus, but does not
  update the record to `published: false` before deletion

### Fixed

- **CUMULUS-2116**
  - Fixed a race condition with bulk granule delete causing deleted granules to still appear in Elasticsearch. Granules removed via bulk delete should now be removed from Elasticsearch.

## [v2.0.1] 2020-07-28

### Added

- **CUMULUS-1886**
  - Added `multiple sort keys` support to `@cumulus/api`
- **CUMULUS-2099**
  - `@cumulus/message/Queue.getQueueUrl` to get the queue URL specified in a Cumulus workflow message, if any.

### Fixed

- **[PR 1790](https://github.com/nasa/cumulus/pull/1790)**
  - Fixed bug with request headers in `@cumulus/launchpad-auth` causing Launchpad token requests to fail

## [v2.0.0] 2020-07-23

### BREAKING CHANGES

- Changes to the `@cumulus/api-client` package
  - The `CumulusApiClientError` class must now be imported using
    `const { CumulusApiClientError } = require('@cumulus/api-client/CumulusApiClientError')`
- The `@cumulus/sftp-client/SftpClient` class must now be imported using
  `const { SftpClient } = require('@cumulus/sftp-client');`
- Instances of `@cumulus/ingest/SftpProviderClient` no longer implicitly connect
  when `download`, `list`, or `sync` are called. You must call `connect` on the
  provider client before issuing one of those calls. Failure to do so will
  result in a "Client not connected" exception being thrown.
- Instances of `@cumulus/ingest/SftpProviderClient` no longer implicitly
  disconnect from the SFTP server when `list` is called.
- Instances of `@cumulus/sftp-client/SftpClient` must now be explicitly closed
  by calling `.end()`
- Instances of `@cumulus/sftp-client/SftpClient` no longer implicitly connect to
  the server when `download`, `unlink`, `syncToS3`, `syncFromS3`, and `list` are
  called. You must explicitly call `connect` before calling one of those
  methods.
- Changes to the `@cumulus/common` package
  - `cloudwatch-event.getSfEventMessageObject()` now returns `undefined` if the
    message could not be found or could not be parsed. It previously returned
    `null`.
  - `S3KeyPairProvider.decrypt()` now throws an exception if the bucket
    containing the key cannot be determined.
  - `S3KeyPairProvider.decrypt()` now throws an exception if the stack cannot be
    determined.
  - `S3KeyPairProvider.encrypt()` now throws an exception if the bucket
    containing the key cannot be determined.
  - `S3KeyPairProvider.encrypt()` now throws an exception if the stack cannot be
    determined.
  - `sns-event.getSnsEventMessageObject()` now returns `undefined` if it could
    not be parsed. It previously returned `null`.
  - The `aws` module has been removed.
  - The `BucketsConfig.buckets` property is now read-only and private
  - The `test-utils.validateConfig()` function now resolves to `undefined`
    rather than `true`.
  - The `test-utils.validateInput()` function now resolves to `undefined` rather
    than `true`.
  - The `test-utils.validateOutput()` function now resolves to `undefined`
    rather than `true`.
  - The static `S3KeyPairProvider.retrieveKey()` function has been removed.
- Changes to the `@cumulus/cmrjs` package
  - `@cumulus/cmrjs.constructOnlineAccessUrl()` and
    `@cumulus/cmrjs/cmr-utils.constructOnlineAccessUrl()` previously took a
    `buckets` parameter, which was an instance of
    `@cumulus/common/BucketsConfig`. They now take a `bucketTypes` parameter,
    which is a simple object mapping bucket names to bucket types. Example:
    `{ 'private-1': 'private', 'public-1': 'public' }`
  - `@cumulus/cmrjs.reconcileCMRMetadata()` and
    `@cumulus/cmrjs/cmr-utils.reconcileCMRMetadata()` now take a **required**
    `bucketTypes` parameter, which is a simple object mapping bucket names to
    bucket types. Example: `{ 'private-1': 'private', 'public-1': 'public' }`
  - `@cumulus/cmrjs.updateCMRMetadata()` and
    `@cumulus/cmrjs/cmr-utils.updateCMRMetadata()` previously took an optional
    `inBuckets` parameter, which was an instance of
    `@cumulus/common/BucketsConfig`. They now take a **required** `bucketTypes`
    parameter, which is a simple object mapping bucket names to bucket types.
    Example: `{ 'private-1': 'private', 'public-1': 'public' }`
- The minimum supported version of all published Cumulus packages is now Node
  12.18.0
  - Tasks using the `cumuluss/cumulus-ecs-task` Docker image must be updated to
    `cumuluss/cumulus-ecs-task:1.7.0`. This can be done by updating the `image`
    property of any tasks defined using the `cumulus_ecs_service` Terraform
    module.
- Changes to `@cumulus/aws-client/S3`
  - The signature of the `getObjectSize` function has changed. It now takes a
    params object with three properties:
    - **s3**: an instance of an AWS.S3 object
    - **bucket**
    - **key**
  - The `getObjectSize` function will no longer retry if the object does not
    exist
- **CUMULUS-1861**
  - `@cumulus/message/Collections.getCollectionIdFromMessage` now throws a
    `CumulusMessageError` if `collectionName` and `collectionVersion` are missing
    from `meta.collection`.   Previously this method would return
    `'undefined___undefined'` instead
  - `@cumulus/integration-tests/addCollections` now returns an array of collections that
    were added rather than the count of added collections
- **CUMULUS-1930**
  - The `@cumulus/common/util.uuid()` function has been removed
- **CUMULUS-1955**
  - `@cumulus/aws-client/S3.multipartCopyObject` now returns an object with the
    AWS `etag` of the destination object
  - `@cumulus/ingest/S3ProviderClient.list` now sets a file object's `path`
    property to `undefined` instead of `null` when the file is at the top level
    of its bucket
  - The `sync` methods of the following classes in the `@cumulus/ingest` package
    now return an object with the AWS `s3uri` and `etag` of the destination file
    (they previously returned only a string representing the S3 URI)
    - `FtpProviderClient`
    - `HttpProviderClient`
    - `S3ProviderClient`
    - `SftpProviderClient`
- **CUMULUS-1958**
  - The following methods exported from `@cumulus/cmr-js/cmr-utils` were made
    async, and added distributionBucketMap as a parameter:
    - constructOnlineAccessUrl
    - generateFileUrl
    - reconcileCMRMetadata
    - updateCMRMetadata
- **CUMULUS-1969**
  - The `DiscoverPdrs` task now expects `provider_path` to be provided at
    `event.config.provider_path`, not `event.config.collection.provider_path`
  - `event.config.provider_path` is now a required parameter of the
    `DiscoverPdrs` task
  - `event.config.collection` is no longer a parameter to the `DiscoverPdrs`
    task
  - Collections no longer support the `provider_path` property. The tasks that
    relied on that property are now referencing `config.meta.provider_path`.
    Workflows should be updated accordingly.
- **CUMULUS-1977**
  - Moved bulk granule deletion endpoint from `/bulkDelete` to
    `/granules/bulkDelete`
- **CUMULUS-1991**
  - Updated CMR metadata generation to use "Download file.hdf" (where `file.hdf` is the filename of the given resource) as the resource description instead of "File to download"
  - CMR metadata updates now respect changes to resource descriptions (previously only changes to resource URLs were respected)

### MIGRATION STEPS

- Due to an issue with the AWS API Gateway and how the Thin Egress App Cloudformation template applies updates, you may need to redeploy your
  `thin-egress-app-EgressGateway` manually as a one time migration step.    If your deployment fails with an
  error similar to:

  ```bash
  Error: Lambda function (<stack>-tf-TeaCache) returned error: ({"errorType":"HTTPError","errorMessage":"Response code 404 (Not Found)"})
  ```

  Then follow the [AWS
  instructions](https://docs.aws.amazon.com/apigateway/latest/developerguide/how-to-deploy-api-with-console.html)
  to `Redeploy a REST API to a stage` for your egress API and re-run `terraform
  apply`.

### Added

- **CUMULUS-2081**
  - Add Integrator Guide section for onboarding
  - Add helpful tips documentation

- **CUMULUS-1902**
  - Add Common Use Cases section under Operator Docs

- **CUMULUS-2058**
  - Added `lambda_processing_role_name` as an output from the `cumulus` module
    to provide the processing role name
- **CUMULUS-1417**
  - Added a `checksumFor` property to collection `files` config. Set this
    property on a checksum file's definition matching the `regex` of the target
    file. More details in the ['Data Cookbooks
    Setup'](https://nasa.github.io/cumulus/docs/next/data-cookbooks/setup)
    documentation.
  - Added `checksumFor` validation to collections model.
- **CUMULUS-1956**
  - Added `@cumulus/earthata-login-client` package
  - The `/s3credentials` endpoint that is deployed as part of distribution now
    supports authentication using tokens created by a different application. If
    a request contains the `EDL-ClientId` and `EDL-Token` headers,
    authentication will be handled using that token rather than attempting to
    use OAuth.
  - `@cumulus/earthata-login-client.getTokenUsername()` now accepts an
    `xRequestId` argument, which will be included as the `X-Request-Id` header
    when calling Earthdata Login.
  - If the `s3Credentials` endpoint is invoked with an EDL token and an
    `X-Request-Id` header, that `X-Request-Id` header will be forwarded to
    Earthata Login.
- **CUMULUS-1957**
  - If EDL token authentication is being used, and the `EDL-Client-Name` header
    is set, `@the-client-name` will be appended to the end of the Earthdata
    Login username that is used as the `RoleSessionName` of the temporary IAM
    credentials. This value will show up in the AWS S3 server access logs.
- **CUMULUS-1958**
  - Add the ability for users to specify a `bucket_map_key` to the `cumulus`
    terraform module as an override for the default .yaml values that are passed
    to TEA by Core.    Using this option *requires* that each configured
    Cumulus 'distribution' bucket (e.g. public/protected buckets) have a single
    TEA mapping.  Multiple maps per bucket are not supported.
  - Updated Generating a distribution URL, the MoveGranules task and all CMR
    reconciliation functionality to utilize the TEA bucket map override.
  - Updated deploy process to utilize a bootstrap 'tea-map-cache' lambda that
    will, after deployment of Cumulus Core's TEA instance, query TEA for all
    protected/public buckets and generate a mapping configuration used
    internally by Core.  This object is also exposed as an output of the Cumulus
    module as `distribution_bucket_map`.
- **CUMULUS-1961**
  - Replaces DynamoDB for Elasticsearch for reconciliationReportForCumulusCMR
    comparisons between Cumulus and CMR.
- **CUMULUS-1970**
  - Created the `add-missing-file-checksums` workflow task
  - Added `@cumulus/aws-client/S3.calculateObjectHash()` function
  - Added `@cumulus/aws-client/S3.getObjectReadStream()` function
- **CUMULUS-1887**
  - Add additional fields to the granule CSV download file
- **CUMULUS-2019**
  - Add `infix` search to es query builder `@cumulus/api/es/es/queries` to
    support partial matching of the keywords

### Changed

- **CUMULUS-2032**
  - Updated @cumulus/ingest/HttpProviderClient to utilize a configuration key
    `httpListTimeout` to set the default timeout for discovery HTTP/HTTPS
    requests, and updates the default for the provider to 5 minutes (300 seconds).
  - Updated the DiscoverGranules and DiscoverPDRs tasks to utilize the updated
    configuration value if set via workflow config, and updates the default for
    these tasks to 5 minutes (300 seconds).

- **CUMULUS-176**
  - The API will now respond with a 400 status code when a request body contains
    invalid JSON. It had previously returned a 500 status code.
- **CUMULUS-1861**
  - Updates Rule objects to no longer require a collection.
  - Changes the DLQ behavior for `sfEventSqsToDbRecords` and
    `sfEventSqsToDbRecordsInputQueue`. Previously failure to write a database
    record would result in lambda success, and an error log in the CloudWatch
    logs.   The lambda has been updated to manually add a record to
    the `sfEventSqsToDbRecordsDeadLetterQueue` if the granule, execution, *or*
    pdr record fails to write, in addition to the previous error logging.
- **CUMULUS-1956**
  - The `/s3credentials` endpoint that is deployed as part of distribution now
    supports authentication using tokens created by a different application. If
    a request contains the `EDL-ClientId` and `EDL-Token` headers,
    authentication will be handled using that token rather than attempting to
    use OAuth.
- **CUMULUS-1977**
  - API endpoint POST `/granules/bulk` now returns a 202 status on a successful
    response instead of a 200 response
  - API endpoint DELETE `/granules/<granule-id>` now returns a 404 status if the
    granule record was already deleted
  - `@cumulus/api/models/Granule.update()` now returns the updated granule
    record
  - Implemented POST `/granules/bulkDelete` API endpoint to support deleting
    granules specified by ID or returned by the provided query in the request
    body. If the request is successful, the endpoint returns the async operation
    ID that has been started to remove the granules.
    - To use a query in the request body, your deployment must be
      [configured to access the Elasticsearch host for ESDIS metrics](https://nasa.github.io/cumulus/docs/additional-deployment-options/cloudwatch-logs-delivery#esdis-metrics)
      in your environment
  - Added `@cumulus/api/models/Granule.getRecord()` method to return raw record
    from DynamoDB
  - Added `@cumulus/api/models/Granule.delete()` method which handles deleting
    the granule record from DynamoDB and the granule files from S3
- **CUMULUS-1982**
  - The `globalConnectionLimit` property of providers is now optional and
    defaults to "unlimited"
- **CUMULUS-1997**
  - Added optional `launchpad` configuration to `@cumulus/hyrax-metadata-updates` task config schema.
- **CUMULUS-1991**
  - `@cumulus/cmrjs/src/cmr-utils/constructOnlineAccessUrls()` now throws an error if `cmrGranuleUrlType = "distribution"` and no distribution endpoint argument is provided
- **CUMULUS-2011**
  - Reconciliation reports are now generated within an AsyncOperation
- **CUMULUS-2016**
  - Upgrade TEA to version 79

### Fixed

- **CUMULUS-1991**
  - Added missing `DISTRIBUTION_ENDPOINT` environment variable for API lambdas. This environment variable is required for API requests to move granules.

- **CUMULUS-1961**
  - Fixed granules and executions query params not getting sent to API in granule list operation in `@cumulus/api-client`

### Deprecated

- `@cumulus/aws-client/S3.calculateS3ObjectChecksum()`
- `@cumulus/aws-client/S3.getS3ObjectReadStream()`
- `@cumulus/common/log.convertLogLevel()`
- `@cumulus/collection-config-store`
- `@cumulus/common/util.sleep()`

- **CUMULUS-1930**
  - `@cumulus/common/log.convertLogLevel()`
  - `@cumulus/common/util.isNull()`
  - `@cumulus/common/util.isUndefined()`
  - `@cumulus/common/util.negate()`
  - `@cumulus/common/util.noop()`
  - `@cumulus/common/util.isNil()`
  - `@cumulus/common/util.renameProperty()`
  - `@cumulus/common/util.lookupMimeType()`
  - `@cumulus/common/util.thread()`
  - `@cumulus/common/util.mkdtempSync()`

### Removed

- The deprecated `@cumulus/common.bucketsConfigJsonObject` function has been
  removed
- The deprecated `@cumulus/common.CollectionConfigStore` class has been removed
- The deprecated `@cumulus/common.concurrency` module has been removed
- The deprecated `@cumulus/common.constructCollectionId` function has been
  removed
- The deprecated `@cumulus/common.launchpad` module has been removed
- The deprecated `@cumulus/common.LaunchpadToken` class has been removed
- The deprecated `@cumulus/common.Semaphore` class has been removed
- The deprecated `@cumulus/common.stringUtils` module has been removed
- The deprecated `@cumulus/common/aws.cloudwatchlogs` function has been removed
- The deprecated `@cumulus/common/aws.deleteS3Files` function has been removed
- The deprecated `@cumulus/common/aws.deleteS3Object` function has been removed
- The deprecated `@cumulus/common/aws.dynamodb` function has been removed
- The deprecated `@cumulus/common/aws.dynamodbDocClient` function has been
  removed
- The deprecated `@cumulus/common/aws.getExecutionArn` function has been removed
- The deprecated `@cumulus/common/aws.headObject` function has been removed
- The deprecated `@cumulus/common/aws.listS3ObjectsV2` function has been removed
- The deprecated `@cumulus/common/aws.parseS3Uri` function has been removed
- The deprecated `@cumulus/common/aws.promiseS3Upload` function has been removed
- The deprecated `@cumulus/common/aws.recursivelyDeleteS3Bucket` function has
  been removed
- The deprecated `@cumulus/common/aws.s3CopyObject` function has been removed
- The deprecated `@cumulus/common/aws.s3ObjectExists` function has been removed
- The deprecated `@cumulus/common/aws.s3PutObject` function has been removed
- The deprecated `@cumulus/common/bucketsConfigJsonObject` function has been
  removed
- The deprecated `@cumulus/common/CloudWatchLogger` class has been removed
- The deprecated `@cumulus/common/collection-config-store.CollectionConfigStore`
  class has been removed
- The deprecated `@cumulus/common/collection-config-store.constructCollectionId`
  function has been removed
- The deprecated `@cumulus/common/concurrency.limit` function has been removed
- The deprecated `@cumulus/common/concurrency.mapTolerant` function has been
  removed
- The deprecated `@cumulus/common/concurrency.promiseUrl` function has been
  removed
- The deprecated `@cumulus/common/concurrency.toPromise` function has been
  removed
- The deprecated `@cumulus/common/concurrency.unless` function has been removed
- The deprecated `@cumulus/common/config.parseConfig` function has been removed
- The deprecated `@cumulus/common/config.resolveResource` function has been
  removed
- The deprecated `@cumulus/common/DynamoDb.get` function has been removed
- The deprecated `@cumulus/common/DynamoDb.scan` function has been removed
- The deprecated `@cumulus/common/FieldPattern` class has been removed
- The deprecated `@cumulus/common/launchpad.getLaunchpadToken` function has been
  removed
- The deprecated `@cumulus/common/launchpad.validateLaunchpadToken` function has
  been removed
- The deprecated `@cumulus/common/LaunchpadToken` class has been removed
- The deprecated `@cumulus/common/message.buildCumulusMeta` function has been
  removed
- The deprecated `@cumulus/common/message.buildQueueMessageFromTemplate`
  function has been removed
- The deprecated `@cumulus/common/message.getCollectionIdFromMessage` function
  has been removed
- The deprecated `@cumulus/common/message.getMaximumExecutions` function has
  been removed
- The deprecated `@cumulus/common/message.getMessageExecutionArn` function has
  been removed
- The deprecated `@cumulus/common/message.getMessageExecutionName` function has
  been removed
- The deprecated `@cumulus/common/message.getMessageFromTemplate` function has
  been removed
- The deprecated `@cumulus/common/message.getMessageGranules` function has been
  removed
- The deprecated `@cumulus/common/message.getMessageStateMachineArn` function
  has been removed
- The deprecated `@cumulus/common/message.getQueueName` function has been
  removed
- The deprecated `@cumulus/common/message.getQueueNameByUrl` function has been
  removed
- The deprecated `@cumulus/common/message.hasQueueAndExecutionLimit` function
  has been removed
- The deprecated `@cumulus/common/Semaphore` class has been removed
- The deprecated `@cumulus/common/string.globalReplace` function has been removed
- The deprecated `@cumulus/common/string.isNonEmptyString` function has been
  removed
- The deprecated `@cumulus/common/string.isValidHostname` function has been
  removed
- The deprecated `@cumulus/common/string.match` function has been removed
- The deprecated `@cumulus/common/string.matches` function has been removed
- The deprecated `@cumulus/common/string.replace` function has been removed
- The deprecated `@cumulus/common/string.toLower` function has been removed
- The deprecated `@cumulus/common/string.toUpper` function has been removed
- The deprecated `@cumulus/common/testUtils.getLocalstackEndpoint` function has been removed
- The deprecated `@cumulus/common/util.setErrorStack` function has been removed
- The `@cumulus/common/util.uuid` function has been removed
- The deprecated `@cumulus/common/workflows.getWorkflowArn` function has been
  removed
- The deprecated `@cumulus/common/workflows.getWorkflowFile` function has been
  removed
- The deprecated `@cumulus/common/workflows.getWorkflowList` function has been
  removed
- The deprecated `@cumulus/common/workflows.getWorkflowTemplate` function has
  been removed
- `@cumulus/aws-client/StepFunctions.toSfnExecutionName()`
- `@cumulus/aws-client/StepFunctions.fromSfnExecutionName()`
- `@cumulus/aws-client/StepFunctions.getExecutionArn()`
- `@cumulus/aws-client/StepFunctions.getExecutionUrl()`
- `@cumulus/aws-client/StepFunctions.getStateMachineArn()`
- `@cumulus/aws-client/StepFunctions.pullStepFunctionEvent()`
- `@cumulus/common/test-utils/throttleOnce()`
- `@cumulus/integration-tests/api/distribution.invokeApiDistributionLambda()`
- `@cumulus/integration-tests/api/distribution.getDistributionApiRedirect()`
- `@cumulus/integration-tests/api/distribution.getDistributionApiFileStream()`

## [v1.24.0] 2020-06-03

### BREAKING CHANGES

- **CUMULUS-1969**
  - The `DiscoverPdrs` task now expects `provider_path` to be provided at
    `event.config.provider_path`, not `event.config.collection.provider_path`
  - `event.config.provider_path` is now a required parameter of the
    `DiscoverPdrs` task
  - `event.config.collection` is no longer a parameter to the `DiscoverPdrs`
    task
  - Collections no longer support the `provider_path` property. The tasks that
    relied on that property are now referencing `config.meta.provider_path`.
    Workflows should be updated accordingly.

- **CUMULUS-1997**
  - `@cumulus/cmr-client/CMRSearchConceptQueue` parameters have been changed to take a `cmrSettings` object containing clientId, provider, and auth information. This can be generated using `@cumulus/cmrjs/cmr-utils/getCmrSettings`. The `cmrEnvironment` variable has been removed.

### Added

- **CUMULUS-1800**
  - Added task configuration setting named `syncChecksumFiles` to the
    SyncGranule task. This setting is `false` by default, but when set to
    `true`, all checksum files associated with data files that are downloaded
    will be downloaded as well.
- **CUMULUS-1952**
  - Updated HTTP(S) provider client to accept username/password for Basic authorization. This change adds support for Basic Authorization such as Earthdata login redirects to ingest (i.e. as implemented in SyncGranule), but not to discovery (i.e. as implemented in DiscoverGranules). Discovery still expects the provider's file system to be publicly accessible, but not the individual files and their contents.
  - **NOTE**: Using this in combination with the HTTP protocol may expose usernames and passwords to intermediary network entities. HTTPS is highly recommended.
- **CUMULUS-1997**
  - Added optional `launchpad` configuration to `@cumulus/hyrax-metadata-updates` task config schema.

### Fixed

- **CUMULUS-1997**
  - Updated all CMR operations to use configured authentication scheme
- **CUMULUS-2010**
  - Updated `@cumulus/api/launchpadSaml` to support multiple userGroup attributes from the SAML response

## [v1.23.2] 2020-05-22

### BREAKING CHANGES

- Updates to the Cumulus archive API:
  - All endpoints now return a `401` response instead of a `403` for any request where the JWT passed as a Bearer token is invalid.
  - POST `/refresh` and DELETE `/token/<token>` endpoints now return a `401` response for requests with expired tokens

- **CUMULUS-1894**
  - `@cumulus/ingest/granule.handleDuplicateFile()`
    - The `copyOptions` parameter has been removed
    - An `ACL` parameter has been added
  - `@cumulus/ingest/granule.renameS3FileWithTimestamp()`
    - Now returns `undefined`

- **CUMULUS-1896**
  Updated all Cumulus core lambdas to utilize the new message adapter streaming interface via [cumulus-message-adapter-js v1.2.0](https://github.com/nasa/cumulus-message-adapter-js/releases/tag/v1.2.0).   Users of this version of Cumulus (or later) must utilize version 1.3.0 or greater of the [cumulus-message-adapter](https://github.com/nasa/cumulus-message-adapter) to support core lambdas.

- **CUMULUS-1912**
  - `@cumulus/api` reconciliationReports list endpoint returns a list of reconciliationReport records instead of S3Uri.

- **CUMULUS-1969**
  - The `DiscoverGranules` task now expects `provider_path` to be provided at
    `event.config.provider_path`, not `event.config.collection.provider_path`
  - `config.provider_path` is now a required parameter of the `DiscoverGranules`
    task

### MIGRATION STEPS

- To take advantage of the new TTL-based access token expiration implemented in CUMULUS-1777 (see notes below) and clear out existing records in your access tokens table, do the following:
  1. Log out of any active dashboard sessions
  2. Use the AWS console or CLI to delete your `<prefix>-AccessTokensTable` DynamoDB table
  3. [Re-deploy your `data-persistence` module](https://nasa.github.io/cumulus/docs/deployment/upgrade-readme#update-data-persistence-resources), which should re-create the `<prefix>-AccessTokensTable` DynamoDB table
  4. Return to using the Cumulus API/dashboard as normal
- This release requires the Cumulus Message Adapter layer deployed with Cumulus Core to be at least 1.3.0, as the core lambdas have updated to [cumulus-message-adapter-js v1.2.0](https://github.com/nasa/cumulus-message-adapter-js/releases/tag/v1.2.0) and the new CMA interface.  As a result, users should:
  1. Follow the [Cumulus Message Adapter (CMA) deployment instructions](https://nasa.github.io/cumulus/docs/deployment/deployment-readme#deploy-the-cumulus-message-adapter-layer) and install a CMA layer version >=1.3.0
  2. If you are using any custom Node.js Lambdas in your workflows **and** the Cumulus CMA layer/`cumulus-message-adapter-js`, you must update your lambda to use [cumulus-message-adapter-js v1.2.0](https://github.com/nasa/cumulus-message-adapter-js/releases/tag/v1.2.0) and follow the migration instructions in the release notes. Prior versions of `cumulus-message-adapter-js` are not compatible with CMA >= 1.3.0.
- Migrate existing s3 reconciliation report records to database (CUMULUS-1911):
  - After update your `data persistence` module and Cumulus resources, run the command:

  ```bash
  ./node_modules/.bin/cumulus-api migrate --stack `<your-terraform-deployment-prefix>` --migrationVersion migration5
  ```

### Added

- Added a limit for concurrent Elasticsearch requests when doing an index from database operation
- Added the `es_request_concurrency` parameter to the archive and cumulus Terraform modules

- **CUMULUS-1995**
  - Added the `es_index_shards` parameter to the archive and cumulus Terraform modules to configure the number of shards for the ES index
    - If you have an existing ES index, you will need to [reindex](https://nasa.github.io/cumulus-api/#reindex) and then [change index](https://nasa.github.io/cumulus-api/#change-index) to take advantage of shard updates

- **CUMULUS-1894**
  - Added `@cumulus/aws-client/S3.moveObject()`

- **CUMULUS-1911**
  - Added ReconciliationReports table
  - Updated CreateReconciliationReport lambda to save Reconciliation Report records to database
  - Updated dbIndexer and IndexFromDatabase lambdas to index Reconciliation Report records to Elasticsearch
  - Added migration_5 to migrate existing s3 reconciliation report records to database and Elasticsearch
  - Updated `@cumulus/api` package, `tf-modules/archive` and `tf-modules/data-persistence` Terraform modules

- **CUMULUS-1916**
  - Added util function for seeding reconciliation reports when running API locally in dashboard

### Changed

- **CUMULUS-1777**
  - The `expirationTime` property is now a **required field** of the access tokens model.
  - Updated the `AccessTokens` table to set a [TTL](https://docs.aws.amazon.com/amazondynamodb/latest/developerguide/howitworks-ttl.html) on the `expirationTime` field in `tf-modules/data-persistence/dynamo.tf`. As a result, access token records in this table whose `expirationTime` has passed should be **automatically deleted by DynamoDB**.
  - Updated all code creating access token records in the Dynamo `AccessTokens` table to set the `expirationTime` field value in seconds from the epoch.
- **CUMULUS-1912**
  - Updated reconciliationReports endpoints to query against Elasticsearch, delete report from both database and s3
  - Added `@cumulus/api-client/reconciliationReports`
- **CUMULUS-1999**
  - Updated `@cumulus/common/util.deprecate()` so that only a single deprecation notice is printed for each name/version combination

### Fixed

- **CUMULUS-1894**
  - The `SyncGranule` task can now handle files larger than 5 GB
- **CUMULUS-1987**
  - `Remove granule from CMR` operation in `@cumulus/api` now passes token to CMR when fetching granule metadata, allowing removal of private granules
- **CUMULUS-1993**
  - For a given queue, the `sqs-message-consumer` Lambda will now only schedule workflows for rules matching the queue **and the collection information in each queue message (if any)**
    - The consumer also now only reads each queue message **once per Lambda invocation**, whereas previously each message was read **once per queue rule per Lambda invocation**
  - Fixed bug preventing the deletion of multiple SNS rules that share the same SNS topic

### Deprecated

- **CUMULUS-1894**
  - `@cumulus/ingest/granule.copyGranuleFile()`
  - `@cumulus/ingest/granule.moveGranuleFile()`

- **CUMULUS-1987** - Deprecated the following functions:
  - `@cumulus/cmrjs/getMetadata(cmrLink)` -> `@cumulus/cmr-client/CMR.getGranuleMetadata(cmrLink)`
  - `@cumulus/cmrjs/getFullMetadata(cmrLink)`

## [v1.22.1] 2020-05-04

**Note**: v1.22.0 was not released as a package due to npm/release concerns.  Users upgrading to 1.22.x should start with 1.22.1

### Added

- **CUMULUS-1894**
  - Added `@cumulus/aws-client/S3.multipartCopyObject()`
- **CUMULUS-408**
  - Added `certificateUri` field to provider schema. This optional field allows operators to specify an S3 uri to a CA bundle to use for HTTPS requests.
- **CUMULUS-1787**
  - Added `collections/active` endpoint for returning collections with active granules in `@cumulus/api`
- **CUMULUS-1799**
  - Added `@cumulus/common/stack.getBucketsConfigKey()` to return the S3 key for the buckets config object
  - Added `@cumulus/common/workflows.getWorkflowFileKey()` to return the S3 key for a workflow definition object
  - Added `@cumulus/common/workflows.getWorkflowsListKeyPrefix()` to return the S3 key prefix for objects containing workflow definitions
  - Added `@cumulus/message` package containing utilities for building and parsing Cumulus messages
- **CUMULUS-1850**
  - Added `@cumulus/aws-client/Kinesis.describeStream()` to get a Kinesis stream description
- **CUMULUS-1853**
  - Added `@cumulus/integration-tests/collections.createCollection()`
  - Added `@cumulus/integration-tests/executions.findExecutionArn()`
  - Added `@cumulus/integration-tests/executions.getExecutionWithStatus()`
  - Added `@cumulus/integration-tests/granules.getGranuleWithStatus()`
  - Added `@cumulus/integration-tests/providers.createProvider()`
  - Added `@cumulus/integration-tests/rules.createOneTimeRule()`

### Changed

- **CUMULUS-1682**
  - Moved all `@cumulus/ingest/parse-pdr` code into the `parse-pdr` task as it had become tightly coupled with that task's handler and was not used anywhere else. Unit tests also restored.
- **CUMULUS-1820**
  - Updated the Thin Egress App module used in `tf-modules/distribution/main.tf` to build 74. [See the release notes](https://github.com/asfadmin/thin-egress-app/releases/tag/tea-build.74).
- **CUMULUS-1852**
  - Updated POST endpoints for `/collections`, `/providers`, and `/rules` to log errors when returning a 500 response
  - Updated POST endpoint for `/collections`:
    - Return a 400 response when the `name` or `version` fields are missing
    - Return a 409 response if the collection already exists
    - Improved error messages to be more explicit
  - Updated POST endpoint for `/providers`:
    - Return a 400 response if the `host` field value is invalid
    - Return a 409 response if the provider already exists
  - Updated POST endpoint for `/rules`:
    - Return a 400 response if rule `name` is invalid
    - Return a 400 response if rule `type` is invalid
- **CUMULUS-1891**
  - Updated the following endpoints using async operations to return a 503 error if the ECS task  cannot be started and a 500 response for a non-specific error:
    - POST `/replays`
    - POST `/bulkDelete`
    - POST `/elasticsearch/index-from-database`
    - POST `/granules/bulk`

### Fixed

- **CUMULUS-408**
  - Fixed HTTPS discovery and ingest.

- **CUMULUS-1850**
  - Fixed a bug in Kinesis event processing where the message consumer would not properly filter available rules based on the collection information in the event and the Kinesis stream ARN

- **CUMULUS-1853**
  - Fixed a bug where attempting to create a rule containing a payload property
    would fail schema validation.

- **CUMULUS-1854**
  - Rule schema is validated before starting workflows or creating event source mappings

- **CUMULUS-1974**
  - Fixed @cumulus/api webpack config for missing underscore object due to underscore update

- **CUMULUS-2210**
  - Fixed `cmr_oauth_provider` variable not being propagated to reconciliation reports

### Deprecated

- **CUMULUS-1799** - Deprecated the following code. For cases where the code was moved into another package, the new code location is noted:
  - `@cumulus/aws-client/StepFunctions.fromSfnExecutionName()`
  - `@cumulus/aws-client/StepFunctions.toSfnExecutionName()`
  - `@cumulus/aws-client/StepFunctions.getExecutionArn()` -> `@cumulus/message/Executions.buildExecutionArn()`
  - `@cumulus/aws-client/StepFunctions.getExecutionUrl()` -> `@cumulus/message/Executions.getExecutionUrlFromArn()`
  - `@cumulus/aws-client/StepFunctions.getStateMachineArn()` -> `@cumulus/message/Executions.getStateMachineArnFromExecutionArn()`
  - `@cumulus/aws-client/StepFunctions.pullStepFunctionEvent()` -> `@cumulus/message/StepFunctions.pullStepFunctionEvent()`
  - `@cumulus/common/bucketsConfigJsonObject()`
  - `@cumulus/common/CloudWatchLogger`
  - `@cumulus/common/collection-config-store/CollectionConfigStore` -> `@cumulus/collection-config-store`
  - `@cumulus/common/collection-config-store.constructCollectionId()` -> `@cumulus/message/Collections.constructCollectionId`
  - `@cumulus/common/concurrency.limit()`
  - `@cumulus/common/concurrency.mapTolerant()`
  - `@cumulus/common/concurrency.promiseUrl()`
  - `@cumulus/common/concurrency.toPromise()`
  - `@cumulus/common/concurrency.unless()`
  - `@cumulus/common/config.buildSchema()`
  - `@cumulus/common/config.parseConfig()`
  - `@cumulus/common/config.resolveResource()`
  - `@cumulus/common/config.resourceToArn()`
  - `@cumulus/common/FieldPattern`
  - `@cumulus/common/launchpad.getLaunchpadToken()` -> `@cumulus/launchpad-auth/index.getLaunchpadToken()`
  - `@cumulus/common/LaunchpadToken` -> `@cumulus/launchpad-auth/LaunchpadToken`
  - `@cumulus/common/launchpad.validateLaunchpadToken()` -> `@cumulus/launchpad-auth/index.validateLaunchpadToken()`
  - `@cumulus/common/message.buildCumulusMeta()` -> `@cumulus/message/Build.buildCumulusMeta()`
  - `@cumulus/common/message.buildQueueMessageFromTemplate()` -> `@cumulus/message/Build.buildQueueMessageFromTemplate()`
  - `@cumulus/common/message.getCollectionIdFromMessage()` -> `@cumulus/message/Collections.getCollectionIdFromMessage()`
  - `@cumulus/common/message.getMessageExecutionArn()` -> `@cumulus/message/Executions.getMessageExecutionArn()`
  - `@cumulus/common/message.getMessageExecutionName()` -> `@cumulus/message/Executions.getMessageExecutionName()`
  - `@cumulus/common/message.getMaximumExecutions()` -> `@cumulus/message/Queue.getMaximumExecutions()`
  - `@cumulus/common/message.getMessageFromTemplate()`
  - `@cumulus/common/message.getMessageStateMachineArn()` -> `@cumulus/message/Executions.getMessageStateMachineArn()`)
  - `@cumulus/common/message.getMessageGranules()` -> `@cumulus/message/Granules.getMessageGranules()`
  - `@cumulus/common/message.getQueueNameByUrl()` -> `@cumulus/message/Queue.getQueueNameByUrl()`
  - `@cumulus/common/message.getQueueName()` -> `@cumulus/message/Queue.getQueueName()`)
  - `@cumulus/common/message.hasQueueAndExecutionLimit()` -> `@cumulus/message/Queue.hasQueueAndExecutionLimit()`
  - `@cumulus/common/Semaphore`
  - `@cumulus/common/test-utils.throttleOnce()`
  - `@cumulus/common/workflows.getWorkflowArn()`
  - `@cumulus/common/workflows.getWorkflowFile()`
  - `@cumulus/common/workflows.getWorkflowList()`
  - `@cumulus/common/workflows.getWorkflowTemplate()`
  - `@cumulus/integration-tests/sfnStep/SfnStep.parseStepMessage()` -> `@cumulus/message/StepFunctions.parseStepMessage()`
- **CUMULUS-1858** - Deprecated the following functions.
  - `@cumulus/common/string.globalReplace()`
  - `@cumulus/common/string.isNonEmptyString()`
  - `@cumulus/common/string.isValidHostname()`
  - `@cumulus/common/string.match()`
  - `@cumulus/common/string.matches()`
  - `@cumulus/common/string.replace()`
  - `@cumulus/common/string.toLower()`
  - `@cumulus/common/string.toUpper()`

### Removed

- **CUMULUS-1799**: Deprecated code removals:
  - Removed from `@cumulus/common/aws`:
    - `pullStepFunctionEvent()`
  - Removed `@cumulus/common/sfnStep`
  - Removed `@cumulus/common/StepFunctions`

## [v1.21.0] 2020-03-30

### PLEASE NOTE

- **CUMULUS-1762**: the `messageConsumer` for `sns` and `kinesis`-type rules now fetches
  the collection information from the message. You should ensure that your rule's collection
  name and version match what is in the message for these ingest messages to be processed.
  If no matching rule is found, an error will be thrown and logged in the
  `messageConsumer` Lambda function's log group.

### Added

- **CUMULUS-1629**`
  - Updates discover-granules task to respect/utilize duplicateHandling configuration such that
    - skip:               Duplicates will be filtered from the granule list
    - error:              Duplicates encountered will result in step failure
    - replace, version:   Duplicates will be ignored and handled as normal.
  - Adds a new copy of the API lambda `PrivateApiLambda()` which is configured to not require authentication. This Lambda is not connected to an API gateway
  - Adds `@cumulus/api-client` with functions for use by workflow lambdas to call the API when needed

- **CUMULUS-1732**
  - Added Python task/activity workflow and integration test (`PythonReferenceSpec`) to test `cumulus-message-adapter-python`and `cumulus-process-py` integration.
- **CUMULUS-1795**
  - Added an IAM policy on the Cumulus EC2 creation to enable SSM when the `deploy_to_ngap` flag is true

### Changed

- **CUMULUS-1762**
  - the `messageConsumer` for `sns` and `kinesis`-type rules now fetches the collection
    information from the message.

### Deprecated

- **CUMULUS-1629**
  - Deprecate `granulesApi`, `rulesApi`, `emsApi`, `executionsAPI` from `@cumulus/integration-test/api` in favor of code moved to `@cumulus/api-client`

### Removed

- **CUMULUS-1799**: Deprecated code removals
  - Removed deprecated method `@cumulus/api/models/Granule.createGranulesFromSns()`
  - Removed deprecated method `@cumulus/api/models/Granule.removeGranuleFromCmr()`
  - Removed from `@cumulus/common/aws`:
    - `apigateway()`
    - `buildS3Uri()`
    - `calculateS3ObjectChecksum()`
    - `cf()`
    - `cloudwatch()`
    - `cloudwatchevents()`
    - `cloudwatchlogs()`
    - `createAndWaitForDynamoDbTable()`
    - `createQueue()`
    - `deleteSQSMessage()`
    - `describeCfStackResources()`
    - `downloadS3File()`
    - `downloadS3Files()`
    - `DynamoDbSearchQueue` class
    - `dynamodbstreams()`
    - `ec2()`
    - `ecs()`
    - `fileExists()`
    - `findResourceArn()`
    - `fromSfnExecutionName()`
    - `getFileBucketAndKey()`
    - `getJsonS3Object()`
    - `getQueueUrl()`
    - `getObjectSize()`
    - `getS3ObjectReadStream()`
    - `getSecretString()`
    - `getStateMachineArn()`
    - `headObject()`
    - `isThrottlingException()`
    - `kinesis()`
    - `lambda()`
    - `listS3Objects()`
    - `promiseS3Upload()`
    - `publishSnsMessage()`
    - `putJsonS3Object()`
    - `receiveSQSMessages()`
    - `s3CopyObject()`
    - `s3GetObjectTagging()`
    - `s3Join()`
    - `S3ListObjectsV2Queue` class
    - `s3TagSetToQueryString()`
    - `s3PutObjectTagging()`
    - `secretsManager()`
    - `sendSQSMessage()`
    - `sfn()`
    - `sns()`
    - `sqs()`
    - `sqsQueueExists()`
    - `toSfnExecutionName()`
    - `uploadS3FileStream()`
    - `uploadS3Files()`
    - `validateS3ObjectChecksum()`
  - Removed `@cumulus/common/CloudFormationGateway` class
  - Removed `@cumulus/common/concurrency/Mutex` class
  - Removed `@cumulus/common/errors`
  - Removed `@cumulus/common/sftp`
  - Removed `@cumulus/common/string.unicodeEscape`
  - Removed `@cumulus/cmrjs/cmr-utils.getGranuleId()`
  - Removed `@cumulus/cmrjs/cmr-utils.getCmrFiles()`
  - Removed `@cumulus/cmrjs/cmr/CMR` class
  - Removed `@cumulus/cmrjs/cmr/CMRSearchConceptQueue` class
  - Removed `@cumulus/cmrjs/utils.getHost()`
  - Removed `@cumulus/cmrjs/utils.getIp()`
  - Removed `@cumulus/cmrjs/utils.hostId()`
  - Removed `@cumulus/cmrjs/utils/ummVersion()`
  - Removed `@cumulus/cmrjs/utils.updateToken()`
  - Removed `@cumulus/cmrjs/utils.validateUMMG()`
  - Removed `@cumulus/ingest/aws.getEndpoint()`
  - Removed `@cumulus/ingest/aws.getExecutionUrl()`
  - Removed `@cumulus/ingest/aws/invoke()`
  - Removed `@cumulus/ingest/aws/CloudWatch` class
  - Removed `@cumulus/ingest/aws/ECS` class
  - Removed `@cumulus/ingest/aws/Events` class
  - Removed `@cumulus/ingest/aws/SQS` class
  - Removed `@cumulus/ingest/aws/StepFunction` class
  - Removed `@cumulus/ingest/util.normalizeProviderPath()`
  - Removed `@cumulus/integration-tests/index.listCollections()`
  - Removed `@cumulus/integration-tests/index.listProviders()`
  - Removed `@cumulus/integration-tests/index.rulesList()`
  - Removed `@cumulus/integration-tests/api/api.addCollectionApi()`

## [v1.20.0] 2020-03-12

### BREAKING CHANGES

- **CUMULUS-1714**
  - Changed the format of the message sent to the granule SNS Topic. Message includes the granule record under `record` and the type of event under `event`. Messages with `deleted` events will have the record that was deleted with a `deletedAt` timestamp. Options for `event` are `Create | Update | Delete`
- **CUMULUS-1769** - `deploy_to_ngap` is now a **required** variable for the `tf-modules/cumulus` module. **For those deploying to NGAP environments, this variable should always be set to `true`.**

### Notable changes

- **CUMULUS-1739** - You can now exclude Elasticsearch from your `tf-modules/data-persistence` deployment (via `include_elasticsearch = false`) and your `tf-modules/cumulus` module will still deploy successfully.

- **CUMULUS-1769** - If you set `deploy_to_ngap = true` for the `tf-modules/archive` Terraform module, **you can only deploy your archive API gateway as `PRIVATE`**, not `EDGE`.

### Added

- Added `@cumulus/aws-client/S3.getS3ObjectReadStreamAsync()` to deal with S3 eventual consistency issues by checking for the existence an S3 object with retries before getting a readable stream for that object.
- **CUMULUS-1769**
  - Added `deploy_to_ngap` boolean variable for the `tf-modules/cumulus` and `tf-modules/archive` Terraform modules. This variable is required. **For those deploying to NGAP environments, this variable should always be set to `true`.**
- **HYRAX-70**
  - Add the hyrax-metadata-update task

### Changed

- [`AccessToken.get()`](https://github.com/nasa/cumulus/blob/master/packages/api/models/access-tokens.js) now enforces [strongly consistent reads from DynamoDB](https://docs.aws.amazon.com/amazondynamodb/latest/developerguide/HowItWorks.ReadConsistency.html)
- **CUMULUS-1739**
  - Updated `tf-modules/data-persistence` to make Elasticsearch alarm resources and outputs conditional on the `include_elasticsearch` variable
  - Updated `@cumulus/aws-client/S3.getObjectSize` to include automatic retries for any failures from `S3.headObject`
- **CUMULUS-1784**
  - Updated `@cumulus/api/lib/DistributionEvent.remoteIP()` to parse the IP address in an S3 access log from the `A-sourceip` query parameter if present, otherwise fallback to the original parsing behavior.
- **CUMULUS-1768**
  - The `stats/summary` endpoint reports the distinct collections for the number of granules reported

### Fixed

- **CUMULUS-1739** - Fixed the `tf-modules/cumulus` and `tf-modules/archive` modules to make these Elasticsearch variables truly optional:
  - `elasticsearch_domain_arn`
  - `elasticsearch_hostname`
  - `elasticsearch_security_group_id`

- **CUMULUS-1768**
  - Fixed the `stats/` endpoint so that data is correctly filtered by timestamp and `processingTime` is calculated correctly.

- **CUMULUS-1769**
  - In the `tf-modules/archive` Terraform module, the `lifecycle` block ignoring changes to the `policy` of the archive API gateway is now only enforced if `deploy_to_ngap = true`. This fixes a bug where users deploying outside of NGAP could not update their API gateway's resource policy when going from `PRIVATE` to `EDGE`, preventing their API from being accessed publicly.

- **CUMULUS-1775**
  - Fix/update api endpoint to use updated google auth endpoints such that it will work with new accounts

### Removed

- **CUMULUS-1768**
  - Removed API endpoints `stats/histogram` and `stats/average`. All advanced stats needs should be acquired from Cloud Metrics or similarly configured ELK stack.

## [v1.19.0] 2020-02-28

### BREAKING CHANGES

- **CUMULUS-1736**
  - The `@cumulus/discover-granules` task now sets the `dataType` of discovered
    granules based on the `name` of the configured collection, not the
    `dataType`.
  - The config schema of the `@cumulus/discover-granules` task now requires that
    collections contain a `version`.
  - The `@cumulus/sync-granule` task will set the `dataType` and `version` of a
    granule based on the configured collection if those fields are not already
    set on the granule. Previously it was using the `dataType` field of the
    configured collection, then falling back to the `name` field of the
    collection. This update will just use the `name` field of the collection to
    set the `dataType` field of the granule.

- **CUMULUS-1446**
  - Update the `@cumulus/integration-tests/api/executions.getExecution()`
    function to parse the response and return the execution, rather than return
    the full API response.

- **CUMULUS-1672**
  - The `cumulus` Terraform module in previous releases set a
    `Deployment = var.prefix` tag on all resources that it managed. In this
    release, a `tags` input variable has been added to the `cumulus` Terraform
    module to allow resource tagging to be customized. No default tags will be
    applied to Cumulus-managed resources. To replicate the previous behavior,
    set `tags = { Deployment: var.prefix }` as an input variable for the
    `cumulus` Terraform module.

- **CUMULUS-1684 Migration Instructions**
  - In previous releases, a provider's username and password were encrypted
    using a custom encryption library. That has now been updated to use KMS.
    This release includes a Lambda function named
    `<prefix>-ProviderSecretsMigration`, which will re-encrypt existing
    provider credentials to use KMS. After this release has been deployed, you
    will need to manually invoke that Lambda function using either the AWS CLI
    or AWS Console. It should only need to be successfully run once.
  - Future releases of Cumulus will invoke a
    `<prefix>-VerifyProviderSecretsMigration` Lambda function as part of the
    deployment, which will cause the deployment to fail if the migration
    Lambda has not been run.

- **CUMULUS-1718**
  - The `@cumulus/sf-sns-report` task for reporting mid-workflow updates has been retired.
  This task was used as the `PdrStatusReport` task in our ParsePdr example workflow.
  If you have a ParsePdr or other workflow using this task, use `@cumulus/sf-sqs-report` instead.
  Trying to deploy the old task will result in an error as the cumulus module no longer exports `sf_sns_report_task`.
  - Migration instruction: In your workflow definition, for each step using the old task change:
  `"Resource": "${module.cumulus.sf_sns_report_task.task_arn}"`
  to
  `"Resource": "${module.cumulus.sf_sqs_report_task.task_arn}"`

- **CUMULUS-1755**
  - The `thin_egress_jwt_secret_name` variable for the `tf-modules/cumulus` Terraform module is now **required**. This variable is passed on to the Thin Egress App in `tf-modules/distribution/main.tf`, which uses the keys stored in the secret to sign JWTs. See the [Thin Egress App documentation on how to create a value for this secret](https://github.com/asfadmin/thin-egress-app#setting-up-the-jwt-cookie-secrets).

### Added

- **CUMULUS-1446**
  - Add `@cumulus/common/FileUtils.readJsonFile()` function
  - Add `@cumulus/common/FileUtils.readTextFile()` function
  - Add `@cumulus/integration-tests/api/collections.createCollection()` function
  - Add `@cumulus/integration-tests/api/collections.deleteCollection()` function
  - Add `@cumulus/integration-tests/api/collections.getCollection()` function
  - Add `@cumulus/integration-tests/api/providers.getProvider()` function
  - Add `@cumulus/integration-tests/index.getExecutionOutput()` function
  - Add `@cumulus/integration-tests/index.loadCollection()` function
  - Add `@cumulus/integration-tests/index.loadProvider()` function
  - Add `@cumulus/integration-tests/index.readJsonFilesFromDir()` function

- **CUMULUS-1672**
  - Add a `tags` input variable to the `archive` Terraform module
  - Add a `tags` input variable to the `cumulus` Terraform module
  - Add a `tags` input variable to the `cumulus_ecs_service` Terraform module
  - Add a `tags` input variable to the `data-persistence` Terraform module
  - Add a `tags` input variable to the `distribution` Terraform module
  - Add a `tags` input variable to the `ingest` Terraform module
  - Add a `tags` input variable to the `s3-replicator` Terraform module

- **CUMULUS-1707**
  - Enable logrotate on ECS cluster

- **CUMULUS-1684**
  - Add a `@cumulus/aws-client/KMS` library of KMS-related functions
  - Add `@cumulus/aws-client/S3.getTextObject()`
  - Add `@cumulus/sftp-client` package
  - Create `ProviderSecretsMigration` Lambda function
  - Create `VerifyProviderSecretsMigration` Lambda function

- **CUMULUS-1548**
  - Add ability to put default Cumulus logs in Metrics' ELK stack
  - Add ability to add custom logs to Metrics' ELK Stack

- **CUMULUS-1702**
  - When logs are sent to Metrics' ELK stack, the logs endpoints will return results from there

- **CUMULUS-1459**
  - Async Operations are indexed in Elasticsearch
  - To index any existing async operations you'll need to perform an index from
    database function.

- **CUMULUS-1717**
  - Add `@cumulus/aws-client/deleteAndWaitForDynamoDbTableNotExists`, which
    deletes a DynamoDB table and waits to ensure the table no longer exists
  - Added `publishGranules` Lambda to handle publishing granule messages to SNS when granule records are written to DynamoDB
  - Added `@cumulus/api/models/Granule.storeGranulesFromCumulusMessage` to store granules from a Cumulus message to DynamoDB

- **CUMULUS-1718**
  - Added `@cumulus/sf-sqs-report` task to allow mid-workflow reporting updates.
  - Added `stepfunction_event_reporter_queue_url` and `sf_sqs_report_task` outputs to the `cumulus` module.
  - Added `publishPdrs` Lambda to handle publishing PDR messages to SNS when PDR records are written to DynamoDB.
  - Added `@cumulus/api/models/Pdr.storePdrFromCumulusMessage` to store PDRs from a Cumulus message to DynamoDB.
  - Added `@cumulus/aws-client/parseSQSMessageBody` to parse an SQS message body string into an object.

- **Ability to set custom backend API url in the archive module**
  - Add `api_url` definition in `tf-modules/cumulus/archive.tf`
  - Add `archive_api_url` variable in `tf-modules/cumulus/variables.tf`

- **CUMULUS-1741**
  - Added an optional `elasticsearch_security_group_ids` variable to the
    `data-persistence` Terraform module to allow additional security groups to
    be assigned to the Elasticsearch Domain.

- **CUMULUS-1752**
  - Added `@cumulus/integration-tests/api/distribution.invokeTEADistributionLambda` to simulate a request to the [Thin Egress App](https://github.com/asfadmin/thin-egress-app) by invoking the Lambda and getting a response payload.
  - Added `@cumulus/integration-tests/api/distribution.getTEARequestHeaders` to generate necessary request headers for a request to the Thin Egress App
  - Added `@cumulus/integration-tests/api/distribution.getTEADistributionApiFileStream` to get a response stream for a file served by Thin Egress App
  - Added `@cumulus/integration-tests/api/distribution.getTEADistributionApiRedirect` to get a redirect response from the Thin Egress App

- **CUMULUS-1755**
  - Added `@cumulus/aws-client/CloudFormation.describeCfStack()` to describe a Cloudformation stack
  - Added `@cumulus/aws-client/CloudFormation.getCfStackParameterValues()` to get multiple parameter values for a Cloudformation stack

### Changed

- **CUMULUS-1725**
  - Moved the logic that updates the granule files cache Dynamo table into its
    own Lambda function called `granuleFilesCacheUpdater`.

- **CUMULUS-1736**
  - The `collections` model in the API package now determines the name of a
    collection based on the `name` property, rather than using `dataType` and
    then falling back to `name`.
  - The `@cumulus/integration-tests.loadCollection()` function no longer appends
    the postfix to the end of the collection's `dataType`.
  - The `@cumulus/integration-tests.addCollections()` function no longer appends
    the postfix to the end of the collection's `dataType`.

- **CUMULUS-1672**
  - Add a `retryOptions` parameter to the `@cumulus/aws-client/S3.headObject`
     function, which will retry if the object being queried does not exist.

- **CUMULUS-1446**
  - Mark the `@cumulus/integration-tests/api.addCollectionApi()` function as
    deprecated
  - Mark the `@cumulus/integration-tests/index.listCollections()` function as
    deprecated
  - Mark the `@cumulus/integration-tests/index.listProviders()` function as
    deprecated
  - Mark the `@cumulus/integration-tests/index.rulesList()` function as
    deprecated

- **CUMULUS-1672**
  - Previously, the `cumulus` module defaulted to setting a
    `Deployment = var.prefix` tag on all resources that it managed. In this
    release, the `cumulus` module will now accept a `tags` input variable that
    defines the tags to be assigned to all resources that it manages.
  - Previously, the `data-persistence` module defaulted to setting a
    `Deployment = var.prefix` tag on all resources that it managed. In this
    release, the `data-persistence` module will now accept a `tags` input
    variable that defines the tags to be assigned to all resources that it
    manages.
  - Previously, the `distribution` module defaulted to setting a
    `Deployment = var.prefix` tag on all resources that it managed. In this
    release, the `distribution` module will now accept a `tags` input variable
    that defines the tags to be assigned to all resources that it manages.
  - Previously, the `ingest` module defaulted to setting a
    `Deployment = var.prefix` tag on all resources that it managed. In this
    release, the `ingest` module will now accept a `tags` input variable that
    defines the tags to be assigned to all resources that it manages.
  - Previously, the `s3-replicator` module defaulted to setting a
    `Deployment = var.prefix` tag on all resources that it managed. In this
    release, the `s3-replicator` module will now accept a `tags` input variable
    that defines the tags to be assigned to all resources that it manages.

- **CUMULUS-1684**
  - Update the API package to encrypt provider credentials using KMS instead of
    using RSA keys stored in S3

- **CUMULUS-1717**
  - Changed name of `cwSfExecutionEventToDb` Lambda to `cwSfEventToDbRecords`
  - Updated `cwSfEventToDbRecords` to write granule records to DynamoDB from the incoming Cumulus message

- **CUMULUS-1718**
  - Renamed `cwSfEventToDbRecords` to `sfEventSqsToDbRecords` due to architecture change to being a consumer of an SQS queue of Step Function Cloudwatch events.
  - Updated `sfEventSqsToDbRecords` to write PDR records to DynamoDB from the incoming Cumulus message
  - Moved `data-cookbooks/sns.md` to `data-cookbooks/ingest-notifications.md` and updated it to reflect recent changes.

- **CUMULUS-1748**
  - (S)FTP discovery tasks now use the provider-path as-is instead of forcing it to a relative path.
  - Improved error handling to catch permission denied FTP errors better and log them properly. Workflows will still fail encountering this error and we intend to consider that approach in a future ticket.

- **CUMULUS-1752**
  - Moved class for parsing distribution events to its own file: `@cumulus/api/lib/DistributionEvent.js`
    - Updated `DistributionEvent` to properly parse S3 access logs generated by requests from the [Thin Egress App](https://github.com/asfadmin/thin-egress-app)

- **CUMULUS-1753** - Changes to `@cumulus/ingest/HttpProviderClient.js`:
  - Removed regex filter in `HttpProviderClient.list()` that was used to return only files with an extension between 1 and 4 characters long. `HttpProviderClient.list()` will now return all files linked from the HTTP provider host.

- **CUMULUS-1755**
  - Updated the Thin Egress App module used in `tf-modules/distribution/main.tf` to build 61. [See the release notes](https://github.com/asfadmin/thin-egress-app/releases/tag/tea-build.61).

- **CUMULUS-1757**
  - Update @cumulus/cmr-client CMRSearchConceptQueue to take optional cmrEnvironment parameter

### Deprecated

- **CUMULUS-1684**
  - Deprecate `@cumulus/common/key-pair-provider/S3KeyPairProvider`
  - Deprecate `@cumulus/common/key-pair-provider/S3KeyPairProvider.encrypt()`
  - Deprecate `@cumulus/common/key-pair-provider/S3KeyPairProvider.decrypt()`
  - Deprecate `@cumulus/common/kms/KMS`
  - Deprecate `@cumulus/common/kms/KMS.encrypt()`
  - Deprecate `@cumulus/common/kms/KMS.decrypt()`
  - Deprecate `@cumulus/common/sftp.Sftp`

- **CUMULUS-1717**
  - Deprecate `@cumulus/api/models/Granule.createGranulesFromSns`

- **CUMULUS-1718**
  - Deprecate `@cumulus/sf-sns-report`.
    - This task has been updated to always throw an error directing the user to use `@cumulus/sf-sqs-report` instead. This was done because there is no longer an SNS topic to which to publish, and no consumers to listen to it.

- **CUMULUS-1748**
  - Deprecate `@cumulus/ingest/util.normalizeProviderPath`

- **CUMULUS-1752**
  - Deprecate `@cumulus/integration-tests/api/distribution.getDistributionApiFileStream`
  - Deprecate `@cumulus/integration-tests/api/distribution.getDistributionApiRedirect`
  - Deprecate `@cumulus/integration-tests/api/distribution.invokeApiDistributionLambda`

### Removed

- **CUMULUS-1684**
  - Remove the deployment script that creates encryption keys and stores them to
    S3

- **CUMULUS-1768**
  - Removed API endpoints `stats/histogram` and `stats/average`. All advanced stats needs should be acquired from Cloud Metrics or similarly configured ELK stack.

### Fixed

- **Fix default values for urs_url in variables.tf files**
  - Remove trailing `/` from default `urs_url` values.

- **CUMULUS-1610** - Add the Elasticsearch security group to the EC2 security groups

- **CUMULUS-1740** - `cumulus_meta.workflow_start_time` is now set in Cumulus
  messages

- **CUMULUS-1753** - Fixed `@cumulus/ingest/HttpProviderClient.js` to properly handle HTTP providers with:
  - Multiple link tags (e.g. `<a>`) per line of source code
  - Link tags in uppercase or lowercase (e.g. `<A>`)
  - Links with filepaths in the link target (e.g. `<a href="/path/to/file.txt">`). These files will be returned from HTTP file discovery **as the file name only** (e.g. `file.txt`).

- **CUMULUS-1768**
  - Fix an issue in the stats endpoints in `@cumulus/api` to send back stats for the correct type

## [v1.18.0] 2020-02-03

### BREAKING CHANGES

- **CUMULUS-1686**

  - `ecs_cluster_instance_image_id` is now a _required_ variable of the `cumulus` module, instead of optional.

- **CUMULUS-1698**

  - Change variable `saml_launchpad_metadata_path` to `saml_launchpad_metadata_url` in the `tf-modules/cumulus` Terraform module.

- **CUMULUS-1703**
  - Remove the unused `forceDownload` option from the `sync-granule` tasks's config
  - Remove the `@cumulus/ingest/granule.Discover` class
  - Remove the `@cumulus/ingest/granule.Granule` class
  - Remove the `@cumulus/ingest/pdr.Discover` class
  - Remove the `@cumulus/ingest/pdr.Granule` class
  - Remove the `@cumulus/ingest/parse-pdr.parsePdr` function

### Added

- **CUMULUS-1040**

  - Added `@cumulus/aws-client` package to provide utilities for working with AWS services and the Node.js AWS SDK
  - Added `@cumulus/errors` package which exports error classes for use in Cumulus workflow code
  - Added `@cumulus/integration-tests/sfnStep` to provide utilities for parsing step function execution histories

- **CUMULUS-1102**

  - Adds functionality to the @cumulus/api package for better local testing.
    - Adds data seeding for @cumulus/api's localAPI.
      - seed functions allow adding collections, executions, granules, pdrs, providers, and rules to a Localstack Elasticsearch and DynamoDB via `addCollections`, `addExecutions`, `addGranules`, `addPdrs`, `addProviders`, and `addRules`.
    - Adds `eraseDataStack` function to local API server code allowing resetting of local datastack for testing (ES and DynamoDB).
    - Adds optional parameters to the @cumulus/api bin serve to allow for launching the api without destroying the current data.

- **CUMULUS-1697**

  - Added the `@cumulus/tf-inventory` package that provides command line utilities for managing Terraform resources in your AWS account

- **CUMULUS-1703**

  - Add `@cumulus/aws-client/S3.createBucket` function
  - Add `@cumulus/aws-client/S3.putFile` function
  - Add `@cumulus/common/string.isNonEmptyString` function
  - Add `@cumulus/ingest/FtpProviderClient` class
  - Add `@cumulus/ingest/HttpProviderClient` class
  - Add `@cumulus/ingest/S3ProviderClient` class
  - Add `@cumulus/ingest/SftpProviderClient` class
  - Add `@cumulus/ingest/providerClientUtils.buildProviderClient` function
  - Add `@cumulus/ingest/providerClientUtils.fetchTextFile` function

- **CUMULUS-1731**

  - Add new optional input variables to the Cumulus Terraform module to support TEA upgrade:
    - `thin_egress_cookie_domain` - Valid domain for Thin Egress App cookie
    - `thin_egress_domain_cert_arn` - Certificate Manager SSL Cert ARN for Thin
      Egress App if deployed outside NGAP/CloudFront
    - `thin_egress_download_role_in_region_arn` - ARN for reading of Thin Egress
      App data buckets for in-region requests
    - `thin_egress_jwt_algo` - Algorithm with which to encode the Thin Egress
      App JWT cookie
    - `thin_egress_jwt_secret_name` - Name of AWS secret where keys for the Thin
      Egress App JWT encode/decode are stored
    - `thin_egress_lambda_code_dependency_archive_key` - Thin Egress App - S3
      Key of packaged python modules for lambda dependency layer

- **CUMULUS-1733**
  - Add `discovery-filtering` operator doc to document previously undocumented functionality.

- **CUMULUS-1737**
  - Added the `cumulus-test-cleanup` module to run a nightly cleanup on resources left over from the integration tests run from the `example/spec` directory.

### Changed

- **CUMULUS-1102**

  - Updates `@cumulus/api/auth/testAuth` to use JWT instead of random tokens.
  - Updates the default AMI for the ecs_cluster_instance_image_id.

- **CUMULUS-1622**

  - Mutex class has been deprecated in `@cumulus/common/concurrency` and will be removed in a future release.

- **CUMULUS-1686**

  - Changed `ecs_cluster_instance_image_id` to be a required variable of the `cumulus` module and removed the default value.
    The default was not available across accounts and regions, nor outside of NGAP and therefore not particularly useful.

- **CUMULUS-1688**

  - Updated `@cumulus/aws.receiveSQSMessages` not to replace `message.Body` with a parsed object. This behavior was undocumented and confusing as received messages appeared to contradict AWS docs that state `message.Body` is always a string.
  - Replaced `sf_watcher` CloudWatch rule from `cloudwatch-events.tf` with an EventSourceMapping on `sqs2sf` mapped to the `start_sf` SQS queue (in `event-sources.tf`).
  - Updated `sqs2sf` with an EventSourceMapping handler and unit test.

- **CUMULUS-1698**

  - Change variable `saml_launchpad_metadata_path` to `saml_launchpad_metadata_url` in the `tf-modules/cumulus` Terraform module.
  - Updated `@cumulus/api/launchpadSaml` to download launchpad IDP metadata from configured location when the metadata in s3 is not valid, and to work with updated IDP metadata and SAML response.

- **CUMULUS-1731**
  - Upgrade the version of the Thin Egress App deployed by Cumulus to v48
    - Note: New variables available, see the 'Added' section of this changelog.

### Fixed

- **CUMULUS-1664**

  - Updated `dbIndexer` Lambda to remove hardcoded references to DynamoDB table names.

- **CUMULUS-1733**
  - Fixed granule discovery recursion algorithm used in S/FTP protocols.

### Removed

- **CUMULUS-1481**
  - removed `process` config and output from PostToCmr as it was not required by the task nor downstream steps, and should still be in the output message's `meta` regardless.

### Deprecated

- **CUMULUS-1040**
  - Deprecated the following code. For cases where the code was moved into another package, the new code location is noted:
    - `@cumulus/common/CloudFormationGateway` -> `@cumulus/aws-client/CloudFormationGateway`
    - `@cumulus/common/DynamoDb` -> `@cumulus/aws-client/DynamoDb`
    - `@cumulus/common/errors` -> `@cumulus/errors`
    - `@cumulus/common/StepFunctions` -> `@cumulus/aws-client/StepFunctions`
    - All of the exported functions in `@cumulus/commmon/aws` (moved into `@cumulus/aws-client`), except:
      - `@cumulus/common/aws/isThrottlingException` -> `@cumulus/errors/isThrottlingException`
      - `@cumulus/common/aws/improveStackTrace` (not deprecated)
      - `@cumulus/common/aws/retryOnThrottlingException` (not deprecated)
    - `@cumulus/common/sfnStep/SfnStep.parseStepMessage` -> `@cumulus/integration-tests/sfnStep/SfnStep.parseStepMessage`
    - `@cumulus/common/sfnStep/ActivityStep` -> `@cumulus/integration-tests/sfnStep/ActivityStep`
    - `@cumulus/common/sfnStep/LambdaStep` -> `@cumulus/integration-tests/sfnStep/LambdaStep`
    - `@cumulus/common/string/unicodeEscape` -> `@cumulus/aws-client/StepFunctions.unicodeEscape`
    - `@cumulus/common/util/setErrorStack` -> `@cumulus/aws-client/util/setErrorStack`
    - `@cumulus/ingest/aws/invoke` -> `@cumulus/aws-client/Lambda/invoke`
    - `@cumulus/ingest/aws/CloudWatch.bucketSize`
    - `@cumulus/ingest/aws/CloudWatch.cw`
    - `@cumulus/ingest/aws/ECS.ecs`
    - `@cumulus/ingest/aws/ECS`
    - `@cumulus/ingest/aws/Events.putEvent` -> `@cumulus/aws-client/CloudwatchEvents.putEvent`
    - `@cumulus/ingest/aws/Events.deleteEvent` -> `@cumulus/aws-client/CloudwatchEvents.deleteEvent`
    - `@cumulus/ingest/aws/Events.deleteTarget` -> `@cumulus/aws-client/CloudwatchEvents.deleteTarget`
    - `@cumulus/ingest/aws/Events.putTarget` -> `@cumulus/aws-client/CloudwatchEvents.putTarget`
    - `@cumulus/ingest/aws/SQS.attributes` -> `@cumulus/aws-client/SQS.getQueueAttributes`
    - `@cumulus/ingest/aws/SQS.deleteMessage` -> `@cumulus/aws-client/SQS.deleteSQSMessage`
    - `@cumulus/ingest/aws/SQS.deleteQueue` -> `@cumulus/aws-client/SQS.deleteQueue`
    - `@cumulus/ingest/aws/SQS.getUrl` -> `@cumulus/aws-client/SQS.getQueueUrlByName`
    - `@cumulus/ingest/aws/SQS.receiveMessage` -> `@cumulus/aws-client/SQS.receiveSQSMessages`
    - `@cumulus/ingest/aws/SQS.sendMessage` -> `@cumulus/aws-client/SQS.sendSQSMessage`
    - `@cumulus/ingest/aws/StepFunction.getExecutionStatus` -> `@cumulus/aws-client/StepFunction.getExecutionStatus`
    - `@cumulus/ingest/aws/StepFunction.getExecutionUrl` -> `@cumulus/aws-client/StepFunction.getExecutionUrl`

## [v1.17.0] - 2019-12-31

### BREAKING CHANGES

- **CUMULUS-1498**
  - The `@cumulus/cmrjs.publish2CMR` function expects that the value of its
    `creds.password` parameter is a plaintext password.
  - Rather than using an encrypted password from the `cmr_password` environment
    variable, the `@cumulus/cmrjs.updateCMRMetadata` function now looks for an
    environment variable called `cmr_password_secret_name` and fetches the CMR
    password from that secret in AWS Secrets Manager.
  - The `@cumulus/post-to-cmr` task now expects a
    `config.cmr.passwordSecretName` value, rather than `config.cmr.password`.
    The CMR password will be fetched from that secret in AWS Secrets Manager.

### Added

- **CUMULUS-630**

  - Added support for replaying Kinesis records on a stream into the Cumulus Kinesis workflow triggering mechanism: either all the records, or some time slice delimited by start and end timestamps.
  - Added `/replays` endpoint to the operator API for triggering replays.
  - Added `Replay Kinesis Messages` documentation to Operator Docs.
  - Added `manualConsumer` lambda function to consume a Kinesis stream. Used by the replay AsyncOperation.

- **CUMULUS-1687**
  - Added new API endpoint for listing async operations at `/asyncOperations`
  - All asyncOperations now include the fields `description` and `operationType`. `operationType` can be one of the following. [`Bulk Delete`, `Bulk Granules`, `ES Index`, `Kinesis Replay`]

### Changed

- **CUMULUS-1626**

  - Updates Cumulus to use node10/CMA 1.1.2 for all of its internal lambdas in prep for AWS node 8 EOL

- **CUMULUS-1498**
  - Remove the DynamoDB Users table. The list of OAuth users who are allowed to
    use the API is now stored in S3.
  - The CMR password and Launchpad passphrase are now stored in Secrets Manager

## [v1.16.1] - 2019-12-6

**Please note**:

- The `region` argument to the `cumulus` Terraform module has been removed. You may see a warning or error if you have that variable populated.
- Your workflow tasks should use the following versions of the CMA libraries to utilize new granule, parentArn, asyncOperationId, and stackName fields on the logs:
  - `cumulus-message-adapter-js` version 1.0.10+
  - `cumulus-message-adapter-python` version 1.1.1+
  - `cumulus-message-adapter-java` version 1.2.11+
- The `data-persistence` module no longer manages the creation of an Elasticsearch service-linked role for deploying Elasticsearch to a VPC. Follow the [deployment instructions on preparing your VPC](https://nasa.github.io/cumulus/docs/deployment/deployment-readme#vpc-subnets-and-security-group) for guidance on how to create the Elasticsearch service-linked role manually.
- There is now a `distribution_api_gateway_stage` variable for the `tf-modules/cumulus` Terraform module that will be used as the API gateway stage name used for the distribution API (Thin Egress App)
- Default value for the `urs_url` variable is now `https://uat.urs.earthdata.nasa.gov/` in the `tf-modules/cumulus` and `tf-modules/archive` Terraform modules. So deploying the `cumulus` module without a `urs_url` variable set will integrate your Cumulus deployment with the UAT URS environment.

### Added

- **CUMULUS-1563**

  - Added `custom_domain_name` variable to `tf-modules/data-persistence` module

- **CUMULUS-1654**
  - Added new helpers to `@cumulus/common/execution-history`:
    - `getStepExitedEvent()` returns the `TaskStateExited` event in a workflow execution history after the given step completion/failure event
    - `getTaskExitedEventOutput()` returns the output message for a `TaskStateExited` event in a workflow execution history

### Changed

- **CUMULUS-1578**

  - Updates SAML launchpad configuration to authorize via configured userGroup.
    [See the NASA specific documentation (protected)](https://wiki.earthdata.nasa.gov/display/CUMULUS/Cumulus+SAML+Launchpad+Integration)

- **CUMULUS-1579**

  - Elasticsearch list queries use `match` instead of `term`. `term` had been analyzing the terms and not supporting `-` in the field values.

- **CUMULUS-1619**

  - Adds 4 new keys to `@cumulus/logger` to display granules, parentArn, asyncOperationId, and stackName.
  - Depends on `cumulus-message-adapter-js` version 1.0.10+. Cumulus tasks updated to use this version.

- **CUMULUS-1654**

  - Changed `@cumulus/common/SfnStep.parseStepMessage()` to a static class method

- **CUMULUS-1641**
  - Added `meta.retries` and `meta.visibilityTimeout` properties to sqs-type rule. To create sqs-type rule, you're required to configure a dead-letter queue on your queue.
  - Added `sqsMessageRemover` lambda which removes the message from SQS queue upon successful workflow execution.
  - Updated `sqsMessageConsumer` lambda to not delete message from SQS queue, and to retry the SQS message for configured number of times.

### Removed

- Removed `create_service_linked_role` variable from `tf-modules/data-persistence` module.

- **CUMULUS-1321**
  - The `region` argument to the `cumulus` Terraform module has been removed

### Fixed

- **CUMULUS-1668** - Fixed a race condition where executions may not have been
  added to the database correctly
- **CUMULUS-1654** - Fixed issue with `publishReports` Lambda not including workflow execution error information for failed workflows with a single step
- Fixed `tf-modules/cumulus` module so that the `urs_url` variable is passed on to its invocation of the `tf-modules/archive` module

## [v1.16.0] - 2019-11-15

### Added

- **CUMULUS-1321**

  - A `deploy_distribution_s3_credentials_endpoint` variable has been added to
    the `cumulus` Terraform module. If true, the NGAP-backed S3 credentials
    endpoint will be added to the Thin Egress App's API. Default: true

- **CUMULUS-1544**

  - Updated the `/granules/bulk` endpoint to correctly query Elasticsearch when
    granule ids are not provided.

- **CUMULUS-1580**
  - Added `/granules/bulk` endpoint to `@cumulus/api` to perform bulk actions on granules given either a list of granule ids or an Elasticsearch query and the workflow to perform.

### Changed

- **CUMULUS-1561**

  - Fix the way that we are handling Terraform provider version requirements
  - Pass provider configs into child modules using the method that the
    [Terraform documentation](https://www.terraform.io/docs/configuration/modules.html#providers-within-modules)
    suggests
  - Remove the `region` input variable from the `s3_access_test` Terraform module
  - Remove the `aws_profile` and `aws_region` input variables from the
    `s3-replicator` Terraform module

- **CUMULUS-1639**
  - Because of
    [S3's Data Consistency Model](https://docs.aws.amazon.com/AmazonS3/latest/dev/Introduction.html#BasicsObjects),
    there may be situations where a GET operation for an object can temporarily
    return a `NoSuchKey` response even if that object _has_ been created. The
    `@cumulus/common/aws.getS3Object()` function has been updated to support
    retries if a `NoSuchKey` response is returned by S3. This behavior can be
    enabled by passing a `retryOptions` object to that function. Supported
    values for that object can be found here:
    <https://github.com/tim-kos/node-retry#retryoperationoptions>

### Removed

- **CUMULUS-1559**
  - `logToSharedDestination` has been migrated to the Terraform deployment as `log_api_gateway_to_cloudwatch` and will ONLY apply to egress lambdas.
    Due to the differences in the Terraform deployment model, we cannot support a global log subscription toggle for a configurable subset of lambdas.
    However, setting up your own log forwarding for a Lambda with Terraform is fairly simple, as you will only need to add SubscriptionFilters to your Terraform configuration, one per log group.
    See [the Terraform documentation](https://www.terraform.io/docs/providers/aws/r/cloudwatch_log_subscription_filter.html) for details on how to do this.
    An empty FilterPattern ("") will capture all logs in a group.

## [v1.15.0] - 2019-11-04

### BREAKING CHANGES

- **CUMULUS-1644** - When a workflow execution begins or ends, the workflow
  payload is parsed and any new or updated PDRs or granules referenced in that
  workflow are stored to the Cumulus archive. The defined interface says that a
  PDR in `payload.pdr` will be added to the archive, and any granules in
  `payload.granules` will also be added to the archive. In previous releases,
  PDRs found in `meta.pdr` and granules found in `meta.input_granules` were also
  added to the archive. This caused unexpected behavior and has been removed.
  Only PDRs from `payload.pdr` and granules from `payload.granules` will now be
  added to the Cumulus archive.

- **CUMULUS-1449** - Cumulus now uses a universal workflow template when
  starting a workflow that contains general information specific to the
  deployment, but not specific to the workflow. Workflow task configs must be
  defined using AWS step function parameters. As part of this change,
  `CumulusConfig` has been retired and task configs must now be defined under
  the `cma.task_config` key in the Parameters section of a step function
  definition.

  **Migration instructions**:

  NOTE: These instructions require the use of Cumulus Message Adapter v1.1.x+.
  Please ensure you are using a compatible version before attempting to migrate
  workflow configurations. When defining workflow steps, remove any
  `CumulusConfig` section, as shown below:

  ```yaml
  ParsePdr:
    CumulusConfig:
      provider: "{$.meta.provider}"
      bucket: "{$.meta.buckets.internal.name}"
      stack: "{$.meta.stack}"
  ```

  Instead, use AWS Parameters to pass `task_config` for the task directly into
  the Cumulus Message Adapter:

  ```yaml
  ParsePdr:
    Parameters:
      cma:
        event.$: "$"
        task_config:
          provider: "{$.meta.provider}"
          bucket: "{$.meta.buckets.internal.name}"
          stack: "{$.meta.stack}"
  ```

  In this example, the `cma` key is used to pass parameters to the message
  adapter. Using `task_config` in combination with `event.$: '$'` allows the
  message adapter to process `task_config` as the `config` passed to the Cumulus
  task. See `example/workflows/sips.yml` in the core repository for further
  examples of how to set the Parameters.

  Additionally, workflow configurations for the `QueueGranules` and `QueuePdrs`
  tasks need to be updated:

  - `queue-pdrs` config changes:
    - `parsePdrMessageTemplateUri` replaced with `parsePdrWorkflow`, which is
      the workflow name (i.e. top-level name in `config.yml`, e.g. 'ParsePdr').
    - `internalBucket` and `stackName` configs now required to look up
      configuration from the deployment. Brings the task config in line with
      that of `queue-granules`.
  - `queue-granules` config change: `ingestGranuleMessageTemplateUri` replaced
    with `ingestGranuleWorkflow`, which is the workflow name (e.g.
    'IngestGranule').

- **CUMULUS-1396** - **Workflow steps at the beginning and end of a workflow
  using the `SfSnsReport` Lambda have now been deprecated (e.g. `StartStatus`,
  `StopStatus`) and should be removed from your workflow definitions**. These
  steps were used for publishing ingest notifications and have been replaced by
  an implementation using Cloudwatch events for Step Functions to trigger a
  Lambda that publishes ingest notifications. For further detail on how ingest
  notifications are published, see the notes below on **CUMULUS-1394**. For
  examples of how to update your workflow definitions, see our
  [example workflow definitions](https://github.com/nasa/cumulus/blob/master/example/workflows/).

- **CUMULUS-1470**
  - Remove Cumulus-defined ECS service autoscaling, allowing integrators to
    better customize autoscaling to meet their needs. In order to use
    autoscaling with ECS services, appropriate
    `AWS::ApplicationAutoScaling::ScalableTarget`,
    `AWS::ApplicationAutoScaling::ScalingPolicy`, and `AWS::CloudWatch::Alarm`
    resources should be defined in a kes overrides file. See
    [this example](https://github.com/nasa/cumulus/blob/release-1.15.x/example/overrides/app/cloudformation.template.yml)
    for an example.
  - The following config parameters are no longer used:
    - ecs.services.\<NAME\>.minTasks
    - ecs.services.\<NAME\>.maxTasks
    - ecs.services.\<NAME\>.scaleInActivityScheduleTime
    - ecs.services.\<NAME\>.scaleInAdjustmentPercent
    - ecs.services.\<NAME\>.scaleOutActivityScheduleTime
    - ecs.services.\<NAME\>.scaleOutAdjustmentPercent
    - ecs.services.\<NAME\>.activityName

### Added

- **CUMULUS-1100**

  - Added 30-day retention properties to all log groups that were missing those policies.

- **CUMULUS-1396**

  - Added `@cumulus/common/sfnStep`:
    - `LambdaStep` - A class for retrieving and parsing input and output to Lambda steps in AWS Step Functions
    - `ActivityStep` - A class for retrieving and parsing input and output to ECS activity steps in AWS Step Functions

- **CUMULUS-1574**

  - Added `GET /token` endpoint for SAML authorization when cumulus is protected by Launchpad.
    This lets a user retrieve a token by hand that can be presented to the API.

- **CUMULUS-1625**

  - Added `sf_start_rate` variable to the `ingest` Terraform module, equivalent to `sqs_consumer_rate` in the old model, but will not be automatically applied to custom queues as that was.

- **CUMULUS-1513**
  - Added `sqs`-type rule support in the Cumulus API `@cumulus/api`
  - Added `sqsMessageConsumer` lambda which processes messages from the SQS queues configured in the `sqs` rules.

### Changed

- **CUMULUS-1639**

  - Because of
    [S3's Data Consistency Model](https://docs.aws.amazon.com/AmazonS3/latest/dev/Introduction.html#BasicsObjects),
    there may be situations where a GET operation for an object can temporarily
    return a `NoSuchKey` response even if that object _has_ been created. The
    `@cumulus/common/aws.getS3Object()` function will now retry up to 10 times
    if a `NoSuchKey` response is returned by S3. This can behavior can be
    overridden by passing `{ retries: 0 }` as the `retryOptions` argument.

- **CUMULUS-1449**

  - `queue-pdrs` & `queue-granules` config changes. Details in breaking changes section.
  - Cumulus now uses a universal workflow template when starting workflow that contains general information specific to the deployment, but not specific to the workflow.
  - Changed the way workflow configs are defined, from `CumulusConfig` to a `task_config` AWS Parameter.

- **CUMULUS-1452**

  - Changed the default ECS docker storage drive to `devicemapper`

- **CUMULUS-1453**
  - Removed config schema for `@cumulus/sf-sns-report` task
  - Updated `@cumulus/sf-sns-report` to always assume that it is running as an intermediate step in a workflow, not as the first or last step

### Removed

- **CUMULUS-1449**
  - Retired `CumulusConfig` as part of step function definitions, as this is an artifact of the way Kes parses workflow definitions that was not possible to migrate to Terraform. Use AWS Parameters and the `task_config` key instead. See change note above.
  - Removed individual workflow templates.

### Fixed

- **CUMULUS-1620** - Fixed bug where `message_adapter_version` does not correctly inject the CMA

- **CUMULUS-1396** - Updated `@cumulus/common/StepFunctions.getExecutionHistory()` to recursively fetch execution history when `nextToken` is returned in response

- **CUMULUS-1571** - Updated `@cumulus/common/DynamoDb.get()` to throw any errors encountered when trying to get a record and the record does exist

- **CUMULUS-1452**
  - Updated the EC2 initialization scripts to use full volume size for docker storage
  - Changed the default ECS docker storage drive to `devicemapper`

## [v1.14.5] - 2019-12-30 - [BACKPORT]

### Updated

- **CUMULUS-1626**
  - Updates Cumulus to use node10/CMA 1.1.2 for all of its internal lambdas in prep for AWS node 8 EOL

## [v1.14.4] - 2019-10-28

### Fixed

- **CUMULUS-1632** - Pinned `aws-elasticsearch-connector` package in `@cumulus/api` to version `8.1.3`, since `8.2.0` includes breaking changes

## [v1.14.3] - 2019-10-18

### Fixed

- **CUMULUS-1620** - Fixed bug where `message_adapter_version` does not correctly inject the CMA

- **CUMULUS-1572** - A granule is now included in discovery results even when
  none of its files has a matching file type in the associated collection
  configuration. Previously, if all files for a granule were unmatched by a file
  type configuration, the granule was excluded from the discovery results.
  Further, added support for a `boolean` property
  `ignoreFilesConfigForDiscovery`, which controls how a granule's files are
  filtered at discovery time.

## [v1.14.2] - 2019-10-08

### BREAKING CHANGES

Your Cumulus Message Adapter version should be pinned to `v1.0.13` or lower in your `app/config.yml` using `message_adapter_version: v1.0.13` OR you should use the workflow migration steps below to work with CMA v1.1.1+.

- **CUMULUS-1394** - The implementation of the `SfSnsReport` Lambda requires additional environment variables for integration with the new ingest notification SNS topics. Therefore, **you must update the definition of `SfSnsReport` in your `lambdas.yml` like so**:

```yaml
SfSnsReport:
  handler: index.handler
  timeout: 300
  source: node_modules/@cumulus/sf-sns-report/dist
  tables:
    - ExecutionsTable
  envs:
    execution_sns_topic_arn:
      function: Ref
      value: reportExecutionsSns
    granule_sns_topic_arn:
      function: Ref
      value: reportGranulesSns
    pdr_sns_topic_arn:
      function: Ref
      value: reportPdrsSns
```

- **CUMULUS-1447** -
  The newest release of the Cumulus Message Adapter (v1.1.1) requires that parameterized configuration be used for remote message functionality. Once released, Kes will automatically bring in CMA v1.1.1 without additional configuration.

  **Migration instructions**
  Oversized messages are no longer written to S3 automatically. In order to utilize remote messaging functionality, configure a `ReplaceConfig` AWS Step Function parameter on your CMA task:

  ```yaml
  ParsePdr:
    Parameters:
      cma:
        event.$: "$"
        ReplaceConfig:
          FullMessage: true
  ```

  Accepted fields in `ReplaceConfig` include `MaxSize`, `FullMessage`, `Path` and `TargetPath`.
  See https://github.com/nasa/cumulus-message-adapter/blob/master/CONTRACT.md#remote-message-configuration for full details.

  As this change is backward compatible in Cumulus Core, users wishing to utilize the previous version of the CMA may opt to transition to using a CMA lambda layer, or set `message_adapter_version` in their configuration to a version prior to v1.1.0.

### PLEASE NOTE

- **CUMULUS-1394** - Ingest notifications are now provided via 3 separate SNS topics for executions, granules, and PDRs, instead of a single `sftracker` SNS topic. Whereas the `sftracker` SNS topic received a full Cumulus execution message, the new topics all receive generated records for the given object. The new topics are only published to if the given object exists for the current execution. For a given execution/granule/PDR, **two messages will be received by each topic**: one message indicating that ingest is running and another message indicating that ingest has completed or failed. The new SNS topics are:

  - `reportExecutions` - Receives 1 message per execution
  - `reportGranules` - Receives 1 message per granule in an execution
  - `reportPdrs` - Receives 1 message per PDR

### Added

- **CUMULUS-639**

  - Adds SAML JWT and launchpad token authentication to Cumulus API (configurable)
    - **NOTE** to authenticate with Launchpad ensure your launchpad user_id is in the `<prefix>-UsersTable`
    - when Cumulus configured to protect API via Launchpad:
      - New endpoints
        - `GET /saml/login` - starting point for SAML SSO creates the login request url and redirects to the SAML Identity Provider Service (IDP)
        - `POST /saml/auth` - SAML Assertion Consumer Service. POST receiver from SAML IDP. Validates response, logs the user in, and returns a SAML-based JWT.
    - Disabled endpoints
      - `POST /refresh`
      - Changes authorization worklow:
      - `ensureAuthorized` now presumes the bearer token is a JWT and tries to validate. If the token is malformed, it attempts to validate the token against Launchpad. This allows users to bring their own token as described here https://wiki.earthdata.nasa.gov/display/CUMULUS/Cumulus+API+with+Launchpad+Authentication. But it also allows dashboard users to manually authenticate via Launchpad SAML to receive a Launchpad-based JWT.

- **CUMULUS-1394**
  - Added `Granule.generateGranuleRecord()` method to granules model to generate a granule database record from a Cumulus execution message
  - Added `Pdr.generatePdrRecord()` method to PDRs model to generate a granule database record from a Cumulus execution message
  - Added helpers to `@cumulus/common/message`:
    - `getMessageExecutionName()` - Get the execution name from a Cumulus execution message
    - `getMessageStateMachineArn()` - Get the state machine ARN from a Cumulus execution message
    - `getMessageExecutionArn()` - Get the execution ARN for a Cumulus execution message
    - `getMessageGranules()` - Get the granules from a Cumulus execution message, if any.
  - Added `@cumulus/common/cloudwatch-event/isFailedSfStatus()` to determine if a Step Function status from a Cloudwatch event is a failed status

### Changed

- **CUMULUS-1308**

  - HTTP PUT of a Collection, Provider, or Rule via the Cumulus API now
    performs full replacement of the existing object with the object supplied
    in the request payload. Previous behavior was to perform a modification
    (partial update) by merging the existing object with the (possibly partial)
    object in the payload, but this did not conform to the HTTP standard, which
    specifies PATCH as the means for modifications rather than replacements.

- **CUMULUS-1375**

  - Migrate Cumulus from deprecated Elasticsearch JS client to new, supported one in `@cumulus/api`

- **CUMULUS-1485** Update `@cumulus/cmr-client` to return error message from CMR for validation failures.

- **CUMULUS-1394**

  - Renamed `Execution.generateDocFromPayload()` to `Execution.generateRecord()` on executions model. The method generates an execution database record from a Cumulus execution message.

- **CUMULUS-1432**

  - `logs` endpoint takes the level parameter as a string and not a number
  - Elasticsearch term query generation no longer converts numbers to boolean

- **CUMULUS-1447**

  - Consolidated all remote message handling code into @common/aws
  - Update remote message code to handle updated CMA remote message flags
  - Update example SIPS workflows to utilize Parameterized CMA configuration

- **CUMULUS-1448** Refactor workflows that are mutating cumulus_meta to utilize meta field

- **CUMULUS-1451**

  - Elasticsearch cluster setting `auto_create_index` will be set to false. This had been causing issues in the bootstrap lambda on deploy.

- **CUMULUS-1456**
  - `@cumulus/api` endpoints default error handler uses `boom` package to format errors, which is consistent with other API endpoint errors.

### Fixed

- **CUMULUS-1432** `logs` endpoint filter correctly filters logs by level
- **CUMULUS-1484** `useMessageAdapter` now does not set CUMULUS_MESSAGE_ADAPTER_DIR when `true`

### Removed

- **CUMULUS-1394**
  - Removed `sfTracker` SNS topic. Replaced by three new SNS topics for granule, execution, and PDR ingest notifications.
  - Removed unused functions from `@cumulus/common/aws`:
    - `getGranuleS3Params()`
    - `setGranuleStatus()`

## [v1.14.1] - 2019-08-29

### Fixed

- **CUMULUS-1455**

  - CMR token links updated to point to CMR legacy services rather than echo

- **CUMULUS-1211**
  - Errors thrown during granule discovery are no longer swallowed and ignored.
    Rather, errors are propagated to allow for proper error-handling and
    meaningful messaging.

## [v1.14.0] - 2019-08-22

### PLEASE NOTE

- We have encountered transient lambda service errors in our integration testing. Please handle transient service errors following [these guidelines](https://docs.aws.amazon.com/step-functions/latest/dg/bp-lambda-serviceexception.html). The workflows in the `example/workflows` folder have been updated with retries configured for these errors.

- **CUMULUS-799** added additional IAM permissions to support reading CloudWatch and API Gateway, so **you will have to redeploy your IAM stack.**

- **CUMULUS-800** Several items:

  - **Delete existing API Gateway stages**: To allow enabling of API Gateway logging, Cumulus now creates and manages a Stage resource during deployment. Before upgrading Cumulus, it is necessary to delete the API Gateway stages on both the Backend API and the Distribution API. Instructions are included in the documentation under [Delete API Gateway Stages](https://nasa.github.io/cumulus/docs/additional-deployment-options/delete-api-gateway-stages).

  - **Set up account permissions for API Gateway to write to CloudWatch**: In a one time operation for your AWS account, to enable CloudWatch Logs for API Gateway, you must first grant the API Gateway permission to read and write logs to CloudWatch for your account. The `AmazonAPIGatewayPushToCloudWatchLogs` managed policy (with an ARN of `arn:aws:iam::aws:policy/service-role/AmazonAPIGatewayPushToCloudWatchLogs`) has all the required permissions. You can find a simple how to in the documentation under [Enable API Gateway Logging.](https://nasa.github.io/cumulus/docs/additional-deployment-options/enable-gateway-logging-permissions)

  - **Configure API Gateway to write logs to CloudWatch** To enable execution logging for the distribution API set `config.yaml` `apiConfigs.distribution.logApigatewayToCloudwatch` value to `true`. More information [Enable API Gateway Logs](https://nasa.github.io/cumulus/docs/additional-deployment-options/enable-api-logs)

  - **Configure CloudWatch log delivery**: It is possible to deliver CloudWatch API execution and access logs to a cross-account shared AWS::Logs::Destination. An operator does this by adding the key `logToSharedDestination` to the `config.yml` at the default level with a value of a writable log destination. More information in the documentation under [Configure CloudWatch Logs Delivery.](https://nasa.github.io/cumulus/docs/additional-deployment-options/configure-cloudwatch-logs-delivery)

  - **Additional Lambda Logging**: It is now possible to configure any lambda to deliver logs to a shared subscriptions by setting `logToSharedDestination` to the ARN of a writable location (either an AWS::Logs::Destination or a Kinesis Stream) on any lambda config. Documentation for [Lambda Log Subscriptions](https://nasa.github.io/cumulus/docs/additional-deployment-options/additional-lambda-logging)

  - **Configure S3 Server Access Logs**: If you are running Cumulus in an NGAP environment you may [configure S3 Server Access Logs](https://nasa.github.io/cumulus/docs/next/deployment/server_access_logging) to be delivered to a shared bucket where the Metrics Team will ingest the logs into their ELK stack. Contact the Metrics team for permission and location.

- **CUMULUS-1368** The Cumulus distribution API has been deprecated and is being replaced by ASF's Thin Egress App. By default, the distribution API will not deploy. Please follow [the instructions for deploying and configuring Thin Egress](https://nasa.github.io/cumulus/docs/deployment/thin_egress_app).

To instead continue to deploy and use the legacy Cumulus distribution app, add the following to your `config.yml`:

```yaml
deployDistributionApi: true
```

If you deploy with no distribution app your deployment will succeed but you may encounter errors in your workflows, particularly in the `MoveGranule` task.

- **CUMULUS-1418** Users who are packaging the CMA in their Lambdas outside of Cumulus may need to update their Lambda configuration. Please see `BREAKING CHANGES` below for details.

### Added

- **CUMULUS-642**
  - Adds Launchpad as an authentication option for the Cumulus API.
  - Updated deployment documentation and added [instructions to setup Cumulus API Launchpad authentication](https://wiki.earthdata.nasa.gov/display/CUMULUS/Cumulus+API+with+Launchpad+Authentication)
- **CUMULUS-1418**
  - Adds usage docs/testing of lambda layers (introduced in PR1125), updates Core example tasks to use the updated `cumulus-ecs-task` and a CMA layer instead of kes CMA injection.
  - Added Terraform module to publish CMA as layer to user account.
- **PR1125** - Adds `layers` config option to support deploying Lambdas with layers
- **PR1128** - Added `useXRay` config option to enable AWS X-Ray for Lambdas.
- **CUMULUS-1345**
  - Adds new variables to the app deployment under `cmr`.
  - `cmrEnvironment` values are `SIT`, `UAT`, or `OPS` with `UAT` as the default.
  - `cmrLimit` and `cmrPageSize` have been added as configurable options.
- **CUMULUS-1273**
  - Added lambda function EmsProductMetadataReport to generate EMS Product Metadata report
- **CUMULUS-1226**
  - Added API endpoint `elasticsearch/index-from-database` to index to an Elasticsearch index from the database for recovery purposes and `elasticsearch/indices-status` to check the status of Elasticsearch indices via the API.
- **CUMULUS-824**
  - Added new Collection parameter `reportToEms` to configure whether the collection is reported to EMS
- **CUMULUS-1357**
  - Added new BackendApi endpoint `ems` that generates EMS reports.
- **CUMULUS-1241**
  - Added information about queues with maximum execution limits defined to default workflow templates (`meta.queueExecutionLimits`)
- **CUMULUS-1311**
  - Added `@cumulus/common/message` with various message parsing/preparation helpers
- **CUMULUS-812**

  - Added support for limiting the number of concurrent executions started from a queue. [See the data cookbook](https://nasa.github.io/cumulus/docs/data-cookbooks/throttling-queued-executions) for more information.

- **CUMULUS-1337**

  - Adds `cumulus.stackName` value to the `instanceMetadata` endpoint.

- **CUMULUS-1368**

  - Added `cmrGranuleUrlType` to the `@cumulus/move-granules` task. This determines what kind of links go in the CMR files. The options are `distribution`, `s3`, or `none`, with the default being distribution. If there is no distribution API being used with Cumulus, you must set the value to `s3` or `none`.

- Added `packages/s3-replicator` Terraform module to allow same-region s3 replication to metrics bucket.

- **CUMULUS-1392**

  - Added `tf-modules/report-granules` Terraform module which processes granule ingest notifications received via SNS and stores granule data to a database. The module includes:
    - SNS topic for publishing granule ingest notifications
    - Lambda to process granule notifications and store data
    - IAM permissions for the Lambda
    - Subscription for the Lambda to the SNS topic

- **CUMULUS-1393**

  - Added `tf-modules/report-pdrs` Terraform module which processes PDR ingest notifications received via SNS and stores PDR data to a database. The module includes:
    - SNS topic for publishing PDR ingest notifications
    - Lambda to process PDR notifications and store data
    - IAM permissions for the Lambda
    - Subscription for the Lambda to the SNS topic
  - Added unit tests for `@cumulus/api/models/pdrs.createPdrFromSns()`

- **CUMULUS-1400**

  - Added `tf-modules/report-executions` Terraform module which processes workflow execution information received via SNS and stores it to a database. The module includes:
    - SNS topic for publishing execution data
    - Lambda to process and store execution data
    - IAM permissions for the Lambda
    - Subscription for the Lambda to the SNS topic
  - Added `@cumulus/common/sns-event` which contains helpers for SNS events:
    - `isSnsEvent()` returns true if event is from SNS
    - `getSnsEventMessage()` extracts and parses the message from an SNS event
    - `getSnsEventMessageObject()` extracts and parses message object from an SNS event
  - Added `@cumulus/common/cloudwatch-event` which contains helpers for Cloudwatch events:
    - `isSfExecutionEvent()` returns true if event is from Step Functions
    - `isTerminalSfStatus()` determines if a Step Function status from a Cloudwatch event is a terminal status
    - `getSfEventStatus()` gets the Step Function status from a Cloudwatch event
    - `getSfEventDetailValue()` extracts a Step Function event detail field from a Cloudwatch event
    - `getSfEventMessageObject()` extracts and parses Step Function detail object from a Cloudwatch event

- **CUMULUS-1429**

  - Added `tf-modules/data-persistence` Terraform module which includes resources for data persistence in Cumulus:
    - DynamoDB tables
    - Elasticsearch with optional support for VPC
    - Cloudwatch alarm for number of Elasticsearch nodes

- **CUMULUS-1379** CMR Launchpad Authentication
  - Added `launchpad` configuration to `@cumulus/deployment/app/config.yml`, and cloudformation templates, workflow message, lambda configuration, api endpoint configuration
  - Added `@cumulus/common/LaunchpadToken` and `@cumulus/common/launchpad` to provide methods to get token and validate token
  - Updated lambdas to use Launchpad token for CMR actions (ingest and delete granules)
  - Updated deployment documentation and added [instructions to setup CMR client for Launchpad authentication](https://wiki.earthdata.nasa.gov/display/CUMULUS/CMR+Launchpad+Authentication)

## Changed

- **CUMULUS-1232**

  - Added retries to update `@cumulus/cmr-client` `updateToken()`

- **CUMULUS-1245 CUMULUS-795**

  - Added additional `ems` configuration parameters for sending the ingest reports to EMS
  - Added functionality to send daily ingest reports to EMS

- **CUMULUS-1241**

  - Removed the concept of "priority levels" and added ability to define a number of maximum concurrent executions per SQS queue
  - Changed mapping of Cumulus message properties for the `sqs2sfThrottle` lambda:
    - Queue name is read from `cumulus_meta.queueName`
    - Maximum executions for the queue is read from `meta.queueExecutionLimits[queueName]`, where `queueName` is `cumulus_meta.queueName`
  - Changed `sfSemaphoreDown` lambda to only attempt decrementing semaphores when:
    - the message is for a completed/failed/aborted/timed out workflow AND
    - `cumulus_meta.queueName` exists on the Cumulus message AND
    - An entry for the queue name (`cumulus_meta.queueName`) exists in the the object `meta.queueExecutionLimits` on the Cumulus message

- **CUMULUS-1338**

  - Updated `sfSemaphoreDown` lambda to be triggered via AWS Step Function Cloudwatch events instead of subscription to `sfTracker` SNS topic

- **CUMULUS-1311**

  - Updated `@cumulus/queue-granules` to set `cumulus_meta.queueName` for queued execution messages
  - Updated `@cumulus/queue-pdrs` to set `cumulus_meta.queueName` for queued execution messages
  - Updated `sqs2sfThrottle` lambda to immediately decrement queue semaphore value if dispatching Step Function execution throws an error

- **CUMULUS-1362**

  - Granule `processingStartTime` and `processingEndTime` will be set to the execution start time and end time respectively when there is no sync granule or post to cmr task present in the workflow

- **CUMULUS-1400**
  - Deprecated `@cumulus/ingest/aws/getExecutionArn`. Use `@cumulus/common/aws/getExecutionArn` instead.

### Fixed

- **CUMULUS-1439**

  - Fix bug with rule.logEventArn deletion on Kinesis rule update and fix unit test to verify

- **CUMULUS-796**

  - Added production information (collection ShortName and Version, granuleId) to EMS distribution report
  - Added functionality to send daily distribution reports to EMS

- **CUMULUS-1319**

  - Fixed a bug where granule ingest times were not being stored to the database

- **CUMULUS-1356**

  - The `Collection` model's `delete` method now _removes_ the specified item
    from the collection config store that was inserted by the `create` method.
    Previously, this behavior was missing.

- **CUMULUS-1374**
  - Addressed audit concerns (https://www.npmjs.com/advisories/782) in api package

### BREAKING CHANGES

### Changed

- **CUMULUS-1418**
  - Adding a default `cmaDir` key to configuration will cause `CUMULUS_MESSAGE_ADAPTER_DIR` to be set by default to `/opt` for any Lambda not setting `useCma` to true, or explicitly setting the CMA environment variable. In lambdas that package the CMA independently of the Cumulus packaging. Lambdas manually packaging the CMA should have their Lambda configuration updated to set the CMA path, or alternately if not using the CMA as a Lambda layer in this deployment set `cmaDir` to `./cumulus-message-adapter`.

### Removed

- **CUMULUS-1337**

  - Removes the S3 Access Metrics package added in CUMULUS-799

- **PR1130**
  - Removed code deprecated since v1.11.1:
    - Removed `@cumulus/common/step-functions`. Use `@cumulus/common/StepFunctions` instead.
    - Removed `@cumulus/api/lib/testUtils.fakeFilesFactory`. Use `@cumulus/api/lib/testUtils.fakeFileFactory` instead.
    - Removed `@cumulus/cmrjs/cmr` functions: `searchConcept`, `ingestConcept`, `deleteConcept`. Use the functions in `@cumulus/cmr-client` instead.
    - Removed `@cumulus/ingest/aws.getExecutionHistory`. Use `@cumulus/common/StepFunctions.getExecutionHistory` instead.

## [v1.13.5] - 2019-08-29 - [BACKPORT]

### Fixed

- **CUMULUS-1455** - CMR token links updated to point to CMR legacy services rather than echo

## [v1.13.4] - 2019-07-29

- **CUMULUS-1411** - Fix deployment issue when using a template override

## [v1.13.3] - 2019-07-26

- **CUMULUS-1345** Full backport of CUMULUS-1345 features - Adds new variables to the app deployment under `cmr`.
  - `cmrEnvironment` values are `SIT`, `UAT`, or `OPS` with `UAT` as the default.
  - `cmrLimit` and `cmrPageSize` have been added as configurable options.

## [v1.13.2] - 2019-07-25

- Re-release of v1.13.1 to fix broken npm packages.

## [v1.13.1] - 2019-07-22

- **CUMULUS-1374** - Resolve audit compliance with lodash version for api package subdependency
- **CUMULUS-1412** - Resolve audit compliance with googleapi package
- **CUMULUS-1345** - Backported CMR environment setting in getUrl to address immediate user need. CMR_ENVIRONMENT can now be used to set the CMR environment to OPS/SIT

## [v1.13.0] - 2019-5-20

### PLEASE NOTE

**CUMULUS-802** added some additional IAM permissions to support ECS autoscaling, so **you will have to redeploy your IAM stack.**
As a result of the changes for **CUMULUS-1193**, **CUMULUS-1264**, and **CUMULUS-1310**, **you must delete your existing stacks (except IAM) before deploying this version of Cumulus.**
If running Cumulus within a VPC and extended downtime is acceptable, we recommend doing this at the end of the day to allow AWS backend resources and network interfaces to be cleaned up overnight.

### BREAKING CHANGES

- **CUMULUS-1228**

  - The default AMI used by ECS instances is now an NGAP-compliant AMI. This
    will be a breaking change for non-NGAP deployments. If you do not deploy to
    NGAP, you will need to find the AMI ID of the
    [most recent Amazon ECS-optimized AMI](https://docs.aws.amazon.com/AmazonECS/latest/developerguide/ecs-optimized_AMI.html),
    and set the `ecs.amiid` property in your config. Instructions for finding
    the most recent NGAP AMI can be found using
    [these instructions](https://wiki.earthdata.nasa.gov/display/ESKB/Select+an+NGAP+Created+AMI).

- **CUMULUS-1310**

  - Database resources (DynamoDB, ElasticSearch) have been moved to an independent `db` stack.
    Migrations for this version will need to be user-managed. (e.g. [elasticsearch](https://docs.aws.amazon.com/elasticsearch-service/latest/developerguide/es-version-migration.html#snapshot-based-migration) and [dynamoDB](https://docs.aws.amazon.com/datapipeline/latest/DeveloperGuide/dp-template-exports3toddb.html)).
    Order of stack deployment is `iam` -> `db` -> `app`.
  - All stacks can now be deployed using a single `config.yml` file, i.e.: `kes cf deploy --kes-folder app --template node_modules/@cumulus/deployment/[iam|db|app] [...]`
    Backwards-compatible. For development, please re-run `npm run bootstrap` to build new `kes` overrides.
    Deployment docs have been updated to show how to deploy a single-config Cumulus instance.
  - `params` have been moved: Nest `params` fields under `app`, `db` or `iam` to override all Parameters for a particular stack's cloudformation template. Backwards-compatible with multi-config setups.
  - `stackName` and `stackNameNoDash` have been retired. Use `prefix` and `prefixNoDash` instead.
  - The `iams` section in `app/config.yml` IAM roles has been deprecated as a user-facing parameter,
    _unless_ your IAM role ARNs do not match the convention shown in `@cumulus/deployment/app/config.yml`
  - The `vpc.securityGroup` will need to be set with a pre-existing security group ID to use Cumulus in a VPC. Must allow inbound HTTP(S) (Port 443).

- **CUMULUS-1212**

  - `@cumulus/post-to-cmr` will now fail if any granules being processed are missing a metadata file. You can set the new config option `skipMetaCheck` to `true` to pass post-to-cmr without a metadata file.

- **CUMULUS-1232**

  - `@cumulus/sync-granule` will no longer silently pass if no checksum data is provided. It will use input
    from the granule object to:
    - Verify checksum if `checksumType` and `checksumValue` are in the file record OR a checksum file is provided
      (throws `InvalidChecksum` on fail), else log warning that no checksum is available.
    - Then, verify synced S3 file size if `file.size` is in the file record (throws `UnexpectedFileSize` on fail),
      else log warning that no file size is available.
    - Pass the step.

- **CUMULUS-1264**

  - The Cloudformation templating and deployment configuration has been substantially refactored.
    - `CumulusApiDefault` nested stack resource has been renamed to `CumulusApiDistribution`
    - `CumulusApiV1` nested stack resource has been renamed to `CumulusApiBackend`
  - The `urs: true` config option for when defining your lambdas (e.g. in `lambdas.yml`) has been deprecated. There are two new options to replace it:
    - `urs_redirect: 'token'`: This will expose a `TOKEN_REDIRECT_ENDPOINT` environment variable to your lambda that references the `/token` endpoint on the Cumulus backend API
    - `urs_redirect: 'distribution'`: This will expose a `DISTRIBUTION_REDIRECT_ENDPOINT` environment variable to your lambda that references the `/redirect` endpoint on the Cumulus distribution API

- **CUMULUS-1193**

  - The elasticsearch instance is moved behind the VPC.
  - Your account will need an Elasticsearch Service Linked role. This is a one-time setup for the account. You can follow the instructions to use the AWS console or AWS CLI [here](https://docs.aws.amazon.com/IAM/latest/UserGuide/using-service-linked-roles.html) or use the following AWS CLI command: `aws iam create-service-linked-role --aws-service-name es.amazonaws.com`

- **CUMULUS-802**

  - ECS `maxInstances` must be greater than `minInstances`. If you use defaults, no change is required.

- **CUMULUS-1269**
  - Brought Cumulus data models in line with CNM JSON schema:
    - Renamed file object `fileType` field to `type`
    - Renamed file object `fileSize` field to `size`
    - Renamed file object `checksumValue` field to `checksum` where not already done.
    - Added `ancillary` and `linkage` type support to file objects.

### Added

- **CUMULUS-799**

  - Added an S3 Access Metrics package which will take S3 Server Access Logs and
    write access metrics to CloudWatch

- **CUMULUS-1242** - Added `sqs2sfThrottle` lambda. The lambda reads SQS messages for queued executions and uses semaphores to only start new executions if the maximum number of executions defined for the priority key (`cumulus_meta.priorityKey`) has not been reached. Any SQS messages that are read but not used to start executions remain in the queue.

- **CUMULUS-1240**

  - Added `sfSemaphoreDown` lambda. This lambda receives SNS messages and for each message it decrements the semaphore used to track the number of running executions if:
    - the message is for a completed/failed workflow AND
    - the message contains a level of priority (`cumulus_meta.priorityKey`)
  - Added `sfSemaphoreDown` lambda as a subscriber to the `sfTracker` SNS topic

- **CUMULUS-1265**

  - Added `apiConfigs` configuration option to configure API Gateway to be private
  - All internal lambdas configured to run inside the VPC by default
  - Removed references to `NoVpc` lambdas from documentation and `example` folder.

- **CUMULUS-802**
  - Adds autoscaling of ECS clusters
  - Adds autoscaling of ECS services that are handling StepFunction activities

## Changed

- Updated `@cumulus/ingest/http/httpMixin.list()` to trim trailing spaces on discovered filenames

- **CUMULUS-1310**

  - Database resources (DynamoDB, ElasticSearch) have been moved to an independent `db` stack.
    This will enable future updates to avoid affecting database resources or requiring migrations.
    Migrations for this version will need to be user-managed.
    (e.g. [elasticsearch](https://docs.aws.amazon.com/elasticsearch-service/latest/developerguide/es-version-migration.html#snapshot-based-migration) and [dynamoDB](https://docs.aws.amazon.com/datapipeline/latest/DeveloperGuide/dp-template-exports3toddb.html)).
    Order of stack deployment is `iam` -> `db` -> `app`.
  - All stacks can now be deployed using a single `config.yml` file, i.e.: `kes cf deploy --kes-folder app --template node_modules/@cumulus/deployment/[iam|db|app] [...]`
    Backwards-compatible. Please re-run `npm run bootstrap` to build new `kes` overrides.
    Deployment docs have been updated to show how to deploy a single-config Cumulus instance.
  - `params` fields should now be nested under the stack key (i.e. `app`, `db` or `iam`) to provide Parameters for a particular stack's cloudformation template,
    for use with single-config instances. Keys _must_ match the name of the deployment package folder (`app`, `db`, or `iam`).
    Backwards-compatible with multi-config setups.
  - `stackName` and `stackNameNoDash` have been retired as user-facing config parameters. Use `prefix` and `prefixNoDash` instead.
    This will be used to create stack names for all stacks in a single-config use case.
    `stackName` may still be used as an override in multi-config usage, although this is discouraged.
    Warning: overriding the `db` stack's `stackName` will require you to set `dbStackName` in your `app/config.yml`.
    This parameter is required to fetch outputs from the `db` stack to reference in the `app` stack.
  - The `iams` section in `app/config.yml` IAM roles has been retired as a user-facing parameter,
    _unless_ your IAM role ARNs do not match the convention shown in `@cumulus/deployment/app/config.yml`
    In that case, overriding `iams` in your own config is recommended.
  - `iam` and `db` `cloudformation.yml` file names will have respective prefixes (e.g `iam.cloudformation.yml`).
  - Cumulus will now only attempt to create reconciliation reports for buckets of the `private`, `public` and `protected` types.
  - Cumulus will no longer set up its own security group.
    To pass a pre-existing security group for in-VPC deployments as a parameter to the Cumulus template, populate `vpc.securityGroup` in `config.yml`.
    This security group must allow inbound HTTP(S) traffic (Port 443). SSH traffic (Port 22) must be permitted for SSH access to ECS instances.
  - Deployment docs have been updated with examples for the new deployment model.

- **CUMULUS-1236**

  - Moves access to public files behind the distribution endpoint. Authentication is not required, but direct http access has been disallowed.

- **CUMULUS-1223**

  - Adds unauthenticated access for public bucket files to the Distribution API. Public files should be requested the same way as protected files, but for public files a redirect to a self-signed S3 URL will happen without requiring authentication with Earthdata login.

- **CUMULUS-1232**

  - Unifies duplicate handling in `ingest/granule.handleDuplicateFile` for maintainability.
  - Changed `ingest/granule.ingestFile` and `move-granules/index.moveFileRequest` to use new function.
  - Moved file versioning code to `ingest/granule.moveGranuleFileWithVersioning`
  - `ingest/granule.verifyFile` now also tests `file.size` for verification if it is in the file record and throws
    `UnexpectedFileSize` error for file size not matching input.
  - `ingest/granule.verifyFile` logs warnings if checksum and/or file size are not available.

- **CUMULUS-1193**

  - Moved reindex CLI functionality to an API endpoint. See [API docs](https://nasa.github.io/cumulus-api/#elasticsearch-1)

- **CUMULUS-1207**
  - No longer disable lambda event source mappings when disabling a rule

### Fixed

- Updated Lerna publish script so that published Cumulus packages will pin their dependencies on other Cumulus packages to exact versions (e.g. `1.12.1` instead of `^1.12.1`)

- **CUMULUS-1203**

  - Fixes IAM template's use of intrinsic functions such that IAM template overrides now work with kes

- **CUMULUS-1268**
  - Deployment will not fail if there are no ES alarms or ECS services

## [v1.12.1] - 2019-4-8

## [v1.12.0] - 2019-4-4

Note: There was an issue publishing 1.12.0. Upgrade to 1.12.1.

### BREAKING CHANGES

- **CUMULUS-1139**

  - `granule.applyWorkflow` uses the new-style granule record as input to workflows.

- **CUMULUS-1171**

  - Fixed provider handling in the API to make it consistent between protocols.
    NOTE: This is a breaking change. When applying this upgrade, users will need to:
    1. Disable all workflow rules
    2. Update any `http` or `https` providers so that the host field only
       contains a valid hostname or IP address, and the port field contains the
       provider port.
    3. Perform the deployment
    4. Re-enable workflow rules

- **CUMULUS-1176**:

  - `@cumulus/move-granules` input expectations have changed. `@cumulus/files-to-granules` is a new intermediate task to perform input translation in the old style.
    See the Added and Changed sections of this release changelog for more information.

- **CUMULUS-670**

  - The behavior of ParsePDR and related code has changed in this release. PDRs with FILE_TYPEs that do not conform to the PDR ICD (+ TGZ) (https://cdn.earthdata.nasa.gov/conduit/upload/6376/ESDS-RFC-030v1.0.pdf) will fail to parse.

- **CUMULUS-1208**
  - The granule object input to `@cumulus/queue-granules` will now be added to ingest workflow messages **as is**. In practice, this means that if you are using `@cumulus/queue-granules` to trigger ingest workflows and your granule objects input have invalid properties, then your ingest workflows will fail due to schema validation errors.

### Added

- **CUMULUS-777**
  - Added new cookbook entry on configuring Cumulus to track ancillary files.
- **CUMULUS-1183**
  - Kes overrides will now abort with a warning if a workflow step is configured without a corresponding
    lambda configuration
- **CUMULUS-1223**

  - Adds convenience function `@cumulus/common/bucketsConfigJsonObject` for fetching stack's bucket configuration as an object.

- **CUMULUS-853**
  - Updated FakeProcessing example lambda to include option to generate fake browse
  - Added feature documentation for ancillary metadata export, a new cookbook entry describing a workflow with ancillary metadata generation(browse), and related task definition documentation
- **CUMULUS-805**
  - Added a CloudWatch alarm to check running ElasticSearch instances, and a CloudWatch dashboard to view the health of ElasticSearch
  - Specify `AWS_REGION` in `.env` to be used by deployment script
- **CUMULUS-803**
  - Added CloudWatch alarms to check running tasks of each ECS service, and add the alarms to CloudWatch dashboard
- **CUMULUS-670**
  - Added Ancillary Metadata Export feature (see https://nasa.github.io/cumulus/docs/features/ancillary_metadata for more information)
  - Added new Collection file parameter "fileType" that allows configuration of workflow granule file fileType
- **CUMULUS-1184** - Added kes logging output to ensure we always see the state machine reference before failures due to configuration
- **CUMULUS-1105** - Added a dashboard endpoint to serve the dashboard from an S3 bucket
- **CUMULUS-1199** - Moves `s3credentials` endpoint from the backend to the distribution API.
- **CUMULUS-666**
  - Added `@api/endpoints/s3credentials` to allow EarthData Login authorized users to retrieve temporary security credentials for same-region direct S3 access.
- **CUMULUS-671**
  - Added `@packages/integration-tests/api/distribution/getDistributionApiS3SignedUrl()` to return the S3 signed URL for a file protected by the distribution API
- **CUMULUS-672**
  - Added `cmrMetadataFormat` and `cmrConceptId` to output for individual granules from `@cumulus/post-to-cmr`. `cmrMetadataFormat` will be read from the `cmrMetadataFormat` generated for each granule in `@cumulus/cmrjs/publish2CMR()`
  - Added helpers to `@packages/integration-tests/api/distribution`:
    - `getDistributionApiFileStream()` returns a stream to download files protected by the distribution API
    - `getDistributionFileUrl()` constructs URLs for requesting files from the distribution API
- **CUMULUS-1185** `@cumulus/api/models/Granule.removeGranuleFromCmrByGranule` to replace `@cumulus/api/models/Granule.removeGranuleFromCmr` and use the Granule UR from the CMR metadata to remove the granule from CMR

- **CUMULUS-1101**

  - Added new `@cumulus/checksum` package. This package provides functions to calculate and validate checksums.
  - Added new checksumming functions to `@cumulus/common/aws`: `calculateS3ObjectChecksum` and `validateS3ObjectChecksum`, which depend on the `checksum` package.

- CUMULUS-1171

  - Added `@cumulus/common` API documentation to `packages/common/docs/API.md`
  - Added an `npm run build-docs` task to `@cumulus/common`
  - Added `@cumulus/common/string#isValidHostname()`
  - Added `@cumulus/common/string#match()`
  - Added `@cumulus/common/string#matches()`
  - Added `@cumulus/common/string#toLower()`
  - Added `@cumulus/common/string#toUpper()`
  - Added `@cumulus/common/URLUtils#buildURL()`
  - Added `@cumulus/common/util#isNil()`
  - Added `@cumulus/common/util#isNull()`
  - Added `@cumulus/common/util#isUndefined()`
  - Added `@cumulus/common/util#negate()`

- **CUMULUS-1176**

  - Added new `@cumulus/files-to-granules` task to handle converting file array output from `cumulus-process` tasks into granule objects.
    Allows simplification of `@cumulus/move-granules` and `@cumulus/post-to-cmr`, see Changed section for more details.

- CUMULUS-1151 Compare the granule holdings in CMR with Cumulus' internal data store
- CUMULUS-1152 Compare the granule file holdings in CMR with Cumulus' internal data store

### Changed

- **CUMULUS-1216** - Updated `@cumulus/ingest/granule/ingestFile` to download files to expected staging location.
- **CUMULUS-1208** - Updated `@cumulus/ingest/queue/enqueueGranuleIngestMessage()` to not transform granule object passed to it when building an ingest message
- **CUMULUS-1198** - `@cumulus/ingest` no longer enforces any expectations about whether `provider_path` contains a leading slash or not.
- **CUMULUS-1170**
  - Update scripts and docs to use `npm` instead of `yarn`
  - Use `package-lock.json` files to ensure matching versions of npm packages
  - Update CI builds to use `npm ci` instead of `npm install`
- **CUMULUS-670**
  - Updated ParsePDR task to read standard PDR types+ (+ tgz as an external customer requirement) and add a fileType to granule-files on Granule discovery
  - Updated ParsePDR to fail if unrecognized type is used
  - Updated all relevant task schemas to include granule->files->filetype as a string value
  - Updated tests/test fixtures to include the fileType in the step function/task inputs and output validations as needed
  - Updated MoveGranules task to handle incoming configuration with new "fileType" values and to add them as appropriate to the lambda output.
  - Updated DiscoverGranules step/related workflows to read new Collection file parameter fileType that will map a discovered file to a workflow fileType
  - Updated CNM parser to add the fileType to the defined granule file fileType on ingest and updated integration tests to verify/validate that behavior
  - Updated generateEcho10XMLString in cmr-utils.js to use a map/related library to ensure order as CMR requires ordering for their online resources.
  - Updated post-to-cmr task to appropriately export CNM filetypes to CMR in echo10/UMM exports
- **CUMULUS-1139** - Granules stored in the API contain a `files` property. That schema has been greatly
  simplified and now better matches the CNM format.
  - The `name` property has been renamed to `fileName`.
  - The `filepath` property has been renamed to `key`.
  - The `checksumValue` property has been renamed to `checksum`.
  - The `path` property has been removed.
  - The `url_path` property has been removed.
  - The `filename` property (which contained an `s3://` URL) has been removed, and the `bucket`
    and `key` properties should be used instead. Any requests sent to the API containing a `granule.files[].filename`
    property will be rejected, and any responses coming back from the API will not contain that
    `filename` property.
  - A `source` property has been added, which is a URL indicating the original source of the file.
  - `@cumulus/ingest/granule.moveGranuleFiles()` no longer includes a `filename` field in its
    output. The `bucket` and `key` fields should be used instead.
- **CUMULUS-672**

  - Changed `@cumulus/integration-tests/api/EarthdataLogin.getEarthdataLoginRedirectResponse` to `@cumulus/integration-tests/api/EarthdataLogin.getEarthdataAccessToken`. The new function returns an access response from Earthdata login, if successful.
  - `@cumulus/integration-tests/cmr/getOnlineResources` now accepts an object of options, including `cmrMetadataFormat`. Based on the `cmrMetadataFormat`, the function will correctly retrieve the online resources for each metadata format (ECHO10, UMM-G)

- **CUMULUS-1101**

  - Moved `@cumulus/common/file/getFileChecksumFromStream` into `@cumulus/checksum`, and renamed it to `generateChecksumFromStream`.
    This is a breaking change for users relying on `@cumulus/common/file/getFileChecksumFromStream`.
  - Refactored `@cumulus/ingest/Granule` to depend on new `common/aws` checksum functions and remove significantly present checksumming code.
    - Deprecated `@cumulus/ingest/granule.validateChecksum`. Replaced with `@cumulus/ingest/granule.verifyFile`.
    - Renamed `granule.getChecksumFromFile` to `granule.retrieveSuppliedFileChecksumInformation` to be more accurate.
  - Deprecated `@cumulus/common/aws.checksumS3Objects`. Use `@cumulus/common/aws.calculateS3ObjectChecksum` instead.

- CUMULUS-1171

  - Fixed provider handling in the API to make it consistent between protocols.
    Before this change, FTP providers were configured using the `host` and
    `port` properties. HTTP providers ignored `port` and `protocol`, and stored
    an entire URL in the `host` property. Updated the API to only accept valid
    hostnames or IP addresses in the `provider.host` field. Updated ingest code
    to properly build HTTP and HTTPS URLs from `provider.protocol`,
    `provider.host`, and `provider.port`.
  - The default provider port was being set to 21, no matter what protocol was
    being used. Removed that default.

- **CUMULUS-1176**

  - `@cumulus/move-granules` breaking change:
    Input to `move-granules` is now expected to be in the form of a granules object (i.e. `{ granules: [ { ... }, { ... } ] }`);
    For backwards compatibility with array-of-files outputs from processing steps, use the new `@cumulus/files-to-granules` task as an intermediate step.
    This task will perform the input translation. This change allows `move-granules` to be simpler and behave more predictably.
    `config.granuleIdExtraction` and `config.input_granules` are no longer needed/used by `move-granules`.
  - `@cumulus/post-to-cmr`: `config.granuleIdExtraction` is no longer needed/used by `post-to-cmr`.

- CUMULUS-1174
  - Better error message and stacktrace for S3KeyPairProvider error reporting.

### Fixed

- **CUMULUS-1218** Reconciliation report will now scan only completed granules.
- `@cumulus/api` files and granules were not getting indexed correctly because files indexing was failing in `db-indexer`
- `@cumulus/deployment` A bug in the Cloudformation template was preventing the API from being able to be launched in a VPC, updated the IAM template to give the permissions to be able to run the API in a VPC

### Deprecated

- `@cumulus/api/models/Granule.removeGranuleFromCmr`, instead use `@cumulus/api/models/Granule.removeGranuleFromCmrByGranule`
- `@cumulus/ingest/granule.validateChecksum`, instead use `@cumulus/ingest/granule.verifyFile`
- `@cumulus/common/aws.checksumS3Objects`, instead use `@cumulus/common/aws.calculateS3ObjectChecksum`
- `@cumulus/cmrjs`: `getGranuleId` and `getCmrFiles` are deprecated due to changes in input handling.

## [v1.11.3] - 2019-3-5

### Added

- **CUMULUS-1187** - Added `@cumulus/ingest/granule/duplicateHandlingType()` to determine how duplicate files should be handled in an ingest workflow

### Fixed

- **CUMULUS-1187** - workflows not respecting the duplicate handling value specified in the collection
- Removed refreshToken schema requirement for OAuth

## [v1.11.2] - 2019-2-15

### Added

- CUMULUS-1169
  - Added a `@cumulus/common/StepFunctions` module. It contains functions for querying the AWS
    StepFunctions API. These functions have the ability to retry when a ThrottlingException occurs.
  - Added `@cumulus/common/aws.retryOnThrottlingException()`, which will wrap a function in code to
    retry on ThrottlingExceptions.
  - Added `@cumulus/common/test-utils.throttleOnce()`, which will cause a function to return a
    ThrottlingException the first time it is called, then return its normal result after that.
- CUMULUS-1103 Compare the collection holdings in CMR with Cumulus' internal data store
- CUMULUS-1099 Add support for UMMG JSON metadata versions > 1.4.
  - If a version is found in the metadata object, that version is used for processing and publishing to CMR otherwise, version 1.4 is assumed.
- CUMULUS-678
  - Added support for UMMG json v1.4 metadata files.
    `reconcileCMRMetadata` added to `@cumulus/cmrjs` to update metadata record with new file locations.
    `@cumulus/common/errors` adds two new error types `CMRMetaFileNotFound` and `InvalidArgument`.
    `@cumulus/common/test-utils` adds new function `randomId` to create a random string with id to help in debugging.
    `@cumulus/common/BucketsConfig` adds a new helper class `BucketsConfig` for working with bucket stack configuration and bucket names.
    `@cumulus/common/aws` adds new function `s3PutObjectTagging` as a convenience for the aws [s3().putObjectTagging](https://docs.aws.amazon.com/AWSJavaScriptSDK/latest/AWS/S3.html#putObjectTagging-property) function.
    `@cumulus/cmrjs` Adds: - `isCMRFile` - Identify an echo10(xml) or UMMG(json) metadata file. - `metadataObjectFromCMRFile` Read and parse CMR XML file from s3. - `updateCMRMetadata` Modify a cmr metadata (xml/json) file with updated information. - `publish2CMR` Posts XML or UMMG CMR data to CMR service. - `reconcileCMRMetadata` Reconciles cmr metadata file after a file moves.
- Adds some ECS and other permissions to StepRole to enable running ECS tasks from a workflow
- Added Apache logs to cumulus api and distribution lambdas
- **CUMULUS-1119** - Added `@cumulus/integration-tests/api/EarthdataLogin.getEarthdataLoginRedirectResponse` helper for integration tests to handle login with Earthdata and to return response from redirect to Cumulus API
- **CUMULUS-673** Added `@cumulus/common/file/getFileChecksumFromStream` to get file checksum from a readable stream

### Fixed

- CUMULUS-1123
  - Cloudformation template overrides now work as expected

### Changed

- CUMULUS-1169
  - Deprecated the `@cumulus/common/step-functions` module.
  - Updated code that queries the StepFunctions API to use the retry-enabled functions from
    `@cumulus/common/StepFunctions`
- CUMULUS-1121
  - Schema validation is now strongly enforced when writing to the database.
    Additional properties are not allowed and will result in a validation error.
- CUMULUS-678
  `tasks/move-granules` simplified and refactored to use functionality from cmrjs.
  `ingest/granules.moveGranuleFiles` now just moves granule files and returns a list of the updated files. Updating metadata now handled by `@cumulus/cmrjs/reconcileCMRMetadata`.
  `move-granules.updateGranuleMetadata` refactored and bugs fixed in the case of a file matching multiple collection.files.regexps.
  `getCmrXmlFiles` simplified and now only returns an object with the cmrfilename and the granuleId.
  `@cumulus/test-processing` - test processing task updated to generate UMM-G metadata

- CUMULUS-1043

  - `@cumulus/api` now uses [express](http://expressjs.com/) as the API engine.
  - All `@cumulus/api` endpoints on ApiGateway are consolidated to a single endpoint the uses `{proxy+}` definition.
  - All files under `packages/api/endpoints` along with associated tests are updated to support express's request and response objects.
  - Replaced environment variables `internal`, `bucket` and `systemBucket` with `system_bucket`.
  - Update `@cumulus/integration-tests` to work with updated cumulus-api express endpoints

- `@cumulus/integration-tests` - `buildAndExecuteWorkflow` and `buildWorkflow` updated to take a `meta` param to allow for additional fields to be added to the workflow `meta`

- **CUMULUS-1049** Updated `Retrieve Execution Status API` in `@cumulus/api`: If the execution doesn't exist in Step Function API, Cumulus API returns the execution status information from the database.

- **CUMULUS-1119**
  - Renamed `DISTRIBUTION_URL` environment variable to `DISTRIBUTION_ENDPOINT`
  - Renamed `DEPLOYMENT_ENDPOINT` environment variable to `DISTRIBUTION_REDIRECT_ENDPOINT`
  - Renamed `API_ENDPOINT` environment variable to `TOKEN_REDIRECT_ENDPOINT`

### Removed

- Functions deprecated before 1.11.0:
  - @cumulus/api/models/base: static Manager.createTable() and static Manager.deleteTable()
  - @cumulus/ingest/aws/S3
  - @cumulus/ingest/aws/StepFunction.getExecution()
  - @cumulus/ingest/aws/StepFunction.pullEvent()
  - @cumulus/ingest/consumer.Consume
  - @cumulus/ingest/granule/Ingest.getBucket()

### Deprecated

`@cmrjs/ingestConcept`, instead use the CMR object methods. `@cmrjs/CMR.ingestGranule` or `@cmrjs/CMR.ingestCollection`
`@cmrjs/searchConcept`, instead use the CMR object methods. `@cmrjs/CMR.searchGranules` or `@cmrjs/CMR.searchCollections`
`@cmrjs/deleteConcept`, instead use the CMR object methods. `@cmrjs/CMR.deleteGranule` or `@cmrjs/CMR.deleteCollection`

## [v1.11.1] - 2018-12-18

**Please Note**

- Ensure your `app/config.yml` has a `clientId` specified in the `cmr` section. This will allow CMR to identify your requests for better support and metrics.
  - For an example, please see [the example config](https://github.com/nasa/cumulus/blob/1c7e2bf41b75da9f87004c4e40fbcf0f39f56794/example/app/config.yml#L128).

### Added

- Added a `/tokenDelete` endpoint in `@cumulus/api` to delete access token records

### Changed

- CUMULUS-678
  `@cumulus/ingest/crypto` moved and renamed to `@cumulus/common/key-pair-provider`
  `@cumulus/ingest/aws` function: `KMSDecryptionFailed` and class: `KMS` extracted and moved to `@cumulus/common` and `KMS` is exported as `KMSProvider` from `@cumulus/common/key-pair-provider`
  `@cumulus/ingest/granule` functions: `publish`, `getGranuleId`, `getXMLMetadataAsString`, `getMetadataBodyAndTags`, `parseXmlString`, `getCmrXMLFiles`, `postS3Object`, `contructOnlineAccessUrls`, `updateMetadata`, extracted and moved to `@cumulus/cmrjs`
  `getGranuleId`, `getCmrXMLFiles`, `publish`, `updateMetadata` removed from `@cumulus/ingest/granule` and added to `@cumulus/cmrjs`;
  `updateMetadata` renamed `updateCMRMetadata`.
  `@cumulus/ingest` test files renamed.
- **CUMULUS-1070**
  - Add `'Client-Id'` header to all `@cumulus/cmrjs` requests (made via `searchConcept`, `ingestConcept`, and `deleteConcept`).
  - Updated `cumulus/example/app/config.yml` entry for `cmr.clientId` to use stackName for easier CMR-side identification.

## [v1.11.0] - 2018-11-30

**Please Note**

- Redeploy IAM roles:
  - CUMULUS-817 includes a migration that requires reconfiguration/redeployment of IAM roles. Please see the [upgrade instructions](https://nasa.github.io/cumulus/docs/upgrade/1.11.0) for more information.
  - CUMULUS-977 includes a few new SNS-related permissions added to the IAM roles that will require redeployment of IAM roles.
- `cumulus-message-adapter` v1.0.13+ is required for `@cumulus/api` granule reingest API to work properly. The latest version should be downloaded automatically by kes.
- A `TOKEN_SECRET` value (preferably 256-bit for security) must be added to `.env` to securely sign JWTs used for authorization in `@cumulus/api`

### Changed

- **CUUMULUS-1000** - Distribution endpoint now persists logins, instead of
  redirecting to Earthdata Login on every request
- **CUMULUS-783 CUMULUS-790** - Updated `@cumulus/sync-granule` and `@cumulus/move-granules` tasks to always overwrite existing files for manually-triggered reingest.
- **CUMULUS-906** - Updated `@cumulus/api` granule reingest API to
  - add `reingestGranule: true` and `forceDuplicateOverwrite: true` to Cumulus message `cumulus_meta.cumulus_context` field to indicate that the workflow is a manually triggered re-ingest.
  - return warning message to operator when duplicateHandling is not `replace`
  - `cumulus-message-adapter` v1.0.13+ is required.
- **CUMULUS-793** - Updated the granule move PUT request in `@cumulus/api` to reject the move with a 409 status code if one or more of the files already exist at the destination location
- Updated `@cumulus/helloworld` to use S3 to store state for pass on retry tests
- Updated `@cumulus/ingest`:
  - [Required for MAAP] `http.js#list` will now find links with a trailing whitespace
  - Removed code from `granule.js` which looked for files in S3 using `{ Bucket: discoveredFile.bucket, Key: discoveredFile.name }`. This is obsolete since `@cumulus/ingest` uses a `file-staging` and `constructCollectionId()` directory prefixes by default.
- **CUMULUS-989**
  - Updated `@cumulus/api` to use [JWT (JSON Web Token)](https://jwt.io/introduction/) as the transport format for API authorization tokens and to use JWT verification in the request authorization
  - Updated `/token` endpoint in `@cumulus/api` to return tokens as JWTs
  - Added a `/refresh` endpoint in `@cumulus/api` to request new access tokens from the OAuth provider using the refresh token
  - Added `refreshAccessToken` to `@cumulus/api/lib/EarthdataLogin` to manage refresh token requests with the Earthdata OAuth provider

### Added

- **CUMULUS-1050**
  - Separated configuration flags for originalPayload/finalPayload cleanup such that they can be set to different retention times
- **CUMULUS-798**
  - Added daily Executions cleanup CloudWatch event that triggers cleanExecutions lambda
  - Added cleanExecutions lambda that removes finalPayload/originalPayload field entries for records older than configured timeout value (execution_payload_retention_period), with a default of 30 days
- **CUMULUS-815/816**
  - Added 'originalPayload' and 'finalPayload' fields to Executions table
  - Updated Execution model to populate originalPayload with the execution payload on record creation
  - Updated Execution model code to populate finalPayload field with the execution payload on execution completion
  - Execution API now exposes the above fields
- **CUMULUS-977**
  - Rename `kinesisConsumer` to `messageConsumer` as it handles both Kinesis streams and SNS topics as of this version.
  - Add `sns`-type rule support. These rules create a subscription between an SNS topic and the `messageConsumer`.
    When a message is received, `messageConsumer` is triggered and passes the SNS message (JSON format expected) in
    its entirety to the workflow in the `payload` field of the Cumulus message. For more information on sns-type rules,
    see the [documentation](https://nasa.github.io/cumulus/docs/data-cookbooks/setup#rules).
- **CUMULUS-975**
  - Add `KinesisInboundEventLogger` and `KinesisOutboundEventLogger` API lambdas. These lambdas
    are utilized to dump incoming and outgoing ingest workflow kinesis streams
    to cloudwatch for analytics in case of AWS/stream failure.
  - Update rules model to allow tracking of log_event ARNs related to
    Rule event logging. Kinesis rule types will now automatically log
    incoming events via a Kinesis event triggered lambda.
    CUMULUS-975-migration-4
  - Update migration code to require explicit migration names per run
  - Added migration_4 to migrate/update existing Kinesis rules to have a log event mapping
  - Added new IAM policy for migration lambda
- **CUMULUS-775**
  - Adds a instance metadata endpoint to the `@cumulus/api` package.
  - Adds a new convenience function `hostId` to the `@cumulus/cmrjs` to help build environment specific cmr urls.
  - Fixed `@cumulus/cmrjs.searchConcept` to search and return CMR results.
  - Modified `@cumulus/cmrjs.CMR.searchGranule` and `@cumulus/cmrjs.CMR.searchCollection` to include CMR's provider as a default parameter to searches.
- **CUMULUS-965**
  - Add `@cumulus/test-data.loadJSONTestData()`,
    `@cumulus/test-data.loadTestData()`, and
    `@cumulus/test-data.streamTestData()` to safely load test data. These
    functions should be used instead of using `require()` to load test data,
    which could lead to tests interfering with each other.
  - Add a `@cumulus/common/util/deprecate()` function to mark a piece of code as
    deprecated
- **CUMULUS-986**
  - Added `waitForTestExecutionStart` to `@cumulus/integration-tests`
- **CUMULUS-919**
  - In `@cumulus/deployment`, added support for NGAP permissions boundaries for IAM roles with `useNgapPermissionBoundary` flag in `iam/config.yml`. Defaults to false.

### Fixed

- Fixed a bug where FTP sockets were not closed after an error, keeping the Lambda function active until it timed out [CUMULUS-972]
- **CUMULUS-656**
  - The API will no longer allow the deletion of a provider if that provider is
    referenced by a rule
  - The API will no longer allow the deletion of a collection if that collection
    is referenced by a rule
- Fixed a bug where `@cumulus/sf-sns-report` was not pulling large messages from S3 correctly.

### Deprecated

- `@cumulus/ingest/aws/StepFunction.pullEvent()`. Use `@cumulus/common/aws.pullStepFunctionEvent()`.
- `@cumulus/ingest/consumer.Consume` due to unpredictable implementation. Use `@cumulus/ingest/consumer.Consumer`.
  Call `Consumer.consume()` instead of `Consume.read()`.

## [v1.10.4] - 2018-11-28

### Added

- **CUMULUS-1008**
  - New `config.yml` parameter for SQS consumers: `sqs_consumer_rate: (default 500)`, which is the maximum number of
    messages the consumer will attempt to process per execution. Currently this is only used by the sf-starter consumer,
    which runs every minute by default, making this a messages-per-minute upper bound. SQS does not guarantee the number
    of messages returned per call, so this is not a fixed rate of consumption, only attempted number of messages received.

### Deprecated

- `@cumulus/ingest/consumer.Consume` due to unpredictable implementation. Use `@cumulus/ingest/consumer.Consumer`.

### Changed

- Backported update of `packages/api` dependency `@mapbox/dyno` to `1.4.2` to mitigate `event-stream` vulnerability.

## [v1.10.3] - 2018-10-31

### Added

- **CUMULUS-817**
  - Added AWS Dead Letter Queues for lambdas that are scheduled asynchronously/such that failures show up only in cloudwatch logs.
- **CUMULUS-956**
  - Migrated developer documentation and data-cookbooks to Docusaurus
    - supports versioning of documentation
  - Added `docs/docs-how-to.md` to outline how to do things like add new docs or locally install for testing.
  - Deployment/CI scripts have been updated to work with the new format
- **CUMULUS-811**
  - Added new S3 functions to `@cumulus/common/aws`:
    - `aws.s3TagSetToQueryString`: converts S3 TagSet array to querystring (for use with upload()).
    - `aws.s3PutObject`: Returns promise of S3 `putObject`, which puts an object on S3
    - `aws.s3CopyObject`: Returns promise of S3 `copyObject`, which copies an object in S3 to a new S3 location
    - `aws.s3GetObjectTagging`: Returns promise of S3 `getObjectTagging`, which returns an object containing an S3 TagSet.
  - `@/cumulus/common/aws.s3PutObject` defaults to an explicit `ACL` of 'private' if not overridden.
  - `@/cumulus/common/aws.s3CopyObject` defaults to an explicit `TaggingDirective` of 'COPY' if not overridden.

### Deprecated

- **CUMULUS-811**
  - Deprecated `@cumulus/ingest/aws.S3`. Member functions of this class will now
    log warnings pointing to similar functionality in `@cumulus/common/aws`.

## [v1.10.2] - 2018-10-24

### Added

- **CUMULUS-965**
  - Added a `@cumulus/logger` package
- **CUMULUS-885**
  - Added 'human readable' version identifiers to Lambda Versioning lambda aliases
- **CUMULUS-705**
  - Note: Make sure to update the IAM stack when deploying this update.
  - Adds an AsyncOperations model and associated DynamoDB table to the
    `@cumulus/api` package
  - Adds an /asyncOperations endpoint to the `@cumulus/api` package, which can
    be used to fetch the status of an AsyncOperation.
  - Adds a /bulkDelete endpoint to the `@cumulus/api` package, which performs an
    asynchronous bulk-delete operation. This is a stub right now which is only
    intended to demonstration how AsyncOperations work.
  - Adds an AsyncOperation ECS task to the `@cumulus/api` package, which will
    fetch an Lambda function, run it in ECS, and then store the result to the
    AsyncOperations table in DynamoDB.
- **CUMULUS-851** - Added workflow lambda versioning feature to allow in-flight workflows to use lambda versions that were in place when a workflow was initiated

  - Updated Kes custom code to remove logic that used the CMA file key to determine template compilation logic. Instead, utilize a `customCompilation` template configuration flag to indicate a template should use Cumulus's kes customized methods instead of 'core'.
  - Added `useWorkflowLambdaVersions` configuration option to enable the lambdaVersioning feature set. **This option is set to true by default** and should be set to false to disable the feature.
  - Added uniqueIdentifier configuration key to S3 sourced lambdas to optionally support S3 lambda resource versioning within this scheme. This key must be unique for each modified version of the lambda package and must be updated in configuration each time the source changes.
  - Added a new nested stack template that will create a `LambdaVersions` stack that will take lambda parameters from the base template, generate lambda versions/aliases and return outputs with references to the most 'current' lambda alias reference, and updated 'core' template to utilize these outputs (if `useWorkflowLambdaVersions` is enabled).

- Created a `@cumulus/api/lib/OAuth2` interface, which is implemented by the
  `@cumulus/api/lib/EarthdataLogin` and `@cumulus/api/lib/GoogleOAuth2` classes.
  Endpoints that need to handle authentication will determine which class to use
  based on environment variables. This also greatly simplifies testing.
- Added `@cumulus/api/lib/assertions`, containing more complex AVA test assertions
- Added PublishGranule workflow to publish a granule to CMR without full reingest. (ingest-in-place capability)

- `@cumulus/integration-tests` new functionality:
  - `listCollections` to list collections from a provided data directory
  - `deleteCollection` to delete list of collections from a deployed stack
  - `cleanUpCollections` combines the above in one function.
  - `listProviders` to list providers from a provided data directory
  - `deleteProviders` to delete list of providers from a deployed stack
  - `cleanUpProviders` combines the above in one function.
  - `@cumulus/integrations-tests/api.js`: `deleteGranule` and `deletePdr` functions to make `DELETE` requests to Cumulus API
  - `rules` API functionality for posting and deleting a rule and listing all rules
  - `wait-for-deploy` lambda for use in the redeployment tests
- `@cumulus/ingest/granule.js`: `ingestFile` inserts new `duplicate_found: true` field in the file's record if a duplicate file already exists on S3.
- `@cumulus/api`: `/execution-status` endpoint requests and returns complete execution output if execution output is stored in S3 due to size.
- Added option to use environment variable to set CMR host in `@cumulus/cmrjs`.
- **CUMULUS-781** - Added integration tests for `@cumulus/sync-granule` when `duplicateHandling` is set to `replace` or `skip`
- **CUMULUS-791** - `@cumulus/move-granules`: `moveFileRequest` inserts new `duplicate_found: true` field in the file's record if a duplicate file already exists on S3. Updated output schema to document new `duplicate_found` field.

### Removed

- Removed `@cumulus/common/fake-earthdata-login-server`. Tests can now create a
  service stub based on `@cumulus/api/lib/OAuth2` if testing requires handling
  authentication.

### Changed

- **CUMULUS-940** - modified `@cumulus/common/aws` `receiveSQSMessages` to take a parameter object instead of positional parameters. All defaults remain the same, but now access to long polling is available through `options.waitTimeSeconds`.
- **CUMULUS-948** - Update lambda functions `CNMToCMA` and `CnmResponse` in the `cumulus-data-shared` bucket and point the default stack to them.
- **CUMULUS-782** - Updated `@cumulus/sync-granule` task and `Granule.ingestFile` in `@cumulus/ingest` to keep both old and new data when a destination file with different checksum already exists and `duplicateHandling` is `version`
- Updated the config schema in `@cumulus/move-granules` to include the `moveStagedFiles` param.
- **CUMULUS-778** - Updated config schema and documentation in `@cumulus/sync-granule` to include `duplicateHandling` parameter for specifying how duplicate filenames should be handled
- **CUMULUS-779** - Updated `@cumulus/sync-granule` to throw `DuplicateFile` error when destination files already exist and `duplicateHandling` is `error`
- **CUMULUS-780** - Updated `@cumulus/sync-granule` to use `error` as the default for `duplicateHandling` when it is not specified
- **CUMULUS-780** - Updated `@cumulus/api` to use `error` as the default value for `duplicateHandling` in the `Collection` model
- **CUMULUS-785** - Updated the config schema and documentation in `@cumulus/move-granules` to include `duplicateHandling` parameter for specifying how duplicate filenames should be handled
- **CUMULUS-786, CUMULUS-787** - Updated `@cumulus/move-granules` to throw `DuplicateFile` error when destination files already exist and `duplicateHandling` is `error` or not specified
- **CUMULUS-789** - Updated `@cumulus/move-granules` to keep both old and new data when a destination file with different checksum already exists and `duplicateHandling` is `version`

### Fixed

- `getGranuleId` in `@cumulus/ingest` bug: `getGranuleId` was constructing an error using `filename` which was undefined. The fix replaces `filename` with the `uri` argument.
- Fixes to `del` in `@cumulus/api/endpoints/granules.js` to not error/fail when not all files exist in S3 (e.g. delete granule which has only 2 of 3 files ingested).
- `@cumulus/deployment/lib/crypto.js` now checks for private key existence properly.

## [v1.10.1] - 2018-09-4

### Fixed

- Fixed cloudformation template errors in `@cumulus/deployment/`
  - Replaced references to Fn::Ref: with Ref:
  - Moved long form template references to a newline

## [v1.10.0] - 2018-08-31

### Removed

- Removed unused and broken code from `@cumulus/common`
  - Removed `@cumulus/common/test-helpers`
  - Removed `@cumulus/common/task`
  - Removed `@cumulus/common/message-source`
  - Removed the `getPossiblyRemote` function from `@cumulus/common/aws`
  - Removed the `startPromisedSfnExecution` function from `@cumulus/common/aws`
  - Removed the `getCurrentSfnTask` function from `@cumulus/common/aws`

### Changed

- **CUMULUS-839** - In `@cumulus/sync-granule`, 'collection' is now an optional config parameter

### Fixed

- **CUMULUS-859** Moved duplicate code in `@cumulus/move-granules` and `@cumulus/post-to-cmr` to `@cumulus/ingest`. Fixed imports making assumptions about directory structure.
- `@cumulus/ingest/consumer` correctly limits the number of messages being received and processed from SQS. Details:
  - **Background:** `@cumulus/api` includes a lambda `<stack-name>-sqs2sf` which processes messages from the `<stack-name>-startSF` SQS queue every minute. The `sqs2sf` lambda uses `@cumulus/ingest/consumer` to receive and process messages from SQS.
  - **Bug:** More than `messageLimit` number of messages were being consumed and processed from the `<stack-name>-startSF` SQS queue. Many step functions were being triggered simultaneously by the lambda `<stack-name>-sqs2sf` (which consumes every minute from the `startSF` queue) and resulting in step function failure with the error: `An error occurred (ThrottlingException) when calling the GetExecutionHistory`.
  - **Fix:** `@cumulus/ingest/consumer#processMessages` now processes messages until `timeLimit` has passed _OR_ once it receives up to `messageLimit` messages. `sqs2sf` is deployed with a [default `messageLimit` of 10](https://github.com/nasa/cumulus/blob/670000c8a821ff37ae162385f921c40956e293f7/packages/deployment/app/config.yml#L147).
  - **IMPORTANT NOTE:** `consumer` will actually process up to `messageLimit * 2 - 1` messages. This is because sometimes `receiveSQSMessages` will return less than `messageLimit` messages and thus the consumer will continue to make calls to `receiveSQSMessages`. For example, given a `messageLimit` of 10 and subsequent calls to `receiveSQSMessages` returns up to 9 messages, the loop will continue and a final call could return up to 10 messages.

## [v1.9.1] - 2018-08-22

**Please Note** To take advantage of the added granule tracking API functionality, updates are required for the message adapter and its libraries. You should be on the following versions:

- `cumulus-message-adapter` 1.0.9+
- `cumulus-message-adapter-js` 1.0.4+
- `cumulus-message-adapter-java` 1.2.7+
- `cumulus-message-adapter-python` 1.0.5+

### Added

- **CUMULUS-687** Added logs endpoint to search for logs from a specific workflow execution in `@cumulus/api`. Added integration test.
- **CUMULUS-836** - `@cumulus/deployment` supports a configurable docker storage driver for ECS. ECS can be configured with either `devicemapper` (the default storage driver for AWS ECS-optimized AMIs) or `overlay2` (the storage driver used by the NGAP 2.0 AMI). The storage driver can be configured in `app/config.yml` with `ecs.docker.storageDriver: overlay2 | devicemapper`. The default is `overlay2`.
  - To support this configuration, a [Handlebars](https://handlebarsjs.com/) helper `ifEquals` was added to `packages/deployment/lib/kes.js`.
- **CUMULUS-836** - `@cumulus/api` added IAM roles required by the NGAP 2.0 AMI. The NGAP 2.0 AMI runs a script `register_instances_with_ssm.py` which requires the ECS IAM role to include `ec2:DescribeInstances` and `ssm:GetParameter` permissions.

### Fixed

- **CUMULUS-836** - `@cumulus/deployment` uses `overlay2` driver by default and does not attempt to write `--storage-opt dm.basesize` to fix [this error](https://github.com/moby/moby/issues/37039).
- **CUMULUS-413** Kinesis processing now captures all errors.
  - Added kinesis fallback mechanism when errors occur during record processing.
  - Adds FallbackTopicArn to `@cumulus/api/lambdas.yml`
  - Adds fallbackConsumer lambda to `@cumulus/api`
  - Adds fallbackqueue option to lambda definitions capture lambda failures after three retries.
  - Adds kinesisFallback SNS topic to signal incoming errors from kinesis stream.
  - Adds kinesisFailureSQS to capture fully failed events from all retries.
- **CUMULUS-855** Adds integration test for kinesis' error path.
- **CUMULUS-686** Added workflow task name and version tracking via `@cumulus/api` executions endpoint under new `tasks` property, and under `workflow_tasks` in step input/output.
  - Depends on `cumulus-message-adapter` 1.0.9+, `cumulus-message-adapter-js` 1.0.4+, `cumulus-message-adapter-java` 1.2.7+ and `cumulus-message-adapter-python` 1.0.5+
- **CUMULUS-771**
  - Updated sync-granule to stream the remote file to s3
  - Added integration test for ingesting granules from ftp provider
  - Updated http/https integration tests for ingesting granules from http/https providers
- **CUMULUS-862** Updated `@cumulus/integration-tests` to handle remote lambda output
- **CUMULUS-856** Set the rule `state` to have default value `ENABLED`

### Changed

- In `@cumulus/deployment`, changed the example app config.yml to have additional IAM roles

## [v1.9.0] - 2018-08-06

**Please note** additional information and upgrade instructions [here](https://nasa.github.io/cumulus/docs/upgrade/1.9.0)

### Added

- **CUMULUS-712** - Added integration tests verifying expected behavior in workflows
- **GITC-776-2** - Add support for versioned collections

### Fixed

- **CUMULUS-832**
  - Fixed indentation in example config.yml in `@cumulus/deployment`
  - Fixed issue with new deployment using the default distribution endpoint in `@cumulus/deployment` and `@cumulus/api`

## [v1.8.1] - 2018-08-01

**Note** IAM roles should be re-deployed with this release.

- **Cumulus-726**
  - Added function to `@cumulus/integration-tests`: `sfnStep` includes `getStepInput` which returns the input to the schedule event of a given step function step.
  - Added IAM policy `@cumulus/deployment`: Lambda processing IAM role includes `kinesis::PutRecord` so step function lambdas can write to kinesis streams.
- **Cumulus Community Edition**
  - Added Google OAuth authentication token logic to `@cumulus/api`. Refactored token endpoint to use environment variable flag `OAUTH_PROVIDER` when determining with authentication method to use.
  - Added API Lambda memory configuration variable `api_lambda_memory` to `@cumulus/api` and `@cumulus/deployment`.

### Changed

- **Cumulus-726**
  - Changed function in `@cumulus/api`: `models/rules.js#addKinesisEventSource` was modified to call to `deleteKinesisEventSource` with all required parameters (rule's name, arn and type).
  - Changed function in `@cumulus/integration-tests`: `getStepOutput` can now be used to return output of failed steps. If users of this function want the output of a failed event, they can pass a third parameter `eventType` as `'failure'`. This function will work as always for steps which completed successfully.

### Removed

- **Cumulus-726**

  - Configuration change to `@cumulus/deployment`: Removed default auto scaling configuration for Granules and Files DynamoDB tables.

- **CUMULUS-688**
  - Add integration test for ExecutionStatus
  - Function addition to `@cumulus/integration-tests`: `api` includes `getExecutionStatus` which returns the execution status from the Cumulus API

## [v1.8.0] - 2018-07-23

### Added

- **CUMULUS-718** Adds integration test for Kinesis triggering a workflow.

- **GITC-776-3** Added more flexibility for rules. You can now edit all fields on the rule's record
  We may need to update the api documentation to reflect this.

- **CUMULUS-681** - Add ingest-in-place action to granules endpoint

  - new applyWorkflow action at PUT /granules/{granuleid} Applying a workflow starts an execution of the provided workflow and passes the granule record as payload.
    Parameter(s):
    - workflow - the workflow name

- **CUMULUS-685** - Add parent exeuction arn to the execution which is triggered from a parent step function

### Changed

- **CUMULUS-768** - Integration tests get S3 provider data from shared data folder

### Fixed

- **CUMULUS-746** - Move granule API correctly updates record in dynamo DB and cmr xml file
- **CUMULUS-766** - Populate database fileSize field from S3 if value not present in Ingest payload

## [v1.7.1] - 2018-07-27 - [BACKPORT]

### Fixed

- **CUMULUS-766** - Backport from 1.8.0 - Populate database fileSize field from S3 if value not present in Ingest payload

## [v1.7.0] - 2018-07-02

### Please note: [Upgrade Instructions](https://nasa.github.io/cumulus/docs/upgrade/1.7.0)

### Added

- **GITC-776-2** - Add support for versioned collections
- **CUMULUS-491** - Add granule reconciliation API endpoints.
- **CUMULUS-480** Add support for backup and recovery:
  - Add DynamoDB tables for granules, executions and pdrs
  - Add ability to write all records to S3
  - Add ability to download all DynamoDB records in form json files
  - Add ability to upload records to DynamoDB
  - Add migration scripts for copying granule, pdr and execution records from ElasticSearch to DynamoDB
  - Add IAM support for batchWrite on dynamoDB
-
- **CUMULUS-508** - `@cumulus/deployment` cloudformation template allows for lambdas and ECS clusters to have multiple AZ availability.
  - `@cumulus/deployment` also ensures docker uses `devicemapper` storage driver.
- **CUMULUS-755** - `@cumulus/deployment` Add DynamoDB autoscaling support.
  - Application developers can add autoscaling and override default values in their deployment's `app/config.yml` file using a `{TableName}Table:` key.

### Fixed

- **CUMULUS-747** - Delete granule API doesn't delete granule files in s3 and granule in elasticsearch
  - update the StreamSpecification DynamoDB tables to have StreamViewType: "NEW_AND_OLD_IMAGES"
  - delete granule files in s3
- **CUMULUS-398** - Fix not able to filter executions by workflow
- **CUMULUS-748** - Fix invalid lambda .zip files being validated/uploaded to AWS
- **CUMULUS-544** - Post to CMR task has UAT URL hard-coded
  - Made configurable: PostToCmr now requires CMR_ENVIRONMENT env to be set to 'SIT' or 'OPS' for those CMR environments. Default is UAT.

### Changed

- **GITC-776-4** - Changed Discover-pdrs to not rely on collection but use provider_path in config. It also has an optional filterPdrs regex configuration parameter

- **CUMULUS-710** - In the integration test suite, `getStepOutput` returns the output of the first successful step execution or last failed, if none exists

## [v1.6.0] - 2018-06-06

### Please note: [Upgrade Instructions](https://nasa.github.io/cumulus/docs/upgrade/1.6.0)

### Fixed

- **CUMULUS-602** - Format all logs sent to Elastic Search.
  - Extract cumulus log message and index it to Elastic Search.

### Added

- **CUMULUS-556** - add a mechanism for creating and running migration scripts on deployment.
- **CUMULUS-461** Support use of metadata date and other components in `url_path` property

### Changed

- **CUMULUS-477** Update bucket configuration to support multiple buckets of the same type:
  - Change the structure of the buckets to allow for more than one bucket of each type. The bucket structure is now:
    bucket-key:
    name: <bucket-name>
    type: <type> i.e. internal, public, etc.
  - Change IAM and app deployment configuration to support new bucket structure
  - Update tasks and workflows to support new bucket structure
  - Replace instances where buckets.internal is relied upon to either use the system bucket or a configured bucket
  - Move IAM template to the deployment package. NOTE: You now have to specify '--template node_modules/@cumulus/deployment/iam' in your IAM deployment
  - Add IAM cloudformation template support to filter buckets by type

## [v1.5.5] - 2018-05-30

### Added

- **CUMULUS-530** - PDR tracking through Queue-granules
  - Add optional `pdr` property to the sync-granule task's input config and output payload.
- **CUMULUS-548** - Create a Lambda task that generates EMS distribution reports
  - In order to supply EMS Distribution Reports, you must enable S3 Server
    Access Logging on any S3 buckets used for distribution. See [How Do I Enable Server Access Logging for an S3 Bucket?](https://docs.aws.amazon.com/AmazonS3/latest/user-guide/server-access-logging.html)
    The "Target bucket" setting should point at the Cumulus internal bucket.
    The "Target prefix" should be
    "<STACK_NAME>/ems-distribution/s3-server-access-logs/", where "STACK_NAME"
    is replaced with the name of your Cumulus stack.

### Fixed

- **CUMULUS-546 - Kinesis Consumer should catch and log invalid JSON**
  - Kinesis Consumer lambda catches and logs errors so that consumer doesn't get stuck in a loop re-processing bad json records.
- EMS report filenames are now based on their start time instead of the time
  instead of the time that the report was generated
- **CUMULUS-552 - Cumulus API returns different results for the same collection depending on query**
  - The collection, provider and rule records in elasticsearch are now replaced with records from dynamo db when the dynamo db records are updated.

### Added

- `@cumulus/deployment`'s default cloudformation template now configures storage for Docker to match the configured ECS Volume. The template defines Docker's devicemapper basesize (`dm.basesize`) using `ecs.volumeSize`. This addresses ECS default of limiting Docker containers to 10GB of storage ([Read more](https://aws.amazon.com/premiumsupport/knowledge-center/increase-default-ecs-docker-limit/)).

## [v1.5.4] - 2018-05-21

### Added

- **CUMULUS-535** - EMS Ingest, Archive, Archive Delete reports
  - Add lambda EmsReport to create daily EMS Ingest, Archive, Archive Delete reports
  - ems.provider property added to `@cumulus/deployment/app/config.yml`.
    To change the provider name, please add `ems: provider` property to `app/config.yml`.
- **CUMULUS-480** Use DynamoDB to store granules, pdrs and execution records
  - Activate PointInTime feature on DynamoDB tables
  - Increase test coverage on api package
  - Add ability to restore metadata records from json files to DynamoDB
- **CUMULUS-459** provide API endpoint for moving granules from one location on s3 to another

## [v1.5.3] - 2018-05-18

### Fixed

- **CUMULUS-557 - "Add dataType to DiscoverGranules output"**
  - Granules discovered by the DiscoverGranules task now include dataType
  - dataType is now a required property for granules used as input to the
    QueueGranules task
- **CUMULUS-550** Update deployment app/config.yml to force elasticsearch updates for deleted granules

## [v1.5.2] - 2018-05-15

### Fixed

- **CUMULUS-514 - "Unable to Delete the Granules"**
  - updated cmrjs.deleteConcept to return success if the record is not found
    in CMR.

### Added

- **CUMULUS-547** - The distribution API now includes an
  "earthdataLoginUsername" query parameter when it returns a signed S3 URL
- **CUMULUS-527 - "parse-pdr queues up all granules and ignores regex"**
  - Add an optional config property to the ParsePdr task called
    "granuleIdFilter". This property is a regular expression that is applied
    against the filename of the first file of each granule contained in the
    PDR. If the regular expression matches, then the granule is included in
    the output. Defaults to '.', which will match all granules in the PDR.
- File checksums in PDRs now support MD5
- Deployment support to subscribe to an SNS topic that already exists
- **CUMULUS-470, CUMULUS-471** In-region S3 Policy lambda added to API to update bucket policy for in-region access.
- **CUMULUS-533** Added fields to granule indexer to support EMS ingest and archive record creation
- **CUMULUS-534** Track deleted granules
  - added `deletedgranule` type to `cumulus` index.
  - **Important Note:** Force custom bootstrap to re-run by adding this to
    app/config.yml `es: elasticSearchMapping: 7`
- You can now deploy cumulus without ElasticSearch. Just add `es: null` to your `app/config.yml` file. This is only useful for debugging purposes. Cumulus still requires ElasticSearch to properly operate.
- `@cumulus/integration-tests` includes and exports the `addRules` function, which seeds rules into the DynamoDB table.
- Added capability to support EFS in cloud formation template. Also added
  optional capability to ssh to your instance and privileged lambda functions.
- Added support to force discovery of PDRs that have already been processed
  and filtering of selected data types
- `@cumulus/cmrjs` uses an environment variable `USER_IP_ADDRESS` or fallback
  IP address of `10.0.0.0` when a public IP address is not available. This
  supports lambda functions deployed into a VPC's private subnet, where no
  public IP address is available.

### Changed

- **CUMULUS-550** Custom bootstrap automatically adds new types to index on
  deployment

## [v1.5.1] - 2018-04-23

### Fixed

- add the missing dist folder to the hello-world task
- disable uglifyjs on the built version of the pdr-status-check (read: https://github.com/webpack-contrib/uglifyjs-webpack-plugin/issues/264)

## [v1.5.0] - 2018-04-23

### Changed

- Removed babel from all tasks and packages and increased minimum node requirements to version 8.10
- Lambda functions created by @cumulus/deployment will use node8.10 by default
- Moved [cumulus-integration-tests](https://github.com/nasa/cumulus-integration-tests) to the `example` folder CUMULUS-512
- Streamlined all packages dependencies (e.g. remove redundant dependencies and make sure versions are the same across packages)
- **CUMULUS-352:** Update Cumulus Elasticsearch indices to use [index aliases](https://www.elastic.co/guide/en/elasticsearch/reference/current/indices-aliases.html).
- **CUMULUS-519:** ECS tasks are no longer restarted after each CF deployment unless `ecs.restartTasksOnDeploy` is set to true
- **CUMULUS-298:** Updated log filterPattern to include all CloudWatch logs in ElasticSearch
- **CUMULUS-518:** Updates to the SyncGranule config schema
  - `granuleIdExtraction` is no longer a property
  - `process` is now an optional property
  - `provider_path` is no longer a property

### Fixed

- **CUMULUS-455 "Kes deployments using only an updated message adapter do not get automatically deployed"**
  - prepended the hash value of cumulus-message-adapter.zip file to the zip file name of lambda which uses message adapter.
  - the lambda function will be redeployed when message adapter or lambda function are updated
- Fixed a bug in the bootstrap lambda function where it stuck during update process
- Fixed a bug where the sf-sns-report task did not return the payload of the incoming message as the output of the task [CUMULUS-441]

### Added

- **CUMULUS-352:** Add reindex CLI to the API package.
- **CUMULUS-465:** Added mock http/ftp/sftp servers to the integration tests
- Added a `delete` method to the `@common/CollectionConfigStore` class
- **CUMULUS-467 "@cumulus/integration-tests or cumulus-integration-tests should seed provider and collection in deployed DynamoDB"**
  - `example` integration-tests populates providers and collections to database
  - `example` workflow messages are populated from workflow templates in s3, provider and collection information in database, and input payloads. Input templates are removed.
  - added `https` protocol to provider schema

## [v1.4.1] - 2018-04-11

### Fixed

- Sync-granule install

## [v1.4.0] - 2018-04-09

### Fixed

- **CUMULUS-392 "queue-granules not returning the sfn-execution-arns queued"**
  - updated queue-granules to return the sfn-execution-arns queued and pdr if exists.
  - added pdr to ingest message meta.pdr instead of payload, so the pdr information doesn't get lost in the ingest workflow, and ingested granule in elasticsearch has pdr name.
  - fixed sf-sns-report schema, remove the invalid part
  - fixed pdr-status-check schema, the failed execution contains arn and reason
- **CUMULUS-206** make sure homepage and repository urls exist in package.json files of tasks and packages

### Added

- Example folder with a cumulus deployment example

### Changed

- [CUMULUS-450](https://bugs.earthdata.nasa.gov/browse/CUMULUS-450) - Updated
  the config schema of the **queue-granules** task
  - The config no longer takes a "collection" property
  - The config now takes an "internalBucket" property
  - The config now takes a "stackName" property
- [CUMULUS-450](https://bugs.earthdata.nasa.gov/browse/CUMULUS-450) - Updated
  the config schema of the **parse-pdr** task
  - The config no longer takes a "collection" property
  - The "stack", "provider", and "bucket" config properties are now
    required
- **CUMULUS-469** Added a lambda to the API package to prototype creating an S3 bucket policy for direct, in-region S3 access for the prototype bucket

### Removed

- Removed the `findTmpTestDataDirectory()` function from
  `@cumulus/common/test-utils`

### Fixed

- [CUMULUS-450](https://bugs.earthdata.nasa.gov/browse/CUMULUS-450)
  - The **queue-granules** task now enqueues a **sync-granule** task with the
    correct collection config for that granule based on the granule's
    data-type. It had previously been using the collection config from the
    config of the **queue-granules** task, which was a problem if the granules
    being queued belonged to different data-types.
  - The **parse-pdr** task now handles the case where a PDR contains granules
    with different data types, and uses the correct granuleIdExtraction for
    each granule.

### Added

- **CUMULUS-448** Add code coverage checking using [nyc](https://github.com/istanbuljs/nyc).

## [v1.3.0] - 2018-03-29

### Deprecated

- discover-s3-granules is deprecated. The functionality is provided by the discover-granules task

### Fixed

- **CUMULUS-331:** Fix aws.downloadS3File to handle non-existent key
- Using test ftp provider for discover-granules testing [CUMULUS-427]
- **CUMULUS-304: "Add AWS API throttling to pdr-status-check task"** Added concurrency limit on SFN API calls. The default concurrency is 10 and is configurable through Lambda environment variable CONCURRENCY.
- **CUMULUS-414: "Schema validation not being performed on many tasks"** revised npm build scripts of tasks that use cumulus-message-adapter to place schema directories into dist directories.
- **CUMULUS-301:** Update all tests to use test-data package for testing data.
- **CUMULUS-271: "Empty response body from rules PUT endpoint"** Added the updated rule to response body.
- Increased memory allotment for `CustomBootstrap` lambda function. Resolves failed deployments where `CustomBootstrap` lambda function was failing with error `Process exited before completing request`. This was causing deployments to stall, fail to update and fail to rollback. This error is thrown when the lambda function tries to use more memory than it is allotted.
- Cumulus repository folders structure updated:
  - removed the `cumulus` folder altogether
  - moved `cumulus/tasks` to `tasks` folder at the root level
  - moved the tasks that are not converted to use CMA to `tasks/.not_CMA_compliant`
  - updated paths where necessary

### Added

- `@cumulus/integration-tests` - Added support for testing the output of an ECS activity as well as a Lambda function.

## [v1.2.0] - 2018-03-20

### Fixed

- Update vulnerable npm packages [CUMULUS-425]
- `@cumulus/api`: `kinesis-consumer.js` uses `sf-scheduler.js#schedule` instead of placing a message directly on the `startSF` SQS queue. This is a fix for [CUMULUS-359](https://bugs.earthdata.nasa.gov/browse/CUMULUS-359) because `sf-scheduler.js#schedule` looks up the provider and collection data in DynamoDB and adds it to the `meta` object of the enqueued message payload.
- `@cumulus/api`: `kinesis-consumer.js` catches and logs errors instead of doing an error callback. Before this change, `kinesis-consumer` was failing to process new records when an existing record caused an error because it would call back with an error and stop processing additional records. It keeps trying to process the record causing the error because it's "position" in the stream is unchanged. Catching and logging the errors is part 1 of the fix. Proposed part 2 is to enqueue the error and the message on a "dead-letter" queue so it can be processed later ([CUMULUS-413](https://bugs.earthdata.nasa.gov/browse/CUMULUS-413)).
- **CUMULUS-260: "PDR page on dashboard only shows zeros."** The PDR stats in LPDAAC are all 0s, even if the dashboard has been fixed to retrieve the correct fields. The current version of pdr-status-check has a few issues.
  - pdr is not included in the input/output schema. It's available from the input event. So the pdr status and stats are not updated when the ParsePdr workflow is complete. Adding the pdr to the input/output of the task will fix this.
  - pdr-status-check doesn't update pdr stats which prevent the real time pdr progress from showing up in the dashboard. To solve this, added lambda function sf-sns-report which is copied from @cumulus/api/lambdas/sf-sns-broadcast with modification, sf-sns-report can be used to report step function status anywhere inside a step function. So add step sf-sns-report after each pdr-status-check, we will get the PDR status progress at real time.
  - It's possible an execution is still in the queue and doesn't exist in sfn yet. Added code to handle 'ExecutionDoesNotExist' error when checking the execution status.
- Fixed `aws.cloudwatchevents()` typo in `packages/ingest/aws.js`. This typo was the root cause of the error: `Error: Could not process scheduled_ingest, Error: : aws.cloudwatchevents is not a constructor` seen when trying to update a rule.

### Removed

- `@cumulus/ingest/aws`: Remove queueWorkflowMessage which is no longer being used by `@cumulus/api`'s `kinesis-consumer.js`.

## [v1.1.4] - 2018-03-15

### Added

- added flag `useList` to parse-pdr [CUMULUS-404]

### Fixed

- Pass encrypted password to the ApiGranule Lambda function [CUMULUS-424]

## [v1.1.3] - 2018-03-14

### Fixed

- Changed @cumulus/deployment package install behavior. The build process will happen after installation

## [v1.1.2] - 2018-03-14

### Added

- added tools to @cumulus/integration-tests for local integration testing
- added end to end testing for discovering and parsing of PDRs
- `yarn e2e` command is available for end to end testing

### Fixed

- **CUMULUS-326: "Occasionally encounter "Too Many Requests" on deployment"** The api gateway calls will handle throttling errors
- **CUMULUS-175: "Dashboard providers not in sync with AWS providers."** The root cause of this bug - DynamoDB operations not showing up in Elasticsearch - was shared by collections and rules. The fix was to update providers', collections' and rules; POST, PUT and DELETE endpoints to operate on DynamoDB and using DynamoDB streams to update Elasticsearch. The following packages were made:
  - `@cumulus/deployment` deploys DynamoDB streams for the Collections, Providers and Rules tables as well as a new lambda function called `dbIndexer`. The `dbIndexer` lambda has an event source mapping which listens to each of the DynamoDB streams. The dbIndexer lambda receives events referencing operations on the DynamoDB table and updates the elasticsearch cluster accordingly.
  - The `@cumulus/api` endpoints for collections, providers and rules _only_ query DynamoDB, with the exception of LIST endpoints and the collections' GET endpoint.

### Updated

- Broke up `kes.override.js` of @cumulus/deployment to multiple modules and moved to a new location
- Expanded @cumulus/deployment test coverage
- all tasks were updated to use cumulus-message-adapter-js 1.0.1
- added build process to integration-tests package to babelify it before publication
- Update @cumulus/integration-tests lambda.js `getLambdaOutput` to return the entire lambda output. Previously `getLambdaOutput` returned only the payload.

## [v1.1.1] - 2018-03-08

### Removed

- Unused queue lambda in api/lambdas [CUMULUS-359]

### Fixed

- Kinesis message content is passed to the triggered workflow [CUMULUS-359]
- Kinesis message queues a workflow message and does not write to rules table [CUMULUS-359]

## [v1.1.0] - 2018-03-05

### Added

- Added a `jlog` function to `common/test-utils` to aid in test debugging
- Integration test package with command line tool [CUMULUS-200] by @laurenfrederick
- Test for FTP `useList` flag [CUMULUS-334] by @kkelly51

### Updated

- The `queue-pdrs` task now uses the [cumulus-message-adapter-js](https://github.com/nasa/cumulus-message-adapter-js)
  library
- Updated the `queue-pdrs` JSON schemas
- The test-utils schema validation functions now throw an error if validation
  fails
- The `queue-granules` task now uses the [cumulus-message-adapter-js](https://github.com/nasa/cumulus-message-adapter-js)
  library
- Updated the `queue-granules` JSON schemas

### Removed

- Removed the `getSfnExecutionByName` function from `common/aws`
- Removed the `getGranuleStatus` function from `common/aws`

## [v1.0.1] - 2018-02-27

### Added

- More tests for discover-pdrs, dicover-granules by @yjpa7145
- Schema validation utility for tests by @yjpa7145

### Changed

- Fix an FTP listing bug for servers that do not support STAT [CUMULUS-334] by @kkelly51

## [v1.0.0] - 2018-02-23

[unreleased]: https://github.com/nasa/cumulus/compare/v18.2.0...HEAD
[v18.2.1]: https://github.com/nasa/cumulus/compare/v18.2.0...v18.2.1
[v18.2.0]: https://github.com/nasa/cumulus/compare/v18.1.0...v18.2.0
[v18.1.0]: https://github.com/nasa/cumulus/compare/v18.0.0...v18.1.0
[v18.0.0]: https://github.com/nasa/cumulus/compare/v17.0.0...v18.0.0
[v17.0.0]: https://github.com/nasa/cumulus/compare/v16.1.3...v17.0.0
[v16.1.3]: https://github.com/nasa/cumulus/compare/v16.1.2...v16.1.3
[v16.1.2]: https://github.com/nasa/cumulus/compare/v16.1.1...v16.1.2
[v16.1.1]: https://github.com/nasa/cumulus/compare/v16.0.0...v16.1.1
[v16.0.0]: https://github.com/nasa/cumulus/compare/v15.0.4...v16.0.0
[v15.0.4]: https://github.com/nasa/cumulus/compare/v15.0.3...v15.0.4
[v15.0.3]: https://github.com/nasa/cumulus/compare/v15.0.2...v15.0.3
[v15.0.2]: https://github.com/nasa/cumulus/compare/v15.0.1...v15.0.2
[v15.0.1]: https://github.com/nasa/cumulus/compare/v15.0.0...v15.0.1
[v15.0.0]: https://github.com/nasa/cumulus/compare/v14.1.0...v15.0.0
[v14.1.0]: https://github.com/nasa/cumulus/compare/v14.0.0...v14.1.0
[v14.0.0]: https://github.com/nasa/cumulus/compare/v13.4.0...v14.0.0
[v13.4.0]: https://github.com/nasa/cumulus/compare/v13.3.2...v13.4.0
[v13.3.2]: https://github.com/nasa/cumulus/compare/v13.3.0...v13.3.2
[v13.3.0]: https://github.com/nasa/cumulus/compare/v13.2.1...v13.3.0
[v13.2.1]: https://github.com/nasa/cumulus/compare/v13.2.0...v13.2.1
[v13.2.0]: https://github.com/nasa/cumulus/compare/v13.1.0...v13.2.0
[v13.1.0]: https://github.com/nasa/cumulus/compare/v13.0.1...v13.1.0
[v13.0.1]: https://github.com/nasa/cumulus/compare/v13.0.0...v13.0.1
[v13.0.0]: https://github.com/nasa/cumulus/compare/v12.0.3...v13.0.0
[v12.0.3]: https://github.com/nasa/cumulus/compare/v12.0.2...v12.0.3
[v12.0.2]: https://github.com/nasa/cumulus/compare/v12.0.1...v12.0.2
[v12.0.1]: https://github.com/nasa/cumulus/compare/v12.0.0...v12.0.1
[v12.0.0]: https://github.com/nasa/cumulus/compare/v11.1.8...v12.0.0
[v11.1.8]: https://github.com/nasa/cumulus/compare/v11.1.7...v11.1.8
[v11.1.7]: https://github.com/nasa/cumulus/compare/v11.1.5...v11.1.7
[v11.1.5]: https://github.com/nasa/cumulus/compare/v11.1.4...v11.1.5
[v11.1.4]: https://github.com/nasa/cumulus/compare/v11.1.3...v11.1.4
[v11.1.3]: https://github.com/nasa/cumulus/compare/v11.1.2...v11.1.3
[v11.1.2]: https://github.com/nasa/cumulus/compare/v11.1.1...v11.1.2
[v11.1.1]: https://github.com/nasa/cumulus/compare/v11.1.0...v11.1.1
[v11.1.0]: https://github.com/nasa/cumulus/compare/v11.0.0...v11.1.0
[v11.0.0]: https://github.com/nasa/cumulus/compare/v10.1.3...v11.0.0
[v10.1.3]: https://github.com/nasa/cumulus/compare/v10.1.2...v10.1.3
[v10.1.2]: https://github.com/nasa/cumulus/compare/v10.1.1...v10.1.2
[v10.1.1]: https://github.com/nasa/cumulus/compare/v10.1.0...v10.1.1
[v10.1.0]: https://github.com/nasa/cumulus/compare/v10.0.1...v10.1.0
[v10.0.1]: https://github.com/nasa/cumulus/compare/v10.0.0...v10.0.1
[v10.0.0]: https://github.com/nasa/cumulus/compare/v9.9.0...v10.0.0
[v9.9.3]: https://github.com/nasa/cumulus/compare/v9.9.2...v9.9.3
[v9.9.2]: https://github.com/nasa/cumulus/compare/v9.9.1...v9.9.2
[v9.9.1]: https://github.com/nasa/cumulus/compare/v9.9.0...v9.9.1
[v9.9.0]: https://github.com/nasa/cumulus/compare/v9.8.0...v9.9.0
[v9.8.0]: https://github.com/nasa/cumulus/compare/v9.7.0...v9.8.0
[v9.7.1]: https://github.com/nasa/cumulus/compare/v9.7.0...v9.7.1
[v9.7.0]: https://github.com/nasa/cumulus/compare/v9.6.0...v9.7.0
[v9.6.0]: https://github.com/nasa/cumulus/compare/v9.5.0...v9.6.0
[v9.5.0]: https://github.com/nasa/cumulus/compare/v9.4.0...v9.5.0
[v9.4.1]: https://github.com/nasa/cumulus/compare/v9.3.0...v9.4.1
[v9.4.0]: https://github.com/nasa/cumulus/compare/v9.3.0...v9.4.0
[v9.3.0]: https://github.com/nasa/cumulus/compare/v9.2.2...v9.3.0
[v9.2.2]: https://github.com/nasa/cumulus/compare/v9.2.1...v9.2.2
[v9.2.1]: https://github.com/nasa/cumulus/compare/v9.2.0...v9.2.1
[v9.2.0]: https://github.com/nasa/cumulus/compare/v9.1.0...v9.2.0
[v9.1.0]: https://github.com/nasa/cumulus/compare/v9.0.1...v9.1.0
[v9.0.1]: https://github.com/nasa/cumulus/compare/v9.0.0...v9.0.1
[v9.0.0]: https://github.com/nasa/cumulus/compare/v8.1.0...v9.0.0
[v8.1.0]: https://github.com/nasa/cumulus/compare/v8.0.0...v8.1.0
[v8.0.0]: https://github.com/nasa/cumulus/compare/v7.2.0...v8.0.0
[v7.2.0]: https://github.com/nasa/cumulus/compare/v7.1.0...v7.2.0
[v7.1.0]: https://github.com/nasa/cumulus/compare/v7.0.0...v7.1.0
[v7.0.0]: https://github.com/nasa/cumulus/compare/v6.0.0...v7.0.0
[v6.0.0]: https://github.com/nasa/cumulus/compare/v5.0.1...v6.0.0
[v5.0.1]: https://github.com/nasa/cumulus/compare/v5.0.0...v5.0.1
[v5.0.0]: https://github.com/nasa/cumulus/compare/v4.0.0...v5.0.0
[v4.0.0]: https://github.com/nasa/cumulus/compare/v3.0.1...v4.0.0
[v3.0.1]: https://github.com/nasa/cumulus/compare/v3.0.0...v3.0.1
[v3.0.0]: https://github.com/nasa/cumulus/compare/v2.0.1...v3.0.0
[v2.0.7]: https://github.com/nasa/cumulus/compare/v2.0.6...v2.0.7
[v2.0.6]: https://github.com/nasa/cumulus/compare/v2.0.5...v2.0.6
[v2.0.5]: https://github.com/nasa/cumulus/compare/v2.0.4...v2.0.5
[v2.0.4]: https://github.com/nasa/cumulus/compare/v2.0.3...v2.0.4
[v2.0.3]: https://github.com/nasa/cumulus/compare/v2.0.2...v2.0.3
[v2.0.2]: https://github.com/nasa/cumulus/compare/v2.0.1...v2.0.2
[v2.0.1]: https://github.com/nasa/cumulus/compare/v1.24.0...v2.0.1
[v2.0.0]: https://github.com/nasa/cumulus/compare/v1.24.0...v2.0.0
[v1.24.0]: https://github.com/nasa/cumulus/compare/v1.23.2...v1.24.0
[v1.23.2]: https://github.com/nasa/cumulus/compare/v1.22.1...v1.23.2
[v1.22.1]: https://github.com/nasa/cumulus/compare/v1.21.0...v1.22.1
[v1.21.0]: https://github.com/nasa/cumulus/compare/v1.20.0...v1.21.0
[v1.20.0]: https://github.com/nasa/cumulus/compare/v1.19.0...v1.20.0
[v1.19.0]: https://github.com/nasa/cumulus/compare/v1.18.0...v1.19.0
[v1.18.0]: https://github.com/nasa/cumulus/compare/v1.17.0...v1.18.0
[v1.17.0]: https://github.com/nasa/cumulus/compare/v1.16.1...v1.17.0
[v1.16.1]: https://github.com/nasa/cumulus/compare/v1.16.0...v1.16.1
[v1.16.0]: https://github.com/nasa/cumulus/compare/v1.15.0...v1.16.0
[v1.15.0]: https://github.com/nasa/cumulus/compare/v1.14.5...v1.15.0
[v1.14.5]: https://github.com/nasa/cumulus/compare/v1.14.4...v1.14.5
[v1.14.4]: https://github.com/nasa/cumulus/compare/v1.14.3...v1.14.4
[v1.14.3]: https://github.com/nasa/cumulus/compare/v1.14.2...v1.14.3
[v1.14.2]: https://github.com/nasa/cumulus/compare/v1.14.1...v1.14.2
[v1.14.1]: https://github.com/nasa/cumulus/compare/v1.14.0...v1.14.1
[v1.14.0]: https://github.com/nasa/cumulus/compare/v1.13.5...v1.14.0
[v1.13.5]: https://github.com/nasa/cumulus/compare/v1.13.4...v1.13.5
[v1.13.4]: https://github.com/nasa/cumulus/compare/v1.13.3...v1.13.4
[v1.13.3]: https://github.com/nasa/cumulus/compare/v1.13.2...v1.13.3
[v1.13.2]: https://github.com/nasa/cumulus/compare/v1.13.1...v1.13.2
[v1.13.1]: https://github.com/nasa/cumulus/compare/v1.13.0...v1.13.1
[v1.13.0]: https://github.com/nasa/cumulus/compare/v1.12.1...v1.13.0
[v1.12.1]: https://github.com/nasa/cumulus/compare/v1.12.0...v1.12.1
[v1.12.0]: https://github.com/nasa/cumulus/compare/v1.11.3...v1.12.0
[v1.11.3]: https://github.com/nasa/cumulus/compare/v1.11.2...v1.11.3
[v1.11.2]: https://github.com/nasa/cumulus/compare/v1.11.1...v1.11.2
[v1.11.1]: https://github.com/nasa/cumulus/compare/v1.11.0...v1.11.1
[v1.11.0]: https://github.com/nasa/cumulus/compare/v1.10.4...v1.11.0
[v1.10.4]: https://github.com/nasa/cumulus/compare/v1.10.3...v1.10.4
[v1.10.3]: https://github.com/nasa/cumulus/compare/v1.10.2...v1.10.3
[v1.10.2]: https://github.com/nasa/cumulus/compare/v1.10.1...v1.10.2
[v1.10.1]: https://github.com/nasa/cumulus/compare/v1.10.0...v1.10.1
[v1.10.0]: https://github.com/nasa/cumulus/compare/v1.9.1...v1.10.0
[v1.9.1]: https://github.com/nasa/cumulus/compare/v1.9.0...v1.9.1
[v1.9.0]: https://github.com/nasa/cumulus/compare/v1.8.1...v1.9.0
[v1.8.1]: https://github.com/nasa/cumulus/compare/v1.8.0...v1.8.1
[v1.8.0]: https://github.com/nasa/cumulus/compare/v1.7.0...v1.8.0
[v1.7.0]: https://github.com/nasa/cumulus/compare/v1.6.0...v1.7.0
[v1.6.0]: https://github.com/nasa/cumulus/compare/v1.5.5...v1.6.0
[v1.5.5]: https://github.com/nasa/cumulus/compare/v1.5.4...v1.5.5
[v1.5.4]: https://github.com/nasa/cumulus/compare/v1.5.3...v1.5.4
[v1.5.3]: https://github.com/nasa/cumulus/compare/v1.5.2...v1.5.3
[v1.5.2]: https://github.com/nasa/cumulus/compare/v1.5.1...v1.5.2
[v1.5.1]: https://github.com/nasa/cumulus/compare/v1.5.0...v1.5.1
[v1.5.0]: https://github.com/nasa/cumulus/compare/v1.4.1...v1.5.0
[v1.4.1]: https://github.com/nasa/cumulus/compare/v1.4.0...v1.4.1
[v1.4.0]: https://github.com/nasa/cumulus/compare/v1.3.0...v1.4.0
[v1.3.0]: https://github.com/nasa/cumulus/compare/v1.2.0...v1.3.0
[v1.2.0]: https://github.com/nasa/cumulus/compare/v1.1.4...v1.2.0
[v1.1.4]: https://github.com/nasa/cumulus/compare/v1.1.3...v1.1.4
[v1.1.3]: https://github.com/nasa/cumulus/compare/v1.1.2...v1.1.3
[v1.1.2]: https://github.com/nasa/cumulus/compare/v1.1.1...v1.1.2
[v1.1.1]: https://github.com/nasa/cumulus/compare/v1.0.1...v1.1.1
[v1.1.0]: https://github.com/nasa/cumulus/compare/v1.0.1...v1.1.0
[v1.0.1]: https://github.com/nasa/cumulus/compare/v1.0.0...v1.0.1
[v1.0.0]: https://github.com/nasa/cumulus/compare/pre-v1-release...v1.0.0

[thin-egress-app]: <https://github.com/asfadmin/thin-egress-app> "Thin Egress App"<|MERGE_RESOLUTION|>--- conflicted
+++ resolved
@@ -7,14 +7,10 @@
 ## Unreleased
 
 ### Replace ElasticSearch Phase 1
-<<<<<<< HEAD
 - **CUMULUS-3641**
  - Updated `collections` api endpoint to query postgres instead of elasticsearch
-=======
-
 - **CUMULUS-3695**
  - Updated `granule` list api endpoint and BaseSearch class to handle sort fields
->>>>>>> fff3505f
 - **CUMULUS-3688**
  - Updated `stats` api endpoint to query postgres instead of elasticsearch
 - **CUMULUS-3689**
