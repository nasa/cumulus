--- conflicted
+++ resolved
@@ -9,25 +9,18 @@
 ### Changed
 
 - **CUMULUS-3994**
-<<<<<<< HEAD
-  - Removed references to elasticsearch in data-persistence
-
-- **CUMULUS-4019**
-  - Made checksum type name comparison case-insensitive in lzards-backup
-  
-=======
   - Removed references to the Elasticsearch domain named `{prefix}-es-vpc` in the data-persistence Terraform module and example.
   - Running `terraform apply` on this change will **permanently delete** the Elasticsearch domain named `{prefix}-es-vpc` and all of the the data it contains.
   - Ensure that the Elasticsearch domain named `{prefix}-es-vpc` is no longer needed before applying this update.
-
 - **CUMULUS-3842**
   - Removed references to the DynamoDB table named `{prefix}-ReconciliationReportsTable` in the data-persistence Terraform module.
   - Running `terraform apply` on this change will **permanently delete** the DynamoDB table named `{prefix}-ReconciliationReportsTable` and all of the the data it contains.
   - Ensure that the DynamoDB table named `{prefix}-ReconciliationReportsTable` is no longer needed before applying this update.
+- **CUMULUS-4019**
+  - Made checksum type name comparison case-insensitive in lzards-backup
 
 ## [v20.0.1] 2025-03-12
 
->>>>>>> 7fb20d11
 ### Notable Changes
 
 - The async_operation_image property of the cumulus module should be updated to pull
