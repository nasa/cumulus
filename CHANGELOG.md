--- conflicted
+++ resolved
@@ -144,26 +144,6 @@
     requirements for future releases
 - **CUMULUS-2156**
   - Support array inputs parameters for `Internal` reconciliation report
-<<<<<<< HEAD
-=======
-- **CUMULUS-2157**
-  - Added support to `data-migration1` Lambda for migrating providers data from Dynamo to RDS
-    - The migration process for providers will convert any credentials that are stored unencrypted or encrypted with an S3 keypair provider to be encrypted with a KMS key instead
-- **CUMULUS-2161**
-  - Rules now support an `executionNamePrefix` property. If set, any executions
-    triggered as a result of that rule will use that prefix in the name of the
-    execution.
-  - The `QueueGranules` task now supports an `executionNamePrefix` property. Any
-    executions queued by that task will use that prefix in the name of the
-    execution. See the
-    [example workflow](./example/cumulus-tf/discover_granules_with_execution_name_prefix_workflow.asl.json)
-    for usage.
-  - The `QueuePdrs` task now supports an `executionNamePrefix` config property.
-    Any executions queued by that task will use that prefix in the name of the
-    execution. See the
-    [example workflow](./example/cumulus-tf/discover_and_queue_pdrs_with_execution_name_prefix_workflow.asl.json)
-    for usage.
->>>>>>> 92ad5b10
 - **CUMULUS-2162**
   - Adds new report type to `/reconciliationReport` endpoint.  The new report
     is `Granule Inventory`. This report is a CSV file of all the granules in
