# Changelog

All notable changes to this project will be documented in this file.

The format is based on [Keep a Changelog](http://keepachangelog.com/en/1.0.0/).

## Handle Granules with Identical producerGranuleId in Different Collections

### Migration Notes

#### CUMULUS-4069 Update granules table to include producer_granule_id column

Please follow the instructions before upgrading Cumulus

- The updates in CUMULUS-4069 require a manual update to the PostgreSQL database
  in the production environment. Please follow the instructions in
  [Update granules to include producer_granule_id](https://nasa.github.io/cumulus/docs/next/upgrade-notes/update-granules-to-include-producer_granule_id)

### Breaking Changes

- **CUMULUS-4078**
  - Move Granules task will now check on file collision if the existing file is
    registered in Core's database to another collection.  If it is, the granule
    (and the task execution) will fail, regardless of the duplicate behavior
    configuration. If this behavior is undesirable for performance or logic
    reasons, the `checkCrossCollectionCollisions` may be set to `false` to
    disable the behavior on a per-workflow, per-collection or other config
    driven criteria.

- **CUMULUS-4072**
  - Updated the `parse-pdr` task component to throw an error if multiple
    granules within the same PDR have the same granuleId after applying the
    granuleIdFilter, unless the `uniquifyGranuleId` configuration parameter is
    explicitly set to `true`.
- **CUMULUS-4074**
  - Updates `updateGranulesCmrMetadataFileLinks` to always ensure
    `producerGranuleId` identifier is set in updated CMR metadata

### Added
- **CUMULUS-4059**
  - Added new non-null column `producer_granule_id` to Postgres `granules`
    table.
  - Added `producerGranuleId` property to `granule` record schema.
  - Updated `@cumulus` api/db/message packages to handle `producer_granule_id`
    and `producerGranuleId`.
  - Updated `@cumulus/api/lib/writeGranulesFromMessage` to set producerGranuleId
    = granuleId if not set.
  - Updated `queue-granules` task to set producerGranuleId = granuleId if not
    set.
- **CUMULUS-4061**
  - Added GenerateUniqueGranuleId to @cumulus/ingest for use in generating a
    hashed/'uniquified' granuleID
<<<<<<< HEAD
- **CUMULUS-4069**
  - Added migration script and instructions to add the producer_granule_id column
    to the granules table and populate it in the production environment.
=======
- **CUMULUS-4062**
  - Added `producerGranuleId` to lzardsBackup task and lambda input/output schema
>>>>>>> 7fffe8bd
- **CUMULUS-4072**
  - Updated `parse-pdr` task component to have the following behaviors:
    - Always populate producerGranuleId from the incoming parsed granuleId
    - If `uniquifyGranuleId` configuration value is set to true, parse-PDR will
      update the granuleId for all found granules to have a unique granule hash
      appended to the existing ID
    - Updated `parse-pdr` such that if the `uniquifyGranuleId` configuration
      parameter is not set to `true` , and a duplicate granuleId is created as
      part of the output after passing the `granuleIdFilter`, the task will
      throw with an error.
  - Added `ingestFromPdrWithUniqueGranuleIdsSpec.js` to the spec tests to
    demonstrate the ingest workflow works as expected with unique granuleIds and
    producerGranuleIds set.
- **CUMULUS-4073**
  - Adds AddUniqueGranuleId task to `ingest` terraform module for deployment
  with Core. This task will update a payload of existing granules to have
  'uniquified' IDs and preserve the original identifier in the
  `producerGranuleId` field
- **CUMULUS-4074**
  - Updated `IngestGranuleSuccessSpec`/`IngestUMMGSuccessSpec` to validate
    producerGranuleId is populated in CMR post ingest
  - Updated IngestGranuleSuccessSpec to include a `producerGranuleId` in the default test case
  - Added ticket-relevant typing doc/ts-check updates to
    `@cumulus/cmrjs/cmr-utils`
  - Updated `updateCMRMetadata` to take `updateGranuleIdentifiers` configuration
    flag/`producerGranuleId` such that that routine now will modify the CMR
    metadata object with the correct `GranuleUR`/`ProducerGranuleId` values in
    the CMR metadata.
  - Added unit test/refactored mocks to use direct injection for `cmr-utils`
  - Added `getCmrMetadata` helper to `@cumulus/integration-tests` to allow
    access to the full CMR metadata object for verification of record metadata
    fields
  - Added `ApiFileGranuleIdOptional` to `@cumulus/types/api` for cases where an
    ApiFile is being generated and refactored existing code to use this type
    instead of custom relaxed typing
  - Updates `update-granules-cmr-metadata-file-links` to use the updated `cmrjs`
    logic to set producerGranuleId identifiers in the CMR metadata, either equal
    to granuleId or the `producerGranuleID` set on the granule.
  - Updates `@cumulus/tasks/sync-granule/GranuleFetcher` to allow and pass through an
    incoming `granule.producerGranuleId`
- **CUMULUS-4077**
  - Updated `@cumulus/api/lib/ingest.reingestGranule` to only update the original granule
    to 'queued' if the original payload contains the granule. This avoids a situation
    where the original granule is updated to 'queued', but the reingest workflow
    creates a new granule, leaving the original granule stuck in 'queued'.
- **CUMULUS-4078**
  - Added `getGranuleIdAndCollectionIdFromFile` query method to `@cumulus/db` to
    retrieve granule and collection metadata from a file's S3 location.
  - Added new API route `GET /granules/files/get_collection_and_granule_id/:bucket/:key` in `@cumulus/api` to
    return the granule ID and collection ID associated with a file.
  - Added `getFileGranuleAndCollectionByBucketAndKey` method to
    `@cumulus/api-client/granules` to allow use of new endpoint.
  - Added integration and unit tests for the new DB query, API endpoint, and
    client method.
  - Updated `move-granules` task to validate cross-collection file collisions
    using the new lookup logic when `checkCrossCollectionCollisions` is enabled.
  - Update `@cumulus/db` to add getGranuleIdAndCollectionIdFromFile query method
- **CUMULUS-4080**
  - Add documentation for duplicate granule handling and, specifically, Collection configuration for duplicates.
  - Update `urlPathTemplate` to allow falling back from one null/undefined interpolated value to a second argument
- **CUMULUS-4082**
  - Updated example deployment to deploy `cnmResponse` lambda version
    3.1.0-alpha.2-SNAPSHOT which utilizes `producerGranuleId`.
  - Updated example deployment to deploy `cnmToGranule` lambda version 2.1.0.
  - Added `FakeProcessing` task configuration `matchFilesWithProducerGranuleId`
    to determine if the generated cmr file names should match
    `granuleId` or `producerGranuleId`
  - Updated `AddUniqueGranuleId` task configuration `hashLength` to accept
    additional types and removed the use of `hashDepth`.
  - Updated `FilesToGranules` task configuration
    `matchFilesWithProducerGranuleId` to accept additional types.
  - Updated `ParsePdr` task configuration `hashLength` to accept additional
    types.
  - Fixed `tf-modules/cumulus` `AddUniqueGranuleId` task output.
  - Updated example deployment workflow `CNMExampleWorkflow` to uniquify
    granuleIds based on collection configuration
  - Added `KinesisTestTriggerWithUniqueGranuleIdsSpec.js` to the spec test to
    demonstrate that the CNM ingest workflow ingests granules with unique
    granuleIds and producerGranuleIds set, and that CnmResponse sends responses
    using producerGranuleIds
- **CUMULUS-4085**
  - Added config option for files-to-granules task to use `producerGranuleId`
    when mapping files to their granules.
- **CUMULUS-4089**
  - Add integration testing for duplicate granule workflows. This includes new
    specs and workflows in the `ingestGranule`, `discoverGranules`,
    `lzardsBackup`, `cnmWorkflow`, and `orca` specs.

## [Unreleased]

### Notable Changes

- **CUMULUS-4131**
  - Users upgrading to this release will be required to update their terraform version to at least 1.12.2. Reference migration instructions are included at [https://nasa.github.io/cumulus/docs/next/upgrade-notes/upgrade-terraform-1.12](https://nasa.github.io/cumulus/docs/next/upgrade-notes/upgrade-terraform-1.12)

### Breaking Changes

- **CUMULUS-4131**
  - Updated Terraform version requirement to `>=1.12.2`
  - Updated AWS provider requirement to `5.100.x`

### Fixed

- **CUMULUS-4177**
  - Update form-data sub-dependency to safe version ^4.0.4
- **CUMULUS-4174**
  - Fix broken CreateReconciliationReportSpec test cleanup
- **CUMULUS-4170**
  - Upgrade Node Docker image from buster to bullseye for a compatible debian version

## [v20.2.0] 2025-06-24

### Added

- **CUMULUS-4108**
  - Added standalone lambda function code to scan and terminate old instances when they pass their 90 day expiration
- **CUMULUS-3945**
  - Upgrade Aurora Postgresql engine from 13.12 to 17.4
- **CUMULUS-4020**
  - Added sanitizeSensitive function to mitigate credential exposure in ElasticSearch client (metrics)
  - Update BaseSearch functions to sanitize the errors

### Fixed

- **CUMULUS-4130**
  - Update unit test CI scripts to split out api from other unit tests runs to make better use of bamboo agents

- **CUMULUS-4106**
  - Fixed the release npm publish error by adding private property to `@cumulus/change-granule-collection-pg`
    and `@cumulus/change-granule-collection-s3` package.json.

## [v20.1.2] 2025-04-22

### Added

- **CUMULUS-3868**
  - added listGranulesConcurrency parameter to control the size of requests made to the listGranules api endpoint. this should be lowered from default if granuleIds are larger than 300 characters.
- **CUMULUS-4004**
  - Add documentation explaining use and configuration of changegranuleCollections workflow
- **CUMULUS-3992**
  - Update `MoveCollectionsWorkflow` references to `ChangeGranuleCollectionsWorkflow`
  - Update `@cumulus/api-client` to add bulkChangeCollection endpoint
  - Update `@cumulus/api` to add api endpoint to allow trigger of `ChangeGranuleCollectionsWorkflow`
  - Update ChangeGranuleCollections integration test to use endpoint to trigger test instead of direct step function invocation
- **CUMULUS-3751**
  - Added `change-granule-collection-s3` to move granules to a different collection.
    - expects a list of granuleIds along with a new (target) collection
    - moves those granule files in S3 according to pathing of target collection
    - update CMR metadata file according to new collection information
  - Added CopyObject function in @cumulus/aws-client/S3 to facilitate multi-part s3 object copying
  - Added functions to allow manipulation in memory of cmr metadata objects in @cumulus/cmrjs/cmr-utils
    - updateUMMGMetadataObject updates file links for ummg metadata structure object
    - updateEcho10XMLMetadataObject updates file links for echo10 metadata structure object
    - setUMMGCollection sets collection name and version in ummg metadata structure object
    - setEcho10Collection sets collection name and version in echo10 metadata structure object
    - getCMRCollectionId gets collectionId from cmr metadata object using its filename to
      determine how to correctly parse the object (echo10 vs ummg)
  - Added MoveGranuleCollections workflow to cumulus core deployable according to terraform variables
  - Added ingest module terraform variable "deploy_cumulus_workflows": a map of workflows that should be deployed
    - as of merging only controls change_granule_collections_workflow
    - defaults to true (deploy the workflow)

### Fixed

- **CUMULUS-4090**
  - add limit = number of granules to get return out as requested from listGranules
- **CUMULUS-3868**
  - exclude package cloudflare:sockets" in webpack.config throughout to prevent packaging bug
- **CUMULUS-3752**
  - Fixed api return codes expected in api-client for bulkPatch and bulkPatchGranuleCollections
- **CUMULUS-3394**
  - Updated DLA table column tables to lowercase to avoid recurring terraform update
- **CUMULUS-4052**
  - Removed outdated elasticsearch reference from 'bulk delete executions by collection' endpoint

### Changed

- **CUMULUS-3868**
  - Use listGranules endpoint to gather granules from granuleIds
  - Bound cmr metadata download in post-to-cmr task to s3Concurrency limit

- **CUMULUS-3788**
  - Updated `@cumulus/launchpad-auth/getLaunchpadToken` to check if the token in s3 has been updated
    before updating it with a new token
- **CUMULUS-3980**
  - Updated bulkPatchGranuleCollection to error when the collection it is getting updated to doesn't exist
- **CUMULUS-4077**
  - Update list/search endpoints and corresponding BaseSearch `@cumulus/db` logic to allow `countOnly` as a configuration-modifying query parameter that *only* returns a useful value for `meta.count` to allow users to get a count without returning results/incurring pagination/translation costs
- **CUMULUS-4057**
  - Updated psql installation instruction for Amazon Linux 2023

## [v20.1.1] 2025-03-26

### Notable Changes

- Users upgrading to Release v20.1.x **must first deploy Release v20.0.x** to allow for Cumulus module reconfiguration of workflow/framework lambdas. Once this deployment is complete, users may upgrade to Release v20.1.x.
- Release v20.1.x includes an update (CUMULUS-3994) that will **permanently delete** the Elasticsearch domain. Ensure that the Elasticsearch domain is no longer needed before applying this update.

### Changed

- **CUMULUS-3994**
  - Removed references to the Elasticsearch domain named `{prefix}-es-vpc` in the data-persistence Terraform module and example.
  - Running `terraform apply` on this change will **permanently delete** the Elasticsearch domain named `{prefix}-es-vpc` and all of the the data it contains.
  - Ensure that the Elasticsearch domain named `{prefix}-es-vpc` is no longer needed before applying this update.
- **CUMULUS-3842**
  - Removed references to the DynamoDB table named `{prefix}-ReconciliationReportsTable` in the data-persistence Terraform module.
  - Running `terraform apply` on this change will **permanently delete** the DynamoDB table named `{prefix}-ReconciliationReportsTable` and all of the the data it contains.
  - Ensure that the DynamoDB table named `{prefix}-ReconciliationReportsTable` is no longer needed before applying this update.
- **CUMULUS-4019**
  - Updated `@cumulus/lzards-backup` task to make checksum type name comparison case-insensitive

### Fixed
- **CUMULUS-4056**
  - fix raise ava timeout in aws-client to prevent intermitten test failures
  - fix lambda deletion failure in aws-client tests to prevent intermitted failures
  - fix queue-granules test inconsistent output ordering to prevent intermitten unit test failues
- **CUMULUS-4018**
  - Updated `@cumulus/db/search` to correctly handle string parameter when limit is `null`

## [v20.0.1] 2025-03-12

### Notable Changes

- The async_operation_image property of the cumulus module should be updated to pull
  the ECR image for cumuluss/async-operation:53

### Added

- **CUMULUS-3993**
  - Added long PAN functionality and `panType` configuration option to `SendPan` task
  - Updated example workflow configuration to better handle error exceptions,
    see [Workflow Configuration](https://nasa.github.io/cumulus/docs/next/data-cookbooks/error-handling)
  - Updated `PdrStatusCheck` task to properly propagate workflow execution error.

### Fixed

- **CUMULUS-3862**
  - Updated `@cumulus/messages/Granules/convertDateToISOStringSettingNull` to handle empty string as null to address CMR metadata compatibility concern
- **CUMULUS-4006**
  - Created docker image from v20.0.0, and published new tag [`53` of `cumuluss/async-operation` to Docker Hub](https://hub.docker.com/layers/cumuluss/async-operation/53/images/sha256-6e1b26f5933bc6685861a7cb31fbbace01c3a0090b1e41c26e313b15620762cc?context=explore)
- **CUMULUS-4018**
  - Fixed API list endpoints pagination missing records issue by sorting on unique cumulus_id column

## [v20.0.0] 2025-02-04

## Phase 2 Release

### Breaking Changes

- **CUMULUS-3934**
  - Removed `ecs_cluster_instance_allow_ssh` resource.
  - The `ecs_cluster_instance_allow_ssh` was implemented before SSM hosts were deployed
    to NGAP accounts and allowed for SSHing into an instance from an SSH bastion, which no longer exists.
  - Tunneling into an EC2 via SSM is still supported. Users relying solely on SSH will need to transition to SSM.
- **CUMULUS-2564**
  - Updated `sync-granule` task to add `useGranIdPath` as a configuration flag.
    This modifies the task behavior to stage granules to
    `<staging_path>/<collection_id>/<md5_granuleIdHash>` to allow for better S3
    partitioning/performance for large collections.
    Because of this benefit
    the default has been set to `true`, however as sync-granules relies on
    object name collision, this configuration changes the duplicate collision
    behavior of sync-granules to be per-granule-id instead of per-collection
    when active.
    If the prior behavior is desired, please add `"useGranIdPath": false` to your
    task config in your workflow definitions that use `sync-granule`.
- **CUMULUS-3698**
  - GranuleSearch retrieving files/execution is toggled
      by setting "includeFullRecord" field to 'true' in relevant api endpoint params
  - GranuleSearch does *not* retrieve files/execution by default unless includeFullRecord is set to 'true'
  - @cumulus/db function getExecutionArnByGranuleCumulusId is removed. To replace this function use getExecutionInfoByGranuleCumulusId with parameter executionColumns set to ['arn'] or unset (['arn'] is the default argument)

### Migration Notes

#### CUMULUS-3833 Migration of ReconciliationReports from DynamoDB to Postgres after Cumulus is upgraded.

To invoke the Lambda and start the ReconciliationReport migration, you can use the AWS Console or CLI:

```bash
aws lambda invoke --function-name $PREFIX-ReconciliationReportMigration $OUTFILE
```

- `PREFIX` is your Cumulus deployment prefix.
- `OUTFILE` (**optional**) is the filepath where the Lambda output will be saved.


#### CUMULUS-3967

External tooling making use of `searchContext` in the `GET` `/granules/` endpoint will need to update to make use of standard pagination via `limit` and `page` scrolling, as `searchContext` is no longer supported/is an ES specific feature.

#### CUMULUS-4006

The async_operation_image property of the cumulus module should be [updated to pull the ECR image for cumuluss/async-operation:53](./packages/api/ecs/async-operation/README.md).
This version of the image will be made the default in the next release.

### Replace ElasticSearch Phase 2

- **CUMULUS-3967**
  - Remove `searchContext` from API granules GET `/granules` endpoint.
  - Update relevant tests to validate expected behavior utilizing postgres pagination
- **CUMULUS-3229**
  - Remove ElasticSearch queries from Rule LIST endpoint
- **CUMULUS-3230**
  - Remove ElasticSearch dependency from Rule Endpoints
- **CUMULUS-3231**
  - Updated API `pdrs` `LIST` endpoint to query postgres
- **CUMULUS-3232**
  - Update API PDR endpoints `DEL` and `GET` to not update Elasticsearch
- **CUMULUS-3233**
  - Updated `providers` list api endpoint and added `ProviderSearch` class to query postgres
  - Removed Elasticsearch dependency from `providers` endpoints
- **CUMULUS-3235**
  - Updated `asyncOperations` api endpoint to query postgres
- **CUMULUS-3236**
  - Update API AsyncOperation endpoints `POST` and `DEL` to not update
    Elasticsearch
  - Update `@cumlus/api/ecs/async-operation` to not update Elasticsearch index when
    reporting status of async operation
- **CUMULUS-3698**
  - GranuleSearch now can retrieve associated files for granules
  - GranuleSearch now can retrieve latest associated execution for granules
- **CUMULUS-3806**
  - Update `@cumulus/db/search` to allow for ordered collation as a
    dbQueryParameter
  - Update `@cumulus/db/search` to allow `dbQueryParameters.limit` to be set to
    `null` to allow for optional unlimited page sizes in search results
  - Update/add type annotations/logic fixes to `@cumulus/api` reconciliation report code
  - Annotation/typing fixes to `@cumulus/cmr-client`
  - Typing fixes to `@cumulus/db`
  - Re-enable Reconciliation Report integration tests
  - Update `@cumulus/client/CMR.getToken` to throw if a non-launchpad token is requested without a username
  - Update `Inventory` and `Granule Not Found` reports to query postgreSQL
    database instead of elasticsearch
  - Update `@cumulus/db/lib/granule.getGranulesByApiPropertiesQuery` to
    allow order by collation to be optionally specified
  - Update `@cumulus/db/lib/granule.getGranulesByApiPropertiesQuery` to
    be parameterized and include a modifier on `temporalBoundByCreatedAt`
  - Remove endpoint call to and all tests for Internal Reconciliation Reports
    and updated API to throw an error if report is requested
  - Update Orca reconciliation reports to pull granules for comparison from
    postgres via `getGranulesByApiPropertiesQuery`
- **CUMULUS-3837**
  - Added `reconciliation_reports` table in RDS, including indexes
  - Created pg model, types, and translation for `reconciliationReports` in `@cumulus/db`
- **CUMULUS-3833**
  - Created api types for `reconciliation_reports` in `@cumulus/types/api`
  - Updated reconciliation reports lambda to write to new RDS table instead of Dynamo
  - Updated `@cumulus/api/endpoints/reconciliation-reports` `getReport` and `deleteReport` to work with the new RDS table instead of Dynamo
- **CUMULUS-3842**
  - Remove reconciliationReports DynamoDB table
- **CUMULUS-3718**
  - Updated `reconciliation_reports` list api endpoint and added `ReconciliationReportSearch` class to query postgres
  - Added `reconciliationReports` type to stats endpoint, so `aggregate` query will work for reconciliation reports
- **CUMULUS-3859**
  - Updated `@cumulus/api/bin/serveUtils` to no longer add records to ElasticSearch
  - Removed ElasticSearch from local API server code
  - Updated CollectionSearch to filter granule fields in addition to time frame for active collections
- **CUMULUS-3847**
  - remove remaining ES indexing in code and tests
  - for asyncOperations test data, change any ES related values to other options
  - remove code from `@cumulus/api/lambdas/cleanExecutions` leaving a dummy handler, as the code worked with ES. lambda will be rewritten with CUMULUS-3982
  - remove `@cumulus/api/endpoints/elasticsearch`, `@cumulus/api/lambdas/bootstrap`, and `@cumulus/api/lambdas/index-from-database`
- **CUMULUS-3983**
  - Removed elasticsearch references used in in cumulus `tf-modules`

### Added

- **CUMULUS-3757**
  - Added a `/granules` [endpoint](https://nasa.github.io/cumulus-api/#bulk-update-granules-collectionId) `PATCH/bulkPatchGranuleCollection` which updates a batch of granule records collectionId to a new collectionId. This endpoint takes a list of granules and a collectionId, updating the granules' to the collectionId passed with the payload in postgres.
  - Added a `/granules` [endpoint](https://nasa.github.io/cumulus-api/#bulk-update-granules) `PATCH/bulkPatch` which applies PATCH to a list of granules. For its payload, this endpoint takes a list of granules (the updates to be made to the granule, similar to the pre-existing `PATCH`), a `dbConcurrency` and `dbMaxPool` variables for configuring concurrency and database thoroughput for postgres to tailor to performance and database needs.
- **CUMULUS-3919**
  - Added terraform variables `disableSSL` and `rejectUnauthorized` to `tf-modules/cumulus-rds-tf` module.
- **CUMULUS-3959**
  - Added documentation to help DAACs troubleshoot database migration issues.
- **CUMULUS-3978**
  - Added `iops` and `throughput` options to `elasticsearch_config` variable
    in `tf-modules/data-persistence`; These two options are necessary for gp3 EBS volume type.

### Changed

- **CUMULUS-3947**
  - Bump @cumulus/cumulus-message-adapter-js to version 2.3.0. This will explicitly put the Python cumulus-message-adapter spawn into UTF-8 mode. See https://github.com/nasa/cumulus-message-adapter-js/releases/tag/v2.3.0
- **CUMULUS-3967**
  - Pinned @aws-sdk/client-s3 in @cumulus/aws-client to 3.726.0 to address breaking changes/incompatibility in releases > 3.726.0
  - Pinned @aws-sdk/client-s3 in @cumulus/lib-storage to 3.726.0 to address breaking changes/incompatibility in releases > 3.726.0
- **CUMULUS-3940**
  - Added 'dead_letter_recovery_cpu' and 'dead_letter_recovery_memory' to `cumulus` and `archive` module configuration to allow configuration of the dead_letter_recovery_operation task definition to better allow configuration of the tool's operating environment.
  - Updated the dead letter recovery tool to utilize it's own log group "${var.prefix}-DeadLetterRecoveryEcsLogs"
  - Added `batchSize`, `concurrency` and `dbMaxPool` options to /endpoints/recoverCumulusMessage (note these values are correct at time of this release only):
    - `batchSize` - specifies how many DLA objects to read from S3 and hold in memory.  Defaults to 1000.
    - `concurrency` - specifies how many messages to process at the same time.  Defaults to 30.
    - `dbMaxPool` - specifies how many database connections to allow the process to utilize.  Defaults to 30.  Process should at minimum the value set for `concurrency`.
  - Add API memory-constrained performance test to test minimum functionality under default+ configuration
  - Updated `@cumulus/async-operations.startAsyncOperation to take `containerName` as a parameter name, allowing it to specify a container other than the default 'AsyncOperations' container
- **CUMULUS-3759**
  - Migrated `tf-modules/cumulus/ecs_cluster` ECS Autoscaling group from launch configurations to launch templates
- **CUMULUS-3955**
  - Removed `VACUUM` statements from db migrations. In cases where the PG database is very large, these queries
    can take a long time and exceed the Lambda timeout, causing failures on deployment.
- **CUMULUS-3931**
  - Add `force_new_deployment` to `cumulus_ecs_service` to allow users to force
    new task deployment on terraform redeploy.   See docs for more details:
    https://registry.terraform.io/providers/hashicorp/aws/latest/docs/resources/ecs_service#force_new_deployment"
- **CUMULUS-3941**
  - Updated `SendPan` task to generate short pan with FAILED disposition.
- **CUMULUS-3936,CUMULUS-3948**
  - Updated `tf-modules/cumulus/ecs_cluster_instance_autoscaling_cf_template.yml.tmpl`
    user-data for compatibility with Amazon Linux 2023 AMI
  - Fixed `tf-modules/cumulus` scripts to use Instance Metadata Service V2
  - Updated `fake-provider-cf.yml` to work for Amazon Linux 2023 AMI
- **CUMULUS-3960**
  - Updated `PostToCmr` task to be able to `republish` granules
- **CUMULUS-3965**
  - Updated `tf-modules/cumulus/ecs_cluster` and `fake-provider-cf.yml` launch templates to require IMDSv2
- **CUMULUS-3990**
  - Upgraded localstack from 3.0.0 to 4.0.3

### Fixed

- **CUMULUS-3933**
  - Update example/bamboo/integration-tests.sh to properly exit if lock-stack
    errors/detects another stack lock
- **CUMULUS-3876**
  - Fixed `s3-replicator` lambda cross region write failure
  - Added `target_region` variable to `tf-modules/s3-replicator` module
- **CUMULUS-3981**
  - Added required $metadata field when creating new instance of ServiceException.
- **Security Vulnerabilities**
  - Updated `@octokit/graphql` from 2.1.1 to ^2.3.0 to address [CVE-2024-21538]
    (https://github.com/advisories/GHSA-3xgq-45jj-v275)

## [v19.1.0] 2024-10-07

### Migration Notes

This release contains changes listed here as well as changes listed in v19.0.0,
despite v19.0.0 being deprecated. Please review Changelog entries and Migration Notes for
each Cumulus version between your current version and v19.1.0 as normal.

### Added

- **CUMULUS-3020**
  - Updated sfEventSqsToDbRecords to allow override of the default value
   (var.rds_connection_timing_configuration.acquireTimeoutMillis / 1000) + 60)
   via a key 'sfEventSqsToDbRecords' on `var.lambda_timeouts` on the main cumulus module/archive module

  **Please note** - updating this configuration is for adavanced users only.  Value changes will modify the visibility
  timeout on `sfEventSqsToDbRecordsDeadLetterQueue` and `sfEventSqsToDbRecordsInputQueue` and may lead to system
  instability.

- **CUMULUS-3756**
  - Added excludeFileRegex configuration to UpdateGranulesCmrMetadataFileLinks
  - This is to allow files matching specified regex to be excluded when updating the Related URLs list
  - Defaults to the current behavior of excluding no files.
- **CUMULUS-3773**
  - Added sftpFastDownload configuration to SyncGranule task.
  - Updated `@cumulus/sftp-client` and `@cumulus/ingest/SftpProviderClient` to support both regular and fastDownload.
  - Added sftp support to FakeProvider
  - Added sftp integration test

### Changed

- **CUMULUS-3928**
  - updated publish scripting to use cumulus.bot@gmail.com for user email
  - updated publish scripting to use esm over common import of latest-version
  - updated bigint testing to remove intermitted failure source.
  - updated postgres dependency version
- **CUMULUS-3838**
  - Updated python dependencies to latest:
    - cumulus-process-py 1.4.0
    - cumulus-message-adapter-python 2.3.0
- **CUMULUS-3906**
  - Bumps example ORCA deployment to version v10.0.1.

### Fixed

- **CUMULUS-3940**
  - Updated `process-s3-dead-letter-archive` and downstream calls to pass in a esClient to  `writeRecordsFunction` and update downstream calls to utilize the client.
- **CUMULUS-3904**
  - Passed sqs_message_consumer_watcher_message_limit and sqs_message_consumer_watcher_time_limit through the cumulus terraform module to the ingest terraform module.
- **CUMULUS-3902**
  - Update error handling to use AWS SDK V3 error classes instead of properties on js objects

## [v19.0.0] 2024-08-28

### Deprecated
This release has been deprecated in favor of the 18.5->19.1 release series. The changes
listed here are still valid and also contained in the v19.1.0 release and beyond.

### Breaking Changes

- This release includes `Replace ElasicSearch Phase 1` updates, we no longer save `collection/granule/execution` records to
ElasticSearch, the `collections/granules/executions` API endpoints are updated to perform operations on the postgres database.

### Migration Notes

#### CUMULUS-3792 Add database indexes. Please follow the instructions before upgrading Cumulus

- The updates in CUMULUS-3792 require a manual update to the postgres database in the production environment.
  Please follow [Update Table Indexes for CUMULUS-3792]
  (https://nasa.github.io/cumulus/docs/next/upgrade-notes/update_table_indexes_CUMULUS_3792)

### Replace ElasticSearch Phase 1

- **CUMULUS-3238**
  - Removed elasticsearch dependency from collections endpoint
- **CUMULUS-3239**
  - Updated `executions` list api endpoint and added `ExecutionSearch` class to query postgres
- **CUMULUS-3240**
  - Removed Elasticsearch dependency from `executions` endpoints
- **CUMULUS-3639**
  - Updated `/collections/active` endpoint to query postgres
- **CUMULUS-3640**
  - Removed elasticsearch dependency from granules endpoint
- **CUMULUS-3641**
  - Updated `collections` api endpoint to query postgres instead of elasticsearch except if `includeStats` is in the query parameters
- **CUMULUS-3642**
  - Adjusted queries to improve performance:
    - Used count(*) over count(id) to count rows
    - Estimated row count for large tables (granules and executions) by default for basic query
  - Updated stats summary to default to the last day
  - Updated ExecutionSearch to not include asyncOperationId by default
- **CUMULUS-3688**
  - Updated `stats` api endpoint to query postgres instead of elasticsearch
- **CUMULUS-3689**
  - Updated `stats/aggregate` api endpoint to query postgres instead of elasticsearch
  - Created a new StatsSearch class for querying postgres with the stats endpoint
- **CUMULUS-3692**
  - Added `@cumulus/db/src/search` `BaseSearch` and `GranuleSearch` classes to
    support basic queries for granules
  - Updated granules List endpoint to query postgres for basic queries
- **CUMULUS-3693**
  - Added functionality to `@cumulus/db/src/search` to support range queries
- **CUMULUS-3694**
  - Added functionality to `@cumulus/db/src/search` to support term queries
  - Updated `BaseSearch` and `GranuleSearch` classes to support term queries for granules
  - Updated granules List endpoint to search postgres
- **CUMULUS-3695**
  - Updated `granule` list api endpoint and BaseSearch class to handle sort fields
- **CUMULUS-3696**
  - Added functionality to `@cumulus/db/src/search` to support terms, `not` and `exists` queries
- **CUMULUS-3699**
  - Updated `collections` api endpoint to be able to support `includeStats` query string parameter
- **CUMULUS-3792**
  - Added database indexes to improve search performance

## [v18.5.6] 2025-04-10

### Added

- **CUMULUS-4004**
  - Add documentation explaining use and configuration of changegranuleCollections workflow
- **CUMULUS-3992**
  - Update `MoveCollectionsWorkflow` references to `ChangeGranuleCollectionsWorkflow`
  - Update `@cumulus/api-client` to add bulkChangeCollection endpoint
  - Update `@cumulus/api` to add api endpoint to allow trigger of `ChangeGranuleCollectionsWorkflow`
  - Update ChangeGranuleCollections integration test to use endpoint to trigger test instead of direct step function invocation
- **CUMULUS-3751**
  - Added `change-granule-collection-s3` to move granules to a different collection.
    - expects a list of granuleIds along with a new (target) collection
    - moves those granule files in S3 according to pathing of target collection
    - update CMR metadata file according to new collection information
  - Added CopyObject function in @cumulus/aws-client/S3 to facilitate multi-part s3 object copying
  - Added functions to allow manipulation in memory of cmr metadata objects in @cumulus/cmrjs/cmr-utils
    - updateUMMGMetadataObject updates file links for ummg metadata structure object
    - updateEcho10XMLMetadataObject updates file links for echo10 metadata structure object
    - setUMMGCollection sets collection name and version in ummg metadata structure object
    - setEcho10Collection sets collection name and version in echo10 metadata structure object
    - getCMRCollectionId gets collectionId from cmr metadata object using its filename to
      determine how to correctly parse the object (echo10 vs ummg)
  - Added MoveGranuleCollections workflow to cumulus core deployable according to terraform variables
  - Added ingest module terraform variable "deploy_cumulus_workflows": a map of workflows that should be deployed
    - as of merging only controls change_granule_collections_workflow
    - defaults to true (deploy the workflow)

### Fixed

- **CUMULUS-3752**
  - Fixed api return codes expected in api-client for bulkPatch and bulkPatchGranuleCollections

### Changed

- **CUMULUS-3960**
  - Updated `PostToCmr` task to be able to `republish` granules

## [v18.5.5] 2025-03-04

**Please note** changes in v18.5.5 may not yet be released in future versions, as this
is a backport/patch release on the v18.5.x series of releases.  Updates that are
included in the future will have a corresponding CHANGELOG entry in future releases.

### Added

- **CUMULUS-3993**
  - Added long PAN functionality and `panType` configuration option to `SendPan` task
  - Updated example workflow configuration to better handle error exceptions,
    see [Workflow Configuration](https://nasa.github.io/cumulus/docs/next/data-cookbooks/error-handling)
  - Updated `PdrStatusCheck` task to properly propagate workflow execution error.

## [v18.5.3] 2025-01-21

**Please note** changes in v18.5.3 may not yet be released in future versions, as this
is a backport/patch release on the v18.5.x series of releases.  Updates that are
included in the future will have a corresponding CHANGELOG entry in future releases.

### Added

- **CUMULUS-3757**
  - Added a `/granules` [endpoint](https://nasa.github.io/cumulus-api/#bulk-update-granules-collectionId) `PATCH/bulkPatchGranuleCollection` which updates a batch of granule records collectionId to a new collectionId. This endpoint takes a list of granules, a collectionId, and an `esConcurrency` variable, updating the granules' to the collectionId passed with the payload in both postgres and elasticsearch, while providing concurrency for updating elasticsearch to tailor for performance and database needs.
  - Added a `/granules` [endpoint](https://nasa.github.io/cumulus-api/#bulk-update-granules) `PATCH/bulkPatch` which applies PATCH to a list of granules. For its payload, this endpoint takes a list of granules (the updates to be made to the granule, similar to the pre-existing `PATCH`), a `dbConcurrency` and `dbMaxPool` variables for configuring concurrency and database thoroughput for postgres to tailor to performance and database needs.
- **CUMULUS-3978**
  - Added `iops` and `throughput` options to `elasticsearch_config` variable
    in `tf-modules/data-persistence`; These two options are necessary for gp3 EBS volume type.

### Changed

- **CUMULUS-3967**
  - Pinned @aws-sdk/client-s3 in @cumulus/aws-client to 3.726.0 to address breaking changes/incompatibility in releases > 3.726.0
  - Pinned @aws-sdk/client-s3 in @cumulus/lib-storage to 3.726.0 to address breaking changes/incompatibility in releases > 3.726.0

- **CUMULUS-3940**
  - Added 'dead_letter_recovery_cpu' and 'dead_letter_recovery_memory' to `cumulus` and `archive` module configuration to allow configuration of the dead_letter_recovery_operation task definition to better allow configuration of the tool's operating environment.
  - Updated the dead letter recovery tool to utilize it's own log group "${var.prefix}-DeadLetterRecoveryEcsLogs"
  - Added `batchSize`, `concurrency` and `dbMaxPool` options to /endpoints/recoverCumulusMessage (note these values are correct at time of this release only):
    - `batchSize` - specifies how many DLA objects to read from S3 and hold in memory.  Defaults to 1000.
    - `concurrency` - specifies how many messages to process at the same time.  Defaults to 30.
    - `dbMaxPool` - specifies how many database connections to allow the process to utilize.  Defaults to 30.  Process should at minimum the value set for `concurrency`.
  - Add API memory-constrained performance test to test minimum functionality under default+ configuration
  - Updated `@cumulus/async-operations.startAsyncOperation` to take `containerName` as a parameter name, allowing it to specify a container other than the default 'AsyncOperations' container

### Fixed

- **CUMULUS-3940**
  - Updated `process-s3-dead-letter-archive` and downstream calls to pass in a esClient to  `writeRecordsFunction` and update downstream calls to utilize the client.
- **CUMULUS-3981**
  - Added required $metadata field when creating new instance of ServiceException.


## [v18.5.2] 2024-12-12

### Breaking Changes

- **CUMULUS-3934**
  - Removed `ecs_cluster_instance_allow_ssh` resource.
  - The `ecs_cluster_instance_allow_ssh` was implemented before SSM hosts were deployed
    to NGAP accounts and allowed for SSHing into an instance from an SSH bastion, which no longer exists.
  - Tunneling into an EC2 via SSM is still supported. Users relying solely on SSH will need to transition to SSM.

### Changed

- **CUMULUS-3936,CUMULUS-3948**
  - Updated `tf-modules/cumulus/ecs_cluster_instance_autoscaling_cf_template.yml.tmpl`
    user-data for compatibility with Amazon Linux 2023 AMI
  - Fixed `tf-modules/cumulus` scripts to use Instance Metadata Service V2
  - Updated `fake-provider-cf.yml` to work for Amazon Linux 2023 AMI
- **CUMULUS-3941**
  - Updated `SendPan` task to generate short pan with FAILED disposition.
- **CUMULUS-3955**
  - Removed `VACUUM` statements from db migrations. In cases where the PG database is very large, these queries
    can take a long time and exceed the Lambda timeout, causing failures on deployment.

### Fixed

- **Security Vulnerabilities**
  - Updated `@octokit/graphql` from 2.1.1 to ^2.3.0 to address [CVE-2024-21538]
    (https://github.com/advisories/GHSA-3xgq-45jj-v275)

## [v18.5.1] 2024-10-25

**Please note** changes in v18.5.1 may not yet be released in future versions, as this
is a backport/patch release on the v18.5.x series of releases.  Updates that are
included in the future will have a corresponding CHANGELOG entry in future releases.

### Added

- **CUMULUS-3773**
  - Added sftpFastDownload configuration to SyncGranule task.
  - Updated `@cumulus/sftp-client` and `@cumulus/ingest/SftpProviderClient` to support both regular and fastDownload.
  - Added sftp support to FakeProvider
  - Added sftp integration test
- **CUMULUS-3756**
  - Added excludeFileRegex configuration to UpdateGranulesCmrMetadataFileLinks
  - This is to allow files matching specified regex to be excluded when updating the Related URLs list
  - Defaults to the current behavior of excluding no files.
- **CUMULUS-3919**
  - Added terraform variables `disableSSL` and `rejectUnauthorized` to `tf-modules/cumulus-rds-tf` module.

### Changed

- **CUMULUS-3928**
  - updated publish scripting to use cumulus.bot@gmail.com for user email
  - updated publish scripting to use esm over common import of latest-version
  - updated bigint testing to remove intermitted failure source.
  - updated postgres dependency version
- **CUMULUS-3838**
  - Updated python dependencies to latest:
    - cumulus-process-py 1.4.0
    - cumulus-message-adapter-python 2.3.0

### Fixed

- **CUMULUS-3902**
  - Update error handling to use AWS SDK V3 error classes instead of properties
    on js objects

## [v18.5.0] 2024-10-03

### Migration Notes

#### CUMULUS-3536 Upgrading from Aurora Serverless V1 to V2

- The updates in CUMULUS-3536 require an upgrade of the postgres database.
  Please follow [Upgrading from Aurora Serverless V1 to V2]
  (https://nasa.github.io/cumulus/docs/next/upgrade-notes/serverless-v2-upgrade)

### Added

- **CUMULUS-3536**
  - Added `rejectUnauthorized` = false to db-provision-user-database as the Lambda
    does not have the Serverless v2 SSL certifications installed.

### Changed

- **CUMULUS-3725**
  - Updated the default parameter group for `cumulus-rds-tf` to set `force_ssl`
    to 0. This setting for the Aurora Serverless v2 database allows non-SSL
    connections to the database, and is intended to be a temporary solution
    until Cumulus has been updated to import the RDS rds-ca-rsa2048-g1 CA bundles in Lambda environments.
    See [CUMULUS-3724](https://bugs.earthdata.nasa.gov/browse/CUMULUS-3724).

### Fixed

- **CUMULUS-3901**
  - Fix error checking in @cumulus/errors to use Error.name in addition to Error.code
- **CUMULUS-3824**
  - Added the missing double quote in ecs_cluster autoscaling cf template
- **CUMULUS-3846**
  - improve reliability of unit tests
    - tests for granules api get requests separated out to new file
    - cleanup of granule database resources to ensure no overlap
    - ensure uniqueness of execution names from getWorkflowNameIntersectFromGranuleIds
    - increase timeout in aws-client tests
- **Snyk**
  - Upgraded moment from 2.29.4 to 2.30.1
  - Upgraded pg from ~8.10 to ~8.12

## [v18.4.0] 2024-08-16

### Migration Notes

#### CUMULUS-3320 Update executions table

The work for CUMULUS-3320 required index updates as well as a modification of a
table constraint.   To install the update containing these changes you should:

- Pre-generate the indexes on the execution table.  This can be done via manual
  procedure prior to upgrading without downtime, or done more quickly before or
  during upgrade with downtime.
- Update the `executions_parent_cumulus_id_foreign` constraint.   This will
  require downtime as updating the constraint requires a table write lock, and
  the update may take some time.

Deployments with low volume databases and low activity and/or test/development
environments should be able to install these updates via the normal automatic
Cumulus deployment process.

Please *carefully* review the migration [process documentation](https://nasa.github.io/cumulus/docs/next/upgrade-notes/upgrade_execution_table_CUMULUS_3320).    Failure to
make these updates properly will likely result in deployment failure and/or
degraded execution table operations.

#### CUMULUS-3449 Please follow the instructions before upgrading Cumulus

- The updates in CUMULUS-3449 requires manual update to postgres database in
  production environment. Please follow [Update Cumulus_id Type and
  Indexes](https://nasa.github.io/cumulus/docs/next/upgrade-notes/update-cumulus_id-type-indexes-CUMULUS-3449)

### Breaking Changes

### Added

- **CUMULUS-3320**
  - Added endpoint `/executions/bulkDeleteExecutionsByCollection` to allow
    bulk deletion of executions from elasticsearch by collectionId
  - Added `Bulk Execution Delete` migration type to async operations types
- **CUMULUS-3608**
  - Exposes variables for sqs_message_consumer_watcher messageLimit and timeLimit configurations. Descriptions
    of the variables [here](tf-modules/ingest/variables.tf) include notes on usage and what users should
    consider if configuring something other than the default values.
- **CUMULUS-3449**
  - Updated the following database columns to BIGINT: executions.cumulus_id, executions.parent_cumulus_id,
    files.granule_cumulus_id, granules_executions.granule_cumulus_id, granules_executions.execution_cumulus_id
    and pdrs.execution_cumulus_id
  - Changed granules table unique constraint to granules_collection_cumulus_id_granule_id_unique
  - Added indexes granules_granule_id_index and granules_provider_collection_cumulus_id_granule_id_index
    to granules table

### Changed

- **CUMULUS-3320**
  - Updated executions table (please see Migration section and Upgrade
    Instructions for more information) to:
    - Add index on `collection_cumulus_id`
    - Add index on `parent_cumulus_id`
    - Update `executions_parent_cumulus_id_foreign` constraint to add `ON DELETE
      SET NULL`.  This change will cause deletions in the execution table to
      allow deletion of parent executions, when this occurs the child will have
      it's parent reference set to NULL as part of the deletion operations.
- **CUMULUS-3449**
  - Updated `@cumulus/db` package and configure knex hook postProcessResponse to convert the return string
    from columns ending with "cumulus_id" to number.
- **CUMULUS-3841**
  - Increased `fetchRules` page size to default to 100 instead of 10. This improves overall query time when
    fetching all rules such as in `sqsMessageConsumer`.

### Fixed

- **CUMULUS-3817**
  - updated applicable @aws-sdk dependencies to 3.621.0 to remove inherited vulnerability from fast-xml-parser
- **CUMULUS-3320**
  - Execution database deletions by `cumulus_id` should have greatly improved
    performance as a table scan will no longer be required for each record
    deletion to validate parent-child relationships
- **CUMULUS-3818**
  - Fixes default value (updated to tag 52) for async-operation-image in tf-modules/cumulus.
- **CUMULUS-3840**
  - Fixed `@cumulus/api/bin/serve` to correctly use EsClient.

## [v18.3.4] 2024-08-27

**Please note** changes in v18.3.4 may not yet be released in future versions, as this
is a backport/patch release on the v18.3.x series of releases.  Updates that are
included in the future will have a corresponding CHANGELOG entry in future releases.

### Changed

- **CUMULUS-3841**
  - Increased `fetchRules` page size to default to 100 instead of 10. This improves overall query time when fetching all rules such as in `sqsMessageConsumer`.

## [v18.3.3] 2024-08-09

**Please note** changes in v18.3.3 may not yet be released in future versions, as this
is a backport/patch release on the v18.3.x series of releases.  Updates that are
included in the future will have a corresponding CHANGELOG entry in future releases.

### Fixed

- **CUMULUS-3824**
  - Changed the ECS docker storage driver to `overlay2`, since `devicemapper` is removed in Docker Engine v25.0.
  - Removed `ecs_docker_storage_driver` property from cumulus module.
- **CUMULUS-3836**
  - Terraform configuration for cleanExecutions now correctly configures ES_HOST and lambda security group

## [v18.3.2] 2024-07-24

### Added

- **CUMULUS-3700**
  - Added `volume_type` option to `elasticsearch_config` in the
    `data-persistance` module to allow configuration of the EBS volume type for
    Elasticsarch; default remains `gp2`.
- **CUMULUS-3424**
  - Exposed `auto_pause` and `seconds_until_auto_pause` variables in
    `cumulus-rds-tf` module to modify `aws_rds_cluster` scaling_configuration
- **CUMULUS-3760**
  - Added guidance for handling large backlog of es executions
- **CUMULUS-3742**
  - Script for dumping data into postgres database for testing and replicating issues
- **CUMULUS-3385**
  - Added generate_db_executions to dump large scale postgres executions

### Changed

- **CUMULUS-3385**
  - updated cleanExecutions lambda to clean up postgres execution payloads
  - updated cleanExecutions lambda with configurable limit to control for large size
- **NDCUM-1051**
  - Modified addHyraxUrlToUmmG to test whether the provide Hyrax URL is already included in the metadata, and if so return the metadata unaltered.
  - Modified addHyraxUrlToEcho10 to test whether the provide Hyrax URL is already included in the metadata, and if so return the metadata unaltered.

### Fixed

- **CUMULUS-3807**
  - Pinned @aws-sdk/client-s3 to 3.614 to address timeout/bug in s3().listObjectsV2
- **CUMULUS-3787**
  - Fixed developer-side bug causing some ts errors to be swallowed in CI
- **CUMULUS-3785**
  - Fixed `SftpProviderClient` not awaiting `decryptBase64String` with AWS KMS
  - Fixed method typo in `@cumulus/api/endpoints/dashboard.js`
- **CUMULUS-3385**
  - fixed cleanExecutions lambda to clean up elasticsearch execution payloads
- **CUMULUS-3326**
  - Updated update-granules-cmr-metadata-file-links task to update the file size of the update metadata file and remove the invalidated checksum associated with this file.

## [v18.3.1] 2024-07-08

### Migration Notes

#### CUMULUS-3433 Update to node.js v20

The following applies only to users with a custom value configured for
`async-operation`:

- As part of the node v20 update process, a new version (52) of the Core
  async-operation container was published - [cumuluss/async
  operation](https://hub.docker.com/layers/cumuluss/async-operation/52/images/sha256-78c05f9809c29707f9da87c0fc380d39a71379669cbebd227378c8481eb11c3a?context=explore)  The
  default value for `async-operation` has been updated in the `cumulus`
  module, however if you are using an internal image repository such as ECR,
  please make sure to update your deployment configuration with the newly
  provided image.

  Users making use of a custom image configuration should note the base image
  for Core async operations must support node v20.x.

#### CUMULUS-3617 Migration of DLA messages should be performed after Cumulus is upgraded

Instructions for migrating old DLA (Dead Letter Archive) messages to new format:

- `YYYY-MM-DD` subfolders to organize by date
- new top level fields for simplified search and analysis
- captured error message

To invoke the Lambda and start the DLA migration, you can use the AWS Console or CLI:

```bash
aws lambda invoke --function-name $PREFIX-migrationHelperAsyncOperation \
  --payload $(echo '{"operationType": "DLA Migration"}' | base64) $OUTFILE
```

- `PREFIX` is your Cumulus deployment prefix.
- `OUTFILE` (**optional**) is the filepath where the Lambda output will be saved.

The Lambda will trigger an Async Operation and return an `id` such as:

```json
{"id":"41c9fbbf-a031-4dd8-91cc-8ec2d8b5e31a","description":"Migrate Dead Letter Archive Messages",
"operationType":"DLA Migration","status":"RUNNING",
"taskArn":"arn:aws:ecs:us-east-1:AWSID:task/$PREFIX-CumulusECSCluster/123456789"}
```

which you can then query the Async Operations [API
Endpoint](https://nasa.github.io/cumulus-api/#retrieve-async-operation) for the
output or status of your request. If you want to directly observe the progress
of the migration as it runs, you can view the CloudWatch logs for your async
operations (e.g. `PREFIX-AsyncOperationEcsLogs`).

#### CUMULUS-3779 async_operations Docker image version upgrade

The `async-operation` Docker image has been updated to support Node v20 and `aws-sdk` v3. Users of the image will need
to update to at least [async-operations:52](https://hub.docker.com/layers/cumuluss/async-operation/52/images/sha256-78c05f9809c29707f9da87c0fc380d39a71379669cbebd227378c8481eb11c3a?context=explore).

#### CUMULUS-3776 cumulus-ecs-task Docker image version upgrade

The `cumulus-ecs-task` Docker image has been updated to support Node v20 and `aws-sdk` v3. Users of the image will need
to update to at least [cumulus-ecs-task:2.1.0](https://hub.docker.com/layers/cumuluss/cumulus-ecs-task/2.1.0/images/sha256-17bebae3e55171c96272eeb533293b98e573be11dd5371310156b7c2564e691a?context=explore).

### Breaking Changes

- **CUMULUS-3618**
  - Modified @cumulus/es-client/search.BaseSearch:
    - Removed static class method `es` in favor of new class for managing
       elasticsearch clients `EsClient` which allows for credential
       refresh/reset.  Updated api/es-client code to
       utilize new pattern.    Users making use of @cumulus/es-client should
       update their code to make use of the new EsClient create/initialize pattern.
    - Added helper method getEsClient to encapsulate logic to create/initialize
      a new EsClient.

- **CUMULUS-2889**
  - Removed unused CloudWatch Logs AWS SDK client. This change removes the CloudWatch Logs
    client from the `@cumulus/aws-client` package.
- **CUMULUS-2890**
  - Removed unused CloudWatch AWS SDK client. This change removes the CloudWatch client
    from the `@cumulus/aws-client` package.
- **CUMULUS-3323**
  - Updated `@cumulus/db` to by default set the `ssl` option for knex, and
    reject non-SSL connections via use of the `rejectUnauthorized` configuration
    flag.   This causes all Cumulus database connections to require SSL (CA or
    self-signed) and reject connectivity if the database does not provide SSL.
    Users using serverless v1/`cumulus-rds-tf` should not be impacted by this
    change as certs are provided by default.   Users using databases that do not
    provide SSL should update their database secret with the optional value
    `disableSSL` set to `true`
  - Updated `cumulus-rds-tf` to set `rds.force_ssl` to `1`, forcing SSL enabled
    connections in the `db_parameters` configuration.   Users of this module
    defining their own `db_parameters` should make this configuration change to allow only SSL
    connections to the RDS datastore.
- **CUMULUS-2897**
  - Removed unused Systems Manager AWS SDK client. This change removes the Systems Manager client
    from the `@cumulus/aws-client` package.
- **CUMULUS-3779**
  - Updates async_operations Docker image to Node v20 and bumps its cumulus dependencies to v18.3.0 to
    support `aws-sdk` v3 changes.

### Added

- **CUMULUS-3614**
  - `tf-modules/monitoring` module now deploys Glue table for querying dead-letter-archive messages.
- **CUMULUS-3616**
  - Added user guide on querying dead-letter-archive messages using AWS Athena.
- **CUMULUS-3433**
  - Added `importGot` helper method to import `got` as an ESM module in
    CommmonJS typescript/webpack clients.
- **CUMULUS-3606**
  - Updated  with additional documentation covering tunneling configuration
    using a PKCS11 provider

### Changed

- **CUMULUS-3735**
  - Remove unused getGranuleIdsForPayload from `@cumulus/api/lib`
- **CUMULUS-3746**
  - cicd unit test error log changed to environment unique name
- **CUMULUS-3717**
  - Update `@cumulus/ingest/HttpProviderClient` to use direct injection test mocks, and remove rewire from unit tests
- **CUMULUS-3720**
  - add cicd unit test error logging to s3 for testing improvements
- **CUMULUS-3433**
  - Updated all node.js lambda dependencies to node 20.x/20.12.2
  - Modified `@cumulus/ingest` unit test HTTPs server to accept localhost POST
    requests, and removed nock dependency from tests involving `fs.Readstream`
    and `got` due to a likely incompatibility with changes in node v18, `got`,
    fs.Readstream and nock when used in combination in units
    (https://github.com/sindresorhus/got/issues/2341)
  - Updated `got` dependency in `@cumulus/ingest` to use `@cumulus/common`
    dynamic import helper / `got` > v10 in CommonJS.
  - Updated all Core lambdas to use [cumulus-message-adapter-js](https://github.com/nasa/cumulus-message-adapter-js) v2.2.0
- **CUMULUS-3629**
  - dla guarantees de-nested SQS message bodies, preferring outermost metadata as found.
  - dla uses execution Name as filename and ensures no ':' or '/' characters in name
- **CUMULUS-3570**
  - Updated Kinesis docs to support latest AWS UI and recommend server-side encryption.
- **CUMULUS-3519**
  - Updates SQS and SNS code to AWS SDK V3 Syntax
- **CUMULUS-3609**
  - Adds dla-migration lambda to async-operations to be used for updating existing DLA records
  - Moved hoistCumulusMessageDetails function from write-db-dlq-records-to-s3 lambda to @cumulus/message/DeadLetterMessage
- **CUMULUS-3613**
  - Updated writeDbRecordsDLQtoS3 lambda to write messages to `YYYY-MM-DD` subfolder of S3 dead letter archive.
- **CUMULUS-3518**
  - Update existing usage of `@cumulus/aws-client` lambda service to use AWS SDK v3 `send` syntax
  - Update Discover Granules lambda default memory to 1024 MB
- **CUMULUS-3600**
  - Update docs to clarify CloudFront HTTPS DIT requirements.
- **CUMULUS-2892**
  - Updates `aws-client`'s EC2 client to use AWS SDK v3.
- **CUMULUS-2896**
  - Updated Secrets Manager code to AWS SDK v3.
- **CUMULUS-2901**
  - Updated STS code to AWS SDK v3.
- **CUMULUS-2898**
  - Update Step Functions code to AWS SDK v3
- **CUMULUS-2902**
  - Removes `aws-sdk` from `es-client` package by replacing credential fetching with
  the `@aws-sdk/credential-providers` AWS SDK v3 package.
  - Removes `aws-sdk` from all cumulus packages and replaces usages with AWS SDK v3 clients.
- **CUMULUS-3456**
  - Added stateMachineArn, executionArn, collectionId, providerId, granules, status, time, and error fields to Dead Letter Archive message
  - Added cumulusError field to records in sfEventSqsToDbRecordsDeadLetterQueue
- **CUMULUS-3323**
  - Added `disableSSL` as a valid database secret key - setting this in your database credentials will
    disable SSL for all Core database connection attempts.
  - Added `rejectUnauthorized` as a valid database secret key - setting
    this to `false` in your database credentials will allow self-signed certs/certs with an unrecognized authority.
  - Updated the default parameter group for `cumulus-rds-tf` to set `force_ssl`
    to 1.   This setting for the Aurora Serverless v1 database disallows non-SSL
    connections to the database, and is intended to help enforce security
    compliance rules.  This update can be opted-out by supplying a non-default
    `db_parameters` set in the terraform configuration.
- **CUMULUS-3425**
  - Update `@cumulus/lzards-backup` task to either respect the `lzards_provider`
    terraform configuration value or utilize `lzardsProvider` as part of the task
    workflow configuration
  - Minor refactor of `@cumulus/lzards-api-client` to:
    - Use proper ECMAScript import for `@cumulus/launchpad-auth`
    - Update incorrect docstring
- **CUMULUS-3497**
  - Updated `example/cumulus-tf/orca.tf` to use v9.0.4
- **CUMULUS-3610**
  - Updated `aws-client`'s ES client to use AWS SDK v3.
- **CUMULUS-3617**
  - Added lambdas to migrate DLA messages to `YYYY-MM-DD` subfolder
  - Updated `@cumulus/aws-client/S3/recursivelyDeleteS3Bucket` to handle bucket with more than 1000 objects.
- **CUMULUS-2891**
  - Updated ECS code to aws sdk v3

### Fixed

- **CUMULUS-3715**
  - Update `ProvisionUserDatabase` lambda to correctly pass in knex/node debug
    flags to knex custom code
- **CUMULUS-3721**
  - Update lambda:GetFunctionConfiguration policy statement to fix error related to resource naming
- **CUMULUS-3701**
  - Updated `@cumulus/api` to no longer improperly pass PATCH/PUT null values to Eventbridge rules
- **CUMULUS-3618**
  - Fixed `@cumulus/es-client` credentialing issue in instance where
    lambda/Fargate task runtime would exceed the timeout for the es-client. Added retry/credential
    refresh behavior to `@cumulus/es-client/indexer.genericRecordUpdate` to ensure record indexing
    does not fail in those instances.
  - Updated `index-from-database` lambda to utilize updated es-client to prevent
    credentialing timeout in long-running ECS jobs.
- **CUMULUS-3323**
  - Minor edits to errant integration test titles (dyanmo->postgres)
- **AWS-SDK v3 Exclusion (v18.3.0 fix)***
  - Excludes aws-sdk v3 from packages to reduce overall package size. With the requirement of Node v20
    packaging the aws-sdk v3 with our code is no longer necessary and prevented some packages from being
    published to npm.

## [v18.2.2] 2024-06-4

### Migration Notes

#### CUMULUS-3591 - SNS topics set to use encrypted storage

As part of the requirements for this ticket Cumulus Core created SNS topics are
being updated to use server-side encryption with an AWS managed key.    No user
action is required, this note is being added to increase visibility re: this
modification.

### Changed

- **CUMULUS-3591**
  - Enable server-side encryption for all SNS topcis deployed by Cumulus Core
  - Update all integration/unit tests to use encrypted SNS topics

### Fixed

- **CUMULUS-3547**
  - Updated ECS Cluster `/dev/xvdcz` EBS volumes so they're encrypted.
- **CUMULUS-3527**
  - Added suppport for additional kex algorithms in the sftp-client.
- **CUMULUS-3587**
  - Ported https://github.com/scottcorgan/express-boom into API/lib to allow
    updates of sub-dependencies and maintain without refactoring errors in
    API/etc wholesale
  - Addresses [CVE-2020-36604](https://github.com/advisories/GHSA-c429-5p7v-vgjp)
- **CUMULUS-3673**
  - Fixes Granules API so that paths containing a granule and/or collection ID properly URI encode the ID.
- **Audit Issues**
  - Addressed [CVE-2023-45133](https://github.com/advisories/GHSA-67hx-6x53-jw92) by
    updating babel packages and .babelrc

## [v18.2.1] 2024-05-08

**Please note** changes in 18.2.1 may not yet be released in future versions, as this
is a backport/patch release on the 18.2.x series of releases.  Updates that are
included in the future will have a corresponding CHANGELOG entry in future releases.

### Fixed

- **CUMULUS-3721**
  - Update lambda:GetFunctionConfiguration policy statement to fix error related to resource naming
- **CUMULUS-3701**
  - Updated `@cumulus/api` to no longer improperly pass PATCH/PUT null values to Eventbridge rules

## [v18.2.0] 2024-02-02

### Migration Notes

From this release forward, Cumulus Core will be tested against PostgreSQL v13. Users
should migrate their datastores to Aurora PostgreSQL 13.9+ compatible data
stores as soon as possible after upgrading to this release.

#### Database Upgrade

Users utilizing the `cumulus-rds-tf` module should reference [cumulus-rds-tf
upgrade
instructions](https://nasa.github.io/cumulus/docs/upgrade-notes/upgrade-rds-cluster-tf-postgres-13).

### Breaking Changes

- **CUMULUS-2889**
  - Removed unused CloudWatch Logs AWS SDK client. This change removes the CloudWatch Logs
    client from the `@cumulus/aws-client` package.
- **CUMULUS-2890**
  - Removed unused CloudWatch AWS SDK client. This change removes the CloudWatch client
    from the `@cumulus/aws-client` package.

### Changed

- **CUMULUS-3492**
  - add teclark to select-stack.js
- **CUMULUS-3444**
  - Update `cumulus-rds-tf` module to take additional parameters in support of
    migration from Aurora PostgreSQl v11 to v13.   See Migration Notes for more details
- **CUMULUS-3564**
  - Update webpack configuration to explicitly disable chunking
- **CUMULUS-2895**
  - Updated KMS code to aws sdk v3
- **CUMULUS-2888**
  - Update CloudWatch Events code to AWS SDK v3
- **CUMULUS-2893**
  - Updated Kinesis code to AWS SDK v3
- **CUMULUS-3555**
  - Revert 3540, un-stubbing cmr facing tests
  - Raise memory_size of ftpPopulateTestLambda to 512MB
- **CUMULUS-2887**
  - Updated CloudFormation code to aws sdk v3
- **CUMULUS-2899**
  - Updated SNS code to aws sdk v3
- **CUMULUS_3499**
  - Update AWS-SDK dependency pin to "2.1490" to prevent SQS issue.  Dependency
    pin expected to be changed with the resolution to CUMULUS-2900
- **CUMULUS-2894**
  - Update Lambda code to AWS SDK v3
- **CUMULUS-3432**
  - Update `cumulus-rds-tf` `engine_version` to `13.9`
  - Update `cumulus-rds-tf` `parameter_group_family` to `aurora-postgresql13`
  - Update development/local stack postgres image version to postgres:13.9-alpine
- **CUMULUS-2900**
  - Update SQS code to AWS SDK v3
- **CUMULUS-3352**
  - Update example project to use CMA v2.0.3 for integration testing
  - Update example deployment to deploy cnmResponse lambda version
    2.1.1-aplha.2-SNAPSHOT
  - Update example deployment to deploy cnmToGranule lambda
    version 1.7.0-alpha.2-SNAPSHOT
- **CUMULUS-3501**
  - Updated CreateReconciliationReport lambda to save report record to Elasticsearch.
  - Created docker image cumuluss/async-operation:48 from v16.1.2, and used it as default async_operation_image.
- **CUMULUS-3502**
  - Upgraded localstack to v3.0.0 to support recent aws-sdk releases and update unit tests.
- **CUMULUS-3540**
  - stubbed cmr interfaces in integration tests allow integration tests to pass
  - needed while cmr is failing to continue needed releases and progress
  - this change should be reverted ASAP when cmr is working as needed again

### Fixed

- **CUMULUS-3177**
  - changed `_removeGranuleFromCmr` function for granule `bulkDelete` to not throw an error and instead catch the error when the granule is not found in CMR
- **CUMULUS-3293**
  - Process Dead Letter Archive is fixed to properly copy objects from `/sqs/` to `/failed-sqs/` location
- **CUMULUS-3467**
  - Added `childWorkflowMeta` to `QueueWorkflow` task configuration
- **CUMULUS-3474**
  - Fixed overridden changes to `rules.buildPayload' to restore changes from ticket `CUMULUS-2969` which limited the definition object to `name` and `arn` to
    account for AWS character limits.
- **CUMULUS-3479**
  - Fixed typo in s3-replicator resource declaration where `var.lambda_memory_size` is supposed to be `var.lambda_memory_sizes`
- **CUMULUS-3510**
  - Fixed `@cumulus/api` `validateAndUpdateSqsRule` method to allow 0 retries and 0 visibilityTimeout
    in rule's meta.  This fix from CUMULUS-2863 was not in release 16 and later.
- **CUMULUS-3562**
  - updated crypto-js to 4.2.0
  - updated aws-sdk/client-api-gateway to 3.499 to avoid older crypto-js dependency

## [v18.1.0] 2023-10-25

### MIGRATION notes

#### Rules API Endpoint Versioning

As part of the work on CUMULUS-3095, we have added a required header for the
rules PUT/PATCH endpoints -- to ensure that older clients/utilities do not
unexpectedly make destructive use of those endpoints, a validation check of a
header value against supported versions has been implemented.

Moving forward, if a breaking change is made to an existing endpoint that
requires user updates, as part of that update we will set the current version of
the core API and require a header that confirms the client is compatible with
the version required or greater.

In this instance, the rules PUT/PATCH
endpoints will require a `Cumulus-API-Version` value of at least `2`.

```bash
 curl --request PUT https://example.com/rules/repeat_test\
 --header 'Cumulus-API-Version: 2'\
 --header 'Content-Type: application/json'\
 --header 'Authorization: Bearer ReplaceWithToken'\
 --data ...
```

Users/clients that do not make use of these endpoints will not be impacted.

### Breaking Changes

- **CUMULUS-3427**
  - Changed the naming conventions for memory size and timeouts configuration to simply the lambda name

### Notable Changes

- **CUMULUS-3095**
  - Added `PATCH` rules endpoint to update rule which works as the existing `PUT` endpoint.
  - Updated `PUT` rules endpoint to replace rule.

### Added

- **CUMULUS-3218**
  - Added optional `maxDownloadTime` field to `provider` schema
  - Added `max_download_time` column to PostgreSQL `providers` table
  - Updated `@cumulus/ingest/lock` to check expired locks based on `provider.maxDownloadTime`

### Changed

- **CUMULUS-3095**
  - Updated `@cumulus/api-client/rules` to have`replaceRule` and `updateRule` methods.
  - Updated mapping for rule Elasticsearch records to prevent dynamic field for keys under
    `meta` and `payload`, and fixed `rule` field mapping.
- **CUMULUS-3351**
  - Updated `constructOnlineAccessUrls()` to group CMR online access URLs by link type.
- **CUMULUS-3377**
  - Added configuration option to cumulus-tf/terraform.tfvars to include sns:Subscribe access policy for
    executions, granules, collections, and PDRs report topics.
- **CUMULUS-3392**
  - Modify cloudwatch rule by deleting `custom`
- **CUMULUS-3434**
  - Updated `@cumulus/orca-recovery-adapter` task to output both input granules and recovery output.
  - Updated `example/cumulus-tf/orca.tf` to use v9.0.0.

### Fixed

- **CUMULUS-3095**
  - Added back `rule` schema validation which is missing after RDS phase 3.
  - Fixed a bug for creating rule with tags.
- **CUMULUS-3286**
  - Fixed `@cumulus/cmrjs/cmr-utils/getGranuleTemporalInfo` and `@cumulus/message/Granules/getGranuleCmrTemporalInfo`
    to handle non-existing cmr file.
  - Updated mapping for granule and deletedgranule Elasticsearch records to prevent dynamic field for keys under
    `queryFields`.
  - Updated mapping for collection Elasticsearch records to prevent dynamic field for keys under `meta`.
- **CUMULUS-3393**
  - Fixed `PUT` collection endpoint to update collection configuration in S3.
- **CUMULUS-3427**
  - Fixed issue where some lambda and task memory sizes and timeouts were not configurable
- **@aws-sdk upgrade**
  - Fixed TS compilation error on aws-client package caused by @aws-sdk/client-dynamodb 3.433.0 upgrade

## [v18.0.0] 2023-08-28

### Notable Changes

- **CUMULUS-3270**
  - update python lambdas to use python3.10
  - update dependencies to use python3.10 including cumulus-message-adapter, cumulus-message-adapter-python and cumulus-process-py
- **CUMULUS-3259**
  - Updated Terraform version from 0.13.6 to 1.5.3. Please see the [instructions to upgrade your deployments](https://github.com/nasa/cumulus/blob/master/docs/upgrade-notes/upgrading-tf-version-1.5.3.md).

### Changed

- **CUMULUS-3366**
  - Added logging to the `collectionRuleMatcher` Rules Helper, which is used by the sqs-message-consumer and message-consumer Lambdas,
    to report when an incoming message's collection does not match any rules.

## [v17.0.0] 2023-08-09

### MIGRATION notes

- This release updates the `hashicorp/aws` provider required by Cumulus to `~> 5.0`
  which in turn requires updates to all modules deployed with Core in the same stack
  to use a compatible provider version.
- This update is *not* compatible with prior stack states - Terraform will not
  allow redeployment of a prior version of Cumulus using an older version of
  the provider.  Please be sure to validate the install changeset is what you
  expect prior to upgrading to this version.
- Upgrading Cumulus to v17 from prior versions should only require the usual
  terraform init/apply steps.  As always **be sure** to inspect the `terraform plan` or
  `terraform apply` changeset to ensure the changes between providers are what
  you're expecting for all modules you've chosen to deploy with Cumulus

### Notable Changes

- **CUMULUS-3258**
  - @cumulus/api is now compatible *only* with Orca >= 8.1.0.    Prior versions of
    Orca are not compatible with Cumulus 17+
  - Updated all hashicorp terraform AWS provider configs to ~> 5.0
    - Upstream/downstream terraform modules will need to utilize an AWS provider
      that matches this range

### Breaking Changes

- **CUMULUS-3258**
  - Update @cumulus/api/lib/orca/getOrcaRecoveryStatusByGranuleCollection
    to @cumulus/api/lib/orca/getOrcaRecoveryStatusByGranuleIdAndCollection and
    add collectionId to arguments to support Orca v8+ required use of
    collectionId

  - Updated all terraform AWS providers to ~> 5.0

### Changed

- **CUMULUS-3258**
  - Update all Core integration tests/integrations to be compatible with Orca >=
    v8.1.0 only

### Fixed

- **CUMULUS-3319**
  - Removed @cumulus/api/models/schema and changed all references to
    @cumulus/api/lib/schema in docs and related models
  - Removed @cumulus/api/models/errors.js
  - Updated API granule write logic to cause postgres schema/db write failures on an individual granule file write to result  in a thrown error/400 return instead of a 200 return and a 'silent' update of the granule to failed status.
  - Update api/lib/_writeGranule/_writeGranulefiles logic to allow for schema failures on individual granule writes via an optional method parameter in _writeGranules, and an update to the API granule write calls.
  - Updated thrown error to include information related to automatic failure behavior in addition to the stack trace.

## [v16.1.3] 2024-1-15

**Please note** changes in 16.1.3 may not yet be released in future versions, as this
is a backport/patch release on the 16.x series of releases.  Updates that are
included in the future will have a corresponding CHANGELOG entry in future releases.

### Changed

- **CUMULUS_3499
  - Update AWS-SDK dependency pin to "2.1490" to prevent SQS issue.  Dependency
    pin expected to be changed with the resolution to CUMULUS-2900

### Fixed

- **CUMULUS-3474**
  - Fixed overriden changes to `rules.buildPayload' to restore changes from
    ticket `CUMULUS-2969` which limited the definition object to `name` and `arn` to
    account for AWS character limits.
- **CUMULUS-3501**
  - Updated CreateReconciliationReport lambda to save report record to Elasticsearch.
  - Created docker image cumuluss/async-operation:48 from v16.1.2, and used it as default async_operation_image.
- **CUMULUS-3510**
  - Fixed `@cumulus/api` `validateAndUpdateSqsRule` method to allow 0 retries and 0 visibilityTimeout
    in rule's meta.  This fix from CUMULUS-2863 was not in release 16 and later.
- **CUMULUS-3540**
  - stubbed cmr interfaces in integration tests allow integration tests to pass
  - needed while cmr is failing to continue needed releases and progress
  - this change should be reverted ASAP when cmr is working as needed again

## [v16.1.2] 2023-11-01

**Please note** changes in 16.1.2 may not yet be released in future versions, as this
is a backport/patch release on the 16.x series of releases.  Updates that are
included in the future will have a corresponding CHANGELOG entry in future releases.

### Added

- **CUMULUS-3218**
  - Added optional `maxDownloadTime` field to `provider` schema
  - Added `max_download_time` column to PostgreSQL `providers` table
  - Updated `@cumulus/ingest/lock` to check expired locks based on `provider.maxDownloadTime`

### Fixed

- **@aws-sdk upgrade**
  - Fixed TS compilation error on aws-client package caused by @aws-sdk/client-dynamodb 3.433.0 upgrade
  - Updated mapping for collection Elasticsearch records to prevent dynamic field for keys under `meta`.
- **CUMULUS-3286**
  - Fixed `@cumulus/cmrjs/cmr-utils/getGranuleTemporalInfo` and `@cumulus/message/Granules/getGranuleCmrTemporalInfo`
    to handle non-existing cmr file.
  - Updated mapping for granule and deletedgranule Elasticsearch records to prevent dynamic field for keys under
    `queryFields`.
- **CUMULUS-3293**
  - Process Dead Letter Archive is fixed to properly copy objects from `/sqs/` to `/failed-sqs/` location
- **CUMULUS-3393**
  - Fixed `PUT` collection endpoint to update collection configuration in S3.
- **CUMULUS-3467**
  - Added `childWorkflowMeta` to `QueueWorkflow` task configuration

## [v16.1.1] 2023-08-03

### Notable Changes

- The async_operation_image property of cumulus module should be updated to pull
  the ECR image for cumuluss/async-operation:47

### Added

- **CUMULUS-3298**
  - Added extra time to the buffer for replacing the launchpad token before it
    expires to alleviate CMR error messages
- **CUMULUS-3220**
  - Created a new send-pan task
- **CUMULUS-3287**
  - Added variable to allow the aws_ecs_task_definition health check to be configurable.
  - Added clarity to how the bucket field needs to be configured for the
    move-granules task definition

### Changed

- Security upgrade node from 14.19.3-buster to 14.21.1-buster
- **CUMULUS-2985**
  - Changed `onetime` rules RuleTrigger to only execute when the state is `ENABLED` and updated documentation to reflect the change
  - Changed the `invokeRerun` function to only re-run enabled rules
- **CUMULUS-3188**
  - Updated QueueGranules to support queueing granules that meet the required API granule schema.
  - Added optional additional properties to queue-granules input schema
- **CUMULUS-3252**
  - Updated example/cumulus-tf/orca.tf to use orca v8.0.1
  - Added cumulus task `@cumulus/orca-copy-to-archive-adapter`, and add the task to `tf-modules/ingest`
  - Updated `tf-modules/cumulus` module to take variable `orca_lambda_copy_to_archive_arn` and pass to `tf-modules/ingest`
  - Updated `example/cumulus-tf/ingest_and_publish_granule_with_orca_workflow.tf` `CopyToGlacier` (renamed to `CopyToArchive`) step to call
    `orca_copy_to_archive_adapter_task`
- **CUMULUS-3253**
  - Added cumulus task `@cumulus/orca-recovery-adapter`, and add the task to `tf-modules/ingest`
  - Updated `tf-modules/cumulus` module to take variable `orca_sfn_recovery_workflow_arn` and pass to `tf-modules/ingest`
  - Added `example/cumulus-tf/orca_recovery_adapter_workflow.tf`, `OrcaRecoveryAdapterWorkflow` workflow has `OrcaRecoveryAdapter` task
    to call the ORCA recovery step-function.
  - Updated `example/data/collections/` collection configuration `meta.granuleRecoveryWorkflow` to use `OrcaRecoveryAdapterWorkflow`
- **CUMULUS-3215**
  - Create reconciliation reports will properly throw errors and set the async
    operation status correctly to failed if there is an error.
  - Knex calls relating to reconciliation reports will retry if there is a
    connection terminated unexpectedly error
  - Improved logging for async operation
  - Set default async_operation_image_version to 47
- **CUMULUS-3024**
  - Combined unit testing of @cumulus/api/lib/rulesHelpers to a single test file
    `api/tests/lib/test-rulesHelpers` and removed extraneous test files.
- **CUMULUS-3209**
  - Apply brand color with high contrast settings for both (light and dark) themes.
  - Cumulus logo can be seen when scrolling down.
  - "Back to Top" button matches the brand color for both themes.
  - Update "note", "info", "tip", "caution", and "warning" components to [new admonition styling](https://docusaurus.io/docs/markdown-features/admonitions).
  - Add updated arch diagram for both themes.
- **CUMULUS-3203**
  - Removed ACL setting of private on S3.multipartCopyObject() call
  - Removed ACL setting of private for s3PutObject()
  - Removed ACL confguration on sync-granules task
  - Update documentation on dashboard deployment to exclude ACL public-read setting
- **CUMULUS-3245**
  - Update SQS consumer logic to catch ExecutionAlreadyExists error and
    delete SQS message accordingly.
  - Add ReportBatchItemFailures to event source mapping start_sf_mapping
- **CUMULUS-3357**
  - `@cumulus/queue-granules` is now written in TypeScript
  - `@cumulus/schemas` can now generate TypeScript interfaces for the task input, output and config.
- Added missing name to throttle_queue_watcher Cloudwatch event in `throttled-queue.tf`


### Fixed

- **CUMULUS-3258**
  - Fix un-prefixed s3 lifecycle configuration ID from CUMULUS-2915
- **CUMULUS-2625**
  - Optimized heap memory and api load in queue-granules task to scale to larger workloads.
- **CUMULUS-3265**
  - Fixed `@cumulus/api` `getGranulesForPayload` function to query cloud metrics es when needed.
- **CUMULUS-3389**
  - Updated runtime of `send-pan` and `startAsyncOperation` lambdas to `nodejs16.x`

## [v16.0.0] 2023-05-09

### Notable Changes

- The async_operation_image property of cumulus module should be updated to pull
  the ECR image for cumuluss/async-operation:46

### MIGRATION notes

#### PI release version

When updating directly to v16 from prior releases older that V15, please make sure to
read through all prior release notes.

Notable migration concerns since the last PI release version (11.1.x):

- [v14.1.0] - Postgres compatibility update to Aurora PostgreSQL 11.13.
- [v13.1.0] - Postgres update to add `files_granules_cumulus_id_index` to the
  `files` table may require manual steps depending on load.

#### RDS Phase 3 migration notes

This release includes updates that remove existing DynamoDB tables as part of
release deployment process.   This release *cannot* be properly rolled back in
production as redeploying a prior version of Cumulus will not recover the
associated Dynamo tables.

Please read the full change log for RDS Phase 3 and consult the [RDS Phase 3 update
documentation](https://nasa.github.io/cumulus/docs/next/upgrade-notes/upgrade-rds-phase-3-release)

#### API Endpoint Versioning

As part of the work on CUMULUS-3072, we have added a required header for the
granule PUT/PATCH endpoints -- to ensure that older clients/utilities do not
unexpectedly make destructive use of those endpoints, a validation check of a
header value against supported versions has been implemented.

Moving forward, if a breaking change is made to an existing endpoint that
requires user updates, as part of that update we will set the current version of
the core API and require a header that confirms the client is compatible with
the version required or greater.

In this instance, the granule PUT/PATCH
endpoints will require a `Cumulus-API-Version` value of at least `2`.

```bash
 curl --request PUT https://example.com/granules/granuleId.A19990103.006.1000\
 --header 'Cumulus-API-Version: 2'\
 --header 'Content-Type: application/json'\
 --header 'Authorization: Bearer ReplaceWithToken'\
 --data ...
```

Users/clients that do not make use of these endpoints will not be impacted.

### RDS Phase 3
#### Breaking Changes

- **CUMULUS-2688**
  - Updated bulk operation logic to use collectionId in addition to granuleId to fetch granules.
  - Tasks using the `bulk-operation` Lambda should provide collectionId and granuleId e.g. { granuleId: xxx, collectionId: xxx }
- **CUMULUS-2856**
  - Update execution PUT endpoint to no longer respect message write constraints and update all values passed in

#### Changed

- **CUMULUS-3282**
  - Updated internal granule endpoint parameters from :granuleName to :granuleId
    for maintenance/consistency reasons
- **CUMULUS-2312** - RDS Migration Epic Phase 3
  - **CUMULUS-2645**
    - Removed unused index functionality for all tables other than
      `ReconciliationReportsTable` from `dbIndexer` lambda
  - **CUMULUS-2398**
    - Remove all dynamoDB updates for `@cumulus/api/ecs/async-operation/*`
    - Updates all api endpoints with updated signature for
      `asyncOperationsStart` calls
    - Remove all dynamoDB models calls from async-operations api endpoints
  - **CUMULUS-2801**
    - Move `getFilesExistingAtLocation`from api granules model to api/lib, update granules put
      endpoint to remove model references
  - **CUMULUS-2804**
    - Updates api/lib/granule-delete.deleteGranuleAndFiles:
      - Updates dynamoGranule -> apiGranule in the signature and throughout the dependent code
      - Updates logic to make apiGranule optional, but pgGranule required, and
        all lookups use postgres instead of ES/implied apiGranule values
      - Updates logic to make pgGranule optional - in this case the logic removes the entry from ES only
    - Removes all dynamo model logic from api/endpoints/granules
    - Removes dynamo write logic from api/lib/writeRecords.*
    - Removes dynamo write logic from api/lib/ingest.*
    - Removes all granule model calls from api/lambdas/bulk-operations and any dependencies
    - Removes dynamo model calls from api/lib/granule-remove-from-cmr.unpublishGranule
    - Removes Post Deployment execution check from sf-event-sqs-to-db-records
    - Moves describeGranuleExecution from api granule model to api/lib/executions.js
  - **CUMULUS-2806**
    - Remove DynamoDB logic from executions `POST` endpoint
    - Remove DynamoDB logic from sf-event-sqs-to-db-records lambda execution writes.
    - Remove DynamoDB logic from executions `PUT` endpoint
  - **CUMULUS-2808**
    - Remove DynamoDB logic from executions `DELETE` endpoint
  - **CUMULUS-2809**
    - Remove DynamoDB logic from providers `PUT` endpoint
    - Updates DB models asyncOperation, provider and rule to return all fields on upsert.
  - **CUMULUS-2810**
    - Removes addition of DynamoDB record from API endpoint POST /provider/<name>
  - **CUMULUS-2811**
    - Removes deletion of DynamoDB record from API endpoint DELETE /provider/<name>
  - **CUMULUS-2817**
    - Removes deletion of DynamoDB record from API endpoint DELETE /collection/<name>/<version>
  - **CUMULUS-2814**
    - Move event resources deletion logic from `rulesModel` to `rulesHelper`
  - **CUMULUS-2815**
    - Move File Config and Core Config validation logic for Postgres Collections from `api/models/collections.js` to `api/lib/utils.js`
  - **CUMULUS-2813**
    - Removes creation and deletion of DynamoDB record from API endpoint POST /rules/
  - **CUMULUS-2816**
    - Removes addition of DynamoDB record from API endpoint POST /collections
  - **CUMULUS-2797**
    - Move rule helper functions to separate rulesHelpers file
  - **CUMULUS-2821**
    - Remove DynamoDB logic from `sfEventSqsToDbRecords` lambda
  - **CUMULUS-2856**
    - Update API/Message write logic to handle nulls as deletion in execution PUT/message write logic

#### Added

- **CUMULUS-2312** - RDS Migration Epic Phase 3
  - **CUMULUS-2813**
    - Added function `create` in the `db` model for Rules
      to return an array of objects containing all columns of the created record.
  - **CUMULUS-2812**
    - Move event resources logic from `rulesModel` to `rulesHelper`
  - **CUMULUS-2820**
    - Remove deletion of DynamoDB record from API endpoint DELETE /pdr/<pdrName>
  - **CUMULUS-2688**
    - Add new endpoint to fetch granules by collectionId as well as granuleId: GET /collectionId/granuleId
    - Add new endpoints to update and delete granules by collectionId as well as
      granuleId

#### Removed

- **CUMULUS-2994**
  - Delete code/lambdas that publish DynamoDB stream events to SNS
- **CUMULUS-3226**
  - Removed Dynamo Async Operations table
- **CUMULUS-3199**
  - Removed DbIndexer lambda and all associated terraform resources
- **CUMULUS-3009**
  - Removed Dynamo PDRs table
- **CUMULUS-3008**
  - Removed DynamoDB Collections table
- **CUMULUS-2815**
  - Remove update of DynamoDB record from API endpoint PUT /collections/<name>/<version>
- **CUMULUS-2814**
  - Remove DynamoDB logic from rules `DELETE` endpoint
- **CUMULUS-2812**
  - Remove DynamoDB logic from rules `PUT` endpoint
- **CUMULUS-2798**
  - Removed AsyncOperations model
- **CUMULUS-2797**
- **CUMULUS-2795**
  - Removed API executions model
- **CUMULUS-2796**
  - Remove API pdrs model and all related test code
  - Remove API Rules model and all related test code
- **CUMULUS-2794**
  - Remove API Collections model and all related test code
  - Remove lambdas/postgres-migration-count-tool, api/endpoints/migrationCounts and api-client/migrationCounts
  - Remove lambdas/data-migration1 tool
  - Remove lambdas/data-migration2 and
    lambdas/postgres-migration-async-operation
- **CUMULUS-2793**
  - Removed Provider Dynamo model and related test code
- **CUMULUS-2792**
  - Remove API Granule model and all related test code
  - Remove granule-csv endpoint
- **CUMULUS-2645**
  - Removed dynamo structural migrations and related code from `@cumulus/api`
  - Removed `executeMigrations` lambda
  - Removed `granuleFilesCacheUpdater` lambda
  - Removed dynamo files table from `data-persistence` module.  *This table and
    all of its data will be removed on deployment*.

### Added
- **CUMULUS-3072**
  - Added `replaceGranule` to `@cumulus/api-client/granules` to add usage of the
    updated RESTful PUT logic
- **CUMULUS-3121**
  - Added a map of variables for the cloud_watch_log retention_in_days for the various cloudwatch_log_groups, as opposed to keeping them hardcoded at 30 days. Can be configured by adding the <module>_<cloudwatch_log_group_name>_log_retention value in days to the cloudwatch_log_retention_groups map variable
- **CUMULUS-3201**
  - Added support for sha512 as checksumType for LZARDs backup task.

### Changed

- **CUMULUS-3315**
  - Updated `@cumulus/api-client/granules.bulkOperation` to remove `ids`
    parameter in favor of `granules` parameter, in the form of a
    `@cumulus/types/ApiGranule` that requires the following keys: `[granuleId, collectionId]`
- **CUMULUS-3307**
  - Pinned cumulus dependency on `pg` to `v8.10.x`
- **CUMULUS-3279**
  - Updated core dependencies on `xml2js` to `v0.5.0`
  - Forcibly updated downstream dependency for `xml2js` in `saml2-js` to
    `v0.5.0`
  - Added audit-ci CVE override until July 1 to allow for Core package releases
- **CUMULUS-3106**
  - Updated localstack version to 1.4.0 and removed 'skip' from all skipped tests
- **CUMULUS-3115**
  - Fixed DiscoverGranules' workflow's duplicateHandling when set to `skip` or `error` to stop retrying
    after receiving a 404 Not Found Response Error from the `cumulus-api`.
- **CUMULUS-3165**
  - Update example/cumulus-tf/orca.tf to use orca v6.0.3

### Fixed

- **CUMULUS-3315**
  - Update CI scripts to use shell logic/GNU timeout to bound test timeouts
    instead of NPM `parallel` package, as timeouts were not resulting in
    integration test failure
- **CUMULUS-3223**
  - Update `@cumulus/cmrjs/cmr-utils.getGranuleTemporalInfo` to handle the error when the cmr file s3url is not available
  - Update `sfEventSqsToDbRecords` lambda to return [partial batch failure](https://docs.aws.amazon.com/lambda/latest/dg/with-sqs.html#services-sqs-batchfailurereporting),
    and only reprocess messages when cumulus message can't be retrieved from the execution events.
  - Update `@cumulus/cumulus-message-adapter-js` to `2.0.5` for all cumulus tasks

## [v15.0.4] 2023-06-23

### Changed

- **CUMULUS-3307**
  - Pinned cumulus dependency on `pg` to `v8.10.x`

### Fixed

- **CUMULUS-3115**
  - Fixed DiscoverGranules' workflow's duplicateHandling when set to `skip` or `error` to stop retrying
    after receiving a 404 Not Found Response Error from the `cumulus-api`.
- **CUMULUS-3315**
  - Update CI scripts to use shell logic/GNU timeout to bound test timeouts
    instead of NPM `parallel` package, as timeouts were not resulting in
    integration test failure
- **CUMULUS-3223**
  - Update `@cumulus/cmrjs/cmr-utils.getGranuleTemporalInfo` to handle the error when the cmr file s3url is not available
  - Update `sfEventSqsToDbRecords` lambda to return [partial batch failure](https://docs.aws.amazon.com/lambda/latest/dg/with-sqs.html#services-sqs-batchfailurereporting),
    and only reprocess messages when cumulus message can't be retrieved from the execution events.
  - Update `@cumulus/cumulus-message-adapter-js` to `2.0.5` for all cumulus tasks

## [v15.0.3] 2023-04-28

### Fixed

- **CUMULUS-3243**
  - Updated granule delete logic to delete granule which is not in DynamoDB
  - Updated granule unpublish logic to handle granule which is not in DynamoDB and/or CMR

## [v15.0.2] 2023-04-25

### Fixed

- **CUMULUS-3120**
  - Fixed a bug by adding in `default_log_retention_periods` and `cloudwatch_log_retention_periods`
  to Cumulus modules so they can be used during deployment for configuring cloudwatch retention periods, for more information check here: [retention document](https://nasa.github.io/cumulus/docs/configuration/cloudwatch-retention)
  - Updated cloudwatch retention documentation to reflect the bugfix changes

## [v15.0.1] 2023-04-20

### Changed

- **CUMULUS-3279**
  - Updated core dependencies on `xml2js` to `v0.5.0`
  - Forcibly updated downstream dependency for `xml2js` in `saml2-js` to
    `v0.5.0`
  - Added audit-ci CVE override until July 1 to allow for Core package releases

## Fixed

- **CUMULUS-3285**
  - Updated `api/lib/distribution.js isAuthBearTokenRequest` to handle non-Bearer authorization header

## [v15.0.0] 2023-03-10

### Breaking Changes

- **CUMULUS-3147**
  - The minimum supported version for all published Cumulus Core npm packages is now Node 16.19.0
  - Tasks using the `cumuluss/cumulus-ecs-task` Docker image must be updated to `cumuluss/cumulus-ecs-task:1.9.0.` which is built with node:16.19.0-alpine.  This can be done by updating the `image` property of any tasks defined using the `cumulus_ecs_service` Terraform module.
  - Updated Dockerfile of async operation docker image to build from node:16.19.0-buster
  - Published new tag [`44` of `cumuluss/async-operation` to Docker Hub](https://hub.docker.com/layers/cumuluss/async-operation/44/images/sha256-8d757276714153e4ab8c24a2b7b6b9ffee14cc78b482d9924e7093af88362b04?context=explore).
  - The `async_operation_image` property of `cumulus` module must be updated to pull the ECR image for `cumuluss/async-operation:44`.

### Changed

- **CUMULUS-2997**
  - Migrate Cumulus Docs to Docusaurus v2 and DocSearch v3.
- **CUMULUS-3044**
  - Deployment section:
    - Consolidate and migrate Cumulus deployment (public facing) content from wiki to Cumulus Docs in GitHub.
    - Update links to make sure that the user can maintain flow between the wiki and GitHub deployment documentation.
    - Organize and update sidebar to include categories for similar deployment topics.
- **CUMULUS-3147**
  - Set example/cumulus-tf default async_operation_image_version to 44.
  - Set example/cumulus-tf default ecs_task_image_version to 1.9.0.
- **CUMULUS-3166**
  - Updated example/cumulus-tf/thin_egress_app.tf to use tea 1.3.2

### Fixed

- **CUMULUS-3187**
  - Restructured Earthdata Login class to be individual methods as opposed to a Class Object
  - Removed typescript no-checks and reformatted EarthdataLogin code to be more type friendly

## [v14.1.0] 2023-02-27

### MIGRATION notes

#### PostgreSQL compatibility update

From this release forward Core will be tested against PostgreSQL 11   Existing
release compatibility testing was done for release 11.1.8/14.0.0+.   Users
should migrate their datastores to Aurora PostgreSQL 11.13+ compatible data stores
as soon as possible.

Users utilizing the `cumulus-rds-tf` module will have upgraded/had their
database clusters forcibly upgraded at the next maintenance window after 31 Jan
2023.   Our guidance to mitigate this issue is to do a manual (outside of
terraform) upgrade.   This will result in the cluster being upgraded with a
manually set parameter group not managed by terraform.

If you manually upgraded and the cluster is now on version 11.13, to continue
using the `cumulus-rds-tf` module *once upgraded* update following module
configuration values if set, or allow their defaults to be utilized:

```terraform
parameter_group_family = "aurora-postgresql11"
engine_version = 11.13
```

When you apply this update, the original PostgreSQL v10 parameter group will be
removed, and recreated using PG11 defaults/configured terraform values and
update the database cluster to use the new configuration.

### Added

- **CUMULUS-3193**
  - Add a Python version file
- **CUMULUS-3121**
  - Added a map of variables in terraform for custom configuration of cloudwatch_log_groups' retention periods.
    Please refer to the [Cloudwatch-Retention] (https://nasa.github.io/cumulus/docs/configuration/cloudwatch-retention)
    section of the Cumulus documentation in order for more detailed information and an example into how to do this.
- **CUMULUS-3071**
  - Added 'PATCH' granules endpoint as an exact duplicate of the existing `PUT`
    endpoint.    In future releases the `PUT` endpoint will be replaced with valid PUT logic
    behavior (complete overwrite) in a future release.   **The existing PUT
    implementation is deprecated** and users should move all existing usage of
    `PUT` to `PATCH` before upgrading to a release with `CUMULUS-3072`.

### Fixed

- **CUMULUS-3033**
  - Fixed `granuleEsQuery` to properly terminate if `body.hit.total.value` is 0.

- The `getLambdaAliases` function has been removed from the `@cumulus/integration-tests` package
- The `getLambdaVersions` function has been removed from the `@cumulus/integration-tests` package
- **CUMULUS-3117**
  - Update `@cumulus/es-client/indexer.js` to properly handle framework write
    constraints for queued granules.    Queued writes will now be properly
    dropped from elasticsearch writes along with the primary datastore(s) when
    write constraints apply
- **CUMULUS-3134**
  - Get tests working on M1 Macs
- **CUMULUS-3148**:
  - Updates cumulus-rds-tf to use defaults for PostgreSQL 11.13
  - Update IngestGranuleSuccessSpec as test was dependant on file ordering and
    PostgreSQL 11 upgrade exposed dependency on database results in the API return
  - Update unit test container to utilize PostgreSQL 11.13 container
- **CUMULUS-3149**
  - Updates the api `/granules/bulkDelete` endpoint to take the
    following configuration keys for the bulkDelete:
    - concurrency - Number of concurrent bulk deletions to process at a time.
            Defaults to 10, increasing this value may improve throughput at the cost
            of additional database/CMR/etc load.
    - maxDbConnections - Defaults to `concurrency`, and generally should not be
        changed unless troubleshooting performance concerns.
  - Updates all bulk api endpoints to add knexDebug boolean query parameter to
    allow for debugging of database connection issues in the future.  Defaults
    to false.
  - Fixed logic defect in bulk deletion logic where an information query was
    nested in a transaction call, resulting in transactions holding knex
    connection pool connections in a blocking way that would not resolve,
    resulting in deletion failures.
- **CUMULUS-3142**
  - Fix issue from CUMULUS-3070 where undefined values for status results in
    unexpected insertion failure on PATCH.
- **CUMULUS-3181**
  - Fixed `sqsMessageRemover` lambda to correctly retrieve ENABLED sqs rules.

- **CUMULUS-3189**
  - Upgraded `cumulus-process` and `cumulus-message-adapter-python` versions to
    support pip 23.0
- **CUMULUS-3196**
  - Moved `createServer` initialization outside the `s3-credentials-endpoint` lambda
    handler to reduce file descriptor usage
- README shell snippets better support copying
- **CUMULUS-3111**
  - Fix issue where if granule update dropped due to write constraints for writeGranuleFromMessage, still possible for granule files to be written
  - Fix issue where if granule update is limited to status and timestamp values due to write constraints for writeGranuleFromMessage, Dynamo or ES granules could be out of sync with PG

### Breaking Changes

- **CUMULUS-3072**
  - Removed original PUT granule endpoint logic (in favor of utilizing new PATCH
    endpoint introduced in CUMULUS-3071)
  - Updated PUT granule endpoint to expected RESTful behavior:
    - PUT will now overwrite all non-provided fields as either non-defined or
      defaults, removing existing related database records (e.g. files,
      granule-execution linkages ) as appropriate.
    - PUT will continue to overwrite fields that are provided in the payload,
      excepting collectionId and granuleId which cannot be modified.
    - PUT will create a new granule record if one does not already exist
    - Like PATCH, the execution field is additive only - executions, once
      associated with a granule record cannot be unassociated via the granule
      endpoint.
  - /granule PUT and PATCH endpoints now require a header with values `{
    version: 2 }`
  - PUT endpoint will now only support /:collectionId/:granuleId formatted
    queries
  - `@cumulus/api-client.replaceGranule now utilizes body.collectionId to
    utilize the correct API PUT endpoint
  - Cumulus API version updated to `2`

### Changed

- **Snyk Security**
  - Upgraded jsonwebtoken from 8.5.1 to 9.0.0
  - CUMULUS-3160: Upgrade knex from 0.95.15 to 2.4.1
  - Upgraded got from 11.8.3 to ^11.8.5
- **Dependabot Security**
  - Upgraded the python package dependencies of the example lambdas
- **CUMULUS-3043**
  - Organize & link Getting Started public docs for better user guidance
  - Update Getting Started sections with current content
- **CUMULUS-3046**
  - Update 'Deployment' public docs
  - Apply grammar, link fixes, and continuity/taxonomy standards
- **CUMULUS-3071**
  - Updated `@cumulus/api-client` packages to use `PATCH` protocol for existing
    granule `PUT` calls, this change should not require user updates for
    `api-client` users.
    - `@cumulus/api-client/granules.updateGranule`
    - `@cumulus/api-client/granules.moveGranule`
    - `@cumulus/api-client/granules.updateGranule`
    - `@cumulus/api-client/granules.reingestGranule`
    - `@cumulus/api-client/granules.removeFromCMR`
    - `@cumulus/api-client/granules.applyWorkflow`
- **CUMULUS-3097**
  - Changed `@cumulus/cmr-client` package's token from Echo-Token to Earthdata Login (EDL) token in updateToken method
  - Updated CMR header and token tests to reflect the Earthdata Login changes
- **CUMULUS-3144**
  - Increased the memory of API lambda to 1280MB
- **CUMULUS-3140**
  - Update release note to include cumulus-api release
- **CUMULUS-3193**
  - Update eslint config to better support typing
- Improve linting of TS files

### Removed

- **CUMULUS-2798**
  - Removed AsyncOperations model

### Removed

- **CUMULUS-3009**
  - Removed Dynamo PDRs table

## [v14.0.0] 2022-12-08

### Breaking Changes

- **CUMULUS-2915**
  - API endpoint GET `/executions/status/${executionArn}` returns `presignedS3Url` and `data`
  - The user (dashboard) must read the `s3SignedURL` and `data` from the return
- **CUMULUS-3070/3074**
  - Updated granule PUT/POST endpoints to no longer respect message write
    constraints.  Functionally this means that:
    - Granules with older createdAt values will replace newer ones, instead of
        ignoring the write request
    - Granules that attempt to set a non-complete state (e.g. 'queued' and
        'running') will now ignore execution state/state change and always write
    - Granules being set to non-complete state will update all values passed in,
      instead of being restricted to `['createdAt', 'updatedAt', 'timestamp',
      'status', 'execution']`

### Added

- **CUMULUS-3070**
  - Remove granules dynamoDb model logic that sets default publish value on record
    validation
  - Update API granule write logic to not set default publish value on record
    updates to avoid overwrite (PATCH behavior)
  - Update API granule write logic to publish to false on record
    creation if not specified
  - Update message granule write logic to set default publish value on record
    creation update.
  - Update granule write logic to set published to default value of `false` if
    `null` is explicitly set with intention to delete the value.
  - Removed dataType/version from api granule schema
  - Added `@cumulus/api/endpoints/granules` unit to cover duration overwrite
    logic for PUT/PATCH endpoint.
- **CUMULUS-3098**
  - Added task configuration setting named `failTaskWhenFileBackupFail` to the
    `lzards-backup` task. This setting is `false` by default, but when set to
    `true`, task will fail if one of the file backup request fails.

### Changed

- Updated CI deploy process to utilize the distribution module in the published zip file which
    will be run against for the integration tests
- **CUMULUS-2915**
  - Updated API endpoint GET `/executions/status/${executionArn}` to return the
    presigned s3 URL in addition to execution status data
- **CUMULUS-3045**
  - Update GitHub FAQs:
    - Add new and refreshed content for previous sections
    - Add new dedicated Workflows section
- **CUMULUS-3070**
  - Updated API granule write logic to no longer require createdAt value in
    dynamo/API granule validation.   Write-time createdAt defaults will be set in the case
    of new API granule writes without the value set, and createdAt will be
    overwritten if it already exists.
  - Refactored granule write logic to allow PATCH behavior on API granule update
    such that existing createdAt values will be retained in case of overwrite
    across all API granule writes.
  - Updated granule write code to validate written createdAt is synced between
    datastores in cases where granule.createdAt is not provided for a new
    granule.
  - Updated @cumulus/db/translate/granules.translateApiGranuleToPostgresGranuleWithoutNilsRemoved to validate incoming values to ensure values that can't be set to null are not
  - Updated @cumulus/db/translate/granules.translateApiGranuleToPostgresGranuleWithoutNilsRemoved to handle null values in incoming ApiGranule
  - Updated @cumulus/db/types/granules.PostgresGranule typings to allow for null values
  - Added ApiGranuleRecord to @cumulus/api/granule type to represent a written/retrieved from datastore API granule record.
  - Update API/Message write logic to handle nulls as deletion in granule PUT/message write logic
- **CUMULUS-3075**
  - Changed the API endpoint return value for a granule with no files. When a granule has no files, the return value beforehand for
    the translatePostgresGranuletoApiGranule, the function which does the translation of a Postgres granule to an API granule, was
    undefined, now changed to an empty array.
  - Existing behavior which relied on the pre-disposed undefined value was changed to instead accept the empty array.
  - Standardized tests in order to expect an empty array for a granule with no files files' object instead of undefined.
- **CUMULUS-3077**
  - Updated `lambdas/data-migration2` granule and files migration to have a `removeExcessFiles` function like in write-granules that will remove file records no longer associated with a granule being migrated
- **CUMULUS-3080**
  - Changed the retention period in days from 14 to 30 for cloudwatch logs for NIST-5 compliance
- **CUMULUS-3100**
  - Updated `POST` granules endpoint to check if granuleId exists across all collections rather than a single collection.
  - Updated `PUT` granules endpoint to check if granuleId exists across a different collection and throw conflict error if so.
  - Updated logic for writing granules from a message to check if granuleId exists across a different collection and throw conflict error if so.

### Fixed

- **CUMULUS-3070**
  - Fixed inaccurate typings for PostgresGranule in @cumulus/db/types/granule
  - Fixed inaccurate typings for @cumulus/api/granules.ApiGranule and updated to
    allow null
- **CUMULUS-3104**
  - Fixed TS compilation error on aws-client package caused by @aws-sdk/client-s3 3.202.0 upgrade
- **CUMULUS-3116**
  - Reverted the default ElasticSearch sorting behavior to the pre-13.3.0 configuration
  - Results from ElasticSearch are sorted by default by the `timestamp` field. This means that the order
  is not guaranteed if two or more records have identical timestamps as there is no secondary sort/tie-breaker.

## [v13.4.0] 2022-10-31

### Notable changes

- **CUMULUS-3104**
  - Published new tag [`43` of `cumuluss/async-operation` to Docker Hub](https://hub.docker.com/layers/cumuluss/async-operation/43/images/sha256-5f989c7d45db3dde87c88c553182d1e4e250a1e09af691a84ff6aa683088b948?context=explore) which was built with node:14.19.3-buster.

### Added

- **CUMULUS-2998**
  - Added Memory Size and Timeout terraform variable configuration for the following Cumulus tasks:
    - fake_processing_task_timeout and fake_processing_task_memory_size
    - files_to_granules_task_timeout and files_to_granule_task_memory_size
    - hello_world_task_timeout and hello_world_task_memory_size
    - sf_sqs_report_task_timeout and sf_sqs_report_task_memory_size
- **CUMULUS-2986**
  - Adds Terraform memory_size configurations to lambda functions with customizable timeouts enabled (the minimum default size has also been raised from 256 MB to 512 MB)
    allowed properties include:
      - add_missing_file_checksums_task_memory_size
      - discover_granules_task_memory_size
      - discover_pdrs_task_memory_size
      - hyrax_metadata_updates_task_memory_size
      - lzards_backup_task_memory_size
      - move_granules_task_memory_size
      - parse_pdr_task_memory_size
      - pdr_status_check_task_memory_size
      - post_to_cmr_task_memory_size
      - queue_granules_task_memory_size
      - queue_pdrs_task_memory_size
      - queue_workflow_task_memory_size
      - sync_granule_task_memory_size
      - update_cmr_access_constraints_task_memory_size
      - update_granules_cmr_task_memory_size
  - Initializes the lambda_memory_size(s) variable in the Terraform variable list
  - Adds Terraform timeout variable for add_missing_file_checksums_task
- **CUMULUS-2631**
  - Added 'Bearer token' support to s3credentials endpoint
- **CUMULUS-2787**
  - Added `lzards-api-client` package to Cumulus with `submitQueryToLzards` method
- **CUMULUS-2944**
  - Added configuration to increase the limit for body-parser's JSON and URL encoded parsers to allow for larger input payloads

### Changed


- Updated `example/cumulus-tf/variables.tf` to have `cmr_oauth_provider` default to `launchpad`
- **CUMULUS-3024**
  - Update PUT /granules endpoint to operate consistently across datastores
    (PostgreSQL, ElasticSearch, DynamoDB). Previously it was possible, given a
    partial Granule payload to have different data in Dynamo/ElasticSearch and PostgreSQL
  - Given a partial Granule object, the /granules update endpoint now operates
    with behavior more consistent with a PATCH operation where fields not provided
    in the payload will not be updated in the datastores.
  - Granule translation (db/src/granules.ts) now supports removing null/undefined fields when converting from API to Postgres
    granule formats.
  - Update granule write logic: if a `null` files key is provided in an update payload (e.g. `files: null`),
    an error will be thrown. `null` files were not previously supported and would throw potentially unclear errors. This makes the error clearer and more explicit.
  - Update granule write logic: If an empty array is provided for the `files` key, all files will be removed in all datastores
- **CUMULUS-2787**
  - Updated `lzards-backup-task` to send Cumulus provider and granule createdAt values as metadata in LZARDS backup request to support querying LZARDS for reconciliation reports
- **CUMULUS-2913**
  - Changed `process-dead-letter-archive` lambda to put messages from S3 dead
    letter archive that fail to process to new S3 location.
- **CUMULUS-2974**
  - The `DELETE /granules/<granuleId>` endpoint now includes additional details about granule
    deletion, including collection, deleted granule ID, deleted files, and deletion time.
- **CUMULUS-3027**
  - Pinned typescript to ~4.7.x to address typing incompatibility issues
    discussed in https://github.com/knex/knex/pull/5279
  - Update generate-ts-build-cache script to always install root project dependencies
- **CUMULUS-3104**
  - Updated Dockerfile of async operation docker image to build from node:14.19.3-buster
  - Sets default async_operation_image version to 43.
  - Upgraded saml2-js 4.0.0, rewire to 6.0.0 to address security vulnerabilities
  - Fixed TS compilation error caused by @aws-sdk/client-s3 3.190->3.193 upgrade

## [v13.3.2] 2022-10-10 [BACKPORT]

**Please note** changes in 13.3.2 may not yet be released in future versions, as
this is a backport and patch release on the 13.3.x series of releases. Updates that
are included in the future will have a corresponding CHANGELOG entry in future
releases.

### Fixed

- **CUMULUS-2557**
  - Updated `@cumulus/aws-client/S3/moveObject` to handle zero byte files (0 byte files).
- **CUMULUS-2971**
  - Updated `@cumulus/aws-client/S3ObjectStore` class to take string query parameters and
    its methods `signGetObject` and `signHeadObject` to take parameter presignOptions
- **CUMULUS-3021**
  - Updated `@cumulus/api-client/collections` and `@cumulus/integration-tests/api` to encode
    collection version in the URI path
- **CUMULUS-3024**
  - Update PUT /granules endpoint to operate consistently across datastores
    (PostgreSQL, ElasticSearch, DynamoDB). Previously it was possible, given a
    partial Granule payload to have different data in Dynamo/ElasticSearch and PostgreSQL
  - Given a partial Granule object, the /granules update endpoint now operates
    with behavior more consistent with a PATCH operation where fields not provided
    in the payload will not be updated in the datastores.
  - Granule translation (db/src/granules.ts) now supports removing null/undefined fields when converting from API to Postgres
    granule formats.
  - Update granule write logic: if a `null` files key is provided in an update payload (e.g. `files: null`),
    an error will be thrown. `null` files were not previously supported and would throw potentially unclear errors. This makes the error clearer and more explicit.
  - Update granule write logic: If an empty array is provided for the `files` key, all files will be removed in all datastores

## [v13.3.0] 2022-8-19

### Notable Changes

- **CUMULUS-2930**
  - The `GET /granules` endpoint has a new optional query parameter:
    `searchContext`, which is used to resume listing within the same search
    context. It is provided in every response from the endpoint as
    `meta.searchContext`. The searchContext value must be submitted with every
    consequent API call, and must be fetched from each new response to maintain
    the context.
  - Use of the `searchContext` query string parameter allows listing past 10,000 results.
  - Note that using the `from` query param in a request will cause the `searchContext` to
    be ignored and also make the query subject to the 10,000 results cap again.
  - Updated `GET /granules` endpoint to leverage ElasticSearch search-after API.
    The endpoint will only use search-after when the `searchContext` parameter
    is provided in a request.

## [v13.2.1] 2022-8-10 [BACKPORT]

### Notable changes

- **CUMULUS-3019**
  - Fix file write logic to delete files by `granule_cumulus_id` instead of
    `cumulus_id`. Previous logic removed files by matching `file.cumulus_id`
    to `granule.cumulus_id`.

## [v13.2.0] 2022-8-04

### Changed

- **CUMULUS-2940**
  - Updated bulk operation lambda to utilize system wide rds_connection_timing
    configuration parameters from the main `cumulus` module
- **CUMULUS-2980**
  - Updated `ingestPdrWithNodeNameSpec.js` to use `deleteProvidersAndAllDependenciesByHost` function.
  - Removed `deleteProvidersByHost`function.
- **CUMULUS-2954**
  - Updated Backup LZARDS task to run as a single task in a step function workflow.
  - Updated task to allow user to provide `collectionId` in workflow input and
    updated task to use said `collectionId` to look up the corresponding collection record in RDS.

## [v13.1.0] 2022-7-22

### MIGRATION notes

- The changes introduced in CUMULUS-2962 will re-introduce a
  `files_granules_cumulus_id_index` on the `files` table in the RDS database.
  This index will be automatically created as part of the bootstrap lambda
  function *on deployment* of the `data-persistence` module.

  *In cases where the index is already applied, this update will have no effect*.

  **Please Note**: In some cases where ingest is occurring at high volume levels and/or the
  files table has > 150M file records, the migration may
  fail on deployment due to timing required to both acquire the table state needed for the
  migration and time to create the index given the resources available.

  For reference a rx.5 large Aurora/RDS database
  with *no activity* took roughly 6 minutes to create the index for a file table with 300M records and no active ingest, however timed out when the same migration was attempted
  in production with possible activity on the table.

  If you believe you are subject to the above consideration, you may opt to
  manually create the `files` table index *prior* to deploying this version of
  Core with the following procedure:

  -----

  - Verify you do not have the index:

  ```text
  select * from pg_indexes where tablename = 'files';

   schemaname | tablename |        indexname        | tablespace |                                       indexdef
  ------------+-----------+-------------------------+------------+---------------------------------------------------------------------------------------
   public     | files     | files_pkey              |            | CREATE UNIQUE INDEX files_pkey ON public.files USING btree (cumulus_id)
   public     | files     | files_bucket_key_unique |            | CREATE UNIQUE INDEX files_bucket_key_unique ON public.files USING btree (bucket, key)
  ```

  In this instance you should not see an `indexname` row with
  `files_granules_cumulus_id_index` as the value.     If you *do*, you should be
  clear to proceed with the installation.
  - Quiesce ingest

  Stop all ingest operations in Cumulus Core according to your operational
  procedures.    You should validate that it appears there are no active queries that
  appear to be inserting granules/files into the database as a secondary method
  of evaluating the database system state:

  ```text
  select pid, query, state, wait_event_type, wait_event from pg_stat_activity where state = 'active';
  ```

  If query rows are returned with a `query` value that involves the files table,
  make sure ingest is halted and no other granule-update activity is running on
  the system.

  Note: In rare instances if there are hung queries that are unable to resolve, it may be necessary to
  manually use psql [Server Signaling
  Functions](https://www.postgresql.org/docs/10/functions-admin.html#FUNCTIONS-ADMIN-SIGNAL)
  `pg_cancel_backend` and/or
  `pg_terminate_backend` if the migration will not complete in the next step.

  - Create the Index

  Run the following query to create the index.    Depending on the situation
  this may take many minutes to complete, and you will note your CPU load and
  disk I/O rates increase on your cluster:

  ```text
  CREATE INDEX files_granule_cumulus_id_index ON files (granule_cumulus_id);
  ```

  You should see a response like:

  ```text
  CREATE INDEX
  ```

  and can verify the index `files_granule_cumulus_id_index` was created:

  ```text
  => select * from pg_indexes where tablename = 'files';
  schemaname | tablename |           indexname            | tablespace |                                           indexdef
   ------------+-----------+--------------------------------+------------+----------------------------------------------------------------------------------------------
   public     | files     | files_pkey                     |            | CREATE UNIQUE INDEX files_pkey ON public.files USING btree (cumulus_id)
   public     | files     | files_bucket_key_unique        |            | CREATE UNIQUE INDEX files_bucket_key_unique ON public.files USING btree (bucket, key)
   public     | files     | files_granule_cumulus_id_index |            | CREATE INDEX files_granule_cumulus_id_index ON public.files USING btree (granule_cumulus_id)
  (3 rows)
  ```

  - Once this is complete, you may deploy this version of Cumulus as you
    normally would.
  **If you are unable to stop ingest for the above procedure** *and* cannot
  migrate with deployment, you may be able to manually create the index while
  writes are ongoing using postgres's `CONCURRENTLY` option for `CREATE INDEX`.
  This can have significant impacts on CPU/write IO, particularly if you are
  already using a significant amount of your cluster resources, and may result
  in failed writes or an unexpected index/database state.

  PostgreSQL's
  [documentation](https://www.postgresql.org/docs/10/sql-createindex.html#SQL-CREATEINDEX-CONCURRENTLY)
  provides more information on this option.   Please be aware it is
  **unsupported** by Cumulus at this time, so community members that opt to go
  this route should proceed with caution.

  -----

### Notable changes

- **CUMULUS-2962**
  - Re-added database structural migration to `files` table to add an index on `granule_cumulus_id`
- **CUMULUS-2929**
  - Updated `move-granule` task to check the optional collection configuration parameter
    `meta.granuleMetadataFileExtension` to determine the granule metadata file.
    If none is specified, the granule CMR metadata or ISO metadata file is used.

### Changed

- Updated Moment.js package to 2.29.4 to address security vulnerability
- **CUMULUS-2967**
  - Added fix example/spec/helpers/Provider that doesn't fail deletion 404 in
    case of deletion race conditions
### Fixed

- **CUMULUS-2995**
  - Updated Lerna package to 5.1.8 to address security vulnerability

- **CUMULUS-2863**
  - Fixed `@cumulus/api` `validateAndUpdateSqsRule` method to allow 0 retries and 0 visibilityTimeout
    in rule's meta.

- **CUMULUS-2959**
  - Fixed `@cumulus/api` `granules` module to convert numeric productVolume to string
    when an old granule record is retrieved from DynamoDB
- Fixed the following links on Cumulus docs' [Getting Started](https://nasa.github.io/cumulus/docs/getting-started) page:
    * Cumulus Deployment
    * Terraform Best Practices
    * Integrator Common Use Cases
- Also corrected the _How to Deploy Cumulus_ link in the [Glossary](https://nasa.github.io/cumulus/docs/glossary)


## [v13.0.1] 2022-7-12

- **CUMULUS-2995**
  - Updated Moment.js package to 2.29.4 to address security vulnerability

## [v13.0.0] 2022-06-13

### MIGRATION NOTES

- The changes introduced in CUMULUS-2955 should result in removal of
  `files_granule_cumulus_id_index` from the `files` table (added in the v11.1.1
  release).  The success of this operation is dependent on system ingest load.

  In rare cases where data-persistence deployment fails because the
  `postgres-db-migration` times out, it may be required to manually remove the
  index and then redeploy:

  ```text
  DROP INDEX IF EXISTS files_granule_cumulus_id_index;
  ```

### Breaking Changes

- **CUMULUS-2931**

  - Updates CustomBootstrap lambda to default to failing if attempting to remove
    a pre-existing `cumulus-alias` index that would collide with the required
    `cumulus-alias` *alias*.   A configuration parameter
    `elasticsearch_remove_index_alias_conflict`  on the `cumulus` and
    `archive` modules has been added to enable the original behavior that would
    remove the invalid index (and all it's data).
  - Updates `@cumulus/es-client.bootstrapElasticSearch` signature to be
    parameterized and accommodate a new parameter `removeAliasConflict` which
    allows/disallows the deletion of a conflicting `cumulus-alias` index

### Notable changes

- **CUMULUS-2929**
  - Updated `move-granule` task to check the optional collection configuration parameter
    `meta.granuleMetadataFileExtension` to determine the granule metadata file.
    If none is specified, the granule CMR metadata or ISO metadata file is used.

### Added

- **CUMULUS-2929**
  - Added optional collection configuration `meta.granuleMetadataFileExtension` to specify CMR metadata
    file extension for tasks that utilize metadata file lookups

- **CUMULUS-2939**
  - Added `@cumulus/api/lambdas/start-async-operation` to start an async operation

- **CUMULUS-2953**
  - Added `skipMetadataCheck` flag to config for Hyrax metadata updates task.
  - If this config flag is set to `true`, and a granule has no CMR file, the task will simply return the input values.

- **CUMULUS-2966**
  - Added extractPath operation and support of nested string replacement to `url_path` in the collection configuration

### Changed

- **CUMULUS-2965**
  - Update `cumulus-rds-tf` module to ignore `engine_version` lifecycle changes
- **CUMULUS-2967**
  - Added fix example/spec/helpers/Provider that doesn't fail deletion 404 in
    case of deletion race conditions
- **CUMULUS-2955**
  - Updates `20220126172008_files_granule_id_index` to *not* create an index on
    `granule_cumulus_id` on the files table.
  - Adds `20220609024044_remove_files_granule_id_index` migration to revert
    changes from `20220126172008_files_granule_id_index` on any deployed stacks
    that might have the index to ensure consistency in deployed stacks

- **CUMULUS-2923**
  - Changed public key setup for SFTP local testing.
- **CUMULUS-2939**
  - Updated `@cumulus/api` `granules/bulk*`, `elasticsearch/index-from-database` and
    `POST reconciliationReports` endpoints to invoke StartAsyncOperation lambda

### Fixed

- **CUMULUS-2863**
  - Fixed `@cumulus/api` `validateAndUpdateSqsRule` method to allow 0 retries
    and 0 visibilityTimeout in rule's meta.
- **CUMULUS-2961**
  - Fixed `data-migration2` granule migration logic to allow for DynamoDb granules that have a null/empty string value for `execution`.   The migration will now migrate them without a linked execution.
  - Fixed `@cumulus/api` `validateAndUpdateSqsRule` method to allow 0 retries and 0 visibilityTimeout
    in rule's meta.

- **CUMULUS-2959**
  - Fixed `@cumulus/api` `granules` module to convert numeric productVolume to string
    when an old granule record is retrieved from DynamoDB.

## [v12.0.3] 2022-10-03 [BACKPORT]

**Please note** changes in 12.0.3 may not yet be released in future versions, as
this is a backport and patch release on the 12.0.x series of releases. Updates that
are included in the future will have a corresponding CHANGELOG entry in future
releases.

### Fixed

- **CUMULUS-3024**
  - Update PUT /granules endpoint to operate consistently across datastores
    (PostgreSQL, ElasticSearch, DynamoDB). Previously it was possible, given a
    partial Granule payload to have different data in Dynamo/ElasticSearch and PostgreSQL
  - Given a partial Granule object, the /granules update endpoint now operates
    with behavior more consistent with a PATCH operation where fields not provided
    in the payload will not be updated in the datastores.
  - Granule translation (db/src/granules.ts) now supports removing null/undefined fields when converting from API to Postgres
    granule formats.
  - Update granule write logic: if a `null` files key is provided in an update payload (e.g. `files: null`),
    an error will be thrown. `null` files were not previously supported and would throw potentially unclear errors. This makes the error clearer and more explicit.
  - Update granule write logic: If an empty array is provided for the `files` key, all files will be removed in all datastores
- **CUMULUS-2971**
  - Updated `@cumulus/aws-client/S3ObjectStore` class to take string query parameters and
    its methods `signGetObject` and `signHeadObject` to take parameter presignOptions
- **CUMULUS-2557**
  - Updated `@cumulus/aws-client/S3/moveObject` to handle zero byte files (0 byte files).
- **CUMULUS-3021**
  - Updated `@cumulus/api-client/collections` and `@cumulus/integration-tests/api` to encode
    collection version in the URI path

## [v12.0.2] 2022-08-10 [BACKPORT]

**Please note** changes in 12.0.2 may not yet be released in future versions, as
this is a backport and patch release on the 12.0.x series of releases. Updates that
are included in the future will have a corresponding CHANGELOG entry in future
releases.

### Notable Changes

- **CUMULUS-3019**
  - Fix file write logic to delete files by `granule_cumulus_id` instead of
      `cumulus_id`. Previous logic removed files by matching `file.cumulus_id`
      to `granule.cumulus_id`.

## [v12.0.1] 2022-07-18

- **CUMULUS-2995**
  - Updated Moment.js package to 2.29.4 to address security vulnerability

## [v12.0.0] 2022-05-20

### Breaking Changes

- **CUMULUS-2903**

  - The minimum supported version for all published Cumulus Core npm packages is now Node 14.19.1
  - Tasks using the `cumuluss/cumulus-ecs-task` Docker image must be updated to
    `cumuluss/cumulus-ecs-task:1.8.0`. This can be done by updating the `image`
    property of any tasks defined using the `cumulus_ecs_service` Terraform
    module.

### Changed

- **CUMULUS-2932**

  - Updates `SyncGranule` task to include `disableOrDefaultAcl` function that uses
    the configuration ACL parameter to set ACL to private by default or disable ACL.
  - Updates `@cumulus/sync-granule` `download()` function to take in ACL parameter
  - Updates `@cumulus/ingest` `proceed()` function to take in ACL parameter
  - Updates `@cumulus/ingest` `addLock()` function to take in an optional ACL parameter
  - Updates `SyncGranule` example worfklow config
    `example/cumulus-tf/sync_granule_workflow.asl.json` to include `ACL`
    parameter.

## [v11.1.8] 2022-11-07 [BACKPORT]

**Please note** changes in 11.1.7 may not yet be released in future versions, as
this is a backport and patch release on the 11.1.x series of releases. Updates that
are included in the future will have a corresponding CHANGELOG entry in future
releases.

### Breaking Changes

- **CUMULUS-2903**
  - The minimum supported version for all published Cumulus Core npm packages is now Node 14.19.1
  - Tasks using the `cumuluss/cumulus-ecs-task` Docker image must be updated to
    `cumuluss/cumulus-ecs-task:1.8.0`. This can be done by updating the `image`
    property of any tasks defined using the `cumulus_ecs_service` Terraform
    module.

### Notable changes

- Published new tag [`43` of `cumuluss/async-operation` to Docker Hub](https://hub.docker.com/layers/cumuluss/async-operation/43/images/sha256-5f989c7d45db3dde87c88c553182d1e4e250a1e09af691a84ff6aa683088b948?context=explore) which was built with node:14.19.3-buster.

### Changed

- **CUMULUS-3104**
  - Updated Dockerfile of async operation docker image to build from node:14.19.3-buster
  - Sets default async_operation_image version to 43.
  - Upgraded saml2-js 4.0.0, rewire to 6.0.0 to address security vulnerabilities
  - Fixed TS compilation error on aws-client package caused by @aws-sdk/client-s3 3.202.0 upgrade

- **CUMULUS-3080**
  - Changed the retention period in days from 14 to 30 for cloudwatch logs for NIST-5 compliance

## [v11.1.7] 2022-10-05 [BACKPORT]

**Please note** changes in 11.1.7 may not yet be released in future versions, as
this is a backport and patch release on the 11.1.x series of releases. Updates that
are included in the future will have a corresponding CHANGELOG entry in future
releases.

### Fixed

- **CUMULUS-3024**
  - Update PUT /granules endpoint to operate consistently across datastores
    (PostgreSQL, ElasticSearch, DynamoDB). Previously it was possible, given a
    partial Granule payload to have different data in Dynamo/ElasticSearch and PostgreSQL
  - Given a partial Granule object, the /granules update endpoint now operates
    with behavior more consistent with a PATCH operation where fields not provided
    in the payload will not be updated in the datastores.
  - Granule translation (db/src/granules.ts) now supports removing null/undefined fields when converting from API to Postgres
    granule formats.
  - Update granule write logic: if a `null` files key is provided in an update payload (e.g. `files: null`),
    an error will be thrown. `null` files were not previously supported and would throw potentially unclear errors. This makes the error clearer and more explicit.
  - Update granule write logic: If an empty array is provided for the `files` key, all files will be removed in all datastores
- **CUMULUS-2971**
  - Updated `@cumulus/aws-client/S3ObjectStore` class to take string query parameters and
    its methods `signGetObject` and `signHeadObject` to take parameter presignOptions
- **CUMULUS-2557**
  - Updated `@cumulus/aws-client/S3/moveObject` to handle zero byte files (0 byte files).
- **CUMULUS-3021**
  - Updated `@cumulus/api-client/collections` and `@cumulus/integration-tests/api` to encode
    collection version in the URI path
- **CUMULUS-3027**
  - Pinned typescript to ~4.7.x to address typing incompatibility issues
    discussed in https://github.com/knex/knex/pull/5279
  - Update generate-ts-build-cache script to always install root project dependencies

## [v11.1.5] 2022-08-10 [BACKPORT]

**Please note** changes in 11.1.5 may not yet be released in future versions, as
this is a backport and patch release on the 11.1.x series of releases. Updates that
are included in the future will have a corresponding CHANGELOG entry in future
releases.

### Notable changes

- **CUMULUS-3019**
  - Fix file write logic to delete files by `granule_cumulus_id` instead of
      `cumulus_id`. Previous logic removed files by matching `file.cumulus_id`
      to `granule.cumulus_id`.

## [v11.1.4] 2022-07-18

**Please note** changes in 11.1.4 may not yet be released in future versions, as
this is a backport and patch release on the 11.1.x series of releases. Updates that
are included in the future will have a corresponding CHANGELOG entry in future
releases.

### MIGRATION notes


- The changes introduced in CUMULUS-2962 will re-introduce a
  `files_granules_cumulus_id_index` on the `files` table in the RDS database.
  This index will be automatically created as part of the bootstrap lambda
  function *on deployment* of the `data-persistence` module.

  *In cases where the index is already applied, this update will have no effect*.

  **Please Note**: In some cases where ingest is occurring at high volume levels and/or the
  files table has > 150M file records, the migration may
  fail on deployment due to timing required to both acquire the table state needed for the
  migration and time to create the index given the resources available.

  For reference a rx.5 large Aurora/RDS database
  with *no activity* took roughly 6 minutes to create the index for a file table with 300M records and no active ingest, however timed out when the same migration was attempted
  in production with possible activity on the table.

  If you believe you are subject to the above consideration, you may opt to
  manually create the `files` table index *prior* to deploying this version of
  Core with the following procedure:

  -----

  - Verify you do not have the index:

  ```text
  select * from pg_indexes where tablename = 'files';

   schemaname | tablename |        indexname        | tablespace |                                       indexdef
  ------------+-----------+-------------------------+------------+---------------------------------------------------------------------------------------
   public     | files     | files_pkey              |            | CREATE UNIQUE INDEX files_pkey ON public.files USING btree (cumulus_id)
   public     | files     | files_bucket_key_unique |            | CREATE UNIQUE INDEX files_bucket_key_unique ON public.files USING btree (bucket, key)
  ```

  In this instance you should not see an `indexname` row with
  `files_granules_cumulus_id_index` as the value.     If you *do*, you should be
  clear to proceed with the installation.
  - Quiesce ingest

  Stop all ingest operations in Cumulus Core according to your operational
  procedures.    You should validate that it appears there are no active queries that
  appear to be inserting granules/files into the database as a secondary method
  of evaluating the database system state:

  ```text
  select pid, query, state, wait_event_type, wait_event from pg_stat_activity where state = 'active';
  ```

  If query rows are returned with a `query` value that involves the files table,
  make sure ingest is halted and no other granule-update activity is running on
  the system.

  Note: In rare instances if there are hung queries that are unable to resolve, it may be necessary to
  manually use psql [Server Signaling
  Functions](https://www.postgresql.org/docs/10/functions-admin.html#FUNCTIONS-ADMIN-SIGNAL)
  `pg_cancel_backend` and/or
  `pg_terminate_backend` if the migration will not complete in the next step.

  - Create the Index

  Run the following query to create the index.    Depending on the situation
  this may take many minutes to complete, and you will note your CPU load and
  disk I/O rates increase on your cluster:

  ```text
  CREATE INDEX files_granule_cumulus_id_index ON files (granule_cumulus_id);
  ```

  You should see a response like:

  ```text
  CREATE INDEX
  ```

  and can verify the index `files_granule_cumulus_id_index` was created:

  ```text
  => select * from pg_indexes where tablename = 'files';
  schemaname | tablename |           indexname            | tablespace |                                           indexdef
   ------------+-----------+--------------------------------+------------+----------------------------------------------------------------------------------------------
   public     | files     | files_pkey                     |            | CREATE UNIQUE INDEX files_pkey ON public.files USING btree (cumulus_id)
   public     | files     | files_bucket_key_unique        |            | CREATE UNIQUE INDEX files_bucket_key_unique ON public.files USING btree (bucket, key)
   public     | files     | files_granule_cumulus_id_index |            | CREATE INDEX files_granule_cumulus_id_index ON public.files USING btree (granule_cumulus_id)
  (3 rows)
  ```

  - Once this is complete, you may deploy this version of Cumulus as you
    normally would.
  **If you are unable to stop ingest for the above procedure** *and* cannot
  migrate with deployment, you may be able to manually create the index while
  writes are ongoing using postgres's `CONCURRENTLY` option for `CREATE INDEX`.
  This can have significant impacts on CPU/write IO, particularly if you are
  already using a significant amount of your cluster resources, and may result
  in failed writes or an unexpected index/database state.

  PostgreSQL's
  [documentation](https://www.postgresql.org/docs/10/sql-createindex.html#SQL-CREATEINDEX-CONCURRENTLY)
  provides more information on this option.   Please be aware it is
  **unsupported** by Cumulus at this time, so community members that opt to go
  this route should proceed with caution.

  -----

### Changed

- Updated Moment.js package to 2.29.4 to address security vulnerability

## [v11.1.3] 2022-06-24

**Please note** changes in 11.1.3 may not yet be released in future versions, as
this is a backport and patch release on the 11.1.x series of releases. Updates that
are included in the future will have a corresponding CHANGELOG entry in future
releases.

### Notable changes

- **CUMULUS-2929**
  - Updated `move-granule` task to check the optional collection configuration parameter
    `meta.granuleMetadataFileExtension` to determine the granule metadata file.
    If none is specified, the granule CMR metadata or ISO metadata file is used.

### Added

- **CUMULUS-2929**
  - Added optional collection configuration `meta.granuleMetadataFileExtension` to specify CMR metadata
    file extension for tasks that utilize metadata file lookups
- **CUMULUS-2966**
  - Added extractPath operation and support of nested string replacement to `url_path` in the collection configuration
### Fixed

- **CUMULUS-2863**
  - Fixed `@cumulus/api` `validateAndUpdateSqsRule` method to allow 0 retries
    and 0 visibilityTimeout in rule's meta.
- **CUMULUS-2959**
  - Fixed `@cumulus/api` `granules` module to convert numeric productVolume to string
    when an old granule record is retrieved from DynamoDB.
- **CUMULUS-2961**
  - Fixed `data-migration2` granule migration logic to allow for DynamoDb granules that have a null/empty string value for `execution`.   The migration will now migrate them without a linked execution.

## [v11.1.2] 2022-06-13

**Please note** changes in 11.1.2 may not yet be released in future versions, as
this is a backport and patch release on the 11.1.x series of releases. Updates that
are included in the future will have a corresponding CHANGELOG entry in future
releases.

### MIGRATION NOTES

- The changes introduced in CUMULUS-2955 should result in removal of
  `files_granule_cumulus_id_index` from the `files` table (added in the v11.1.1
  release).  The success of this operation is dependent on system ingest load

  In rare cases where data-persistence deployment fails because the
  `postgres-db-migration` times out, it may be required to manually remove the
  index and then redeploy:

  ```text
  > DROP INDEX IF EXISTS postgres-db-migration;
  DROP INDEX
  ```

### Changed

- **CUMULUS-2955**
  - Updates `20220126172008_files_granule_id_index` to *not* create an index on
    `granule_cumulus_id` on the files table.
  - Adds `20220609024044_remove_files_granule_id_index` migration to revert
    changes from `20220126172008_files_granule_id_index` on any deployed stacks
    that might have the index to ensure consistency in deployed stacks

## [v11.1.1] 2022-04-26

### Added

### Changed

- **CUMULUS-2885**
  - Updated `@cumulus/aws-client` to use new AWS SDK v3 packages for S3 requests:
    - `@aws-sdk/client-s3`
    - `@aws-sdk/lib-storage`
    - `@aws-sdk/s3-request-presigner`
  - Updated code for compatibility with updated `@cumulus/aws-client` and AWS SDK v3 S3 packages:
    - `@cumulus/api`
    - `@cumulus/async-operations`
    - `@cumulus/cmrjs`
    - `@cumulus/common`
    - `@cumulus/collection-config-store`
    - `@cumulus/ingest`
    - `@cumulus/launchpad-auth`
    - `@cumulus/sftp-client`
    - `@cumulus/tf-inventory`
    - `lambdas/data-migration2`
    - `tasks/add-missing-file-checksums`
    - `tasks/hyrax-metadata-updates`
    - `tasks/lzards-backup`
    - `tasks/sync-granule`
- **CUMULUS-2886**
  - Updated `@cumulus/aws-client` to use new AWS SDK v3 packages for API Gateway requests:
    - `@aws-sdk/client-api-gateway`
- **CUMULUS-2920**
  - Update npm version for Core build to 8.6
- **CUMULUS-2922**
  - Added `@cumulus/example-lib` package to example project to allow unit tests `example/script/lib` dependency.
  - Updates Mutex unit test to address changes made in [#2902](https://github.com/nasa/cumulus/pull/2902/files)
- **CUMULUS-2924**
  - Update acquireTimeoutMillis to 400 seconds for the db-provision-lambda module to address potential timeout issues on RDS database start
- **CUMULUS-2925**
  - Updates CI to utilize `audit-ci` v6.2.0
  - Updates CI to utilize a on-container filesystem when building Core in 'uncached' mode
  - Updates CI to selectively bootstrap Core modules in the cleanup job phase
- **CUMULUS-2934**
  - Update CI Docker container build to install pipenv to prevent contention on parallel lambda builds


## [v11.1.0] 2022-04-07

### MIGRATION NOTES

- 11.1.0 is an amendment release and supersedes 11.0.0. However, follow the migration steps for 11.0.0.

- **CUMULUS-2905**
  - Updates migration script with new `migrateAndOverwrite` and
    `migrateOnlyFiles` options.

### Added

- **CUMULUS-2860**
  - Added an optional configuration parameter `skipMetadataValidation` to `hyrax-metadata-updates` task
- **CUMULUS-2870**
  - Added `last_modified_date` as output to all tasks in Terraform `ingest` module.
- **CUMULUS-NONE**
  - Added documentation on choosing and configuring RDS at `deployment/choosing_configuring_rds`.

### Changed

- **CUMULUS-2703**
  - Updated `ORCA Backup` reconciliation report to report `cumulusFilesCount` and `orcaFilesCount`
- **CUMULUS-2849**
  - Updated `@cumulus/aws-client` to use new AWS SDK v3 packages for DynamoDB requests:
    - `@aws-sdk/client-dynamodb`
    - `@aws-sdk/lib-dynamodb`
    - `@aws-sdk/util-dynamodb`
  - Updated code for compatibility with AWS SDK v3 Dynamo packages
    - `@cumulus/api`
    - `@cumulus/errors`
    - `@cumulus/tf-inventory`
    - `lambdas/data-migration2`
    - `packages/api/ecs/async-operation`
- **CUMULUS-2864**
  - Updated `@cumulus/cmr-client/ingestUMMGranule` and `@cumulus/cmr-client/ingestConcept`
    functions to not perform separate validation request
- **CUMULUS-2870**
  - Updated `hello_world_service` module to pass in `lastModified` parameter in command list to trigger a Terraform state change when the `hello_world_task` is modified.

### Fixed

- **CUMULUS-2849**
  - Fixed AWS service client memoization logic in `@cumulus/aws-client`

## [v11.0.0] 2022-03-24 [STABLE]

### v9.9->v11.0 MIGRATION NOTES

Release v11.0 is a maintenance release series, replacing v9.9.   If you are
upgrading to or past v11 from v9.9.x to this release, please pay attention to the following
migration notes from prior releases:

#### Migration steps

##### **After deploying the `data-persistence` module, but before deploying the main `cumulus` module**

- Due to a bug in the PUT `/rules/<name>` endpoint, the rule records in PostgreSQL may be
out of sync with records in DynamoDB. In order to bring the records into sync, re-deploy and re-run the
[`data-migration1` Lambda](https://nasa.github.io/cumulus/docs/upgrade-notes/upgrade-rds#3-deploy-and-run-data-migration1) with a payload of
`{"forceRulesMigration": true}`:

```shell
aws lambda invoke --function-name $PREFIX-data-migration1 \
  --payload $(echo '{"forceRulesMigration": true}' | base64) $OUTFILE
```

##### As part of the `cumulus` deployment

- Please read the [documentation on the updates to the granule files schema for our Cumulus workflow tasks and how to upgrade your deployment for compatibility](https://nasa.github.io/cumulus/docs/upgrade-notes/update-task-file-schemas).
- (Optional) Update the `task-config` for all workflows that use the `sync-granule` task to include `workflowStartTime` set to
`{$.cumulus_meta.workflow_start_time}`. See [here](https://github.com/nasa/cumulus/blob/master/example/cumulus-tf/sync_granule_workflow.asl.json#L9) for an example.

##### After the `cumulus` deployment

As part of the work on the RDS Phase 2 feature, it was decided to re-add the
granule file `type` property on the file table (detailed reasoning
https://wiki.earthdata.nasa.gov/pages/viewpage.action?pageId=219186829).  This
change was implemented as part of CUMULUS-2672/CUMULUS-2673, however granule
records ingested prior to v11 will *not* have the file.type property stored in the
PostGreSQL database, and on installation of v11 API calls to get granule.files
will not return this value. We anticipate most users are impacted by this issue.

Users that are impacted by these changes should re-run the granule migration
lambda to *only* migrate granule file records:

```shell
PAYLOAD=$(echo '{"migrationsList": ["granules"], "granuleMigrationParams": {"migrateOnlyFiles": "true"}}' | base64)
aws lambda invoke --function-name $PREFIX-postgres-migration-async-operation \
--payload $PAYLOAD $OUTFILE
```

You should note that this will *only* move files for granule records in
PostgreSQL.  **If you have not completed the phase 1 data migration or
have granule records in dynamo that are not in PostgreSQL, the migration will
report failure for both the DynamoDB granule and all the associated files and the file
records will not be updated**.

If you prefer to do a full granule and file migration, you may instead
opt to run the migration with the `migrateAndOverwrite` option instead, this will re-run a
full granule/files migration and overwrite all values in the PostgreSQL database from
what is in DynamoDB for both granules and associated files:

```shell
PAYLOAD=$(echo '{"migrationsList": ["granules"], "granuleMigrationParams": {"migrateAndOverwrite": "true"}}' | base64)
aws lambda invoke --function-name $PREFIX-postgres-migration-async-operation \
--payload $PAYLOAD $OUTFILE
```

*Please note*: Since this data migration is copying all of your granule data
from DynamoDB to PostgreSQL, it can take multiple hours (or even days) to run,
depending on how much data you have and how much parallelism you configure the
migration to use. In general, the more parallelism you configure the migration
to use, the faster it will go, but the higher load it will put on your
PostgreSQL database. Excessive database load can cause database outages and
result in data loss/recovery scenarios. Thus, the parallelism settings for the
migration are intentionally set by default to conservative values but are
configurable.      If this impacts only some of your data products you may want
to consider using other `granuleMigrationParams`.

Please see [the second data migration
docs](https://nasa.github.io/cumulus/docs/upgrade-notes/upgrade-rds#5-run-the-second-data-migration)
for more on this tool if you are unfamiliar with the various options.

### Notable changes

- **CUMULUS-2703**
  - `ORCA Backup` is now a supported `reportType` for the `POST /reconciliationReports` endpoint

### Added

- **CUMULUS-2311** - RDS Migration Epic Phase 2
  - **CUMULUS-2208**
    - Added `@cumulus/message/utils.parseException` to parse exception objects
    - Added helpers to `@cumulus/message/Granules`:
      - `getGranuleProductVolume`
      - `getGranuleTimeToPreprocess`
      - `getGranuleTimeToArchive`
      - `generateGranuleApiRecord`
    - Added `@cumulus/message/PDRs/generatePdrApiRecordFromMessage` to generate PDR from Cumulus workflow message
    - Added helpers to `@cumulus/es-client/indexer`:
      - `deleteAsyncOperation` to delete async operation records from Elasticsearch
      - `updateAsyncOperation` to update an async operation record in Elasticsearch
    - Added granules `PUT` endpoint to Cumulus API for updating a granule.
    Requests to this endpoint should be submitted **without an `action`**
    attribute in the request body.
    - Added `@cumulus/api-client/granules.updateGranule` to update granule via the API
  - **CUMULUS-2303**
    - Add translatePostgresProviderToApiProvider method to `@cumulus/db/translate/providers`
  - **CUMULUS-2306**
    - Updated API execution GET endpoint to read individual execution records
      from PostgreSQL database instead of DynamoDB
    - Updated API execution-status endpoint to read execution records from
      PostgreSQL database instead of DynamoDB
  - **CUMULUS-2302**
    - Added translatePostgresCollectionToApiCollection method to
      `@cumulus/db/translate/collections`
    - Added `searchWithUpdatedAtRange` method to
      `@cumulus/db/models/collections`
  - **CUMULUS-2301**
    - Created API asyncOperations POST endpoint to create async operations.
  - **CUMULUS-2307**
    - Updated API PDR GET endpoint to read individual PDR records from
      PostgreSQL database instead of DynamoDB
    - Added `deletePdr` to `@cumulus/api-client/pdrs`
  - **CUMULUS-2782**
    - Update API granules endpoint `move` action to update granules in the index
      and utilize postgres as the authoritative datastore
  - **CUMULUS-2769**
    - Update collection PUT endpoint to require existance of postgresql record
      and to ignore lack of dynamoDbRecord on update
  - **CUMULUS-2767**
    - Update provider PUT endpoint to require existence of PostgreSQL record
      and to ignore lack of DynamoDB record on update
  - **CUMULUS-2759**
    - Updates collection/provider/rules/granules creation (post) endpoints to
      primarily check for existence/collision in PostgreSQL database instead of DynamoDB
  - **CUMULUS-2714**
    - Added `@cumulus/db/base.deleteExcluding` method to allow for deletion of a
      record set with an exclusion list of cumulus_ids
  - **CUMULUS-2317**
    - Added `@cumulus/db/getFilesAndGranuleInfoQuery()` to build a query for searching file
    records in PostgreSQL and return specified granule information for each file
    - Added `@cumulus/db/QuerySearchClient` library to handle sequentially fetching and paging
    through results for an arbitrary PostgreSQL query
    - Added `insert` method to all `@cumulus/db` models to handle inserting multiple records into
    the database at once
    - Added `@cumulus/db/translatePostgresGranuleResultToApiGranule` helper to
    translate custom PostgreSQL granule result to API granule
  - **CUMULUS-2672**
    - Added migration to add `type` text column to Postgres database `files` table
  - **CUMULUS-2634**
    - Added new functions for upserting data to Elasticsearch:
      - `@cumulus/es-client/indexer.upsertExecution` to upsert an execution
      - `@cumulus/es-client/indexer.upsertPdr` to upsert a PDR
      - `@cumulus/es-client/indexer.upsertGranule` to upsert a granule
  - **CUMULUS-2510**
    - Added `execution_sns_topic_arn` environment variable to
      `sf_event_sqs_to_db_records` lambda TF definition.
    - Added to `sf_event_sqs_to_db_records_lambda` IAM policy to include
      permissions for SNS publish for `report_executions_topic`
    - Added `collection_sns_topic_arn` environment variable to
      `PrivateApiLambda` and `ApiEndpoints` lambdas.
    - Added `updateCollection` to `@cumulus/api-client`.
    - Added to `ecs_cluster` IAM policy to include permissions for SNS publish
      for `report_executions_sns_topic_arn`, `report_pdrs_sns_topic_arn`,
      `report_granules_sns_topic_arn`
    - Added variables for report topic ARNs to `process_dead_letter_archive.tf`
    - Added variable for granule report topic ARN to `bulk_operation.tf`
    - Added `pdr_sns_topic_arn` environment variable to
      `sf_event_sqs_to_db_records` lambda TF definition.
    - Added the new function `publishSnsMessageByDataType` in `@cumulus/api` to
      publish SNS messages to the report topics to PDRs, Collections, and
      Executions.
    - Added the following functions in `publishSnsMessageUtils` to handle
      publishing SNS messages for specific data and event types:
      - `publishCollectionUpdateSnsMessage`
      - `publishCollectionCreateSnsMessage`
      - `publishCollectionDeleteSnsMessage`
      - `publishGranuleUpdateSnsMessage`
      - `publishGranuleDeleteSnsMessage`
      - `publishGranuleCreateSnsMessage`
      - `publishExecutionSnsMessage`
      - `publishPdrSnsMessage`
      - `publishGranuleSnsMessageByEventType`
    - Added to `ecs_cluster` IAM policy to include permissions for SNS publish
      for `report_executions_topic` and `report_pdrs_topic`.
  - **CUMULUS-2315**
    - Added `paginateByCumulusId` to `@cumulus/db` `BasePgModel` to allow for paginated
      full-table select queries in support of elasticsearch indexing.
    - Added `getMaxCumulusId` to `@cumulus/db` `BasePgModel` to allow all
      derived table classes to support querying the current max `cumulus_id`.
  - **CUMULUS-2673**
    - Added `ES_HOST` environment variable to `postgres-migration-async-operation`
    Lambda using value of `elasticsearch_hostname` Terraform variable.
    - Added `elasticsearch_security_group_id` to security groups for
      `postgres-migration-async-operation` lambda.
    - Added permission for `DynamoDb:DeleteItem` to
      `postgres-migration-async-operation` lambda.
  - **CUMULUS-2778**
    - Updated default value of `async_operation_image` in
      `tf-modules/cumulus/variables.tf` to `cumuluss/async-operation:41`
    - Added `ES_HOST` environment variable to async operation ECS task
      definition to ensure that async operation tasks write to the correct
      Elasticsearch domain
- **CUMULUS-2642**
  - Reduces the reconcilation report's default maxResponseSize that returns
     the full report rather than an s3 signed url. Reports very close to the
     previous limits were failing to download, so the limit has been lowered to
     ensure all files are handled properly.
- **CUMULUS-2703**
  - Added `@cumulus/api/lambdas/reports/orca-backup-reconciliation-report` to create
    `ORCA Backup` reconciliation report

### Removed

- **CUMULUS-2311** - RDS Migration Epic Phase 2
  - **CUMULUS-2208**
    - Removed trigger for `dbIndexer` Lambda for DynamoDB tables:
      - `<prefix>-AsyncOperationsTable`
      - `<prefix>-CollectionsTable`
      - `<prefix>-ExecutionsTable`
      - `<prefix>-GranulesTable`
      - `<prefix>-PdrsTable`
      - `<prefix>-ProvidersTable`
      - `<prefix>-RulesTable`
  - **CUMULUS-2782**
    - Remove deprecated `@ingest/granule.moveGranuleFiles`
  - **CUMULUS-2770**
    - Removed `waitForModelStatus` from `example/spec/helpers/apiUtils` integration test helpers
  - **CUMULUS-2510**
    - Removed `stream_enabled` and `stream_view_type` from `executions_table` TF
      definition.
    - Removed `aws_lambda_event_source_mapping` TF definition on executions
      DynamoDB table.
    - Removed `stream_enabled` and `stream_view_type` from `collections_table`
      TF definition.
    - Removed `aws_lambda_event_source_mapping` TF definition on collections
      DynamoDB table.
    - Removed lambda `publish_collections` TF resource.
    - Removed `aws_lambda_event_source_mapping` TF definition on granules
    - Removed `stream_enabled` and `stream_view_type` from `pdrs_table` TF
      definition.
    - Removed `aws_lambda_event_source_mapping` TF definition on PDRs
      DynamoDB table.
  - **CUMULUS-2694**
    - Removed `@cumulus/api/models/granules.storeGranulesFromCumulusMessage()` method
  - **CUMULUS-2662**
    - Removed call to `addToLocalES` in POST `/granules` endpoint since it is
      redundant.
    - Removed call to `addToLocalES` in POST and PUT `/executions` endpoints
      since it is redundant.
    - Removed function `addToLocalES` from `es-client` package since it is no
      longer used.
  - **CUMULUS-2771**
    - Removed `_updateGranuleStatus` to update granule to "running" from `@cumulus/api/lib/ingest.reingestGranule`
    and `@cumulus/api/lib/ingest.applyWorkflow`

### Changed

- CVE-2022-2477
  - Update node-forge to 1.3.0 in `@cumulus/common` to address CVE-2022-2477
- **CUMULUS-2311** - RDS Migration Epic Phase 2
  - **CUMULUS_2641**
    - Update API granule schema to set productVolume as a string value
    - Update `@cumulus/message` package to set productVolume as string
      (calculated with `file.size` as a `BigInt`) to match API schema
    - Update `@cumulus/db` granule translation to translate `granule` objects to
      match the updated API schema
  - **CUMULUS-2714**
    - Updated
      - @cumulus/api/lib.writeRecords.writeGranulesFromMessage
      - @cumulus/api/lib.writeRecords.writeGranuleFromApi
      - @cumulus/api/lib.writeRecords.createGranuleFromApi
      - @cumulus/api/lib.writeRecords.updateGranuleFromApi
    - These methods now remove postgres file records that aren't contained in
        the write/update action if such file records exist.  This update
        maintains consistency with the writes to elasticsearch/dynamodb.
  - **CUMULUS-2672**
    - Updated `data-migration2` lambda to migrate Dynamo `granule.files[].type`
      instead of dropping it.
    - Updated `@cumlus/db` `translateApiFiletoPostgresFile` to retain `type`
    - Updated `@cumulus/db` `translatePostgresFileToApiFile` to retain `type`
    - Updated `@cumulus/types.api.file` to add `type` to the typing.
  - **CUMULUS-2315**
    - Update `index-from-database` lambda/ECS task and elasticsearch endpoint to read
      from PostgreSQL database
    - Update `index-from-database` endpoint to add the following configuration
      tuning parameters:
      - postgresResultPageSize -- The number of records to read from each
        postgres table per request.   Default is 1000.
      - postgresConnectionPoolSize -- The max number of connections to allow the
        index function to make to the database.  Default is 10.
      - esRequestConcurrency -- The maximium number of concurrent record
        translation/ES record update requests.   Default is 10.
  - **CUMULUS-2308**
    - Update `/granules/<granule_id>` GET endpoint to return PostgreSQL Granules instead of DynamoDB Granules
    - Update `/granules/<granule_id>` PUT endpoint to use PostgreSQL Granule as source rather than DynamoDB Granule
    - Update `unpublishGranule` (used in /granules PUT) to use PostgreSQL Granule as source rather than DynamoDB Granule
    - Update integration tests to use `waitForApiStatus` instead of `waitForModelStatus`
    - Update Granule ingest to update the Postgres Granule status as well as the DynamoDB Granule status
  - **CUMULUS-2302**
    - Update API collection GET endpoint to read individual provider records from
      PostgreSQL database instead of DynamoDB
    - Update sf-scheduler lambda to utilize API endpoint to get provider record
      from database via Private API lambda
    - Update API granule `reingest` endpoint to read collection from PostgreSQL
      database instead of DynamoDB
    - Update internal-reconciliation report to base report Collection comparison
      on PostgreSQL instead of DynamoDB
    - Moved createGranuleAndFiles `@cumulus/api` unit helper from `./lib` to
      `.test/helpers`
  - **CUMULUS-2208**
    - Moved all `@cumulus/api/es/*` code to new `@cumulus/es-client` package
    - Updated logic for collections API POST/PUT/DELETE to create/update/delete
      records directly in Elasticsearch in parallel with updates to
      DynamoDb/PostgreSQL
    - Updated logic for rules API POST/PUT/DELETE to create/update/delete
      records directly in Elasticsearch in parallel with updates to
      DynamoDb/PostgreSQL
    - Updated logic for providers API POST/PUT/DELETE to create/update/delete
      records directly in  Elasticsearch in parallel with updates to
      DynamoDb/PostgreSQL
    - Updated logic for PDRs API DELETE to delete records directly in
      Elasticsearch in parallel with deletes to DynamoDB/PostgreSQL
    - Updated logic for executions API DELETE to delete records directly in
      Elasticsearch in parallel with deletes to DynamoDB/PostgreSQL
    - Updated logic for granules API DELETE to delete records directly in
      Elasticsearch in parallel with deletes to DynamoDB/PostgreSQL
    - `sfEventSqsToDbRecords` Lambda now writes following data directly to
      Elasticsearch in parallel with writes to DynamoDB/PostgreSQL:
      - executions
      - PDRs
      - granules
    - All async operations are now written directly to Elasticsearch in parallel
      with DynamoDB/PostgreSQL
    - Updated logic for async operation API DELETE to delete records directly in
      Elasticsearch in parallel with deletes to DynamoDB/PostgreSQL
    - Moved:
      - `packages/api/lib/granules.getGranuleProductVolume` ->
      `@cumulus/message/Granules.getGranuleProductVolume`
      - `packages/api/lib/granules.getGranuleTimeToPreprocess`
      -> `@cumulus/message/Granules.getGranuleTimeToPreprocess`
      - `packages/api/lib/granules.getGranuleTimeToArchive` ->
      `@cumulus/message/Granules.getGranuleTimeToArchive`
      - `packages/api/models/Granule.generateGranuleRecord`
      -> `@cumulus/message/Granules.generateGranuleApiRecord`
  - **CUMULUS-2306**
    - Updated API local serve (`api/bin/serve.js`) setup code to add cleanup/executions
    related records
    - Updated @cumulus/db/models/granules-executions to add a delete method in
      support of local cleanup
    - Add spec/helpers/apiUtils/waitForApiStatus integration helper to retry API
      record retrievals on status in lieu of using `waitForModelStatus`
  - **CUMULUS-2303**
    - Update API provider GET endpoint to read individual provider records from
      PostgreSQL database instead of DynamoDB
    - Update sf-scheduler lambda to utilize API endpoint to get provider record
      from database via Private API lambda
  - **CUMULUS-2301**
    - Updated `getAsyncOperation` to read from PostgreSQL database instead of
      DynamoDB.
    - Added `translatePostgresAsyncOperationToApiAsyncOperation` function in
      `@cumulus/db/translate/async-operation`.
    - Updated `translateApiAsyncOperationToPostgresAsyncOperation` function to
      ensure that `output` is properly translated to an object for the
      PostgreSQL record for the following cases of `output` on the incoming API
      record:
      - `record.output` is a JSON stringified object
      - `record.output` is a JSON stringified array
      - `record.output` is a JSON stringified string
      - `record.output` is a string
  - **CUMULUS-2317**
    - Changed reconciliation reports to read file records from PostgreSQL instead of DynamoDB
  - **CUMULUS-2304**
    - Updated API rule GET endpoint to read individual rule records from
      PostgreSQL database instead of DynamoDB
    - Updated internal consumer lambdas for SNS, SQS and Kinesis to read
      rules from PostgreSQL.
  - **CUMULUS-2634**
    - Changed `sfEventSqsToDbRecords` Lambda to use new upsert helpers for executions, granules, and PDRs
    to ensure out-of-order writes are handled correctly when writing to Elasticsearch
  - **CUMULUS-2510**
    - Updated `@cumulus/api/lib/writeRecords/write-execution` to publish SNS
      messages after a successful write to Postgres, DynamoDB, and ES.
    - Updated functions `create` and `upsert` in the `db` model for Executions
      to return an array of objects containing all columns of the created or
      updated records.
    - Updated `@cumulus/api/endpoints/collections` to publish an SNS message
      after a successful collection delete, update (PUT), create (POST).
    - Updated functions `create` and `upsert` in the `db` model for Collections
      to return an array of objects containing all columns for the created or
      updated records.
    - Updated functions `create` and `upsert` in the `db` model for Granules
      to return an array of objects containing all columns for the created or
      updated records.
    - Updated `@cumulus/api/lib/writeRecords/write-granules` to publish SNS
      messages after a successful write to Postgres, DynamoDB, and ES.
    - Updated `@cumulus/api/lib/writeRecords/write-pdr` to publish SNS
      messages after a successful write to Postgres, DynamoDB, and ES.
  - **CUMULUS-2733**
    - Updated `_writeGranuleFiles` function creates an aggregate error which
      contains the workflow error, if any, as well as any error that may occur
      from writing granule files.
  - **CUMULUS-2674**
    - Updated `DELETE` endpoints for the following data types to check that record exists in
      PostgreSQL or Elasticsearch before proceeding with deletion:
      - `provider`
      - `async operations`
      - `collections`
      - `granules`
      - `executions`
      - `PDRs`
      - `rules`
  - **CUMULUS-2294**
    - Updated architecture and deployment documentation to reference RDS
  - **CUMULUS-2642**
    - Inventory and Granule Not Found Reconciliation Reports now compare
      Databse against S3 in on direction only, from Database to S3
      Objects. This means that only files in the database are compared against
      objects found on S3 and the filesInCumulus.onlyInS3 report key will
      always be empty. This significantly decreases the report output size and
      aligns with a users expectations.
    - Updates getFilesAndGranuleInfoQuery to take additional optional
      parameters `collectionIds`, `granuleIds`, and `providers` to allow
      targeting/filtering of the results.

  - **CUMULUS-2694**
    - Updated database write logic in `sfEventSqsToDbRccords` to log message if Cumulus
    workflow message is from pre-RDS deployment but still attempt parallel writing to DynamoDB
    and PostgreSQL
    - Updated database write logic in `sfEventSqsToDbRccords` to throw error if requirements to write execution to PostgreSQL cannot be met
  - **CUMULUS-2660**
    - Updated POST `/executions` endpoint to publish SNS message of created record to executions SNS topic
  - **CUMULUS-2661**
    - Updated PUT `/executions/<arn>` endpoint to publish SNS message of updated record to executions SNS topic
  - **CUMULUS-2765**
    - Updated `updateGranuleStatusToQueued` in `write-granules` to write to
      Elasticsearch and publish SNS message to granules topic.
  - **CUMULUS-2774**
    - Updated `constructGranuleSnsMessage` and `constructCollectionSnsMessage`
      to throw error if `eventType` is invalid or undefined.
  - **CUMULUS-2776**
    - Updated `getTableIndexDetails` in `db-indexer` to use correct
      `deleteFnName` for reconciliation reports.
  - **CUMULUS-2780**
    - Updated bulk granule reingest operation to read granules from PostgreSQL instead of DynamoDB.
  - **CUMULUS-2778**
    - Updated default value of `async_operation_image` in `tf-modules/cumulus/variables.tf` to `cumuluss/async-operation:38`
  - **CUMULUS-2854**
    - Updated rules model to decouple `createRuleTrigger` from `create`.
    - Updated rules POST endpoint to call `rulesModel.createRuleTrigger` directly to create rule trigger.
    - Updated rules PUT endpoints to call `rulesModel.createRuleTrigger` if update fails and reversion needs to occur.

### Fixed

- **CUMULUS-2311** - RDS Migration Epic Phase 2
  - **CUMULUS-2810**
    - Updated @cumulus/db/translate/translatePostgresProviderToApiProvider to
      correctly return provider password and updated tests to prevent
      reintroduction.
  - **CUMULUS-2778**
    - Fixed async operation docker image to correctly update record status in
    Elasticsearch
  - Updated localAPI to set additional env variable, and fixed `GET /executions/status` response
  - **CUMULUS-2877**
    - Ensure database records receive a timestamp when writing granules.

## [v10.1.3] 2022-06-28 [BACKPORT]

### Added

- **CUMULUS-2966**
  - Added extractPath operation and support of nested string replacement to `url_path` in the collection configuration

## [v10.1.2] 2022-03-11

### Added

- **CUMULUS-2859**
  - Update `postgres-db-migration` lambda timeout to default 900 seconds
  - Add `db_migration_lambda_timeout` variable to `data-persistence` module to
    allow this timeout to be user configurable
- **CUMULUS-2868**
  - Added `iam:PassRole` permission to `step_policy` in `tf-modules/ingest/iam.tf`

## [v10.1.1] 2022-03-04

### Migration steps

- Due to a bug in the PUT `/rules/<name>` endpoint, the rule records in PostgreSQL may be
out of sync with records in DynamoDB. In order to bring the records into sync, re-run the
[previously deployed `data-migration1` Lambda](https://nasa.github.io/cumulus/docs/upgrade-notes/upgrade-rds#3-deploy-and-run-data-migration1) with a payload of
`{"forceRulesMigration": true}`:

```shell
aws lambda invoke --function-name $PREFIX-data-migration1 \
  --payload $(echo '{"forceRulesMigration": true}' | base64) $OUTFILE
```

### Added

- **CUMULUS-2841**
  - Add integration test to validate PDR node provider that requires password
    credentials succeeds on ingest

- **CUMULUS-2846**
  - Added `@cumulus/db/translate/rule.translateApiRuleToPostgresRuleRaw` to translate API rule to PostgreSQL rules and
  **keep undefined fields**

### Changed

- **CUMULUS-NONE**
  - Adds logging to ecs/async-operation Docker container that launches async
    tasks on ECS. Sets default async_operation_image_version to 39.

- **CUMULUS-2845**
  - Updated rules model to decouple `createRuleTrigger` from `create`.
  - Updated rules POST endpoint to call `rulesModel.createRuleTrigger` directly to create rule trigger.
  - Updated rules PUT endpoints to call `rulesModel.createRuleTrigger` if update fails and reversion needs to occur.
- **CUMULUS-2846**
  - Updated version of `localstack/localstack` used in local unit testing to `0.11.5`

### Fixed

- Upgraded lodash to version 4.17.21 to fix vulnerability
- **CUMULUS-2845**
  - Fixed bug in POST `/rules` endpoint causing rule records to be created
  inconsistently in DynamoDB and PostgreSQL
- **CUMULUS-2846**
  - Fixed logic for `PUT /rules/<name>` endpoint causing rules to be saved
  inconsistently between DynamoDB and PostgreSQL
- **CUMULUS-2854**
  - Fixed queue granules behavior where the task was not accounting for granules that
  *already* had createdAt set. Workflows downstream in this scenario should no longer
  fail to write their granules due to order-of-db-writes constraints in the database
  update logic.

## [v10.1.0] 2022-02-23

### Added

- **CUMULUS-2775**
  - Added a configurable parameter group for the RDS serverless database cluster deployed by `tf-modules/rds-cluster-tf`. The allowed parameters for the parameter group can be found in the AWS documentation of [allowed parameters for an Aurora PostgreSQL cluster](https://docs.aws.amazon.com/AmazonRDS/latest/AuroraUserGuide/AuroraPostgreSQL.Reference.ParameterGroups.html). By default, the following parameters are specified:
    - `shared_preload_libraries`: `pg_stat_statements,auto_explain`
    - `log_min_duration_statement`: `250`
    - `auto_explain.log_min_duration`: `250`
- **CUMULUS-2781**
  - Add api_config secret to hold API/Private API lambda configuration values
- **CUMULUS-2840**
  - Added an index on `granule_cumulus_id` to the RDS files table.

### Changed

- **CUMULUS-2492**
  - Modify collectionId logic to accomodate trailing underscores in collection short names. e.g. `shortName____`
- **CUMULUS-2847**
  - Move DyanmoDb table name into API keystore and initialize only on lambda cold start
- **CUMULUS-2833**
  - Updates provider model schema titles to display on the dashboard.
- **CUMULUS-2837**
  - Update process-s3-dead-letter-archive to unpack SQS events in addition to
    Cumulus Messages
  - Update process-s3-dead-letter-archive to look up execution status using
    getCumulusMessageFromExecutionEvent (common method with sfEventSqsToDbRecords)
  - Move methods in api/lib/cwSfExecutionEventUtils to
    @cumulus/message/StepFunctions
- **CUMULUS-2775**
  - Changed the `timeout_action` to `ForceApplyCapacityChange` by default for the RDS serverless database cluster `tf-modules/rds-cluster-tf`
- **CUMULUS-2781**
  - Update API lambda to utilize api_config secret for initial environment variables

### Fixed

- **CUMULUS-2853**
  - Move OAUTH_PROVIDER to lambda env variables to address regression in CUMULUS-2781
  - Add logging output to api app router
- Added Cloudwatch permissions to `<prefix>-steprole` in `tf-modules/ingest/iam.tf` to address the
`Error: error creating Step Function State Machine (xxx): AccessDeniedException: 'arn:aws:iam::XXX:role/xxx-steprole' is not authorized to create managed-rule`
error in non-NGAP accounts:
  - `events:PutTargets`
  - `events:PutRule`
  - `events:DescribeRule`

## [v10.0.1] 2022-02-03

### Fixed

- Fixed IAM permissions issue with `<prefix>-postgres-migration-async-operation` Lambda
which prevented it from running a Fargate task for data migration.

## [v10.0.0] 2022-02-01

### Migration steps

- Please read the [documentation on the updates to the granule files schema for our Cumulus workflow tasks and how to upgrade your deployment for compatibility](https://nasa.github.io/cumulus/docs/upgrade-notes/update-task-file-schemas).
- (Optional) Update the `task-config` for all workflows that use the `sync-granule` task to include `workflowStartTime` set to
`{$.cumulus_meta.workflow_start_time}`. See [here](https://github.com/nasa/cumulus/blob/master/example/cumulus-tf/sync_granule_workflow.asl.json#L9) for an example.

### BREAKING CHANGES

- **NDCUM-624**
  - Functions in @cumulus/cmrjs renamed for consistency with `isCMRFilename` and `isCMRFile`
    - `isECHO10File` -> `isECHO10Filename`
    - `isUMMGFile` -> `isUMMGFilename`
    - `isISOFile` -> `isCMRISOFilename`
- **CUMULUS-2388**
  - In order to standardize task messaging formats, please note the updated input, output and config schemas for the following Cumulus workflow tasks:
    - add-missing-file-checksums
    - files-to-granules
    - hyrax-metadata-updates
    - lzards-backup
    - move-granules
    - post-to-cmr
    - sync-granule
    - update-cmr-access-constraints
    - update-granules-cmr-metadata-file-links
  The primary focus of the schema updates was to standardize the format of granules, and
  particularly their files data. The granule `files` object now matches the file schema in the
  Cumulus database and thus also matches the `files` object produced by the API with use cases like
  `applyWorkflow`. This includes removal of `name` and `filename` in favor of `bucket` and `key`,
  removal of certain properties such as `etag` and `duplicate_found` and outputting them as
  separate objects stored in `meta`.
  - Checksum values calculated by `@cumulus/checksum` are now converted to string to standardize
  checksum formatting across the Cumulus library.

### Notable changes

- **CUMULUS-2718**
  - The `sync-granule` task has been updated to support an optional configuration parameter `workflowStartTime`. The output payload of `sync-granule` now includes a `createdAt` time for each granule which is set to the
  provided `workflowStartTime` or falls back to `Date.now()` if not provided. Workflows using
  `sync-granule` may be updated to include this parameter with the value of `{$.cumulus_meta.workflow_start_time}` in the `task_config`.
- Updated version of `@cumulus/cumulus-message-adapter-js` from `2.0.3` to `2.0.4` for
all Cumulus workflow tasks
- **CUMULUS-2783**
  - A bug in the ECS cluster autoscaling configuration has been
resolved. ECS clusters should now correctly autoscale by adding new cluster
instances according to the [policy configuration](https://github.com/nasa/cumulus/blob/master/tf-modules/cumulus/ecs_cluster.tf).
  - Async operations that are started by these endpoints will be run as ECS tasks
  with a launch type of Fargate, not EC2:
    - `POST /deadLetterArchive/recoverCumulusMessages`
    - `POST /elasticsearch/index-from-database`
    - `POST /granules/bulk`
    - `POST /granules/bulkDelete`
    - `POST /granules/bulkReingest`
    - `POST /migrationCounts`
    - `POST /reconciliationReports`
    - `POST /replays`
    - `POST /replays/sqs`

### Added

- Upgraded version of dependencies on `knex` package from `0.95.11` to `0.95.15`
- Added Terraform data sources to `example/cumulus-tf` module to retrieve default VPC and subnets in NGAP accounts
  - Added `vpc_tag_name` variable which defines the tags used to look up a VPC. Defaults to VPC tag name used in NGAP accounts
  - Added `subnets_tag_name` variable which defines the tags used to look up VPC subnets. Defaults to a subnet tag name used in NGAP accounts
- Added Terraform data sources to `example/data-persistence-tf` module to retrieve default VPC and subnets in NGAP accounts
  - Added `vpc_tag_name` variable which defines the tags used to look up a VPC. Defaults to VPC tag name used in NGAP accounts
  - Added `subnets_tag_name` variable which defines the tags used to look up VPC subnets. Defaults to a subnet tag name used in NGAP accounts
- Added Terraform data sources to `example/rds-cluster-tf` module to retrieve default VPC and subnets in NGAP accounts
  - Added `vpc_tag_name` variable which defines the tags used to look up a VPC. Defaults to VPC tag name used in NGAP accounts
  - Added `subnets_tag_name` variable which defines the tags used to look up VPC subnets. Defaults to tag names used in subnets in for NGAP accounts
- **CUMULUS-2299**
  - Added support for SHA checksum types with hyphens (e.g. `SHA-256` vs `SHA256`) to tasks that calculate checksums.
- **CUMULUS-2439**
  - Added CMR search client setting to the CreateReconciliationReport lambda function.
  - Added `cmr_search_client_config` tfvars to the archive and cumulus terraform modules.
  - Updated CreateReconciliationReport lambda to search CMR collections with CMRSearchConceptQueue.
- **CUMULUS-2441**
  - Added support for 'PROD' CMR environment.
- **CUMULUS-2456**
  - Updated api lambdas to query ORCA Private API
  - Updated example/cumulus-tf/orca.tf to the ORCA release v4.0.0-Beta3
- **CUMULUS-2638**
  - Adds documentation to clarify bucket config object use.
- **CUMULUS-2684**
  - Added optional collection level parameter `s3MultipartChunksizeMb` to collection's `meta` field
  - Updated `move-granules` task to take in an optional config parameter s3MultipartChunksizeMb
- **CUMULUS-2747**
  - Updated data management type doc to include additional fields for provider configurations
- **CUMULUS-2773**
  - Added a document to the workflow-tasks docs describing deployment, configuration and usage of the LZARDS backup task.

### Changed

- Made `vpc_id` variable optional for `example/cumulus-tf` module
- Made `vpc_id` and `subnet_ids` variables optional for `example/data-persistence-tf` module
- Made `vpc_id` and `subnets` variables optional for `example/rds-cluster-tf` module
- Changes audit script to handle integration test failure when `USE\_CACHED\_BOOTSTRAP` is disabled.
- Increases wait time for CMR to return online resources in integration tests
- **CUMULUS-1823**
  - Updates to Cumulus rule/provider schemas to improve field titles and descriptions.
- **CUMULUS-2638**
  - Transparent to users, remove typescript type `BucketType`.
- **CUMULUS-2718**
  - Updated config for SyncGranules to support optional `workflowStartTime`
  - Updated SyncGranules to provide `createdAt` on output based on `workflowStartTime` if provided,
  falling back to `Date.now()` if not provided.
  - Updated `task_config` of SyncGranule in example workflows
- **CUMULUS-2735**
  - Updated reconciliation reports to write formatted JSON to S3 to improve readability for
    large reports
  - Updated TEA version from 102 to 121 to address TEA deployment issue with the max size of
    a policy role being exceeded
- **CUMULUS-2743**
  - Updated bamboo Dockerfile to upgrade pip as part of the image creation process
- **CUMULUS-2744**
  - GET executions/status returns associated granules for executions retrieved from the Step Function API
- **CUMULUS-2751**
  - Upgraded all Cumulus (node.js) workflow tasks to use
    `@cumulus/cumulus-message-adapter-js` version `2.0.3`, which includes an
    update cma-js to better expose CMA stderr stream output on lambda timeouts
    as well as minor logging enhancements.
- **CUMULUS-2752**
  - Add new mappings for execution records to prevent dynamic field expansion from exceeding
  Elasticsearch field limits
    - Nested objects under `finalPayload.*` will not dynamically add new fields to mapping
    - Nested objects under `originalPayload.*` will not dynamically add new fields to mapping
    - Nested keys under `tasks` will not dynamically add new fields to mapping
- **CUMULUS-2753**
  - Updated example/cumulus-tf/orca.tf to the latest ORCA release v4.0.0-Beta2 which is compatible with granule.files file schema
  - Updated /orca/recovery to call new lambdas request_status_for_granule and request_status_for_job.
  - Updated orca integration test
- [**PR #2569**](https://github.com/nasa/cumulus/pull/2569)
  - Fixed `TypeError` thrown by `@cumulus/cmrjs/cmr-utils.getGranuleTemporalInfo` when
    a granule's associated UMM-G JSON metadata file does not contain a `ProviderDates`
    element that has a `Type` of either `"Update"` or `"Insert"`.  If neither are
    present, the granule's last update date falls back to the `"Create"` type
    provider date, or `undefined`, if none is present.
- **CUMULUS-2775**
  - Changed `@cumulus/api-client/invokeApi()` to accept a single accepted status code or an array
  of accepted status codes via `expectedStatusCodes`
- [**PR #2611**](https://github.com/nasa/cumulus/pull/2611)
  - Changed `@cumulus/launchpad-auth/LaunchpadToken.requestToken` and `validateToken`
    to use the HTTPS request option `https.pfx` instead of the deprecated `pfx` option
    for providing the certificate.
- **CUMULUS-2836**
  - Updates `cmr-utils/getGranuleTemporalInfo` to search for a SingleDateTime
    element, when beginningDateTime value is not
    found in the metadata file.  The granule's temporal information is
    returned so that both beginningDateTime and endingDateTime are set to the
    discovered singleDateTimeValue.
- **CUMULUS-2756**
  - Updated `_writeGranule()` in `write-granules.js` to catch failed granule writes due to schema validation, log the failure and then attempt to set the status of the granule to `failed` if it already exists to prevent a failure from allowing the granule to get "stuck" in a non-failed status.

### Fixed

- **CUMULUS-2775**
  - Updated `@cumulus/api-client` to not log an error for 201 response from `updateGranule`
- **CUMULUS-2783**
  - Added missing lower bound on scale out policy for ECS cluster to ensure that
  the cluster will autoscale correctly.
- **CUMULUS-2835**
  - Updated `hyrax-metadata-updates` task to support reading the DatasetId from ECHO10 XML, and the EntryTitle from UMM-G JSON; these are both valid alternatives to the shortname and version ID.

## [v9.9.3] 2021-02-17 [BACKPORT]

**Please note** changes in 9.9.3 may not yet be released in future versions, as
this is a backport and patch release on the 9.9.x series of releases. Updates that
are included in the future will have a corresponding CHANGELOG entry in future
releases.

- **CUMULUS-2853**
  - Move OAUTH_PROVIDER to lambda env variables to address regression in 9.9.2/CUMULUS-2275
  - Add logging output to api app router

## [v9.9.2] 2021-02-10 [BACKPORT]

**Please note** changes in 9.9.2 may not yet be released in future versions, as
this is a backport and patch release on the 9.9.x series of releases. Updates that
are included in the future will have a corresponding CHANGELOG entry in future
releases.### Added

- **CUMULUS-2775**
  - Added a configurable parameter group for the RDS serverless database cluster deployed by `tf-modules/rds-cluster-tf`. The allowed parameters for the parameter group can be found in the AWS documentation of [allowed parameters for an Aurora PostgreSQL cluster](https://docs.aws.amazon.com/AmazonRDS/latest/AuroraUserGuide/AuroraPostgreSQL.Reference.ParameterGroups.html). By default, the following parameters are specified:
    - `shared_preload_libraries`: `pg_stat_statements,auto_explain`
    - `log_min_duration_statement`: `250`
    - `auto_explain.log_min_duration`: `250`
- **CUMULUS-2840**
  - Added an index on `granule_cumulus_id` to the RDS files table.

### Changed

- **CUMULUS-2847**
  - Move DyanmoDb table name into API keystore and initialize only on lambda cold start
- **CUMULUS-2781**
  - Add api_config secret to hold API/Private API lambda configuration values
- **CUMULUS-2775**
  - Changed the `timeout_action` to `ForceApplyCapacityChange` by default for the RDS serverless database cluster `tf-modules/rds-cluster-tf`

## [v9.9.1] 2021-02-10 [BACKPORT]

**Please note** changes in 9.9.1 may not yet be released in future versions, as
this is a backport and patch release on the 9.9.x series of releases. Updates that
are included in the future will have a corresponding CHANGELOG entry in future
releases.

### Fixed

- **CUMULUS-2775**
  - Updated `@cumulus/api-client` to not log an error for 201 response from `updateGranule`

### Changed

- Updated version of `@cumulus/cumulus-message-adapter-js` from `2.0.3` to `2.0.4` for
all Cumulus workflow tasks
- **CUMULUS-2775**
  - Changed `@cumulus/api-client/invokeApi()` to accept a single accepted status code or an array
  of accepted status codes via `expectedStatusCodes`
- **CUMULUS-2837**
  - Update process-s3-dead-letter-archive to unpack SQS events in addition to
    Cumulus Messages
  - Update process-s3-dead-letter-archive to look up execution status using
    getCumulusMessageFromExecutionEvent (common method with sfEventSqsToDbRecords)
  - Move methods in api/lib/cwSfExecutionEventUtils to
    @cumulus/message/StepFunctions

## [v9.9.0] 2021-11-03

### Added

- **NDCUM-624**: Add support for ISO metadata files for the `MoveGranules` step
  - Add function `isISOFile` to check if a given file object is an ISO file
  - `granuleToCmrFileObject` and `granulesToCmrFileObjects` now take a
    `filterFunc` argument
    - `filterFunc`'s default value is `isCMRFile`, so the previous behavior is
      maintained if no value is given for this argument
    - `MoveGranules` passes a custom filter function to
      `granulesToCmrFileObjects` to check for `isISOFile` in addition to
      `isCMRFile`, so that metadata from `.iso.xml` files can be used in the
      `urlPathTemplate`
- [**PR #2535**](https://github.com/nasa/cumulus/pull/2535)
  - NSIDC and other cumulus users had desire for returning formatted dates for
    the 'url_path' date extraction utilities. Added 'dateFormat' function as
    an option for extracting and formating the entire date. See
    docs/workflow/workflow-configuration-how-to.md for more information.
- [**PR #2548**](https://github.com/nasa/cumulus/pull/2548)
  - Updated webpack configuration for html-loader v2
- **CUMULUS-2640**
  - Added Elasticsearch client scroll setting to the CreateReconciliationReport lambda function.
  - Added `elasticsearch_client_config` tfvars to the archive and cumulus terraform modules.
- **CUMULUS-2683**
  - Added `default_s3_multipart_chunksize_mb` setting to the `move-granules` lambda function.
  - Added `default_s3_multipart_chunksize_mb` tfvars to the cumulus and ingest terraform modules.
  - Added optional parameter `chunkSize` to `@cumulus/aws-client/S3.moveObject` and
    `@cumulus/aws-client/S3.multipartCopyObject` to set the chunk size of the S3 multipart uploads.
  - Renamed optional parameter `maxChunkSize` to `chunkSize` in
    `@cumulus/aws-client/lib/S3MultipartUploads.createMultipartChunks`.

### Changed

- Upgraded all Cumulus workflow tasks to use `@cumulus/cumulus-message-adapter-js` version `2.0.1`
- **CUMULUS-2725**
  - Updated providers endpoint to return encrypted password
  - Updated providers model to try decrypting credentials before encryption to allow for better handling of updating providers
- **CUMULUS-2734**
  - Updated `@cumulus/api/launchpadSaml.launchpadPublicCertificate` to correctly retrieve
    certificate from launchpad IdP metadata with and without namespace prefix.

## [v9.8.0] 2021-10-19

### Notable changes

- Published new tag [`36` of `cumuluss/async-operation` to Docker Hub](https://hub.docker.com/layers/cumuluss/async-operation/35/images/sha256-cf777a6ef5081cd90a0f9302d45243b6c0a568e6d977c0ee2ccc5a90b12d45d0?context=explore) for compatibility with
upgrades to `knex` package and to address security vulnerabilities.

### Added

- Added `@cumulus/db/createRejectableTransaction()` to handle creating a Knex transaction that **will throw an error** if the transaction rolls back. [As of Knex 0.95+, promise rejection on transaction rollback is no longer the default behavior](https://github.com/knex/knex/blob/master/UPGRADING.md#upgrading-to-version-0950).

- **CUMULUS-2639**
  - Increases logging on reconciliation reports.

- **CUMULUS-2670**
  - Updated `lambda_timeouts` string map variable for `cumulus` module to accept a
  `update_granules_cmr_metadata_file_links_task_timeout` property
- **CUMULUS-2598**
  - Add unit and integration tests to describe queued granules as ignored when
    duplicate handling is 'skip'

### Changed

- Updated `knex` version from 0.23.11 to 0.95.11 to address security vulnerabilities
- Updated default version of async operations Docker image to `cumuluss/async-operation:36`
- **CUMULUS-2590**
  - Granule applyWorkflow, Reingest actions and Bulk operation now update granule status to `queued` when scheduling the granule.
- **CUMULUS-2643**
  - relocates system file `buckets.json` out of the
    `s3://internal-bucket/workflows` directory into
    `s3://internal-bucket/buckets`.


## [v9.7.1] 2021-12-08 [Backport]

Please note changes in 9.7.0 may not yet be released in future versions, as this is a backport and patch release on the 9.7.x series of releases. Updates that are included in the future will have a corresponding CHANGELOG entry in future releases.
Fixed

- **CUMULUS-2751**
  - Update all tasks to update to use cumulus-message-adapter-js version 2.0.4

## [v9.7.0] 2021-10-01

### Notable Changes

- **CUMULUS-2583**
  - The `queue-granules` task now updates granule status to `queued` when a granule is queued. In order to prevent issues with the private API endpoint and Lambda API request and concurrency limits, this functionality runs with limited concurrency, which may increase the task's overall runtime when large numbers of granules are being queued. If you are facing Lambda timeout errors with this task, we recommend converting your `queue-granules` task to an ECS activity. This concurrency is configurable via the task config's `concurrency` value.
- **CUMULUS-2676**
  - The `discover-granules` task has been updated to limit concurrency on checks to identify and skip already ingested granules in order to prevent issues with the private API endpoint and Lambda API request and concurrency limits. This may increase the task's overall runtime when large numbers of granules are discovered. If you are facing Lambda timeout errors with this task, we recommend converting your `discover-granules` task to an ECS activity. This concurrency is configurable via the task config's `concurrency` value.
- Updated memory of `<prefix>-sfEventSqsToDbRecords` Lambda to 1024MB

### Added

- **CUMULUS-2000**
  - Updated `@cumulus/queue-granules` to respect a new config parameter: `preferredQueueBatchSize`. Queue-granules will respect this batchsize as best as it can to batch granules into workflow payloads. As workflows generally rely on information such as collection and provider expected to be shared across all granules in a workflow, queue-granules will break batches up by collection, as well as provider if there is a `provider` field on the granule. This may result in batches that are smaller than the preferred size, but never larger ones. The default value is 1, which preserves current behavior of queueing 1 granule per workflow.
- **CUMULUS-2630**
  - Adds a new workflow `DiscoverGranulesToThrottledQueue` that discovers and writes
    granules to a throttled background queue.  This allows discovery and ingest
    of larger numbers of granules without running into limits with lambda
    concurrency.

### Changed

- **CUMULUS-2720**
  - Updated Core CI scripts to validate CHANGELOG diffs as part of the lint process
- **CUMULUS-2695**
  - Updates the example/cumulus-tf deployment to change
    `archive_api_reserved_concurrency` from 8 to 5 to use fewer reserved lambda
    functions. If you see throttling errors on the `<stack>-apiEndpoints` you
    should increase this value.
  - Updates cumulus-tf/cumulus/variables.tf to change
    `archive_api_reserved_concurrency` from 8 to 15 to prevent throttling on
    the dashboard for default deployments.
- **CUMULUS-2584**
  - Updates `api/endpoints/execution-status.js` `get` method to include associated granules, as
    an array, for the provided execution.
  - Added `getExecutionArnsByGranuleCumulusId` returning a list of executionArns sorted by most recent first,
    for an input Granule Cumulus ID in support of the move of `translatePostgresGranuleToApiGranule` from RDS-Phase2
    feature branch
  - Added `getApiExecutionCumulusIds` returning cumulus IDs for a given list of executions
- **CUMULUS-NONE**
  - Downgrades elasticsearch version in testing container to 5.3 to match AWS version.
  - Update serve.js -> `eraseDynamoTables()`. Changed the call `Promise.all()` to `Promise.allSettled()` to ensure all dynamo records (provider records in particular) are deleted prior to reseeding.

### Fixed

- **CUMULUS-2583**
  - Fixed a race condition where granules set as “queued” were not able to be set as “running” or “completed”

## [v9.6.0] 2021-09-20

### Added

- **CUMULUS-2576**
  - Adds `PUT /granules` API endpoint to update a granule
  - Adds helper `updateGranule` to `@cumulus/api-client/granules`
- **CUMULUS-2606**
  - Adds `POST /granules/{granuleId}/executions` API endpoint to associate an execution with a granule
  - Adds helper `associateExecutionWithGranule` to `@cumulus/api-client/granules`
- **CUMULUS-2583**
  - Adds `queued` as option for granule's `status` field

### Changed

- Moved `ssh2` package from `@cumulus/common` to `@cumulus/sftp-client` and
  upgraded package from `^0.8.7` to `^1.0.0` to address security vulnerability
  issue in previous version.
- **CUMULUS-2583**
  - `QueueGranules` task now updates granule status to `queued` once it is added to the queue.

- **CUMULUS-2617**
  - Use the `Authorization` header for CMR Launchpad authentication instead of the deprecated `Echo-Token` header.

### Fixed

- Added missing permission for `<prefix>_ecs_cluster_instance_role` IAM role (used when running ECS services/tasks)
to allow `kms:Decrypt` on the KMS key used to encrypt provider credentials. Adding this permission fixes the `sync-granule` task when run as an ECS activity in a Step Function, which previously failed trying to decrypt credentials for providers.

- **CUMULUS-2576**
  - Adds default value to granule's timestamp when updating a granule via API.

## [v9.5.0] 2021-09-07

### BREAKING CHANGES

- Removed `logs` record type from mappings from Elasticsearch. This change **should not have**
any adverse impact on existing deployments, even those which still contain `logs` records,
but technically it is a breaking change to the Elasticsearch mappings.
- Changed `@cumulus/api-client/asyncOperations.getAsyncOperation` to return parsed JSON body
of response and not the raw API endpoint response

### Added

- **CUMULUS-2670**
  - Updated core `cumulus` module to take lambda_timeouts string map variable that allows timeouts of ingest tasks to be configurable. Allowed properties for the mapping include:
  - discover_granules_task_timeout
  - discover_pdrs_task_timeout
  - hyrax_metadata_update_tasks_timeout
  - lzards_backup_task_timeout
  - move_granules_task_timeout
  - parse_pdr_task_timeout
  - pdr_status_check_task_timeout
  - post_to_cmr_task_timeout
  - queue_granules_task_timeout
  - queue_pdrs_task_timeout
  - queue_workflow_task_timeout
  - sync_granule_task_timeout
- **CUMULUS-2575**
  - Adds `POST /granules` API endpoint to create a granule
  - Adds helper `createGranule` to `@cumulus/api-client`
- **CUMULUS-2577**
  - Adds `POST /executions` endpoint to create an execution
- **CUMULUS-2578**
  - Adds `PUT /executions` endpoint to update an execution
- **CUMULUS-2592**
  - Adds logging when messages fail to be added to queue
- **CUMULUS-2644**
  - Pulled `delete` method for `granules-executions.ts` implemented as part of CUMULUS-2306
  from the RDS-Phase-2 feature branch in support of CUMULUS-2644.
  - Pulled `erasePostgresTables` method in `serve.js` implemented as part of CUMULUS-2644,
  and CUMULUS-2306 from the RDS-Phase-2 feature branch in support of CUMULUS-2644
  - Added `resetPostgresDb` method to support resetting between integration test suite runs

### Changed

- Updated `processDeadLetterArchive` Lambda to return an object where
`processingSucceededKeys` is an array of the S3 keys for successfully
processed objects and `processingFailedKeys` is an array of S3 keys
for objects that could not be processed
- Updated async operations to handle writing records to the databases
when output of the operation is `undefined`

- **CUMULUS-2644**
  - Moved `migration` directory from the `db-migration-lambda` to the `db` package and
  updated unit test references to migrationDir to be pulled from `@cumulus/db`
  - Updated `@cumulus/api/bin/serveUtils` to write records to PostgreSQL tables

- **CUMULUS-2575**
  - Updates model/granule to allow a granule created from API to not require an
    execution to be associated with it. This is a backwards compatible change
    that will not affect granules created in the normal way.
  - Updates `@cumulus/db/src/model/granules` functions `get` and `exists` to
    enforce parameter checking so that requests include either (granule\_id
    and collection\_cumulus\_id) or (cumulus\_id) to prevent incorrect results.
  - `@cumulus/message/src/Collections.deconstructCollectionId` has been
    modified to throw a descriptive error if the input `collectionId` is
    undefined rather than `TypeError: Cannot read property 'split' of
    undefined`. This function has also been updated to throw descriptive errors
    if an incorrectly formatted collectionId is input.

## [v9.4.1] 2022-02-14 [BACKPORT]

**Please note** changes in 9.4.1 may not yet be released in future versions, as
this is a backport and patch release on the 9.4.x series of releases. Updates that
are included in the future will have a corresponding CHANGELOG entry in future
releases.

- **CUMULUS-2847**
  - Update dynamo configuration to read from S3 instead of System Manager
    Parameter Store
  - Move api configuration initialization outside the lambda handler to
    eliminate unneded S3 calls/require config on cold-start only
  - Moved `ssh2` package from `@cumulus/common` to `@cumulus/sftp-client` and
    upgraded package from `^0.8.7` to `^1.0.0` to address security vulnerability
    issue in previous version.
  - Fixed hyrax task package.json dev dependency
  - Update CNM lambda dependencies for Core tasks
    - cumulus-cnm-response-task: 1.4.4
    - cumulus-cnm-to-granule: 1.5.4
  - Whitelist ssh2 re: https://github.com/advisories/GHSA-652h-xwhf-q4h6

## [v9.4.0] 2021-08-16

### Notable changes

- `@cumulus/sync-granule` task should now properly handle
syncing files from HTTP/HTTPS providers where basic auth is
required and involves a redirect to a different host (e.g.
downloading files protected by Earthdata Login)

### Added

- **CUMULUS-2591**
  - Adds `failedExecutionStepName` to failed execution's jsonb error records.
    This is the name of the Step Function step for the last failed event in the
    execution's event history.
- **CUMULUS-2548**
  - Added `allowed_redirects` field to PostgreSQL `providers` table
  - Added `allowedRedirects` field to DynamoDB `<prefix>-providers` table
  - Added `@cumulus/aws-client/S3.streamS3Upload` to handle uploading the contents
  of a readable stream to S3 and returning a promise
- **CUMULUS-2373**
  - Added `replaySqsMessages` lambda to replay archived incoming SQS
    messages from S3.
  - Added `/replays/sqs` endpoint to trigger an async operation for
    the `replaySqsMessages` lambda.
  - Added unit tests and integration tests for new endpoint and lambda.
  - Added `getS3PrefixForArchivedMessage` to `ingest/sqs` package to get prefix
    for an archived message.
  - Added new `async_operation` type `SQS Replay`.
- **CUMULUS-2460**
  - Adds `POST` /executions/workflows-by-granules for retrieving workflow names common to a set of granules
  - Adds `workflowsByGranules` to `@cumulus/api-client/executions`
- **CUMULUS-2635**
  - Added helper functions:
    - `@cumulus/db/translate/file/translateApiPdrToPostgresPdr`

### Fixed

- **CUMULUS-2548**
  - Fixed `@cumulus/ingest/HttpProviderClient.sync` to
properly handle basic auth when redirecting to a different
host and/or host with a different port
- **CUMULUS-2626**
  - Update [PDR migration](https://github.com/nasa/cumulus/blob/master/lambdas/data-migration2/src/pdrs.ts) to correctly find Executions by a Dynamo PDR's `execution` field
- **CUMULUS-2635**
  - Update `data-migration2` to migrate PDRs before migrating granules.
  - Update `data-migration2` unit tests testing granules migration to reference
    PDR records to better model the DB schema.
  - Update `migratePdrRecord` to use `translateApiPdrToPostgresPdr` function.

### Changed

- **CUMULUS-2373**
  - Updated `getS3KeyForArchivedMessage` in `ingest/sqs` to store SQS messages
    by `queueName`.
- **CUMULUS-2630**
  - Updates the example/cumulus-tf deployment to change
    `archive_api_reserved_concurrency` from 2 to 8 to prevent throttling with
    the dashboard.

## [v9.3.0] 2021-07-26

### BREAKING CHANGES

- All API requests made by `@cumulus/api-client` will now throw an error if the status code
does not match the expected response (200 for most requests and 202 for a few requests that
trigger async operations). Previously the helpers in this package would return the response
regardless of the status code, so you may need to update any code using helpers from this
package to catch or to otherwise handle errors that you may encounter.
- The Cumulus API Lambda function has now been configured with reserved concurrency to ensure
availability in a high-concurrency environment. However, this also caps max concurrency which
may result in throttling errors if trying to reach the Cumulus API multiple times in a short
period. Reserved concurrency can be configured with the `archive_api_reserved_concurrency`
terraform variable on the Cumulus module and increased if you are seeing throttling errors.
The default reserved concurrency value is 8.

### Notable changes

- `cmr_custom_host` variable for `cumulus` module can now be used to configure Cumulus to
  integrate with a custom CMR host name and protocol (e.g.
  `http://custom-cmr-host.com`). Note that you **must** include a protocol
  (`http://` or `https://)  if specifying a value for this variable.
- The cumulus module configuration value`rds_connetion_heartbeat` and it's
  behavior has been replaced by a more robust database connection 'retry'
  solution.   Users can remove this value from their configuration, regardless
  of value.  See the `Changed` section notes on CUMULUS-2528 for more details.

### Added

- Added user doc describing new features related to the Cumulus dead letter archive.
- **CUMULUS-2327**
  - Added reserved concurrency setting to the Cumulus API lambda function.
  - Added relevant tfvars to the archive and cumulus terraform modules.
- **CUMULUS-2460**
  - Adds `POST` /executions/search-by-granules for retrieving executions from a list of granules or granule query
  - Adds `searchExecutionsByGranules` to `@cumulus/api-client/executions`
- **CUMULUS-2475**
  - Adds `GET` endpoint to distribution API
- **CUMULUS-2463**
  - `PUT /granules` reingest action allows a user to override the default execution
    to use by providing an optional `workflowName` or `executionArn` parameter on
    the request body.
  - `PUT /granules/bulkReingest` action allows a user to override the default
    execution/workflow combination to reingest with by providing an optional
    `workflowName` on the request body.
- Adds `workflowName` and `executionArn` params to @cumulus/api-client/reingestGranules
- **CUMULUS-2476**
  - Adds handler for authenticated `HEAD` Distribution requests replicating current behavior of TEA
- **CUMULUS-2478**
  - Implemented [bucket map](https://github.com/asfadmin/thin-egress-app#bucket-mapping).
  - Implemented /locate endpoint
  - Cumulus distribution API checks the file request against bucket map:
    - retrieves the bucket and key from file path
    - determines if the file request is public based on the bucket map rather than the bucket type
    - (EDL only) restricts download from PRIVATE_BUCKETS to users who belong to certain EDL User Groups
    - bucket prefix and object prefix are supported
  - Add 'Bearer token' support as an authorization method
- **CUMULUS-2486**
  - Implemented support for custom headers
  - Added 'Bearer token' support as an authorization method
- **CUMULUS-2487**
  - Added integration test for cumulus distribution API
- **CUMULUS-2569**
  - Created bucket map cache for cumulus distribution API
- **CUMULUS-2568**
  - Add `deletePdr`/PDR deletion functionality to `@cumulus/api-client/pdrs`
  - Add `removeCollectionAndAllDependencies` to integration test helpers
  - Added `example/spec/apiUtils.waitForApiStatus` to wait for a
  record to be returned by the API with a specific value for
  `status`
  - Added `example/spec/discoverUtils.uploadS3GranuleDataForDiscovery` to upload granule data fixtures
  to S3 with a randomized granule ID for `discover-granules` based
  integration tests
  - Added `example/spec/Collections.removeCollectionAndAllDependencies` to remove a collection and
  all dependent objects (e.g. PDRs, granules, executions) from the
  database via the API
  - Added helpers to `@cumulus/api-client`:
    - `pdrs.deletePdr` - Delete a PDR via the API
    - `replays.postKinesisReplays` - Submit a POST request to the `/replays` endpoint for replaying Kinesis messages

- `@cumulus/api-client/granules.getGranuleResponse` to return the raw endpoint response from the GET `/granules/<granuleId>` endpoint

### Changed

- Moved functions from `@cumulus/integration-tests` to `example/spec/helpers/workflowUtils`:
  - `startWorkflowExecution`
  - `startWorkflow`
  - `executeWorkflow`
  - `buildWorkflow`
  - `testWorkflow`
  - `buildAndExecuteWorkflow`
  - `buildAndStartWorkflow`
- `example/spec/helpers/workflowUtils.executeWorkflow` now uses
`waitForApiStatus` to ensure that the execution is `completed` or
`failed` before resolving
- `example/spec/helpers/testUtils.updateAndUploadTestFileToBucket`
now accepts an object of parameters rather than positional
arguments
- Removed PDR from the `payload` in the input payload test fixture for reconciliation report integration tests
- The following integration tests for PDR-based workflows were
updated to use randomized granule IDs:
  - `example/spec/parallel/ingest/ingestFromPdrSpec.js`
  - `example/spec/parallel/ingest/ingestFromPdrWithChildWorkflowMetaSpec.js`
  - `example/spec/parallel/ingest/ingestFromPdrWithExecutionNamePrefixSpec.js`
  - `example/spec/parallel/ingest/ingestPdrWithNodeNameSpec.js`
- Updated the `@cumulus/api-client/CumulusApiClientError` error class to include new properties that can be accessed directly on
the error object:
  - `statusCode` - The HTTP status code of the API response
  - `apiMessage` - The message from the API response
- Added `params.pRetryOptions` parameter to
`@cumulus/api-client/granules.deleteGranule` to control the retry
behavior
- Updated `cmr_custom_host` variable to accept a full protocol and host name
(e.g. `http://cmr-custom-host.com`), whereas it previously only accepted a host name
- **CUMULUS-2482**
  - Switches the default distribution app in the `example/cumulus-tf` deployment to the new Cumulus Distribution
  - TEA is still available by following instructions in `example/README.md`
- **CUMULUS-2463**
  - Increases the duration of allowed backoff times for a successful test from
    0.5 sec to 1 sec.
- **CUMULUS-2528**
  - Removed `rds_connection_heartbeat` as a configuration option from all
    Cumulus terraform modules
  - Removed `dbHeartBeat` as an environmental switch from
    `@cumulus/db.getKnexClient` in favor of more comprehensive general db
    connect retry solution
  - Added new `rds_connection_timing_configuration` string map to allow for
    configuration and tuning of Core's internal database retry/connection
    timeout behaviors.  These values map to connection pool configuration
    values for tarn (https://github.com/vincit/tarn.js/) which Core's database
    module / knex(https://www.npmjs.com/package/knex) use for this purpose:
    - acquireTimeoutMillis
    - createRetryIntervalMillis
    - createTimeoutMillis
    - idleTimeoutMillis
    - reapIntervalMillis
      Connection errors will result in a log line prepended with 'knex failed on
      attempted connection error' and sent from '@cumulus/db/connection'
  - Updated `@cumulus/db` and all terraform mdules to set default retry
    configuration values for the database module to cover existing database
    heartbeat connection failures as well as all other knex/tarn connection
    creation failures.

### Fixed

- Fixed bug where `cmr_custom_host` variable was not properly forwarded into `archive`, `ingest`, and `sqs-message-remover` modules from `cumulus` module
- Fixed bug where `parse-pdr` set a granule's provider to the entire provider record when a `NODE_NAME`
  is present. Expected behavior consistent with other tasks is to set the provider name in that field.
- **CUMULUS-2568**
  - Update reconciliation report integration test to have better cleanup/failure behavior
  - Fixed `@cumulus/api-client/pdrs.getPdr` to request correct endpoint for returning a PDR from the API
- **CUMULUS-2620**
  - Fixed a bug where a granule could be removed from CMR but still be set as
  `published: true` and with a CMR link in the Dynamo/PostgreSQL databases. Now,
  the CMR deletion and the Dynamo/PostgreSQL record updates will all succeed or fail
  together, preventing the database records from being out of sync with CMR.
  - Fixed `@cumulus/api-client/pdrs.getPdr` to request correct
  endpoint for returning a PDR from the API

## [v9.2.2] 2021-08-06 - [BACKPORT]

**Please note** changes in 9.2.2 may not yet be released in future versions, as
this is a backport and patch release on the 9.2.x series of releases. Updates that
are included in the future will have a corresponding CHANGELOG entry in future
releases.

### Added

- **CUMULUS-2635**
  - Added helper functions:
    - `@cumulus/db/translate/file/translateApiPdrToPostgresPdr`

### Fixed

- **CUMULUS-2635**
  - Update `data-migration2` to migrate PDRs before migrating granules.
  - Update `data-migration2` unit tests testing granules migration to reference
    PDR records to better model the DB schema.
  - Update `migratePdrRecord` to use `translateApiPdrToPostgresPdr` function.

## [v9.2.1] 2021-07-29 - [BACKPORT]

### Fixed

- **CUMULUS-2626**
  - Update [PDR migration](https://github.com/nasa/cumulus/blob/master/lambdas/data-migration2/src/pdrs.ts) to correctly find Executions by a Dynamo PDR's `execution` field

## [v9.2.0] 2021-06-22

### Added

- **CUMULUS-2475**
  - Adds `GET` endpoint to distribution API
- **CUMULUS-2476**
  - Adds handler for authenticated `HEAD` Distribution requests replicating current behavior of TEA

### Changed

- **CUMULUS-2482**
  - Switches the default distribution app in the `example/cumulus-tf` deployment to the new Cumulus Distribution
  - TEA is still available by following instructions in `example/README.md`

### Fixed

- **CUMULUS-2520**
  - Fixed error that prevented `/elasticsearch/index-from-database` from starting.
- **CUMULUS-2558**
  - Fixed issue where executions original_payload would not be retained on successful execution

## [v9.1.0] 2021-06-03

### BREAKING CHANGES

- @cumulus/api-client/granules.getGranule now returns the granule record from the GET /granules/<granuleId> endpoint, not the raw endpoint response
- **CUMULUS-2434**
  - To use the updated `update-granules-cmr-metadata-file-links` task, the
    granule  UMM-G metadata should have version 1.6.2 or later, since CMR s3
    link type 'GET DATA VIA DIRECT ACCESS' is not valid until UMM-G version
    [1.6.2](https://cdn.earthdata.nasa.gov/umm/granule/v1.6.2/umm-g-json-schema.json)
- **CUMULUS-2488**
  - Removed all EMS reporting including lambdas, endpoints, params, etc as all
    reporting is now handled through Cloud Metrics
- **CUMULUS-2472**
  - Moved existing `EarthdataLoginClient` to
    `@cumulus/oauth-client/EarthdataLoginClient` and updated all references in
    Cumulus Core.
  - Rename `EarthdataLoginClient` property from `earthdataLoginUrl` to
    `loginUrl for consistency with new OAuth clients. See example in
    [oauth-client
    README](https://github.com/nasa/cumulus/blob/master/packages/oauth-client/README.md)

### Added

- **HYRAX-439** - Corrected README.md according to a new Hyrax URL format.
- **CUMULUS-2354**
  - Adds configuration options to allow `/s3credentials` endpoint to distribute
    same-region read-only tokens based on a user's CMR ACLs.
  - Configures the example deployment to enable this feature.
- **CUMULUS-2442**
  - Adds option to generate cloudfront URL to lzards-backup task. This will require a few new task config options that have been documented in the [task README](https://github.com/nasa/cumulus/blob/master/tasks/lzards-backup/README.md).
- **CUMULUS-2470**
  - Added `/s3credentials` endpoint for distribution API
- **CUMULUS-2471**
  - Add `/s3credentialsREADME` endpoint to distribution API
- **CUMULUS-2473**
  - Updated `tf-modules/cumulus_distribution` module to take earthdata or cognito credentials
  - Configured `example/cumulus-tf/cumulus_distribution.tf` to use CSDAP credentials
- **CUMULUS-2474**
  - Add `S3ObjectStore` to `aws-client`. This class allows for interaction with the S3 object store.
  - Add `object-store` package which contains abstracted object store functions for working with various cloud providers
- **CUMULUS-2477**
  - Added `/`, `/login` and `/logout` endpoints to cumulus distribution api
- **CUMULUS-2479**
  - Adds /version endpoint to distribution API
- **CUMULUS-2497**
  - Created `isISOFile()` to check if a CMR file is a CMR ISO file.
- **CUMULUS-2371**
  - Added helpers to `@cumulus/ingest/sqs`:
    - `archiveSqsMessageToS3` - archives an incoming SQS message to S3
    - `deleteArchivedMessageFromS3` - deletes a processed SQS message from S3
  - Added call to `archiveSqsMessageToS3` to `sqs-message-consumer` which
    archives all incoming SQS messages to S3.
  - Added call to `deleteArchivedMessageFrom` to `sqs-message-remover` which
    deletes archived SQS message from S3 once it has been processed.

### Changed

- **[PR2224](https://github.com/nasa/cumulus/pull/2244)**
- **CUMULUS-2208**
  - Moved all `@cumulus/api/es/*` code to new `@cumulus/es-client` package
- Changed timeout on `sfEventSqsToDbRecords` Lambda to 60 seconds to match
  timeout for Knex library to acquire database connections
- **CUMULUS-2517**
  - Updated postgres-migration-count-tool default concurrency to '1'
- **CUMULUS-2489**
  - Updated docs for Terraform references in FAQs, glossary, and in Deployment sections
- **CUMULUS-2434**
  - Updated `@cumulus/cmrjs` `updateCMRMetadata` and related functions to add
    both HTTPS URLS and S3 URIs to CMR metadata.
  - Updated `update-granules-cmr-metadata-file-links` task to add both HTTPS
    URLs and S3 URIs to the OnlineAccessURLs field of CMR metadata. The task
    configuration parameter `cmrGranuleUrlType` now has default value `both`.
  - To use the updated `update-granules-cmr-metadata-file-links` task, the
    granule UMM-G metadata should have version 1.6.2 or later, since CMR s3 link
    type 'GET DATA VIA DIRECT ACCESS' is not valid until UMM-G version
    [1.6.2](https://cdn.earthdata.nasa.gov/umm/granule/v1.6.2/umm-g-json-schema.json)
- **CUMULUS-2472**
  - Renamed `@cumulus/earthdata-login-client` to more generic
    `@cumulus/oauth-client` as a parent  class for new OAuth clients.
  - Added `@cumulus/oauth-client/CognitoClient` to interface with AWS cognito login service.
- **CUMULUS-2497**
  - Changed the `@cumulus/cmrjs` package:
    - Updated `@cumulus/cmrjs/cmr-utils.getGranuleTemporalInfo()` so it now
      returns temporal info for CMR ISO 19115 SMAP XML files.
    - Updated `@cumulus/cmrjs/cmr-utils.isCmrFilename()` to include
      `isISOFile()`.
- **CUMULUS-2532**
  - Changed integration tests to use `api-client/granules` functions as opposed to granulesApi from `@cumulus/integration-tests`.

### Fixed

- **CUMULUS-2519**
  - Update @cumulus/integration-tests.buildWorkflow to fail if provider/collection API response is not successful
- **CUMULUS-2518**
  - Update sf-event-sqs-to-db-records to not throw if a collection is not
    defined on a payload that has no granules/an empty granule payload object
- **CUMULUS-2512**
  - Updated ingest package S3 provider client to take additional parameter
    `remoteAltBucket` on `download` method to allow for per-file override of
    provider bucket for checksum
  - Updated @cumulus/ingest.fetchTextFile's signature to be parameterized and
    added `remoteAltBucket`to allow for an override of the passed in provider
    bucket for the source file
  - Update "eslint-plugin-import" to be pinned to 2.22.1
- **CUMULUS-2520**
  - Fixed error that prevented `/elasticsearch/index-from-database` from starting.
- **CUMULUS-2532**
  - Fixed integration tests to have granule deletion occur before provider and
    collection deletion in test cleanup.
- **[2231](https://github.com/nasa/cumulus/issues/2231)**
  - Fixes broken relative path links in `docs/README.md`

### Removed

- **CUMULUS-2502**
  - Removed outdated documentation regarding Kibana index patterns for metrics.

## [v9.0.1] 2021-05-07

### Migration Steps

Please review the migration steps for 9.0.0 as this release is only a patch to
correct a failure in our build script and push out corrected release artifacts. The previous migration steps still apply.

### Changed

- Corrected `@cumulus/db` configuration to correctly build package.

## [v9.0.0] 2021-05-03

### Migration steps

- This release of Cumulus enables integration with a PostgreSQL database for archiving Cumulus data. There are several upgrade steps involved, **some of which need to be done before redeploying Cumulus**. See the [documentation on upgrading to the RDS release](https://nasa.github.io/cumulus/docs/upgrade-notes/upgrade-rds).

### BREAKING CHANGES

- **CUMULUS-2185** - RDS Migration Epic
  - **CUMULUS-2191**
    - Removed the following from the `@cumulus/api/models.asyncOperation` class in
      favor of the added `@cumulus/async-operations` module:
      - `start`
      - `startAsyncOperations`
  - **CUMULUS-2187**
    - The `async-operations` endpoint will now omit `output` instead of
      returning `none` when the operation did not return output.
  - **CUMULUS-2309**
    - Removed `@cumulus/api/models/granule.unpublishAndDeleteGranule` in favor
      of `@cumulus/api/lib/granule-remove-from-cmr.unpublishGranule` and
      `@cumulus/api/lib/granule-delete.deleteGranuleAndFiles`.
  - **CUMULUS-2385**
    - Updated `sf-event-sqs-to-db-records` to write a granule's files to
      PostgreSQL only after the workflow has exited the `Running` status.
      Please note that any workflow that uses `sf_sqs_report_task` for
      mid-workflow updates will be impacted.
    - Changed PostgreSQL `file` schema and TypeScript type definition to require
      `bucket` and `key` fields.
    - Updated granule/file write logic to mark a granule's status as "failed"
  - **CUMULUS-2455**
    - API `move granule` endpoint now moves granule files on a per-file basis
    - API `move granule` endpoint on granule file move failure will retain the
      file at it's original location, but continue to move any other granule
      files.
    - Removed the `move` method from the `@cumulus/api/models.granule` class.
      logic is now handled in `@cumulus/api/endpoints/granules` and is
      accessible via the Core API.

### Added

- **CUMULUS-2185** - RDS Migration Epic
  - **CUMULUS-2130**
    - Added postgres-migration-count-tool lambda/ECS task to allow for
      evaluation of database state
    - Added /migrationCounts api endpoint that allows running of the
      postgres-migration-count-tool as an asyncOperation
  - **CUMULUS-2394**
    - Updated PDR and Granule writes to check the step function
      workflow_start_time against the createdAt field for each record to ensure
      old records do not overwrite newer ones for legacy Dynamo and PostgreSQL
      writes
  - **CUMULUS-2188**
    - Added `data-migration2` Lambda to be run after `data-migration1`
    - Added logic to `data-migration2` Lambda for migrating execution records
      from DynamoDB to PostgreSQL
  - **CUMULUS-2191**
    - Added `@cumulus/async-operations` to core packages, exposing
      `startAsyncOperation` which will handle starting an async operation and
      adding an entry to both PostgreSQL and DynamoDb
  - **CUMULUS-2127**
    - Add schema migration for `collections` table
  - **CUMULUS-2129**
    - Added logic to `data-migration1` Lambda for migrating collection records
      from Dynamo to PostgreSQL
  - **CUMULUS-2157**
    - Add schema migration for `providers` table
    - Added logic to `data-migration1` Lambda for migrating provider records
      from Dynamo to PostgreSQL
  - **CUMULUS-2187**
    - Added logic to `data-migration1` Lambda for migrating async operation
      records from Dynamo to PostgreSQL
  - **CUMULUS-2198**
    - Added logic to `data-migration1` Lambda for migrating rule records from
      DynamoDB to PostgreSQL
  - **CUMULUS-2182**
    - Add schema migration for PDRs table
  - **CUMULUS-2230**
    - Add schema migration for `rules` table
  - **CUMULUS-2183**
    - Add schema migration for `asyncOperations` table
  - **CUMULUS-2184**
    - Add schema migration for `executions` table
  - **CUMULUS-2257**
    - Updated PostgreSQL table and column names to snake_case
    - Added `translateApiAsyncOperationToPostgresAsyncOperation` function to `@cumulus/db`
  - **CUMULUS-2186**
    - Added logic to `data-migration2` Lambda for migrating PDR records from
      DynamoDB to PostgreSQL
  - **CUMULUS-2235**
    - Added initial ingest load spec test/utility
  - **CUMULUS-2167**
    - Added logic to `data-migration2` Lambda for migrating Granule records from
      DynamoDB to PostgreSQL and parse Granule records to store File records in
      RDS.
  - **CUMULUS-2367**
    - Added `granules_executions` table to PostgreSQL schema to allow for a
      many-to-many relationship between granules and executions
      - The table refers to granule and execution records using foreign keys
        defined with ON CASCADE DELETE, which means that any time a granule or
        execution record is deleted, all of the records in the
        `granules_executions` table referring to that record will also be
        deleted.
    - Added `upsertGranuleWithExecutionJoinRecord` helper to `@cumulus/db` to
      allow for upserting a granule record and its corresponding
      `granules_execution` record
  - **CUMULUS-2128**
    - Added helper functions:
      - `@cumulus/db/translate/file/translateApiFiletoPostgresFile`
      - `@cumulus/db/translate/file/translateApiGranuletoPostgresGranule`
      - `@cumulus/message/Providers/getMessageProvider`
  - **CUMULUS-2190**
    - Added helper functions:
      - `@cumulus/message/Executions/getMessageExecutionOriginalPayload`
      - `@cumulus/message/Executions/getMessageExecutionFinalPayload`
      - `@cumulus/message/workflows/getMessageWorkflowTasks`
      - `@cumulus/message/workflows/getMessageWorkflowStartTime`
      - `@cumulus/message/workflows/getMessageWorkflowStopTime`
      - `@cumulus/message/workflows/getMessageWorkflowName`
  - **CUMULUS-2192**
    - Added helper functions:
      - `@cumulus/message/PDRs/getMessagePdrRunningExecutions`
      - `@cumulus/message/PDRs/getMessagePdrCompletedExecutions`
      - `@cumulus/message/PDRs/getMessagePdrFailedExecutions`
      - `@cumulus/message/PDRs/getMessagePdrStats`
      - `@cumulus/message/PDRs/getPdrPercentCompletion`
      - `@cumulus/message/workflows/getWorkflowDuration`
  - **CUMULUS-2199**
    - Added `translateApiRuleToPostgresRule` to `@cumulus/db` to translate API
      Rule to conform to Postgres Rule definition.
  - **CUMUlUS-2128**
    - Added "upsert" logic to the `sfEventSqsToDbRecords` Lambda for granule and
      file writes to the core PostgreSQL database
  - **CUMULUS-2199**
    - Updated Rules endpoint to write rules to core PostgreSQL database in
      addition to DynamoDB and to delete rules from the PostgreSQL database in
      addition to DynamoDB.
    - Updated `create` in Rules Model to take in optional `createdAt` parameter
      which sets the value of createdAt if not specified during function call.
  - **CUMULUS-2189**
    - Updated Provider endpoint logic to write providers in parallel to Core
      PostgreSQL database
    - Update integration tests to utilize API calls instead of direct
      api/model/Provider calls
  - **CUMULUS-2191**
    - Updated cumuluss/async-operation task to write async-operations to the
      PostgreSQL database.
  - **CUMULUS-2228**
    - Added logic to the `sfEventSqsToDbRecords` Lambda to write execution, PDR,
      and granule records to the core PostgreSQL database in parallel with
      writes to DynamoDB
  - **CUMUlUS-2190**
    - Added "upsert" logic to the `sfEventSqsToDbRecords` Lambda for PDR writes
      to the core PostgreSQL database
  - **CUMUlUS-2192**
    - Added "upsert" logic to the `sfEventSqsToDbRecords` Lambda for execution
      writes to the core PostgreSQL database
  - **CUMULUS-2187**
    - The `async-operations` endpoint will now omit `output` instead of
      returning `none` when the operation did not return output.
  - **CUMULUS-2167**
    - Change PostgreSQL schema definition for `files` to remove `filename` and
      `name` and only support `file_name`.
    - Change PostgreSQL schema definition for `files` to remove `size` to only
      support `file_size`.
    - Change `PostgresFile` to remove duplicate fields `filename` and `name` and
      rename `size` to `file_size`.
  - **CUMULUS-2266**
    - Change `sf-event-sqs-to-db-records` behavior to discard and not throw an
      error on an out-of-order/delayed message so as not to have it be sent to
      the DLQ.
  - **CUMULUS-2305**
    - Changed `DELETE /pdrs/{pdrname}` API behavior to also delete record from
      PostgreSQL database.
  - **CUMULUS-2309**
    - Changed `DELETE /granules/{granuleName}` API behavior to also delete
      record from PostgreSQL database.
    - Changed `Bulk operation BULK_GRANULE_DELETE` API behavior to also delete
      records from PostgreSQL database.
  - **CUMULUS-2367**
    - Updated `granule_cumulus_id` foreign key to granule in PostgreSQL `files`
      table to use a CASCADE delete, so records in the files table are
      automatically deleted by the database when the corresponding granule is
      deleted.
  - **CUMULUS-2407**
    - Updated data-migration1 and data-migration2 Lambdas to use UPSERT instead
      of UPDATE when migrating dynamoDB records to PostgreSQL.
    - Changed data-migration1 and data-migration2 logic to only update already
      migrated records if the incoming record update has a newer timestamp
  - **CUMULUS-2329**
    - Add `write-db-dlq-records-to-s3` lambda.
    - Add terraform config to automatically write db records DLQ messages to an
      s3 archive on the system bucket.
    - Add unit tests and a component spec test for the above.
  - **CUMULUS-2380**
    - Add `process-dead-letter-archive` lambda to pick up and process dead letters in the S3 system bucket dead letter archive.
    - Add `/deadLetterArchive/recoverCumulusMessages` endpoint to trigger an async operation to leverage this capability on demand.
    - Add unit tests and integration test for all of the above.
  - **CUMULUS-2406**
    - Updated parallel write logic to ensure that updatedAt/updated_at
      timestamps are the same in Dynamo/PG on record write for the following
      data types:
      - async operations
      - granules
      - executions
      - PDRs
  - **CUMULUS-2446**
    - Remove schema validation check against DynamoDB table for collections when
      migrating records from DynamoDB to core PostgreSQL database.
  - **CUMULUS-2447**
    - Changed `translateApiAsyncOperationToPostgresAsyncOperation` to call
      `JSON.stringify` and then `JSON.parse` on output.
  - **CUMULUS-2313**
    - Added `postgres-migration-async-operation` lambda to start an ECS task to
      run a the `data-migration2` lambda.
    - Updated `async_operations` table to include `Data Migration 2` as a new
      `operation_type`.
    - Updated `cumulus-tf/variables.tf` to include `optional_dynamo_tables` that
      will be merged with `dynamo_tables`.
  - **CUMULUS-2451**
    - Added summary type file `packages/db/src/types/summary.ts` with
      `MigrationSummary` and `DataMigration1` and `DataMigration2` types.
    - Updated `data-migration1` and `data-migration2` lambdas to return
      `MigrationSummary` objects.
    - Added logging for every batch of 100 records processed for executions,
      granules and files, and PDRs.
    - Removed `RecordAlreadyMigrated` logs in `data-migration1` and
      `data-migration2`
  - **CUMULUS-2452**
    - Added support for only migrating certain granules by specifying the
      `granuleSearchParams.granuleId` or `granuleSearchParams.collectionId`
      properties in the payload for the
      `<prefix>-postgres-migration-async-operation` Lambda
    - Added support for only running certain migrations for data-migration2 by
      specifying the `migrationsList` property in the payload for the
      `<prefix>-postgres-migration-async-operation` Lambda
  - **CUMULUS-2453**
    - Created `storeErrors` function which stores errors in system bucket.
    - Updated `executions` and `granulesAndFiles` data migrations to call `storeErrors` to store migration errors.
    - Added `system_bucket` variable to `data-migration2`.
  - **CUMULUS-2455**
    - Move granules API endpoint records move updates for migrated granule files
      if writing any of the granule files fails.
  - **CUMULUS-2468**
    - Added support for doing [DynamoDB parallel scanning](https://docs.aws.amazon.com/amazondynamodb/latest/developerguide/Scan.html#Scan.ParallelScan) for `executions` and `granules` migrations to improve performance. The behavior of the parallel scanning and writes can be controlled via the following properties on the event input to the `<prefix>-postgres-migration-async-operation` Lambda:
      - `granuleMigrationParams.parallelScanSegments`: How many segments to divide your granules DynamoDB table into for parallel scanning
      - `granuleMigrationParams.parallelScanLimit`: The maximum number of granule records to evaluate for each parallel scanning segment of the DynamoDB table
      - `granuleMigrationParams.writeConcurrency`: The maximum number of concurrent granule/file writes to perform to the PostgreSQL database across all DynamoDB segments
      - `executionMigrationParams.parallelScanSegments`: How many segments to divide your executions DynamoDB table into for parallel scanning
      - `executionMigrationParams.parallelScanLimit`: The maximum number of execution records to evaluate for each parallel scanning segment of the DynamoDB table
      - `executionMigrationParams.writeConcurrency`: The maximum number of concurrent execution writes to perform to the PostgreSQL database across all DynamoDB segments
  - **CUMULUS-2468** - Added `@cumulus/aws-client/DynamoDb.parallelScan` helper to perform [parallel scanning on DynamoDb tables](https://docs.aws.amazon.com/amazondynamodb/latest/developerguide/Scan.html#Scan.ParallelScan)
  - **CUMULUS-2507**
    - Updated granule record write logic to set granule status to `failed` in both Postgres and DynamoDB if any/all of its files fail to write to the database.

### Deprecated

- **CUMULUS-2185** - RDS Migration Epic
  - **CUMULUS-2455**
    - `@cumulus/ingest/moveGranuleFiles`

## [v8.1.2] 2021-07-29

**Please note** changes in 8.1.2 may not yet be released in future versions, as this
is a backport/patch release on the 8.x series of releases.  Updates that are
included in the future will have a corresponding CHANGELOG entry in future releases.

### Notable changes

- `cmr_custom_host` variable for `cumulus` module can now be used to configure Cumulus to
integrate with a custom CMR host name and protocol (e.g. `http://custom-cmr-host.com`). Note
that you **must** include a protocol (`http://` or `https://`) if specifying a value for this
variable.
- `@cumulus/sync-granule` task should now properly handle
syncing files from HTTP/HTTPS providers where basic auth is
required and involves a redirect to a different host (e.g.
downloading files protected by Earthdata Login)

### Added

- **CUMULUS-2548**
  - Added `allowed_redirects` field to PostgreSQL `providers` table
  - Added `allowedRedirects` field to DynamoDB `<prefix>-providers` table
  - Added `@cumulus/aws-client/S3.streamS3Upload` to handle uploading the contents
  of a readable stream to S3 and returning a promise

### Changed

- Updated `cmr_custom_host` variable to accept a full protocol and host name
(e.g. `http://cmr-custom-host.com`), whereas it previously only accepted a host name

### Fixed

- Fixed bug where `cmr_custom_host` variable was not properly forwarded into `archive`, `ingest`, and `sqs-message-remover` modules from `cumulus` module
- **CUMULUS-2548**
  - Fixed `@cumulus/ingest/HttpProviderClient.sync` to
properly handle basic auth when redirecting to a different
host and/or host with a different port

## [v8.1.1] 2021-04-30 -- Patch Release

**Please note** changes in 8.1.1 may not yet be released in future versions, as this
is a backport/patch release on the 8.x series of releases.  Updates that are
included in the future will have a corresponding CHANGELOG entry in future releases.

### Added

- **CUMULUS-2497**
  - Created `isISOFile()` to check if a CMR file is a CMR ISO file.

### Fixed

- **CUMULUS-2512**
  - Updated ingest package S3 provider client to take additional parameter
    `remoteAltBucket` on `download` method to allow for per-file override of
    provider bucket for checksum
  - Updated @cumulus/ingest.fetchTextFile's signature to be parameterized and
    added `remoteAltBucket`to allow for an override of the passed in provider
    bucket for the source file
  - Update "eslint-plugin-import" to be pinned to 2.22.1

### Changed

- **CUMULUS-2497**
  - Changed the `@cumulus/cmrjs` package:
    - Updated `@cumulus/cmrjs/cmr-utils.getGranuleTemporalInfo()` so it now
      returns temporal info for CMR ISO 19115 SMAP XML files.
    - Updated `@cumulus/cmrjs/cmr-utils.isCmrFilename()` to include
      `isISOFile()`.

- **[2216](https://github.com/nasa/cumulus/issues/2216)**
  - Removed "node-forge", "xml-crypto" from audit whitelist, added "underscore"

## [v8.1.0] 2021-04-29

### Added

- **CUMULUS-2348**
  - The `@cumulus/api` `/granules` and `/granules/{granuleId}` endpoints now take `getRecoveryStatus` parameter
  to include recoveryStatus in result granule(s)
  - The `@cumulus/api-client.granules.getGranule` function takes a `query` parameter which can be used to
  request additional granule information.
  - Published `@cumulus/api@7.2.1-alpha.0` for dashboard testing
- **CUMULUS-2469**
  - Added `tf-modules/cumulus_distribution` module to standup a skeleton
    distribution api

## [v8.0.0] 2021-04-08

### BREAKING CHANGES

- **CUMULUS-2428**
  - Changed `/granules/bulk` to use `queueUrl` property instead of a `queueName` property for setting the queue to use for scheduling bulk granule workflows

### Notable changes

- Bulk granule operations endpoint now supports setting a custom queue for scheduling workflows via the `queueUrl` property in the request body. If provided, this value should be the full URL for an SQS queue.

### Added

- **CUMULUS-2374**
  - Add cookbok entry for queueing PostToCmr step
  - Add example workflow to go with cookbook
- **CUMULUS-2421**
  - Added **experimental** `ecs_include_docker_cleanup_cronjob` boolean variable to the Cumulus module to enable cron job to clean up docker root storage blocks in ECS cluster template for non-`device-mapper` storage drivers. Default value is `false`. This fulfills a specific user support request. This feature is otherwise untested and will remain so until we can iterate with a better, more general-purpose solution. Use of this feature is **NOT** recommended unless you are certain you need it.

- **CUMULUS-1808**
  - Add additional error messaging in `deleteSnsTrigger` to give users more context about where to look to resolve ResourceNotFound error when disabling or deleting a rule.

### Fixed

- **CUMULUS-2281**
  - Changed discover-granules task to write discovered granules directly to
    logger, instead of via environment variable. This fixes a problem where a
    large number of found granules prevents this lambda from running as an
    activity with an E2BIG error.

## [v7.2.0] 2021-03-23

### Added

- **CUMULUS-2346**
  - Added orca API endpoint to `@cumulus/api` to get recovery status
  - Add `CopyToGlacier` step to [example IngestAndPublishGranuleWithOrca workflow](https://github.com/nasa/cumulus/blob/master/example/cumulus-tf/ingest_and_publish_granule_with_orca_workflow.tf)

### Changed

- **HYRAX-357**
  - Format of NGAP OPeNDAP URL changed and by default now is referring to concept id and optionally can include short name and version of collection.
  - `addShortnameAndVersionIdToConceptId` field has been added to the config inputs of the `hyrax-metadata-updates` task

## [v7.1.0] 2021-03-12

### Notable changes

- `sync-granule` task will now properly handle syncing 0 byte files to S3
- SQS/Kinesis rules now support scheduling workflows to a custom queue via the `rule.queueUrl` property. If provided, this value should be the full URL for an SQS queue.

### Added

- `tf-modules/cumulus` module now supports a `cmr_custom_host` variable that can
  be used to set to an arbitrary  host for making CMR requests (e.g.
  `https://custom-cmr-host.com`).
- Added `buckets` variable to `tf-modules/archive`
- **CUMULUS-2345**
  - Deploy ORCA with Cumulus, see `example/cumulus-tf/orca.tf` and `example/cumulus-tf/terraform.tfvars.example`
  - Add `CopyToGlacier` step to [example IngestAndPublishGranule workflow](https://github.com/nasa/cumulus/blob/master/example/cumulus-tf/ingest_and_publish_granule_workflow.asl.json)
- **CUMULUS-2424**
  - Added `childWorkflowMeta` to `queue-pdrs` config. An object passed to this config value will be merged into a child workflow message's `meta` object. For an example of how this can be used, see `example/cumulus-tf/discover_and_queue_pdrs_with_child_workflow_meta_workflow.asl.json`.
- **CUMULUS-2427**
  - Added support for using a custom queue with SQS and Kinesis rules. Whatever queue URL is set on the `rule.queueUrl` property will be used to schedule workflows for that rule. This change allows SQS/Kinesis rules to use [any throttled queues defined for a deployment](https://nasa.github.io/cumulus/docs/data-cookbooks/throttling-queued-executions).

### Fixed

- **CUMULUS-2394**
  - Updated PDR and Granule writes to check the step function `workflow_start_time` against
      the `createdAt` field  for each record to ensure old records do not
      overwrite newer ones

### Changed

- `<prefix>-lambda-api-gateway` IAM role used by API Gateway Lambda now
  supports accessing all buckets defined in your `buckets` variable except
  "internal" buckets
- Updated the default scroll duration used in ESScrollSearch and part of the
  reconciliation report functions as a result of testing and seeing timeouts
  at its current value of 2min.
- **CUMULUS-2355**
  - Added logic to disable `/s3Credentials` endpoint based upon value for
    environment variable `DISABLE_S3_CREDENTIALS`. If set to "true", the
    endpoint will not dispense S3 credentials and instead return a message
    indicating that the endpoint has been disabled.
- **CUMULUS-2397**
  - Updated `/elasticsearch` endpoint's `reindex` function to prevent
    reindexing when source and destination indices are the same.
- **CUMULUS-2420**
  - Updated test function `waitForAsyncOperationStatus` to take a retryObject
    and use exponential backoff.  Increased the total test duration for both
    AsycOperation specs and the ReconciliationReports tests.
  - Updated the default scroll duration used in ESScrollSearch and part of the
    reconciliation report functions as a result of testing and seeing timeouts
    at its current value of 2min.
- **CUMULUS-2427**
  - Removed `queueUrl` from the parameters object for `@cumulus/message/Build.buildQueueMessageFromTemplate`
  - Removed `queueUrl` from the parameters object for `@cumulus/message/Build.buildCumulusMeta`

### Fixed

- Fixed issue in `@cumulus/ingest/S3ProviderClient.sync()` preventing 0 byte files from being synced to S3.

### Removed

- Removed variables from `tf-modules/archive`:
  - `private_buckets`
  - `protected_buckets`
  - `public_buckets`

## [v7.0.0] 2021-02-22

### BREAKING CHANGES

- **CUMULUS-2362** - Endpoints for the logs (/logs) will now throw an error unless Metrics is set up

### Added

- **CUMULUS-2345**
  - Deploy ORCA with Cumulus, see `example/cumulus-tf/orca.tf` and `example/cumulus-tf/terraform.tfvars.example`
  - Add `CopyToGlacier` step to [example IngestAndPublishGranule workflow](https://github.com/nasa/cumulus/blob/master/example/cumulus-tf/ingest_and_publish_granule_workflow.asl.json)
- **CUMULUS-2376**
  - Added `cmrRevisionId` as an optional parameter to `post-to-cmr` that will be used when publishing metadata to CMR.
- **CUMULUS-2412**
  - Adds function `getCollectionsByShortNameAndVersion` to @cumulus/cmrjs that performs a compound query to CMR to retrieve collection information on a list of collections. This replaces a series of calls to the CMR for each collection with a single call on the `/collections` endpoint and should improve performance when CMR return times are increased.

### Changed

- **CUMULUS-2362**
  - Logs endpoints only work with Metrics set up
- **CUMULUS-2376**
  - Updated `publishUMMGJSON2CMR` to take in an optional `revisionId` parameter.
  - Updated `publishUMMGJSON2CMR` to throw an error if optional `revisionId` does not match resulting revision ID.
  - Updated `publishECHO10XML2CMR` to take in an optional `revisionId` parameter.
  - Updated `publishECHO10XML2CMR` to throw an error if optional `revisionId` does not match resulting revision ID.
  - Updated `publish2CMR` to take in optional `cmrRevisionId`.
  - Updated `getWriteHeaders` to take in an optional CMR Revision ID.
  - Updated `ingestGranule` to take in an optional CMR Revision ID to pass to `getWriteHeaders`.
  - Updated `ingestUMMGranule` to take in an optional CMR Revision ID to pass to `getWriteHeaders`.
- **CUMULUS-2350**
  - Updates the examples on the `/s3credentialsREADME`, to include Python and
    JavaScript code demonstrating how to refrsh  the s3credential for
    programatic access.
- **CUMULUS-2383**
  - PostToCMR task will return CMRInternalError when a `500` status is returned from CMR

## [v6.0.0] 2021-02-16

### MIGRATION NOTES

- **CUMULUS-2255** - Cumulus has upgraded its supported version of Terraform
  from **0.12.12** to **0.13.6**. Please see the [instructions to upgrade your
  deployments](https://github.com/nasa/cumulus/blob/master/docs/upgrade-notes/upgrading-tf-version-0.13.6.md).

- **CUMULUS-2350**
  - If the  `/s3credentialsREADME`, does not appear to be working after
    deployment, [manual redeployment](https://docs.aws.amazon.com/apigateway/latest/developerguide/how-to-deploy-api-with-console.html)
    of the API-gateway stage may be necessary to finish the deployment.

### BREAKING CHANGES

- **CUMULUS-2255** - Cumulus has upgraded its supported version of Terraform from **0.12.12** to **0.13.6**.

### Added

- **CUMULUS-2291**
  - Add provider filter to Granule Inventory Report
- **CUMULUS-2300**
  - Added `childWorkflowMeta` to `queue-granules` config. Object passed to this
    value will be merged into a child workflow message's  `meta` object. For an
    example of how this can be used, see
    `example/cumulus-tf/discover_granules_workflow.asl.json`.
- **CUMULUS-2350**
  - Adds an unprotected endpoint, `/s3credentialsREADME`, to the
    s3-credentials-endpoint that displays  information on how to use the
    `/s3credentials` endpoint
- **CUMULUS-2368**
  - Add QueueWorkflow task
- **CUMULUS-2391**
  - Add reportToEms to collections.files file schema
- **CUMULUS-2395**
  - Add Core module parameter `ecs_custom_sg_ids` to Cumulus module to allow for
    custom security group mappings
- **CUMULUS-2402**
  - Officially expose `sftp()` for use in `@cumulus/sftp-client`

### Changed

- **CUMULUS-2323**
  - The sync granules task when used with the s3 provider now uses the
    `source_bucket` key in `granule.files` objects.  If incoming payloads using
    this task have a `source_bucket` value for a file using the s3 provider, the
    task will attempt to sync from the bucket defined in the file's
    `source_bucket` key instead of the `provider`.
    - Updated `S3ProviderClient.sync` to allow for an optional bucket parameter
      in support of the changed behavior.
  - Removed `addBucketToFile` and related code from sync-granules task

- **CUMULUS-2255**
  - Updated Terraform deployment code syntax for compatibility with version 0.13.6
- **CUMULUS-2321**
  - Updated API endpoint GET `/reconciliationReports/{name}` to return the
    presigned s3 URL in addition to report data

### Fixed

- Updated `hyrax-metadata-updates` task so the opendap url has Type 'USE SERVICE API'

- **CUMULUS-2310**
  - Use valid filename for reconciliation report
- **CUMULUS-2351**
  - Inventory report no longer includes the File/Granule relation object in the
    okCountByGranules key of a report.  The information is only included when a
    'Granule Not Found' report is run.

### Removed

- **CUMULUS-2364**
  - Remove the internal Cumulus logging lambda (log2elasticsearch)

## [v5.0.1] 2021-01-27

### Changed

- **CUMULUS-2344**
  - Elasticsearch API now allows you to reindex to an index that already exists
  - If using the Change Index operation and the new index doesn't exist, it will be created
  - Regarding instructions for CUMULUS-2020, you can now do a change index
    operation before a reindex operation. This will
    ensure that new data will end up in the new index while Elasticsearch is reindexing.

- **CUMULUS-2351**
  - Inventory report no longer includes the File/Granule relation object in the okCountByGranules key of a report. The information is only included when a 'Granule Not Found' report is run.

### Removed

- **CUMULUS-2367**
  - Removed `execution_cumulus_id` column from granules RDS schema and data type

## [v5.0.0] 2021-01-12

### BREAKING CHANGES

- **CUMULUS-2020**
  - Elasticsearch data mappings have been updated to improve search and the API
    has been update to reflect those changes. See Migration notes on how to
    update the Elasticsearch mappings.

### Migration notes

- **CUMULUS-2020**
  - Elasticsearch data mappings have been updated to improve search. For
    example, case insensitive searching will now work (e.g. 'MOD' and 'mod' will
    return the same granule results). To use the improved Elasticsearch queries,
    [reindex](https://nasa.github.io/cumulus-api/#reindex) to create a new index
    with the correct types. Then perform a [change
    index](https://nasa.github.io/cumulus-api/#change-index) operation to use
    the new index.
- **CUMULUS-2258**
  - Because the `egress_lambda_log_group` and
    `egress_lambda_log_subscription_filter` resource were removed from the
    `cumulus` module, new definitions for these resources must be added to
    `cumulus-tf/main.tf`. For reference on how to define these resources, see
    [`example/cumulus-tf/thin_egress_app.tf`](https://github.com/nasa/cumulus/blob/master/example/cumulus-tf/thin_egress_app.tf).
  - The `tea_stack_name` variable being passed into the `cumulus` module should be removed
- **CUMULUS-2344**
  - Regarding instructions for CUMULUS-2020, you can now do a change index operation before a reindex operation. This will
    ensure that new data will end up in the new index while Elasticsearch is reindexing.

### BREAKING CHANGES

- **CUMULUS-2020**
  - Elasticsearch data mappings have been updated to improve search and the API has been updated to reflect those changes. See Migration notes on how to update the Elasticsearch mappings.

### Added

- **CUMULUS-2318**
  - Added`async_operation_image` as `cumulus` module variable to allow for override of the async_operation container image.  Users can optionally specify a non-default docker image for use with Core async operations.
- **CUMULUS-2219**
  - Added `lzards-backup` Core task to facilitate making LZARDS backup requests in Cumulus ingest workflows
- **CUMULUS-2092**
  - Add documentation for Granule Not Found Reports
- **HYRAX-320**
  - `@cumulus/hyrax-metadata-updates`Add component URI encoding for entry title id and granule ur to allow for values with special characters in them. For example, EntryTitleId 'Sentinel-6A MF/Jason-CS L2 Advanced Microwave Radiometer (AMR-C) NRT Geophysical Parameters' Now, URLs generated from such values will be encoded correctly and parsable by HyraxInTheCloud
- **CUMULUS-1370**
  - Add documentation for Getting Started section including FAQs
- **CUMULUS-2092**
  - Add documentation for Granule Not Found Reports
- **CUMULUS-2219**
  - Added `lzards-backup` Core task to facilitate making LZARDS backup requests in Cumulus ingest workflows
- **CUMULUS-2280**
  - In local api, retry to create tables if they fail to ensure localstack has had time to start fully.
- **CUMULUS-2290**
  - Add `queryFields` to granule schema, and this allows workflow tasks to add queryable data to granule record. For reference on how to add data to `queryFields` field, see [`example/cumulus-tf/kinesis_trigger_test_workflow.tf`](https://github.com/nasa/cumulus/blob/master/example/cumulus-tf/kinesis_trigger_test_workflow.tf).
- **CUMULUS-2318**
  - Added`async_operation_image` as `cumulus` module variable to allow for override of the async_operation container image.  Users can optionally specify a non-default docker image for use with Core async operations.

### Changed

- **CUMULUS-2020**
  - Updated Elasticsearch mappings to support case-insensitive search
- **CUMULUS-2124**
  - cumulus-rds-tf terraform module now takes engine_version as an input variable.
- **CUMULUS-2279**
  - Changed the formatting of granule CMR links: instead of a link to the `/search/granules.json` endpoint, now it is a direct link to `/search/concepts/conceptid.format`
- **CUMULUS-2296**
  - Improved PDR spec compliance of `parse-pdr` by updating `@cumulus/pvl` to parse fields in a manner more consistent with the PDR ICD, with respect to numbers and dates. Anything not matching the ICD expectations, or incompatible with Javascript parsing, will be parsed as a string instead.
- **CUMULUS-2344**
  - Elasticsearch API now allows you to reindex to an index that already exists
  - If using the Change Index operation and the new index doesn't exist, it will be created

### Removed

- **CUMULUS-2258**
  - Removed `tea_stack_name` variable from `tf-modules/distribution/variables.tf` and `tf-modules/cumulus/variables.tf`
  - Removed `egress_lambda_log_group` and `egress_lambda_log_subscription_filter` resources from `tf-modules/distribution/main.tf`

## [v4.0.0] 2020-11-20

### Migration notes

- Update the name of your `cumulus_message_adapter_lambda_layer_arn` variable for the `cumulus` module to `cumulus_message_adapter_lambda_layer_version_arn`. The value of the variable should remain the same (a layer version ARN of a Lambda layer for the [`cumulus-message-adapter`](https://github.com/nasa/cumulus-message-adapter/).
- **CUMULUS-2138** - Update all workflows using the `MoveGranules` step to add `UpdateGranulesCmrMetadataFileLinksStep`that runs after it. See the example [`IngestAndPublishWorkflow`](https://github.com/nasa/cumulus/blob/master/example/cumulus-tf/ingest_and_publish_granule_workflow.asl.json) for reference.
- **CUMULUS-2251**
  - Because it has been removed from the `cumulus` module, a new resource definition for `egress_api_gateway_log_subscription_filter` must be added to `cumulus-tf/main.tf`. For reference on how to define this resource, see [`example/cumulus-tf/main.tf`](https://github.com/nasa/cumulus/blob/master/example/cumulus-tf/main.tf).

### Added

- **CUMULUS-2248**
  - Updates Integration Tests README to point to new fake provider template.
- **CUMULUS-2239**
  - Add resource declaration to create a VPC endpoint in tea-map-cache module if `deploy_to_ngap` is false.
- **CUMULUS-2063**
  - Adds a new, optional query parameter to the `/collections[&getMMT=true]` and `/collections/active[&getMMT=true]` endpoints. When a user provides a value of `true` for `getMMT` in the query parameters, the endpoint will search CMR and update each collection's results with new key `MMTLink` containing a link to the MMT (Metadata Management Tool) if a CMR collection id is found.
- **CUMULUS-2170**
  - Adds ability to filter granule inventory reports
- **CUMULUS-2211**
  - Adds `granules/bulkReingest` endpoint to `@cumulus/api`
- **CUMULUS-2251**
  - Adds `log_api_gateway_to_cloudwatch` variable to `example/cumulus-tf/variables.tf`.
  - Adds `log_api_gateway_to_cloudwatch` variable to `thin_egress_app` module definition.

### Changed

- **CUMULUS-2216**
  - `/collection` and `/collection/active` endpoints now return collections without granule aggregate statistics by default. The original behavior is preserved and can be found by including a query param of `includeStats=true` on the request to the endpoint.
  - The `es/collections` Collection class takes a new parameter includeStats. It no longer appends granule aggregate statistics to the returned results by default. One must set the new parameter to any non-false value.
- **CUMULUS-2201**
  - Update `dbIndexer` lambda to process requests in serial
  - Fixes ingestPdrWithNodeNameSpec parsePdr provider error
- **CUMULUS-2251**
  - Moves Egress Api Gateway Log Group Filter from `tf-modules/distribution/main.tf` to `example/cumulus-tf/main.tf`

### Fixed

- **CUMULUS-2251**
  - This fixes a deployment error caused by depending on the `thin_egress_app` module output for a resource count.

### Removed

- **CUMULUS-2251**
  - Removes `tea_api_egress_log_group` variable from `tf-modules/distribution/variables.tf` and `tf-modules/cumulus/variables.tf`.

### BREAKING CHANGES

- **CUMULUS-2138** - CMR metadata update behavior has been removed from the `move-granules` task into a
new `update-granules-cmr-metadata-file-links` task.
- **CUMULUS-2216**
  - `/collection` and `/collection/active` endpoints now return collections without granule aggregate statistics by default. The original behavior is preserved and can be found by including a query param of `includeStats=true` on the request to the endpoint.  This is likely to affect the dashboard only but included here for the change of behavior.
- **[1956](https://github.com/nasa/cumulus/issues/1956)**
  - Update the name of the `cumulus_message_adapter_lambda_layer_arn` output from the `cumulus-message-adapter` module to `cumulus_message_adapter_lambda_layer_version_arn`. The output value has changed from being the ARN of the Lambda layer **without a version** to the ARN of the Lambda layer **with a version**.
  - Update the variable name in the `cumulus` and `ingest` modules from `cumulus_message_adapter_lambda_layer_arn` to `cumulus_message_adapter_lambda_layer_version_arn`

## [v3.0.1] 2020-10-21

- **CUMULUS-2203**
  - Update Core tasks to use
    [cumulus-message-adapter-js](https://github.com/nasa/cumulus-message-adapter-js)
    v2.0.0 to resolve memory leak/lambda ENOMEM constant failure issue.   This
    issue caused lambdas to slowly use all memory in the run environment and
    prevented AWS from halting/restarting warmed instances when task code was
    throwing consistent errors under load.

- **CUMULUS-2232**
  - Updated versions for `ajv`, `lodash`, `googleapis`, `archiver`, and
    `@cumulus/aws-client` to remediate vulnerabilities found in SNYK scan.

### Fixed

- **CUMULUS-2233**
  - Fixes /s3credentials bug where the expiration time on the cookie was set to a time that is always expired, so authentication was never being recognized as complete by the API. Consequently, the user would end up in a redirect loop and requests to /s3credentials would never complete successfully. The bug was caused by the fact that the code setting the expiration time for the cookie was expecting a time value in milliseconds, but was receiving the expirationTime from the EarthdataLoginClient in seconds. This bug has been fixed by converting seconds into milliseconds. Unit tests were added to test that the expiration time has been converted to milliseconds and checking that the cookie's expiration time is greater than the current time.

## [v3.0.0] 2020-10-7

### MIGRATION STEPS

- **CUMULUS-2099**
  - All references to `meta.queues` in workflow configuration must be replaced with references to queue URLs from Terraform resources. See the updated [data cookbooks](https://nasa.github.io/cumulus/docs/data-cookbooks/about-cookbooks) or example [Discover Granules workflow configuration](https://github.com/nasa/cumulus/blob/master/example/cumulus-tf/discover_granules_workflow.asl.json).
  - The steps for configuring queued execution throttling have changed. See the [updated documentation](https://nasa.github.io/cumulus/docs/data-cookbooks/throttling-queued-executions).
  - In addition to the configuration for execution throttling, the internal mechanism for tracking executions by queue has changed. As a result, you should **disable any rules or workflows scheduling executions via a throttled queue** before upgrading. Otherwise, you may be at risk of having **twice as many executions** as are configured for the queue while the updated tracking is deployed. You can re-enable these rules/workflows once the upgrade is complete.

- **CUMULUS-2111**
  - **Before you re-deploy your `cumulus-tf` module**, note that the [`thin-egress-app`][thin-egress-app] is no longer deployed by default as part of the `cumulus` module, so you must add the TEA module to your deployment and manually modify your Terraform state **to avoid losing your API gateway and impacting any Cloudfront endpoints pointing to those gateways**. If you don't care about losing your API gateway and impacting Cloudfront endpoints, you can ignore the instructions for manually modifying state.

    1. Add the [`thin-egress-app`][thin-egress-app] module to your `cumulus-tf` deployment as shown in the [Cumulus example deployment](https://github.com/nasa/cumulus/tree/master/example/cumulus-tf/main.tf).

         - Note that the values for `tea_stack_name` variable to the `cumulus` module and the `stack_name` variable to the `thin_egress_app` module **must match**
         - Also, if you are specifying the `stage_name` variable to the `thin_egress_app` module, **the value of the `tea_api_gateway_stage` variable to the `cumulus` module must match it**

    2. **If you want to preserve your existing `thin-egress-app` API gateway and avoid having to update your Cloudfront endpoint for distribution, then you must follow these instructions**: <https://nasa.github.io/cumulus/docs/upgrade-notes/migrate_tea_standalone>. Otherwise, you can re-deploy as usual.

  - If you provide your own custom bucket map to TEA as a standalone module, **you must ensure that your custom bucket map includes mappings for the `protected` and `public` buckets specified in your `cumulus-tf/terraform.tfvars`, otherwise Cumulus may not be able to determine the correct distribution URL for ingested files and you may encounter errors**

- **CUMULUS-2197**
  - EMS resources are now optional, and `ems_deploy` is set to `false` by default, which will delete your EMS resources.
  - If you would like to keep any deployed EMS resources, add the `ems_deploy` variable set to `true` in your `cumulus-tf/terraform.tfvars`

### BREAKING CHANGES

- **CUMULUS-2200**
  - Changes return from 303 redirect to 200 success for `Granule Inventory`'s
    `/reconciliationReport` returns.  The user (dashboard) must read the value
    of `url` from the return to get the s3SignedURL and then download the report.
- **CUMULUS-2099**
  - `meta.queues` has been removed from Cumulus core workflow messages.
  - `@cumulus/sf-sqs-report` workflow task no longer reads the reporting queue URL from `input.meta.queues.reporting` on the incoming event. Instead, it requires that the queue URL be set as the `reporting_queue_url` environment variable on the deployed Lambda.
- **CUMULUS-2111**
  - The deployment of the `thin-egress-app` module has be removed from `tf-modules/distribution`, which is a part of the `tf-modules/cumulus` module. Thus, the `thin-egress-app` module is no longer deployed for you by default. See the migration steps for details about how to add deployment for the `thin-egress-app`.
- **CUMULUS-2141**
  - The `parse-pdr` task has been updated to respect the `NODE_NAME` property in
    a PDR's `FILE_GROUP`. If a `NODE_NAME` is present, the task will query the
    Cumulus API for a provider with that host. If a provider is found, the
    output granule from the task will contain a `provider` property containing
    that provider. If `NODE_NAME` is set but a provider with that host cannot be
    found in the API, or if multiple providers are found with that same host,
    the task will fail.
  - The `queue-granules` task has been updated to expect an optional
    `granule.provider` property on each granule. If present, the granule will be
    enqueued using that provider. If not present, the task's `config.provider`
    will be used instead.
- **CUMULUS-2197**
  - EMS resources are now optional and will not be deployed by default. See migration steps for information
    about how to deploy EMS resources.

#### CODE CHANGES

- The `@cumulus/api-client.providers.getProviders` function now takes a
  `queryStringParameters` parameter which can be used to filter the providers
  which are returned
- The `@cumulus/aws-client/S3.getS3ObjectReadStreamAsync` function has been
  removed. It read the entire S3 object into memory before returning a read
  stream, which could cause Lambdas to run out of memory. Use
  `@cumulus/aws-client/S3.getObjectReadStream` instead.
- The `@cumulus/ingest/util.lookupMimeType` function now returns `undefined`
  rather than `null` if the mime type could not be found.
- The `@cumulus/ingest/lock.removeLock` function now returns `undefined`
- The `@cumulus/ingest/granule.generateMoveFileParams` function now returns
  `source: undefined` and `target :undefined` on the response object if either could not be
  determined. Previously, `null` had been returned.
- The `@cumulus/ingest/recursion.recursion` function must now be imported using
  `const { recursion } = require('@cumulus/ingest/recursion');`
- The `@cumulus/ingest/granule.getRenamedS3File` function has been renamed to
  `listVersionedObjects`
- `@cumulus/common.http` has been removed
- `@cumulus/common/http.download` has been removed

### Added

- **CUMULUS-1855**
  - Fixed SyncGranule task to return an empty granules list when given an empty
    (or absent) granules list on input, rather than throwing an exception
- **CUMULUS-1955**
  - Added `@cumulus/aws-client/S3.getObject` to get an AWS S3 object
  - Added `@cumulus/aws-client/S3.waitForObject` to get an AWS S3 object,
    retrying, if necessary
- **CUMULUS-1961**
  - Adds `startTimestamp` and `endTimestamp` parameters to endpoint
    `reconcilationReports`.  Setting these values will filter the returned
    report to cumulus data that falls within the timestamps. It also causes the
    report to be one directional, meaning cumulus is only reconciled with CMR,
    but not the other direction. The Granules will be filtered by their
    `updatedAt` values. Collections are filtered by the updatedAt time of their
    granules, i.e. Collections with granules that are updatedAt a time between
    the time parameters will be returned in the reconciliation reports.
  - Adds `startTimestamp` and `endTimestamp` parameters to create-reconciliation-reports
    lambda function. If either of these params is passed in with a value that can be
    converted to a date object, the inter-platform comparison between Cumulus and CMR will
    be one way.  That is, collections, granules, and files will be filtered by time for
    those found in Cumulus and only those compared to the CMR holdings. For the moment
    there is not enough information to change the internal consistency check, and S3 vs
    Cumulus comparisons are unchanged by the timestamps.
- **CUMULUS-1962**
  - Adds `location` as parameter to `/reconciliationReports` endpoint. Options are `S3`
    resulting in a S3 vs. Cumulus database search or `CMR` resulting in CMR vs. Cumulus database search.
- **CUMULUS-1963**
  - Adds `granuleId` as input parameter to `/reconcilationReports`
    endpoint. Limits inputs parameters to either `collectionId` or `granuleId`
    and will fail to create the report if both are provided.  Adding granuleId
    will find collections in Cumulus by granuleId and compare those one way
    with those in CMR.
  - `/reconciliationReports` now validates any input json before starting the
    async operation and the lambda handler no longer validates input
    parameters.
- **CUMULUS-1964**
  - Reports can now be filtered on provider
- **CUMULUS-1965**
  - Adds `collectionId` parameter to the `/reconcilationReports`
    endpoint. Setting this value will limit the scope of the reconcilation
    report to only the input collectionId when comparing Cumulus and
    CMR. `collectionId` is provided an array of strings e.g. `[shortname___version, shortname2___version2]`
- **CUMULUS-2107**
  - Added a new task, `update-cmr-access-constraints`, that will set access constraints in CMR Metadata.
    Currently supports UMMG-JSON and Echo10XML, where it will configure `AccessConstraints` and
    `RestrictionFlag/RestrictionComment`, respectively.
  - Added an operator doc on how to configure and run the access constraint update workflow, which will update the metadata using the new task, and then publish the updated metadata to CMR.
  - Added an operator doc on bulk operations.
- **CUMULUS-2111**
  - Added variables to `cumulus` module:
    - `tea_api_egress_log_group`
    - `tea_external_api_endpoint`
    - `tea_internal_api_endpoint`
    - `tea_rest_api_id`
    - `tea_rest_api_root_resource_id`
    - `tea_stack_name`
  - Added variables to `distribution` module:
    - `tea_api_egress_log_group`
    - `tea_external_api_endpoint`
    - `tea_internal_api_endpoint`
    - `tea_rest_api_id`
    - `tea_rest_api_root_resource_id`
    - `tea_stack_name`
- **CUMULUS-2112**
  - Added `@cumulus/api/lambdas/internal-reconciliation-report`, so create-reconciliation-report
    lambda can create `Internal` reconciliation report
- **CUMULUS-2116**
  - Added `@cumulus/api/models/granule.unpublishAndDeleteGranule` which
  unpublishes a granule from CMR and deletes it from Cumulus, but does not
  update the record to `published: false` before deletion
- **CUMULUS-2113**
  - Added Granule not found report to reports endpoint
  - Update reports to return breakdown by Granule of files both in DynamoDB and S3
- **CUMULUS-2123**
  - Added `cumulus-rds-tf` DB cluster module to `tf-modules` that adds a
    serverless RDS Aurora/PostgreSQL database cluster to meet the PostgreSQL
    requirements for future releases.
  - Updated the default Cumulus module to take the following new required variables:
    - rds_user_access_secret_arn:
      AWS Secrets Manager secret ARN containing a JSON string of DB credentials
      (containing at least host, password, port as keys)
    - rds_security_group:
      RDS Security Group that provides connection access to the RDS cluster
  - Updated API lambdas and default ECS cluster to add them to the
    `rds_security_group` for database access
- **CUMULUS-2126**
  - The collections endpoint now writes to the RDS database
- **CUMULUS-2127**
  - Added migration to create collections relation for RDS database
- **CUMULUS-2129**
  - Added `data-migration1` Terraform module and Lambda to migrate data from Dynamo to RDS
    - Added support to Lambda for migrating collections data from Dynamo to RDS
- **CUMULUS-2155**
  - Added `rds_connection_heartbeat` to `cumulus` and `data-migration` tf
    modules.  If set to true, this diagnostic variable instructs Core's database
    code to fire off a connection 'heartbeat' query and log the timing/results
    for diagnostic purposes, and retry certain connection timeouts once.
    This option is disabled by default
- **CUMULUS-2156**
  - Support array inputs parameters for `Internal` reconciliation report
- **CUMULUS-2157**
  - Added support to `data-migration1` Lambda for migrating providers data from Dynamo to RDS
    - The migration process for providers will convert any credentials that are stored unencrypted or encrypted with an S3 keypair provider to be encrypted with a KMS key instead
- **CUMULUS-2161**
  - Rules now support an `executionNamePrefix` property. If set, any executions
    triggered as a result of that rule will use that prefix in the name of the
    execution.
  - The `QueueGranules` task now supports an `executionNamePrefix` property. Any
    executions queued by that task will use that prefix in the name of the
    execution. See the
    [example workflow](./example/cumulus-tf/discover_granules_with_execution_name_prefix_workflow.asl.json)
    for usage.
  - The `QueuePdrs` task now supports an `executionNamePrefix` config property.
    Any executions queued by that task will use that prefix in the name of the
    execution. See the
    [example workflow](./example/cumulus-tf/discover_and_queue_pdrs_with_execution_name_prefix_workflow.asl.json)
    for usage.
- **CUMULUS-2162**
  - Adds new report type to `/reconciliationReport` endpoint.  The new report
    is `Granule Inventory`. This report is a CSV file of all the granules in
    the Cumulus DB. This report will eventually replace the existing
    `granules-csv` endpoint which has been deprecated.
- **CUMULUS-2197**
  - Added `ems_deploy` variable to the `cumulus` module. This is set to false by default, except
    for our example deployment, where it is needed for integration tests.

### Changed

- Upgraded version of [TEA](https://github.com/asfadmin/thin-egress-app/) deployed with Cumulus to build 88.
- **CUMULUS-2107**
  - Updated the `applyWorkflow` functionality on the granules endpoint to take a `meta` property to pass into the workflow message.
  - Updated the `BULK_GRANULE` functionality on the granules endpoint to support the above `applyWorkflow` change.
- **CUMULUS-2111**
  - Changed `distribution_api_gateway_stage` variable for `cumulus` module to `tea_api_gateway_stage`
  - Changed `api_gateway_stage` variable for `distribution` module to `tea_api_gateway_stage`
- **CUMULUS-2224**
  - Updated `/reconciliationReport`'s file reconciliation to include `"EXTENDED METADATA"` as a valid CMR relatedUrls Type.

### Fixed

- **CUMULUS-2168**
  - Fixed issue where large number of documents (generally logs) in the
    `cumulus` elasticsearch index results in the collection granule stats
    queries failing for the collections list api endpoint
- **CUMULUS-1955**
  - Due to AWS's eventual consistency model, it was possible for PostToCMR to
    publish an earlier version of a CMR metadata file, rather than the latest
    version created in a workflow.  This fix guarantees that the latest version
    is published, as expected.
- **CUMULUS-1961**
  - Fixed `activeCollections` query only returning 10 results
- **CUMULUS-2201**
  - Fix Reconciliation Report integration test failures by waiting for collections appear
    in es list and ingesting a fake granule xml file to CMR
- **CUMULUS-2015**
  - Reduced concurrency of `QueueGranules` task. That task now has a
    `config.concurrency` option that defaults to `3`.
- **CUMULUS-2116**
  - Fixed a race condition with bulk granule delete causing deleted granules to still appear in Elasticsearch. Granules removed via bulk delete should now be removed from Elasticsearch.
- **CUMULUS-2163**
  - Remove the `public-read` ACL from the `move-granules` task
- **CUMULUS-2164**
  - Fix issue where `cumulus` index is recreated and attached to an alias if it has been previously deleted
- **CUMULUS-2195**
  - Fixed issue with redirect from `/token` not working when using a Cloudfront endpoint to access the Cumulus API with Launchpad authentication enabled. The redirect should now work properly whether you are using a plain API gateway URL or a Cloudfront endpoint pointing at an API gateway URL.
- **CUMULUS-2200**
  - Fixed issue where __in and __not queries were stripping spaces from values

### Deprecated

- **CUMULUS-1955**
  - `@cumulus/aws-client/S3.getS3Object()`
  - `@cumulus/message/Queue.getQueueNameByUrl()`
  - `@cumulus/message/Queue.getQueueName()`
- **CUMULUS-2162**
  - `@cumulus/api/endpoints/granules-csv/list()`

### Removed

- **CUMULUS-2111**
  - Removed `distribution_url` and `distribution_redirect_uri` outputs from the `cumulus` module
  - Removed variables from the `cumulus` module:
    - `distribution_url`
    - `log_api_gateway_to_cloudwatch`
    - `thin_egress_cookie_domain`
    - `thin_egress_domain_cert_arn`
    - `thin_egress_download_role_in_region_arn`
    - `thin_egress_jwt_algo`
    - `thin_egress_jwt_secret_name`
    - `thin_egress_lambda_code_dependency_archive_key`
    - `thin_egress_stack_name`
  - Removed outputs from the `distribution` module:
    - `distribution_url`
    - `internal_tea_api`
    - `rest_api_id`
    - `thin_egress_app_redirect_uri`
  - Removed variables from the `distribution` module:
    - `bucket_map_key`
    - `distribution_url`
    - `log_api_gateway_to_cloudwatch`
    - `thin_egress_cookie_domain`
    - `thin_egress_domain_cert_arn`
    - `thin_egress_download_role_in_region_arn`
    - `thin_egress_jwt_algo`
    - `thin_egress_jwt_secret_name`
    - `thin_egress_lambda_code_dependency_archive_key`
- **CUMULUS-2157**
  - Removed `providerSecretsMigration` and `verifyProviderSecretsMigration` lambdas
- Removed deprecated `@cumulus/sf-sns-report` task
- Removed code:
  - `@cumulus/aws-client/S3.calculateS3ObjectChecksum`
  - `@cumulus/aws-client/S3.getS3ObjectReadStream`
  - `@cumulus/cmrjs.getFullMetadata`
  - `@cumulus/cmrjs.getMetadata`
  - `@cumulus/common/util.isNil`
  - `@cumulus/common/util.isNull`
  - `@cumulus/common/util.isUndefined`
  - `@cumulus/common/util.lookupMimeType`
  - `@cumulus/common/util.mkdtempSync`
  - `@cumulus/common/util.negate`
  - `@cumulus/common/util.noop`
  - `@cumulus/common/util.omit`
  - `@cumulus/common/util.renameProperty`
  - `@cumulus/common/util.sleep`
  - `@cumulus/common/util.thread`
  - `@cumulus/ingest/granule.copyGranuleFile`
  - `@cumulus/ingest/granule.moveGranuleFile`
  - `@cumulus/integration-tests/api/rules.deleteRule`
  - `@cumulus/integration-tests/api/rules.getRule`
  - `@cumulus/integration-tests/api/rules.listRules`
  - `@cumulus/integration-tests/api/rules.postRule`
  - `@cumulus/integration-tests/api/rules.rerunRule`
  - `@cumulus/integration-tests/api/rules.updateRule`
  - `@cumulus/integration-tests/sfnStep.parseStepMessage`
  - `@cumulus/message/Queue.getQueueName`
  - `@cumulus/message/Queue.getQueueNameByUrl`

## v2.0.2+ Backport releases

Release v2.0.1 was the last release on the 2.0.x release series.

Changes after this version on the 2.0.x release series are limited
security/requested feature patches and will not be ported forward to future
releases unless there is a corresponding CHANGELOG entry.

For up-to-date CHANGELOG for the maintenance release branch see
[CHANGELOG.md](https://github.com/nasa/cumulus/blob/release-2.0.x/CHANGELOG.md)
from the 2.0.x branch.

For the most recent release information for the maintenance branch please see
the [release page](https://github.com/nasa/cumulus/releases)

## [v2.0.7] 2020-10-1 - [BACKPORT]

### Fixed

- CVE-2020-7720
  - Updated common `node-forge` dependency to 0.10.0 to address CVE finding

### [v2.0.6] 2020-09-25 - [BACKPORT]

### Fixed

- **CUMULUS-2168**
  - Fixed issue where large number of documents (generally logs) in the
    `cumulus` elasticsearch index results in the collection granule stats
    queries failing for the collections list api endpoint

### [v2.0.5] 2020-09-15 - [BACKPORT]

#### Added

- Added `thin_egress_stack_name` variable to `cumulus` and `distribution` Terraform modules to allow overriding the default Cloudformation stack name used for the `thin-egress-app`. **Please note that if you change/set this value for an existing deployment, it will destroy and re-create your API gateway for the `thin-egress-app`.**

#### Fixed

- Fix collection list queries. Removed fixes to collection stats, which break queries for a large number of granules.

### [v2.0.4] 2020-09-08 - [BACKPORT]

#### Changed

- Upgraded version of [TEA](https://github.com/asfadmin/thin-egress-app/) deployed with Cumulus to build 88.

### [v2.0.3] 2020-09-02 - [BACKPORT]

#### Fixed

- **CUMULUS-1961**
  - Fixed `activeCollections` query only returning 10 results

- **CUMULUS-2039**
  - Fix issue causing SyncGranules task to run out of memory on large granules

#### CODE CHANGES

- The `@cumulus/aws-client/S3.getS3ObjectReadStreamAsync` function has been
  removed. It read the entire S3 object into memory before returning a read
  stream, which could cause Lambdas to run out of memory. Use
  `@cumulus/aws-client/S3.getObjectReadStream` instead.

### [v2.0.2] 2020-08-17 - [BACKPORT]

#### CODE CHANGES

- The `@cumulus/ingest/util.lookupMimeType` function now returns `undefined`
  rather than `null` if the mime type could not be found.
- The `@cumulus/ingest/lock.removeLock` function now returns `undefined`

#### Added

- **CUMULUS-2116**
  - Added `@cumulus/api/models/granule.unpublishAndDeleteGranule` which
  unpublishes a granule from CMR and deletes it from Cumulus, but does not
  update the record to `published: false` before deletion

### Fixed

- **CUMULUS-2116**
  - Fixed a race condition with bulk granule delete causing deleted granules to still appear in Elasticsearch. Granules removed via bulk delete should now be removed from Elasticsearch.

## [v2.0.1] 2020-07-28

### Added

- **CUMULUS-1886**
  - Added `multiple sort keys` support to `@cumulus/api`
- **CUMULUS-2099**
  - `@cumulus/message/Queue.getQueueUrl` to get the queue URL specified in a Cumulus workflow message, if any.

### Fixed

- **[PR 1790](https://github.com/nasa/cumulus/pull/1790)**
  - Fixed bug with request headers in `@cumulus/launchpad-auth` causing Launchpad token requests to fail

## [v2.0.0] 2020-07-23

### BREAKING CHANGES

- Changes to the `@cumulus/api-client` package
  - The `CumulusApiClientError` class must now be imported using
    `const { CumulusApiClientError } = require('@cumulus/api-client/CumulusApiClientError')`
- The `@cumulus/sftp-client/SftpClient` class must now be imported using
  `const { SftpClient } = require('@cumulus/sftp-client');`
- Instances of `@cumulus/ingest/SftpProviderClient` no longer implicitly connect
  when `download`, `list`, or `sync` are called. You must call `connect` on the
  provider client before issuing one of those calls. Failure to do so will
  result in a "Client not connected" exception being thrown.
- Instances of `@cumulus/ingest/SftpProviderClient` no longer implicitly
  disconnect from the SFTP server when `list` is called.
- Instances of `@cumulus/sftp-client/SftpClient` must now be explicitly closed
  by calling `.end()`
- Instances of `@cumulus/sftp-client/SftpClient` no longer implicitly connect to
  the server when `download`, `unlink`, `syncToS3`, `syncFromS3`, and `list` are
  called. You must explicitly call `connect` before calling one of those
  methods.
- Changes to the `@cumulus/common` package
  - `cloudwatch-event.getSfEventMessageObject()` now returns `undefined` if the
    message could not be found or could not be parsed. It previously returned
    `null`.
  - `S3KeyPairProvider.decrypt()` now throws an exception if the bucket
    containing the key cannot be determined.
  - `S3KeyPairProvider.decrypt()` now throws an exception if the stack cannot be
    determined.
  - `S3KeyPairProvider.encrypt()` now throws an exception if the bucket
    containing the key cannot be determined.
  - `S3KeyPairProvider.encrypt()` now throws an exception if the stack cannot be
    determined.
  - `sns-event.getSnsEventMessageObject()` now returns `undefined` if it could
    not be parsed. It previously returned `null`.
  - The `aws` module has been removed.
  - The `BucketsConfig.buckets` property is now read-only and private
  - The `test-utils.validateConfig()` function now resolves to `undefined`
    rather than `true`.
  - The `test-utils.validateInput()` function now resolves to `undefined` rather
    than `true`.
  - The `test-utils.validateOutput()` function now resolves to `undefined`
    rather than `true`.
  - The static `S3KeyPairProvider.retrieveKey()` function has been removed.
- Changes to the `@cumulus/cmrjs` package
  - `@cumulus/cmrjs.constructOnlineAccessUrl()` and
    `@cumulus/cmrjs/cmr-utils.constructOnlineAccessUrl()` previously took a
    `buckets` parameter, which was an instance of
    `@cumulus/common/BucketsConfig`. They now take a `bucketTypes` parameter,
    which is a simple object mapping bucket names to bucket types. Example:
    `{ 'private-1': 'private', 'public-1': 'public' }`
  - `@cumulus/cmrjs.reconcileCMRMetadata()` and
    `@cumulus/cmrjs/cmr-utils.reconcileCMRMetadata()` now take a **required**
    `bucketTypes` parameter, which is a simple object mapping bucket names to
    bucket types. Example: `{ 'private-1': 'private', 'public-1': 'public' }`
  - `@cumulus/cmrjs.updateCMRMetadata()` and
    `@cumulus/cmrjs/cmr-utils.updateCMRMetadata()` previously took an optional
    `inBuckets` parameter, which was an instance of
    `@cumulus/common/BucketsConfig`. They now take a **required** `bucketTypes`
    parameter, which is a simple object mapping bucket names to bucket types.
    Example: `{ 'private-1': 'private', 'public-1': 'public' }`
- The minimum supported version of all published Cumulus packages is now Node
  12.18.0
  - Tasks using the `cumuluss/cumulus-ecs-task` Docker image must be updated to
    `cumuluss/cumulus-ecs-task:1.7.0`. This can be done by updating the `image`
    property of any tasks defined using the `cumulus_ecs_service` Terraform
    module.
- Changes to `@cumulus/aws-client/S3`
  - The signature of the `getObjectSize` function has changed. It now takes a
    params object with three properties:
    - **s3**: an instance of an AWS.S3 object
    - **bucket**
    - **key**
  - The `getObjectSize` function will no longer retry if the object does not
    exist
- **CUMULUS-1861**
  - `@cumulus/message/Collections.getCollectionIdFromMessage` now throws a
    `CumulusMessageError` if `collectionName` and `collectionVersion` are missing
    from `meta.collection`.   Previously this method would return
    `'undefined___undefined'` instead
  - `@cumulus/integration-tests/addCollections` now returns an array of collections that
    were added rather than the count of added collections
- **CUMULUS-1930**
  - The `@cumulus/common/util.uuid()` function has been removed
- **CUMULUS-1955**
  - `@cumulus/aws-client/S3.multipartCopyObject` now returns an object with the
    AWS `etag` of the destination object
  - `@cumulus/ingest/S3ProviderClient.list` now sets a file object's `path`
    property to `undefined` instead of `null` when the file is at the top level
    of its bucket
  - The `sync` methods of the following classes in the `@cumulus/ingest` package
    now return an object with the AWS `s3uri` and `etag` of the destination file
    (they previously returned only a string representing the S3 URI)
    - `FtpProviderClient`
    - `HttpProviderClient`
    - `S3ProviderClient`
    - `SftpProviderClient`
- **CUMULUS-1958**
  - The following methods exported from `@cumulus/cmr-js/cmr-utils` were made
    async, and added distributionBucketMap as a parameter:
    - constructOnlineAccessUrl
    - generateFileUrl
    - reconcileCMRMetadata
    - updateCMRMetadata
- **CUMULUS-1969**
  - The `DiscoverPdrs` task now expects `provider_path` to be provided at
    `event.config.provider_path`, not `event.config.collection.provider_path`
  - `event.config.provider_path` is now a required parameter of the
    `DiscoverPdrs` task
  - `event.config.collection` is no longer a parameter to the `DiscoverPdrs`
    task
  - Collections no longer support the `provider_path` property. The tasks that
    relied on that property are now referencing `config.meta.provider_path`.
    Workflows should be updated accordingly.
- **CUMULUS-1977**
  - Moved bulk granule deletion endpoint from `/bulkDelete` to
    `/granules/bulkDelete`
- **CUMULUS-1991**
  - Updated CMR metadata generation to use "Download file.hdf" (where `file.hdf` is the filename of the given resource) as the resource description instead of "File to download"
  - CMR metadata updates now respect changes to resource descriptions (previously only changes to resource URLs were respected)

### MIGRATION STEPS

- Due to an issue with the AWS API Gateway and how the Thin Egress App Cloudformation template applies updates, you may need to redeploy your
  `thin-egress-app-EgressGateway` manually as a one time migration step.    If your deployment fails with an
  error similar to:

  ```bash
  Error: Lambda function (<stack>-tf-TeaCache) returned error: ({"errorType":"HTTPError","errorMessage":"Response code 404 (Not Found)"})
  ```

  Then follow the [AWS
  instructions](https://docs.aws.amazon.com/apigateway/latest/developerguide/how-to-deploy-api-with-console.html)
  to `Redeploy a REST API to a stage` for your egress API and re-run `terraform
  apply`.

### Added

- **CUMULUS-2081**
  - Add Integrator Guide section for onboarding
  - Add helpful tips documentation

- **CUMULUS-1902**
  - Add Common Use Cases section under Operator Docs

- **CUMULUS-2058**
  - Added `lambda_processing_role_name` as an output from the `cumulus` module
    to provide the processing role name
- **CUMULUS-1417**
  - Added a `checksumFor` property to collection `files` config. Set this
    property on a checksum file's definition matching the `regex` of the target
    file. More details in the ['Data Cookbooks
    Setup'](https://nasa.github.io/cumulus/docs/next/data-cookbooks/setup)
    documentation.
  - Added `checksumFor` validation to collections model.
- **CUMULUS-1956**
  - Added `@cumulus/earthata-login-client` package
  - The `/s3credentials` endpoint that is deployed as part of distribution now
    supports authentication using tokens created by a different application. If
    a request contains the `EDL-ClientId` and `EDL-Token` headers,
    authentication will be handled using that token rather than attempting to
    use OAuth.
  - `@cumulus/earthata-login-client.getTokenUsername()` now accepts an
    `xRequestId` argument, which will be included as the `X-Request-Id` header
    when calling Earthdata Login.
  - If the `s3Credentials` endpoint is invoked with an EDL token and an
    `X-Request-Id` header, that `X-Request-Id` header will be forwarded to
    Earthata Login.
- **CUMULUS-1957**
  - If EDL token authentication is being used, and the `EDL-Client-Name` header
    is set, `@the-client-name` will be appended to the end of the Earthdata
    Login username that is used as the `RoleSessionName` of the temporary IAM
    credentials. This value will show up in the AWS S3 server access logs.
- **CUMULUS-1958**
  - Add the ability for users to specify a `bucket_map_key` to the `cumulus`
    terraform module as an override for the default .yaml values that are passed
    to TEA by Core.    Using this option *requires* that each configured
    Cumulus 'distribution' bucket (e.g. public/protected buckets) have a single
    TEA mapping.  Multiple maps per bucket are not supported.
  - Updated Generating a distribution URL, the MoveGranules task and all CMR
    reconciliation functionality to utilize the TEA bucket map override.
  - Updated deploy process to utilize a bootstrap 'tea-map-cache' lambda that
    will, after deployment of Cumulus Core's TEA instance, query TEA for all
    protected/public buckets and generate a mapping configuration used
    internally by Core.  This object is also exposed as an output of the Cumulus
    module as `distribution_bucket_map`.
- **CUMULUS-1961**
  - Replaces DynamoDB for Elasticsearch for reconciliationReportForCumulusCMR
    comparisons between Cumulus and CMR.
- **CUMULUS-1970**
  - Created the `add-missing-file-checksums` workflow task
  - Added `@cumulus/aws-client/S3.calculateObjectHash()` function
  - Added `@cumulus/aws-client/S3.getObjectReadStream()` function
- **CUMULUS-1887**
  - Add additional fields to the granule CSV download file
- **CUMULUS-2019**
  - Add `infix` search to es query builder `@cumulus/api/es/es/queries` to
    support partial matching of the keywords

### Changed

- **CUMULUS-2032**
  - Updated @cumulus/ingest/HttpProviderClient to utilize a configuration key
    `httpListTimeout` to set the default timeout for discovery HTTP/HTTPS
    requests, and updates the default for the provider to 5 minutes (300 seconds).
  - Updated the DiscoverGranules and DiscoverPDRs tasks to utilize the updated
    configuration value if set via workflow config, and updates the default for
    these tasks to 5 minutes (300 seconds).

- **CUMULUS-176**
  - The API will now respond with a 400 status code when a request body contains
    invalid JSON. It had previously returned a 500 status code.
- **CUMULUS-1861**
  - Updates Rule objects to no longer require a collection.
  - Changes the DLQ behavior for `sfEventSqsToDbRecords` and
    `sfEventSqsToDbRecordsInputQueue`. Previously failure to write a database
    record would result in lambda success, and an error log in the CloudWatch
    logs.   The lambda has been updated to manually add a record to
    the `sfEventSqsToDbRecordsDeadLetterQueue` if the granule, execution, *or*
    pdr record fails to write, in addition to the previous error logging.
- **CUMULUS-1956**
  - The `/s3credentials` endpoint that is deployed as part of distribution now
    supports authentication using tokens created by a different application. If
    a request contains the `EDL-ClientId` and `EDL-Token` headers,
    authentication will be handled using that token rather than attempting to
    use OAuth.
- **CUMULUS-1977**
  - API endpoint POST `/granules/bulk` now returns a 202 status on a successful
    response instead of a 200 response
  - API endpoint DELETE `/granules/<granule-id>` now returns a 404 status if the
    granule record was already deleted
  - `@cumulus/api/models/Granule.update()` now returns the updated granule
    record
  - Implemented POST `/granules/bulkDelete` API endpoint to support deleting
    granules specified by ID or returned by the provided query in the request
    body. If the request is successful, the endpoint returns the async operation
    ID that has been started to remove the granules.
    - To use a query in the request body, your deployment must be
      [configured to access the Elasticsearch host for ESDIS metrics](https://nasa.github.io/cumulus/docs/additional-deployment-options/cloudwatch-logs-delivery#esdis-metrics)
      in your environment
  - Added `@cumulus/api/models/Granule.getRecord()` method to return raw record
    from DynamoDB
  - Added `@cumulus/api/models/Granule.delete()` method which handles deleting
    the granule record from DynamoDB and the granule files from S3
- **CUMULUS-1982**
  - The `globalConnectionLimit` property of providers is now optional and
    defaults to "unlimited"
- **CUMULUS-1997**
  - Added optional `launchpad` configuration to `@cumulus/hyrax-metadata-updates` task config schema.
- **CUMULUS-1991**
  - `@cumulus/cmrjs/src/cmr-utils/constructOnlineAccessUrls()` now throws an error if `cmrGranuleUrlType = "distribution"` and no distribution endpoint argument is provided
- **CUMULUS-2011**
  - Reconciliation reports are now generated within an AsyncOperation
- **CUMULUS-2016**
  - Upgrade TEA to version 79

### Fixed

- **CUMULUS-1991**
  - Added missing `DISTRIBUTION_ENDPOINT` environment variable for API lambdas. This environment variable is required for API requests to move granules.

- **CUMULUS-1961**
  - Fixed granules and executions query params not getting sent to API in granule list operation in `@cumulus/api-client`

### Deprecated

- `@cumulus/aws-client/S3.calculateS3ObjectChecksum()`
- `@cumulus/aws-client/S3.getS3ObjectReadStream()`
- `@cumulus/common/log.convertLogLevel()`
- `@cumulus/collection-config-store`
- `@cumulus/common/util.sleep()`

- **CUMULUS-1930**
  - `@cumulus/common/log.convertLogLevel()`
  - `@cumulus/common/util.isNull()`
  - `@cumulus/common/util.isUndefined()`
  - `@cumulus/common/util.negate()`
  - `@cumulus/common/util.noop()`
  - `@cumulus/common/util.isNil()`
  - `@cumulus/common/util.renameProperty()`
  - `@cumulus/common/util.lookupMimeType()`
  - `@cumulus/common/util.thread()`
  - `@cumulus/common/util.mkdtempSync()`

### Removed

- The deprecated `@cumulus/common.bucketsConfigJsonObject` function has been
  removed
- The deprecated `@cumulus/common.CollectionConfigStore` class has been removed
- The deprecated `@cumulus/common.concurrency` module has been removed
- The deprecated `@cumulus/common.constructCollectionId` function has been
  removed
- The deprecated `@cumulus/common.launchpad` module has been removed
- The deprecated `@cumulus/common.LaunchpadToken` class has been removed
- The deprecated `@cumulus/common.Semaphore` class has been removed
- The deprecated `@cumulus/common.stringUtils` module has been removed
- The deprecated `@cumulus/common/aws.cloudwatchlogs` function has been removed
- The deprecated `@cumulus/common/aws.deleteS3Files` function has been removed
- The deprecated `@cumulus/common/aws.deleteS3Object` function has been removed
- The deprecated `@cumulus/common/aws.dynamodb` function has been removed
- The deprecated `@cumulus/common/aws.dynamodbDocClient` function has been
  removed
- The deprecated `@cumulus/common/aws.getExecutionArn` function has been removed
- The deprecated `@cumulus/common/aws.headObject` function has been removed
- The deprecated `@cumulus/common/aws.listS3ObjectsV2` function has been removed
- The deprecated `@cumulus/common/aws.parseS3Uri` function has been removed
- The deprecated `@cumulus/common/aws.promiseS3Upload` function has been removed
- The deprecated `@cumulus/common/aws.recursivelyDeleteS3Bucket` function has
  been removed
- The deprecated `@cumulus/common/aws.s3CopyObject` function has been removed
- The deprecated `@cumulus/common/aws.s3ObjectExists` function has been removed
- The deprecated `@cumulus/common/aws.s3PutObject` function has been removed
- The deprecated `@cumulus/common/bucketsConfigJsonObject` function has been
  removed
- The deprecated `@cumulus/common/CloudWatchLogger` class has been removed
- The deprecated `@cumulus/common/collection-config-store.CollectionConfigStore`
  class has been removed
- The deprecated `@cumulus/common/collection-config-store.constructCollectionId`
  function has been removed
- The deprecated `@cumulus/common/concurrency.limit` function has been removed
- The deprecated `@cumulus/common/concurrency.mapTolerant` function has been
  removed
- The deprecated `@cumulus/common/concurrency.promiseUrl` function has been
  removed
- The deprecated `@cumulus/common/concurrency.toPromise` function has been
  removed
- The deprecated `@cumulus/common/concurrency.unless` function has been removed
- The deprecated `@cumulus/common/config.parseConfig` function has been removed
- The deprecated `@cumulus/common/config.resolveResource` function has been
  removed
- The deprecated `@cumulus/common/DynamoDb.get` function has been removed
- The deprecated `@cumulus/common/DynamoDb.scan` function has been removed
- The deprecated `@cumulus/common/FieldPattern` class has been removed
- The deprecated `@cumulus/common/launchpad.getLaunchpadToken` function has been
  removed
- The deprecated `@cumulus/common/launchpad.validateLaunchpadToken` function has
  been removed
- The deprecated `@cumulus/common/LaunchpadToken` class has been removed
- The deprecated `@cumulus/common/message.buildCumulusMeta` function has been
  removed
- The deprecated `@cumulus/common/message.buildQueueMessageFromTemplate`
  function has been removed
- The deprecated `@cumulus/common/message.getCollectionIdFromMessage` function
  has been removed
- The deprecated `@cumulus/common/message.getMaximumExecutions` function has
  been removed
- The deprecated `@cumulus/common/message.getMessageExecutionArn` function has
  been removed
- The deprecated `@cumulus/common/message.getMessageExecutionName` function has
  been removed
- The deprecated `@cumulus/common/message.getMessageFromTemplate` function has
  been removed
- The deprecated `@cumulus/common/message.getMessageGranules` function has been
  removed
- The deprecated `@cumulus/common/message.getMessageStateMachineArn` function
  has been removed
- The deprecated `@cumulus/common/message.getQueueName` function has been
  removed
- The deprecated `@cumulus/common/message.getQueueNameByUrl` function has been
  removed
- The deprecated `@cumulus/common/message.hasQueueAndExecutionLimit` function
  has been removed
- The deprecated `@cumulus/common/Semaphore` class has been removed
- The deprecated `@cumulus/common/string.globalReplace` function has been removed
- The deprecated `@cumulus/common/string.isNonEmptyString` function has been
  removed
- The deprecated `@cumulus/common/string.isValidHostname` function has been
  removed
- The deprecated `@cumulus/common/string.match` function has been removed
- The deprecated `@cumulus/common/string.matches` function has been removed
- The deprecated `@cumulus/common/string.replace` function has been removed
- The deprecated `@cumulus/common/string.toLower` function has been removed
- The deprecated `@cumulus/common/string.toUpper` function has been removed
- The deprecated `@cumulus/common/testUtils.getLocalstackEndpoint` function has been removed
- The deprecated `@cumulus/common/util.setErrorStack` function has been removed
- The `@cumulus/common/util.uuid` function has been removed
- The deprecated `@cumulus/common/workflows.getWorkflowArn` function has been
  removed
- The deprecated `@cumulus/common/workflows.getWorkflowFile` function has been
  removed
- The deprecated `@cumulus/common/workflows.getWorkflowList` function has been
  removed
- The deprecated `@cumulus/common/workflows.getWorkflowTemplate` function has
  been removed
- `@cumulus/aws-client/StepFunctions.toSfnExecutionName()`
- `@cumulus/aws-client/StepFunctions.fromSfnExecutionName()`
- `@cumulus/aws-client/StepFunctions.getExecutionArn()`
- `@cumulus/aws-client/StepFunctions.getExecutionUrl()`
- `@cumulus/aws-client/StepFunctions.getStateMachineArn()`
- `@cumulus/aws-client/StepFunctions.pullStepFunctionEvent()`
- `@cumulus/common/test-utils/throttleOnce()`
- `@cumulus/integration-tests/api/distribution.invokeApiDistributionLambda()`
- `@cumulus/integration-tests/api/distribution.getDistributionApiRedirect()`
- `@cumulus/integration-tests/api/distribution.getDistributionApiFileStream()`

## [v1.24.0] 2020-06-03

### BREAKING CHANGES

- **CUMULUS-1969**
  - The `DiscoverPdrs` task now expects `provider_path` to be provided at
    `event.config.provider_path`, not `event.config.collection.provider_path`
  - `event.config.provider_path` is now a required parameter of the
    `DiscoverPdrs` task
  - `event.config.collection` is no longer a parameter to the `DiscoverPdrs`
    task
  - Collections no longer support the `provider_path` property. The tasks that
    relied on that property are now referencing `config.meta.provider_path`.
    Workflows should be updated accordingly.

- **CUMULUS-1997**
  - `@cumulus/cmr-client/CMRSearchConceptQueue` parameters have been changed to take a `cmrSettings` object containing clientId, provider, and auth information. This can be generated using `@cumulus/cmrjs/cmr-utils/getCmrSettings`. The `cmrEnvironment` variable has been removed.

### Added

- **CUMULUS-1800**
  - Added task configuration setting named `syncChecksumFiles` to the
    SyncGranule task. This setting is `false` by default, but when set to
    `true`, all checksum files associated with data files that are downloaded
    will be downloaded as well.
- **CUMULUS-1952**
  - Updated HTTP(S) provider client to accept username/password for Basic authorization. This change adds support for Basic Authorization such as Earthdata login redirects to ingest (i.e. as implemented in SyncGranule), but not to discovery (i.e. as implemented in DiscoverGranules). Discovery still expects the provider's file system to be publicly accessible, but not the individual files and their contents.
  - **NOTE**: Using this in combination with the HTTP protocol may expose usernames and passwords to intermediary network entities. HTTPS is highly recommended.
- **CUMULUS-1997**
  - Added optional `launchpad` configuration to `@cumulus/hyrax-metadata-updates` task config schema.

### Fixed

- **CUMULUS-1997**
  - Updated all CMR operations to use configured authentication scheme
- **CUMULUS-2010**
  - Updated `@cumulus/api/launchpadSaml` to support multiple userGroup attributes from the SAML response

## [v1.23.2] 2020-05-22

### BREAKING CHANGES

- Updates to the Cumulus archive API:
  - All endpoints now return a `401` response instead of a `403` for any request where the JWT passed as a Bearer token is invalid.
  - POST `/refresh` and DELETE `/token/<token>` endpoints now return a `401` response for requests with expired tokens

- **CUMULUS-1894**
  - `@cumulus/ingest/granule.handleDuplicateFile()`
    - The `copyOptions` parameter has been removed
    - An `ACL` parameter has been added
  - `@cumulus/ingest/granule.renameS3FileWithTimestamp()`
    - Now returns `undefined`

- **CUMULUS-1896**
  Updated all Cumulus core lambdas to utilize the new message adapter streaming interface via [cumulus-message-adapter-js v1.2.0](https://github.com/nasa/cumulus-message-adapter-js/releases/tag/v1.2.0).   Users of this version of Cumulus (or later) must utilize version 1.3.0 or greater of the [cumulus-message-adapter](https://github.com/nasa/cumulus-message-adapter) to support core lambdas.

- **CUMULUS-1912**
  - `@cumulus/api` reconciliationReports list endpoint returns a list of reconciliationReport records instead of S3Uri.

- **CUMULUS-1969**
  - The `DiscoverGranules` task now expects `provider_path` to be provided at
    `event.config.provider_path`, not `event.config.collection.provider_path`
  - `config.provider_path` is now a required parameter of the `DiscoverGranules`
    task

### MIGRATION STEPS

- To take advantage of the new TTL-based access token expiration implemented in CUMULUS-1777 (see notes below) and clear out existing records in your access tokens table, do the following:
  1. Log out of any active dashboard sessions
  2. Use the AWS console or CLI to delete your `<prefix>-AccessTokensTable` DynamoDB table
  3. [Re-deploy your `data-persistence` module](https://nasa.github.io/cumulus/docs/deployment/upgrade-readme#update-data-persistence-resources), which should re-create the `<prefix>-AccessTokensTable` DynamoDB table
  4. Return to using the Cumulus API/dashboard as normal
- This release requires the Cumulus Message Adapter layer deployed with Cumulus Core to be at least 1.3.0, as the core lambdas have updated to [cumulus-message-adapter-js v1.2.0](https://github.com/nasa/cumulus-message-adapter-js/releases/tag/v1.2.0) and the new CMA interface.  As a result, users should:
  1. Follow the [Cumulus Message Adapter (CMA) deployment instructions](https://nasa.github.io/cumulus/docs/deployment/deployment-readme#deploy-the-cumulus-message-adapter-layer) and install a CMA layer version >=1.3.0
  2. If you are using any custom Node.js Lambdas in your workflows **and** the Cumulus CMA layer/`cumulus-message-adapter-js`, you must update your lambda to use [cumulus-message-adapter-js v1.2.0](https://github.com/nasa/cumulus-message-adapter-js/releases/tag/v1.2.0) and follow the migration instructions in the release notes. Prior versions of `cumulus-message-adapter-js` are not compatible with CMA >= 1.3.0.
- Migrate existing s3 reconciliation report records to database (CUMULUS-1911):
  - After update your `data persistence` module and Cumulus resources, run the command:

  ```bash
  ./node_modules/.bin/cumulus-api migrate --stack `<your-terraform-deployment-prefix>` --migrationVersion migration5
  ```

### Added

- Added a limit for concurrent Elasticsearch requests when doing an index from database operation
- Added the `es_request_concurrency` parameter to the archive and cumulus Terraform modules

- **CUMULUS-1995**
  - Added the `es_index_shards` parameter to the archive and cumulus Terraform modules to configure the number of shards for the ES index
    - If you have an existing ES index, you will need to [reindex](https://nasa.github.io/cumulus-api/#reindex) and then [change index](https://nasa.github.io/cumulus-api/#change-index) to take advantage of shard updates

- **CUMULUS-1894**
  - Added `@cumulus/aws-client/S3.moveObject()`

- **CUMULUS-1911**
  - Added ReconciliationReports table
  - Updated CreateReconciliationReport lambda to save Reconciliation Report records to database
  - Updated dbIndexer and IndexFromDatabase lambdas to index Reconciliation Report records to Elasticsearch
  - Added migration_5 to migrate existing s3 reconciliation report records to database and Elasticsearch
  - Updated `@cumulus/api` package, `tf-modules/archive` and `tf-modules/data-persistence` Terraform modules

- **CUMULUS-1916**
  - Added util function for seeding reconciliation reports when running API locally in dashboard

### Changed

- **CUMULUS-1777**
  - The `expirationTime` property is now a **required field** of the access tokens model.
  - Updated the `AccessTokens` table to set a [TTL](https://docs.aws.amazon.com/amazondynamodb/latest/developerguide/howitworks-ttl.html) on the `expirationTime` field in `tf-modules/data-persistence/dynamo.tf`. As a result, access token records in this table whose `expirationTime` has passed should be **automatically deleted by DynamoDB**.
  - Updated all code creating access token records in the Dynamo `AccessTokens` table to set the `expirationTime` field value in seconds from the epoch.
- **CUMULUS-1912**
  - Updated reconciliationReports endpoints to query against Elasticsearch, delete report from both database and s3
  - Added `@cumulus/api-client/reconciliationReports`
- **CUMULUS-1999**
  - Updated `@cumulus/common/util.deprecate()` so that only a single deprecation notice is printed for each name/version combination

### Fixed

- **CUMULUS-1894**
  - The `SyncGranule` task can now handle files larger than 5 GB
- **CUMULUS-1987**
  - `Remove granule from CMR` operation in `@cumulus/api` now passes token to CMR when fetching granule metadata, allowing removal of private granules
- **CUMULUS-1993**
  - For a given queue, the `sqs-message-consumer` Lambda will now only schedule workflows for rules matching the queue **and the collection information in each queue message (if any)**
    - The consumer also now only reads each queue message **once per Lambda invocation**, whereas previously each message was read **once per queue rule per Lambda invocation**
  - Fixed bug preventing the deletion of multiple SNS rules that share the same SNS topic

### Deprecated

- **CUMULUS-1894**
  - `@cumulus/ingest/granule.copyGranuleFile()`
  - `@cumulus/ingest/granule.moveGranuleFile()`

- **CUMULUS-1987** - Deprecated the following functions:
  - `@cumulus/cmrjs/getMetadata(cmrLink)` -> `@cumulus/cmr-client/CMR.getGranuleMetadata(cmrLink)`
  - `@cumulus/cmrjs/getFullMetadata(cmrLink)`

## [v1.22.1] 2020-05-04

**Note**: v1.22.0 was not released as a package due to npm/release concerns.  Users upgrading to 1.22.x should start with 1.22.1

### Added

- **CUMULUS-1894**
  - Added `@cumulus/aws-client/S3.multipartCopyObject()`
- **CUMULUS-408**
  - Added `certificateUri` field to provider schema. This optional field allows operators to specify an S3 uri to a CA bundle to use for HTTPS requests.
- **CUMULUS-1787**
  - Added `collections/active` endpoint for returning collections with active granules in `@cumulus/api`
- **CUMULUS-1799**
  - Added `@cumulus/common/stack.getBucketsConfigKey()` to return the S3 key for the buckets config object
  - Added `@cumulus/common/workflows.getWorkflowFileKey()` to return the S3 key for a workflow definition object
  - Added `@cumulus/common/workflows.getWorkflowsListKeyPrefix()` to return the S3 key prefix for objects containing workflow definitions
  - Added `@cumulus/message` package containing utilities for building and parsing Cumulus messages
- **CUMULUS-1850**
  - Added `@cumulus/aws-client/Kinesis.describeStream()` to get a Kinesis stream description
- **CUMULUS-1853**
  - Added `@cumulus/integration-tests/collections.createCollection()`
  - Added `@cumulus/integration-tests/executions.findExecutionArn()`
  - Added `@cumulus/integration-tests/executions.getExecutionWithStatus()`
  - Added `@cumulus/integration-tests/granules.getGranuleWithStatus()`
  - Added `@cumulus/integration-tests/providers.createProvider()`
  - Added `@cumulus/integration-tests/rules.createOneTimeRule()`

### Changed

- **CUMULUS-1682**
  - Moved all `@cumulus/ingest/parse-pdr` code into the `parse-pdr` task as it had become tightly coupled with that task's handler and was not used anywhere else. Unit tests also restored.
- **CUMULUS-1820**
  - Updated the Thin Egress App module used in `tf-modules/distribution/main.tf` to build 74. [See the release notes](https://github.com/asfadmin/thin-egress-app/releases/tag/tea-build.74).
- **CUMULUS-1852**
  - Updated POST endpoints for `/collections`, `/providers`, and `/rules` to log errors when returning a 500 response
  - Updated POST endpoint for `/collections`:
    - Return a 400 response when the `name` or `version` fields are missing
    - Return a 409 response if the collection already exists
    - Improved error messages to be more explicit
  - Updated POST endpoint for `/providers`:
    - Return a 400 response if the `host` field value is invalid
    - Return a 409 response if the provider already exists
  - Updated POST endpoint for `/rules`:
    - Return a 400 response if rule `name` is invalid
    - Return a 400 response if rule `type` is invalid
- **CUMULUS-1891**
  - Updated the following endpoints using async operations to return a 503 error if the ECS task  cannot be started and a 500 response for a non-specific error:
    - POST `/replays`
    - POST `/bulkDelete`
    - POST `/elasticsearch/index-from-database`
    - POST `/granules/bulk`

### Fixed

- **CUMULUS-408**
  - Fixed HTTPS discovery and ingest.

- **CUMULUS-1850**
  - Fixed a bug in Kinesis event processing where the message consumer would not properly filter available rules based on the collection information in the event and the Kinesis stream ARN

- **CUMULUS-1853**
  - Fixed a bug where attempting to create a rule containing a payload property
    would fail schema validation.

- **CUMULUS-1854**
  - Rule schema is validated before starting workflows or creating event source mappings

- **CUMULUS-1974**
  - Fixed @cumulus/api webpack config for missing underscore object due to underscore update

- **CUMULUS-2210**
  - Fixed `cmr_oauth_provider` variable not being propagated to reconciliation reports

### Deprecated

- **CUMULUS-1799** - Deprecated the following code. For cases where the code was moved into another package, the new code location is noted:
  - `@cumulus/aws-client/StepFunctions.fromSfnExecutionName()`
  - `@cumulus/aws-client/StepFunctions.toSfnExecutionName()`
  - `@cumulus/aws-client/StepFunctions.getExecutionArn()` -> `@cumulus/message/Executions.buildExecutionArn()`
  - `@cumulus/aws-client/StepFunctions.getExecutionUrl()` -> `@cumulus/message/Executions.getExecutionUrlFromArn()`
  - `@cumulus/aws-client/StepFunctions.getStateMachineArn()` -> `@cumulus/message/Executions.getStateMachineArnFromExecutionArn()`
  - `@cumulus/aws-client/StepFunctions.pullStepFunctionEvent()` -> `@cumulus/message/StepFunctions.pullStepFunctionEvent()`
  - `@cumulus/common/bucketsConfigJsonObject()`
  - `@cumulus/common/CloudWatchLogger`
  - `@cumulus/common/collection-config-store/CollectionConfigStore` -> `@cumulus/collection-config-store`
  - `@cumulus/common/collection-config-store.constructCollectionId()` -> `@cumulus/message/Collections.constructCollectionId`
  - `@cumulus/common/concurrency.limit()`
  - `@cumulus/common/concurrency.mapTolerant()`
  - `@cumulus/common/concurrency.promiseUrl()`
  - `@cumulus/common/concurrency.toPromise()`
  - `@cumulus/common/concurrency.unless()`
  - `@cumulus/common/config.buildSchema()`
  - `@cumulus/common/config.parseConfig()`
  - `@cumulus/common/config.resolveResource()`
  - `@cumulus/common/config.resourceToArn()`
  - `@cumulus/common/FieldPattern`
  - `@cumulus/common/launchpad.getLaunchpadToken()` -> `@cumulus/launchpad-auth/index.getLaunchpadToken()`
  - `@cumulus/common/LaunchpadToken` -> `@cumulus/launchpad-auth/LaunchpadToken`
  - `@cumulus/common/launchpad.validateLaunchpadToken()` -> `@cumulus/launchpad-auth/index.validateLaunchpadToken()`
  - `@cumulus/common/message.buildCumulusMeta()` -> `@cumulus/message/Build.buildCumulusMeta()`
  - `@cumulus/common/message.buildQueueMessageFromTemplate()` -> `@cumulus/message/Build.buildQueueMessageFromTemplate()`
  - `@cumulus/common/message.getCollectionIdFromMessage()` -> `@cumulus/message/Collections.getCollectionIdFromMessage()`
  - `@cumulus/common/message.getMessageExecutionArn()` -> `@cumulus/message/Executions.getMessageExecutionArn()`
  - `@cumulus/common/message.getMessageExecutionName()` -> `@cumulus/message/Executions.getMessageExecutionName()`
  - `@cumulus/common/message.getMaximumExecutions()` -> `@cumulus/message/Queue.getMaximumExecutions()`
  - `@cumulus/common/message.getMessageFromTemplate()`
  - `@cumulus/common/message.getMessageStateMachineArn()` -> `@cumulus/message/Executions.getMessageStateMachineArn()`)
  - `@cumulus/common/message.getMessageGranules()` -> `@cumulus/message/Granules.getMessageGranules()`
  - `@cumulus/common/message.getQueueNameByUrl()` -> `@cumulus/message/Queue.getQueueNameByUrl()`
  - `@cumulus/common/message.getQueueName()` -> `@cumulus/message/Queue.getQueueName()`)
  - `@cumulus/common/message.hasQueueAndExecutionLimit()` -> `@cumulus/message/Queue.hasQueueAndExecutionLimit()`
  - `@cumulus/common/Semaphore`
  - `@cumulus/common/test-utils.throttleOnce()`
  - `@cumulus/common/workflows.getWorkflowArn()`
  - `@cumulus/common/workflows.getWorkflowFile()`
  - `@cumulus/common/workflows.getWorkflowList()`
  - `@cumulus/common/workflows.getWorkflowTemplate()`
  - `@cumulus/integration-tests/sfnStep/SfnStep.parseStepMessage()` -> `@cumulus/message/StepFunctions.parseStepMessage()`
- **CUMULUS-1858** - Deprecated the following functions.
  - `@cumulus/common/string.globalReplace()`
  - `@cumulus/common/string.isNonEmptyString()`
  - `@cumulus/common/string.isValidHostname()`
  - `@cumulus/common/string.match()`
  - `@cumulus/common/string.matches()`
  - `@cumulus/common/string.replace()`
  - `@cumulus/common/string.toLower()`
  - `@cumulus/common/string.toUpper()`

### Removed

- **CUMULUS-1799**: Deprecated code removals:
  - Removed from `@cumulus/common/aws`:
    - `pullStepFunctionEvent()`
  - Removed `@cumulus/common/sfnStep`
  - Removed `@cumulus/common/StepFunctions`

## [v1.21.0] 2020-03-30

### PLEASE NOTE

- **CUMULUS-1762**: the `messageConsumer` for `sns` and `kinesis`-type rules now fetches
  the collection information from the message. You should ensure that your rule's collection
  name and version match what is in the message for these ingest messages to be processed.
  If no matching rule is found, an error will be thrown and logged in the
  `messageConsumer` Lambda function's log group.

### Added

- **CUMULUS-1629**`
  - Updates discover-granules task to respect/utilize duplicateHandling configuration such that
    - skip:               Duplicates will be filtered from the granule list
    - error:              Duplicates encountered will result in step failure
    - replace, version:   Duplicates will be ignored and handled as normal.
  - Adds a new copy of the API lambda `PrivateApiLambda()` which is configured to not require authentication. This Lambda is not connected to an API gateway
  - Adds `@cumulus/api-client` with functions for use by workflow lambdas to call the API when needed

- **CUMULUS-1732**
  - Added Python task/activity workflow and integration test (`PythonReferenceSpec`) to test `cumulus-message-adapter-python`and `cumulus-process-py` integration.
- **CUMULUS-1795**
  - Added an IAM policy on the Cumulus EC2 creation to enable SSM when the `deploy_to_ngap` flag is true

### Changed

- **CUMULUS-1762**
  - the `messageConsumer` for `sns` and `kinesis`-type rules now fetches the collection
    information from the message.

### Deprecated

- **CUMULUS-1629**
  - Deprecate `granulesApi`, `rulesApi`, `emsApi`, `executionsAPI` from `@cumulus/integration-test/api` in favor of code moved to `@cumulus/api-client`

### Removed

- **CUMULUS-1799**: Deprecated code removals
  - Removed deprecated method `@cumulus/api/models/Granule.createGranulesFromSns()`
  - Removed deprecated method `@cumulus/api/models/Granule.removeGranuleFromCmr()`
  - Removed from `@cumulus/common/aws`:
    - `apigateway()`
    - `buildS3Uri()`
    - `calculateS3ObjectChecksum()`
    - `cf()`
    - `cloudwatch()`
    - `cloudwatchevents()`
    - `cloudwatchlogs()`
    - `createAndWaitForDynamoDbTable()`
    - `createQueue()`
    - `deleteSQSMessage()`
    - `describeCfStackResources()`
    - `downloadS3File()`
    - `downloadS3Files()`
    - `DynamoDbSearchQueue` class
    - `dynamodbstreams()`
    - `ec2()`
    - `ecs()`
    - `fileExists()`
    - `findResourceArn()`
    - `fromSfnExecutionName()`
    - `getFileBucketAndKey()`
    - `getJsonS3Object()`
    - `getQueueUrl()`
    - `getObjectSize()`
    - `getS3ObjectReadStream()`
    - `getSecretString()`
    - `getStateMachineArn()`
    - `headObject()`
    - `isThrottlingException()`
    - `kinesis()`
    - `lambda()`
    - `listS3Objects()`
    - `promiseS3Upload()`
    - `publishSnsMessage()`
    - `putJsonS3Object()`
    - `receiveSQSMessages()`
    - `s3CopyObject()`
    - `s3GetObjectTagging()`
    - `s3Join()`
    - `S3ListObjectsV2Queue` class
    - `s3TagSetToQueryString()`
    - `s3PutObjectTagging()`
    - `secretsManager()`
    - `sendSQSMessage()`
    - `sfn()`
    - `sns()`
    - `sqs()`
    - `sqsQueueExists()`
    - `toSfnExecutionName()`
    - `uploadS3FileStream()`
    - `uploadS3Files()`
    - `validateS3ObjectChecksum()`
  - Removed `@cumulus/common/CloudFormationGateway` class
  - Removed `@cumulus/common/concurrency/Mutex` class
  - Removed `@cumulus/common/errors`
  - Removed `@cumulus/common/sftp`
  - Removed `@cumulus/common/string.unicodeEscape`
  - Removed `@cumulus/cmrjs/cmr-utils.getGranuleId()`
  - Removed `@cumulus/cmrjs/cmr-utils.getCmrFiles()`
  - Removed `@cumulus/cmrjs/cmr/CMR` class
  - Removed `@cumulus/cmrjs/cmr/CMRSearchConceptQueue` class
  - Removed `@cumulus/cmrjs/utils.getHost()`
  - Removed `@cumulus/cmrjs/utils.getIp()`
  - Removed `@cumulus/cmrjs/utils.hostId()`
  - Removed `@cumulus/cmrjs/utils/ummVersion()`
  - Removed `@cumulus/cmrjs/utils.updateToken()`
  - Removed `@cumulus/cmrjs/utils.validateUMMG()`
  - Removed `@cumulus/ingest/aws.getEndpoint()`
  - Removed `@cumulus/ingest/aws.getExecutionUrl()`
  - Removed `@cumulus/ingest/aws/invoke()`
  - Removed `@cumulus/ingest/aws/CloudWatch` class
  - Removed `@cumulus/ingest/aws/ECS` class
  - Removed `@cumulus/ingest/aws/Events` class
  - Removed `@cumulus/ingest/aws/SQS` class
  - Removed `@cumulus/ingest/aws/StepFunction` class
  - Removed `@cumulus/ingest/util.normalizeProviderPath()`
  - Removed `@cumulus/integration-tests/index.listCollections()`
  - Removed `@cumulus/integration-tests/index.listProviders()`
  - Removed `@cumulus/integration-tests/index.rulesList()`
  - Removed `@cumulus/integration-tests/api/api.addCollectionApi()`

## [v1.20.0] 2020-03-12

### BREAKING CHANGES

- **CUMULUS-1714**
  - Changed the format of the message sent to the granule SNS Topic. Message includes the granule record under `record` and the type of event under `event`. Messages with `deleted` events will have the record that was deleted with a `deletedAt` timestamp. Options for `event` are `Create | Update | Delete`
- **CUMULUS-1769** - `deploy_to_ngap` is now a **required** variable for the `tf-modules/cumulus` module. **For those deploying to NGAP environments, this variable should always be set to `true`.**

### Notable changes

- **CUMULUS-1739** - You can now exclude Elasticsearch from your `tf-modules/data-persistence` deployment (via `include_elasticsearch = false`) and your `tf-modules/cumulus` module will still deploy successfully.

- **CUMULUS-1769** - If you set `deploy_to_ngap = true` for the `tf-modules/archive` Terraform module, **you can only deploy your archive API gateway as `PRIVATE`**, not `EDGE`.

### Added

- Added `@cumulus/aws-client/S3.getS3ObjectReadStreamAsync()` to deal with S3 eventual consistency issues by checking for the existence an S3 object with retries before getting a readable stream for that object.
- **CUMULUS-1769**
  - Added `deploy_to_ngap` boolean variable for the `tf-modules/cumulus` and `tf-modules/archive` Terraform modules. This variable is required. **For those deploying to NGAP environments, this variable should always be set to `true`.**
- **HYRAX-70**
  - Add the hyrax-metadata-update task

### Changed

- [`AccessToken.get()`](https://github.com/nasa/cumulus/blob/master/packages/api/models/access-tokens.js) now enforces [strongly consistent reads from DynamoDB](https://docs.aws.amazon.com/amazondynamodb/latest/developerguide/HowItWorks.ReadConsistency.html)
- **CUMULUS-1739**
  - Updated `tf-modules/data-persistence` to make Elasticsearch alarm resources and outputs conditional on the `include_elasticsearch` variable
  - Updated `@cumulus/aws-client/S3.getObjectSize` to include automatic retries for any failures from `S3.headObject`
- **CUMULUS-1784**
  - Updated `@cumulus/api/lib/DistributionEvent.remoteIP()` to parse the IP address in an S3 access log from the `A-sourceip` query parameter if present, otherwise fallback to the original parsing behavior.
- **CUMULUS-1768**
  - The `stats/summary` endpoint reports the distinct collections for the number of granules reported

### Fixed

- **CUMULUS-1739** - Fixed the `tf-modules/cumulus` and `tf-modules/archive` modules to make these Elasticsearch variables truly optional:
  - `elasticsearch_domain_arn`
  - `elasticsearch_hostname`
  - `elasticsearch_security_group_id`

- **CUMULUS-1768**
  - Fixed the `stats/` endpoint so that data is correctly filtered by timestamp and `processingTime` is calculated correctly.

- **CUMULUS-1769**
  - In the `tf-modules/archive` Terraform module, the `lifecycle` block ignoring changes to the `policy` of the archive API gateway is now only enforced if `deploy_to_ngap = true`. This fixes a bug where users deploying outside of NGAP could not update their API gateway's resource policy when going from `PRIVATE` to `EDGE`, preventing their API from being accessed publicly.

- **CUMULUS-1775**
  - Fix/update api endpoint to use updated google auth endpoints such that it will work with new accounts

### Removed

- **CUMULUS-1768**
  - Removed API endpoints `stats/histogram` and `stats/average`. All advanced stats needs should be acquired from Cloud Metrics or similarly configured ELK stack.

## [v1.19.0] 2020-02-28

### BREAKING CHANGES

- **CUMULUS-1736**
  - The `@cumulus/discover-granules` task now sets the `dataType` of discovered
    granules based on the `name` of the configured collection, not the
    `dataType`.
  - The config schema of the `@cumulus/discover-granules` task now requires that
    collections contain a `version`.
  - The `@cumulus/sync-granule` task will set the `dataType` and `version` of a
    granule based on the configured collection if those fields are not already
    set on the granule. Previously it was using the `dataType` field of the
    configured collection, then falling back to the `name` field of the
    collection. This update will just use the `name` field of the collection to
    set the `dataType` field of the granule.

- **CUMULUS-1446**
  - Update the `@cumulus/integration-tests/api/executions.getExecution()`
    function to parse the response and return the execution, rather than return
    the full API response.

- **CUMULUS-1672**
  - The `cumulus` Terraform module in previous releases set a
    `Deployment = var.prefix` tag on all resources that it managed. In this
    release, a `tags` input variable has been added to the `cumulus` Terraform
    module to allow resource tagging to be customized. No default tags will be
    applied to Cumulus-managed resources. To replicate the previous behavior,
    set `tags = { Deployment: var.prefix }` as an input variable for the
    `cumulus` Terraform module.

- **CUMULUS-1684 Migration Instructions**
  - In previous releases, a provider's username and password were encrypted
    using a custom encryption library. That has now been updated to use KMS.
    This release includes a Lambda function named
    `<prefix>-ProviderSecretsMigration`, which will re-encrypt existing
    provider credentials to use KMS. After this release has been deployed, you
    will need to manually invoke that Lambda function using either the AWS CLI
    or AWS Console. It should only need to be successfully run once.
  - Future releases of Cumulus will invoke a
    `<prefix>-VerifyProviderSecretsMigration` Lambda function as part of the
    deployment, which will cause the deployment to fail if the migration
    Lambda has not been run.

- **CUMULUS-1718**
  - The `@cumulus/sf-sns-report` task for reporting mid-workflow updates has been retired.
  This task was used as the `PdrStatusReport` task in our ParsePdr example workflow.
  If you have a ParsePdr or other workflow using this task, use `@cumulus/sf-sqs-report` instead.
  Trying to deploy the old task will result in an error as the cumulus module no longer exports `sf_sns_report_task`.
  - Migration instruction: In your workflow definition, for each step using the old task change:
  `"Resource": "${module.cumulus.sf_sns_report_task.task_arn}"`
  to
  `"Resource": "${module.cumulus.sf_sqs_report_task.task_arn}"`

- **CUMULUS-1755**
  - The `thin_egress_jwt_secret_name` variable for the `tf-modules/cumulus` Terraform module is now **required**. This variable is passed on to the Thin Egress App in `tf-modules/distribution/main.tf`, which uses the keys stored in the secret to sign JWTs. See the [Thin Egress App documentation on how to create a value for this secret](https://github.com/asfadmin/thin-egress-app#setting-up-the-jwt-cookie-secrets).

### Added

- **CUMULUS-1446**
  - Add `@cumulus/common/FileUtils.readJsonFile()` function
  - Add `@cumulus/common/FileUtils.readTextFile()` function
  - Add `@cumulus/integration-tests/api/collections.createCollection()` function
  - Add `@cumulus/integration-tests/api/collections.deleteCollection()` function
  - Add `@cumulus/integration-tests/api/collections.getCollection()` function
  - Add `@cumulus/integration-tests/api/providers.getProvider()` function
  - Add `@cumulus/integration-tests/index.getExecutionOutput()` function
  - Add `@cumulus/integration-tests/index.loadCollection()` function
  - Add `@cumulus/integration-tests/index.loadProvider()` function
  - Add `@cumulus/integration-tests/index.readJsonFilesFromDir()` function

- **CUMULUS-1672**
  - Add a `tags` input variable to the `archive` Terraform module
  - Add a `tags` input variable to the `cumulus` Terraform module
  - Add a `tags` input variable to the `cumulus_ecs_service` Terraform module
  - Add a `tags` input variable to the `data-persistence` Terraform module
  - Add a `tags` input variable to the `distribution` Terraform module
  - Add a `tags` input variable to the `ingest` Terraform module
  - Add a `tags` input variable to the `s3-replicator` Terraform module

- **CUMULUS-1707**
  - Enable logrotate on ECS cluster

- **CUMULUS-1684**
  - Add a `@cumulus/aws-client/KMS` library of KMS-related functions
  - Add `@cumulus/aws-client/S3.getTextObject()`
  - Add `@cumulus/sftp-client` package
  - Create `ProviderSecretsMigration` Lambda function
  - Create `VerifyProviderSecretsMigration` Lambda function

- **CUMULUS-1548**
  - Add ability to put default Cumulus logs in Metrics' ELK stack
  - Add ability to add custom logs to Metrics' ELK Stack

- **CUMULUS-1702**
  - When logs are sent to Metrics' ELK stack, the logs endpoints will return results from there

- **CUMULUS-1459**
  - Async Operations are indexed in Elasticsearch
  - To index any existing async operations you'll need to perform an index from
    database function.

- **CUMULUS-1717**
  - Add `@cumulus/aws-client/deleteAndWaitForDynamoDbTableNotExists`, which
    deletes a DynamoDB table and waits to ensure the table no longer exists
  - Added `publishGranules` Lambda to handle publishing granule messages to SNS when granule records are written to DynamoDB
  - Added `@cumulus/api/models/Granule.storeGranulesFromCumulusMessage` to store granules from a Cumulus message to DynamoDB

- **CUMULUS-1718**
  - Added `@cumulus/sf-sqs-report` task to allow mid-workflow reporting updates.
  - Added `stepfunction_event_reporter_queue_url` and `sf_sqs_report_task` outputs to the `cumulus` module.
  - Added `publishPdrs` Lambda to handle publishing PDR messages to SNS when PDR records are written to DynamoDB.
  - Added `@cumulus/api/models/Pdr.storePdrFromCumulusMessage` to store PDRs from a Cumulus message to DynamoDB.
  - Added `@cumulus/aws-client/parseSQSMessageBody` to parse an SQS message body string into an object.

- **Ability to set custom backend API url in the archive module**
  - Add `api_url` definition in `tf-modules/cumulus/archive.tf`
  - Add `archive_api_url` variable in `tf-modules/cumulus/variables.tf`

- **CUMULUS-1741**
  - Added an optional `elasticsearch_security_group_ids` variable to the
    `data-persistence` Terraform module to allow additional security groups to
    be assigned to the Elasticsearch Domain.

- **CUMULUS-1752**
  - Added `@cumulus/integration-tests/api/distribution.invokeTEADistributionLambda` to simulate a request to the [Thin Egress App](https://github.com/asfadmin/thin-egress-app) by invoking the Lambda and getting a response payload.
  - Added `@cumulus/integration-tests/api/distribution.getTEARequestHeaders` to generate necessary request headers for a request to the Thin Egress App
  - Added `@cumulus/integration-tests/api/distribution.getTEADistributionApiFileStream` to get a response stream for a file served by Thin Egress App
  - Added `@cumulus/integration-tests/api/distribution.getTEADistributionApiRedirect` to get a redirect response from the Thin Egress App

- **CUMULUS-1755**
  - Added `@cumulus/aws-client/CloudFormation.describeCfStack()` to describe a Cloudformation stack
  - Added `@cumulus/aws-client/CloudFormation.getCfStackParameterValues()` to get multiple parameter values for a Cloudformation stack

### Changed

- **CUMULUS-1725**
  - Moved the logic that updates the granule files cache Dynamo table into its
    own Lambda function called `granuleFilesCacheUpdater`.

- **CUMULUS-1736**
  - The `collections` model in the API package now determines the name of a
    collection based on the `name` property, rather than using `dataType` and
    then falling back to `name`.
  - The `@cumulus/integration-tests.loadCollection()` function no longer appends
    the postfix to the end of the collection's `dataType`.
  - The `@cumulus/integration-tests.addCollections()` function no longer appends
    the postfix to the end of the collection's `dataType`.

- **CUMULUS-1672**
  - Add a `retryOptions` parameter to the `@cumulus/aws-client/S3.headObject`
     function, which will retry if the object being queried does not exist.

- **CUMULUS-1446**
  - Mark the `@cumulus/integration-tests/api.addCollectionApi()` function as
    deprecated
  - Mark the `@cumulus/integration-tests/index.listCollections()` function as
    deprecated
  - Mark the `@cumulus/integration-tests/index.listProviders()` function as
    deprecated
  - Mark the `@cumulus/integration-tests/index.rulesList()` function as
    deprecated

- **CUMULUS-1672**
  - Previously, the `cumulus` module defaulted to setting a
    `Deployment = var.prefix` tag on all resources that it managed. In this
    release, the `cumulus` module will now accept a `tags` input variable that
    defines the tags to be assigned to all resources that it manages.
  - Previously, the `data-persistence` module defaulted to setting a
    `Deployment = var.prefix` tag on all resources that it managed. In this
    release, the `data-persistence` module will now accept a `tags` input
    variable that defines the tags to be assigned to all resources that it
    manages.
  - Previously, the `distribution` module defaulted to setting a
    `Deployment = var.prefix` tag on all resources that it managed. In this
    release, the `distribution` module will now accept a `tags` input variable
    that defines the tags to be assigned to all resources that it manages.
  - Previously, the `ingest` module defaulted to setting a
    `Deployment = var.prefix` tag on all resources that it managed. In this
    release, the `ingest` module will now accept a `tags` input variable that
    defines the tags to be assigned to all resources that it manages.
  - Previously, the `s3-replicator` module defaulted to setting a
    `Deployment = var.prefix` tag on all resources that it managed. In this
    release, the `s3-replicator` module will now accept a `tags` input variable
    that defines the tags to be assigned to all resources that it manages.

- **CUMULUS-1684**
  - Update the API package to encrypt provider credentials using KMS instead of
    using RSA keys stored in S3

- **CUMULUS-1717**
  - Changed name of `cwSfExecutionEventToDb` Lambda to `cwSfEventToDbRecords`
  - Updated `cwSfEventToDbRecords` to write granule records to DynamoDB from the incoming Cumulus message

- **CUMULUS-1718**
  - Renamed `cwSfEventToDbRecords` to `sfEventSqsToDbRecords` due to architecture change to being a consumer of an SQS queue of Step Function Cloudwatch events.
  - Updated `sfEventSqsToDbRecords` to write PDR records to DynamoDB from the incoming Cumulus message
  - Moved `data-cookbooks/sns.md` to `data-cookbooks/ingest-notifications.md` and updated it to reflect recent changes.

- **CUMULUS-1748**
  - (S)FTP discovery tasks now use the provider-path as-is instead of forcing it to a relative path.
  - Improved error handling to catch permission denied FTP errors better and log them properly. Workflows will still fail encountering this error and we intend to consider that approach in a future ticket.

- **CUMULUS-1752**
  - Moved class for parsing distribution events to its own file: `@cumulus/api/lib/DistributionEvent.js`
    - Updated `DistributionEvent` to properly parse S3 access logs generated by requests from the [Thin Egress App](https://github.com/asfadmin/thin-egress-app)

- **CUMULUS-1753** - Changes to `@cumulus/ingest/HttpProviderClient.js`:
  - Removed regex filter in `HttpProviderClient.list()` that was used to return only files with an extension between 1 and 4 characters long. `HttpProviderClient.list()` will now return all files linked from the HTTP provider host.

- **CUMULUS-1755**
  - Updated the Thin Egress App module used in `tf-modules/distribution/main.tf` to build 61. [See the release notes](https://github.com/asfadmin/thin-egress-app/releases/tag/tea-build.61).

- **CUMULUS-1757**
  - Update @cumulus/cmr-client CMRSearchConceptQueue to take optional cmrEnvironment parameter

### Deprecated

- **CUMULUS-1684**
  - Deprecate `@cumulus/common/key-pair-provider/S3KeyPairProvider`
  - Deprecate `@cumulus/common/key-pair-provider/S3KeyPairProvider.encrypt()`
  - Deprecate `@cumulus/common/key-pair-provider/S3KeyPairProvider.decrypt()`
  - Deprecate `@cumulus/common/kms/KMS`
  - Deprecate `@cumulus/common/kms/KMS.encrypt()`
  - Deprecate `@cumulus/common/kms/KMS.decrypt()`
  - Deprecate `@cumulus/common/sftp.Sftp`

- **CUMULUS-1717**
  - Deprecate `@cumulus/api/models/Granule.createGranulesFromSns`

- **CUMULUS-1718**
  - Deprecate `@cumulus/sf-sns-report`.
    - This task has been updated to always throw an error directing the user to use `@cumulus/sf-sqs-report` instead. This was done because there is no longer an SNS topic to which to publish, and no consumers to listen to it.

- **CUMULUS-1748**
  - Deprecate `@cumulus/ingest/util.normalizeProviderPath`

- **CUMULUS-1752**
  - Deprecate `@cumulus/integration-tests/api/distribution.getDistributionApiFileStream`
  - Deprecate `@cumulus/integration-tests/api/distribution.getDistributionApiRedirect`
  - Deprecate `@cumulus/integration-tests/api/distribution.invokeApiDistributionLambda`

### Removed

- **CUMULUS-1684**
  - Remove the deployment script that creates encryption keys and stores them to
    S3

- **CUMULUS-1768**
  - Removed API endpoints `stats/histogram` and `stats/average`. All advanced stats needs should be acquired from Cloud Metrics or similarly configured ELK stack.

### Fixed

- **Fix default values for urs_url in variables.tf files**
  - Remove trailing `/` from default `urs_url` values.

- **CUMULUS-1610** - Add the Elasticsearch security group to the EC2 security groups

- **CUMULUS-1740** - `cumulus_meta.workflow_start_time` is now set in Cumulus
  messages

- **CUMULUS-1753** - Fixed `@cumulus/ingest/HttpProviderClient.js` to properly handle HTTP providers with:
  - Multiple link tags (e.g. `<a>`) per line of source code
  - Link tags in uppercase or lowercase (e.g. `<A>`)
  - Links with filepaths in the link target (e.g. `<a href="/path/to/file.txt">`). These files will be returned from HTTP file discovery **as the file name only** (e.g. `file.txt`).

- **CUMULUS-1768**
  - Fix an issue in the stats endpoints in `@cumulus/api` to send back stats for the correct type

## [v1.18.0] 2020-02-03

### BREAKING CHANGES

- **CUMULUS-1686**

  - `ecs_cluster_instance_image_id` is now a _required_ variable of the `cumulus` module, instead of optional.

- **CUMULUS-1698**

  - Change variable `saml_launchpad_metadata_path` to `saml_launchpad_metadata_url` in the `tf-modules/cumulus` Terraform module.

- **CUMULUS-1703**
  - Remove the unused `forceDownload` option from the `sync-granule` tasks's config
  - Remove the `@cumulus/ingest/granule.Discover` class
  - Remove the `@cumulus/ingest/granule.Granule` class
  - Remove the `@cumulus/ingest/pdr.Discover` class
  - Remove the `@cumulus/ingest/pdr.Granule` class
  - Remove the `@cumulus/ingest/parse-pdr.parsePdr` function

### Added

- **CUMULUS-1040**

  - Added `@cumulus/aws-client` package to provide utilities for working with AWS services and the Node.js AWS SDK
  - Added `@cumulus/errors` package which exports error classes for use in Cumulus workflow code
  - Added `@cumulus/integration-tests/sfnStep` to provide utilities for parsing step function execution histories

- **CUMULUS-1102**

  - Adds functionality to the @cumulus/api package for better local testing.
    - Adds data seeding for @cumulus/api's localAPI.
      - seed functions allow adding collections, executions, granules, pdrs, providers, and rules to a Localstack Elasticsearch and DynamoDB via `addCollections`, `addExecutions`, `addGranules`, `addPdrs`, `addProviders`, and `addRules`.
    - Adds `eraseDataStack` function to local API server code allowing resetting of local datastack for testing (ES and DynamoDB).
    - Adds optional parameters to the @cumulus/api bin serve to allow for launching the api without destroying the current data.

- **CUMULUS-1697**

  - Added the `@cumulus/tf-inventory` package that provides command line utilities for managing Terraform resources in your AWS account

- **CUMULUS-1703**

  - Add `@cumulus/aws-client/S3.createBucket` function
  - Add `@cumulus/aws-client/S3.putFile` function
  - Add `@cumulus/common/string.isNonEmptyString` function
  - Add `@cumulus/ingest/FtpProviderClient` class
  - Add `@cumulus/ingest/HttpProviderClient` class
  - Add `@cumulus/ingest/S3ProviderClient` class
  - Add `@cumulus/ingest/SftpProviderClient` class
  - Add `@cumulus/ingest/providerClientUtils.buildProviderClient` function
  - Add `@cumulus/ingest/providerClientUtils.fetchTextFile` function

- **CUMULUS-1731**

  - Add new optional input variables to the Cumulus Terraform module to support TEA upgrade:
    - `thin_egress_cookie_domain` - Valid domain for Thin Egress App cookie
    - `thin_egress_domain_cert_arn` - Certificate Manager SSL Cert ARN for Thin
      Egress App if deployed outside NGAP/CloudFront
    - `thin_egress_download_role_in_region_arn` - ARN for reading of Thin Egress
      App data buckets for in-region requests
    - `thin_egress_jwt_algo` - Algorithm with which to encode the Thin Egress
      App JWT cookie
    - `thin_egress_jwt_secret_name` - Name of AWS secret where keys for the Thin
      Egress App JWT encode/decode are stored
    - `thin_egress_lambda_code_dependency_archive_key` - Thin Egress App - S3
      Key of packaged python modules for lambda dependency layer

- **CUMULUS-1733**
  - Add `discovery-filtering` operator doc to document previously undocumented functionality.

- **CUMULUS-1737**
  - Added the `cumulus-test-cleanup` module to run a nightly cleanup on resources left over from the integration tests run from the `example/spec` directory.

### Changed

- **CUMULUS-1102**

  - Updates `@cumulus/api/auth/testAuth` to use JWT instead of random tokens.
  - Updates the default AMI for the ecs_cluster_instance_image_id.

- **CUMULUS-1622**

  - Mutex class has been deprecated in `@cumulus/common/concurrency` and will be removed in a future release.

- **CUMULUS-1686**

  - Changed `ecs_cluster_instance_image_id` to be a required variable of the `cumulus` module and removed the default value.
    The default was not available across accounts and regions, nor outside of NGAP and therefore not particularly useful.

- **CUMULUS-1688**

  - Updated `@cumulus/aws.receiveSQSMessages` not to replace `message.Body` with a parsed object. This behavior was undocumented and confusing as received messages appeared to contradict AWS docs that state `message.Body` is always a string.
  - Replaced `sf_watcher` CloudWatch rule from `cloudwatch-events.tf` with an EventSourceMapping on `sqs2sf` mapped to the `start_sf` SQS queue (in `event-sources.tf`).
  - Updated `sqs2sf` with an EventSourceMapping handler and unit test.

- **CUMULUS-1698**

  - Change variable `saml_launchpad_metadata_path` to `saml_launchpad_metadata_url` in the `tf-modules/cumulus` Terraform module.
  - Updated `@cumulus/api/launchpadSaml` to download launchpad IDP metadata from configured location when the metadata in s3 is not valid, and to work with updated IDP metadata and SAML response.

- **CUMULUS-1731**
  - Upgrade the version of the Thin Egress App deployed by Cumulus to v48
    - Note: New variables available, see the 'Added' section of this changelog.

### Fixed

- **CUMULUS-1664**

  - Updated `dbIndexer` Lambda to remove hardcoded references to DynamoDB table names.

- **CUMULUS-1733**
  - Fixed granule discovery recursion algorithm used in S/FTP protocols.

### Removed

- **CUMULUS-1481**
  - removed `process` config and output from PostToCmr as it was not required by the task nor downstream steps, and should still be in the output message's `meta` regardless.

### Deprecated

- **CUMULUS-1040**
  - Deprecated the following code. For cases where the code was moved into another package, the new code location is noted:
    - `@cumulus/common/CloudFormationGateway` -> `@cumulus/aws-client/CloudFormationGateway`
    - `@cumulus/common/DynamoDb` -> `@cumulus/aws-client/DynamoDb`
    - `@cumulus/common/errors` -> `@cumulus/errors`
    - `@cumulus/common/StepFunctions` -> `@cumulus/aws-client/StepFunctions`
    - All of the exported functions in `@cumulus/commmon/aws` (moved into `@cumulus/aws-client`), except:
      - `@cumulus/common/aws/isThrottlingException` -> `@cumulus/errors/isThrottlingException`
      - `@cumulus/common/aws/improveStackTrace` (not deprecated)
      - `@cumulus/common/aws/retryOnThrottlingException` (not deprecated)
    - `@cumulus/common/sfnStep/SfnStep.parseStepMessage` -> `@cumulus/integration-tests/sfnStep/SfnStep.parseStepMessage`
    - `@cumulus/common/sfnStep/ActivityStep` -> `@cumulus/integration-tests/sfnStep/ActivityStep`
    - `@cumulus/common/sfnStep/LambdaStep` -> `@cumulus/integration-tests/sfnStep/LambdaStep`
    - `@cumulus/common/string/unicodeEscape` -> `@cumulus/aws-client/StepFunctions.unicodeEscape`
    - `@cumulus/common/util/setErrorStack` -> `@cumulus/aws-client/util/setErrorStack`
    - `@cumulus/ingest/aws/invoke` -> `@cumulus/aws-client/Lambda/invoke`
    - `@cumulus/ingest/aws/CloudWatch.bucketSize`
    - `@cumulus/ingest/aws/CloudWatch.cw`
    - `@cumulus/ingest/aws/ECS.ecs`
    - `@cumulus/ingest/aws/ECS`
    - `@cumulus/ingest/aws/Events.putEvent` -> `@cumulus/aws-client/CloudwatchEvents.putEvent`
    - `@cumulus/ingest/aws/Events.deleteEvent` -> `@cumulus/aws-client/CloudwatchEvents.deleteEvent`
    - `@cumulus/ingest/aws/Events.deleteTarget` -> `@cumulus/aws-client/CloudwatchEvents.deleteTarget`
    - `@cumulus/ingest/aws/Events.putTarget` -> `@cumulus/aws-client/CloudwatchEvents.putTarget`
    - `@cumulus/ingest/aws/SQS.attributes` -> `@cumulus/aws-client/SQS.getQueueAttributes`
    - `@cumulus/ingest/aws/SQS.deleteMessage` -> `@cumulus/aws-client/SQS.deleteSQSMessage`
    - `@cumulus/ingest/aws/SQS.deleteQueue` -> `@cumulus/aws-client/SQS.deleteQueue`
    - `@cumulus/ingest/aws/SQS.getUrl` -> `@cumulus/aws-client/SQS.getQueueUrlByName`
    - `@cumulus/ingest/aws/SQS.receiveMessage` -> `@cumulus/aws-client/SQS.receiveSQSMessages`
    - `@cumulus/ingest/aws/SQS.sendMessage` -> `@cumulus/aws-client/SQS.sendSQSMessage`
    - `@cumulus/ingest/aws/StepFunction.getExecutionStatus` -> `@cumulus/aws-client/StepFunction.getExecutionStatus`
    - `@cumulus/ingest/aws/StepFunction.getExecutionUrl` -> `@cumulus/aws-client/StepFunction.getExecutionUrl`

## [v1.17.0] - 2019-12-31

### BREAKING CHANGES

- **CUMULUS-1498**
  - The `@cumulus/cmrjs.publish2CMR` function expects that the value of its
    `creds.password` parameter is a plaintext password.
  - Rather than using an encrypted password from the `cmr_password` environment
    variable, the `@cumulus/cmrjs.updateCMRMetadata` function now looks for an
    environment variable called `cmr_password_secret_name` and fetches the CMR
    password from that secret in AWS Secrets Manager.
  - The `@cumulus/post-to-cmr` task now expects a
    `config.cmr.passwordSecretName` value, rather than `config.cmr.password`.
    The CMR password will be fetched from that secret in AWS Secrets Manager.

### Added

- **CUMULUS-630**

  - Added support for replaying Kinesis records on a stream into the Cumulus Kinesis workflow triggering mechanism: either all the records, or some time slice delimited by start and end timestamps.
  - Added `/replays` endpoint to the operator API for triggering replays.
  - Added `Replay Kinesis Messages` documentation to Operator Docs.
  - Added `manualConsumer` lambda function to consume a Kinesis stream. Used by the replay AsyncOperation.

- **CUMULUS-1687**
  - Added new API endpoint for listing async operations at `/asyncOperations`
  - All asyncOperations now include the fields `description` and `operationType`. `operationType` can be one of the following. [`Bulk Delete`, `Bulk Granules`, `ES Index`, `Kinesis Replay`]

### Changed

- **CUMULUS-1626**

  - Updates Cumulus to use node10/CMA 1.1.2 for all of its internal lambdas in prep for AWS node 8 EOL

- **CUMULUS-1498**
  - Remove the DynamoDB Users table. The list of OAuth users who are allowed to
    use the API is now stored in S3.
  - The CMR password and Launchpad passphrase are now stored in Secrets Manager

## [v1.16.1] - 2019-12-6

**Please note**:

- The `region` argument to the `cumulus` Terraform module has been removed. You may see a warning or error if you have that variable populated.
- Your workflow tasks should use the following versions of the CMA libraries to utilize new granule, parentArn, asyncOperationId, and stackName fields on the logs:
  - `cumulus-message-adapter-js` version 1.0.10+
  - `cumulus-message-adapter-python` version 1.1.1+
  - `cumulus-message-adapter-java` version 1.2.11+
- The `data-persistence` module no longer manages the creation of an Elasticsearch service-linked role for deploying Elasticsearch to a VPC. Follow the [deployment instructions on preparing your VPC](https://nasa.github.io/cumulus/docs/deployment/deployment-readme#vpc-subnets-and-security-group) for guidance on how to create the Elasticsearch service-linked role manually.
- There is now a `distribution_api_gateway_stage` variable for the `tf-modules/cumulus` Terraform module that will be used as the API gateway stage name used for the distribution API (Thin Egress App)
- Default value for the `urs_url` variable is now `https://uat.urs.earthdata.nasa.gov/` in the `tf-modules/cumulus` and `tf-modules/archive` Terraform modules. So deploying the `cumulus` module without a `urs_url` variable set will integrate your Cumulus deployment with the UAT URS environment.

### Added

- **CUMULUS-1563**

  - Added `custom_domain_name` variable to `tf-modules/data-persistence` module

- **CUMULUS-1654**
  - Added new helpers to `@cumulus/common/execution-history`:
    - `getStepExitedEvent()` returns the `TaskStateExited` event in a workflow execution history after the given step completion/failure event
    - `getTaskExitedEventOutput()` returns the output message for a `TaskStateExited` event in a workflow execution history

### Changed

- **CUMULUS-1578**

  - Updates SAML launchpad configuration to authorize via configured userGroup.
    [See the NASA specific documentation (protected)](https://wiki.earthdata.nasa.gov/display/CUMULUS/Cumulus+SAML+Launchpad+Integration)

- **CUMULUS-1579**

  - Elasticsearch list queries use `match` instead of `term`. `term` had been analyzing the terms and not supporting `-` in the field values.

- **CUMULUS-1619**

  - Adds 4 new keys to `@cumulus/logger` to display granules, parentArn, asyncOperationId, and stackName.
  - Depends on `cumulus-message-adapter-js` version 1.0.10+. Cumulus tasks updated to use this version.

- **CUMULUS-1654**

  - Changed `@cumulus/common/SfnStep.parseStepMessage()` to a static class method

- **CUMULUS-1641**
  - Added `meta.retries` and `meta.visibilityTimeout` properties to sqs-type rule. To create sqs-type rule, you're required to configure a dead-letter queue on your queue.
  - Added `sqsMessageRemover` lambda which removes the message from SQS queue upon successful workflow execution.
  - Updated `sqsMessageConsumer` lambda to not delete message from SQS queue, and to retry the SQS message for configured number of times.

### Removed

- Removed `create_service_linked_role` variable from `tf-modules/data-persistence` module.

- **CUMULUS-1321**
  - The `region` argument to the `cumulus` Terraform module has been removed

### Fixed

- **CUMULUS-1668** - Fixed a race condition where executions may not have been
  added to the database correctly
- **CUMULUS-1654** - Fixed issue with `publishReports` Lambda not including workflow execution error information for failed workflows with a single step
- Fixed `tf-modules/cumulus` module so that the `urs_url` variable is passed on to its invocation of the `tf-modules/archive` module

## [v1.16.0] - 2019-11-15

### Added

- **CUMULUS-1321**

  - A `deploy_distribution_s3_credentials_endpoint` variable has been added to
    the `cumulus` Terraform module. If true, the NGAP-backed S3 credentials
    endpoint will be added to the Thin Egress App's API. Default: true

- **CUMULUS-1544**

  - Updated the `/granules/bulk` endpoint to correctly query Elasticsearch when
    granule ids are not provided.

- **CUMULUS-1580**
  - Added `/granules/bulk` endpoint to `@cumulus/api` to perform bulk actions on granules given either a list of granule ids or an Elasticsearch query and the workflow to perform.

### Changed

- **CUMULUS-1561**

  - Fix the way that we are handling Terraform provider version requirements
  - Pass provider configs into child modules using the method that the
    [Terraform documentation](https://www.terraform.io/docs/configuration/modules.html#providers-within-modules)
    suggests
  - Remove the `region` input variable from the `s3_access_test` Terraform module
  - Remove the `aws_profile` and `aws_region` input variables from the
    `s3-replicator` Terraform module

- **CUMULUS-1639**
  - Because of
    [S3's Data Consistency Model](https://docs.aws.amazon.com/AmazonS3/latest/dev/Introduction.html#BasicsObjects),
    there may be situations where a GET operation for an object can temporarily
    return a `NoSuchKey` response even if that object _has_ been created. The
    `@cumulus/common/aws.getS3Object()` function has been updated to support
    retries if a `NoSuchKey` response is returned by S3. This behavior can be
    enabled by passing a `retryOptions` object to that function. Supported
    values for that object can be found here:
    <https://github.com/tim-kos/node-retry#retryoperationoptions>

### Removed

- **CUMULUS-1559**
  - `logToSharedDestination` has been migrated to the Terraform deployment as `log_api_gateway_to_cloudwatch` and will ONLY apply to egress lambdas.
    Due to the differences in the Terraform deployment model, we cannot support a global log subscription toggle for a configurable subset of lambdas.
    However, setting up your own log forwarding for a Lambda with Terraform is fairly simple, as you will only need to add SubscriptionFilters to your Terraform configuration, one per log group.
    See [the Terraform documentation](https://www.terraform.io/docs/providers/aws/r/cloudwatch_log_subscription_filter.html) for details on how to do this.
    An empty FilterPattern ("") will capture all logs in a group.

## [v1.15.0] - 2019-11-04

### BREAKING CHANGES

- **CUMULUS-1644** - When a workflow execution begins or ends, the workflow
  payload is parsed and any new or updated PDRs or granules referenced in that
  workflow are stored to the Cumulus archive. The defined interface says that a
  PDR in `payload.pdr` will be added to the archive, and any granules in
  `payload.granules` will also be added to the archive. In previous releases,
  PDRs found in `meta.pdr` and granules found in `meta.input_granules` were also
  added to the archive. This caused unexpected behavior and has been removed.
  Only PDRs from `payload.pdr` and granules from `payload.granules` will now be
  added to the Cumulus archive.

- **CUMULUS-1449** - Cumulus now uses a universal workflow template when
  starting a workflow that contains general information specific to the
  deployment, but not specific to the workflow. Workflow task configs must be
  defined using AWS step function parameters. As part of this change,
  `CumulusConfig` has been retired and task configs must now be defined under
  the `cma.task_config` key in the Parameters section of a step function
  definition.

  **Migration instructions**:

  NOTE: These instructions require the use of Cumulus Message Adapter v1.1.x+.
  Please ensure you are using a compatible version before attempting to migrate
  workflow configurations. When defining workflow steps, remove any
  `CumulusConfig` section, as shown below:

  ```yaml
  ParsePdr:
    CumulusConfig:
      provider: "{$.meta.provider}"
      bucket: "{$.meta.buckets.internal.name}"
      stack: "{$.meta.stack}"
  ```

  Instead, use AWS Parameters to pass `task_config` for the task directly into
  the Cumulus Message Adapter:

  ```yaml
  ParsePdr:
    Parameters:
      cma:
        event.$: "$"
        task_config:
          provider: "{$.meta.provider}"
          bucket: "{$.meta.buckets.internal.name}"
          stack: "{$.meta.stack}"
  ```

  In this example, the `cma` key is used to pass parameters to the message
  adapter. Using `task_config` in combination with `event.$: '$'` allows the
  message adapter to process `task_config` as the `config` passed to the Cumulus
  task. See `example/workflows/sips.yml` in the core repository for further
  examples of how to set the Parameters.

  Additionally, workflow configurations for the `QueueGranules` and `QueuePdrs`
  tasks need to be updated:

  - `queue-pdrs` config changes:
    - `parsePdrMessageTemplateUri` replaced with `parsePdrWorkflow`, which is
      the workflow name (i.e. top-level name in `config.yml`, e.g. 'ParsePdr').
    - `internalBucket` and `stackName` configs now required to look up
      configuration from the deployment. Brings the task config in line with
      that of `queue-granules`.
  - `queue-granules` config change: `ingestGranuleMessageTemplateUri` replaced
    with `ingestGranuleWorkflow`, which is the workflow name (e.g.
    'IngestGranule').

- **CUMULUS-1396** - **Workflow steps at the beginning and end of a workflow
  using the `SfSnsReport` Lambda have now been deprecated (e.g. `StartStatus`,
  `StopStatus`) and should be removed from your workflow definitions**. These
  steps were used for publishing ingest notifications and have been replaced by
  an implementation using Cloudwatch events for Step Functions to trigger a
  Lambda that publishes ingest notifications. For further detail on how ingest
  notifications are published, see the notes below on **CUMULUS-1394**. For
  examples of how to update your workflow definitions, see our
  [example workflow definitions](https://github.com/nasa/cumulus/blob/master/example/workflows/).

- **CUMULUS-1470**
  - Remove Cumulus-defined ECS service autoscaling, allowing integrators to
    better customize autoscaling to meet their needs. In order to use
    autoscaling with ECS services, appropriate
    `AWS::ApplicationAutoScaling::ScalableTarget`,
    `AWS::ApplicationAutoScaling::ScalingPolicy`, and `AWS::CloudWatch::Alarm`
    resources should be defined in a kes overrides file. See
    [this example](https://github.com/nasa/cumulus/blob/release-1.15.x/example/overrides/app/cloudformation.template.yml)
    for an example.
  - The following config parameters are no longer used:
    - ecs.services.\<NAME\>.minTasks
    - ecs.services.\<NAME\>.maxTasks
    - ecs.services.\<NAME\>.scaleInActivityScheduleTime
    - ecs.services.\<NAME\>.scaleInAdjustmentPercent
    - ecs.services.\<NAME\>.scaleOutActivityScheduleTime
    - ecs.services.\<NAME\>.scaleOutAdjustmentPercent
    - ecs.services.\<NAME\>.activityName

### Added

- **CUMULUS-1100**

  - Added 30-day retention properties to all log groups that were missing those policies.

- **CUMULUS-1396**

  - Added `@cumulus/common/sfnStep`:
    - `LambdaStep` - A class for retrieving and parsing input and output to Lambda steps in AWS Step Functions
    - `ActivityStep` - A class for retrieving and parsing input and output to ECS activity steps in AWS Step Functions

- **CUMULUS-1574**

  - Added `GET /token` endpoint for SAML authorization when cumulus is protected by Launchpad.
    This lets a user retrieve a token by hand that can be presented to the API.

- **CUMULUS-1625**

  - Added `sf_start_rate` variable to the `ingest` Terraform module, equivalent to `sqs_consumer_rate` in the old model, but will not be automatically applied to custom queues as that was.

- **CUMULUS-1513**
  - Added `sqs`-type rule support in the Cumulus API `@cumulus/api`
  - Added `sqsMessageConsumer` lambda which processes messages from the SQS queues configured in the `sqs` rules.

### Changed

- **CUMULUS-1639**

  - Because of
    [S3's Data Consistency Model](https://docs.aws.amazon.com/AmazonS3/latest/dev/Introduction.html#BasicsObjects),
    there may be situations where a GET operation for an object can temporarily
    return a `NoSuchKey` response even if that object _has_ been created. The
    `@cumulus/common/aws.getS3Object()` function will now retry up to 10 times
    if a `NoSuchKey` response is returned by S3. This can behavior can be
    overridden by passing `{ retries: 0 }` as the `retryOptions` argument.

- **CUMULUS-1449**

  - `queue-pdrs` & `queue-granules` config changes. Details in breaking changes section.
  - Cumulus now uses a universal workflow template when starting workflow that contains general information specific to the deployment, but not specific to the workflow.
  - Changed the way workflow configs are defined, from `CumulusConfig` to a `task_config` AWS Parameter.

- **CUMULUS-1452**

  - Changed the default ECS docker storage drive to `devicemapper`

- **CUMULUS-1453**
  - Removed config schema for `@cumulus/sf-sns-report` task
  - Updated `@cumulus/sf-sns-report` to always assume that it is running as an intermediate step in a workflow, not as the first or last step

### Removed

- **CUMULUS-1449**
  - Retired `CumulusConfig` as part of step function definitions, as this is an artifact of the way Kes parses workflow definitions that was not possible to migrate to Terraform. Use AWS Parameters and the `task_config` key instead. See change note above.
  - Removed individual workflow templates.

### Fixed

- **CUMULUS-1620** - Fixed bug where `message_adapter_version` does not correctly inject the CMA

- **CUMULUS-1396** - Updated `@cumulus/common/StepFunctions.getExecutionHistory()` to recursively fetch execution history when `nextToken` is returned in response

- **CUMULUS-1571** - Updated `@cumulus/common/DynamoDb.get()` to throw any errors encountered when trying to get a record and the record does exist

- **CUMULUS-1452**
  - Updated the EC2 initialization scripts to use full volume size for docker storage
  - Changed the default ECS docker storage drive to `devicemapper`

## [v1.14.5] - 2019-12-30 - [BACKPORT]

### Updated

- **CUMULUS-1626**
  - Updates Cumulus to use node10/CMA 1.1.2 for all of its internal lambdas in prep for AWS node 8 EOL

## [v1.14.4] - 2019-10-28

### Fixed

- **CUMULUS-1632** - Pinned `aws-elasticsearch-connector` package in `@cumulus/api` to version `8.1.3`, since `8.2.0` includes breaking changes

## [v1.14.3] - 2019-10-18

### Fixed

- **CUMULUS-1620** - Fixed bug where `message_adapter_version` does not correctly inject the CMA

- **CUMULUS-1572** - A granule is now included in discovery results even when
  none of its files has a matching file type in the associated collection
  configuration. Previously, if all files for a granule were unmatched by a file
  type configuration, the granule was excluded from the discovery results.
  Further, added support for a `boolean` property
  `ignoreFilesConfigForDiscovery`, which controls how a granule's files are
  filtered at discovery time.

## [v1.14.2] - 2019-10-08

### BREAKING CHANGES

Your Cumulus Message Adapter version should be pinned to `v1.0.13` or lower in your `app/config.yml` using `message_adapter_version: v1.0.13` OR you should use the workflow migration steps below to work with CMA v1.1.1+.

- **CUMULUS-1394** - The implementation of the `SfSnsReport` Lambda requires additional environment variables for integration with the new ingest notification SNS topics. Therefore, **you must update the definition of `SfSnsReport` in your `lambdas.yml` like so**:

```yaml
SfSnsReport:
  handler: index.handler
  timeout: 300
  source: node_modules/@cumulus/sf-sns-report/dist
  tables:
    - ExecutionsTable
  envs:
    execution_sns_topic_arn:
      function: Ref
      value: reportExecutionsSns
    granule_sns_topic_arn:
      function: Ref
      value: reportGranulesSns
    pdr_sns_topic_arn:
      function: Ref
      value: reportPdrsSns
```

- **CUMULUS-1447** -
  The newest release of the Cumulus Message Adapter (v1.1.1) requires that parameterized configuration be used for remote message functionality. Once released, Kes will automatically bring in CMA v1.1.1 without additional configuration.

  **Migration instructions**
  Oversized messages are no longer written to S3 automatically. In order to utilize remote messaging functionality, configure a `ReplaceConfig` AWS Step Function parameter on your CMA task:

  ```yaml
  ParsePdr:
    Parameters:
      cma:
        event.$: "$"
        ReplaceConfig:
          FullMessage: true
  ```

  Accepted fields in `ReplaceConfig` include `MaxSize`, `FullMessage`, `Path` and `TargetPath`.
  See https://github.com/nasa/cumulus-message-adapter/blob/master/CONTRACT.md#remote-message-configuration for full details.

  As this change is backward compatible in Cumulus Core, users wishing to utilize the previous version of the CMA may opt to transition to using a CMA lambda layer, or set `message_adapter_version` in their configuration to a version prior to v1.1.0.

### PLEASE NOTE

- **CUMULUS-1394** - Ingest notifications are now provided via 3 separate SNS topics for executions, granules, and PDRs, instead of a single `sftracker` SNS topic. Whereas the `sftracker` SNS topic received a full Cumulus execution message, the new topics all receive generated records for the given object. The new topics are only published to if the given object exists for the current execution. For a given execution/granule/PDR, **two messages will be received by each topic**: one message indicating that ingest is running and another message indicating that ingest has completed or failed. The new SNS topics are:

  - `reportExecutions` - Receives 1 message per execution
  - `reportGranules` - Receives 1 message per granule in an execution
  - `reportPdrs` - Receives 1 message per PDR

### Added

- **CUMULUS-639**

  - Adds SAML JWT and launchpad token authentication to Cumulus API (configurable)
    - **NOTE** to authenticate with Launchpad ensure your launchpad user_id is in the `<prefix>-UsersTable`
    - when Cumulus configured to protect API via Launchpad:
      - New endpoints
        - `GET /saml/login` - starting point for SAML SSO creates the login request url and redirects to the SAML Identity Provider Service (IDP)
        - `POST /saml/auth` - SAML Assertion Consumer Service. POST receiver from SAML IDP. Validates response, logs the user in, and returns a SAML-based JWT.
    - Disabled endpoints
      - `POST /refresh`
      - Changes authorization worklow:
      - `ensureAuthorized` now presumes the bearer token is a JWT and tries to validate. If the token is malformed, it attempts to validate the token against Launchpad. This allows users to bring their own token as described here https://wiki.earthdata.nasa.gov/display/CUMULUS/Cumulus+API+with+Launchpad+Authentication. But it also allows dashboard users to manually authenticate via Launchpad SAML to receive a Launchpad-based JWT.

- **CUMULUS-1394**
  - Added `Granule.generateGranuleRecord()` method to granules model to generate a granule database record from a Cumulus execution message
  - Added `Pdr.generatePdrRecord()` method to PDRs model to generate a granule database record from a Cumulus execution message
  - Added helpers to `@cumulus/common/message`:
    - `getMessageExecutionName()` - Get the execution name from a Cumulus execution message
    - `getMessageStateMachineArn()` - Get the state machine ARN from a Cumulus execution message
    - `getMessageExecutionArn()` - Get the execution ARN for a Cumulus execution message
    - `getMessageGranules()` - Get the granules from a Cumulus execution message, if any.
  - Added `@cumulus/common/cloudwatch-event/isFailedSfStatus()` to determine if a Step Function status from a Cloudwatch event is a failed status

### Changed

- **CUMULUS-1308**

  - HTTP PUT of a Collection, Provider, or Rule via the Cumulus API now
    performs full replacement of the existing object with the object supplied
    in the request payload. Previous behavior was to perform a modification
    (partial update) by merging the existing object with the (possibly partial)
    object in the payload, but this did not conform to the HTTP standard, which
    specifies PATCH as the means for modifications rather than replacements.

- **CUMULUS-1375**

  - Migrate Cumulus from deprecated Elasticsearch JS client to new, supported one in `@cumulus/api`

- **CUMULUS-1485** Update `@cumulus/cmr-client` to return error message from CMR for validation failures.

- **CUMULUS-1394**

  - Renamed `Execution.generateDocFromPayload()` to `Execution.generateRecord()` on executions model. The method generates an execution database record from a Cumulus execution message.

- **CUMULUS-1432**

  - `logs` endpoint takes the level parameter as a string and not a number
  - Elasticsearch term query generation no longer converts numbers to boolean

- **CUMULUS-1447**

  - Consolidated all remote message handling code into @common/aws
  - Update remote message code to handle updated CMA remote message flags
  - Update example SIPS workflows to utilize Parameterized CMA configuration

- **CUMULUS-1448** Refactor workflows that are mutating cumulus_meta to utilize meta field

- **CUMULUS-1451**

  - Elasticsearch cluster setting `auto_create_index` will be set to false. This had been causing issues in the bootstrap lambda on deploy.

- **CUMULUS-1456**
  - `@cumulus/api` endpoints default error handler uses `boom` package to format errors, which is consistent with other API endpoint errors.

### Fixed

- **CUMULUS-1432** `logs` endpoint filter correctly filters logs by level
- **CUMULUS-1484** `useMessageAdapter` now does not set CUMULUS_MESSAGE_ADAPTER_DIR when `true`

### Removed

- **CUMULUS-1394**
  - Removed `sfTracker` SNS topic. Replaced by three new SNS topics for granule, execution, and PDR ingest notifications.
  - Removed unused functions from `@cumulus/common/aws`:
    - `getGranuleS3Params()`
    - `setGranuleStatus()`

## [v1.14.1] - 2019-08-29

### Fixed

- **CUMULUS-1455**

  - CMR token links updated to point to CMR legacy services rather than echo

- **CUMULUS-1211**
  - Errors thrown during granule discovery are no longer swallowed and ignored.
    Rather, errors are propagated to allow for proper error-handling and
    meaningful messaging.

## [v1.14.0] - 2019-08-22

### PLEASE NOTE

- We have encountered transient lambda service errors in our integration testing. Please handle transient service errors following [these guidelines](https://docs.aws.amazon.com/step-functions/latest/dg/bp-lambda-serviceexception.html). The workflows in the `example/workflows` folder have been updated with retries configured for these errors.

- **CUMULUS-799** added additional IAM permissions to support reading CloudWatch and API Gateway, so **you will have to redeploy your IAM stack.**

- **CUMULUS-800** Several items:

  - **Delete existing API Gateway stages**: To allow enabling of API Gateway logging, Cumulus now creates and manages a Stage resource during deployment. Before upgrading Cumulus, it is necessary to delete the API Gateway stages on both the Backend API and the Distribution API. Instructions are included in the documentation under [Delete API Gateway Stages](https://nasa.github.io/cumulus/docs/additional-deployment-options/delete-api-gateway-stages).

  - **Set up account permissions for API Gateway to write to CloudWatch**: In a one time operation for your AWS account, to enable CloudWatch Logs for API Gateway, you must first grant the API Gateway permission to read and write logs to CloudWatch for your account. The `AmazonAPIGatewayPushToCloudWatchLogs` managed policy (with an ARN of `arn:aws:iam::aws:policy/service-role/AmazonAPIGatewayPushToCloudWatchLogs`) has all the required permissions. You can find a simple how to in the documentation under [Enable API Gateway Logging.](https://nasa.github.io/cumulus/docs/additional-deployment-options/enable-gateway-logging-permissions)

  - **Configure API Gateway to write logs to CloudWatch** To enable execution logging for the distribution API set `config.yaml` `apiConfigs.distribution.logApigatewayToCloudwatch` value to `true`. More information [Enable API Gateway Logs](https://nasa.github.io/cumulus/docs/additional-deployment-options/enable-api-logs)

  - **Configure CloudWatch log delivery**: It is possible to deliver CloudWatch API execution and access logs to a cross-account shared AWS::Logs::Destination. An operator does this by adding the key `logToSharedDestination` to the `config.yml` at the default level with a value of a writable log destination. More information in the documentation under [Configure CloudWatch Logs Delivery.](https://nasa.github.io/cumulus/docs/additional-deployment-options/configure-cloudwatch-logs-delivery)

  - **Additional Lambda Logging**: It is now possible to configure any lambda to deliver logs to a shared subscriptions by setting `logToSharedDestination` to the ARN of a writable location (either an AWS::Logs::Destination or a Kinesis Stream) on any lambda config. Documentation for [Lambda Log Subscriptions](https://nasa.github.io/cumulus/docs/additional-deployment-options/additional-lambda-logging)

  - **Configure S3 Server Access Logs**: If you are running Cumulus in an NGAP environment you may [configure S3 Server Access Logs](https://nasa.github.io/cumulus/docs/next/deployment/server_access_logging) to be delivered to a shared bucket where the Metrics Team will ingest the logs into their ELK stack. Contact the Metrics team for permission and location.

- **CUMULUS-1368** The Cumulus distribution API has been deprecated and is being replaced by ASF's Thin Egress App. By default, the distribution API will not deploy. Please follow [the instructions for deploying and configuring Thin Egress](https://nasa.github.io/cumulus/docs/deployment/thin_egress_app).

To instead continue to deploy and use the legacy Cumulus distribution app, add the following to your `config.yml`:

```yaml
deployDistributionApi: true
```

If you deploy with no distribution app your deployment will succeed but you may encounter errors in your workflows, particularly in the `MoveGranule` task.

- **CUMULUS-1418** Users who are packaging the CMA in their Lambdas outside of Cumulus may need to update their Lambda configuration. Please see `BREAKING CHANGES` below for details.

### Added

- **CUMULUS-642**
  - Adds Launchpad as an authentication option for the Cumulus API.
  - Updated deployment documentation and added [instructions to setup Cumulus API Launchpad authentication](https://wiki.earthdata.nasa.gov/display/CUMULUS/Cumulus+API+with+Launchpad+Authentication)
- **CUMULUS-1418**
  - Adds usage docs/testing of lambda layers (introduced in PR1125), updates Core example tasks to use the updated `cumulus-ecs-task` and a CMA layer instead of kes CMA injection.
  - Added Terraform module to publish CMA as layer to user account.
- **PR1125** - Adds `layers` config option to support deploying Lambdas with layers
- **PR1128** - Added `useXRay` config option to enable AWS X-Ray for Lambdas.
- **CUMULUS-1345**
  - Adds new variables to the app deployment under `cmr`.
  - `cmrEnvironment` values are `SIT`, `UAT`, or `OPS` with `UAT` as the default.
  - `cmrLimit` and `cmrPageSize` have been added as configurable options.
- **CUMULUS-1273**
  - Added lambda function EmsProductMetadataReport to generate EMS Product Metadata report
- **CUMULUS-1226**
  - Added API endpoint `elasticsearch/index-from-database` to index to an Elasticsearch index from the database for recovery purposes and `elasticsearch/indices-status` to check the status of Elasticsearch indices via the API.
- **CUMULUS-824**
  - Added new Collection parameter `reportToEms` to configure whether the collection is reported to EMS
- **CUMULUS-1357**
  - Added new BackendApi endpoint `ems` that generates EMS reports.
- **CUMULUS-1241**
  - Added information about queues with maximum execution limits defined to default workflow templates (`meta.queueExecutionLimits`)
- **CUMULUS-1311**
  - Added `@cumulus/common/message` with various message parsing/preparation helpers
- **CUMULUS-812**

  - Added support for limiting the number of concurrent executions started from a queue. [See the data cookbook](https://nasa.github.io/cumulus/docs/data-cookbooks/throttling-queued-executions) for more information.

- **CUMULUS-1337**

  - Adds `cumulus.stackName` value to the `instanceMetadata` endpoint.

- **CUMULUS-1368**

  - Added `cmrGranuleUrlType` to the `@cumulus/move-granules` task. This determines what kind of links go in the CMR files. The options are `distribution`, `s3`, or `none`, with the default being distribution. If there is no distribution API being used with Cumulus, you must set the value to `s3` or `none`.

- Added `packages/s3-replicator` Terraform module to allow same-region s3 replication to metrics bucket.

- **CUMULUS-1392**

  - Added `tf-modules/report-granules` Terraform module which processes granule ingest notifications received via SNS and stores granule data to a database. The module includes:
    - SNS topic for publishing granule ingest notifications
    - Lambda to process granule notifications and store data
    - IAM permissions for the Lambda
    - Subscription for the Lambda to the SNS topic

- **CUMULUS-1393**

  - Added `tf-modules/report-pdrs` Terraform module which processes PDR ingest notifications received via SNS and stores PDR data to a database. The module includes:
    - SNS topic for publishing PDR ingest notifications
    - Lambda to process PDR notifications and store data
    - IAM permissions for the Lambda
    - Subscription for the Lambda to the SNS topic
  - Added unit tests for `@cumulus/api/models/pdrs.createPdrFromSns()`

- **CUMULUS-1400**

  - Added `tf-modules/report-executions` Terraform module which processes workflow execution information received via SNS and stores it to a database. The module includes:
    - SNS topic for publishing execution data
    - Lambda to process and store execution data
    - IAM permissions for the Lambda
    - Subscription for the Lambda to the SNS topic
  - Added `@cumulus/common/sns-event` which contains helpers for SNS events:
    - `isSnsEvent()` returns true if event is from SNS
    - `getSnsEventMessage()` extracts and parses the message from an SNS event
    - `getSnsEventMessageObject()` extracts and parses message object from an SNS event
  - Added `@cumulus/common/cloudwatch-event` which contains helpers for Cloudwatch events:
    - `isSfExecutionEvent()` returns true if event is from Step Functions
    - `isTerminalSfStatus()` determines if a Step Function status from a Cloudwatch event is a terminal status
    - `getSfEventStatus()` gets the Step Function status from a Cloudwatch event
    - `getSfEventDetailValue()` extracts a Step Function event detail field from a Cloudwatch event
    - `getSfEventMessageObject()` extracts and parses Step Function detail object from a Cloudwatch event

- **CUMULUS-1429**

  - Added `tf-modules/data-persistence` Terraform module which includes resources for data persistence in Cumulus:
    - DynamoDB tables
    - Elasticsearch with optional support for VPC
    - Cloudwatch alarm for number of Elasticsearch nodes

- **CUMULUS-1379** CMR Launchpad Authentication
  - Added `launchpad` configuration to `@cumulus/deployment/app/config.yml`, and cloudformation templates, workflow message, lambda configuration, api endpoint configuration
  - Added `@cumulus/common/LaunchpadToken` and `@cumulus/common/launchpad` to provide methods to get token and validate token
  - Updated lambdas to use Launchpad token for CMR actions (ingest and delete granules)
  - Updated deployment documentation and added [instructions to setup CMR client for Launchpad authentication](https://wiki.earthdata.nasa.gov/display/CUMULUS/CMR+Launchpad+Authentication)

## Changed

- **CUMULUS-1232**

  - Added retries to update `@cumulus/cmr-client` `updateToken()`

- **CUMULUS-1245 CUMULUS-795**

  - Added additional `ems` configuration parameters for sending the ingest reports to EMS
  - Added functionality to send daily ingest reports to EMS

- **CUMULUS-1241**

  - Removed the concept of "priority levels" and added ability to define a number of maximum concurrent executions per SQS queue
  - Changed mapping of Cumulus message properties for the `sqs2sfThrottle` lambda:
    - Queue name is read from `cumulus_meta.queueName`
    - Maximum executions for the queue is read from `meta.queueExecutionLimits[queueName]`, where `queueName` is `cumulus_meta.queueName`
  - Changed `sfSemaphoreDown` lambda to only attempt decrementing semaphores when:
    - the message is for a completed/failed/aborted/timed out workflow AND
    - `cumulus_meta.queueName` exists on the Cumulus message AND
    - An entry for the queue name (`cumulus_meta.queueName`) exists in the the object `meta.queueExecutionLimits` on the Cumulus message

- **CUMULUS-1338**

  - Updated `sfSemaphoreDown` lambda to be triggered via AWS Step Function Cloudwatch events instead of subscription to `sfTracker` SNS topic

- **CUMULUS-1311**

  - Updated `@cumulus/queue-granules` to set `cumulus_meta.queueName` for queued execution messages
  - Updated `@cumulus/queue-pdrs` to set `cumulus_meta.queueName` for queued execution messages
  - Updated `sqs2sfThrottle` lambda to immediately decrement queue semaphore value if dispatching Step Function execution throws an error

- **CUMULUS-1362**

  - Granule `processingStartTime` and `processingEndTime` will be set to the execution start time and end time respectively when there is no sync granule or post to cmr task present in the workflow

- **CUMULUS-1400**
  - Deprecated `@cumulus/ingest/aws/getExecutionArn`. Use `@cumulus/common/aws/getExecutionArn` instead.

### Fixed

- **CUMULUS-1439**

  - Fix bug with rule.logEventArn deletion on Kinesis rule update and fix unit test to verify

- **CUMULUS-796**

  - Added production information (collection ShortName and Version, granuleId) to EMS distribution report
  - Added functionality to send daily distribution reports to EMS

- **CUMULUS-1319**

  - Fixed a bug where granule ingest times were not being stored to the database

- **CUMULUS-1356**

  - The `Collection` model's `delete` method now _removes_ the specified item
    from the collection config store that was inserted by the `create` method.
    Previously, this behavior was missing.

- **CUMULUS-1374**
  - Addressed audit concerns (https://www.npmjs.com/advisories/782) in api package

### BREAKING CHANGES

### Changed

- **CUMULUS-1418**
  - Adding a default `cmaDir` key to configuration will cause `CUMULUS_MESSAGE_ADAPTER_DIR` to be set by default to `/opt` for any Lambda not setting `useCma` to true, or explicitly setting the CMA environment variable. In lambdas that package the CMA independently of the Cumulus packaging. Lambdas manually packaging the CMA should have their Lambda configuration updated to set the CMA path, or alternately if not using the CMA as a Lambda layer in this deployment set `cmaDir` to `./cumulus-message-adapter`.

### Removed

- **CUMULUS-1337**

  - Removes the S3 Access Metrics package added in CUMULUS-799

- **PR1130**
  - Removed code deprecated since v1.11.1:
    - Removed `@cumulus/common/step-functions`. Use `@cumulus/common/StepFunctions` instead.
    - Removed `@cumulus/api/lib/testUtils.fakeFilesFactory`. Use `@cumulus/api/lib/testUtils.fakeFileFactory` instead.
    - Removed `@cumulus/cmrjs/cmr` functions: `searchConcept`, `ingestConcept`, `deleteConcept`. Use the functions in `@cumulus/cmr-client` instead.
    - Removed `@cumulus/ingest/aws.getExecutionHistory`. Use `@cumulus/common/StepFunctions.getExecutionHistory` instead.

## [v1.13.5] - 2019-08-29 - [BACKPORT]

### Fixed

- **CUMULUS-1455** - CMR token links updated to point to CMR legacy services rather than echo

## [v1.13.4] - 2019-07-29

- **CUMULUS-1411** - Fix deployment issue when using a template override

## [v1.13.3] - 2019-07-26

- **CUMULUS-1345** Full backport of CUMULUS-1345 features - Adds new variables to the app deployment under `cmr`.
  - `cmrEnvironment` values are `SIT`, `UAT`, or `OPS` with `UAT` as the default.
  - `cmrLimit` and `cmrPageSize` have been added as configurable options.

## [v1.13.2] - 2019-07-25

- Re-release of v1.13.1 to fix broken npm packages.

## [v1.13.1] - 2019-07-22

- **CUMULUS-1374** - Resolve audit compliance with lodash version for api package subdependency
- **CUMULUS-1412** - Resolve audit compliance with googleapi package
- **CUMULUS-1345** - Backported CMR environment setting in getUrl to address immediate user need. CMR_ENVIRONMENT can now be used to set the CMR environment to OPS/SIT

## [v1.13.0] - 2019-5-20

### PLEASE NOTE

**CUMULUS-802** added some additional IAM permissions to support ECS autoscaling, so **you will have to redeploy your IAM stack.**
As a result of the changes for **CUMULUS-1193**, **CUMULUS-1264**, and **CUMULUS-1310**, **you must delete your existing stacks (except IAM) before deploying this version of Cumulus.**
If running Cumulus within a VPC and extended downtime is acceptable, we recommend doing this at the end of the day to allow AWS backend resources and network interfaces to be cleaned up overnight.

### BREAKING CHANGES

- **CUMULUS-1228**

  - The default AMI used by ECS instances is now an NGAP-compliant AMI. This
    will be a breaking change for non-NGAP deployments. If you do not deploy to
    NGAP, you will need to find the AMI ID of the
    [most recent Amazon ECS-optimized AMI](https://docs.aws.amazon.com/AmazonECS/latest/developerguide/ecs-optimized_AMI.html),
    and set the `ecs.amiid` property in your config. Instructions for finding
    the most recent NGAP AMI can be found using
    [these instructions](https://wiki.earthdata.nasa.gov/display/ESKB/Select+an+NGAP+Created+AMI).

- **CUMULUS-1310**

  - Database resources (DynamoDB, ElasticSearch) have been moved to an independent `db` stack.
    Migrations for this version will need to be user-managed. (e.g. [elasticsearch](https://docs.aws.amazon.com/elasticsearch-service/latest/developerguide/es-version-migration.html#snapshot-based-migration) and [dynamoDB](https://docs.aws.amazon.com/datapipeline/latest/DeveloperGuide/dp-template-exports3toddb.html)).
    Order of stack deployment is `iam` -> `db` -> `app`.
  - All stacks can now be deployed using a single `config.yml` file, i.e.: `kes cf deploy --kes-folder app --template node_modules/@cumulus/deployment/[iam|db|app] [...]`
    Backwards-compatible. For development, please re-run `npm run bootstrap` to build new `kes` overrides.
    Deployment docs have been updated to show how to deploy a single-config Cumulus instance.
  - `params` have been moved: Nest `params` fields under `app`, `db` or `iam` to override all Parameters for a particular stack's cloudformation template. Backwards-compatible with multi-config setups.
  - `stackName` and `stackNameNoDash` have been retired. Use `prefix` and `prefixNoDash` instead.
  - The `iams` section in `app/config.yml` IAM roles has been deprecated as a user-facing parameter,
    _unless_ your IAM role ARNs do not match the convention shown in `@cumulus/deployment/app/config.yml`
  - The `vpc.securityGroup` will need to be set with a pre-existing security group ID to use Cumulus in a VPC. Must allow inbound HTTP(S) (Port 443).

- **CUMULUS-1212**

  - `@cumulus/post-to-cmr` will now fail if any granules being processed are missing a metadata file. You can set the new config option `skipMetaCheck` to `true` to pass post-to-cmr without a metadata file.

- **CUMULUS-1232**

  - `@cumulus/sync-granule` will no longer silently pass if no checksum data is provided. It will use input
    from the granule object to:
    - Verify checksum if `checksumType` and `checksumValue` are in the file record OR a checksum file is provided
      (throws `InvalidChecksum` on fail), else log warning that no checksum is available.
    - Then, verify synced S3 file size if `file.size` is in the file record (throws `UnexpectedFileSize` on fail),
      else log warning that no file size is available.
    - Pass the step.

- **CUMULUS-1264**

  - The Cloudformation templating and deployment configuration has been substantially refactored.
    - `CumulusApiDefault` nested stack resource has been renamed to `CumulusApiDistribution`
    - `CumulusApiV1` nested stack resource has been renamed to `CumulusApiBackend`
  - The `urs: true` config option for when defining your lambdas (e.g. in `lambdas.yml`) has been deprecated. There are two new options to replace it:
    - `urs_redirect: 'token'`: This will expose a `TOKEN_REDIRECT_ENDPOINT` environment variable to your lambda that references the `/token` endpoint on the Cumulus backend API
    - `urs_redirect: 'distribution'`: This will expose a `DISTRIBUTION_REDIRECT_ENDPOINT` environment variable to your lambda that references the `/redirect` endpoint on the Cumulus distribution API

- **CUMULUS-1193**

  - The elasticsearch instance is moved behind the VPC.
  - Your account will need an Elasticsearch Service Linked role. This is a one-time setup for the account. You can follow the instructions to use the AWS console or AWS CLI [here](https://docs.aws.amazon.com/IAM/latest/UserGuide/using-service-linked-roles.html) or use the following AWS CLI command: `aws iam create-service-linked-role --aws-service-name es.amazonaws.com`

- **CUMULUS-802**

  - ECS `maxInstances` must be greater than `minInstances`. If you use defaults, no change is required.

- **CUMULUS-1269**
  - Brought Cumulus data models in line with CNM JSON schema:
    - Renamed file object `fileType` field to `type`
    - Renamed file object `fileSize` field to `size`
    - Renamed file object `checksumValue` field to `checksum` where not already done.
    - Added `ancillary` and `linkage` type support to file objects.

### Added

- **CUMULUS-799**

  - Added an S3 Access Metrics package which will take S3 Server Access Logs and
    write access metrics to CloudWatch

- **CUMULUS-1242** - Added `sqs2sfThrottle` lambda. The lambda reads SQS messages for queued executions and uses semaphores to only start new executions if the maximum number of executions defined for the priority key (`cumulus_meta.priorityKey`) has not been reached. Any SQS messages that are read but not used to start executions remain in the queue.

- **CUMULUS-1240**

  - Added `sfSemaphoreDown` lambda. This lambda receives SNS messages and for each message it decrements the semaphore used to track the number of running executions if:
    - the message is for a completed/failed workflow AND
    - the message contains a level of priority (`cumulus_meta.priorityKey`)
  - Added `sfSemaphoreDown` lambda as a subscriber to the `sfTracker` SNS topic

- **CUMULUS-1265**

  - Added `apiConfigs` configuration option to configure API Gateway to be private
  - All internal lambdas configured to run inside the VPC by default
  - Removed references to `NoVpc` lambdas from documentation and `example` folder.

- **CUMULUS-802**
  - Adds autoscaling of ECS clusters
  - Adds autoscaling of ECS services that are handling StepFunction activities

## Changed

- Updated `@cumulus/ingest/http/httpMixin.list()` to trim trailing spaces on discovered filenames

- **CUMULUS-1310**

  - Database resources (DynamoDB, ElasticSearch) have been moved to an independent `db` stack.
    This will enable future updates to avoid affecting database resources or requiring migrations.
    Migrations for this version will need to be user-managed.
    (e.g. [elasticsearch](https://docs.aws.amazon.com/elasticsearch-service/latest/developerguide/es-version-migration.html#snapshot-based-migration) and [dynamoDB](https://docs.aws.amazon.com/datapipeline/latest/DeveloperGuide/dp-template-exports3toddb.html)).
    Order of stack deployment is `iam` -> `db` -> `app`.
  - All stacks can now be deployed using a single `config.yml` file, i.e.: `kes cf deploy --kes-folder app --template node_modules/@cumulus/deployment/[iam|db|app] [...]`
    Backwards-compatible. Please re-run `npm run bootstrap` to build new `kes` overrides.
    Deployment docs have been updated to show how to deploy a single-config Cumulus instance.
  - `params` fields should now be nested under the stack key (i.e. `app`, `db` or `iam`) to provide Parameters for a particular stack's cloudformation template,
    for use with single-config instances. Keys _must_ match the name of the deployment package folder (`app`, `db`, or `iam`).
    Backwards-compatible with multi-config setups.
  - `stackName` and `stackNameNoDash` have been retired as user-facing config parameters. Use `prefix` and `prefixNoDash` instead.
    This will be used to create stack names for all stacks in a single-config use case.
    `stackName` may still be used as an override in multi-config usage, although this is discouraged.
    Warning: overriding the `db` stack's `stackName` will require you to set `dbStackName` in your `app/config.yml`.
    This parameter is required to fetch outputs from the `db` stack to reference in the `app` stack.
  - The `iams` section in `app/config.yml` IAM roles has been retired as a user-facing parameter,
    _unless_ your IAM role ARNs do not match the convention shown in `@cumulus/deployment/app/config.yml`
    In that case, overriding `iams` in your own config is recommended.
  - `iam` and `db` `cloudformation.yml` file names will have respective prefixes (e.g `iam.cloudformation.yml`).
  - Cumulus will now only attempt to create reconciliation reports for buckets of the `private`, `public` and `protected` types.
  - Cumulus will no longer set up its own security group.
    To pass a pre-existing security group for in-VPC deployments as a parameter to the Cumulus template, populate `vpc.securityGroup` in `config.yml`.
    This security group must allow inbound HTTP(S) traffic (Port 443). SSH traffic (Port 22) must be permitted for SSH access to ECS instances.
  - Deployment docs have been updated with examples for the new deployment model.

- **CUMULUS-1236**

  - Moves access to public files behind the distribution endpoint. Authentication is not required, but direct http access has been disallowed.

- **CUMULUS-1223**

  - Adds unauthenticated access for public bucket files to the Distribution API. Public files should be requested the same way as protected files, but for public files a redirect to a self-signed S3 URL will happen without requiring authentication with Earthdata login.

- **CUMULUS-1232**

  - Unifies duplicate handling in `ingest/granule.handleDuplicateFile` for maintainability.
  - Changed `ingest/granule.ingestFile` and `move-granules/index.moveFileRequest` to use new function.
  - Moved file versioning code to `ingest/granule.moveGranuleFileWithVersioning`
  - `ingest/granule.verifyFile` now also tests `file.size` for verification if it is in the file record and throws
    `UnexpectedFileSize` error for file size not matching input.
  - `ingest/granule.verifyFile` logs warnings if checksum and/or file size are not available.

- **CUMULUS-1193**

  - Moved reindex CLI functionality to an API endpoint. See [API docs](https://nasa.github.io/cumulus-api/#elasticsearch-1)

- **CUMULUS-1207**
  - No longer disable lambda event source mappings when disabling a rule

### Fixed

- Updated Lerna publish script so that published Cumulus packages will pin their dependencies on other Cumulus packages to exact versions (e.g. `1.12.1` instead of `^1.12.1`)

- **CUMULUS-1203**

  - Fixes IAM template's use of intrinsic functions such that IAM template overrides now work with kes

- **CUMULUS-1268**
  - Deployment will not fail if there are no ES alarms or ECS services

## [v1.12.1] - 2019-4-8

## [v1.12.0] - 2019-4-4

Note: There was an issue publishing 1.12.0. Upgrade to 1.12.1.

### BREAKING CHANGES

- **CUMULUS-1139**

  - `granule.applyWorkflow` uses the new-style granule record as input to workflows.

- **CUMULUS-1171**

  - Fixed provider handling in the API to make it consistent between protocols.
    NOTE: This is a breaking change. When applying this upgrade, users will need to:
    1. Disable all workflow rules
    2. Update any `http` or `https` providers so that the host field only
       contains a valid hostname or IP address, and the port field contains the
       provider port.
    3. Perform the deployment
    4. Re-enable workflow rules

- **CUMULUS-1176**:

  - `@cumulus/move-granules` input expectations have changed. `@cumulus/files-to-granules` is a new intermediate task to perform input translation in the old style.
    See the Added and Changed sections of this release changelog for more information.

- **CUMULUS-670**

  - The behavior of ParsePDR and related code has changed in this release. PDRs with FILE_TYPEs that do not conform to the PDR ICD (+ TGZ) (https://cdn.earthdata.nasa.gov/conduit/upload/6376/ESDS-RFC-030v1.0.pdf) will fail to parse.

- **CUMULUS-1208**
  - The granule object input to `@cumulus/queue-granules` will now be added to ingest workflow messages **as is**. In practice, this means that if you are using `@cumulus/queue-granules` to trigger ingest workflows and your granule objects input have invalid properties, then your ingest workflows will fail due to schema validation errors.

### Added

- **CUMULUS-777**
  - Added new cookbook entry on configuring Cumulus to track ancillary files.
- **CUMULUS-1183**
  - Kes overrides will now abort with a warning if a workflow step is configured without a corresponding
    lambda configuration
- **CUMULUS-1223**

  - Adds convenience function `@cumulus/common/bucketsConfigJsonObject` for fetching stack's bucket configuration as an object.

- **CUMULUS-853**
  - Updated FakeProcessing example lambda to include option to generate fake browse
  - Added feature documentation for ancillary metadata export, a new cookbook entry describing a workflow with ancillary metadata generation(browse), and related task definition documentation
- **CUMULUS-805**
  - Added a CloudWatch alarm to check running ElasticSearch instances, and a CloudWatch dashboard to view the health of ElasticSearch
  - Specify `AWS_REGION` in `.env` to be used by deployment script
- **CUMULUS-803**
  - Added CloudWatch alarms to check running tasks of each ECS service, and add the alarms to CloudWatch dashboard
- **CUMULUS-670**
  - Added Ancillary Metadata Export feature (see https://nasa.github.io/cumulus/docs/features/ancillary_metadata for more information)
  - Added new Collection file parameter "fileType" that allows configuration of workflow granule file fileType
- **CUMULUS-1184** - Added kes logging output to ensure we always see the state machine reference before failures due to configuration
- **CUMULUS-1105** - Added a dashboard endpoint to serve the dashboard from an S3 bucket
- **CUMULUS-1199** - Moves `s3credentials` endpoint from the backend to the distribution API.
- **CUMULUS-666**
  - Added `@api/endpoints/s3credentials` to allow EarthData Login authorized users to retrieve temporary security credentials for same-region direct S3 access.
- **CUMULUS-671**
  - Added `@packages/integration-tests/api/distribution/getDistributionApiS3SignedUrl()` to return the S3 signed URL for a file protected by the distribution API
- **CUMULUS-672**
  - Added `cmrMetadataFormat` and `cmrConceptId` to output for individual granules from `@cumulus/post-to-cmr`. `cmrMetadataFormat` will be read from the `cmrMetadataFormat` generated for each granule in `@cumulus/cmrjs/publish2CMR()`
  - Added helpers to `@packages/integration-tests/api/distribution`:
    - `getDistributionApiFileStream()` returns a stream to download files protected by the distribution API
    - `getDistributionFileUrl()` constructs URLs for requesting files from the distribution API
- **CUMULUS-1185** `@cumulus/api/models/Granule.removeGranuleFromCmrByGranule` to replace `@cumulus/api/models/Granule.removeGranuleFromCmr` and use the Granule UR from the CMR metadata to remove the granule from CMR

- **CUMULUS-1101**

  - Added new `@cumulus/checksum` package. This package provides functions to calculate and validate checksums.
  - Added new checksumming functions to `@cumulus/common/aws`: `calculateS3ObjectChecksum` and `validateS3ObjectChecksum`, which depend on the `checksum` package.

- CUMULUS-1171

  - Added `@cumulus/common` API documentation to `packages/common/docs/API.md`
  - Added an `npm run build-docs` task to `@cumulus/common`
  - Added `@cumulus/common/string#isValidHostname()`
  - Added `@cumulus/common/string#match()`
  - Added `@cumulus/common/string#matches()`
  - Added `@cumulus/common/string#toLower()`
  - Added `@cumulus/common/string#toUpper()`
  - Added `@cumulus/common/URLUtils#buildURL()`
  - Added `@cumulus/common/util#isNil()`
  - Added `@cumulus/common/util#isNull()`
  - Added `@cumulus/common/util#isUndefined()`
  - Added `@cumulus/common/util#negate()`

- **CUMULUS-1176**

  - Added new `@cumulus/files-to-granules` task to handle converting file array output from `cumulus-process` tasks into granule objects.
    Allows simplification of `@cumulus/move-granules` and `@cumulus/post-to-cmr`, see Changed section for more details.

- CUMULUS-1151 Compare the granule holdings in CMR with Cumulus' internal data store
- CUMULUS-1152 Compare the granule file holdings in CMR with Cumulus' internal data store

### Changed

- **CUMULUS-1216** - Updated `@cumulus/ingest/granule/ingestFile` to download files to expected staging location.
- **CUMULUS-1208** - Updated `@cumulus/ingest/queue/enqueueGranuleIngestMessage()` to not transform granule object passed to it when building an ingest message
- **CUMULUS-1198** - `@cumulus/ingest` no longer enforces any expectations about whether `provider_path` contains a leading slash or not.
- **CUMULUS-1170**
  - Update scripts and docs to use `npm` instead of `yarn`
  - Use `package-lock.json` files to ensure matching versions of npm packages
  - Update CI builds to use `npm ci` instead of `npm install`
- **CUMULUS-670**
  - Updated ParsePDR task to read standard PDR types+ (+ tgz as an external customer requirement) and add a fileType to granule-files on Granule discovery
  - Updated ParsePDR to fail if unrecognized type is used
  - Updated all relevant task schemas to include granule->files->filetype as a string value
  - Updated tests/test fixtures to include the fileType in the step function/task inputs and output validations as needed
  - Updated MoveGranules task to handle incoming configuration with new "fileType" values and to add them as appropriate to the lambda output.
  - Updated DiscoverGranules step/related workflows to read new Collection file parameter fileType that will map a discovered file to a workflow fileType
  - Updated CNM parser to add the fileType to the defined granule file fileType on ingest and updated integration tests to verify/validate that behavior
  - Updated generateEcho10XMLString in cmr-utils.js to use a map/related library to ensure order as CMR requires ordering for their online resources.
  - Updated post-to-cmr task to appropriately export CNM filetypes to CMR in echo10/UMM exports
- **CUMULUS-1139** - Granules stored in the API contain a `files` property. That schema has been greatly
  simplified and now better matches the CNM format.
  - The `name` property has been renamed to `fileName`.
  - The `filepath` property has been renamed to `key`.
  - The `checksumValue` property has been renamed to `checksum`.
  - The `path` property has been removed.
  - The `url_path` property has been removed.
  - The `filename` property (which contained an `s3://` URL) has been removed, and the `bucket`
    and `key` properties should be used instead. Any requests sent to the API containing a `granule.files[].filename`
    property will be rejected, and any responses coming back from the API will not contain that
    `filename` property.
  - A `source` property has been added, which is a URL indicating the original source of the file.
  - `@cumulus/ingest/granule.moveGranuleFiles()` no longer includes a `filename` field in its
    output. The `bucket` and `key` fields should be used instead.
- **CUMULUS-672**

  - Changed `@cumulus/integration-tests/api/EarthdataLogin.getEarthdataLoginRedirectResponse` to `@cumulus/integration-tests/api/EarthdataLogin.getEarthdataAccessToken`. The new function returns an access response from Earthdata login, if successful.
  - `@cumulus/integration-tests/cmr/getOnlineResources` now accepts an object of options, including `cmrMetadataFormat`. Based on the `cmrMetadataFormat`, the function will correctly retrieve the online resources for each metadata format (ECHO10, UMM-G)

- **CUMULUS-1101**

  - Moved `@cumulus/common/file/getFileChecksumFromStream` into `@cumulus/checksum`, and renamed it to `generateChecksumFromStream`.
    This is a breaking change for users relying on `@cumulus/common/file/getFileChecksumFromStream`.
  - Refactored `@cumulus/ingest/Granule` to depend on new `common/aws` checksum functions and remove significantly present checksumming code.
    - Deprecated `@cumulus/ingest/granule.validateChecksum`. Replaced with `@cumulus/ingest/granule.verifyFile`.
    - Renamed `granule.getChecksumFromFile` to `granule.retrieveSuppliedFileChecksumInformation` to be more accurate.
  - Deprecated `@cumulus/common/aws.checksumS3Objects`. Use `@cumulus/common/aws.calculateS3ObjectChecksum` instead.

- CUMULUS-1171

  - Fixed provider handling in the API to make it consistent between protocols.
    Before this change, FTP providers were configured using the `host` and
    `port` properties. HTTP providers ignored `port` and `protocol`, and stored
    an entire URL in the `host` property. Updated the API to only accept valid
    hostnames or IP addresses in the `provider.host` field. Updated ingest code
    to properly build HTTP and HTTPS URLs from `provider.protocol`,
    `provider.host`, and `provider.port`.
  - The default provider port was being set to 21, no matter what protocol was
    being used. Removed that default.

- **CUMULUS-1176**

  - `@cumulus/move-granules` breaking change:
    Input to `move-granules` is now expected to be in the form of a granules object (i.e. `{ granules: [ { ... }, { ... } ] }`);
    For backwards compatibility with array-of-files outputs from processing steps, use the new `@cumulus/files-to-granules` task as an intermediate step.
    This task will perform the input translation. This change allows `move-granules` to be simpler and behave more predictably.
    `config.granuleIdExtraction` and `config.input_granules` are no longer needed/used by `move-granules`.
  - `@cumulus/post-to-cmr`: `config.granuleIdExtraction` is no longer needed/used by `post-to-cmr`.

- CUMULUS-1174
  - Better error message and stacktrace for S3KeyPairProvider error reporting.

### Fixed

- **CUMULUS-1218** Reconciliation report will now scan only completed granules.
- `@cumulus/api` files and granules were not getting indexed correctly because files indexing was failing in `db-indexer`
- `@cumulus/deployment` A bug in the Cloudformation template was preventing the API from being able to be launched in a VPC, updated the IAM template to give the permissions to be able to run the API in a VPC

### Deprecated

- `@cumulus/api/models/Granule.removeGranuleFromCmr`, instead use `@cumulus/api/models/Granule.removeGranuleFromCmrByGranule`
- `@cumulus/ingest/granule.validateChecksum`, instead use `@cumulus/ingest/granule.verifyFile`
- `@cumulus/common/aws.checksumS3Objects`, instead use `@cumulus/common/aws.calculateS3ObjectChecksum`
- `@cumulus/cmrjs`: `getGranuleId` and `getCmrFiles` are deprecated due to changes in input handling.

## [v1.11.3] - 2019-3-5

### Added

- **CUMULUS-1187** - Added `@cumulus/ingest/granule/duplicateHandlingType()` to determine how duplicate files should be handled in an ingest workflow

### Fixed

- **CUMULUS-1187** - workflows not respecting the duplicate handling value specified in the collection
- Removed refreshToken schema requirement for OAuth

## [v1.11.2] - 2019-2-15

### Added

- CUMULUS-1169
  - Added a `@cumulus/common/StepFunctions` module. It contains functions for querying the AWS
    StepFunctions API. These functions have the ability to retry when a ThrottlingException occurs.
  - Added `@cumulus/common/aws.retryOnThrottlingException()`, which will wrap a function in code to
    retry on ThrottlingExceptions.
  - Added `@cumulus/common/test-utils.throttleOnce()`, which will cause a function to return a
    ThrottlingException the first time it is called, then return its normal result after that.
- CUMULUS-1103 Compare the collection holdings in CMR with Cumulus' internal data store
- CUMULUS-1099 Add support for UMMG JSON metadata versions > 1.4.
  - If a version is found in the metadata object, that version is used for processing and publishing to CMR otherwise, version 1.4 is assumed.
- CUMULUS-678
  - Added support for UMMG json v1.4 metadata files.
    `reconcileCMRMetadata` added to `@cumulus/cmrjs` to update metadata record with new file locations.
    `@cumulus/common/errors` adds two new error types `CMRMetaFileNotFound` and `InvalidArgument`.
    `@cumulus/common/test-utils` adds new function `randomId` to create a random string with id to help in debugging.
    `@cumulus/common/BucketsConfig` adds a new helper class `BucketsConfig` for working with bucket stack configuration and bucket names.
    `@cumulus/common/aws` adds new function `s3PutObjectTagging` as a convenience for the aws [s3().putObjectTagging](https://docs.aws.amazon.com/AWSJavaScriptSDK/latest/AWS/S3.html#putObjectTagging-property) function.
    `@cumulus/cmrjs` Adds: - `isCMRFile` - Identify an echo10(xml) or UMMG(json) metadata file. - `metadataObjectFromCMRFile` Read and parse CMR XML file from s3. - `updateCMRMetadata` Modify a cmr metadata (xml/json) file with updated information. - `publish2CMR` Posts XML or UMMG CMR data to CMR service. - `reconcileCMRMetadata` Reconciles cmr metadata file after a file moves.
- Adds some ECS and other permissions to StepRole to enable running ECS tasks from a workflow
- Added Apache logs to cumulus api and distribution lambdas
- **CUMULUS-1119** - Added `@cumulus/integration-tests/api/EarthdataLogin.getEarthdataLoginRedirectResponse` helper for integration tests to handle login with Earthdata and to return response from redirect to Cumulus API
- **CUMULUS-673** Added `@cumulus/common/file/getFileChecksumFromStream` to get file checksum from a readable stream

### Fixed

- CUMULUS-1123
  - Cloudformation template overrides now work as expected

### Changed

- CUMULUS-1169
  - Deprecated the `@cumulus/common/step-functions` module.
  - Updated code that queries the StepFunctions API to use the retry-enabled functions from
    `@cumulus/common/StepFunctions`
- CUMULUS-1121
  - Schema validation is now strongly enforced when writing to the database.
    Additional properties are not allowed and will result in a validation error.
- CUMULUS-678
  `tasks/move-granules` simplified and refactored to use functionality from cmrjs.
  `ingest/granules.moveGranuleFiles` now just moves granule files and returns a list of the updated files. Updating metadata now handled by `@cumulus/cmrjs/reconcileCMRMetadata`.
  `move-granules.updateGranuleMetadata` refactored and bugs fixed in the case of a file matching multiple collection.files.regexps.
  `getCmrXmlFiles` simplified and now only returns an object with the cmrfilename and the granuleId.
  `@cumulus/test-processing` - test processing task updated to generate UMM-G metadata

- CUMULUS-1043

  - `@cumulus/api` now uses [express](http://expressjs.com/) as the API engine.
  - All `@cumulus/api` endpoints on ApiGateway are consolidated to a single endpoint the uses `{proxy+}` definition.
  - All files under `packages/api/endpoints` along with associated tests are updated to support express's request and response objects.
  - Replaced environment variables `internal`, `bucket` and `systemBucket` with `system_bucket`.
  - Update `@cumulus/integration-tests` to work with updated cumulus-api express endpoints

- `@cumulus/integration-tests` - `buildAndExecuteWorkflow` and `buildWorkflow` updated to take a `meta` param to allow for additional fields to be added to the workflow `meta`

- **CUMULUS-1049** Updated `Retrieve Execution Status API` in `@cumulus/api`: If the execution doesn't exist in Step Function API, Cumulus API returns the execution status information from the database.

- **CUMULUS-1119**
  - Renamed `DISTRIBUTION_URL` environment variable to `DISTRIBUTION_ENDPOINT`
  - Renamed `DEPLOYMENT_ENDPOINT` environment variable to `DISTRIBUTION_REDIRECT_ENDPOINT`
  - Renamed `API_ENDPOINT` environment variable to `TOKEN_REDIRECT_ENDPOINT`

### Removed

- Functions deprecated before 1.11.0:
  - @cumulus/api/models/base: static Manager.createTable() and static Manager.deleteTable()
  - @cumulus/ingest/aws/S3
  - @cumulus/ingest/aws/StepFunction.getExecution()
  - @cumulus/ingest/aws/StepFunction.pullEvent()
  - @cumulus/ingest/consumer.Consume
  - @cumulus/ingest/granule/Ingest.getBucket()

### Deprecated

`@cmrjs/ingestConcept`, instead use the CMR object methods. `@cmrjs/CMR.ingestGranule` or `@cmrjs/CMR.ingestCollection`
`@cmrjs/searchConcept`, instead use the CMR object methods. `@cmrjs/CMR.searchGranules` or `@cmrjs/CMR.searchCollections`
`@cmrjs/deleteConcept`, instead use the CMR object methods. `@cmrjs/CMR.deleteGranule` or `@cmrjs/CMR.deleteCollection`

## [v1.11.1] - 2018-12-18

**Please Note**

- Ensure your `app/config.yml` has a `clientId` specified in the `cmr` section. This will allow CMR to identify your requests for better support and metrics.
  - For an example, please see [the example config](https://github.com/nasa/cumulus/blob/1c7e2bf41b75da9f87004c4e40fbcf0f39f56794/example/app/config.yml#L128).

### Added

- Added a `/tokenDelete` endpoint in `@cumulus/api` to delete access token records

### Changed

- CUMULUS-678
  `@cumulus/ingest/crypto` moved and renamed to `@cumulus/common/key-pair-provider`
  `@cumulus/ingest/aws` function: `KMSDecryptionFailed` and class: `KMS` extracted and moved to `@cumulus/common` and `KMS` is exported as `KMSProvider` from `@cumulus/common/key-pair-provider`
  `@cumulus/ingest/granule` functions: `publish`, `getGranuleId`, `getXMLMetadataAsString`, `getMetadataBodyAndTags`, `parseXmlString`, `getCmrXMLFiles`, `postS3Object`, `contructOnlineAccessUrls`, `updateMetadata`, extracted and moved to `@cumulus/cmrjs`
  `getGranuleId`, `getCmrXMLFiles`, `publish`, `updateMetadata` removed from `@cumulus/ingest/granule` and added to `@cumulus/cmrjs`;
  `updateMetadata` renamed `updateCMRMetadata`.
  `@cumulus/ingest` test files renamed.
- **CUMULUS-1070**
  - Add `'Client-Id'` header to all `@cumulus/cmrjs` requests (made via `searchConcept`, `ingestConcept`, and `deleteConcept`).
  - Updated `cumulus/example/app/config.yml` entry for `cmr.clientId` to use stackName for easier CMR-side identification.

## [v1.11.0] - 2018-11-30

**Please Note**

- Redeploy IAM roles:
  - CUMULUS-817 includes a migration that requires reconfiguration/redeployment of IAM roles. Please see the [upgrade instructions](https://nasa.github.io/cumulus/docs/upgrade/1.11.0) for more information.
  - CUMULUS-977 includes a few new SNS-related permissions added to the IAM roles that will require redeployment of IAM roles.
- `cumulus-message-adapter` v1.0.13+ is required for `@cumulus/api` granule reingest API to work properly. The latest version should be downloaded automatically by kes.
- A `TOKEN_SECRET` value (preferably 256-bit for security) must be added to `.env` to securely sign JWTs used for authorization in `@cumulus/api`

### Changed

- **CUUMULUS-1000** - Distribution endpoint now persists logins, instead of
  redirecting to Earthdata Login on every request
- **CUMULUS-783 CUMULUS-790** - Updated `@cumulus/sync-granule` and `@cumulus/move-granules` tasks to always overwrite existing files for manually-triggered reingest.
- **CUMULUS-906** - Updated `@cumulus/api` granule reingest API to
  - add `reingestGranule: true` and `forceDuplicateOverwrite: true` to Cumulus message `cumulus_meta.cumulus_context` field to indicate that the workflow is a manually triggered re-ingest.
  - return warning message to operator when duplicateHandling is not `replace`
  - `cumulus-message-adapter` v1.0.13+ is required.
- **CUMULUS-793** - Updated the granule move PUT request in `@cumulus/api` to reject the move with a 409 status code if one or more of the files already exist at the destination location
- Updated `@cumulus/helloworld` to use S3 to store state for pass on retry tests
- Updated `@cumulus/ingest`:
  - [Required for MAAP] `http.js#list` will now find links with a trailing whitespace
  - Removed code from `granule.js` which looked for files in S3 using `{ Bucket: discoveredFile.bucket, Key: discoveredFile.name }`. This is obsolete since `@cumulus/ingest` uses a `file-staging` and `constructCollectionId()` directory prefixes by default.
- **CUMULUS-989**
  - Updated `@cumulus/api` to use [JWT (JSON Web Token)](https://jwt.io/introduction/) as the transport format for API authorization tokens and to use JWT verification in the request authorization
  - Updated `/token` endpoint in `@cumulus/api` to return tokens as JWTs
  - Added a `/refresh` endpoint in `@cumulus/api` to request new access tokens from the OAuth provider using the refresh token
  - Added `refreshAccessToken` to `@cumulus/api/lib/EarthdataLogin` to manage refresh token requests with the Earthdata OAuth provider

### Added

- **CUMULUS-1050**
  - Separated configuration flags for originalPayload/finalPayload cleanup such that they can be set to different retention times
- **CUMULUS-798**
  - Added daily Executions cleanup CloudWatch event that triggers cleanExecutions lambda
  - Added cleanExecutions lambda that removes finalPayload/originalPayload field entries for records older than configured timeout value (execution_payload_retention_period), with a default of 30 days
- **CUMULUS-815/816**
  - Added 'originalPayload' and 'finalPayload' fields to Executions table
  - Updated Execution model to populate originalPayload with the execution payload on record creation
  - Updated Execution model code to populate finalPayload field with the execution payload on execution completion
  - Execution API now exposes the above fields
- **CUMULUS-977**
  - Rename `kinesisConsumer` to `messageConsumer` as it handles both Kinesis streams and SNS topics as of this version.
  - Add `sns`-type rule support. These rules create a subscription between an SNS topic and the `messageConsumer`.
    When a message is received, `messageConsumer` is triggered and passes the SNS message (JSON format expected) in
    its entirety to the workflow in the `payload` field of the Cumulus message. For more information on sns-type rules,
    see the [documentation](https://nasa.github.io/cumulus/docs/data-cookbooks/setup#rules).
- **CUMULUS-975**
  - Add `KinesisInboundEventLogger` and `KinesisOutboundEventLogger` API lambdas. These lambdas
    are utilized to dump incoming and outgoing ingest workflow kinesis streams
    to cloudwatch for analytics in case of AWS/stream failure.
  - Update rules model to allow tracking of log_event ARNs related to
    Rule event logging. Kinesis rule types will now automatically log
    incoming events via a Kinesis event triggered lambda.
    CUMULUS-975-migration-4
  - Update migration code to require explicit migration names per run
  - Added migration_4 to migrate/update existing Kinesis rules to have a log event mapping
  - Added new IAM policy for migration lambda
- **CUMULUS-775**
  - Adds a instance metadata endpoint to the `@cumulus/api` package.
  - Adds a new convenience function `hostId` to the `@cumulus/cmrjs` to help build environment specific cmr urls.
  - Fixed `@cumulus/cmrjs.searchConcept` to search and return CMR results.
  - Modified `@cumulus/cmrjs.CMR.searchGranule` and `@cumulus/cmrjs.CMR.searchCollection` to include CMR's provider as a default parameter to searches.
- **CUMULUS-965**
  - Add `@cumulus/test-data.loadJSONTestData()`,
    `@cumulus/test-data.loadTestData()`, and
    `@cumulus/test-data.streamTestData()` to safely load test data. These
    functions should be used instead of using `require()` to load test data,
    which could lead to tests interfering with each other.
  - Add a `@cumulus/common/util/deprecate()` function to mark a piece of code as
    deprecated
- **CUMULUS-986**
  - Added `waitForTestExecutionStart` to `@cumulus/integration-tests`
- **CUMULUS-919**
  - In `@cumulus/deployment`, added support for NGAP permissions boundaries for IAM roles with `useNgapPermissionBoundary` flag in `iam/config.yml`. Defaults to false.

### Fixed

- Fixed a bug where FTP sockets were not closed after an error, keeping the Lambda function active until it timed out [CUMULUS-972]
- **CUMULUS-656**
  - The API will no longer allow the deletion of a provider if that provider is
    referenced by a rule
  - The API will no longer allow the deletion of a collection if that collection
    is referenced by a rule
- Fixed a bug where `@cumulus/sf-sns-report` was not pulling large messages from S3 correctly.

### Deprecated

- `@cumulus/ingest/aws/StepFunction.pullEvent()`. Use `@cumulus/common/aws.pullStepFunctionEvent()`.
- `@cumulus/ingest/consumer.Consume` due to unpredictable implementation. Use `@cumulus/ingest/consumer.Consumer`.
  Call `Consumer.consume()` instead of `Consume.read()`.

## [v1.10.4] - 2018-11-28

### Added

- **CUMULUS-1008**
  - New `config.yml` parameter for SQS consumers: `sqs_consumer_rate: (default 500)`, which is the maximum number of
    messages the consumer will attempt to process per execution. Currently this is only used by the sf-starter consumer,
    which runs every minute by default, making this a messages-per-minute upper bound. SQS does not guarantee the number
    of messages returned per call, so this is not a fixed rate of consumption, only attempted number of messages received.

### Deprecated

- `@cumulus/ingest/consumer.Consume` due to unpredictable implementation. Use `@cumulus/ingest/consumer.Consumer`.

### Changed

- Backported update of `packages/api` dependency `@mapbox/dyno` to `1.4.2` to mitigate `event-stream` vulnerability.

## [v1.10.3] - 2018-10-31

### Added

- **CUMULUS-817**
  - Added AWS Dead Letter Queues for lambdas that are scheduled asynchronously/such that failures show up only in cloudwatch logs.
- **CUMULUS-956**
  - Migrated developer documentation and data-cookbooks to Docusaurus
    - supports versioning of documentation
  - Added `docs/docs-how-to.md` to outline how to do things like add new docs or locally install for testing.
  - Deployment/CI scripts have been updated to work with the new format
- **CUMULUS-811**
  - Added new S3 functions to `@cumulus/common/aws`:
    - `aws.s3TagSetToQueryString`: converts S3 TagSet array to querystring (for use with upload()).
    - `aws.s3PutObject`: Returns promise of S3 `putObject`, which puts an object on S3
    - `aws.s3CopyObject`: Returns promise of S3 `copyObject`, which copies an object in S3 to a new S3 location
    - `aws.s3GetObjectTagging`: Returns promise of S3 `getObjectTagging`, which returns an object containing an S3 TagSet.
  - `@/cumulus/common/aws.s3PutObject` defaults to an explicit `ACL` of 'private' if not overridden.
  - `@/cumulus/common/aws.s3CopyObject` defaults to an explicit `TaggingDirective` of 'COPY' if not overridden.

### Deprecated

- **CUMULUS-811**
  - Deprecated `@cumulus/ingest/aws.S3`. Member functions of this class will now
    log warnings pointing to similar functionality in `@cumulus/common/aws`.

## [v1.10.2] - 2018-10-24

### Added

- **CUMULUS-965**
  - Added a `@cumulus/logger` package
- **CUMULUS-885**
  - Added 'human readable' version identifiers to Lambda Versioning lambda aliases
- **CUMULUS-705**
  - Note: Make sure to update the IAM stack when deploying this update.
  - Adds an AsyncOperations model and associated DynamoDB table to the
    `@cumulus/api` package
  - Adds an /asyncOperations endpoint to the `@cumulus/api` package, which can
    be used to fetch the status of an AsyncOperation.
  - Adds a /bulkDelete endpoint to the `@cumulus/api` package, which performs an
    asynchronous bulk-delete operation. This is a stub right now which is only
    intended to demonstration how AsyncOperations work.
  - Adds an AsyncOperation ECS task to the `@cumulus/api` package, which will
    fetch an Lambda function, run it in ECS, and then store the result to the
    AsyncOperations table in DynamoDB.
- **CUMULUS-851** - Added workflow lambda versioning feature to allow in-flight workflows to use lambda versions that were in place when a workflow was initiated

  - Updated Kes custom code to remove logic that used the CMA file key to determine template compilation logic. Instead, utilize a `customCompilation` template configuration flag to indicate a template should use Cumulus's kes customized methods instead of 'core'.
  - Added `useWorkflowLambdaVersions` configuration option to enable the lambdaVersioning feature set. **This option is set to true by default** and should be set to false to disable the feature.
  - Added uniqueIdentifier configuration key to S3 sourced lambdas to optionally support S3 lambda resource versioning within this scheme. This key must be unique for each modified version of the lambda package and must be updated in configuration each time the source changes.
  - Added a new nested stack template that will create a `LambdaVersions` stack that will take lambda parameters from the base template, generate lambda versions/aliases and return outputs with references to the most 'current' lambda alias reference, and updated 'core' template to utilize these outputs (if `useWorkflowLambdaVersions` is enabled).

- Created a `@cumulus/api/lib/OAuth2` interface, which is implemented by the
  `@cumulus/api/lib/EarthdataLogin` and `@cumulus/api/lib/GoogleOAuth2` classes.
  Endpoints that need to handle authentication will determine which class to use
  based on environment variables. This also greatly simplifies testing.
- Added `@cumulus/api/lib/assertions`, containing more complex AVA test assertions
- Added PublishGranule workflow to publish a granule to CMR without full reingest. (ingest-in-place capability)

- `@cumulus/integration-tests` new functionality:
  - `listCollections` to list collections from a provided data directory
  - `deleteCollection` to delete list of collections from a deployed stack
  - `cleanUpCollections` combines the above in one function.
  - `listProviders` to list providers from a provided data directory
  - `deleteProviders` to delete list of providers from a deployed stack
  - `cleanUpProviders` combines the above in one function.
  - `@cumulus/integrations-tests/api.js`: `deleteGranule` and `deletePdr` functions to make `DELETE` requests to Cumulus API
  - `rules` API functionality for posting and deleting a rule and listing all rules
  - `wait-for-deploy` lambda for use in the redeployment tests
- `@cumulus/ingest/granule.js`: `ingestFile` inserts new `duplicate_found: true` field in the file's record if a duplicate file already exists on S3.
- `@cumulus/api`: `/execution-status` endpoint requests and returns complete execution output if execution output is stored in S3 due to size.
- Added option to use environment variable to set CMR host in `@cumulus/cmrjs`.
- **CUMULUS-781** - Added integration tests for `@cumulus/sync-granule` when `duplicateHandling` is set to `replace` or `skip`
- **CUMULUS-791** - `@cumulus/move-granules`: `moveFileRequest` inserts new `duplicate_found: true` field in the file's record if a duplicate file already exists on S3. Updated output schema to document new `duplicate_found` field.

### Removed

- Removed `@cumulus/common/fake-earthdata-login-server`. Tests can now create a
  service stub based on `@cumulus/api/lib/OAuth2` if testing requires handling
  authentication.

### Changed

- **CUMULUS-940** - modified `@cumulus/common/aws` `receiveSQSMessages` to take a parameter object instead of positional parameters. All defaults remain the same, but now access to long polling is available through `options.waitTimeSeconds`.
- **CUMULUS-948** - Update lambda functions `CNMToCMA` and `CnmResponse` in the `cumulus-data-shared` bucket and point the default stack to them.
- **CUMULUS-782** - Updated `@cumulus/sync-granule` task and `Granule.ingestFile` in `@cumulus/ingest` to keep both old and new data when a destination file with different checksum already exists and `duplicateHandling` is `version`
- Updated the config schema in `@cumulus/move-granules` to include the `moveStagedFiles` param.
- **CUMULUS-778** - Updated config schema and documentation in `@cumulus/sync-granule` to include `duplicateHandling` parameter for specifying how duplicate filenames should be handled
- **CUMULUS-779** - Updated `@cumulus/sync-granule` to throw `DuplicateFile` error when destination files already exist and `duplicateHandling` is `error`
- **CUMULUS-780** - Updated `@cumulus/sync-granule` to use `error` as the default for `duplicateHandling` when it is not specified
- **CUMULUS-780** - Updated `@cumulus/api` to use `error` as the default value for `duplicateHandling` in the `Collection` model
- **CUMULUS-785** - Updated the config schema and documentation in `@cumulus/move-granules` to include `duplicateHandling` parameter for specifying how duplicate filenames should be handled
- **CUMULUS-786, CUMULUS-787** - Updated `@cumulus/move-granules` to throw `DuplicateFile` error when destination files already exist and `duplicateHandling` is `error` or not specified
- **CUMULUS-789** - Updated `@cumulus/move-granules` to keep both old and new data when a destination file with different checksum already exists and `duplicateHandling` is `version`

### Fixed

- `getGranuleId` in `@cumulus/ingest` bug: `getGranuleId` was constructing an error using `filename` which was undefined. The fix replaces `filename` with the `uri` argument.
- Fixes to `del` in `@cumulus/api/endpoints/granules.js` to not error/fail when not all files exist in S3 (e.g. delete granule which has only 2 of 3 files ingested).
- `@cumulus/deployment/lib/crypto.js` now checks for private key existence properly.

## [v1.10.1] - 2018-09-4

### Fixed

- Fixed cloudformation template errors in `@cumulus/deployment/`
  - Replaced references to Fn::Ref: with Ref:
  - Moved long form template references to a newline

## [v1.10.0] - 2018-08-31

### Removed

- Removed unused and broken code from `@cumulus/common`
  - Removed `@cumulus/common/test-helpers`
  - Removed `@cumulus/common/task`
  - Removed `@cumulus/common/message-source`
  - Removed the `getPossiblyRemote` function from `@cumulus/common/aws`
  - Removed the `startPromisedSfnExecution` function from `@cumulus/common/aws`
  - Removed the `getCurrentSfnTask` function from `@cumulus/common/aws`

### Changed

- **CUMULUS-839** - In `@cumulus/sync-granule`, 'collection' is now an optional config parameter

### Fixed

- **CUMULUS-859** Moved duplicate code in `@cumulus/move-granules` and `@cumulus/post-to-cmr` to `@cumulus/ingest`. Fixed imports making assumptions about directory structure.
- `@cumulus/ingest/consumer` correctly limits the number of messages being received and processed from SQS. Details:
  - **Background:** `@cumulus/api` includes a lambda `<stack-name>-sqs2sf` which processes messages from the `<stack-name>-startSF` SQS queue every minute. The `sqs2sf` lambda uses `@cumulus/ingest/consumer` to receive and process messages from SQS.
  - **Bug:** More than `messageLimit` number of messages were being consumed and processed from the `<stack-name>-startSF` SQS queue. Many step functions were being triggered simultaneously by the lambda `<stack-name>-sqs2sf` (which consumes every minute from the `startSF` queue) and resulting in step function failure with the error: `An error occurred (ThrottlingException) when calling the GetExecutionHistory`.
  - **Fix:** `@cumulus/ingest/consumer#processMessages` now processes messages until `timeLimit` has passed _OR_ once it receives up to `messageLimit` messages. `sqs2sf` is deployed with a [default `messageLimit` of 10](https://github.com/nasa/cumulus/blob/670000c8a821ff37ae162385f921c40956e293f7/packages/deployment/app/config.yml#L147).
  - **IMPORTANT NOTE:** `consumer` will actually process up to `messageLimit * 2 - 1` messages. This is because sometimes `receiveSQSMessages` will return less than `messageLimit` messages and thus the consumer will continue to make calls to `receiveSQSMessages`. For example, given a `messageLimit` of 10 and subsequent calls to `receiveSQSMessages` returns up to 9 messages, the loop will continue and a final call could return up to 10 messages.

## [v1.9.1] - 2018-08-22

**Please Note** To take advantage of the added granule tracking API functionality, updates are required for the message adapter and its libraries. You should be on the following versions:

- `cumulus-message-adapter` 1.0.9+
- `cumulus-message-adapter-js` 1.0.4+
- `cumulus-message-adapter-java` 1.2.7+
- `cumulus-message-adapter-python` 1.0.5+

### Added

- **CUMULUS-687** Added logs endpoint to search for logs from a specific workflow execution in `@cumulus/api`. Added integration test.
- **CUMULUS-836** - `@cumulus/deployment` supports a configurable docker storage driver for ECS. ECS can be configured with either `devicemapper` (the default storage driver for AWS ECS-optimized AMIs) or `overlay2` (the storage driver used by the NGAP 2.0 AMI). The storage driver can be configured in `app/config.yml` with `ecs.docker.storageDriver: overlay2 | devicemapper`. The default is `overlay2`.
  - To support this configuration, a [Handlebars](https://handlebarsjs.com/) helper `ifEquals` was added to `packages/deployment/lib/kes.js`.
- **CUMULUS-836** - `@cumulus/api` added IAM roles required by the NGAP 2.0 AMI. The NGAP 2.0 AMI runs a script `register_instances_with_ssm.py` which requires the ECS IAM role to include `ec2:DescribeInstances` and `ssm:GetParameter` permissions.

### Fixed

- **CUMULUS-836** - `@cumulus/deployment` uses `overlay2` driver by default and does not attempt to write `--storage-opt dm.basesize` to fix [this error](https://github.com/moby/moby/issues/37039).
- **CUMULUS-413** Kinesis processing now captures all errors.
  - Added kinesis fallback mechanism when errors occur during record processing.
  - Adds FallbackTopicArn to `@cumulus/api/lambdas.yml`
  - Adds fallbackConsumer lambda to `@cumulus/api`
  - Adds fallbackqueue option to lambda definitions capture lambda failures after three retries.
  - Adds kinesisFallback SNS topic to signal incoming errors from kinesis stream.
  - Adds kinesisFailureSQS to capture fully failed events from all retries.
- **CUMULUS-855** Adds integration test for kinesis' error path.
- **CUMULUS-686** Added workflow task name and version tracking via `@cumulus/api` executions endpoint under new `tasks` property, and under `workflow_tasks` in step input/output.
  - Depends on `cumulus-message-adapter` 1.0.9+, `cumulus-message-adapter-js` 1.0.4+, `cumulus-message-adapter-java` 1.2.7+ and `cumulus-message-adapter-python` 1.0.5+
- **CUMULUS-771**
  - Updated sync-granule to stream the remote file to s3
  - Added integration test for ingesting granules from ftp provider
  - Updated http/https integration tests for ingesting granules from http/https providers
- **CUMULUS-862** Updated `@cumulus/integration-tests` to handle remote lambda output
- **CUMULUS-856** Set the rule `state` to have default value `ENABLED`

### Changed

- In `@cumulus/deployment`, changed the example app config.yml to have additional IAM roles

## [v1.9.0] - 2018-08-06

**Please note** additional information and upgrade instructions [here](https://nasa.github.io/cumulus/docs/upgrade/1.9.0)

### Added

- **CUMULUS-712** - Added integration tests verifying expected behavior in workflows
- **GITC-776-2** - Add support for versioned collections

### Fixed

- **CUMULUS-832**
  - Fixed indentation in example config.yml in `@cumulus/deployment`
  - Fixed issue with new deployment using the default distribution endpoint in `@cumulus/deployment` and `@cumulus/api`

## [v1.8.1] - 2018-08-01

**Note** IAM roles should be re-deployed with this release.

- **Cumulus-726**
  - Added function to `@cumulus/integration-tests`: `sfnStep` includes `getStepInput` which returns the input to the schedule event of a given step function step.
  - Added IAM policy `@cumulus/deployment`: Lambda processing IAM role includes `kinesis::PutRecord` so step function lambdas can write to kinesis streams.
- **Cumulus Community Edition**
  - Added Google OAuth authentication token logic to `@cumulus/api`. Refactored token endpoint to use environment variable flag `OAUTH_PROVIDER` when determining with authentication method to use.
  - Added API Lambda memory configuration variable `api_lambda_memory` to `@cumulus/api` and `@cumulus/deployment`.

### Changed

- **Cumulus-726**
  - Changed function in `@cumulus/api`: `models/rules.js#addKinesisEventSource` was modified to call to `deleteKinesisEventSource` with all required parameters (rule's name, arn and type).
  - Changed function in `@cumulus/integration-tests`: `getStepOutput` can now be used to return output of failed steps. If users of this function want the output of a failed event, they can pass a third parameter `eventType` as `'failure'`. This function will work as always for steps which completed successfully.

### Removed

- **Cumulus-726**

  - Configuration change to `@cumulus/deployment`: Removed default auto scaling configuration for Granules and Files DynamoDB tables.

- **CUMULUS-688**
  - Add integration test for ExecutionStatus
  - Function addition to `@cumulus/integration-tests`: `api` includes `getExecutionStatus` which returns the execution status from the Cumulus API

## [v1.8.0] - 2018-07-23

### Added

- **CUMULUS-718** Adds integration test for Kinesis triggering a workflow.

- **GITC-776-3** Added more flexibility for rules. You can now edit all fields on the rule's record
  We may need to update the api documentation to reflect this.

- **CUMULUS-681** - Add ingest-in-place action to granules endpoint

  - new applyWorkflow action at PUT /granules/{granuleid} Applying a workflow starts an execution of the provided workflow and passes the granule record as payload.
    Parameter(s):
    - workflow - the workflow name

- **CUMULUS-685** - Add parent exeuction arn to the execution which is triggered from a parent step function

### Changed

- **CUMULUS-768** - Integration tests get S3 provider data from shared data folder

### Fixed

- **CUMULUS-746** - Move granule API correctly updates record in dynamo DB and cmr xml file
- **CUMULUS-766** - Populate database fileSize field from S3 if value not present in Ingest payload

## [v1.7.1] - 2018-07-27 - [BACKPORT]

### Fixed

- **CUMULUS-766** - Backport from 1.8.0 - Populate database fileSize field from S3 if value not present in Ingest payload

## [v1.7.0] - 2018-07-02

### Please note: [Upgrade Instructions](https://nasa.github.io/cumulus/docs/upgrade/1.7.0)

### Added

- **GITC-776-2** - Add support for versioned collections
- **CUMULUS-491** - Add granule reconciliation API endpoints.
- **CUMULUS-480** Add support for backup and recovery:
  - Add DynamoDB tables for granules, executions and pdrs
  - Add ability to write all records to S3
  - Add ability to download all DynamoDB records in form json files
  - Add ability to upload records to DynamoDB
  - Add migration scripts for copying granule, pdr and execution records from ElasticSearch to DynamoDB
  - Add IAM support for batchWrite on dynamoDB
-
- **CUMULUS-508** - `@cumulus/deployment` cloudformation template allows for lambdas and ECS clusters to have multiple AZ availability.
  - `@cumulus/deployment` also ensures docker uses `devicemapper` storage driver.
- **CUMULUS-755** - `@cumulus/deployment` Add DynamoDB autoscaling support.
  - Application developers can add autoscaling and override default values in their deployment's `app/config.yml` file using a `{TableName}Table:` key.

### Fixed

- **CUMULUS-747** - Delete granule API doesn't delete granule files in s3 and granule in elasticsearch
  - update the StreamSpecification DynamoDB tables to have StreamViewType: "NEW_AND_OLD_IMAGES"
  - delete granule files in s3
- **CUMULUS-398** - Fix not able to filter executions by workflow
- **CUMULUS-748** - Fix invalid lambda .zip files being validated/uploaded to AWS
- **CUMULUS-544** - Post to CMR task has UAT URL hard-coded
  - Made configurable: PostToCmr now requires CMR_ENVIRONMENT env to be set to 'SIT' or 'OPS' for those CMR environments. Default is UAT.

### Changed

- **GITC-776-4** - Changed Discover-pdrs to not rely on collection but use provider_path in config. It also has an optional filterPdrs regex configuration parameter

- **CUMULUS-710** - In the integration test suite, `getStepOutput` returns the output of the first successful step execution or last failed, if none exists

## [v1.6.0] - 2018-06-06

### Please note: [Upgrade Instructions](https://nasa.github.io/cumulus/docs/upgrade/1.6.0)

### Fixed

- **CUMULUS-602** - Format all logs sent to Elastic Search.
  - Extract cumulus log message and index it to Elastic Search.

### Added

- **CUMULUS-556** - add a mechanism for creating and running migration scripts on deployment.
- **CUMULUS-461** Support use of metadata date and other components in `url_path` property

### Changed

- **CUMULUS-477** Update bucket configuration to support multiple buckets of the same type:
  - Change the structure of the buckets to allow for more than one bucket of each type. The bucket structure is now:
    bucket-key:
    name: <bucket-name>
    type: <type> i.e. internal, public, etc.
  - Change IAM and app deployment configuration to support new bucket structure
  - Update tasks and workflows to support new bucket structure
  - Replace instances where buckets.internal is relied upon to either use the system bucket or a configured bucket
  - Move IAM template to the deployment package. NOTE: You now have to specify '--template node_modules/@cumulus/deployment/iam' in your IAM deployment
  - Add IAM cloudformation template support to filter buckets by type

## [v1.5.5] - 2018-05-30

### Added

- **CUMULUS-530** - PDR tracking through Queue-granules
  - Add optional `pdr` property to the sync-granule task's input config and output payload.
- **CUMULUS-548** - Create a Lambda task that generates EMS distribution reports
  - In order to supply EMS Distribution Reports, you must enable S3 Server
    Access Logging on any S3 buckets used for distribution. See [How Do I Enable Server Access Logging for an S3 Bucket?](https://docs.aws.amazon.com/AmazonS3/latest/user-guide/server-access-logging.html)
    The "Target bucket" setting should point at the Cumulus internal bucket.
    The "Target prefix" should be
    "<STACK_NAME>/ems-distribution/s3-server-access-logs/", where "STACK_NAME"
    is replaced with the name of your Cumulus stack.

### Fixed

- **CUMULUS-546 - Kinesis Consumer should catch and log invalid JSON**
  - Kinesis Consumer lambda catches and logs errors so that consumer doesn't get stuck in a loop re-processing bad json records.
- EMS report filenames are now based on their start time instead of the time
  instead of the time that the report was generated
- **CUMULUS-552 - Cumulus API returns different results for the same collection depending on query**
  - The collection, provider and rule records in elasticsearch are now replaced with records from dynamo db when the dynamo db records are updated.

### Added

- `@cumulus/deployment`'s default cloudformation template now configures storage for Docker to match the configured ECS Volume. The template defines Docker's devicemapper basesize (`dm.basesize`) using `ecs.volumeSize`. This addresses ECS default of limiting Docker containers to 10GB of storage ([Read more](https://aws.amazon.com/premiumsupport/knowledge-center/increase-default-ecs-docker-limit/)).

## [v1.5.4] - 2018-05-21

### Added

- **CUMULUS-535** - EMS Ingest, Archive, Archive Delete reports
  - Add lambda EmsReport to create daily EMS Ingest, Archive, Archive Delete reports
  - ems.provider property added to `@cumulus/deployment/app/config.yml`.
    To change the provider name, please add `ems: provider` property to `app/config.yml`.
- **CUMULUS-480** Use DynamoDB to store granules, pdrs and execution records
  - Activate PointInTime feature on DynamoDB tables
  - Increase test coverage on api package
  - Add ability to restore metadata records from json files to DynamoDB
- **CUMULUS-459** provide API endpoint for moving granules from one location on s3 to another

## [v1.5.3] - 2018-05-18

### Fixed

- **CUMULUS-557 - "Add dataType to DiscoverGranules output"**
  - Granules discovered by the DiscoverGranules task now include dataType
  - dataType is now a required property for granules used as input to the
    QueueGranules task
- **CUMULUS-550** Update deployment app/config.yml to force elasticsearch updates for deleted granules

## [v1.5.2] - 2018-05-15

### Fixed

- **CUMULUS-514 - "Unable to Delete the Granules"**
  - updated cmrjs.deleteConcept to return success if the record is not found
    in CMR.

### Added

- **CUMULUS-547** - The distribution API now includes an
  "earthdataLoginUsername" query parameter when it returns a signed S3 URL
- **CUMULUS-527 - "parse-pdr queues up all granules and ignores regex"**
  - Add an optional config property to the ParsePdr task called
    "granuleIdFilter". This property is a regular expression that is applied
    against the filename of the first file of each granule contained in the
    PDR. If the regular expression matches, then the granule is included in
    the output. Defaults to '.', which will match all granules in the PDR.
- File checksums in PDRs now support MD5
- Deployment support to subscribe to an SNS topic that already exists
- **CUMULUS-470, CUMULUS-471** In-region S3 Policy lambda added to API to update bucket policy for in-region access.
- **CUMULUS-533** Added fields to granule indexer to support EMS ingest and archive record creation
- **CUMULUS-534** Track deleted granules
  - added `deletedgranule` type to `cumulus` index.
  - **Important Note:** Force custom bootstrap to re-run by adding this to
    app/config.yml `es: elasticSearchMapping: 7`
- You can now deploy cumulus without ElasticSearch. Just add `es: null` to your `app/config.yml` file. This is only useful for debugging purposes. Cumulus still requires ElasticSearch to properly operate.
- `@cumulus/integration-tests` includes and exports the `addRules` function, which seeds rules into the DynamoDB table.
- Added capability to support EFS in cloud formation template. Also added
  optional capability to ssh to your instance and privileged lambda functions.
- Added support to force discovery of PDRs that have already been processed
  and filtering of selected data types
- `@cumulus/cmrjs` uses an environment variable `USER_IP_ADDRESS` or fallback
  IP address of `10.0.0.0` when a public IP address is not available. This
  supports lambda functions deployed into a VPC's private subnet, where no
  public IP address is available.

### Changed

- **CUMULUS-550** Custom bootstrap automatically adds new types to index on
  deployment

## [v1.5.1] - 2018-04-23

### Fixed

- add the missing dist folder to the hello-world task
- disable uglifyjs on the built version of the pdr-status-check (read: https://github.com/webpack-contrib/uglifyjs-webpack-plugin/issues/264)

## [v1.5.0] - 2018-04-23

### Changed

- Removed babel from all tasks and packages and increased minimum node requirements to version 8.10
- Lambda functions created by @cumulus/deployment will use node8.10 by default
- Moved [cumulus-integration-tests](https://github.com/nasa/cumulus-integration-tests) to the `example` folder CUMULUS-512
- Streamlined all packages dependencies (e.g. remove redundant dependencies and make sure versions are the same across packages)
- **CUMULUS-352:** Update Cumulus Elasticsearch indices to use [index aliases](https://www.elastic.co/guide/en/elasticsearch/reference/current/indices-aliases.html).
- **CUMULUS-519:** ECS tasks are no longer restarted after each CF deployment unless `ecs.restartTasksOnDeploy` is set to true
- **CUMULUS-298:** Updated log filterPattern to include all CloudWatch logs in ElasticSearch
- **CUMULUS-518:** Updates to the SyncGranule config schema
  - `granuleIdExtraction` is no longer a property
  - `process` is now an optional property
  - `provider_path` is no longer a property

### Fixed

- **CUMULUS-455 "Kes deployments using only an updated message adapter do not get automatically deployed"**
  - prepended the hash value of cumulus-message-adapter.zip file to the zip file name of lambda which uses message adapter.
  - the lambda function will be redeployed when message adapter or lambda function are updated
- Fixed a bug in the bootstrap lambda function where it stuck during update process
- Fixed a bug where the sf-sns-report task did not return the payload of the incoming message as the output of the task [CUMULUS-441]

### Added

- **CUMULUS-352:** Add reindex CLI to the API package.
- **CUMULUS-465:** Added mock http/ftp/sftp servers to the integration tests
- Added a `delete` method to the `@common/CollectionConfigStore` class
- **CUMULUS-467 "@cumulus/integration-tests or cumulus-integration-tests should seed provider and collection in deployed DynamoDB"**
  - `example` integration-tests populates providers and collections to database
  - `example` workflow messages are populated from workflow templates in s3, provider and collection information in database, and input payloads. Input templates are removed.
  - added `https` protocol to provider schema

## [v1.4.1] - 2018-04-11

### Fixed

- Sync-granule install

## [v1.4.0] - 2018-04-09

### Fixed

- **CUMULUS-392 "queue-granules not returning the sfn-execution-arns queued"**
  - updated queue-granules to return the sfn-execution-arns queued and pdr if exists.
  - added pdr to ingest message meta.pdr instead of payload, so the pdr information doesn't get lost in the ingest workflow, and ingested granule in elasticsearch has pdr name.
  - fixed sf-sns-report schema, remove the invalid part
  - fixed pdr-status-check schema, the failed execution contains arn and reason
- **CUMULUS-206** make sure homepage and repository urls exist in package.json files of tasks and packages

### Added

- Example folder with a cumulus deployment example

### Changed

- [CUMULUS-450](https://bugs.earthdata.nasa.gov/browse/CUMULUS-450) - Updated
  the config schema of the **queue-granules** task
  - The config no longer takes a "collection" property
  - The config now takes an "internalBucket" property
  - The config now takes a "stackName" property
- [CUMULUS-450](https://bugs.earthdata.nasa.gov/browse/CUMULUS-450) - Updated
  the config schema of the **parse-pdr** task
  - The config no longer takes a "collection" property
  - The "stack", "provider", and "bucket" config properties are now
    required
- **CUMULUS-469** Added a lambda to the API package to prototype creating an S3 bucket policy for direct, in-region S3 access for the prototype bucket

### Removed

- Removed the `findTmpTestDataDirectory()` function from
  `@cumulus/common/test-utils`

### Fixed

- [CUMULUS-450](https://bugs.earthdata.nasa.gov/browse/CUMULUS-450)
  - The **queue-granules** task now enqueues a **sync-granule** task with the
    correct collection config for that granule based on the granule's
    data-type. It had previously been using the collection config from the
    config of the **queue-granules** task, which was a problem if the granules
    being queued belonged to different data-types.
  - The **parse-pdr** task now handles the case where a PDR contains granules
    with different data types, and uses the correct granuleIdExtraction for
    each granule.

### Added

- **CUMULUS-448** Add code coverage checking using [nyc](https://github.com/istanbuljs/nyc).

## [v1.3.0] - 2018-03-29

### Deprecated

- discover-s3-granules is deprecated. The functionality is provided by the discover-granules task

### Fixed

- **CUMULUS-331:** Fix aws.downloadS3File to handle non-existent key
- Using test ftp provider for discover-granules testing [CUMULUS-427]
- **CUMULUS-304: "Add AWS API throttling to pdr-status-check task"** Added concurrency limit on SFN API calls. The default concurrency is 10 and is configurable through Lambda environment variable CONCURRENCY.
- **CUMULUS-414: "Schema validation not being performed on many tasks"** revised npm build scripts of tasks that use cumulus-message-adapter to place schema directories into dist directories.
- **CUMULUS-301:** Update all tests to use test-data package for testing data.
- **CUMULUS-271: "Empty response body from rules PUT endpoint"** Added the updated rule to response body.
- Increased memory allotment for `CustomBootstrap` lambda function. Resolves failed deployments where `CustomBootstrap` lambda function was failing with error `Process exited before completing request`. This was causing deployments to stall, fail to update and fail to rollback. This error is thrown when the lambda function tries to use more memory than it is allotted.
- Cumulus repository folders structure updated:
  - removed the `cumulus` folder altogether
  - moved `cumulus/tasks` to `tasks` folder at the root level
  - moved the tasks that are not converted to use CMA to `tasks/.not_CMA_compliant`
  - updated paths where necessary

### Added

- `@cumulus/integration-tests` - Added support for testing the output of an ECS activity as well as a Lambda function.

## [v1.2.0] - 2018-03-20

### Fixed

- Update vulnerable npm packages [CUMULUS-425]
- `@cumulus/api`: `kinesis-consumer.js` uses `sf-scheduler.js#schedule` instead of placing a message directly on the `startSF` SQS queue. This is a fix for [CUMULUS-359](https://bugs.earthdata.nasa.gov/browse/CUMULUS-359) because `sf-scheduler.js#schedule` looks up the provider and collection data in DynamoDB and adds it to the `meta` object of the enqueued message payload.
- `@cumulus/api`: `kinesis-consumer.js` catches and logs errors instead of doing an error callback. Before this change, `kinesis-consumer` was failing to process new records when an existing record caused an error because it would call back with an error and stop processing additional records. It keeps trying to process the record causing the error because it's "position" in the stream is unchanged. Catching and logging the errors is part 1 of the fix. Proposed part 2 is to enqueue the error and the message on a "dead-letter" queue so it can be processed later ([CUMULUS-413](https://bugs.earthdata.nasa.gov/browse/CUMULUS-413)).
- **CUMULUS-260: "PDR page on dashboard only shows zeros."** The PDR stats in LPDAAC are all 0s, even if the dashboard has been fixed to retrieve the correct fields. The current version of pdr-status-check has a few issues.
  - pdr is not included in the input/output schema. It's available from the input event. So the pdr status and stats are not updated when the ParsePdr workflow is complete. Adding the pdr to the input/output of the task will fix this.
  - pdr-status-check doesn't update pdr stats which prevent the real time pdr progress from showing up in the dashboard. To solve this, added lambda function sf-sns-report which is copied from @cumulus/api/lambdas/sf-sns-broadcast with modification, sf-sns-report can be used to report step function status anywhere inside a step function. So add step sf-sns-report after each pdr-status-check, we will get the PDR status progress at real time.
  - It's possible an execution is still in the queue and doesn't exist in sfn yet. Added code to handle 'ExecutionDoesNotExist' error when checking the execution status.
- Fixed `aws.cloudwatchevents()` typo in `packages/ingest/aws.js`. This typo was the root cause of the error: `Error: Could not process scheduled_ingest, Error: : aws.cloudwatchevents is not a constructor` seen when trying to update a rule.

### Removed

- `@cumulus/ingest/aws`: Remove queueWorkflowMessage which is no longer being used by `@cumulus/api`'s `kinesis-consumer.js`.

## [v1.1.4] - 2018-03-15

### Added

- added flag `useList` to parse-pdr [CUMULUS-404]

### Fixed

- Pass encrypted password to the ApiGranule Lambda function [CUMULUS-424]

## [v1.1.3] - 2018-03-14

### Fixed

- Changed @cumulus/deployment package install behavior. The build process will happen after installation

## [v1.1.2] - 2018-03-14

### Added

- added tools to @cumulus/integration-tests for local integration testing
- added end to end testing for discovering and parsing of PDRs
- `yarn e2e` command is available for end to end testing

### Fixed

- **CUMULUS-326: "Occasionally encounter "Too Many Requests" on deployment"** The api gateway calls will handle throttling errors
- **CUMULUS-175: "Dashboard providers not in sync with AWS providers."** The root cause of this bug - DynamoDB operations not showing up in Elasticsearch - was shared by collections and rules. The fix was to update providers', collections' and rules; POST, PUT and DELETE endpoints to operate on DynamoDB and using DynamoDB streams to update Elasticsearch. The following packages were made:
  - `@cumulus/deployment` deploys DynamoDB streams for the Collections, Providers and Rules tables as well as a new lambda function called `dbIndexer`. The `dbIndexer` lambda has an event source mapping which listens to each of the DynamoDB streams. The dbIndexer lambda receives events referencing operations on the DynamoDB table and updates the elasticsearch cluster accordingly.
  - The `@cumulus/api` endpoints for collections, providers and rules _only_ query DynamoDB, with the exception of LIST endpoints and the collections' GET endpoint.

### Updated

- Broke up `kes.override.js` of @cumulus/deployment to multiple modules and moved to a new location
- Expanded @cumulus/deployment test coverage
- all tasks were updated to use cumulus-message-adapter-js 1.0.1
- added build process to integration-tests package to babelify it before publication
- Update @cumulus/integration-tests lambda.js `getLambdaOutput` to return the entire lambda output. Previously `getLambdaOutput` returned only the payload.

## [v1.1.1] - 2018-03-08

### Removed

- Unused queue lambda in api/lambdas [CUMULUS-359]

### Fixed

- Kinesis message content is passed to the triggered workflow [CUMULUS-359]
- Kinesis message queues a workflow message and does not write to rules table [CUMULUS-359]

## [v1.1.0] - 2018-03-05

### Added

- Added a `jlog` function to `common/test-utils` to aid in test debugging
- Integration test package with command line tool [CUMULUS-200] by @laurenfrederick
- Test for FTP `useList` flag [CUMULUS-334] by @kkelly51

### Updated

- The `queue-pdrs` task now uses the [cumulus-message-adapter-js](https://github.com/nasa/cumulus-message-adapter-js)
  library
- Updated the `queue-pdrs` JSON schemas
- The test-utils schema validation functions now throw an error if validation
  fails
- The `queue-granules` task now uses the [cumulus-message-adapter-js](https://github.com/nasa/cumulus-message-adapter-js)
  library
- Updated the `queue-granules` JSON schemas

### Removed

- Removed the `getSfnExecutionByName` function from `common/aws`
- Removed the `getGranuleStatus` function from `common/aws`

## [v1.0.1] - 2018-02-27

### Added

- More tests for discover-pdrs, dicover-granules by @yjpa7145
- Schema validation utility for tests by @yjpa7145

### Changed

- Fix an FTP listing bug for servers that do not support STAT [CUMULUS-334] by @kkelly51

## [v1.0.0] - 2018-02-23


[Unreleased]: https://github.com/nasa/cumulus/compare/v20.1.2...HEAD
[v20.1.2]: https://github.com/nasa/cumulus/compare/v20.1.1...v20.1.2
[v20.1.1]: https://github.com/nasa/cumulus/compare/v20.0.1...v20.1.1
[v20.0.1]: https://github.com/nasa/cumulus/compare/v20.0.0...v20.0.1
[v20.0.0]: https://github.com/nasa/cumulus/compare/v19.1.0...v20.0.0
[v19.1.0]: https://github.com/nasa/cumulus/compare/v19.0.0...v19.1.0
[v19.0.0]: https://github.com/nasa/cumulus/compare/v18.5.5...v19.0.0
[v18.5.5]: https://github.com/nasa/cumulus/compare/v18.5.3...v18.5.5
[v18.5.3]: https://github.com/nasa/cumulus/compare/v18.5.2...v18.5.3
[v18.5.2]: https://github.com/nasa/cumulus/compare/v18.5.1...v18.5.2
[v18.5.1]: https://github.com/nasa/cumulus/compare/v18.5.0...v18.5.1
[v18.5.0]: https://github.com/nasa/cumulus/compare/v18.4.0...v18.5.0
[v18.4.0]: https://github.com/nasa/cumulus/compare/v18.3.4...v18.4.0
[v18.3.4]: https://github.com/nasa/cumulus/compare/v18.3.3...v18.3.4
[v18.3.3]: https://github.com/nasa/cumulus/compare/v18.3.2...v18.3.3
[v18.3.2]: https://github.com/nasa/cumulus/compare/v18.3.1...v18.3.2
[v18.3.1]: https://github.com/nasa/cumulus/compare/v18.2.2...v18.3.1
[v18.2.2]: https://github.com/nasa/cumulus/compare/v18.2.1...v18.2.2
[v18.2.1]: https://github.com/nasa/cumulus/compare/v18.2.0...v18.2.1
[v18.2.0]: https://github.com/nasa/cumulus/compare/v18.1.0...v18.2.0
[v18.1.0]: https://github.com/nasa/cumulus/compare/v18.0.0...v18.1.0
[v18.0.0]: https://github.com/nasa/cumulus/compare/v17.0.0...v18.0.0
[v17.0.0]: https://github.com/nasa/cumulus/compare/v16.1.3...v17.0.0
[v16.1.3]: https://github.com/nasa/cumulus/compare/v16.1.2...v16.1.3
[v16.1.2]: https://github.com/nasa/cumulus/compare/v16.1.1...v16.1.2
[v16.1.1]: https://github.com/nasa/cumulus/compare/v16.0.0...v16.1.1
[v16.0.0]: https://github.com/nasa/cumulus/compare/v15.0.4...v16.0.0
[v15.0.4]: https://github.com/nasa/cumulus/compare/v15.0.3...v15.0.4
[v15.0.3]: https://github.com/nasa/cumulus/compare/v15.0.2...v15.0.3
[v15.0.2]: https://github.com/nasa/cumulus/compare/v15.0.1...v15.0.2
[v15.0.1]: https://github.com/nasa/cumulus/compare/v15.0.0...v15.0.1
[v15.0.0]: https://github.com/nasa/cumulus/compare/v14.1.0...v15.0.0
[v14.1.0]: https://github.com/nasa/cumulus/compare/v14.0.0...v14.1.0
[v14.0.0]: https://github.com/nasa/cumulus/compare/v13.4.0...v14.0.0
[v13.4.0]: https://github.com/nasa/cumulus/compare/v13.3.2...v13.4.0
[v13.3.2]: https://github.com/nasa/cumulus/compare/v13.3.0...v13.3.2
[v13.3.0]: https://github.com/nasa/cumulus/compare/v13.2.1...v13.3.0
[v13.2.1]: https://github.com/nasa/cumulus/compare/v13.2.0...v13.2.1
[v13.2.0]: https://github.com/nasa/cumulus/compare/v13.1.0...v13.2.0
[v13.1.0]: https://github.com/nasa/cumulus/compare/v13.0.1...v13.1.0
[v13.0.1]: https://github.com/nasa/cumulus/compare/v13.0.0...v13.0.1
[v13.0.0]: https://github.com/nasa/cumulus/compare/v12.0.3...v13.0.0
[v12.0.3]: https://github.com/nasa/cumulus/compare/v12.0.2...v12.0.3
[v12.0.2]: https://github.com/nasa/cumulus/compare/v12.0.1...v12.0.2
[v12.0.1]: https://github.com/nasa/cumulus/compare/v12.0.0...v12.0.1
[v12.0.0]: https://github.com/nasa/cumulus/compare/v11.1.8...v12.0.0
[v11.1.8]: https://github.com/nasa/cumulus/compare/v11.1.7...v11.1.8
[v11.1.7]: https://github.com/nasa/cumulus/compare/v11.1.5...v11.1.7
[v11.1.5]: https://github.com/nasa/cumulus/compare/v11.1.4...v11.1.5
[v11.1.4]: https://github.com/nasa/cumulus/compare/v11.1.3...v11.1.4
[v11.1.3]: https://github.com/nasa/cumulus/compare/v11.1.2...v11.1.3
[v11.1.2]: https://github.com/nasa/cumulus/compare/v11.1.1...v11.1.2
[v11.1.1]: https://github.com/nasa/cumulus/compare/v11.1.0...v11.1.1
[v11.1.0]: https://github.com/nasa/cumulus/compare/v11.0.0...v11.1.0
[v11.0.0]: https://github.com/nasa/cumulus/compare/v10.1.3...v11.0.0
[v10.1.3]: https://github.com/nasa/cumulus/compare/v10.1.2...v10.1.3
[v10.1.2]: https://github.com/nasa/cumulus/compare/v10.1.1...v10.1.2
[v10.1.1]: https://github.com/nasa/cumulus/compare/v10.1.0...v10.1.1
[v10.1.0]: https://github.com/nasa/cumulus/compare/v10.0.1...v10.1.0
[v10.0.1]: https://github.com/nasa/cumulus/compare/v10.0.0...v10.0.1
[v10.0.0]: https://github.com/nasa/cumulus/compare/v9.9.0...v10.0.0
[v9.9.3]: https://github.com/nasa/cumulus/compare/v9.9.2...v9.9.3
[v9.9.2]: https://github.com/nasa/cumulus/compare/v9.9.1...v9.9.2
[v9.9.1]: https://github.com/nasa/cumulus/compare/v9.9.0...v9.9.1
[v9.9.0]: https://github.com/nasa/cumulus/compare/v9.8.0...v9.9.0
[v9.8.0]: https://github.com/nasa/cumulus/compare/v9.7.0...v9.8.0
[v9.7.1]: https://github.com/nasa/cumulus/compare/v9.7.0...v9.7.1
[v9.7.0]: https://github.com/nasa/cumulus/compare/v9.6.0...v9.7.0
[v9.6.0]: https://github.com/nasa/cumulus/compare/v9.5.0...v9.6.0
[v9.5.0]: https://github.com/nasa/cumulus/compare/v9.4.0...v9.5.0
[v9.4.1]: https://github.com/nasa/cumulus/compare/v9.3.0...v9.4.1
[v9.4.0]: https://github.com/nasa/cumulus/compare/v9.3.0...v9.4.0
[v9.3.0]: https://github.com/nasa/cumulus/compare/v9.2.2...v9.3.0
[v9.2.2]: https://github.com/nasa/cumulus/compare/v9.2.1...v9.2.2
[v9.2.1]: https://github.com/nasa/cumulus/compare/v9.2.0...v9.2.1
[v9.2.0]: https://github.com/nasa/cumulus/compare/v9.1.0...v9.2.0
[v9.1.0]: https://github.com/nasa/cumulus/compare/v9.0.1...v9.1.0
[v9.0.1]: https://github.com/nasa/cumulus/compare/v9.0.0...v9.0.1
[v9.0.0]: https://github.com/nasa/cumulus/compare/v8.1.0...v9.0.0
[v8.1.0]: https://github.com/nasa/cumulus/compare/v8.0.0...v8.1.0
[v8.0.0]: https://github.com/nasa/cumulus/compare/v7.2.0...v8.0.0
[v7.2.0]: https://github.com/nasa/cumulus/compare/v7.1.0...v7.2.0
[v7.1.0]: https://github.com/nasa/cumulus/compare/v7.0.0...v7.1.0
[v7.0.0]: https://github.com/nasa/cumulus/compare/v6.0.0...v7.0.0
[v6.0.0]: https://github.com/nasa/cumulus/compare/v5.0.1...v6.0.0
[v5.0.1]: https://github.com/nasa/cumulus/compare/v5.0.0...v5.0.1
[v5.0.0]: https://github.com/nasa/cumulus/compare/v4.0.0...v5.0.0
[v4.0.0]: https://github.com/nasa/cumulus/compare/v3.0.1...v4.0.0
[v3.0.1]: https://github.com/nasa/cumulus/compare/v3.0.0...v3.0.1
[v3.0.0]: https://github.com/nasa/cumulus/compare/v2.0.1...v3.0.0
[v2.0.7]: https://github.com/nasa/cumulus/compare/v2.0.6...v2.0.7
[v2.0.6]: https://github.com/nasa/cumulus/compare/v2.0.5...v2.0.6
[v2.0.5]: https://github.com/nasa/cumulus/compare/v2.0.4...v2.0.5
[v2.0.4]: https://github.com/nasa/cumulus/compare/v2.0.3...v2.0.4
[v2.0.3]: https://github.com/nasa/cumulus/compare/v2.0.2...v2.0.3
[v2.0.2]: https://github.com/nasa/cumulus/compare/v2.0.1...v2.0.2
[v2.0.1]: https://github.com/nasa/cumulus/compare/v1.24.0...v2.0.1
[v2.0.0]: https://github.com/nasa/cumulus/compare/v1.24.0...v2.0.0
[v1.24.0]: https://github.com/nasa/cumulus/compare/v1.23.2...v1.24.0
[v1.23.2]: https://github.com/nasa/cumulus/compare/v1.22.1...v1.23.2
[v1.22.1]: https://github.com/nasa/cumulus/compare/v1.21.0...v1.22.1
[v1.21.0]: https://github.com/nasa/cumulus/compare/v1.20.0...v1.21.0
[v1.20.0]: https://github.com/nasa/cumulus/compare/v1.19.0...v1.20.0
[v1.19.0]: https://github.com/nasa/cumulus/compare/v1.18.0...v1.19.0
[v1.18.0]: https://github.com/nasa/cumulus/compare/v1.17.0...v1.18.0
[v1.17.0]: https://github.com/nasa/cumulus/compare/v1.16.1...v1.17.0
[v1.16.1]: https://github.com/nasa/cumulus/compare/v1.16.0...v1.16.1
[v1.16.0]: https://github.com/nasa/cumulus/compare/v1.15.0...v1.16.0
[v1.15.0]: https://github.com/nasa/cumulus/compare/v1.14.5...v1.15.0
[v1.14.5]: https://github.com/nasa/cumulus/compare/v1.14.4...v1.14.5
[v1.14.4]: https://github.com/nasa/cumulus/compare/v1.14.3...v1.14.4
[v1.14.3]: https://github.com/nasa/cumulus/compare/v1.14.2...v1.14.3
[v1.14.2]: https://github.com/nasa/cumulus/compare/v1.14.1...v1.14.2
[v1.14.1]: https://github.com/nasa/cumulus/compare/v1.14.0...v1.14.1
[v1.14.0]: https://github.com/nasa/cumulus/compare/v1.13.5...v1.14.0
[v1.13.5]: https://github.com/nasa/cumulus/compare/v1.13.4...v1.13.5
[v1.13.4]: https://github.com/nasa/cumulus/compare/v1.13.3...v1.13.4
[v1.13.3]: https://github.com/nasa/cumulus/compare/v1.13.2...v1.13.3
[v1.13.2]: https://github.com/nasa/cumulus/compare/v1.13.1...v1.13.2
[v1.13.1]: https://github.com/nasa/cumulus/compare/v1.13.0...v1.13.1
[v1.13.0]: https://github.com/nasa/cumulus/compare/v1.12.1...v1.13.0
[v1.12.1]: https://github.com/nasa/cumulus/compare/v1.12.0...v1.12.1
[v1.12.0]: https://github.com/nasa/cumulus/compare/v1.11.3...v1.12.0
[v1.11.3]: https://github.com/nasa/cumulus/compare/v1.11.2...v1.11.3
[v1.11.2]: https://github.com/nasa/cumulus/compare/v1.11.1...v1.11.2
[v1.11.1]: https://github.com/nasa/cumulus/compare/v1.11.0...v1.11.1
[v1.11.0]: https://github.com/nasa/cumulus/compare/v1.10.4...v1.11.0
[v1.10.4]: https://github.com/nasa/cumulus/compare/v1.10.3...v1.10.4
[v1.10.3]: https://github.com/nasa/cumulus/compare/v1.10.2...v1.10.3
[v1.10.2]: https://github.com/nasa/cumulus/compare/v1.10.1...v1.10.2
[v1.10.1]: https://github.com/nasa/cumulus/compare/v1.10.0...v1.10.1
[v1.10.0]: https://github.com/nasa/cumulus/compare/v1.9.1...v1.10.0
[v1.9.1]: https://github.com/nasa/cumulus/compare/v1.9.0...v1.9.1
[v1.9.0]: https://github.com/nasa/cumulus/compare/v1.8.1...v1.9.0
[v1.8.1]: https://github.com/nasa/cumulus/compare/v1.8.0...v1.8.1
[v1.8.0]: https://github.com/nasa/cumulus/compare/v1.7.0...v1.8.0
[v1.7.0]: https://github.com/nasa/cumulus/compare/v1.6.0...v1.7.0
[v1.6.0]: https://github.com/nasa/cumulus/compare/v1.5.5...v1.6.0
[v1.5.5]: https://github.com/nasa/cumulus/compare/v1.5.4...v1.5.5
[v1.5.4]: https://github.com/nasa/cumulus/compare/v1.5.3...v1.5.4
[v1.5.3]: https://github.com/nasa/cumulus/compare/v1.5.2...v1.5.3
[v1.5.2]: https://github.com/nasa/cumulus/compare/v1.5.1...v1.5.2
[v1.5.1]: https://github.com/nasa/cumulus/compare/v1.5.0...v1.5.1
[v1.5.0]: https://github.com/nasa/cumulus/compare/v1.4.1...v1.5.0
[v1.4.1]: https://github.com/nasa/cumulus/compare/v1.4.0...v1.4.1
[v1.4.0]: https://github.com/nasa/cumulus/compare/v1.3.0...v1.4.0
[v1.3.0]: https://github.com/nasa/cumulus/compare/v1.2.0...v1.3.0
[v1.2.0]: https://github.com/nasa/cumulus/compare/v1.1.4...v1.2.0
[v1.1.4]: https://github.com/nasa/cumulus/compare/v1.1.3...v1.1.4
[v1.1.3]: https://github.com/nasa/cumulus/compare/v1.1.2...v1.1.3
[v1.1.2]: https://github.com/nasa/cumulus/compare/v1.1.1...v1.1.2
[v1.1.1]: https://github.com/nasa/cumulus/compare/v1.0.1...v1.1.1
[v1.1.0]: https://github.com/nasa/cumulus/compare/v1.0.1...v1.1.0
[v1.0.1]: https://github.com/nasa/cumulus/compare/v1.0.0...v1.0.1
[v1.0.0]: https://github.com/nasa/cumulus/compare/pre-v1-release...v1.0.0

[thin-egress-app]: <https://github.com/asfadmin/thin-egress-app> "Thin Egress App"<|MERGE_RESOLUTION|>--- conflicted
+++ resolved
@@ -50,14 +50,11 @@
 - **CUMULUS-4061**
   - Added GenerateUniqueGranuleId to @cumulus/ingest for use in generating a
     hashed/'uniquified' granuleID
-<<<<<<< HEAD
+- **CUMULUS-4062**
+  - Added `producerGranuleId` to lzardsBackup task and lambda input/output schema
 - **CUMULUS-4069**
   - Added migration script and instructions to add the producer_granule_id column
     to the granules table and populate it in the production environment.
-=======
-- **CUMULUS-4062**
-  - Added `producerGranuleId` to lzardsBackup task and lambda input/output schema
->>>>>>> 7fffe8bd
 - **CUMULUS-4072**
   - Updated `parse-pdr` task component to have the following behaviors:
     - Always populate producerGranuleId from the incoming parsed granuleId
