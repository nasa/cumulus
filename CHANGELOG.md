--- conflicted
+++ resolved
@@ -245,13 +245,10 @@
   - Updated `@cumulus/aws-client/S3/recursivelyDeleteS3Bucket` to handle bucket with more than 1000 objects.
 
 ### Fixed
-<<<<<<< HEAD
 - **CUMULUS-3385**
   - fixed cleanExecutions lambda to clean up elasticsearch execution payloads
-=======
 - **CUMULUS-3787**
-  - Fixed developer-side bug causing some ts error sto be swallowed in CI
->>>>>>> 7ddc1e07
+  - Fixed developer-side bug causing some ts errors to be swallowed in CI
 - **CUMULUS-3320**
   - Execution database deletions by `cumulus_id` should have greatly improved
     performance as a table scan will no longer be required for each record
