# Changelog

All notable changes to this project will be documented in this file.

The format is based on [Keep a Changelog](http://keepachangelog.com/en/1.0.0/).

## [Unreleased]

### Migration Notes

### Breaking Changes

- **CUMULUS-2564**
  - Updated `sync-granule` task to add `useGranIdPath` as a configuration flag.
    This modifies the task behavior to stage granules to
    `<staging_path>/<collection_id>/<md5_granuleIdHash>` to allow for better S3
    partitioning/performance for large collections.
    Because of this benefit
    the default has been set to `true`, however as sync-granules relies on
    object name collision, this configuration changes the duplicate collision
    behavior of sync-granules to be per-granule-id instead of per-collection
    when active.
    If the prior behavior is desired, please add `"useGranIdPath": true` to your
    task config in your workflow definitions that use `sync-granule`.

### Added

- **CUMULUS-3020**
  - Updated sfEventSqsToDbRecords to allow override of the default value
   (var.rds_connection_timing_configuration.acquireTimeoutMillis / 1000) + 60)
   via a key 'sfEventSqsToDbRecords' on `var.lambda_timeouts` on the main cumulus module/archive module

  **Please note** - updating this configuration is for adavanced users only.  Value changes will modify the visibility
  timeout on `sfEventSqsToDbRecordsDeadLetterQueue` and `sfEventSqsToDbRecordsInputQueue` and may lead to system
  instability.

- **CUMULUS-3756**
  - Added excludeFileRegex configuration to UpdateGranulesCmrMetadataFileLinks
  - This is to allow files matching specified regex to be excluded when updating the Related URLs list
  - Defaults to the current behavior of excluding no files.
- **CUMULUS-3773**
  - Added sftpFastDownload configuration to SyncGranule task.
  - Updated `@cumulus/sftp-client` and `@cumulus/ingest/SftpProviderClient` to support both regular and fastDownload.
  - Added sftp support to FakeProvider
  - Added sftp integration test
- **CUMULUS-3919**
  - Added terraform variables `disableSSL` and `rejectUnauthorized` to `tf-modules/cumulus-rds-tf` module.

### Changed

- **CUMULUS-3928**
  - updated publish scripting to use cumulus.bot@gmail.com for user email
  - updated publish scripting to use esm over common import of latest-version
  - updated bigint testing to remove intermitted failure source.
  - updated postgres dependency version
- **CUMULUS-3838**
  - Updated python dependencies to latest:
    - cumulus-process-py 1.4.0
    - cumulus-message-adapter-python 2.3.0
- **CUMULUS-3906**
  - Bumps example ORCA deployment to version v10.0.1.
- **CUMULUS-3931**
  - Add `force_new_deployment` to `cumulus_ecs_service` to allow users to force
    new task deployment on terraform redeploy.   See docs for more details:
    https://registry.terraform.io/providers/hashicorp/aws/latest/docs/resources/ecs_service#force_new_deployment"

### Fixed

- **CUMULUS-3902**
  - Update error handling to use AWS SDK V3 error classes instead of properties on js objects

## [v19.0.0] 2024-08-28

### Breaking Changes

- This release includes `Replace ElasicSearch Phase 1` updates, we no longer save `collection/granule/execution` records to
ElasticSearch, the `collections/granules/executions` API endpoints are updated to perform operations on the postgres database.

### Migration Notes

#### CUMULUS-3792 Add database indexes. Please follow the instructions before upgrading Cumulus

- The updates in CUMULUS-3792 require a manual update to the postgres database in the production environment.
  Please follow [Update Table Indexes for CUMULUS-3792]
  (https://nasa.github.io/cumulus/docs/next/upgrade-notes/update_table_indexes_CUMULUS_3792)

### Replace ElasticSearch Phase 1

- **CUMULUS-3238**
  - Removed elasticsearch dependency from collections endpoint
- **CUMULUS-3239**
  - Updated `executions` list api endpoint and added `ExecutionSearch` class to query postgres
- **CUMULUS-3240**
  - Removed Elasticsearch dependency from `executions` endpoints
- **CUMULUS-3639**
  - Updated `/collections/active` endpoint to query postgres
- **CUMULUS-3640**
  - Removed elasticsearch dependency from granules endpoint
- **CUMULUS-3641**
  - Updated `collections` api endpoint to query postgres instead of elasticsearch except if `includeStats` is in the query parameters
- **CUMULUS-3642**
  - Adjusted queries to improve performance:
    - Used count(*) over count(id) to count rows
    - Estimated row count for large tables (granules and executions) by default for basic query
  - Updated stats summary to default to the last day
  - Updated ExecutionSearch to not include asyncOperationId by default
- **CUMULUS-3688**
  - Updated `stats` api endpoint to query postgres instead of elasticsearch
- **CUMULUS-3689**
  - Updated `stats/aggregate` api endpoint to query postgres instead of elasticsearch
  - Created a new StatsSearch class for querying postgres with the stats endpoint
- **CUMULUS-3692**
  - Added `@cumulus/db/src/search` `BaseSearch` and `GranuleSearch` classes to
    support basic queries for granules
  - Updated granules List endpoint to query postgres for basic queries
- **CUMULUS-3693**
  - Added functionality to `@cumulus/db/src/search` to support range queries
- **CUMULUS-3694**
  - Added functionality to `@cumulus/db/src/search` to support term queries
  - Updated `BaseSearch` and `GranuleSearch` classes to support term queries for granules
  - Updated granules List endpoint to search postgres
- **CUMULUS-3695**
  - Updated `granule` list api endpoint and BaseSearch class to handle sort fields
- **CUMULUS-3696**
  - Added functionality to `@cumulus/db/src/search` to support terms, `not` and `exists` queries
- **CUMULUS-3699**
  - Updated `collections` api endpoint to be able to support `includeStats` query string parameter
- **CUMULUS-3792**
  - Added database indexes to improve search performance

## [v18.5.0] 2024-10-03

### Migration Notes

#### CUMULUS-3536 Upgrading from Aurora Serverless V1 to V2

- The updates in CUMULUS-3536 require an upgrade of the postgres database.
  Please follow [Upgrading from Aurora Serverless V1 to V2]
  (https://nasa.github.io/cumulus/docs/next/upgrade-notes/serverless-v2-upgrade)

### Added

- **CUMULUS-3536**
  - Added `rejectUnauthorized` = false to db-provision-user-database as the Lambda
    does not have the Serverless v2 SSL certifications installed.

### Changed

- **CUMULUS-3725**
  - Updated the default parameter group for `cumulus-rds-tf` to set `force_ssl`
    to 0. This setting for the Aurora Serverless v2 database allows non-SSL
    connections to the database, and is intended to be a temporary solution
    until Cumulus has been updated to import the RDS rds-ca-rsa2048-g1 CA bundles in Lambda environments.
    See [CUMULUS-3724](https://bugs.earthdata.nasa.gov/browse/CUMULUS-3724).

### Fixed

- **CUMULUS-3901**
  - Fix error checking in @cumulus/errors to use Error.name in addition to Error.code
- **CUMULUS-3824**
  - Added the missing double quote in ecs_cluster autoscaling cf template
- **CUMULUS-3846**
  - improve reliability of unit tests
    - tests for granules api get requests separated out to new file
    - cleanup of granule database resources to ensure no overlap
    - ensure uniqueness of execution names from getWorkflowNameIntersectFromGranuleIds
    - increase timeout in aws-client tests
- **Snyk**
  - Upgraded moment from 2.29.4 to 2.30.1
  - Upgraded pg from ~8.10 to ~8.12

## [v18.4.0] 2024-08-16

### Migration Notes

#### CUMULUS-3320 Update executions table

The work for CUMULUS-3320 required index updates as well as a modification of a
table constraint.   To install the update containing these changes you should:

- Pre-generate the indexes on the execution table.  This can be done via manual
  procedure prior to upgrading without downtime, or done more quickly before or
  during upgrade with downtime.
- Update the `executions_parent_cumulus_id_foreign` constraint.   This will
  require downtime as updating the constraint requires a table write lock, and
  the update may take some time.

Deployments with low volume databases and low activity and/or test/development
environments should be able to install these updates via the normal automatic
Cumulus deployment process.

Please *carefully* review the migration [process documentation](https://nasa.github.io/cumulus/docs/next/upgrade-notes/upgrade_execution_table_CUMULUS_3320).    Failure to
make these updates properly will likely result in deployment failure and/or
degraded execution table operations.

#### CUMULUS-3449 Please follow the instructions before upgrading Cumulus

- The updates in CUMULUS-3449 requires manual update to postgres database in
  production environment. Please follow [Update Cumulus_id Type and
  Indexes](https://nasa.github.io/cumulus/docs/next/upgrade-notes/update-cumulus_id-type-indexes-CUMULUS-3449)

### Breaking Changes

### Added

- **CUMULUS-3320**
  - Added endpoint `/executions/bulkDeleteExecutionsByCollection` to allow
    bulk deletion of executions from elasticsearch by collectionId
  - Added `Bulk Execution Delete` migration type to async operations types
- **CUMULUS-3608**
  - Exposes variables for sqs_message_consumer_watcher messageLimit and timeLimit configurations. Descriptions
    of the variables [here](tf-modules/ingest/variables.tf) include notes on usage and what users should
    consider if configuring something other than the default values.
- **CUMULUS-3449**
  - Updated the following database columns to BIGINT: executions.cumulus_id, executions.parent_cumulus_id,
    files.granule_cumulus_id, granules_executions.granule_cumulus_id, granules_executions.execution_cumulus_id
    and pdrs.execution_cumulus_id
  - Changed granules table unique constraint to granules_collection_cumulus_id_granule_id_unique
  - Added indexes granules_granule_id_index and granules_provider_collection_cumulus_id_granule_id_index
    to granules table

### Changed

- **CUMULUS-3320**
  - Updated executions table (please see Migration section and Upgrade
    Instructions for more information) to:
    - Add index on `collection_cumulus_id`
    - Add index on `parent_cumulus_id`
    - Update `executions_parent_cumulus_id_foreign` constraint to add `ON DELETE
      SET NULL`.  This change will cause deletions in the execution table to
      allow deletion of parent executions, when this occurs the child will have
      it's parent reference set to NULL as part of the deletion operations.
- **CUMULUS-3449**
  - Updated `@cumulus/db` package and configure knex hook postProcessResponse to convert the return string
    from columns ending with "cumulus_id" to number.
- **CUMULUS-3841**
  - Increased `fetchRules` page size to default to 100 instead of 10. This improves overall query time when
    fetching all rules such as in `sqsMessageConsumer`.

### Fixed

- **CUMULUS-3817**
  - updated applicable @aws-sdk dependencies to 3.621.0 to remove inherited vulnerability from fast-xml-parser
- **CUMULUS-3320**
  - Execution database deletions by `cumulus_id` should have greatly improved
    performance as a table scan will no longer be required for each record
    deletion to validate parent-child relationships
- **CUMULUS-3818**
  - Fixes default value (updated to tag 52) for async-operation-image in tf-modules/cumulus.
- **CUMULUS-3840**
  - Fixed `@cumulus/api/bin/serve` to correctly use EsClient.

## [v18.3.4] 2024-08-27

**Please note** changes in v18.3.4 may not yet be released in future versions, as this
is a backport/patch release on the v18.3.x series of releases.  Updates that are
included in the future will have a corresponding CHANGELOG entry in future releases.

### Changed

- **CUMULUS-3841**
  - Increased `fetchRules` page size to default to 100 instead of 10. This improves overall query time when fetching all rules such as in `sqsMessageConsumer`.

## [v18.3.3] 2024-08-09

**Please note** changes in v18.3.3 may not yet be released in future versions, as this
is a backport/patch release on the v18.3.x series of releases.  Updates that are
included in the future will have a corresponding CHANGELOG entry in future releases.

### Fixed

- **CUMULUS-3824**
  - Changed the ECS docker storage driver to `overlay2`, since `devicemapper` is removed in Docker Engine v25.0.
  - Removed `ecs_docker_storage_driver` property from cumulus module.
- **CUMULUS-3836**
  - Terraform configuration for cleanExecutions now correctly configures ES_HOST and lambda security group

## [v18.3.2] 2024-07-24

### Added

- **CUMULUS-3700**
  - Added `volume_type` option to `elasticsearch_config` in the
    `data-persistance` module to allow configuration of the EBS volume type for
    Elasticsarch; default remains `gp2`.
- **CUMULUS-3424**
  - Exposed `auto_pause` and `seconds_until_auto_pause` variables in
    `cumulus-rds-tf` module to modify `aws_rds_cluster` scaling_configuration
- **CUMULUS-3760**
  - Added guidance for handling large backlog of es executions
- **CUMULUS-3742**
  - Script for dumping data into postgres database for testing and replicating issues
- **CUMULUS-3385**
  - Added generate_db_executions to dump large scale postgres executions

### Changed

- **CUMULUS-3385**
  - updated cleanExecutions lambda to clean up postgres execution payloads
  - updated cleanExecutions lambda with configurable limit to control for large size
- **NDCUM-1051**
  - Modified addHyraxUrlToUmmG to test whether the provide Hyrax URL is already included in the metadata, and if so return the metadata unaltered.
  - Modified addHyraxUrlToEcho10 to test whether the provide Hyrax URL is already included in the metadata, and if so return the metadata unaltered.

### Fixed

- **CUMULUS-3807**
  - Pinned @aws-sdk/client-s3 to 3.614 to address timeout/bug in s3().listObjectsV2
- **CUMULUS-3787**
  - Fixed developer-side bug causing some ts errors to be swallowed in CI
- **CUMULUS-3785**
  - Fixed `SftpProviderClient` not awaiting `decryptBase64String` with AWS KMS
  - Fixed method typo in `@cumulus/api/endpoints/dashboard.js`
- **CUMULUS-3385**
  - fixed cleanExecutions lambda to clean up elasticsearch execution payloads
- **CUMULUS-3326**
  - Updated update-granules-cmr-metadata-file-links task to update the file size of the update metadata file and remove the invalidated checksum associated with this file.

## [v18.3.1] 2024-07-08

### Migration Notes

#### CUMULUS-3433 Update to node.js v20

The following applies only to users with a custom value configured for
`async-operation`:

- As part of the node v20 update process, a new version (52) of the Core
  async-operation container was published - [cumuluss/async
  operation](https://hub.docker.com/layers/cumuluss/async-operation/52/images/sha256-78c05f9809c29707f9da87c0fc380d39a71379669cbebd227378c8481eb11c3a?context=explore)  The
  default value for `async-operation` has been updated in the `cumulus`
  module, however if you are using an internal image repository such as ECR,
  please make sure to update your deployment configuration with the newly
  provided image.

  Users making use of a custom image configuration should note the base image
  for Core async operations must support node v20.x.

#### CUMULUS-3617 Migration of DLA messages should be performed after Cumulus is upgraded

Instructions for migrating old DLA (Dead Letter Archive) messages to new format:

- `YYYY-MM-DD` subfolders to organize by date
- new top level fields for simplified search and analysis
- captured error message

To invoke the Lambda and start the DLA migration, you can use the AWS Console or CLI:

```bash
aws lambda invoke --function-name $PREFIX-migrationHelperAsyncOperation \
  --payload $(echo '{"operationType": "DLA Migration"}' | base64) $OUTFILE
```

- `PREFIX` is your Cumulus deployment prefix.
- `OUTFILE` (**optional**) is the filepath where the Lambda output will be saved.

The Lambda will trigger an Async Operation and return an `id` such as:

```json
{"id":"41c9fbbf-a031-4dd8-91cc-8ec2d8b5e31a","description":"Migrate Dead Letter Archive Messages",
"operationType":"DLA Migration","status":"RUNNING",
"taskArn":"arn:aws:ecs:us-east-1:AWSID:task/$PREFIX-CumulusECSCluster/123456789"}
```

which you can then query the Async Operations [API
Endpoint](https://nasa.github.io/cumulus-api/#retrieve-async-operation) for the
output or status of your request. If you want to directly observe the progress
of the migration as it runs, you can view the CloudWatch logs for your async
operations (e.g. `PREFIX-AsyncOperationEcsLogs`).

#### CUMULUS-3779 async_operations Docker image version upgrade

The `async-operation` Docker image has been updated to support Node v20 and `aws-sdk` v3. Users of the image will need
to update to at least [async-operations:52](https://hub.docker.com/layers/cumuluss/async-operation/52/images/sha256-78c05f9809c29707f9da87c0fc380d39a71379669cbebd227378c8481eb11c3a?context=explore).

#### CUMULUS-3776 cumulus-ecs-task Docker image version upgrade

The `cumulus-ecs-task` Docker image has been updated to support Node v20 and `aws-sdk` v3. Users of the image will need
to update to at least [cumulus-ecs-task:2.1.0](https://hub.docker.com/layers/cumuluss/cumulus-ecs-task/2.1.0/images/sha256-17bebae3e55171c96272eeb533293b98e573be11dd5371310156b7c2564e691a?context=explore).

### Breaking Changes

- **CUMULUS-3618**
  - Modified @cumulus/es-client/search.BaseSearch:
    - Removed static class method `es` in favor of new class for managing
       elasticsearch clients `EsClient` which allows for credential
       refresh/reset.  Updated api/es-client code to
       utilize new pattern.    Users making use of @cumulus/es-client should
       update their code to make use of the new EsClient create/initialize pattern.
    - Added helper method getEsClient to encapsulate logic to create/initialize
      a new EsClient.

- **CUMULUS-2889**
  - Removed unused CloudWatch Logs AWS SDK client. This change removes the CloudWatch Logs
    client from the `@cumulus/aws-client` package.
- **CUMULUS-2890**
  - Removed unused CloudWatch AWS SDK client. This change removes the CloudWatch client
    from the `@cumulus/aws-client` package.
- **CUMULUS-3323**
  - Updated `@cumulus/db` to by default set the `ssl` option for knex, and
    reject non-SSL connections via use of the `rejectUnauthorized` configuration
    flag.   This causes all Cumulus database connections to require SSL (CA or
    self-signed) and reject connectivity if the database does not provide SSL.
    Users using serverless v1/`cumulus-rds-tf` should not be impacted by this
    change as certs are provided by default.   Users using databases that do not
    provide SSL should update their database secret with the optional value
    `disableSSL` set to `true`
  - Updated `cumulus-rds-tf` to set `rds.force_ssl` to `1`, forcing SSL enabled
    connections in the `db_parameters` configuration.   Users of this module
    defining their own `db_parameters` should make this configuration change to allow only SSL
    connections to the RDS datastore.
- **CUMULUS-2897**
  - Removed unused Systems Manager AWS SDK client. This change removes the Systems Manager client
    from the `@cumulus/aws-client` package.
- **CUMULUS-3779**
  - Updates async_operations Docker image to Node v20 and bumps its cumulus dependencies to v18.3.0 to
    support `aws-sdk` v3 changes.

<<<<<<< HEAD
### Add
- **CUMULUS-3678**
  - sqs messages truncated to max sqs length if necessary
=======
### Added

>>>>>>> d919f169
- **CUMULUS-3614**
  - `tf-modules/monitoring` module now deploys Glue table for querying dead-letter-archive messages.
- **CUMULUS-3616**
  - Added user guide on querying dead-letter-archive messages using AWS Athena.
- **CUMULUS-3433**
  - Added `importGot` helper method to import `got` as an ESM module in
    CommmonJS typescript/webpack clients.
- **CUMULUS-3606**
  - Updated  with additional documentation covering tunneling configuration
    using a PKCS11 provider

### Changed

- **CUMULUS-3735**
  - Remove unused getGranuleIdsForPayload from `@cumulus/api/lib`
- **CUMULUS-3746**
  - cicd unit test error log changed to environment unique name
- **CUMULUS-3717**
  - Update `@cumulus/ingest/HttpProviderClient` to use direct injection test mocks, and remove rewire from unit tests
- **CUMULUS-3720**
  - add cicd unit test error logging to s3 for testing improvements
- **CUMULUS-3433**
  - Updated all node.js lambda dependencies to node 20.x/20.12.2
  - Modified `@cumulus/ingest` unit test HTTPs server to accept localhost POST
    requests, and removed nock dependency from tests involving `fs.Readstream`
    and `got` due to a likely incompatibility with changes in node v18, `got`,
    fs.Readstream and nock when used in combination in units
    (https://github.com/sindresorhus/got/issues/2341)
  - Updated `got` dependency in `@cumulus/ingest` to use `@cumulus/common`
    dynamic import helper / `got` > v10 in CommonJS.
  - Updated all Core lambdas to use [cumulus-message-adapter-js](https://github.com/nasa/cumulus-message-adapter-js) v2.2.0
- **CUMULUS-3629**
  - dla guarantees de-nested SQS message bodies, preferring outermost metadata as found.
  - dla uses execution Name as filename and ensures no ':' or '/' characters in name
- **CUMULUS-3570**
  - Updated Kinesis docs to support latest AWS UI and recommend server-side encryption.
- **CUMULUS-3519**
  - Updates SQS and SNS code to AWS SDK V3 Syntax
- **CUMULUS-3609**
  - Adds dla-migration lambda to async-operations to be used for updating existing DLA records
  - Moved hoistCumulusMessageDetails function from write-db-dlq-records-to-s3 lambda to @cumulus/message/DeadLetterMessage
- **CUMULUS-3613**
  - Updated writeDbRecordsDLQtoS3 lambda to write messages to `YYYY-MM-DD` subfolder of S3 dead letter archive.
- **CUMULUS-3518**
  - Update existing usage of `@cumulus/aws-client` lambda service to use AWS SDK v3 `send` syntax
  - Update Discover Granules lambda default memory to 1024 MB
- **CUMULUS-3600**
  - Update docs to clarify CloudFront HTTPS DIT requirements.
- **CUMULUS-2892**
  - Updates `aws-client`'s EC2 client to use AWS SDK v3.
- **CUMULUS-2896**
  - Updated Secrets Manager code to AWS SDK v3.
- **CUMULUS-2901**
  - Updated STS code to AWS SDK v3.
- **CUMULUS-2898**
  - Update Step Functions code to AWS SDK v3
- **CUMULUS-2902**
  - Removes `aws-sdk` from `es-client` package by replacing credential fetching with
  the `@aws-sdk/credential-providers` AWS SDK v3 package.
  - Removes `aws-sdk` from all cumulus packages and replaces usages with AWS SDK v3 clients.
- **CUMULUS-3456**
  - Added stateMachineArn, executionArn, collectionId, providerId, granules, status, time, and error fields to Dead Letter Archive message
  - Added cumulusError field to records in sfEventSqsToDbRecordsDeadLetterQueue
- **CUMULUS-3323**
  - Added `disableSSL` as a valid database secret key - setting this in your database credentials will
    disable SSL for all Core database connection attempts.
  - Added `rejectUnauthorized` as a valid database secret key - setting
    this to `false` in your database credentials will allow self-signed certs/certs with an unrecognized authority.
  - Updated the default parameter group for `cumulus-rds-tf` to set `force_ssl`
    to 1.   This setting for the Aurora Serverless v1 database disallows non-SSL
    connections to the database, and is intended to help enforce security
    compliance rules.  This update can be opted-out by supplying a non-default
    `db_parameters` set in the terraform configuration.
- **CUMULUS-3425**
  - Update `@cumulus/lzards-backup` task to either respect the `lzards_provider`
    terraform configuration value or utilize `lzardsProvider` as part of the task
    workflow configuration
  - Minor refactor of `@cumulus/lzards-api-client` to:
    - Use proper ECMAScript import for `@cumulus/launchpad-auth`
    - Update incorrect docstring
- **CUMULUS-3497**
  - Updated `example/cumulus-tf/orca.tf` to use v9.0.4
- **CUMULUS-3610**
  - Updated `aws-client`'s ES client to use AWS SDK v3.
- **CUMULUS-3617**
  - Added lambdas to migrate DLA messages to `YYYY-MM-DD` subfolder
  - Updated `@cumulus/aws-client/S3/recursivelyDeleteS3Bucket` to handle bucket with more than 1000 objects.
- **CUMULUS-2891**
  - Updated ECS code to aws sdk v3

### Fixed

- **CUMULUS-3715**
  - Update `ProvisionUserDatabase` lambda to correctly pass in knex/node debug
    flags to knex custom code
- **CUMULUS-3721**
  - Update lambda:GetFunctionConfiguration policy statement to fix error related to resource naming
- **CUMULUS-3701**
  - Updated `@cumulus/api` to no longer improperly pass PATCH/PUT null values to Eventbridge rules
- **CUMULUS-3618**
  - Fixed `@cumulus/es-client` credentialing issue in instance where
    lambda/Fargate task runtime would exceed the timeout for the es-client. Added retry/credential
    refresh behavior to `@cumulus/es-client/indexer.genericRecordUpdate` to ensure record indexing
    does not fail in those instances.
  - Updated `index-from-database` lambda to utilize updated es-client to prevent
    credentialing timeout in long-running ECS jobs.
- **CUMULUS-3323**
  - Minor edits to errant integration test titles (dyanmo->postgres)
- **AWS-SDK v3 Exclusion (v18.3.0 fix)***
  - Excludes aws-sdk v3 from packages to reduce overall package size. With the requirement of Node v20
    packaging the aws-sdk v3 with our code is no longer necessary and prevented some packages from being
    published to npm.

## [v18.2.2] 2024-06-4

### Migration Notes

#### CUMULUS-3591 - SNS topics set to use encrypted storage

As part of the requirements for this ticket Cumulus Core created SNS topics are
being updated to use server-side encryption with an AWS managed key.    No user
action is required, this note is being added to increase visibility re: this
modification.

### Changed

- **CUMULUS-3591**
  - Enable server-side encryption for all SNS topcis deployed by Cumulus Core
  - Update all integration/unit tests to use encrypted SNS topics

### Fixed

- **CUMULUS-3547**
  - Updated ECS Cluster `/dev/xvdcz` EBS volumes so they're encrypted.
- **CUMULUS-3527**
  - Added suppport for additional kex algorithms in the sftp-client.
- **CUMULUS-3587**
  - Ported https://github.com/scottcorgan/express-boom into API/lib to allow
    updates of sub-dependencies and maintain without refactoring errors in
    API/etc wholesale
  - Addresses [CVE-2020-36604](https://github.com/advisories/GHSA-c429-5p7v-vgjp)
- **CUMULUS-3673**
  - Fixes Granules API so that paths containing a granule and/or collection ID properly URI encode the ID.
- **Audit Issues**
  - Addressed [CVE-2023-45133](https://github.com/advisories/GHSA-67hx-6x53-jw92) by
    updating babel packages and .babelrc

## [v18.2.1] 2024-05-08

**Please note** changes in 18.2.1 may not yet be released in future versions, as this
is a backport/patch release on the 18.2.x series of releases.  Updates that are
included in the future will have a corresponding CHANGELOG entry in future releases.

### Fixed

- **CUMULUS-3721**
  - Update lambda:GetFunctionConfiguration policy statement to fix error related to resource naming
- **CUMULUS-3701**
  - Updated `@cumulus/api` to no longer improperly pass PATCH/PUT null values to Eventbridge rules

## [v18.2.0] 2024-02-02

### Migration Notes

From this release forward, Cumulus Core will be tested against PostgreSQL v13. Users
should migrate their datastores to Aurora PostgreSQL 13.9+ compatible data
stores as soon as possible after upgrading to this release.

#### Database Upgrade

Users utilizing the `cumulus-rds-tf` module should reference [cumulus-rds-tf
upgrade
instructions](https://nasa.github.io/cumulus/docs/upgrade-notes/upgrade-rds-cluster-tf-postgres-13).

### Breaking Changes

- **CUMULUS-2889**
  - Removed unused CloudWatch Logs AWS SDK client. This change removes the CloudWatch Logs
    client from the `@cumulus/aws-client` package.
- **CUMULUS-2890**
  - Removed unused CloudWatch AWS SDK client. This change removes the CloudWatch client
    from the `@cumulus/aws-client` package.

### Changed

- **CUMULUS-3492**
  - add teclark to select-stack.js
- **CUMULUS-3444**
  - Update `cumulus-rds-tf` module to take additional parameters in support of
    migration from Aurora PostgreSQl v11 to v13.   See Migration Notes for more details
- **CUMULUS-3564**
  - Update webpack configuration to explicitly disable chunking
- **CUMULUS-2895**
  - Updated KMS code to aws sdk v3
- **CUMULUS-2888**
  - Update CloudWatch Events code to AWS SDK v3
- **CUMULUS-2893**
  - Updated Kinesis code to AWS SDK v3
- **CUMULUS-3555**
  - Revert 3540, un-stubbing cmr facing tests
  - Raise memory_size of ftpPopulateTestLambda to 512MB
- **CUMULUS-2887**
  - Updated CloudFormation code to aws sdk v3
- **CUMULUS-2899**
  - Updated SNS code to aws sdk v3
- **CUMULUS_3499**
  - Update AWS-SDK dependency pin to "2.1490" to prevent SQS issue.  Dependency
    pin expected to be changed with the resolution to CUMULUS-2900
- **CUMULUS-2894**
  - Update Lambda code to AWS SDK v3
- **CUMULUS-3432**
  - Update `cumulus-rds-tf` `engine_version` to `13.9`
  - Update `cumulus-rds-tf` `parameter_group_family` to `aurora-postgresql13`
  - Update development/local stack postgres image version to postgres:13.9-alpine
- **CUMULUS-2900**
  - Update SQS code to AWS SDK v3
- **CUMULUS-3352**
  - Update example project to use CMA v2.0.3 for integration testing
  - Update example deployment to deploy cnmResponse lambda version
    2.1.1-aplha.2-SNAPSHOT
  - Update example deployment to deploy cnmToGranule lambda
    version 1.7.0-alpha.2-SNAPSHOT
- **CUMULUS-3501**
  - Updated CreateReconciliationReport lambda to save report record to Elasticsearch.
  - Created docker image cumuluss/async-operation:48 from v16.1.2, and used it as default async_operation_image.
- **CUMULUS-3502**
  - Upgraded localstack to v3.0.0 to support recent aws-sdk releases and update unit tests.
- **CUMULUS-3540**
  - stubbed cmr interfaces in integration tests allow integration tests to pass
  - needed while cmr is failing to continue needed releases and progress
  - this change should be reverted ASAP when cmr is working as needed again

### Fixed

- **CUMULUS-3177**
  - changed `_removeGranuleFromCmr` function for granule `bulkDelete` to not throw an error and instead catch the error when the granule is not found in CMR
- **CUMULUS-3293**
  - Process Dead Letter Archive is fixed to properly copy objects from `/sqs/` to `/failed-sqs/` location
- **CUMULUS-3467**
  - Added `childWorkflowMeta` to `QueueWorkflow` task configuration
- **CUMULUS-3474**
  - Fixed overridden changes to `rules.buildPayload' to restore changes from ticket `CUMULUS-2969` which limited the definition object to `name` and `arn` to
    account for AWS character limits.
- **CUMULUS-3479**
  - Fixed typo in s3-replicator resource declaration where `var.lambda_memory_size` is supposed to be `var.lambda_memory_sizes`
- **CUMULUS-3510**
  - Fixed `@cumulus/api` `validateAndUpdateSqsRule` method to allow 0 retries and 0 visibilityTimeout
    in rule's meta.  This fix from CUMULUS-2863 was not in release 16 and later.
- **CUMULUS-3562**
  - updated crypto-js to 4.2.0
  - updated aws-sdk/client-api-gateway to 3.499 to avoid older crypto-js dependency

## [v18.1.0] 2023-10-25

### MIGRATION notes

#### Rules API Endpoint Versioning

As part of the work on CUMULUS-3095, we have added a required header for the
rules PUT/PATCH endpoints -- to ensure that older clients/utilities do not
unexpectedly make destructive use of those endpoints, a validation check of a
header value against supported versions has been implemented.

Moving forward, if a breaking change is made to an existing endpoint that
requires user updates, as part of that update we will set the current version of
the core API and require a header that confirms the client is compatible with
the version required or greater.

In this instance, the rules PUT/PATCH
endpoints will require a `Cumulus-API-Version` value of at least `2`.

```bash
 curl --request PUT https://example.com/rules/repeat_test\
 --header 'Cumulus-API-Version: 2'\
 --header 'Content-Type: application/json'\
 --header 'Authorization: Bearer ReplaceWithToken'\
 --data ...
```

Users/clients that do not make use of these endpoints will not be impacted.

### Breaking Changes

- **CUMULUS-3427**
  - Changed the naming conventions for memory size and timeouts configuration to simply the lambda name

### Notable Changes

- **CUMULUS-3095**
  - Added `PATCH` rules endpoint to update rule which works as the existing `PUT` endpoint.
  - Updated `PUT` rules endpoint to replace rule.

### Added

- **CUMULUS-3218**
  - Added optional `maxDownloadTime` field to `provider` schema
  - Added `max_download_time` column to PostgreSQL `providers` table
  - Updated `@cumulus/ingest/lock` to check expired locks based on `provider.maxDownloadTime`

### Changed

- **CUMULUS-3095**
  - Updated `@cumulus/api-client/rules` to have`replaceRule` and `updateRule` methods.
  - Updated mapping for rule Elasticsearch records to prevent dynamic field for keys under
    `meta` and `payload`, and fixed `rule` field mapping.
- **CUMULUS-3351**
  - Updated `constructOnlineAccessUrls()` to group CMR online access URLs by link type.
- **CUMULUS-3377**
  - Added configuration option to cumulus-tf/terraform.tfvars to include sns:Subscribe access policy for
    executions, granules, collections, and PDRs report topics.
- **CUMULUS-3392**
  - Modify cloudwatch rule by deleting `custom`
- **CUMULUS-3434**
  - Updated `@cumulus/orca-recovery-adapter` task to output both input granules and recovery output.
  - Updated `example/cumulus-tf/orca.tf` to use v9.0.0.

### Fixed

- **CUMULUS-3095**
  - Added back `rule` schema validation which is missing after RDS phase 3.
  - Fixed a bug for creating rule with tags.
- **CUMULUS-3286**
  - Fixed `@cumulus/cmrjs/cmr-utils/getGranuleTemporalInfo` and `@cumulus/message/Granules/getGranuleCmrTemporalInfo`
    to handle non-existing cmr file.
  - Updated mapping for granule and deletedgranule Elasticsearch records to prevent dynamic field for keys under
    `queryFields`.
  - Updated mapping for collection Elasticsearch records to prevent dynamic field for keys under `meta`.
- **CUMULUS-3393**
  - Fixed `PUT` collection endpoint to update collection configuration in S3.
- **CUMULUS-3427**
  - Fixed issue where some lambda and task memory sizes and timeouts were not configurable
- **@aws-sdk upgrade**
  - Fixed TS compilation error on aws-client package caused by @aws-sdk/client-dynamodb 3.433.0 upgrade

## [v18.0.0] 2023-08-28

### Notable Changes

- **CUMULUS-3270**
  - update python lambdas to use python3.10
  - update dependencies to use python3.10 including cumulus-message-adapter, cumulus-message-adapter-python and cumulus-process-py
- **CUMULUS-3259**
  - Updated Terraform version from 0.13.6 to 1.5.3. Please see the [instructions to upgrade your deployments](https://github.com/nasa/cumulus/blob/master/docs/upgrade-notes/upgrading-tf-version-1.5.3.md).

### Changed

- **CUMULUS-3366**
  - Added logging to the `collectionRuleMatcher` Rules Helper, which is used by the sqs-message-consumer and message-consumer Lambdas,
    to report when an incoming message's collection does not match any rules.

## [v17.0.0] 2023-08-09

### MIGRATION notes

- This release updates the `hashicorp/aws` provider required by Cumulus to `~> 5.0`
  which in turn requires updates to all modules deployed with Core in the same stack
  to use a compatible provider version.
- This update is *not* compatible with prior stack states - Terraform will not
  allow redeployment of a prior version of Cumulus using an older version of
  the provider.  Please be sure to validate the install changeset is what you
  expect prior to upgrading to this version.
- Upgrading Cumulus to v17 from prior versions should only require the usual
  terraform init/apply steps.  As always **be sure** to inspect the `terraform plan` or
  `terraform apply` changeset to ensure the changes between providers are what
  you're expecting for all modules you've chosen to deploy with Cumulus

### Notable Changes

- **CUMULUS-3258**
  - @cumulus/api is now compatible *only* with Orca >= 8.1.0.    Prior versions of
    Orca are not compatible with Cumulus 17+
  - Updated all hashicorp terraform AWS provider configs to ~> 5.0
    - Upstream/downstream terraform modules will need to utilize an AWS provider
      that matches this range

### Breaking Changes

- **CUMULUS-3258**
  - Update @cumulus/api/lib/orca/getOrcaRecoveryStatusByGranuleCollection
    to @cumulus/api/lib/orca/getOrcaRecoveryStatusByGranuleIdAndCollection and
    add collectionId to arguments to support Orca v8+ required use of
    collectionId

  - Updated all terraform AWS providers to ~> 5.0

### Changed

- **CUMULUS-3258**
  - Update all Core integration tests/integrations to be compatible with Orca >=
    v8.1.0 only

### Fixed

- **CUMULUS-3319**
  - Removed @cumulus/api/models/schema and changed all references to
    @cumulus/api/lib/schema in docs and related models
  - Removed @cumulus/api/models/errors.js
  - Updated API granule write logic to cause postgres schema/db write failures on an individual granule file write to result  in a thrown error/400 return instead of a 200 return and a 'silent' update of the granule to failed status.
  - Update api/lib/_writeGranule/_writeGranulefiles logic to allow for schema failures on individual granule writes via an optional method parameter in _writeGranules, and an update to the API granule write calls.
  - Updated thrown error to include information related to automatic failure behavior in addition to the stack trace.

## [v16.1.3] 2024-1-15

**Please note** changes in 16.1.3 may not yet be released in future versions, as this
is a backport/patch release on the 16.x series of releases.  Updates that are
included in the future will have a corresponding CHANGELOG entry in future releases.

### Changed

- **CUMULUS_3499
  - Update AWS-SDK dependency pin to "2.1490" to prevent SQS issue.  Dependency
    pin expected to be changed with the resolution to CUMULUS-2900

### Fixed

- **CUMULUS-3474**
  - Fixed overriden changes to `rules.buildPayload' to restore changes from
    ticket `CUMULUS-2969` which limited the definition object to `name` and `arn` to
    account for AWS character limits.
- **CUMULUS-3501**
  - Updated CreateReconciliationReport lambda to save report record to Elasticsearch.
  - Created docker image cumuluss/async-operation:48 from v16.1.2, and used it as default async_operation_image.
- **CUMULUS-3510**
  - Fixed `@cumulus/api` `validateAndUpdateSqsRule` method to allow 0 retries and 0 visibilityTimeout
    in rule's meta.  This fix from CUMULUS-2863 was not in release 16 and later.
- **CUMULUS-3540**
  - stubbed cmr interfaces in integration tests allow integration tests to pass
  - needed while cmr is failing to continue needed releases and progress
  - this change should be reverted ASAP when cmr is working as needed again

## [v16.1.2] 2023-11-01

**Please note** changes in 16.1.2 may not yet be released in future versions, as this
is a backport/patch release on the 16.x series of releases.  Updates that are
included in the future will have a corresponding CHANGELOG entry in future releases.

### Added

- **CUMULUS-3218**
  - Added optional `maxDownloadTime` field to `provider` schema
  - Added `max_download_time` column to PostgreSQL `providers` table
  - Updated `@cumulus/ingest/lock` to check expired locks based on `provider.maxDownloadTime`

### Fixed

- **@aws-sdk upgrade**
  - Fixed TS compilation error on aws-client package caused by @aws-sdk/client-dynamodb 3.433.0 upgrade
  - Updated mapping for collection Elasticsearch records to prevent dynamic field for keys under `meta`.
- **CUMULUS-3286**
  - Fixed `@cumulus/cmrjs/cmr-utils/getGranuleTemporalInfo` and `@cumulus/message/Granules/getGranuleCmrTemporalInfo`
    to handle non-existing cmr file.
  - Updated mapping for granule and deletedgranule Elasticsearch records to prevent dynamic field for keys under
    `queryFields`.
- **CUMULUS-3293**
  - Process Dead Letter Archive is fixed to properly copy objects from `/sqs/` to `/failed-sqs/` location
- **CUMULUS-3393**
  - Fixed `PUT` collection endpoint to update collection configuration in S3.
- **CUMULUS-3467**
  - Added `childWorkflowMeta` to `QueueWorkflow` task configuration

## [v16.1.1] 2023-08-03

### Notable Changes

- The async_operation_image property of cumulus module should be updated to pull
  the ECR image for cumuluss/async-operation:47

### Added

- **CUMULUS-3298**
  - Added extra time to the buffer for replacing the launchpad token before it
    expires to alleviate CMR error messages
- **CUMULUS-3220**
  - Created a new send-pan task
- **CUMULUS-3287**
  - Added variable to allow the aws_ecs_task_definition health check to be configurable.
  - Added clarity to how the bucket field needs to be configured for the
    move-granules task definition

### Changed

- Security upgrade node from 14.19.3-buster to 14.21.1-buster
- **CUMULUS-2985**
  - Changed `onetime` rules RuleTrigger to only execute when the state is `ENABLED` and updated documentation to reflect the change
  - Changed the `invokeRerun` function to only re-run enabled rules
- **CUMULUS-3188**
  - Updated QueueGranules to support queueing granules that meet the required API granule schema.
  - Added optional additional properties to queue-granules input schema
- **CUMULUS-3252**
  - Updated example/cumulus-tf/orca.tf to use orca v8.0.1
  - Added cumulus task `@cumulus/orca-copy-to-archive-adapter`, and add the task to `tf-modules/ingest`
  - Updated `tf-modules/cumulus` module to take variable `orca_lambda_copy_to_archive_arn` and pass to `tf-modules/ingest`
  - Updated `example/cumulus-tf/ingest_and_publish_granule_with_orca_workflow.tf` `CopyToGlacier` (renamed to `CopyToArchive`) step to call
    `orca_copy_to_archive_adapter_task`
- **CUMULUS-3253**
  - Added cumulus task `@cumulus/orca-recovery-adapter`, and add the task to `tf-modules/ingest`
  - Updated `tf-modules/cumulus` module to take variable `orca_sfn_recovery_workflow_arn` and pass to `tf-modules/ingest`
  - Added `example/cumulus-tf/orca_recovery_adapter_workflow.tf`, `OrcaRecoveryAdapterWorkflow` workflow has `OrcaRecoveryAdapter` task
    to call the ORCA recovery step-function.
  - Updated `example/data/collections/` collection configuration `meta.granuleRecoveryWorkflow` to use `OrcaRecoveryAdapterWorkflow`
- **CUMULUS-3215**
  - Create reconciliation reports will properly throw errors and set the async
    operation status correctly to failed if there is an error.
  - Knex calls relating to reconciliation reports will retry if there is a
    connection terminated unexpectedly error
  - Improved logging for async operation
  - Set default async_operation_image_version to 47
- **CUMULUS-3024**
  - Combined unit testing of @cumulus/api/lib/rulesHelpers to a single test file
    `api/tests/lib/test-rulesHelpers` and removed extraneous test files.
- **CUMULUS-3209**
  - Apply brand color with high contrast settings for both (light and dark) themes.
  - Cumulus logo can be seen when scrolling down.
  - "Back to Top" button matches the brand color for both themes.
  - Update "note", "info", "tip", "caution", and "warning" components to [new admonition styling](https://docusaurus.io/docs/markdown-features/admonitions).
  - Add updated arch diagram for both themes.
- **CUMULUS-3203**
  - Removed ACL setting of private on S3.multipartCopyObject() call
  - Removed ACL setting of private for s3PutObject()
  - Removed ACL confguration on sync-granules task
  - Update documentation on dashboard deployment to exclude ACL public-read setting
- **CUMULUS-3245**
  - Update SQS consumer logic to catch ExecutionAlreadyExists error and
    delete SQS message accordingly.
  - Add ReportBatchItemFailures to event source mapping start_sf_mapping
- **CUMULUS-3357**
  - `@cumulus/queue-granules` is now written in TypeScript
  - `@cumulus/schemas` can now generate TypeScript interfaces for the task input, output and config.
- Added missing name to throttle_queue_watcher Cloudwatch event in `throttled-queue.tf`


### Fixed

- **CUMULUS-3258**
  - Fix un-prefixed s3 lifecycle configuration ID from CUMULUS-2915
- **CUMULUS-2625**
  - Optimized heap memory and api load in queue-granules task to scale to larger workloads.
- **CUMULUS-3265**
  - Fixed `@cumulus/api` `getGranulesForPayload` function to query cloud metrics es when needed.
- **CUMULUS-3389**
  - Updated runtime of `send-pan` and `startAsyncOperation` lambdas to `nodejs16.x`

## [v16.0.0] 2023-05-09

### Notable Changes

- The async_operation_image property of cumulus module should be updated to pull
  the ECR image for cumuluss/async-operation:46

### MIGRATION notes

#### PI release version

When updating directly to v16 from prior releases older that V15, please make sure to
read through all prior release notes.

Notable migration concerns since the last PI release version (11.1.x):

- [v14.1.0] - Postgres compatibility update to Aurora PostgreSQL 11.13.
- [v13.1.0] - Postgres update to add `files_granules_cumulus_id_index` to the
  `files` table may require manual steps depending on load.

#### RDS Phase 3 migration notes

This release includes updates that remove existing DynamoDB tables as part of
release deployment process.   This release *cannot* be properly rolled back in
production as redeploying a prior version of Cumulus will not recover the
associated Dynamo tables.

Please read the full change log for RDS Phase 3 and consult the [RDS Phase 3 update
documentation](https://nasa.github.io/cumulus/docs/next/upgrade-notes/upgrade-rds-phase-3-release)

#### API Endpoint Versioning

As part of the work on CUMULUS-3072, we have added a required header for the
granule PUT/PATCH endpoints -- to ensure that older clients/utilities do not
unexpectedly make destructive use of those endpoints, a validation check of a
header value against supported versions has been implemented.

Moving forward, if a breaking change is made to an existing endpoint that
requires user updates, as part of that update we will set the current version of
the core API and require a header that confirms the client is compatible with
the version required or greater.

In this instance, the granule PUT/PATCH
endpoints will require a `Cumulus-API-Version` value of at least `2`.

```bash
 curl --request PUT https://example.com/granules/granuleId.A19990103.006.1000\
 --header 'Cumulus-API-Version: 2'\
 --header 'Content-Type: application/json'\
 --header 'Authorization: Bearer ReplaceWithToken'\
 --data ...
```

Users/clients that do not make use of these endpoints will not be impacted.

### RDS Phase 3
#### Breaking Changes

- **CUMULUS-2688**
  - Updated bulk operation logic to use collectionId in addition to granuleId to fetch granules.
  - Tasks using the `bulk-operation` Lambda should provide collectionId and granuleId e.g. { granuleId: xxx, collectionId: xxx }
- **CUMULUS-2856**
  - Update execution PUT endpoint to no longer respect message write constraints and update all values passed in

#### Changed

- **CUMULUS-3282**
  - Updated internal granule endpoint parameters from :granuleName to :granuleId
    for maintenance/consistency reasons
- **CUMULUS-2312** - RDS Migration Epic Phase 3
  - **CUMULUS-2645**
    - Removed unused index functionality for all tables other than
      `ReconciliationReportsTable` from `dbIndexer` lambda
  - **CUMULUS-2398**
    - Remove all dynamoDB updates for `@cumulus/api/ecs/async-operation/*`
    - Updates all api endpoints with updated signature for
      `asyncOperationsStart` calls
    - Remove all dynamoDB models calls from async-operations api endpoints
  - **CUMULUS-2801**
    - Move `getFilesExistingAtLocation`from api granules model to api/lib, update granules put
      endpoint to remove model references
  - **CUMULUS-2804**
    - Updates api/lib/granule-delete.deleteGranuleAndFiles:
      - Updates dynamoGranule -> apiGranule in the signature and throughout the dependent code
      - Updates logic to make apiGranule optional, but pgGranule required, and
        all lookups use postgres instead of ES/implied apiGranule values
      - Updates logic to make pgGranule optional - in this case the logic removes the entry from ES only
    - Removes all dynamo model logic from api/endpoints/granules
    - Removes dynamo write logic from api/lib/writeRecords.*
    - Removes dynamo write logic from api/lib/ingest.*
    - Removes all granule model calls from api/lambdas/bulk-operations and any dependencies
    - Removes dynamo model calls from api/lib/granule-remove-from-cmr.unpublishGranule
    - Removes Post Deployment execution check from sf-event-sqs-to-db-records
    - Moves describeGranuleExecution from api granule model to api/lib/executions.js
  - **CUMULUS-2806**
    - Remove DynamoDB logic from executions `POST` endpoint
    - Remove DynamoDB logic from sf-event-sqs-to-db-records lambda execution writes.
    - Remove DynamoDB logic from executions `PUT` endpoint
  - **CUMULUS-2808**
    - Remove DynamoDB logic from executions `DELETE` endpoint
  - **CUMULUS-2809**
    - Remove DynamoDB logic from providers `PUT` endpoint
    - Updates DB models asyncOperation, provider and rule to return all fields on upsert.
  - **CUMULUS-2810**
    - Removes addition of DynamoDB record from API endpoint POST /provider/<name>
  - **CUMULUS-2811**
    - Removes deletion of DynamoDB record from API endpoint DELETE /provider/<name>
  - **CUMULUS-2817**
    - Removes deletion of DynamoDB record from API endpoint DELETE /collection/<name>/<version>
  - **CUMULUS-2814**
    - Move event resources deletion logic from `rulesModel` to `rulesHelper`
  - **CUMULUS-2815**
    - Move File Config and Core Config validation logic for Postgres Collections from `api/models/collections.js` to `api/lib/utils.js`
  - **CUMULUS-2813**
    - Removes creation and deletion of DynamoDB record from API endpoint POST /rules/
  - **CUMULUS-2816**
    - Removes addition of DynamoDB record from API endpoint POST /collections
  - **CUMULUS-2797**
    - Move rule helper functions to separate rulesHelpers file
  - **CUMULUS-2821**
    - Remove DynamoDB logic from `sfEventSqsToDbRecords` lambda
  - **CUMULUS-2856**
    - Update API/Message write logic to handle nulls as deletion in execution PUT/message write logic

#### Added

- **CUMULUS-2312** - RDS Migration Epic Phase 3
  - **CUMULUS-2813**
    - Added function `create` in the `db` model for Rules
      to return an array of objects containing all columns of the created record.
  - **CUMULUS-2812**
    - Move event resources logic from `rulesModel` to `rulesHelper`
  - **CUMULUS-2820**
    - Remove deletion of DynamoDB record from API endpoint DELETE /pdr/<pdrName>
  - **CUMULUS-2688**
    - Add new endpoint to fetch granules by collectionId as well as granuleId: GET /collectionId/granuleId
    - Add new endpoints to update and delete granules by collectionId as well as
      granuleId

#### Removed

- **CUMULUS-2994**
  - Delete code/lambdas that publish DynamoDB stream events to SNS
- **CUMULUS-3226**
  - Removed Dynamo Async Operations table
- **CUMULUS-3199**
  - Removed DbIndexer lambda and all associated terraform resources
- **CUMULUS-3009**
  - Removed Dynamo PDRs table
- **CUMULUS-3008**
  - Removed DynamoDB Collections table
- **CUMULUS-2815**
  - Remove update of DynamoDB record from API endpoint PUT /collections/<name>/<version>
- **CUMULUS-2814**
  - Remove DynamoDB logic from rules `DELETE` endpoint
- **CUMULUS-2812**
  - Remove DynamoDB logic from rules `PUT` endpoint
- **CUMULUS-2798**
  - Removed AsyncOperations model
- **CUMULUS-2797**
- **CUMULUS-2795**
  - Removed API executions model
- **CUMULUS-2796**
  - Remove API pdrs model and all related test code
  - Remove API Rules model and all related test code
- **CUMULUS-2794**
  - Remove API Collections model and all related test code
  - Remove lambdas/postgres-migration-count-tool, api/endpoints/migrationCounts and api-client/migrationCounts
  - Remove lambdas/data-migration1 tool
  - Remove lambdas/data-migration2 and
    lambdas/postgres-migration-async-operation
- **CUMULUS-2793**
  - Removed Provider Dynamo model and related test code
- **CUMULUS-2792**
  - Remove API Granule model and all related test code
  - Remove granule-csv endpoint
- **CUMULUS-2645**
  - Removed dynamo structural migrations and related code from `@cumulus/api`
  - Removed `executeMigrations` lambda
  - Removed `granuleFilesCacheUpdater` lambda
  - Removed dynamo files table from `data-persistence` module.  *This table and
    all of its data will be removed on deployment*.

### Added
- **CUMULUS-3072**
  - Added `replaceGranule` to `@cumulus/api-client/granules` to add usage of the
    updated RESTful PUT logic
- **CUMULUS-3121**
  - Added a map of variables for the cloud_watch_log retention_in_days for the various cloudwatch_log_groups, as opposed to keeping them hardcoded at 30 days. Can be configured by adding the <module>_<cloudwatch_log_group_name>_log_retention value in days to the cloudwatch_log_retention_groups map variable
- **CUMULUS-3201**
  - Added support for sha512 as checksumType for LZARDs backup task.

### Changed

- **CUMULUS-3315**
  - Updated `@cumulus/api-client/granules.bulkOperation` to remove `ids`
    parameter in favor of `granules` parameter, in the form of a
    `@cumulus/types/ApiGranule` that requires the following keys: `[granuleId, collectionId]`
- **CUMULUS-3307**
  - Pinned cumulus dependency on `pg` to `v8.10.x`
- **CUMULUS-3279**
  - Updated core dependencies on `xml2js` to `v0.5.0`
  - Forcibly updated downstream dependency for `xml2js` in `saml2-js` to
    `v0.5.0`
  - Added audit-ci CVE override until July 1 to allow for Core package releases
- **CUMULUS-3106**
  - Updated localstack version to 1.4.0 and removed 'skip' from all skipped tests
- **CUMULUS-3115**
  - Fixed DiscoverGranules' workflow's duplicateHandling when set to `skip` or `error` to stop retrying
    after receiving a 404 Not Found Response Error from the `cumulus-api`.
- **CUMULUS-3165**
  - Update example/cumulus-tf/orca.tf to use orca v6.0.3

### Fixed

- **CUMULUS-3315**
  - Update CI scripts to use shell logic/GNU timeout to bound test timeouts
    instead of NPM `parallel` package, as timeouts were not resulting in
    integration test failure
- **CUMULUS-3223**
  - Update `@cumulus/cmrjs/cmr-utils.getGranuleTemporalInfo` to handle the error when the cmr file s3url is not available
  - Update `sfEventSqsToDbRecords` lambda to return [partial batch failure](https://docs.aws.amazon.com/lambda/latest/dg/with-sqs.html#services-sqs-batchfailurereporting),
    and only reprocess messages when cumulus message can't be retrieved from the execution events.
  - Update `@cumulus/cumulus-message-adapter-js` to `2.0.5` for all cumulus tasks

## [v15.0.4] 2023-06-23

### Changed

- **CUMULUS-3307**
  - Pinned cumulus dependency on `pg` to `v8.10.x`

### Fixed

- **CUMULUS-3115**
  - Fixed DiscoverGranules' workflow's duplicateHandling when set to `skip` or `error` to stop retrying
    after receiving a 404 Not Found Response Error from the `cumulus-api`.
- **CUMULUS-3315**
  - Update CI scripts to use shell logic/GNU timeout to bound test timeouts
    instead of NPM `parallel` package, as timeouts were not resulting in
    integration test failure
- **CUMULUS-3223**
  - Update `@cumulus/cmrjs/cmr-utils.getGranuleTemporalInfo` to handle the error when the cmr file s3url is not available
  - Update `sfEventSqsToDbRecords` lambda to return [partial batch failure](https://docs.aws.amazon.com/lambda/latest/dg/with-sqs.html#services-sqs-batchfailurereporting),
    and only reprocess messages when cumulus message can't be retrieved from the execution events.
  - Update `@cumulus/cumulus-message-adapter-js` to `2.0.5` for all cumulus tasks

## [v15.0.3] 2023-04-28

### Fixed

- **CUMULUS-3243**
  - Updated granule delete logic to delete granule which is not in DynamoDB
  - Updated granule unpublish logic to handle granule which is not in DynamoDB and/or CMR

## [v15.0.2] 2023-04-25

### Fixed

- **CUMULUS-3120**
  - Fixed a bug by adding in `default_log_retention_periods` and `cloudwatch_log_retention_periods`
  to Cumulus modules so they can be used during deployment for configuring cloudwatch retention periods, for more information check here: [retention document](https://nasa.github.io/cumulus/docs/configuration/cloudwatch-retention)
  - Updated cloudwatch retention documentation to reflect the bugfix changes

## [v15.0.1] 2023-04-20

### Changed

- **CUMULUS-3279**
  - Updated core dependencies on `xml2js` to `v0.5.0`
  - Forcibly updated downstream dependency for `xml2js` in `saml2-js` to
    `v0.5.0`
  - Added audit-ci CVE override until July 1 to allow for Core package releases

## Fixed

- **CUMULUS-3285**
  - Updated `api/lib/distribution.js isAuthBearTokenRequest` to handle non-Bearer authorization header

## [v15.0.0] 2023-03-10

### Breaking Changes

- **CUMULUS-3147**
  - The minimum supported version for all published Cumulus Core npm packages is now Node 16.19.0
  - Tasks using the `cumuluss/cumulus-ecs-task` Docker image must be updated to `cumuluss/cumulus-ecs-task:1.9.0.` which is built with node:16.19.0-alpine.  This can be done by updating the `image` property of any tasks defined using the `cumulus_ecs_service` Terraform module.
  - Updated Dockerfile of async operation docker image to build from node:16.19.0-buster
  - Published new tag [`44` of `cumuluss/async-operation` to Docker Hub](https://hub.docker.com/layers/cumuluss/async-operation/44/images/sha256-8d757276714153e4ab8c24a2b7b6b9ffee14cc78b482d9924e7093af88362b04?context=explore).
  - The `async_operation_image` property of `cumulus` module must be updated to pull the ECR image for `cumuluss/async-operation:44`.

### Changed

- **CUMULUS-2997**
  - Migrate Cumulus Docs to Docusaurus v2 and DocSearch v3.
- **CUMULUS-3044**
  - Deployment section:
    - Consolidate and migrate Cumulus deployment (public facing) content from wiki to Cumulus Docs in GitHub.
    - Update links to make sure that the user can maintain flow between the wiki and GitHub deployment documentation.
    - Organize and update sidebar to include categories for similar deployment topics.
- **CUMULUS-3147**
  - Set example/cumulus-tf default async_operation_image_version to 44.
  - Set example/cumulus-tf default ecs_task_image_version to 1.9.0.
- **CUMULUS-3166**
  - Updated example/cumulus-tf/thin_egress_app.tf to use tea 1.3.2

### Fixed

- **CUMULUS-3187**
  - Restructured Earthdata Login class to be individual methods as opposed to a Class Object
  - Removed typescript no-checks and reformatted EarthdataLogin code to be more type friendly

## [v14.1.0] 2023-02-27

### MIGRATION notes

#### PostgreSQL compatibility update

From this release forward Core will be tested against PostgreSQL 11   Existing
release compatibility testing was done for release 11.1.8/14.0.0+.   Users
should migrate their datastores to Aurora PostgreSQL 11.13+ compatible data stores
as soon as possible.

Users utilizing the `cumulus-rds-tf` module will have upgraded/had their
database clusters forcibly upgraded at the next maintenance window after 31 Jan
2023.   Our guidance to mitigate this issue is to do a manual (outside of
terraform) upgrade.   This will result in the cluster being upgraded with a
manually set parameter group not managed by terraform.

If you manually upgraded and the cluster is now on version 11.13, to continue
using the `cumulus-rds-tf` module *once upgraded* update following module
configuration values if set, or allow their defaults to be utilized:

```terraform
parameter_group_family = "aurora-postgresql11"
engine_version = 11.13
```

When you apply this update, the original PostgreSQL v10 parameter group will be
removed, and recreated using PG11 defaults/configured terraform values and
update the database cluster to use the new configuration.

### Added

- **CUMULUS-3193**
  - Add a Python version file
- **CUMULUS-3121**
  - Added a map of variables in terraform for custom configuration of cloudwatch_log_groups' retention periods.
    Please refer to the [Cloudwatch-Retention] (https://nasa.github.io/cumulus/docs/configuration/cloudwatch-retention)
    section of the Cumulus documentation in order for more detailed information and an example into how to do this.
- **CUMULUS-3071**
  - Added 'PATCH' granules endpoint as an exact duplicate of the existing `PUT`
    endpoint.    In future releases the `PUT` endpoint will be replaced with valid PUT logic
    behavior (complete overwrite) in a future release.   **The existing PUT
    implementation is deprecated** and users should move all existing usage of
    `PUT` to `PATCH` before upgrading to a release with `CUMULUS-3072`.

### Fixed

- **CUMULUS-3033**
  - Fixed `granuleEsQuery` to properly terminate if `body.hit.total.value` is 0.

- The `getLambdaAliases` function has been removed from the `@cumulus/integration-tests` package
- The `getLambdaVersions` function has been removed from the `@cumulus/integration-tests` package
- **CUMULUS-3117**
  - Update `@cumulus/es-client/indexer.js` to properly handle framework write
    constraints for queued granules.    Queued writes will now be properly
    dropped from elasticsearch writes along with the primary datastore(s) when
    write constraints apply
- **CUMULUS-3134**
  - Get tests working on M1 Macs
- **CUMULUS-3148**:
  - Updates cumulus-rds-tf to use defaults for PostgreSQL 11.13
  - Update IngestGranuleSuccessSpec as test was dependant on file ordering and
    PostgreSQL 11 upgrade exposed dependency on database results in the API return
  - Update unit test container to utilize PostgreSQL 11.13 container
- **CUMULUS-3149**
  - Updates the api `/granules/bulkDelete` endpoint to take the
    following configuration keys for the bulkDelete:
    - concurrency - Number of concurrent bulk deletions to process at a time.
            Defaults to 10, increasing this value may improve throughput at the cost
            of additional database/CMR/etc load.
    - maxDbConnections - Defaults to `concurrency`, and generally should not be
        changed unless troubleshooting performance concerns.
  - Updates all bulk api endpoints to add knexDebug boolean query parameter to
    allow for debugging of database connection issues in the future.  Defaults
    to false.
  - Fixed logic defect in bulk deletion logic where an information query was
    nested in a transaction call, resulting in transactions holding knex
    connection pool connections in a blocking way that would not resolve,
    resulting in deletion failures.
- **CUMULUS-3142**
  - Fix issue from CUMULUS-3070 where undefined values for status results in
    unexpected insertion failure on PATCH.
- **CUMULUS-3181**
  - Fixed `sqsMessageRemover` lambda to correctly retrieve ENABLED sqs rules.

- **CUMULUS-3189**
  - Upgraded `cumulus-process` and `cumulus-message-adapter-python` versions to
    support pip 23.0
- **CUMULUS-3196**
  - Moved `createServer` initialization outside the `s3-credentials-endpoint` lambda
    handler to reduce file descriptor usage
- README shell snippets better support copying
- **CUMULUS-3111**
  - Fix issue where if granule update dropped due to write constraints for writeGranuleFromMessage, still possible for granule files to be written
  - Fix issue where if granule update is limited to status and timestamp values due to write constraints for writeGranuleFromMessage, Dynamo or ES granules could be out of sync with PG

### Breaking Changes

- **CUMULUS-3072**
  - Removed original PUT granule endpoint logic (in favor of utilizing new PATCH
    endpoint introduced in CUMULUS-3071)
  - Updated PUT granule endpoint to expected RESTful behavior:
    - PUT will now overwrite all non-provided fields as either non-defined or
      defaults, removing existing related database records (e.g. files,
      granule-execution linkages ) as appropriate.
    - PUT will continue to overwrite fields that are provided in the payload,
      excepting collectionId and granuleId which cannot be modified.
    - PUT will create a new granule record if one does not already exist
    - Like PATCH, the execution field is additive only - executions, once
      associated with a granule record cannot be unassociated via the granule
      endpoint.
  - /granule PUT and PATCH endpoints now require a header with values `{
    version: 2 }`
  - PUT endpoint will now only support /:collectionId/:granuleId formatted
    queries
  - `@cumulus/api-client.replaceGranule now utilizes body.collectionId to
    utilize the correct API PUT endpoint
  - Cumulus API version updated to `2`

### Changed

- **Snyk Security**
  - Upgraded jsonwebtoken from 8.5.1 to 9.0.0
  - CUMULUS-3160: Upgrade knex from 0.95.15 to 2.4.1
  - Upgraded got from 11.8.3 to ^11.8.5
- **Dependabot Security**
  - Upgraded the python package dependencies of the example lambdas
- **CUMULUS-3043**
  - Organize & link Getting Started public docs for better user guidance
  - Update Getting Started sections with current content
- **CUMULUS-3046**
  - Update 'Deployment' public docs
  - Apply grammar, link fixes, and continuity/taxonomy standards
- **CUMULUS-3071**
  - Updated `@cumulus/api-client` packages to use `PATCH` protocol for existing
    granule `PUT` calls, this change should not require user updates for
    `api-client` users.
    - `@cumulus/api-client/granules.updateGranule`
    - `@cumulus/api-client/granules.moveGranule`
    - `@cumulus/api-client/granules.updateGranule`
    - `@cumulus/api-client/granules.reingestGranule`
    - `@cumulus/api-client/granules.removeFromCMR`
    - `@cumulus/api-client/granules.applyWorkflow`
- **CUMULUS-3097**
  - Changed `@cumulus/cmr-client` package's token from Echo-Token to Earthdata Login (EDL) token in updateToken method
  - Updated CMR header and token tests to reflect the Earthdata Login changes
- **CUMULUS-3144**
  - Increased the memory of API lambda to 1280MB
- **CUMULUS-3140**
  - Update release note to include cumulus-api release
- **CUMULUS-3193**
  - Update eslint config to better support typing
- Improve linting of TS files

### Removed

- **CUMULUS-2798**
  - Removed AsyncOperations model

### Removed

- **CUMULUS-3009**
  - Removed Dynamo PDRs table

## [v14.0.0] 2022-12-08

### Breaking Changes

- **CUMULUS-2915**
  - API endpoint GET `/executions/status/${executionArn}` returns `presignedS3Url` and `data`
  - The user (dashboard) must read the `s3SignedURL` and `data` from the return
- **CUMULUS-3070/3074**
  - Updated granule PUT/POST endpoints to no longer respect message write
    constraints.  Functionally this means that:
    - Granules with older createdAt values will replace newer ones, instead of
        ignoring the write request
    - Granules that attempt to set a non-complete state (e.g. 'queued' and
        'running') will now ignore execution state/state change and always write
    - Granules being set to non-complete state will update all values passed in,
      instead of being restricted to `['createdAt', 'updatedAt', 'timestamp',
      'status', 'execution']`

### Added

- **CUMULUS-3070**
  - Remove granules dynamoDb model logic that sets default publish value on record
    validation
  - Update API granule write logic to not set default publish value on record
    updates to avoid overwrite (PATCH behavior)
  - Update API granule write logic to publish to false on record
    creation if not specified
  - Update message granule write logic to set default publish value on record
    creation update.
  - Update granule write logic to set published to default value of `false` if
    `null` is explicitly set with intention to delete the value.
  - Removed dataType/version from api granule schema
  - Added `@cumulus/api/endpoints/granules` unit to cover duration overwrite
    logic for PUT/PATCH endpoint.
- **CUMULUS-3098**
  - Added task configuration setting named `failTaskWhenFileBackupFail` to the
    `lzards-backup` task. This setting is `false` by default, but when set to
    `true`, task will fail if one of the file backup request fails.

### Changed

- Updated CI deploy process to utilize the distribution module in the published zip file which
    will be run against for the integration tests
- **CUMULUS-2915**
  - Updated API endpoint GET `/executions/status/${executionArn}` to return the
    presigned s3 URL in addition to execution status data
- **CUMULUS-3045**
  - Update GitHub FAQs:
    - Add new and refreshed content for previous sections
    - Add new dedicated Workflows section
- **CUMULUS-3070**
  - Updated API granule write logic to no longer require createdAt value in
    dynamo/API granule validation.   Write-time createdAt defaults will be set in the case
    of new API granule writes without the value set, and createdAt will be
    overwritten if it already exists.
  - Refactored granule write logic to allow PATCH behavior on API granule update
    such that existing createdAt values will be retained in case of overwrite
    across all API granule writes.
  - Updated granule write code to validate written createdAt is synced between
    datastores in cases where granule.createdAt is not provided for a new
    granule.
  - Updated @cumulus/db/translate/granules.translateApiGranuleToPostgresGranuleWithoutNilsRemoved to validate incoming values to ensure values that can't be set to null are not
  - Updated @cumulus/db/translate/granules.translateApiGranuleToPostgresGranuleWithoutNilsRemoved to handle null values in incoming ApiGranule
  - Updated @cumulus/db/types/granules.PostgresGranule typings to allow for null values
  - Added ApiGranuleRecord to @cumulus/api/granule type to represent a written/retrieved from datastore API granule record.
  - Update API/Message write logic to handle nulls as deletion in granule PUT/message write logic
- **CUMULUS-3075**
  - Changed the API endpoint return value for a granule with no files. When a granule has no files, the return value beforehand for
    the translatePostgresGranuletoApiGranule, the function which does the translation of a Postgres granule to an API granule, was
    undefined, now changed to an empty array.
  - Existing behavior which relied on the pre-disposed undefined value was changed to instead accept the empty array.
  - Standardized tests in order to expect an empty array for a granule with no files files' object instead of undefined.
- **CUMULUS-3077**
  - Updated `lambdas/data-migration2` granule and files migration to have a `removeExcessFiles` function like in write-granules that will remove file records no longer associated with a granule being migrated
- **CUMULUS-3080**
  - Changed the retention period in days from 14 to 30 for cloudwatch logs for NIST-5 compliance
- **CUMULUS-3100**
  - Updated `POST` granules endpoint to check if granuleId exists across all collections rather than a single collection.
  - Updated `PUT` granules endpoint to check if granuleId exists across a different collection and throw conflict error if so.
  - Updated logic for writing granules from a message to check if granuleId exists across a different collection and throw conflict error if so.

### Fixed

- **CUMULUS-3070**
  - Fixed inaccurate typings for PostgresGranule in @cumulus/db/types/granule
  - Fixed inaccurate typings for @cumulus/api/granules.ApiGranule and updated to
    allow null
- **CUMULUS-3104**
  - Fixed TS compilation error on aws-client package caused by @aws-sdk/client-s3 3.202.0 upgrade
- **CUMULUS-3116**
  - Reverted the default ElasticSearch sorting behavior to the pre-13.3.0 configuration
  - Results from ElasticSearch are sorted by default by the `timestamp` field. This means that the order
  is not guaranteed if two or more records have identical timestamps as there is no secondary sort/tie-breaker.

## [v13.4.0] 2022-10-31

### Notable changes

- **CUMULUS-3104**
  - Published new tag [`43` of `cumuluss/async-operation` to Docker Hub](https://hub.docker.com/layers/cumuluss/async-operation/43/images/sha256-5f989c7d45db3dde87c88c553182d1e4e250a1e09af691a84ff6aa683088b948?context=explore) which was built with node:14.19.3-buster.

### Added

- **CUMULUS-2998**
  - Added Memory Size and Timeout terraform variable configuration for the following Cumulus tasks:
    - fake_processing_task_timeout and fake_processing_task_memory_size
    - files_to_granules_task_timeout and files_to_granule_task_memory_size
    - hello_world_task_timeout and hello_world_task_memory_size
    - sf_sqs_report_task_timeout and sf_sqs_report_task_memory_size
- **CUMULUS-2986**
  - Adds Terraform memory_size configurations to lambda functions with customizable timeouts enabled (the minimum default size has also been raised from 256 MB to 512 MB)
    allowed properties include:
      - add_missing_file_checksums_task_memory_size
      - discover_granules_task_memory_size
      - discover_pdrs_task_memory_size
      - hyrax_metadata_updates_task_memory_size
      - lzards_backup_task_memory_size
      - move_granules_task_memory_size
      - parse_pdr_task_memory_size
      - pdr_status_check_task_memory_size
      - post_to_cmr_task_memory_size
      - queue_granules_task_memory_size
      - queue_pdrs_task_memory_size
      - queue_workflow_task_memory_size
      - sync_granule_task_memory_size
      - update_cmr_access_constraints_task_memory_size
      - update_granules_cmr_task_memory_size
  - Initializes the lambda_memory_size(s) variable in the Terraform variable list
  - Adds Terraform timeout variable for add_missing_file_checksums_task
- **CUMULUS-2631**
  - Added 'Bearer token' support to s3credentials endpoint
- **CUMULUS-2787**
  - Added `lzards-api-client` package to Cumulus with `submitQueryToLzards` method
- **CUMULUS-2944**
  - Added configuration to increase the limit for body-parser's JSON and URL encoded parsers to allow for larger input payloads

### Changed


- Updated `example/cumulus-tf/variables.tf` to have `cmr_oauth_provider` default to `launchpad`
- **CUMULUS-3024**
  - Update PUT /granules endpoint to operate consistently across datastores
    (PostgreSQL, ElasticSearch, DynamoDB). Previously it was possible, given a
    partial Granule payload to have different data in Dynamo/ElasticSearch and PostgreSQL
  - Given a partial Granule object, the /granules update endpoint now operates
    with behavior more consistent with a PATCH operation where fields not provided
    in the payload will not be updated in the datastores.
  - Granule translation (db/src/granules.ts) now supports removing null/undefined fields when converting from API to Postgres
    granule formats.
  - Update granule write logic: if a `null` files key is provided in an update payload (e.g. `files: null`),
    an error will be thrown. `null` files were not previously supported and would throw potentially unclear errors. This makes the error clearer and more explicit.
  - Update granule write logic: If an empty array is provided for the `files` key, all files will be removed in all datastores
- **CUMULUS-2787**
  - Updated `lzards-backup-task` to send Cumulus provider and granule createdAt values as metadata in LZARDS backup request to support querying LZARDS for reconciliation reports
- **CUMULUS-2913**
  - Changed `process-dead-letter-archive` lambda to put messages from S3 dead
    letter archive that fail to process to new S3 location.
- **CUMULUS-2974**
  - The `DELETE /granules/<granuleId>` endpoint now includes additional details about granule
    deletion, including collection, deleted granule ID, deleted files, and deletion time.
- **CUMULUS-3027**
  - Pinned typescript to ~4.7.x to address typing incompatibility issues
    discussed in https://github.com/knex/knex/pull/5279
  - Update generate-ts-build-cache script to always install root project dependencies
- **CUMULUS-3104**
  - Updated Dockerfile of async operation docker image to build from node:14.19.3-buster
  - Sets default async_operation_image version to 43.
  - Upgraded saml2-js 4.0.0, rewire to 6.0.0 to address security vulnerabilities
  - Fixed TS compilation error caused by @aws-sdk/client-s3 3.190->3.193 upgrade

## [v13.3.2] 2022-10-10 [BACKPORT]

**Please note** changes in 13.3.2 may not yet be released in future versions, as
this is a backport and patch release on the 13.3.x series of releases. Updates that
are included in the future will have a corresponding CHANGELOG entry in future
releases.

### Fixed

- **CUMULUS-2557**
  - Updated `@cumulus/aws-client/S3/moveObject` to handle zero byte files (0 byte files).
- **CUMULUS-2971**
  - Updated `@cumulus/aws-client/S3ObjectStore` class to take string query parameters and
    its methods `signGetObject` and `signHeadObject` to take parameter presignOptions
- **CUMULUS-3021**
  - Updated `@cumulus/api-client/collections` and `@cumulus/integration-tests/api` to encode
    collection version in the URI path
- **CUMULUS-3024**
  - Update PUT /granules endpoint to operate consistently across datastores
    (PostgreSQL, ElasticSearch, DynamoDB). Previously it was possible, given a
    partial Granule payload to have different data in Dynamo/ElasticSearch and PostgreSQL
  - Given a partial Granule object, the /granules update endpoint now operates
    with behavior more consistent with a PATCH operation where fields not provided
    in the payload will not be updated in the datastores.
  - Granule translation (db/src/granules.ts) now supports removing null/undefined fields when converting from API to Postgres
    granule formats.
  - Update granule write logic: if a `null` files key is provided in an update payload (e.g. `files: null`),
    an error will be thrown. `null` files were not previously supported and would throw potentially unclear errors. This makes the error clearer and more explicit.
  - Update granule write logic: If an empty array is provided for the `files` key, all files will be removed in all datastores

## [v13.3.0] 2022-8-19

### Notable Changes

- **CUMULUS-2930**
  - The `GET /granules` endpoint has a new optional query parameter:
    `searchContext`, which is used to resume listing within the same search
    context. It is provided in every response from the endpoint as
    `meta.searchContext`. The searchContext value must be submitted with every
    consequent API call, and must be fetched from each new response to maintain
    the context.
  - Use of the `searchContext` query string parameter allows listing past 10,000 results.
  - Note that using the `from` query param in a request will cause the `searchContext` to
    be ignored and also make the query subject to the 10,000 results cap again.
  - Updated `GET /granules` endpoint to leverage ElasticSearch search-after API.
    The endpoint will only use search-after when the `searchContext` parameter
    is provided in a request.

## [v13.2.1] 2022-8-10 [BACKPORT]

### Notable changes

- **CUMULUS-3019**
  - Fix file write logic to delete files by `granule_cumulus_id` instead of
    `cumulus_id`. Previous logic removed files by matching `file.cumulus_id`
    to `granule.cumulus_id`.

## [v13.2.0] 2022-8-04

### Changed

- **CUMULUS-2940**
  - Updated bulk operation lambda to utilize system wide rds_connection_timing
    configuration parameters from the main `cumulus` module
- **CUMULUS-2980**
  - Updated `ingestPdrWithNodeNameSpec.js` to use `deleteProvidersAndAllDependenciesByHost` function.
  - Removed `deleteProvidersByHost`function.
- **CUMULUS-2954**
  - Updated Backup LZARDS task to run as a single task in a step function workflow.
  - Updated task to allow user to provide `collectionId` in workflow input and
    updated task to use said `collectionId` to look up the corresponding collection record in RDS.

## [v13.1.0] 2022-7-22

### MIGRATION notes

- The changes introduced in CUMULUS-2962 will re-introduce a
  `files_granules_cumulus_id_index` on the `files` table in the RDS database.
  This index will be automatically created as part of the bootstrap lambda
  function *on deployment* of the `data-persistence` module.

  *In cases where the index is already applied, this update will have no effect*.

  **Please Note**: In some cases where ingest is occurring at high volume levels and/or the
  files table has > 150M file records, the migration may
  fail on deployment due to timing required to both acquire the table state needed for the
  migration and time to create the index given the resources available.

  For reference a rx.5 large Aurora/RDS database
  with *no activity* took roughly 6 minutes to create the index for a file table with 300M records and no active ingest, however timed out when the same migration was attempted
  in production with possible activity on the table.

  If you believe you are subject to the above consideration, you may opt to
  manually create the `files` table index *prior* to deploying this version of
  Core with the following procedure:

  -----

  - Verify you do not have the index:

  ```text
  select * from pg_indexes where tablename = 'files';

   schemaname | tablename |        indexname        | tablespace |                                       indexdef
  ------------+-----------+-------------------------+------------+---------------------------------------------------------------------------------------
   public     | files     | files_pkey              |            | CREATE UNIQUE INDEX files_pkey ON public.files USING btree (cumulus_id)
   public     | files     | files_bucket_key_unique |            | CREATE UNIQUE INDEX files_bucket_key_unique ON public.files USING btree (bucket, key)
  ```

  In this instance you should not see an `indexname` row with
  `files_granules_cumulus_id_index` as the value.     If you *do*, you should be
  clear to proceed with the installation.
  - Quiesce ingest

  Stop all ingest operations in Cumulus Core according to your operational
  procedures.    You should validate that it appears there are no active queries that
  appear to be inserting granules/files into the database as a secondary method
  of evaluating the database system state:

  ```text
  select pid, query, state, wait_event_type, wait_event from pg_stat_activity where state = 'active';
  ```

  If query rows are returned with a `query` value that involves the files table,
  make sure ingest is halted and no other granule-update activity is running on
  the system.

  Note: In rare instances if there are hung queries that are unable to resolve, it may be necessary to
  manually use psql [Server Signaling
  Functions](https://www.postgresql.org/docs/10/functions-admin.html#FUNCTIONS-ADMIN-SIGNAL)
  `pg_cancel_backend` and/or
  `pg_terminate_backend` if the migration will not complete in the next step.

  - Create the Index

  Run the following query to create the index.    Depending on the situation
  this may take many minutes to complete, and you will note your CPU load and
  disk I/O rates increase on your cluster:

  ```text
  CREATE INDEX files_granule_cumulus_id_index ON files (granule_cumulus_id);
  ```

  You should see a response like:

  ```text
  CREATE INDEX
  ```

  and can verify the index `files_granule_cumulus_id_index` was created:

  ```text
  => select * from pg_indexes where tablename = 'files';
  schemaname | tablename |           indexname            | tablespace |                                           indexdef
   ------------+-----------+--------------------------------+------------+----------------------------------------------------------------------------------------------
   public     | files     | files_pkey                     |            | CREATE UNIQUE INDEX files_pkey ON public.files USING btree (cumulus_id)
   public     | files     | files_bucket_key_unique        |            | CREATE UNIQUE INDEX files_bucket_key_unique ON public.files USING btree (bucket, key)
   public     | files     | files_granule_cumulus_id_index |            | CREATE INDEX files_granule_cumulus_id_index ON public.files USING btree (granule_cumulus_id)
  (3 rows)
  ```

  - Once this is complete, you may deploy this version of Cumulus as you
    normally would.
  **If you are unable to stop ingest for the above procedure** *and* cannot
  migrate with deployment, you may be able to manually create the index while
  writes are ongoing using postgres's `CONCURRENTLY` option for `CREATE INDEX`.
  This can have significant impacts on CPU/write IO, particularly if you are
  already using a significant amount of your cluster resources, and may result
  in failed writes or an unexpected index/database state.

  PostgreSQL's
  [documentation](https://www.postgresql.org/docs/10/sql-createindex.html#SQL-CREATEINDEX-CONCURRENTLY)
  provides more information on this option.   Please be aware it is
  **unsupported** by Cumulus at this time, so community members that opt to go
  this route should proceed with caution.

  -----

### Notable changes

- **CUMULUS-2962**
  - Re-added database structural migration to `files` table to add an index on `granule_cumulus_id`
- **CUMULUS-2929**
  - Updated `move-granule` task to check the optional collection configuration parameter
    `meta.granuleMetadataFileExtension` to determine the granule metadata file.
    If none is specified, the granule CMR metadata or ISO metadata file is used.

### Changed

- Updated Moment.js package to 2.29.4 to address security vulnerability
- **CUMULUS-2967**
  - Added fix example/spec/helpers/Provider that doesn't fail deletion 404 in
    case of deletion race conditions
### Fixed

- **CUMULUS-2995**
  - Updated Lerna package to 5.1.8 to address security vulnerability

- **CUMULUS-2863**
  - Fixed `@cumulus/api` `validateAndUpdateSqsRule` method to allow 0 retries and 0 visibilityTimeout
    in rule's meta.

- **CUMULUS-2959**
  - Fixed `@cumulus/api` `granules` module to convert numeric productVolume to string
    when an old granule record is retrieved from DynamoDB
- Fixed the following links on Cumulus docs' [Getting Started](https://nasa.github.io/cumulus/docs/getting-started) page:
    * Cumulus Deployment
    * Terraform Best Practices
    * Integrator Common Use Cases
- Also corrected the _How to Deploy Cumulus_ link in the [Glossary](https://nasa.github.io/cumulus/docs/glossary)


## [v13.0.1] 2022-7-12

- **CUMULUS-2995**
  - Updated Moment.js package to 2.29.4 to address security vulnerability

## [v13.0.0] 2022-06-13

### MIGRATION NOTES

- The changes introduced in CUMULUS-2955 should result in removal of
  `files_granule_cumulus_id_index` from the `files` table (added in the v11.1.1
  release).  The success of this operation is dependent on system ingest load.

  In rare cases where data-persistence deployment fails because the
  `postgres-db-migration` times out, it may be required to manually remove the
  index and then redeploy:

  ```text
  DROP INDEX IF EXISTS files_granule_cumulus_id_index;
  ```

### Breaking Changes

- **CUMULUS-2931**

  - Updates CustomBootstrap lambda to default to failing if attempting to remove
    a pre-existing `cumulus-alias` index that would collide with the required
    `cumulus-alias` *alias*.   A configuration parameter
    `elasticsearch_remove_index_alias_conflict`  on the `cumulus` and
    `archive` modules has been added to enable the original behavior that would
    remove the invalid index (and all it's data).
  - Updates `@cumulus/es-client.bootstrapElasticSearch` signature to be
    parameterized and accommodate a new parameter `removeAliasConflict` which
    allows/disallows the deletion of a conflicting `cumulus-alias` index

### Notable changes

- **CUMULUS-2929**
  - Updated `move-granule` task to check the optional collection configuration parameter
    `meta.granuleMetadataFileExtension` to determine the granule metadata file.
    If none is specified, the granule CMR metadata or ISO metadata file is used.

### Added

- **CUMULUS-2929**
  - Added optional collection configuration `meta.granuleMetadataFileExtension` to specify CMR metadata
    file extension for tasks that utilize metadata file lookups

- **CUMULUS-2939**
  - Added `@cumulus/api/lambdas/start-async-operation` to start an async operation

- **CUMULUS-2953**
  - Added `skipMetadataCheck` flag to config for Hyrax metadata updates task.
  - If this config flag is set to `true`, and a granule has no CMR file, the task will simply return the input values.

- **CUMULUS-2966**
  - Added extractPath operation and support of nested string replacement to `url_path` in the collection configuration

### Changed

- **CUMULUS-2965**
  - Update `cumulus-rds-tf` module to ignore `engine_version` lifecycle changes
- **CUMULUS-2967**
  - Added fix example/spec/helpers/Provider that doesn't fail deletion 404 in
    case of deletion race conditions
- **CUMULUS-2955**
  - Updates `20220126172008_files_granule_id_index` to *not* create an index on
    `granule_cumulus_id` on the files table.
  - Adds `20220609024044_remove_files_granule_id_index` migration to revert
    changes from `20220126172008_files_granule_id_index` on any deployed stacks
    that might have the index to ensure consistency in deployed stacks

- **CUMULUS-2923**
  - Changed public key setup for SFTP local testing.
- **CUMULUS-2939**
  - Updated `@cumulus/api` `granules/bulk*`, `elasticsearch/index-from-database` and
    `POST reconciliationReports` endpoints to invoke StartAsyncOperation lambda

### Fixed

- **CUMULUS-2863**
  - Fixed `@cumulus/api` `validateAndUpdateSqsRule` method to allow 0 retries
    and 0 visibilityTimeout in rule's meta.
- **CUMULUS-2961**
  - Fixed `data-migration2` granule migration logic to allow for DynamoDb granules that have a null/empty string value for `execution`.   The migration will now migrate them without a linked execution.
  - Fixed `@cumulus/api` `validateAndUpdateSqsRule` method to allow 0 retries and 0 visibilityTimeout
    in rule's meta.

- **CUMULUS-2959**
  - Fixed `@cumulus/api` `granules` module to convert numeric productVolume to string
    when an old granule record is retrieved from DynamoDB.

## [v12.0.3] 2022-10-03 [BACKPORT]

**Please note** changes in 12.0.3 may not yet be released in future versions, as
this is a backport and patch release on the 12.0.x series of releases. Updates that
are included in the future will have a corresponding CHANGELOG entry in future
releases.

### Fixed

- **CUMULUS-3024**
  - Update PUT /granules endpoint to operate consistently across datastores
    (PostgreSQL, ElasticSearch, DynamoDB). Previously it was possible, given a
    partial Granule payload to have different data in Dynamo/ElasticSearch and PostgreSQL
  - Given a partial Granule object, the /granules update endpoint now operates
    with behavior more consistent with a PATCH operation where fields not provided
    in the payload will not be updated in the datastores.
  - Granule translation (db/src/granules.ts) now supports removing null/undefined fields when converting from API to Postgres
    granule formats.
  - Update granule write logic: if a `null` files key is provided in an update payload (e.g. `files: null`),
    an error will be thrown. `null` files were not previously supported and would throw potentially unclear errors. This makes the error clearer and more explicit.
  - Update granule write logic: If an empty array is provided for the `files` key, all files will be removed in all datastores
- **CUMULUS-2971**
  - Updated `@cumulus/aws-client/S3ObjectStore` class to take string query parameters and
    its methods `signGetObject` and `signHeadObject` to take parameter presignOptions
- **CUMULUS-2557**
  - Updated `@cumulus/aws-client/S3/moveObject` to handle zero byte files (0 byte files).
- **CUMULUS-3021**
  - Updated `@cumulus/api-client/collections` and `@cumulus/integration-tests/api` to encode
    collection version in the URI path

## [v12.0.2] 2022-08-10 [BACKPORT]

**Please note** changes in 12.0.2 may not yet be released in future versions, as
this is a backport and patch release on the 12.0.x series of releases. Updates that
are included in the future will have a corresponding CHANGELOG entry in future
releases.

### Notable Changes

- **CUMULUS-3019**
  - Fix file write logic to delete files by `granule_cumulus_id` instead of
      `cumulus_id`. Previous logic removed files by matching `file.cumulus_id`
      to `granule.cumulus_id`.

## [v12.0.1] 2022-07-18

- **CUMULUS-2995**
  - Updated Moment.js package to 2.29.4 to address security vulnerability

## [v12.0.0] 2022-05-20

### Breaking Changes

- **CUMULUS-2903**

  - The minimum supported version for all published Cumulus Core npm packages is now Node 14.19.1
  - Tasks using the `cumuluss/cumulus-ecs-task` Docker image must be updated to
    `cumuluss/cumulus-ecs-task:1.8.0`. This can be done by updating the `image`
    property of any tasks defined using the `cumulus_ecs_service` Terraform
    module.

### Changed

- **CUMULUS-2932**

  - Updates `SyncGranule` task to include `disableOrDefaultAcl` function that uses
    the configuration ACL parameter to set ACL to private by default or disable ACL.
  - Updates `@cumulus/sync-granule` `download()` function to take in ACL parameter
  - Updates `@cumulus/ingest` `proceed()` function to take in ACL parameter
  - Updates `@cumulus/ingest` `addLock()` function to take in an optional ACL parameter
  - Updates `SyncGranule` example worfklow config
    `example/cumulus-tf/sync_granule_workflow.asl.json` to include `ACL`
    parameter.

## [v11.1.8] 2022-11-07 [BACKPORT]

**Please note** changes in 11.1.7 may not yet be released in future versions, as
this is a backport and patch release on the 11.1.x series of releases. Updates that
are included in the future will have a corresponding CHANGELOG entry in future
releases.

### Breaking Changes

- **CUMULUS-2903**
  - The minimum supported version for all published Cumulus Core npm packages is now Node 14.19.1
  - Tasks using the `cumuluss/cumulus-ecs-task` Docker image must be updated to
    `cumuluss/cumulus-ecs-task:1.8.0`. This can be done by updating the `image`
    property of any tasks defined using the `cumulus_ecs_service` Terraform
    module.

### Notable changes

- Published new tag [`43` of `cumuluss/async-operation` to Docker Hub](https://hub.docker.com/layers/cumuluss/async-operation/43/images/sha256-5f989c7d45db3dde87c88c553182d1e4e250a1e09af691a84ff6aa683088b948?context=explore) which was built with node:14.19.3-buster.

### Changed

- **CUMULUS-3104**
  - Updated Dockerfile of async operation docker image to build from node:14.19.3-buster
  - Sets default async_operation_image version to 43.
  - Upgraded saml2-js 4.0.0, rewire to 6.0.0 to address security vulnerabilities
  - Fixed TS compilation error on aws-client package caused by @aws-sdk/client-s3 3.202.0 upgrade

- **CUMULUS-3080**
  - Changed the retention period in days from 14 to 30 for cloudwatch logs for NIST-5 compliance

## [v11.1.7] 2022-10-05 [BACKPORT]

**Please note** changes in 11.1.7 may not yet be released in future versions, as
this is a backport and patch release on the 11.1.x series of releases. Updates that
are included in the future will have a corresponding CHANGELOG entry in future
releases.

### Fixed

- **CUMULUS-3024**
  - Update PUT /granules endpoint to operate consistently across datastores
    (PostgreSQL, ElasticSearch, DynamoDB). Previously it was possible, given a
    partial Granule payload to have different data in Dynamo/ElasticSearch and PostgreSQL
  - Given a partial Granule object, the /granules update endpoint now operates
    with behavior more consistent with a PATCH operation where fields not provided
    in the payload will not be updated in the datastores.
  - Granule translation (db/src/granules.ts) now supports removing null/undefined fields when converting from API to Postgres
    granule formats.
  - Update granule write logic: if a `null` files key is provided in an update payload (e.g. `files: null`),
    an error will be thrown. `null` files were not previously supported and would throw potentially unclear errors. This makes the error clearer and more explicit.
  - Update granule write logic: If an empty array is provided for the `files` key, all files will be removed in all datastores
- **CUMULUS-2971**
  - Updated `@cumulus/aws-client/S3ObjectStore` class to take string query parameters and
    its methods `signGetObject` and `signHeadObject` to take parameter presignOptions
- **CUMULUS-2557**
  - Updated `@cumulus/aws-client/S3/moveObject` to handle zero byte files (0 byte files).
- **CUMULUS-3021**
  - Updated `@cumulus/api-client/collections` and `@cumulus/integration-tests/api` to encode
    collection version in the URI path
- **CUMULUS-3027**
  - Pinned typescript to ~4.7.x to address typing incompatibility issues
    discussed in https://github.com/knex/knex/pull/5279
  - Update generate-ts-build-cache script to always install root project dependencies

## [v11.1.5] 2022-08-10 [BACKPORT]

**Please note** changes in 11.1.5 may not yet be released in future versions, as
this is a backport and patch release on the 11.1.x series of releases. Updates that
are included in the future will have a corresponding CHANGELOG entry in future
releases.

### Notable changes

- **CUMULUS-3019**
  - Fix file write logic to delete files by `granule_cumulus_id` instead of
      `cumulus_id`. Previous logic removed files by matching `file.cumulus_id`
      to `granule.cumulus_id`.

## [v11.1.4] 2022-07-18

**Please note** changes in 11.1.4 may not yet be released in future versions, as
this is a backport and patch release on the 11.1.x series of releases. Updates that
are included in the future will have a corresponding CHANGELOG entry in future
releases.

### MIGRATION notes


- The changes introduced in CUMULUS-2962 will re-introduce a
  `files_granules_cumulus_id_index` on the `files` table in the RDS database.
  This index will be automatically created as part of the bootstrap lambda
  function *on deployment* of the `data-persistence` module.

  *In cases where the index is already applied, this update will have no effect*.

  **Please Note**: In some cases where ingest is occurring at high volume levels and/or the
  files table has > 150M file records, the migration may
  fail on deployment due to timing required to both acquire the table state needed for the
  migration and time to create the index given the resources available.

  For reference a rx.5 large Aurora/RDS database
  with *no activity* took roughly 6 minutes to create the index for a file table with 300M records and no active ingest, however timed out when the same migration was attempted
  in production with possible activity on the table.

  If you believe you are subject to the above consideration, you may opt to
  manually create the `files` table index *prior* to deploying this version of
  Core with the following procedure:

  -----

  - Verify you do not have the index:

  ```text
  select * from pg_indexes where tablename = 'files';

   schemaname | tablename |        indexname        | tablespace |                                       indexdef
  ------------+-----------+-------------------------+------------+---------------------------------------------------------------------------------------
   public     | files     | files_pkey              |            | CREATE UNIQUE INDEX files_pkey ON public.files USING btree (cumulus_id)
   public     | files     | files_bucket_key_unique |            | CREATE UNIQUE INDEX files_bucket_key_unique ON public.files USING btree (bucket, key)
  ```

  In this instance you should not see an `indexname` row with
  `files_granules_cumulus_id_index` as the value.     If you *do*, you should be
  clear to proceed with the installation.
  - Quiesce ingest

  Stop all ingest operations in Cumulus Core according to your operational
  procedures.    You should validate that it appears there are no active queries that
  appear to be inserting granules/files into the database as a secondary method
  of evaluating the database system state:

  ```text
  select pid, query, state, wait_event_type, wait_event from pg_stat_activity where state = 'active';
  ```

  If query rows are returned with a `query` value that involves the files table,
  make sure ingest is halted and no other granule-update activity is running on
  the system.

  Note: In rare instances if there are hung queries that are unable to resolve, it may be necessary to
  manually use psql [Server Signaling
  Functions](https://www.postgresql.org/docs/10/functions-admin.html#FUNCTIONS-ADMIN-SIGNAL)
  `pg_cancel_backend` and/or
  `pg_terminate_backend` if the migration will not complete in the next step.

  - Create the Index

  Run the following query to create the index.    Depending on the situation
  this may take many minutes to complete, and you will note your CPU load and
  disk I/O rates increase on your cluster:

  ```text
  CREATE INDEX files_granule_cumulus_id_index ON files (granule_cumulus_id);
  ```

  You should see a response like:

  ```text
  CREATE INDEX
  ```

  and can verify the index `files_granule_cumulus_id_index` was created:

  ```text
  => select * from pg_indexes where tablename = 'files';
  schemaname | tablename |           indexname            | tablespace |                                           indexdef
   ------------+-----------+--------------------------------+------------+----------------------------------------------------------------------------------------------
   public     | files     | files_pkey                     |            | CREATE UNIQUE INDEX files_pkey ON public.files USING btree (cumulus_id)
   public     | files     | files_bucket_key_unique        |            | CREATE UNIQUE INDEX files_bucket_key_unique ON public.files USING btree (bucket, key)
   public     | files     | files_granule_cumulus_id_index |            | CREATE INDEX files_granule_cumulus_id_index ON public.files USING btree (granule_cumulus_id)
  (3 rows)
  ```

  - Once this is complete, you may deploy this version of Cumulus as you
    normally would.
  **If you are unable to stop ingest for the above procedure** *and* cannot
  migrate with deployment, you may be able to manually create the index while
  writes are ongoing using postgres's `CONCURRENTLY` option for `CREATE INDEX`.
  This can have significant impacts on CPU/write IO, particularly if you are
  already using a significant amount of your cluster resources, and may result
  in failed writes or an unexpected index/database state.

  PostgreSQL's
  [documentation](https://www.postgresql.org/docs/10/sql-createindex.html#SQL-CREATEINDEX-CONCURRENTLY)
  provides more information on this option.   Please be aware it is
  **unsupported** by Cumulus at this time, so community members that opt to go
  this route should proceed with caution.

  -----

### Changed

- Updated Moment.js package to 2.29.4 to address security vulnerability

## [v11.1.3] 2022-06-24

**Please note** changes in 11.1.3 may not yet be released in future versions, as
this is a backport and patch release on the 11.1.x series of releases. Updates that
are included in the future will have a corresponding CHANGELOG entry in future
releases.

### Notable changes

- **CUMULUS-2929**
  - Updated `move-granule` task to check the optional collection configuration parameter
    `meta.granuleMetadataFileExtension` to determine the granule metadata file.
    If none is specified, the granule CMR metadata or ISO metadata file is used.

### Added

- **CUMULUS-2929**
  - Added optional collection configuration `meta.granuleMetadataFileExtension` to specify CMR metadata
    file extension for tasks that utilize metadata file lookups
- **CUMULUS-2966**
  - Added extractPath operation and support of nested string replacement to `url_path` in the collection configuration
### Fixed

- **CUMULUS-2863**
  - Fixed `@cumulus/api` `validateAndUpdateSqsRule` method to allow 0 retries
    and 0 visibilityTimeout in rule's meta.
- **CUMULUS-2959**
  - Fixed `@cumulus/api` `granules` module to convert numeric productVolume to string
    when an old granule record is retrieved from DynamoDB.
- **CUMULUS-2961**
  - Fixed `data-migration2` granule migration logic to allow for DynamoDb granules that have a null/empty string value for `execution`.   The migration will now migrate them without a linked execution.

## [v11.1.2] 2022-06-13

**Please note** changes in 11.1.2 may not yet be released in future versions, as
this is a backport and patch release on the 11.1.x series of releases. Updates that
are included in the future will have a corresponding CHANGELOG entry in future
releases.

### MIGRATION NOTES

- The changes introduced in CUMULUS-2955 should result in removal of
  `files_granule_cumulus_id_index` from the `files` table (added in the v11.1.1
  release).  The success of this operation is dependent on system ingest load

  In rare cases where data-persistence deployment fails because the
  `postgres-db-migration` times out, it may be required to manually remove the
  index and then redeploy:

  ```text
  > DROP INDEX IF EXISTS postgres-db-migration;
  DROP INDEX
  ```

### Changed

- **CUMULUS-2955**
  - Updates `20220126172008_files_granule_id_index` to *not* create an index on
    `granule_cumulus_id` on the files table.
  - Adds `20220609024044_remove_files_granule_id_index` migration to revert
    changes from `20220126172008_files_granule_id_index` on any deployed stacks
    that might have the index to ensure consistency in deployed stacks

## [v11.1.1] 2022-04-26

### Added

### Changed

- **CUMULUS-2885**
  - Updated `@cumulus/aws-client` to use new AWS SDK v3 packages for S3 requests:
    - `@aws-sdk/client-s3`
    - `@aws-sdk/lib-storage`
    - `@aws-sdk/s3-request-presigner`
  - Updated code for compatibility with updated `@cumulus/aws-client` and AWS SDK v3 S3 packages:
    - `@cumulus/api`
    - `@cumulus/async-operations`
    - `@cumulus/cmrjs`
    - `@cumulus/common`
    - `@cumulus/collection-config-store`
    - `@cumulus/ingest`
    - `@cumulus/launchpad-auth`
    - `@cumulus/sftp-client`
    - `@cumulus/tf-inventory`
    - `lambdas/data-migration2`
    - `tasks/add-missing-file-checksums`
    - `tasks/hyrax-metadata-updates`
    - `tasks/lzards-backup`
    - `tasks/sync-granule`
- **CUMULUS-2886**
  - Updated `@cumulus/aws-client` to use new AWS SDK v3 packages for API Gateway requests:
    - `@aws-sdk/client-api-gateway`
- **CUMULUS-2920**
  - Update npm version for Core build to 8.6
- **CUMULUS-2922**
  - Added `@cumulus/example-lib` package to example project to allow unit tests `example/script/lib` dependency.
  - Updates Mutex unit test to address changes made in [#2902](https://github.com/nasa/cumulus/pull/2902/files)
- **CUMULUS-2924**
  - Update acquireTimeoutMillis to 400 seconds for the db-provision-lambda module to address potential timeout issues on RDS database start
- **CUMULUS-2925**
  - Updates CI to utilize `audit-ci` v6.2.0
  - Updates CI to utilize a on-container filesystem when building Core in 'uncached' mode
  - Updates CI to selectively bootstrap Core modules in the cleanup job phase
- **CUMULUS-2934**
  - Update CI Docker container build to install pipenv to prevent contention on parallel lambda builds


## [v11.1.0] 2022-04-07

### MIGRATION NOTES

- 11.1.0 is an amendment release and supersedes 11.0.0. However, follow the migration steps for 11.0.0.

- **CUMULUS-2905**
  - Updates migration script with new `migrateAndOverwrite` and
    `migrateOnlyFiles` options.

### Added

- **CUMULUS-2860**
  - Added an optional configuration parameter `skipMetadataValidation` to `hyrax-metadata-updates` task
- **CUMULUS-2870**
  - Added `last_modified_date` as output to all tasks in Terraform `ingest` module.
- **CUMULUS-NONE**
  - Added documentation on choosing and configuring RDS at `deployment/choosing_configuring_rds`.

### Changed

- **CUMULUS-2703**
  - Updated `ORCA Backup` reconciliation report to report `cumulusFilesCount` and `orcaFilesCount`
- **CUMULUS-2849**
  - Updated `@cumulus/aws-client` to use new AWS SDK v3 packages for DynamoDB requests:
    - `@aws-sdk/client-dynamodb`
    - `@aws-sdk/lib-dynamodb`
    - `@aws-sdk/util-dynamodb`
  - Updated code for compatibility with AWS SDK v3 Dynamo packages
    - `@cumulus/api`
    - `@cumulus/errors`
    - `@cumulus/tf-inventory`
    - `lambdas/data-migration2`
    - `packages/api/ecs/async-operation`
- **CUMULUS-2864**
  - Updated `@cumulus/cmr-client/ingestUMMGranule` and `@cumulus/cmr-client/ingestConcept`
    functions to not perform separate validation request
- **CUMULUS-2870**
  - Updated `hello_world_service` module to pass in `lastModified` parameter in command list to trigger a Terraform state change when the `hello_world_task` is modified.

### Fixed

- **CUMULUS-2849**
  - Fixed AWS service client memoization logic in `@cumulus/aws-client`

## [v11.0.0] 2022-03-24 [STABLE]

### v9.9->v11.0 MIGRATION NOTES

Release v11.0 is a maintenance release series, replacing v9.9.   If you are
upgrading to or past v11 from v9.9.x to this release, please pay attention to the following
migration notes from prior releases:

#### Migration steps

##### **After deploying the `data-persistence` module, but before deploying the main `cumulus` module**

- Due to a bug in the PUT `/rules/<name>` endpoint, the rule records in PostgreSQL may be
out of sync with records in DynamoDB. In order to bring the records into sync, re-deploy and re-run the
[`data-migration1` Lambda](https://nasa.github.io/cumulus/docs/upgrade-notes/upgrade-rds#3-deploy-and-run-data-migration1) with a payload of
`{"forceRulesMigration": true}`:

```shell
aws lambda invoke --function-name $PREFIX-data-migration1 \
  --payload $(echo '{"forceRulesMigration": true}' | base64) $OUTFILE
```

##### As part of the `cumulus` deployment

- Please read the [documentation on the updates to the granule files schema for our Cumulus workflow tasks and how to upgrade your deployment for compatibility](https://nasa.github.io/cumulus/docs/upgrade-notes/update-task-file-schemas).
- (Optional) Update the `task-config` for all workflows that use the `sync-granule` task to include `workflowStartTime` set to
`{$.cumulus_meta.workflow_start_time}`. See [here](https://github.com/nasa/cumulus/blob/master/example/cumulus-tf/sync_granule_workflow.asl.json#L9) for an example.

##### After the `cumulus` deployment

As part of the work on the RDS Phase 2 feature, it was decided to re-add the
granule file `type` property on the file table (detailed reasoning
https://wiki.earthdata.nasa.gov/pages/viewpage.action?pageId=219186829).  This
change was implemented as part of CUMULUS-2672/CUMULUS-2673, however granule
records ingested prior to v11 will *not* have the file.type property stored in the
PostGreSQL database, and on installation of v11 API calls to get granule.files
will not return this value. We anticipate most users are impacted by this issue.

Users that are impacted by these changes should re-run the granule migration
lambda to *only* migrate granule file records:

```shell
PAYLOAD=$(echo '{"migrationsList": ["granules"], "granuleMigrationParams": {"migrateOnlyFiles": "true"}}' | base64)
aws lambda invoke --function-name $PREFIX-postgres-migration-async-operation \
--payload $PAYLOAD $OUTFILE
```

You should note that this will *only* move files for granule records in
PostgreSQL.  **If you have not completed the phase 1 data migration or
have granule records in dynamo that are not in PostgreSQL, the migration will
report failure for both the DynamoDB granule and all the associated files and the file
records will not be updated**.

If you prefer to do a full granule and file migration, you may instead
opt to run the migration with the `migrateAndOverwrite` option instead, this will re-run a
full granule/files migration and overwrite all values in the PostgreSQL database from
what is in DynamoDB for both granules and associated files:

```shell
PAYLOAD=$(echo '{"migrationsList": ["granules"], "granuleMigrationParams": {"migrateAndOverwrite": "true"}}' | base64)
aws lambda invoke --function-name $PREFIX-postgres-migration-async-operation \
--payload $PAYLOAD $OUTFILE
```

*Please note*: Since this data migration is copying all of your granule data
from DynamoDB to PostgreSQL, it can take multiple hours (or even days) to run,
depending on how much data you have and how much parallelism you configure the
migration to use. In general, the more parallelism you configure the migration
to use, the faster it will go, but the higher load it will put on your
PostgreSQL database. Excessive database load can cause database outages and
result in data loss/recovery scenarios. Thus, the parallelism settings for the
migration are intentionally set by default to conservative values but are
configurable.      If this impacts only some of your data products you may want
to consider using other `granuleMigrationParams`.

Please see [the second data migration
docs](https://nasa.github.io/cumulus/docs/upgrade-notes/upgrade-rds#5-run-the-second-data-migration)
for more on this tool if you are unfamiliar with the various options.

### Notable changes

- **CUMULUS-2703**
  - `ORCA Backup` is now a supported `reportType` for the `POST /reconciliationReports` endpoint

### Added

- **CUMULUS-2311** - RDS Migration Epic Phase 2
  - **CUMULUS-2208**
    - Added `@cumulus/message/utils.parseException` to parse exception objects
    - Added helpers to `@cumulus/message/Granules`:
      - `getGranuleProductVolume`
      - `getGranuleTimeToPreprocess`
      - `getGranuleTimeToArchive`
      - `generateGranuleApiRecord`
    - Added `@cumulus/message/PDRs/generatePdrApiRecordFromMessage` to generate PDR from Cumulus workflow message
    - Added helpers to `@cumulus/es-client/indexer`:
      - `deleteAsyncOperation` to delete async operation records from Elasticsearch
      - `updateAsyncOperation` to update an async operation record in Elasticsearch
    - Added granules `PUT` endpoint to Cumulus API for updating a granule.
    Requests to this endpoint should be submitted **without an `action`**
    attribute in the request body.
    - Added `@cumulus/api-client/granules.updateGranule` to update granule via the API
  - **CUMULUS-2303**
    - Add translatePostgresProviderToApiProvider method to `@cumulus/db/translate/providers`
  - **CUMULUS-2306**
    - Updated API execution GET endpoint to read individual execution records
      from PostgreSQL database instead of DynamoDB
    - Updated API execution-status endpoint to read execution records from
      PostgreSQL database instead of DynamoDB
  - **CUMULUS-2302**
    - Added translatePostgresCollectionToApiCollection method to
      `@cumulus/db/translate/collections`
    - Added `searchWithUpdatedAtRange` method to
      `@cumulus/db/models/collections`
  - **CUMULUS-2301**
    - Created API asyncOperations POST endpoint to create async operations.
  - **CUMULUS-2307**
    - Updated API PDR GET endpoint to read individual PDR records from
      PostgreSQL database instead of DynamoDB
    - Added `deletePdr` to `@cumulus/api-client/pdrs`
  - **CUMULUS-2782**
    - Update API granules endpoint `move` action to update granules in the index
      and utilize postgres as the authoritative datastore
  - **CUMULUS-2769**
    - Update collection PUT endpoint to require existance of postgresql record
      and to ignore lack of dynamoDbRecord on update
  - **CUMULUS-2767**
    - Update provider PUT endpoint to require existence of PostgreSQL record
      and to ignore lack of DynamoDB record on update
  - **CUMULUS-2759**
    - Updates collection/provider/rules/granules creation (post) endpoints to
      primarily check for existence/collision in PostgreSQL database instead of DynamoDB
  - **CUMULUS-2714**
    - Added `@cumulus/db/base.deleteExcluding` method to allow for deletion of a
      record set with an exclusion list of cumulus_ids
  - **CUMULUS-2317**
    - Added `@cumulus/db/getFilesAndGranuleInfoQuery()` to build a query for searching file
    records in PostgreSQL and return specified granule information for each file
    - Added `@cumulus/db/QuerySearchClient` library to handle sequentially fetching and paging
    through results for an arbitrary PostgreSQL query
    - Added `insert` method to all `@cumulus/db` models to handle inserting multiple records into
    the database at once
    - Added `@cumulus/db/translatePostgresGranuleResultToApiGranule` helper to
    translate custom PostgreSQL granule result to API granule
  - **CUMULUS-2672**
    - Added migration to add `type` text column to Postgres database `files` table
  - **CUMULUS-2634**
    - Added new functions for upserting data to Elasticsearch:
      - `@cumulus/es-client/indexer.upsertExecution` to upsert an execution
      - `@cumulus/es-client/indexer.upsertPdr` to upsert a PDR
      - `@cumulus/es-client/indexer.upsertGranule` to upsert a granule
  - **CUMULUS-2510**
    - Added `execution_sns_topic_arn` environment variable to
      `sf_event_sqs_to_db_records` lambda TF definition.
    - Added to `sf_event_sqs_to_db_records_lambda` IAM policy to include
      permissions for SNS publish for `report_executions_topic`
    - Added `collection_sns_topic_arn` environment variable to
      `PrivateApiLambda` and `ApiEndpoints` lambdas.
    - Added `updateCollection` to `@cumulus/api-client`.
    - Added to `ecs_cluster` IAM policy to include permissions for SNS publish
      for `report_executions_sns_topic_arn`, `report_pdrs_sns_topic_arn`,
      `report_granules_sns_topic_arn`
    - Added variables for report topic ARNs to `process_dead_letter_archive.tf`
    - Added variable for granule report topic ARN to `bulk_operation.tf`
    - Added `pdr_sns_topic_arn` environment variable to
      `sf_event_sqs_to_db_records` lambda TF definition.
    - Added the new function `publishSnsMessageByDataType` in `@cumulus/api` to
      publish SNS messages to the report topics to PDRs, Collections, and
      Executions.
    - Added the following functions in `publishSnsMessageUtils` to handle
      publishing SNS messages for specific data and event types:
      - `publishCollectionUpdateSnsMessage`
      - `publishCollectionCreateSnsMessage`
      - `publishCollectionDeleteSnsMessage`
      - `publishGranuleUpdateSnsMessage`
      - `publishGranuleDeleteSnsMessage`
      - `publishGranuleCreateSnsMessage`
      - `publishExecutionSnsMessage`
      - `publishPdrSnsMessage`
      - `publishGranuleSnsMessageByEventType`
    - Added to `ecs_cluster` IAM policy to include permissions for SNS publish
      for `report_executions_topic` and `report_pdrs_topic`.
  - **CUMULUS-2315**
    - Added `paginateByCumulusId` to `@cumulus/db` `BasePgModel` to allow for paginated
      full-table select queries in support of elasticsearch indexing.
    - Added `getMaxCumulusId` to `@cumulus/db` `BasePgModel` to allow all
      derived table classes to support querying the current max `cumulus_id`.
  - **CUMULUS-2673**
    - Added `ES_HOST` environment variable to `postgres-migration-async-operation`
    Lambda using value of `elasticsearch_hostname` Terraform variable.
    - Added `elasticsearch_security_group_id` to security groups for
      `postgres-migration-async-operation` lambda.
    - Added permission for `DynamoDb:DeleteItem` to
      `postgres-migration-async-operation` lambda.
  - **CUMULUS-2778**
    - Updated default value of `async_operation_image` in
      `tf-modules/cumulus/variables.tf` to `cumuluss/async-operation:41`
    - Added `ES_HOST` environment variable to async operation ECS task
      definition to ensure that async operation tasks write to the correct
      Elasticsearch domain
- **CUMULUS-2642**
  - Reduces the reconcilation report's default maxResponseSize that returns
     the full report rather than an s3 signed url. Reports very close to the
     previous limits were failing to download, so the limit has been lowered to
     ensure all files are handled properly.
- **CUMULUS-2703**
  - Added `@cumulus/api/lambdas/reports/orca-backup-reconciliation-report` to create
    `ORCA Backup` reconciliation report

### Removed

- **CUMULUS-2311** - RDS Migration Epic Phase 2
  - **CUMULUS-2208**
    - Removed trigger for `dbIndexer` Lambda for DynamoDB tables:
      - `<prefix>-AsyncOperationsTable`
      - `<prefix>-CollectionsTable`
      - `<prefix>-ExecutionsTable`
      - `<prefix>-GranulesTable`
      - `<prefix>-PdrsTable`
      - `<prefix>-ProvidersTable`
      - `<prefix>-RulesTable`
  - **CUMULUS-2782**
    - Remove deprecated `@ingest/granule.moveGranuleFiles`
  - **CUMULUS-2770**
    - Removed `waitForModelStatus` from `example/spec/helpers/apiUtils` integration test helpers
  - **CUMULUS-2510**
    - Removed `stream_enabled` and `stream_view_type` from `executions_table` TF
      definition.
    - Removed `aws_lambda_event_source_mapping` TF definition on executions
      DynamoDB table.
    - Removed `stream_enabled` and `stream_view_type` from `collections_table`
      TF definition.
    - Removed `aws_lambda_event_source_mapping` TF definition on collections
      DynamoDB table.
    - Removed lambda `publish_collections` TF resource.
    - Removed `aws_lambda_event_source_mapping` TF definition on granules
    - Removed `stream_enabled` and `stream_view_type` from `pdrs_table` TF
      definition.
    - Removed `aws_lambda_event_source_mapping` TF definition on PDRs
      DynamoDB table.
  - **CUMULUS-2694**
    - Removed `@cumulus/api/models/granules.storeGranulesFromCumulusMessage()` method
  - **CUMULUS-2662**
    - Removed call to `addToLocalES` in POST `/granules` endpoint since it is
      redundant.
    - Removed call to `addToLocalES` in POST and PUT `/executions` endpoints
      since it is redundant.
    - Removed function `addToLocalES` from `es-client` package since it is no
      longer used.
  - **CUMULUS-2771**
    - Removed `_updateGranuleStatus` to update granule to "running" from `@cumulus/api/lib/ingest.reingestGranule`
    and `@cumulus/api/lib/ingest.applyWorkflow`

### Changed

- CVE-2022-2477
  - Update node-forge to 1.3.0 in `@cumulus/common` to address CVE-2022-2477
- **CUMULUS-2311** - RDS Migration Epic Phase 2
  - **CUMULUS_2641**
    - Update API granule schema to set productVolume as a string value
    - Update `@cumulus/message` package to set productVolume as string
      (calculated with `file.size` as a `BigInt`) to match API schema
    - Update `@cumulus/db` granule translation to translate `granule` objects to
      match the updated API schema
  - **CUMULUS-2714**
    - Updated
      - @cumulus/api/lib.writeRecords.writeGranulesFromMessage
      - @cumulus/api/lib.writeRecords.writeGranuleFromApi
      - @cumulus/api/lib.writeRecords.createGranuleFromApi
      - @cumulus/api/lib.writeRecords.updateGranuleFromApi
    - These methods now remove postgres file records that aren't contained in
        the write/update action if such file records exist.  This update
        maintains consistency with the writes to elasticsearch/dynamodb.
  - **CUMULUS-2672**
    - Updated `data-migration2` lambda to migrate Dynamo `granule.files[].type`
      instead of dropping it.
    - Updated `@cumlus/db` `translateApiFiletoPostgresFile` to retain `type`
    - Updated `@cumulus/db` `translatePostgresFileToApiFile` to retain `type`
    - Updated `@cumulus/types.api.file` to add `type` to the typing.
  - **CUMULUS-2315**
    - Update `index-from-database` lambda/ECS task and elasticsearch endpoint to read
      from PostgreSQL database
    - Update `index-from-database` endpoint to add the following configuration
      tuning parameters:
      - postgresResultPageSize -- The number of records to read from each
        postgres table per request.   Default is 1000.
      - postgresConnectionPoolSize -- The max number of connections to allow the
        index function to make to the database.  Default is 10.
      - esRequestConcurrency -- The maximium number of concurrent record
        translation/ES record update requests.   Default is 10.
  - **CUMULUS-2308**
    - Update `/granules/<granule_id>` GET endpoint to return PostgreSQL Granules instead of DynamoDB Granules
    - Update `/granules/<granule_id>` PUT endpoint to use PostgreSQL Granule as source rather than DynamoDB Granule
    - Update `unpublishGranule` (used in /granules PUT) to use PostgreSQL Granule as source rather than DynamoDB Granule
    - Update integration tests to use `waitForApiStatus` instead of `waitForModelStatus`
    - Update Granule ingest to update the Postgres Granule status as well as the DynamoDB Granule status
  - **CUMULUS-2302**
    - Update API collection GET endpoint to read individual provider records from
      PostgreSQL database instead of DynamoDB
    - Update sf-scheduler lambda to utilize API endpoint to get provider record
      from database via Private API lambda
    - Update API granule `reingest` endpoint to read collection from PostgreSQL
      database instead of DynamoDB
    - Update internal-reconciliation report to base report Collection comparison
      on PostgreSQL instead of DynamoDB
    - Moved createGranuleAndFiles `@cumulus/api` unit helper from `./lib` to
      `.test/helpers`
  - **CUMULUS-2208**
    - Moved all `@cumulus/api/es/*` code to new `@cumulus/es-client` package
    - Updated logic for collections API POST/PUT/DELETE to create/update/delete
      records directly in Elasticsearch in parallel with updates to
      DynamoDb/PostgreSQL
    - Updated logic for rules API POST/PUT/DELETE to create/update/delete
      records directly in Elasticsearch in parallel with updates to
      DynamoDb/PostgreSQL
    - Updated logic for providers API POST/PUT/DELETE to create/update/delete
      records directly in  Elasticsearch in parallel with updates to
      DynamoDb/PostgreSQL
    - Updated logic for PDRs API DELETE to delete records directly in
      Elasticsearch in parallel with deletes to DynamoDB/PostgreSQL
    - Updated logic for executions API DELETE to delete records directly in
      Elasticsearch in parallel with deletes to DynamoDB/PostgreSQL
    - Updated logic for granules API DELETE to delete records directly in
      Elasticsearch in parallel with deletes to DynamoDB/PostgreSQL
    - `sfEventSqsToDbRecords` Lambda now writes following data directly to
      Elasticsearch in parallel with writes to DynamoDB/PostgreSQL:
      - executions
      - PDRs
      - granules
    - All async operations are now written directly to Elasticsearch in parallel
      with DynamoDB/PostgreSQL
    - Updated logic for async operation API DELETE to delete records directly in
      Elasticsearch in parallel with deletes to DynamoDB/PostgreSQL
    - Moved:
      - `packages/api/lib/granules.getGranuleProductVolume` ->
      `@cumulus/message/Granules.getGranuleProductVolume`
      - `packages/api/lib/granules.getGranuleTimeToPreprocess`
      -> `@cumulus/message/Granules.getGranuleTimeToPreprocess`
      - `packages/api/lib/granules.getGranuleTimeToArchive` ->
      `@cumulus/message/Granules.getGranuleTimeToArchive`
      - `packages/api/models/Granule.generateGranuleRecord`
      -> `@cumulus/message/Granules.generateGranuleApiRecord`
  - **CUMULUS-2306**
    - Updated API local serve (`api/bin/serve.js`) setup code to add cleanup/executions
    related records
    - Updated @cumulus/db/models/granules-executions to add a delete method in
      support of local cleanup
    - Add spec/helpers/apiUtils/waitForApiStatus integration helper to retry API
      record retrievals on status in lieu of using `waitForModelStatus`
  - **CUMULUS-2303**
    - Update API provider GET endpoint to read individual provider records from
      PostgreSQL database instead of DynamoDB
    - Update sf-scheduler lambda to utilize API endpoint to get provider record
      from database via Private API lambda
  - **CUMULUS-2301**
    - Updated `getAsyncOperation` to read from PostgreSQL database instead of
      DynamoDB.
    - Added `translatePostgresAsyncOperationToApiAsyncOperation` function in
      `@cumulus/db/translate/async-operation`.
    - Updated `translateApiAsyncOperationToPostgresAsyncOperation` function to
      ensure that `output` is properly translated to an object for the
      PostgreSQL record for the following cases of `output` on the incoming API
      record:
      - `record.output` is a JSON stringified object
      - `record.output` is a JSON stringified array
      - `record.output` is a JSON stringified string
      - `record.output` is a string
  - **CUMULUS-2317**
    - Changed reconciliation reports to read file records from PostgreSQL instead of DynamoDB
  - **CUMULUS-2304**
    - Updated API rule GET endpoint to read individual rule records from
      PostgreSQL database instead of DynamoDB
    - Updated internal consumer lambdas for SNS, SQS and Kinesis to read
      rules from PostgreSQL.
  - **CUMULUS-2634**
    - Changed `sfEventSqsToDbRecords` Lambda to use new upsert helpers for executions, granules, and PDRs
    to ensure out-of-order writes are handled correctly when writing to Elasticsearch
  - **CUMULUS-2510**
    - Updated `@cumulus/api/lib/writeRecords/write-execution` to publish SNS
      messages after a successful write to Postgres, DynamoDB, and ES.
    - Updated functions `create` and `upsert` in the `db` model for Executions
      to return an array of objects containing all columns of the created or
      updated records.
    - Updated `@cumulus/api/endpoints/collections` to publish an SNS message
      after a successful collection delete, update (PUT), create (POST).
    - Updated functions `create` and `upsert` in the `db` model for Collections
      to return an array of objects containing all columns for the created or
      updated records.
    - Updated functions `create` and `upsert` in the `db` model for Granules
      to return an array of objects containing all columns for the created or
      updated records.
    - Updated `@cumulus/api/lib/writeRecords/write-granules` to publish SNS
      messages after a successful write to Postgres, DynamoDB, and ES.
    - Updated `@cumulus/api/lib/writeRecords/write-pdr` to publish SNS
      messages after a successful write to Postgres, DynamoDB, and ES.
  - **CUMULUS-2733**
    - Updated `_writeGranuleFiles` function creates an aggregate error which
      contains the workflow error, if any, as well as any error that may occur
      from writing granule files.
  - **CUMULUS-2674**
    - Updated `DELETE` endpoints for the following data types to check that record exists in
      PostgreSQL or Elasticsearch before proceeding with deletion:
      - `provider`
      - `async operations`
      - `collections`
      - `granules`
      - `executions`
      - `PDRs`
      - `rules`
  - **CUMULUS-2294**
    - Updated architecture and deployment documentation to reference RDS
  - **CUMULUS-2642**
    - Inventory and Granule Not Found Reconciliation Reports now compare
      Databse against S3 in on direction only, from Database to S3
      Objects. This means that only files in the database are compared against
      objects found on S3 and the filesInCumulus.onlyInS3 report key will
      always be empty. This significantly decreases the report output size and
      aligns with a users expectations.
    - Updates getFilesAndGranuleInfoQuery to take additional optional
      parameters `collectionIds`, `granuleIds`, and `providers` to allow
      targeting/filtering of the results.

  - **CUMULUS-2694**
    - Updated database write logic in `sfEventSqsToDbRccords` to log message if Cumulus
    workflow message is from pre-RDS deployment but still attempt parallel writing to DynamoDB
    and PostgreSQL
    - Updated database write logic in `sfEventSqsToDbRccords` to throw error if requirements to write execution to PostgreSQL cannot be met
  - **CUMULUS-2660**
    - Updated POST `/executions` endpoint to publish SNS message of created record to executions SNS topic
  - **CUMULUS-2661**
    - Updated PUT `/executions/<arn>` endpoint to publish SNS message of updated record to executions SNS topic
  - **CUMULUS-2765**
    - Updated `updateGranuleStatusToQueued` in `write-granules` to write to
      Elasticsearch and publish SNS message to granules topic.
  - **CUMULUS-2774**
    - Updated `constructGranuleSnsMessage` and `constructCollectionSnsMessage`
      to throw error if `eventType` is invalid or undefined.
  - **CUMULUS-2776**
    - Updated `getTableIndexDetails` in `db-indexer` to use correct
      `deleteFnName` for reconciliation reports.
  - **CUMULUS-2780**
    - Updated bulk granule reingest operation to read granules from PostgreSQL instead of DynamoDB.
  - **CUMULUS-2778**
    - Updated default value of `async_operation_image` in `tf-modules/cumulus/variables.tf` to `cumuluss/async-operation:38`
  - **CUMULUS-2854**
    - Updated rules model to decouple `createRuleTrigger` from `create`.
    - Updated rules POST endpoint to call `rulesModel.createRuleTrigger` directly to create rule trigger.
    - Updated rules PUT endpoints to call `rulesModel.createRuleTrigger` if update fails and reversion needs to occur.

### Fixed

- **CUMULUS-2311** - RDS Migration Epic Phase 2
  - **CUMULUS-2810**
    - Updated @cumulus/db/translate/translatePostgresProviderToApiProvider to
      correctly return provider password and updated tests to prevent
      reintroduction.
  - **CUMULUS-2778**
    - Fixed async operation docker image to correctly update record status in
    Elasticsearch
  - Updated localAPI to set additional env variable, and fixed `GET /executions/status` response
  - **CUMULUS-2877**
    - Ensure database records receive a timestamp when writing granules.

## [v10.1.3] 2022-06-28 [BACKPORT]

### Added

- **CUMULUS-2966**
  - Added extractPath operation and support of nested string replacement to `url_path` in the collection configuration

## [v10.1.2] 2022-03-11

### Added

- **CUMULUS-2859**
  - Update `postgres-db-migration` lambda timeout to default 900 seconds
  - Add `db_migration_lambda_timeout` variable to `data-persistence` module to
    allow this timeout to be user configurable
- **CUMULUS-2868**
  - Added `iam:PassRole` permission to `step_policy` in `tf-modules/ingest/iam.tf`

## [v10.1.1] 2022-03-04

### Migration steps

- Due to a bug in the PUT `/rules/<name>` endpoint, the rule records in PostgreSQL may be
out of sync with records in DynamoDB. In order to bring the records into sync, re-run the
[previously deployed `data-migration1` Lambda](https://nasa.github.io/cumulus/docs/upgrade-notes/upgrade-rds#3-deploy-and-run-data-migration1) with a payload of
`{"forceRulesMigration": true}`:

```shell
aws lambda invoke --function-name $PREFIX-data-migration1 \
  --payload $(echo '{"forceRulesMigration": true}' | base64) $OUTFILE
```

### Added

- **CUMULUS-2841**
  - Add integration test to validate PDR node provider that requires password
    credentials succeeds on ingest

- **CUMULUS-2846**
  - Added `@cumulus/db/translate/rule.translateApiRuleToPostgresRuleRaw` to translate API rule to PostgreSQL rules and
  **keep undefined fields**

### Changed

- **CUMULUS-NONE**
  - Adds logging to ecs/async-operation Docker container that launches async
    tasks on ECS. Sets default async_operation_image_version to 39.

- **CUMULUS-2845**
  - Updated rules model to decouple `createRuleTrigger` from `create`.
  - Updated rules POST endpoint to call `rulesModel.createRuleTrigger` directly to create rule trigger.
  - Updated rules PUT endpoints to call `rulesModel.createRuleTrigger` if update fails and reversion needs to occur.
- **CUMULUS-2846**
  - Updated version of `localstack/localstack` used in local unit testing to `0.11.5`

### Fixed

- Upgraded lodash to version 4.17.21 to fix vulnerability
- **CUMULUS-2845**
  - Fixed bug in POST `/rules` endpoint causing rule records to be created
  inconsistently in DynamoDB and PostgreSQL
- **CUMULUS-2846**
  - Fixed logic for `PUT /rules/<name>` endpoint causing rules to be saved
  inconsistently between DynamoDB and PostgreSQL
- **CUMULUS-2854**
  - Fixed queue granules behavior where the task was not accounting for granules that
  *already* had createdAt set. Workflows downstream in this scenario should no longer
  fail to write their granules due to order-of-db-writes constraints in the database
  update logic.

## [v10.1.0] 2022-02-23

### Added

- **CUMULUS-2775**
  - Added a configurable parameter group for the RDS serverless database cluster deployed by `tf-modules/rds-cluster-tf`. The allowed parameters for the parameter group can be found in the AWS documentation of [allowed parameters for an Aurora PostgreSQL cluster](https://docs.aws.amazon.com/AmazonRDS/latest/AuroraUserGuide/AuroraPostgreSQL.Reference.ParameterGroups.html). By default, the following parameters are specified:
    - `shared_preload_libraries`: `pg_stat_statements,auto_explain`
    - `log_min_duration_statement`: `250`
    - `auto_explain.log_min_duration`: `250`
- **CUMULUS-2781**
  - Add api_config secret to hold API/Private API lambda configuration values
- **CUMULUS-2840**
  - Added an index on `granule_cumulus_id` to the RDS files table.

### Changed

- **CUMULUS-2492**
  - Modify collectionId logic to accomodate trailing underscores in collection short names. e.g. `shortName____`
- **CUMULUS-2847**
  - Move DyanmoDb table name into API keystore and initialize only on lambda cold start
- **CUMULUS-2833**
  - Updates provider model schema titles to display on the dashboard.
- **CUMULUS-2837**
  - Update process-s3-dead-letter-archive to unpack SQS events in addition to
    Cumulus Messages
  - Update process-s3-dead-letter-archive to look up execution status using
    getCumulusMessageFromExecutionEvent (common method with sfEventSqsToDbRecords)
  - Move methods in api/lib/cwSfExecutionEventUtils to
    @cumulus/message/StepFunctions
- **CUMULUS-2775**
  - Changed the `timeout_action` to `ForceApplyCapacityChange` by default for the RDS serverless database cluster `tf-modules/rds-cluster-tf`
- **CUMULUS-2781**
  - Update API lambda to utilize api_config secret for initial environment variables

### Fixed

- **CUMULUS-2853**
  - Move OAUTH_PROVIDER to lambda env variables to address regression in CUMULUS-2781
  - Add logging output to api app router
- Added Cloudwatch permissions to `<prefix>-steprole` in `tf-modules/ingest/iam.tf` to address the
`Error: error creating Step Function State Machine (xxx): AccessDeniedException: 'arn:aws:iam::XXX:role/xxx-steprole' is not authorized to create managed-rule`
error in non-NGAP accounts:
  - `events:PutTargets`
  - `events:PutRule`
  - `events:DescribeRule`

## [v10.0.1] 2022-02-03

### Fixed

- Fixed IAM permissions issue with `<prefix>-postgres-migration-async-operation` Lambda
which prevented it from running a Fargate task for data migration.

## [v10.0.0] 2022-02-01

### Migration steps

- Please read the [documentation on the updates to the granule files schema for our Cumulus workflow tasks and how to upgrade your deployment for compatibility](https://nasa.github.io/cumulus/docs/upgrade-notes/update-task-file-schemas).
- (Optional) Update the `task-config` for all workflows that use the `sync-granule` task to include `workflowStartTime` set to
`{$.cumulus_meta.workflow_start_time}`. See [here](https://github.com/nasa/cumulus/blob/master/example/cumulus-tf/sync_granule_workflow.asl.json#L9) for an example.

### BREAKING CHANGES

- **NDCUM-624**
  - Functions in @cumulus/cmrjs renamed for consistency with `isCMRFilename` and `isCMRFile`
    - `isECHO10File` -> `isECHO10Filename`
    - `isUMMGFile` -> `isUMMGFilename`
    - `isISOFile` -> `isCMRISOFilename`
- **CUMULUS-2388**
  - In order to standardize task messaging formats, please note the updated input, output and config schemas for the following Cumulus workflow tasks:
    - add-missing-file-checksums
    - files-to-granules
    - hyrax-metadata-updates
    - lzards-backup
    - move-granules
    - post-to-cmr
    - sync-granule
    - update-cmr-access-constraints
    - update-granules-cmr-metadata-file-links
  The primary focus of the schema updates was to standardize the format of granules, and
  particularly their files data. The granule `files` object now matches the file schema in the
  Cumulus database and thus also matches the `files` object produced by the API with use cases like
  `applyWorkflow`. This includes removal of `name` and `filename` in favor of `bucket` and `key`,
  removal of certain properties such as `etag` and `duplicate_found` and outputting them as
  separate objects stored in `meta`.
  - Checksum values calculated by `@cumulus/checksum` are now converted to string to standardize
  checksum formatting across the Cumulus library.

### Notable changes

- **CUMULUS-2718**
  - The `sync-granule` task has been updated to support an optional configuration parameter `workflowStartTime`. The output payload of `sync-granule` now includes a `createdAt` time for each granule which is set to the
  provided `workflowStartTime` or falls back to `Date.now()` if not provided. Workflows using
  `sync-granule` may be updated to include this parameter with the value of `{$.cumulus_meta.workflow_start_time}` in the `task_config`.
- Updated version of `@cumulus/cumulus-message-adapter-js` from `2.0.3` to `2.0.4` for
all Cumulus workflow tasks
- **CUMULUS-2783**
  - A bug in the ECS cluster autoscaling configuration has been
resolved. ECS clusters should now correctly autoscale by adding new cluster
instances according to the [policy configuration](https://github.com/nasa/cumulus/blob/master/tf-modules/cumulus/ecs_cluster.tf).
  - Async operations that are started by these endpoints will be run as ECS tasks
  with a launch type of Fargate, not EC2:
    - `POST /deadLetterArchive/recoverCumulusMessages`
    - `POST /elasticsearch/index-from-database`
    - `POST /granules/bulk`
    - `POST /granules/bulkDelete`
    - `POST /granules/bulkReingest`
    - `POST /migrationCounts`
    - `POST /reconciliationReports`
    - `POST /replays`
    - `POST /replays/sqs`

### Added

- Upgraded version of dependencies on `knex` package from `0.95.11` to `0.95.15`
- Added Terraform data sources to `example/cumulus-tf` module to retrieve default VPC and subnets in NGAP accounts
  - Added `vpc_tag_name` variable which defines the tags used to look up a VPC. Defaults to VPC tag name used in NGAP accounts
  - Added `subnets_tag_name` variable which defines the tags used to look up VPC subnets. Defaults to a subnet tag name used in NGAP accounts
- Added Terraform data sources to `example/data-persistence-tf` module to retrieve default VPC and subnets in NGAP accounts
  - Added `vpc_tag_name` variable which defines the tags used to look up a VPC. Defaults to VPC tag name used in NGAP accounts
  - Added `subnets_tag_name` variable which defines the tags used to look up VPC subnets. Defaults to a subnet tag name used in NGAP accounts
- Added Terraform data sources to `example/rds-cluster-tf` module to retrieve default VPC and subnets in NGAP accounts
  - Added `vpc_tag_name` variable which defines the tags used to look up a VPC. Defaults to VPC tag name used in NGAP accounts
  - Added `subnets_tag_name` variable which defines the tags used to look up VPC subnets. Defaults to tag names used in subnets in for NGAP accounts
- **CUMULUS-2299**
  - Added support for SHA checksum types with hyphens (e.g. `SHA-256` vs `SHA256`) to tasks that calculate checksums.
- **CUMULUS-2439**
  - Added CMR search client setting to the CreateReconciliationReport lambda function.
  - Added `cmr_search_client_config` tfvars to the archive and cumulus terraform modules.
  - Updated CreateReconciliationReport lambda to search CMR collections with CMRSearchConceptQueue.
- **CUMULUS-2441**
  - Added support for 'PROD' CMR environment.
- **CUMULUS-2456**
  - Updated api lambdas to query ORCA Private API
  - Updated example/cumulus-tf/orca.tf to the ORCA release v4.0.0-Beta3
- **CUMULUS-2638**
  - Adds documentation to clarify bucket config object use.
- **CUMULUS-2684**
  - Added optional collection level parameter `s3MultipartChunksizeMb` to collection's `meta` field
  - Updated `move-granules` task to take in an optional config parameter s3MultipartChunksizeMb
- **CUMULUS-2747**
  - Updated data management type doc to include additional fields for provider configurations
- **CUMULUS-2773**
  - Added a document to the workflow-tasks docs describing deployment, configuration and usage of the LZARDS backup task.

### Changed

- Made `vpc_id` variable optional for `example/cumulus-tf` module
- Made `vpc_id` and `subnet_ids` variables optional for `example/data-persistence-tf` module
- Made `vpc_id` and `subnets` variables optional for `example/rds-cluster-tf` module
- Changes audit script to handle integration test failure when `USE\_CACHED\_BOOTSTRAP` is disabled.
- Increases wait time for CMR to return online resources in integration tests
- **CUMULUS-1823**
  - Updates to Cumulus rule/provider schemas to improve field titles and descriptions.
- **CUMULUS-2638**
  - Transparent to users, remove typescript type `BucketType`.
- **CUMULUS-2718**
  - Updated config for SyncGranules to support optional `workflowStartTime`
  - Updated SyncGranules to provide `createdAt` on output based on `workflowStartTime` if provided,
  falling back to `Date.now()` if not provided.
  - Updated `task_config` of SyncGranule in example workflows
- **CUMULUS-2735**
  - Updated reconciliation reports to write formatted JSON to S3 to improve readability for
    large reports
  - Updated TEA version from 102 to 121 to address TEA deployment issue with the max size of
    a policy role being exceeded
- **CUMULUS-2743**
  - Updated bamboo Dockerfile to upgrade pip as part of the image creation process
- **CUMULUS-2744**
  - GET executions/status returns associated granules for executions retrieved from the Step Function API
- **CUMULUS-2751**
  - Upgraded all Cumulus (node.js) workflow tasks to use
    `@cumulus/cumulus-message-adapter-js` version `2.0.3`, which includes an
    update cma-js to better expose CMA stderr stream output on lambda timeouts
    as well as minor logging enhancements.
- **CUMULUS-2752**
  - Add new mappings for execution records to prevent dynamic field expansion from exceeding
  Elasticsearch field limits
    - Nested objects under `finalPayload.*` will not dynamically add new fields to mapping
    - Nested objects under `originalPayload.*` will not dynamically add new fields to mapping
    - Nested keys under `tasks` will not dynamically add new fields to mapping
- **CUMULUS-2753**
  - Updated example/cumulus-tf/orca.tf to the latest ORCA release v4.0.0-Beta2 which is compatible with granule.files file schema
  - Updated /orca/recovery to call new lambdas request_status_for_granule and request_status_for_job.
  - Updated orca integration test
- [**PR #2569**](https://github.com/nasa/cumulus/pull/2569)
  - Fixed `TypeError` thrown by `@cumulus/cmrjs/cmr-utils.getGranuleTemporalInfo` when
    a granule's associated UMM-G JSON metadata file does not contain a `ProviderDates`
    element that has a `Type` of either `"Update"` or `"Insert"`.  If neither are
    present, the granule's last update date falls back to the `"Create"` type
    provider date, or `undefined`, if none is present.
- **CUMULUS-2775**
  - Changed `@cumulus/api-client/invokeApi()` to accept a single accepted status code or an array
  of accepted status codes via `expectedStatusCodes`
- [**PR #2611**](https://github.com/nasa/cumulus/pull/2611)
  - Changed `@cumulus/launchpad-auth/LaunchpadToken.requestToken` and `validateToken`
    to use the HTTPS request option `https.pfx` instead of the deprecated `pfx` option
    for providing the certificate.
- **CUMULUS-2836**
  - Updates `cmr-utils/getGranuleTemporalInfo` to search for a SingleDateTime
    element, when beginningDateTime value is not
    found in the metadata file.  The granule's temporal information is
    returned so that both beginningDateTime and endingDateTime are set to the
    discovered singleDateTimeValue.
- **CUMULUS-2756**
  - Updated `_writeGranule()` in `write-granules.js` to catch failed granule writes due to schema validation, log the failure and then attempt to set the status of the granule to `failed` if it already exists to prevent a failure from allowing the granule to get "stuck" in a non-failed status.

### Fixed

- **CUMULUS-2775**
  - Updated `@cumulus/api-client` to not log an error for 201 response from `updateGranule`
- **CUMULUS-2783**
  - Added missing lower bound on scale out policy for ECS cluster to ensure that
  the cluster will autoscale correctly.
- **CUMULUS-2835**
  - Updated `hyrax-metadata-updates` task to support reading the DatasetId from ECHO10 XML, and the EntryTitle from UMM-G JSON; these are both valid alternatives to the shortname and version ID.

## [v9.9.3] 2021-02-17 [BACKPORT]

**Please note** changes in 9.9.3 may not yet be released in future versions, as
this is a backport and patch release on the 9.9.x series of releases. Updates that
are included in the future will have a corresponding CHANGELOG entry in future
releases.

- **CUMULUS-2853**
  - Move OAUTH_PROVIDER to lambda env variables to address regression in 9.9.2/CUMULUS-2275
  - Add logging output to api app router

## [v9.9.2] 2021-02-10 [BACKPORT]

**Please note** changes in 9.9.2 may not yet be released in future versions, as
this is a backport and patch release on the 9.9.x series of releases. Updates that
are included in the future will have a corresponding CHANGELOG entry in future
releases.### Added

- **CUMULUS-2775**
  - Added a configurable parameter group for the RDS serverless database cluster deployed by `tf-modules/rds-cluster-tf`. The allowed parameters for the parameter group can be found in the AWS documentation of [allowed parameters for an Aurora PostgreSQL cluster](https://docs.aws.amazon.com/AmazonRDS/latest/AuroraUserGuide/AuroraPostgreSQL.Reference.ParameterGroups.html). By default, the following parameters are specified:
    - `shared_preload_libraries`: `pg_stat_statements,auto_explain`
    - `log_min_duration_statement`: `250`
    - `auto_explain.log_min_duration`: `250`
- **CUMULUS-2840**
  - Added an index on `granule_cumulus_id` to the RDS files table.

### Changed

- **CUMULUS-2847**
  - Move DyanmoDb table name into API keystore and initialize only on lambda cold start
- **CUMULUS-2781**
  - Add api_config secret to hold API/Private API lambda configuration values
- **CUMULUS-2775**
  - Changed the `timeout_action` to `ForceApplyCapacityChange` by default for the RDS serverless database cluster `tf-modules/rds-cluster-tf`

## [v9.9.1] 2021-02-10 [BACKPORT]

**Please note** changes in 9.9.1 may not yet be released in future versions, as
this is a backport and patch release on the 9.9.x series of releases. Updates that
are included in the future will have a corresponding CHANGELOG entry in future
releases.

### Fixed

- **CUMULUS-2775**
  - Updated `@cumulus/api-client` to not log an error for 201 response from `updateGranule`

### Changed

- Updated version of `@cumulus/cumulus-message-adapter-js` from `2.0.3` to `2.0.4` for
all Cumulus workflow tasks
- **CUMULUS-2775**
  - Changed `@cumulus/api-client/invokeApi()` to accept a single accepted status code or an array
  of accepted status codes via `expectedStatusCodes`
- **CUMULUS-2837**
  - Update process-s3-dead-letter-archive to unpack SQS events in addition to
    Cumulus Messages
  - Update process-s3-dead-letter-archive to look up execution status using
    getCumulusMessageFromExecutionEvent (common method with sfEventSqsToDbRecords)
  - Move methods in api/lib/cwSfExecutionEventUtils to
    @cumulus/message/StepFunctions

## [v9.9.0] 2021-11-03

### Added

- **NDCUM-624**: Add support for ISO metadata files for the `MoveGranules` step
  - Add function `isISOFile` to check if a given file object is an ISO file
  - `granuleToCmrFileObject` and `granulesToCmrFileObjects` now take a
    `filterFunc` argument
    - `filterFunc`'s default value is `isCMRFile`, so the previous behavior is
      maintained if no value is given for this argument
    - `MoveGranules` passes a custom filter function to
      `granulesToCmrFileObjects` to check for `isISOFile` in addition to
      `isCMRFile`, so that metadata from `.iso.xml` files can be used in the
      `urlPathTemplate`
- [**PR #2535**](https://github.com/nasa/cumulus/pull/2535)
  - NSIDC and other cumulus users had desire for returning formatted dates for
    the 'url_path' date extraction utilities. Added 'dateFormat' function as
    an option for extracting and formating the entire date. See
    docs/workflow/workflow-configuration-how-to.md for more information.
- [**PR #2548**](https://github.com/nasa/cumulus/pull/2548)
  - Updated webpack configuration for html-loader v2
- **CUMULUS-2640**
  - Added Elasticsearch client scroll setting to the CreateReconciliationReport lambda function.
  - Added `elasticsearch_client_config` tfvars to the archive and cumulus terraform modules.
- **CUMULUS-2683**
  - Added `default_s3_multipart_chunksize_mb` setting to the `move-granules` lambda function.
  - Added `default_s3_multipart_chunksize_mb` tfvars to the cumulus and ingest terraform modules.
  - Added optional parameter `chunkSize` to `@cumulus/aws-client/S3.moveObject` and
    `@cumulus/aws-client/S3.multipartCopyObject` to set the chunk size of the S3 multipart uploads.
  - Renamed optional parameter `maxChunkSize` to `chunkSize` in
    `@cumulus/aws-client/lib/S3MultipartUploads.createMultipartChunks`.

### Changed

- Upgraded all Cumulus workflow tasks to use `@cumulus/cumulus-message-adapter-js` version `2.0.1`
- **CUMULUS-2725**
  - Updated providers endpoint to return encrypted password
  - Updated providers model to try decrypting credentials before encryption to allow for better handling of updating providers
- **CUMULUS-2734**
  - Updated `@cumulus/api/launchpadSaml.launchpadPublicCertificate` to correctly retrieve
    certificate from launchpad IdP metadata with and without namespace prefix.

## [v9.8.0] 2021-10-19

### Notable changes

- Published new tag [`36` of `cumuluss/async-operation` to Docker Hub](https://hub.docker.com/layers/cumuluss/async-operation/35/images/sha256-cf777a6ef5081cd90a0f9302d45243b6c0a568e6d977c0ee2ccc5a90b12d45d0?context=explore) for compatibility with
upgrades to `knex` package and to address security vulnerabilities.

### Added

- Added `@cumulus/db/createRejectableTransaction()` to handle creating a Knex transaction that **will throw an error** if the transaction rolls back. [As of Knex 0.95+, promise rejection on transaction rollback is no longer the default behavior](https://github.com/knex/knex/blob/master/UPGRADING.md#upgrading-to-version-0950).

- **CUMULUS-2639**
  - Increases logging on reconciliation reports.

- **CUMULUS-2670**
  - Updated `lambda_timeouts` string map variable for `cumulus` module to accept a
  `update_granules_cmr_metadata_file_links_task_timeout` property
- **CUMULUS-2598**
  - Add unit and integration tests to describe queued granules as ignored when
    duplicate handling is 'skip'

### Changed

- Updated `knex` version from 0.23.11 to 0.95.11 to address security vulnerabilities
- Updated default version of async operations Docker image to `cumuluss/async-operation:36`
- **CUMULUS-2590**
  - Granule applyWorkflow, Reingest actions and Bulk operation now update granule status to `queued` when scheduling the granule.
- **CUMULUS-2643**
  - relocates system file `buckets.json` out of the
    `s3://internal-bucket/workflows` directory into
    `s3://internal-bucket/buckets`.


## [v9.7.1] 2021-12-08 [Backport]

Please note changes in 9.7.0 may not yet be released in future versions, as this is a backport and patch release on the 9.7.x series of releases. Updates that are included in the future will have a corresponding CHANGELOG entry in future releases.
Fixed

- **CUMULUS-2751**
  - Update all tasks to update to use cumulus-message-adapter-js version 2.0.4

## [v9.7.0] 2021-10-01

### Notable Changes

- **CUMULUS-2583**
  - The `queue-granules` task now updates granule status to `queued` when a granule is queued. In order to prevent issues with the private API endpoint and Lambda API request and concurrency limits, this functionality runs with limited concurrency, which may increase the task's overall runtime when large numbers of granules are being queued. If you are facing Lambda timeout errors with this task, we recommend converting your `queue-granules` task to an ECS activity. This concurrency is configurable via the task config's `concurrency` value.
- **CUMULUS-2676**
  - The `discover-granules` task has been updated to limit concurrency on checks to identify and skip already ingested granules in order to prevent issues with the private API endpoint and Lambda API request and concurrency limits. This may increase the task's overall runtime when large numbers of granules are discovered. If you are facing Lambda timeout errors with this task, we recommend converting your `discover-granules` task to an ECS activity. This concurrency is configurable via the task config's `concurrency` value.
- Updated memory of `<prefix>-sfEventSqsToDbRecords` Lambda to 1024MB

### Added

- **CUMULUS-2000**
  - Updated `@cumulus/queue-granules` to respect a new config parameter: `preferredQueueBatchSize`. Queue-granules will respect this batchsize as best as it can to batch granules into workflow payloads. As workflows generally rely on information such as collection and provider expected to be shared across all granules in a workflow, queue-granules will break batches up by collection, as well as provider if there is a `provider` field on the granule. This may result in batches that are smaller than the preferred size, but never larger ones. The default value is 1, which preserves current behavior of queueing 1 granule per workflow.
- **CUMULUS-2630**
  - Adds a new workflow `DiscoverGranulesToThrottledQueue` that discovers and writes
    granules to a throttled background queue.  This allows discovery and ingest
    of larger numbers of granules without running into limits with lambda
    concurrency.

### Changed

- **CUMULUS-2720**
  - Updated Core CI scripts to validate CHANGELOG diffs as part of the lint process
- **CUMULUS-2695**
  - Updates the example/cumulus-tf deployment to change
    `archive_api_reserved_concurrency` from 8 to 5 to use fewer reserved lambda
    functions. If you see throttling errors on the `<stack>-apiEndpoints` you
    should increase this value.
  - Updates cumulus-tf/cumulus/variables.tf to change
    `archive_api_reserved_concurrency` from 8 to 15 to prevent throttling on
    the dashboard for default deployments.
- **CUMULUS-2584**
  - Updates `api/endpoints/execution-status.js` `get` method to include associated granules, as
    an array, for the provided execution.
  - Added `getExecutionArnsByGranuleCumulusId` returning a list of executionArns sorted by most recent first,
    for an input Granule Cumulus ID in support of the move of `translatePostgresGranuleToApiGranule` from RDS-Phase2
    feature branch
  - Added `getApiExecutionCumulusIds` returning cumulus IDs for a given list of executions
- **CUMULUS-NONE**
  - Downgrades elasticsearch version in testing container to 5.3 to match AWS version.
  - Update serve.js -> `eraseDynamoTables()`. Changed the call `Promise.all()` to `Promise.allSettled()` to ensure all dynamo records (provider records in particular) are deleted prior to reseeding.

### Fixed

- **CUMULUS-2583**
  - Fixed a race condition where granules set as “queued” were not able to be set as “running” or “completed”

## [v9.6.0] 2021-09-20

### Added

- **CUMULUS-2576**
  - Adds `PUT /granules` API endpoint to update a granule
  - Adds helper `updateGranule` to `@cumulus/api-client/granules`
- **CUMULUS-2606**
  - Adds `POST /granules/{granuleId}/executions` API endpoint to associate an execution with a granule
  - Adds helper `associateExecutionWithGranule` to `@cumulus/api-client/granules`
- **CUMULUS-2583**
  - Adds `queued` as option for granule's `status` field

### Changed

- Moved `ssh2` package from `@cumulus/common` to `@cumulus/sftp-client` and
  upgraded package from `^0.8.7` to `^1.0.0` to address security vulnerability
  issue in previous version.
- **CUMULUS-2583**
  - `QueueGranules` task now updates granule status to `queued` once it is added to the queue.

- **CUMULUS-2617**
  - Use the `Authorization` header for CMR Launchpad authentication instead of the deprecated `Echo-Token` header.

### Fixed

- Added missing permission for `<prefix>_ecs_cluster_instance_role` IAM role (used when running ECS services/tasks)
to allow `kms:Decrypt` on the KMS key used to encrypt provider credentials. Adding this permission fixes the `sync-granule` task when run as an ECS activity in a Step Function, which previously failed trying to decrypt credentials for providers.

- **CUMULUS-2576**
  - Adds default value to granule's timestamp when updating a granule via API.

## [v9.5.0] 2021-09-07

### BREAKING CHANGES

- Removed `logs` record type from mappings from Elasticsearch. This change **should not have**
any adverse impact on existing deployments, even those which still contain `logs` records,
but technically it is a breaking change to the Elasticsearch mappings.
- Changed `@cumulus/api-client/asyncOperations.getAsyncOperation` to return parsed JSON body
of response and not the raw API endpoint response

### Added

- **CUMULUS-2670**
  - Updated core `cumulus` module to take lambda_timeouts string map variable that allows timeouts of ingest tasks to be configurable. Allowed properties for the mapping include:
  - discover_granules_task_timeout
  - discover_pdrs_task_timeout
  - hyrax_metadata_update_tasks_timeout
  - lzards_backup_task_timeout
  - move_granules_task_timeout
  - parse_pdr_task_timeout
  - pdr_status_check_task_timeout
  - post_to_cmr_task_timeout
  - queue_granules_task_timeout
  - queue_pdrs_task_timeout
  - queue_workflow_task_timeout
  - sync_granule_task_timeout
- **CUMULUS-2575**
  - Adds `POST /granules` API endpoint to create a granule
  - Adds helper `createGranule` to `@cumulus/api-client`
- **CUMULUS-2577**
  - Adds `POST /executions` endpoint to create an execution
- **CUMULUS-2578**
  - Adds `PUT /executions` endpoint to update an execution
- **CUMULUS-2592**
  - Adds logging when messages fail to be added to queue
- **CUMULUS-2644**
  - Pulled `delete` method for `granules-executions.ts` implemented as part of CUMULUS-2306
  from the RDS-Phase-2 feature branch in support of CUMULUS-2644.
  - Pulled `erasePostgresTables` method in `serve.js` implemented as part of CUMULUS-2644,
  and CUMULUS-2306 from the RDS-Phase-2 feature branch in support of CUMULUS-2644
  - Added `resetPostgresDb` method to support resetting between integration test suite runs

### Changed

- Updated `processDeadLetterArchive` Lambda to return an object where
`processingSucceededKeys` is an array of the S3 keys for successfully
processed objects and `processingFailedKeys` is an array of S3 keys
for objects that could not be processed
- Updated async operations to handle writing records to the databases
when output of the operation is `undefined`

- **CUMULUS-2644**
  - Moved `migration` directory from the `db-migration-lambda` to the `db` package and
  updated unit test references to migrationDir to be pulled from `@cumulus/db`
  - Updated `@cumulus/api/bin/serveUtils` to write records to PostgreSQL tables

- **CUMULUS-2575**
  - Updates model/granule to allow a granule created from API to not require an
    execution to be associated with it. This is a backwards compatible change
    that will not affect granules created in the normal way.
  - Updates `@cumulus/db/src/model/granules` functions `get` and `exists` to
    enforce parameter checking so that requests include either (granule\_id
    and collection\_cumulus\_id) or (cumulus\_id) to prevent incorrect results.
  - `@cumulus/message/src/Collections.deconstructCollectionId` has been
    modified to throw a descriptive error if the input `collectionId` is
    undefined rather than `TypeError: Cannot read property 'split' of
    undefined`. This function has also been updated to throw descriptive errors
    if an incorrectly formatted collectionId is input.

## [v9.4.1] 2022-02-14 [BACKPORT]

**Please note** changes in 9.4.1 may not yet be released in future versions, as
this is a backport and patch release on the 9.4.x series of releases. Updates that
are included in the future will have a corresponding CHANGELOG entry in future
releases.

- **CUMULUS-2847**
  - Update dynamo configuration to read from S3 instead of System Manager
    Parameter Store
  - Move api configuration initialization outside the lambda handler to
    eliminate unneded S3 calls/require config on cold-start only
  - Moved `ssh2` package from `@cumulus/common` to `@cumulus/sftp-client` and
    upgraded package from `^0.8.7` to `^1.0.0` to address security vulnerability
    issue in previous version.
  - Fixed hyrax task package.json dev dependency
  - Update CNM lambda dependencies for Core tasks
    - cumulus-cnm-response-task: 1.4.4
    - cumulus-cnm-to-granule: 1.5.4
  - Whitelist ssh2 re: https://github.com/advisories/GHSA-652h-xwhf-q4h6

## [v9.4.0] 2021-08-16

### Notable changes

- `@cumulus/sync-granule` task should now properly handle
syncing files from HTTP/HTTPS providers where basic auth is
required and involves a redirect to a different host (e.g.
downloading files protected by Earthdata Login)

### Added

- **CUMULUS-2591**
  - Adds `failedExecutionStepName` to failed execution's jsonb error records.
    This is the name of the Step Function step for the last failed event in the
    execution's event history.
- **CUMULUS-2548**
  - Added `allowed_redirects` field to PostgreSQL `providers` table
  - Added `allowedRedirects` field to DynamoDB `<prefix>-providers` table
  - Added `@cumulus/aws-client/S3.streamS3Upload` to handle uploading the contents
  of a readable stream to S3 and returning a promise
- **CUMULUS-2373**
  - Added `replaySqsMessages` lambda to replay archived incoming SQS
    messages from S3.
  - Added `/replays/sqs` endpoint to trigger an async operation for
    the `replaySqsMessages` lambda.
  - Added unit tests and integration tests for new endpoint and lambda.
  - Added `getS3PrefixForArchivedMessage` to `ingest/sqs` package to get prefix
    for an archived message.
  - Added new `async_operation` type `SQS Replay`.
- **CUMULUS-2460**
  - Adds `POST` /executions/workflows-by-granules for retrieving workflow names common to a set of granules
  - Adds `workflowsByGranules` to `@cumulus/api-client/executions`
- **CUMULUS-2635**
  - Added helper functions:
    - `@cumulus/db/translate/file/translateApiPdrToPostgresPdr`

### Fixed

- **CUMULUS-2548**
  - Fixed `@cumulus/ingest/HttpProviderClient.sync` to
properly handle basic auth when redirecting to a different
host and/or host with a different port
- **CUMULUS-2626**
  - Update [PDR migration](https://github.com/nasa/cumulus/blob/master/lambdas/data-migration2/src/pdrs.ts) to correctly find Executions by a Dynamo PDR's `execution` field
- **CUMULUS-2635**
  - Update `data-migration2` to migrate PDRs before migrating granules.
  - Update `data-migration2` unit tests testing granules migration to reference
    PDR records to better model the DB schema.
  - Update `migratePdrRecord` to use `translateApiPdrToPostgresPdr` function.

### Changed

- **CUMULUS-2373**
  - Updated `getS3KeyForArchivedMessage` in `ingest/sqs` to store SQS messages
    by `queueName`.
- **CUMULUS-2630**
  - Updates the example/cumulus-tf deployment to change
    `archive_api_reserved_concurrency` from 2 to 8 to prevent throttling with
    the dashboard.

## [v9.3.0] 2021-07-26

### BREAKING CHANGES

- All API requests made by `@cumulus/api-client` will now throw an error if the status code
does not match the expected response (200 for most requests and 202 for a few requests that
trigger async operations). Previously the helpers in this package would return the response
regardless of the status code, so you may need to update any code using helpers from this
package to catch or to otherwise handle errors that you may encounter.
- The Cumulus API Lambda function has now been configured with reserved concurrency to ensure
availability in a high-concurrency environment. However, this also caps max concurrency which
may result in throttling errors if trying to reach the Cumulus API multiple times in a short
period. Reserved concurrency can be configured with the `archive_api_reserved_concurrency`
terraform variable on the Cumulus module and increased if you are seeing throttling errors.
The default reserved concurrency value is 8.

### Notable changes

- `cmr_custom_host` variable for `cumulus` module can now be used to configure Cumulus to
  integrate with a custom CMR host name and protocol (e.g.
  `http://custom-cmr-host.com`). Note that you **must** include a protocol
  (`http://` or `https://)  if specifying a value for this variable.
- The cumulus module configuration value`rds_connetion_heartbeat` and it's
  behavior has been replaced by a more robust database connection 'retry'
  solution.   Users can remove this value from their configuration, regardless
  of value.  See the `Changed` section notes on CUMULUS-2528 for more details.

### Added

- Added user doc describing new features related to the Cumulus dead letter archive.
- **CUMULUS-2327**
  - Added reserved concurrency setting to the Cumulus API lambda function.
  - Added relevant tfvars to the archive and cumulus terraform modules.
- **CUMULUS-2460**
  - Adds `POST` /executions/search-by-granules for retrieving executions from a list of granules or granule query
  - Adds `searchExecutionsByGranules` to `@cumulus/api-client/executions`
- **CUMULUS-2475**
  - Adds `GET` endpoint to distribution API
- **CUMULUS-2463**
  - `PUT /granules` reingest action allows a user to override the default execution
    to use by providing an optional `workflowName` or `executionArn` parameter on
    the request body.
  - `PUT /granules/bulkReingest` action allows a user to override the default
    execution/workflow combination to reingest with by providing an optional
    `workflowName` on the request body.
- Adds `workflowName` and `executionArn` params to @cumulus/api-client/reingestGranules
- **CUMULUS-2476**
  - Adds handler for authenticated `HEAD` Distribution requests replicating current behavior of TEA
- **CUMULUS-2478**
  - Implemented [bucket map](https://github.com/asfadmin/thin-egress-app#bucket-mapping).
  - Implemented /locate endpoint
  - Cumulus distribution API checks the file request against bucket map:
    - retrieves the bucket and key from file path
    - determines if the file request is public based on the bucket map rather than the bucket type
    - (EDL only) restricts download from PRIVATE_BUCKETS to users who belong to certain EDL User Groups
    - bucket prefix and object prefix are supported
  - Add 'Bearer token' support as an authorization method
- **CUMULUS-2486**
  - Implemented support for custom headers
  - Added 'Bearer token' support as an authorization method
- **CUMULUS-2487**
  - Added integration test for cumulus distribution API
- **CUMULUS-2569**
  - Created bucket map cache for cumulus distribution API
- **CUMULUS-2568**
  - Add `deletePdr`/PDR deletion functionality to `@cumulus/api-client/pdrs`
  - Add `removeCollectionAndAllDependencies` to integration test helpers
  - Added `example/spec/apiUtils.waitForApiStatus` to wait for a
  record to be returned by the API with a specific value for
  `status`
  - Added `example/spec/discoverUtils.uploadS3GranuleDataForDiscovery` to upload granule data fixtures
  to S3 with a randomized granule ID for `discover-granules` based
  integration tests
  - Added `example/spec/Collections.removeCollectionAndAllDependencies` to remove a collection and
  all dependent objects (e.g. PDRs, granules, executions) from the
  database via the API
  - Added helpers to `@cumulus/api-client`:
    - `pdrs.deletePdr` - Delete a PDR via the API
    - `replays.postKinesisReplays` - Submit a POST request to the `/replays` endpoint for replaying Kinesis messages

- `@cumulus/api-client/granules.getGranuleResponse` to return the raw endpoint response from the GET `/granules/<granuleId>` endpoint

### Changed

- Moved functions from `@cumulus/integration-tests` to `example/spec/helpers/workflowUtils`:
  - `startWorkflowExecution`
  - `startWorkflow`
  - `executeWorkflow`
  - `buildWorkflow`
  - `testWorkflow`
  - `buildAndExecuteWorkflow`
  - `buildAndStartWorkflow`
- `example/spec/helpers/workflowUtils.executeWorkflow` now uses
`waitForApiStatus` to ensure that the execution is `completed` or
`failed` before resolving
- `example/spec/helpers/testUtils.updateAndUploadTestFileToBucket`
now accepts an object of parameters rather than positional
arguments
- Removed PDR from the `payload` in the input payload test fixture for reconciliation report integration tests
- The following integration tests for PDR-based workflows were
updated to use randomized granule IDs:
  - `example/spec/parallel/ingest/ingestFromPdrSpec.js`
  - `example/spec/parallel/ingest/ingestFromPdrWithChildWorkflowMetaSpec.js`
  - `example/spec/parallel/ingest/ingestFromPdrWithExecutionNamePrefixSpec.js`
  - `example/spec/parallel/ingest/ingestPdrWithNodeNameSpec.js`
- Updated the `@cumulus/api-client/CumulusApiClientError` error class to include new properties that can be accessed directly on
the error object:
  - `statusCode` - The HTTP status code of the API response
  - `apiMessage` - The message from the API response
- Added `params.pRetryOptions` parameter to
`@cumulus/api-client/granules.deleteGranule` to control the retry
behavior
- Updated `cmr_custom_host` variable to accept a full protocol and host name
(e.g. `http://cmr-custom-host.com`), whereas it previously only accepted a host name
- **CUMULUS-2482**
  - Switches the default distribution app in the `example/cumulus-tf` deployment to the new Cumulus Distribution
  - TEA is still available by following instructions in `example/README.md`
- **CUMULUS-2463**
  - Increases the duration of allowed backoff times for a successful test from
    0.5 sec to 1 sec.
- **CUMULUS-2528**
  - Removed `rds_connection_heartbeat` as a configuration option from all
    Cumulus terraform modules
  - Removed `dbHeartBeat` as an environmental switch from
    `@cumulus/db.getKnexClient` in favor of more comprehensive general db
    connect retry solution
  - Added new `rds_connection_timing_configuration` string map to allow for
    configuration and tuning of Core's internal database retry/connection
    timeout behaviors.  These values map to connection pool configuration
    values for tarn (https://github.com/vincit/tarn.js/) which Core's database
    module / knex(https://www.npmjs.com/package/knex) use for this purpose:
    - acquireTimeoutMillis
    - createRetryIntervalMillis
    - createTimeoutMillis
    - idleTimeoutMillis
    - reapIntervalMillis
      Connection errors will result in a log line prepended with 'knex failed on
      attempted connection error' and sent from '@cumulus/db/connection'
  - Updated `@cumulus/db` and all terraform mdules to set default retry
    configuration values for the database module to cover existing database
    heartbeat connection failures as well as all other knex/tarn connection
    creation failures.

### Fixed

- Fixed bug where `cmr_custom_host` variable was not properly forwarded into `archive`, `ingest`, and `sqs-message-remover` modules from `cumulus` module
- Fixed bug where `parse-pdr` set a granule's provider to the entire provider record when a `NODE_NAME`
  is present. Expected behavior consistent with other tasks is to set the provider name in that field.
- **CUMULUS-2568**
  - Update reconciliation report integration test to have better cleanup/failure behavior
  - Fixed `@cumulus/api-client/pdrs.getPdr` to request correct endpoint for returning a PDR from the API
- **CUMULUS-2620**
  - Fixed a bug where a granule could be removed from CMR but still be set as
  `published: true` and with a CMR link in the Dynamo/PostgreSQL databases. Now,
  the CMR deletion and the Dynamo/PostgreSQL record updates will all succeed or fail
  together, preventing the database records from being out of sync with CMR.
  - Fixed `@cumulus/api-client/pdrs.getPdr` to request correct
  endpoint for returning a PDR from the API

## [v9.2.2] 2021-08-06 - [BACKPORT]

**Please note** changes in 9.2.2 may not yet be released in future versions, as
this is a backport and patch release on the 9.2.x series of releases. Updates that
are included in the future will have a corresponding CHANGELOG entry in future
releases.

### Added

- **CUMULUS-2635**
  - Added helper functions:
    - `@cumulus/db/translate/file/translateApiPdrToPostgresPdr`

### Fixed

- **CUMULUS-2635**
  - Update `data-migration2` to migrate PDRs before migrating granules.
  - Update `data-migration2` unit tests testing granules migration to reference
    PDR records to better model the DB schema.
  - Update `migratePdrRecord` to use `translateApiPdrToPostgresPdr` function.

## [v9.2.1] 2021-07-29 - [BACKPORT]

### Fixed

- **CUMULUS-2626**
  - Update [PDR migration](https://github.com/nasa/cumulus/blob/master/lambdas/data-migration2/src/pdrs.ts) to correctly find Executions by a Dynamo PDR's `execution` field

## [v9.2.0] 2021-06-22

### Added

- **CUMULUS-2475**
  - Adds `GET` endpoint to distribution API
- **CUMULUS-2476**
  - Adds handler for authenticated `HEAD` Distribution requests replicating current behavior of TEA

### Changed

- **CUMULUS-2482**
  - Switches the default distribution app in the `example/cumulus-tf` deployment to the new Cumulus Distribution
  - TEA is still available by following instructions in `example/README.md`

### Fixed

- **CUMULUS-2520**
  - Fixed error that prevented `/elasticsearch/index-from-database` from starting.
- **CUMULUS-2558**
  - Fixed issue where executions original_payload would not be retained on successful execution

## [v9.1.0] 2021-06-03

### BREAKING CHANGES

- @cumulus/api-client/granules.getGranule now returns the granule record from the GET /granules/<granuleId> endpoint, not the raw endpoint response
- **CUMULUS-2434**
  - To use the updated `update-granules-cmr-metadata-file-links` task, the
    granule  UMM-G metadata should have version 1.6.2 or later, since CMR s3
    link type 'GET DATA VIA DIRECT ACCESS' is not valid until UMM-G version
    [1.6.2](https://cdn.earthdata.nasa.gov/umm/granule/v1.6.2/umm-g-json-schema.json)
- **CUMULUS-2488**
  - Removed all EMS reporting including lambdas, endpoints, params, etc as all
    reporting is now handled through Cloud Metrics
- **CUMULUS-2472**
  - Moved existing `EarthdataLoginClient` to
    `@cumulus/oauth-client/EarthdataLoginClient` and updated all references in
    Cumulus Core.
  - Rename `EarthdataLoginClient` property from `earthdataLoginUrl` to
    `loginUrl for consistency with new OAuth clients. See example in
    [oauth-client
    README](https://github.com/nasa/cumulus/blob/master/packages/oauth-client/README.md)

### Added

- **HYRAX-439** - Corrected README.md according to a new Hyrax URL format.
- **CUMULUS-2354**
  - Adds configuration options to allow `/s3credentials` endpoint to distribute
    same-region read-only tokens based on a user's CMR ACLs.
  - Configures the example deployment to enable this feature.
- **CUMULUS-2442**
  - Adds option to generate cloudfront URL to lzards-backup task. This will require a few new task config options that have been documented in the [task README](https://github.com/nasa/cumulus/blob/master/tasks/lzards-backup/README.md).
- **CUMULUS-2470**
  - Added `/s3credentials` endpoint for distribution API
- **CUMULUS-2471**
  - Add `/s3credentialsREADME` endpoint to distribution API
- **CUMULUS-2473**
  - Updated `tf-modules/cumulus_distribution` module to take earthdata or cognito credentials
  - Configured `example/cumulus-tf/cumulus_distribution.tf` to use CSDAP credentials
- **CUMULUS-2474**
  - Add `S3ObjectStore` to `aws-client`. This class allows for interaction with the S3 object store.
  - Add `object-store` package which contains abstracted object store functions for working with various cloud providers
- **CUMULUS-2477**
  - Added `/`, `/login` and `/logout` endpoints to cumulus distribution api
- **CUMULUS-2479**
  - Adds /version endpoint to distribution API
- **CUMULUS-2497**
  - Created `isISOFile()` to check if a CMR file is a CMR ISO file.
- **CUMULUS-2371**
  - Added helpers to `@cumulus/ingest/sqs`:
    - `archiveSqsMessageToS3` - archives an incoming SQS message to S3
    - `deleteArchivedMessageFromS3` - deletes a processed SQS message from S3
  - Added call to `archiveSqsMessageToS3` to `sqs-message-consumer` which
    archives all incoming SQS messages to S3.
  - Added call to `deleteArchivedMessageFrom` to `sqs-message-remover` which
    deletes archived SQS message from S3 once it has been processed.

### Changed

- **[PR2224](https://github.com/nasa/cumulus/pull/2244)**
- **CUMULUS-2208**
  - Moved all `@cumulus/api/es/*` code to new `@cumulus/es-client` package
- Changed timeout on `sfEventSqsToDbRecords` Lambda to 60 seconds to match
  timeout for Knex library to acquire database connections
- **CUMULUS-2517**
  - Updated postgres-migration-count-tool default concurrency to '1'
- **CUMULUS-2489**
  - Updated docs for Terraform references in FAQs, glossary, and in Deployment sections
- **CUMULUS-2434**
  - Updated `@cumulus/cmrjs` `updateCMRMetadata` and related functions to add
    both HTTPS URLS and S3 URIs to CMR metadata.
  - Updated `update-granules-cmr-metadata-file-links` task to add both HTTPS
    URLs and S3 URIs to the OnlineAccessURLs field of CMR metadata. The task
    configuration parameter `cmrGranuleUrlType` now has default value `both`.
  - To use the updated `update-granules-cmr-metadata-file-links` task, the
    granule UMM-G metadata should have version 1.6.2 or later, since CMR s3 link
    type 'GET DATA VIA DIRECT ACCESS' is not valid until UMM-G version
    [1.6.2](https://cdn.earthdata.nasa.gov/umm/granule/v1.6.2/umm-g-json-schema.json)
- **CUMULUS-2472**
  - Renamed `@cumulus/earthdata-login-client` to more generic
    `@cumulus/oauth-client` as a parent  class for new OAuth clients.
  - Added `@cumulus/oauth-client/CognitoClient` to interface with AWS cognito login service.
- **CUMULUS-2497**
  - Changed the `@cumulus/cmrjs` package:
    - Updated `@cumulus/cmrjs/cmr-utils.getGranuleTemporalInfo()` so it now
      returns temporal info for CMR ISO 19115 SMAP XML files.
    - Updated `@cumulus/cmrjs/cmr-utils.isCmrFilename()` to include
      `isISOFile()`.
- **CUMULUS-2532**
  - Changed integration tests to use `api-client/granules` functions as opposed to granulesApi from `@cumulus/integration-tests`.

### Fixed

- **CUMULUS-2519**
  - Update @cumulus/integration-tests.buildWorkflow to fail if provider/collection API response is not successful
- **CUMULUS-2518**
  - Update sf-event-sqs-to-db-records to not throw if a collection is not
    defined on a payload that has no granules/an empty granule payload object
- **CUMULUS-2512**
  - Updated ingest package S3 provider client to take additional parameter
    `remoteAltBucket` on `download` method to allow for per-file override of
    provider bucket for checksum
  - Updated @cumulus/ingest.fetchTextFile's signature to be parameterized and
    added `remoteAltBucket`to allow for an override of the passed in provider
    bucket for the source file
  - Update "eslint-plugin-import" to be pinned to 2.22.1
- **CUMULUS-2520**
  - Fixed error that prevented `/elasticsearch/index-from-database` from starting.
- **CUMULUS-2532**
  - Fixed integration tests to have granule deletion occur before provider and
    collection deletion in test cleanup.
- **[2231](https://github.com/nasa/cumulus/issues/2231)**
  - Fixes broken relative path links in `docs/README.md`

### Removed

- **CUMULUS-2502**
  - Removed outdated documentation regarding Kibana index patterns for metrics.

## [v9.0.1] 2021-05-07

### Migration Steps

Please review the migration steps for 9.0.0 as this release is only a patch to
correct a failure in our build script and push out corrected release artifacts. The previous migration steps still apply.

### Changed

- Corrected `@cumulus/db` configuration to correctly build package.

## [v9.0.0] 2021-05-03

### Migration steps

- This release of Cumulus enables integration with a PostgreSQL database for archiving Cumulus data. There are several upgrade steps involved, **some of which need to be done before redeploying Cumulus**. See the [documentation on upgrading to the RDS release](https://nasa.github.io/cumulus/docs/upgrade-notes/upgrade-rds).

### BREAKING CHANGES

- **CUMULUS-2185** - RDS Migration Epic
  - **CUMULUS-2191**
    - Removed the following from the `@cumulus/api/models.asyncOperation` class in
      favor of the added `@cumulus/async-operations` module:
      - `start`
      - `startAsyncOperations`
  - **CUMULUS-2187**
    - The `async-operations` endpoint will now omit `output` instead of
      returning `none` when the operation did not return output.
  - **CUMULUS-2309**
    - Removed `@cumulus/api/models/granule.unpublishAndDeleteGranule` in favor
      of `@cumulus/api/lib/granule-remove-from-cmr.unpublishGranule` and
      `@cumulus/api/lib/granule-delete.deleteGranuleAndFiles`.
  - **CUMULUS-2385**
    - Updated `sf-event-sqs-to-db-records` to write a granule's files to
      PostgreSQL only after the workflow has exited the `Running` status.
      Please note that any workflow that uses `sf_sqs_report_task` for
      mid-workflow updates will be impacted.
    - Changed PostgreSQL `file` schema and TypeScript type definition to require
      `bucket` and `key` fields.
    - Updated granule/file write logic to mark a granule's status as "failed"
  - **CUMULUS-2455**
    - API `move granule` endpoint now moves granule files on a per-file basis
    - API `move granule` endpoint on granule file move failure will retain the
      file at it's original location, but continue to move any other granule
      files.
    - Removed the `move` method from the `@cumulus/api/models.granule` class.
      logic is now handled in `@cumulus/api/endpoints/granules` and is
      accessible via the Core API.

### Added

- **CUMULUS-2185** - RDS Migration Epic
  - **CUMULUS-2130**
    - Added postgres-migration-count-tool lambda/ECS task to allow for
      evaluation of database state
    - Added /migrationCounts api endpoint that allows running of the
      postgres-migration-count-tool as an asyncOperation
  - **CUMULUS-2394**
    - Updated PDR and Granule writes to check the step function
      workflow_start_time against the createdAt field for each record to ensure
      old records do not overwrite newer ones for legacy Dynamo and PostgreSQL
      writes
  - **CUMULUS-2188**
    - Added `data-migration2` Lambda to be run after `data-migration1`
    - Added logic to `data-migration2` Lambda for migrating execution records
      from DynamoDB to PostgreSQL
  - **CUMULUS-2191**
    - Added `@cumulus/async-operations` to core packages, exposing
      `startAsyncOperation` which will handle starting an async operation and
      adding an entry to both PostgreSQL and DynamoDb
  - **CUMULUS-2127**
    - Add schema migration for `collections` table
  - **CUMULUS-2129**
    - Added logic to `data-migration1` Lambda for migrating collection records
      from Dynamo to PostgreSQL
  - **CUMULUS-2157**
    - Add schema migration for `providers` table
    - Added logic to `data-migration1` Lambda for migrating provider records
      from Dynamo to PostgreSQL
  - **CUMULUS-2187**
    - Added logic to `data-migration1` Lambda for migrating async operation
      records from Dynamo to PostgreSQL
  - **CUMULUS-2198**
    - Added logic to `data-migration1` Lambda for migrating rule records from
      DynamoDB to PostgreSQL
  - **CUMULUS-2182**
    - Add schema migration for PDRs table
  - **CUMULUS-2230**
    - Add schema migration for `rules` table
  - **CUMULUS-2183**
    - Add schema migration for `asyncOperations` table
  - **CUMULUS-2184**
    - Add schema migration for `executions` table
  - **CUMULUS-2257**
    - Updated PostgreSQL table and column names to snake_case
    - Added `translateApiAsyncOperationToPostgresAsyncOperation` function to `@cumulus/db`
  - **CUMULUS-2186**
    - Added logic to `data-migration2` Lambda for migrating PDR records from
      DynamoDB to PostgreSQL
  - **CUMULUS-2235**
    - Added initial ingest load spec test/utility
  - **CUMULUS-2167**
    - Added logic to `data-migration2` Lambda for migrating Granule records from
      DynamoDB to PostgreSQL and parse Granule records to store File records in
      RDS.
  - **CUMULUS-2367**
    - Added `granules_executions` table to PostgreSQL schema to allow for a
      many-to-many relationship between granules and executions
      - The table refers to granule and execution records using foreign keys
        defined with ON CASCADE DELETE, which means that any time a granule or
        execution record is deleted, all of the records in the
        `granules_executions` table referring to that record will also be
        deleted.
    - Added `upsertGranuleWithExecutionJoinRecord` helper to `@cumulus/db` to
      allow for upserting a granule record and its corresponding
      `granules_execution` record
  - **CUMULUS-2128**
    - Added helper functions:
      - `@cumulus/db/translate/file/translateApiFiletoPostgresFile`
      - `@cumulus/db/translate/file/translateApiGranuletoPostgresGranule`
      - `@cumulus/message/Providers/getMessageProvider`
  - **CUMULUS-2190**
    - Added helper functions:
      - `@cumulus/message/Executions/getMessageExecutionOriginalPayload`
      - `@cumulus/message/Executions/getMessageExecutionFinalPayload`
      - `@cumulus/message/workflows/getMessageWorkflowTasks`
      - `@cumulus/message/workflows/getMessageWorkflowStartTime`
      - `@cumulus/message/workflows/getMessageWorkflowStopTime`
      - `@cumulus/message/workflows/getMessageWorkflowName`
  - **CUMULUS-2192**
    - Added helper functions:
      - `@cumulus/message/PDRs/getMessagePdrRunningExecutions`
      - `@cumulus/message/PDRs/getMessagePdrCompletedExecutions`
      - `@cumulus/message/PDRs/getMessagePdrFailedExecutions`
      - `@cumulus/message/PDRs/getMessagePdrStats`
      - `@cumulus/message/PDRs/getPdrPercentCompletion`
      - `@cumulus/message/workflows/getWorkflowDuration`
  - **CUMULUS-2199**
    - Added `translateApiRuleToPostgresRule` to `@cumulus/db` to translate API
      Rule to conform to Postgres Rule definition.
  - **CUMUlUS-2128**
    - Added "upsert" logic to the `sfEventSqsToDbRecords` Lambda for granule and
      file writes to the core PostgreSQL database
  - **CUMULUS-2199**
    - Updated Rules endpoint to write rules to core PostgreSQL database in
      addition to DynamoDB and to delete rules from the PostgreSQL database in
      addition to DynamoDB.
    - Updated `create` in Rules Model to take in optional `createdAt` parameter
      which sets the value of createdAt if not specified during function call.
  - **CUMULUS-2189**
    - Updated Provider endpoint logic to write providers in parallel to Core
      PostgreSQL database
    - Update integration tests to utilize API calls instead of direct
      api/model/Provider calls
  - **CUMULUS-2191**
    - Updated cumuluss/async-operation task to write async-operations to the
      PostgreSQL database.
  - **CUMULUS-2228**
    - Added logic to the `sfEventSqsToDbRecords` Lambda to write execution, PDR,
      and granule records to the core PostgreSQL database in parallel with
      writes to DynamoDB
  - **CUMUlUS-2190**
    - Added "upsert" logic to the `sfEventSqsToDbRecords` Lambda for PDR writes
      to the core PostgreSQL database
  - **CUMUlUS-2192**
    - Added "upsert" logic to the `sfEventSqsToDbRecords` Lambda for execution
      writes to the core PostgreSQL database
  - **CUMULUS-2187**
    - The `async-operations` endpoint will now omit `output` instead of
      returning `none` when the operation did not return output.
  - **CUMULUS-2167**
    - Change PostgreSQL schema definition for `files` to remove `filename` and
      `name` and only support `file_name`.
    - Change PostgreSQL schema definition for `files` to remove `size` to only
      support `file_size`.
    - Change `PostgresFile` to remove duplicate fields `filename` and `name` and
      rename `size` to `file_size`.
  - **CUMULUS-2266**
    - Change `sf-event-sqs-to-db-records` behavior to discard and not throw an
      error on an out-of-order/delayed message so as not to have it be sent to
      the DLQ.
  - **CUMULUS-2305**
    - Changed `DELETE /pdrs/{pdrname}` API behavior to also delete record from
      PostgreSQL database.
  - **CUMULUS-2309**
    - Changed `DELETE /granules/{granuleName}` API behavior to also delete
      record from PostgreSQL database.
    - Changed `Bulk operation BULK_GRANULE_DELETE` API behavior to also delete
      records from PostgreSQL database.
  - **CUMULUS-2367**
    - Updated `granule_cumulus_id` foreign key to granule in PostgreSQL `files`
      table to use a CASCADE delete, so records in the files table are
      automatically deleted by the database when the corresponding granule is
      deleted.
  - **CUMULUS-2407**
    - Updated data-migration1 and data-migration2 Lambdas to use UPSERT instead
      of UPDATE when migrating dynamoDB records to PostgreSQL.
    - Changed data-migration1 and data-migration2 logic to only update already
      migrated records if the incoming record update has a newer timestamp
  - **CUMULUS-2329**
    - Add `write-db-dlq-records-to-s3` lambda.
    - Add terraform config to automatically write db records DLQ messages to an
      s3 archive on the system bucket.
    - Add unit tests and a component spec test for the above.
  - **CUMULUS-2380**
    - Add `process-dead-letter-archive` lambda to pick up and process dead letters in the S3 system bucket dead letter archive.
    - Add `/deadLetterArchive/recoverCumulusMessages` endpoint to trigger an async operation to leverage this capability on demand.
    - Add unit tests and integration test for all of the above.
  - **CUMULUS-2406**
    - Updated parallel write logic to ensure that updatedAt/updated_at
      timestamps are the same in Dynamo/PG on record write for the following
      data types:
      - async operations
      - granules
      - executions
      - PDRs
  - **CUMULUS-2446**
    - Remove schema validation check against DynamoDB table for collections when
      migrating records from DynamoDB to core PostgreSQL database.
  - **CUMULUS-2447**
    - Changed `translateApiAsyncOperationToPostgresAsyncOperation` to call
      `JSON.stringify` and then `JSON.parse` on output.
  - **CUMULUS-2313**
    - Added `postgres-migration-async-operation` lambda to start an ECS task to
      run a the `data-migration2` lambda.
    - Updated `async_operations` table to include `Data Migration 2` as a new
      `operation_type`.
    - Updated `cumulus-tf/variables.tf` to include `optional_dynamo_tables` that
      will be merged with `dynamo_tables`.
  - **CUMULUS-2451**
    - Added summary type file `packages/db/src/types/summary.ts` with
      `MigrationSummary` and `DataMigration1` and `DataMigration2` types.
    - Updated `data-migration1` and `data-migration2` lambdas to return
      `MigrationSummary` objects.
    - Added logging for every batch of 100 records processed for executions,
      granules and files, and PDRs.
    - Removed `RecordAlreadyMigrated` logs in `data-migration1` and
      `data-migration2`
  - **CUMULUS-2452**
    - Added support for only migrating certain granules by specifying the
      `granuleSearchParams.granuleId` or `granuleSearchParams.collectionId`
      properties in the payload for the
      `<prefix>-postgres-migration-async-operation` Lambda
    - Added support for only running certain migrations for data-migration2 by
      specifying the `migrationsList` property in the payload for the
      `<prefix>-postgres-migration-async-operation` Lambda
  - **CUMULUS-2453**
    - Created `storeErrors` function which stores errors in system bucket.
    - Updated `executions` and `granulesAndFiles` data migrations to call `storeErrors` to store migration errors.
    - Added `system_bucket` variable to `data-migration2`.
  - **CUMULUS-2455**
    - Move granules API endpoint records move updates for migrated granule files
      if writing any of the granule files fails.
  - **CUMULUS-2468**
    - Added support for doing [DynamoDB parallel scanning](https://docs.aws.amazon.com/amazondynamodb/latest/developerguide/Scan.html#Scan.ParallelScan) for `executions` and `granules` migrations to improve performance. The behavior of the parallel scanning and writes can be controlled via the following properties on the event input to the `<prefix>-postgres-migration-async-operation` Lambda:
      - `granuleMigrationParams.parallelScanSegments`: How many segments to divide your granules DynamoDB table into for parallel scanning
      - `granuleMigrationParams.parallelScanLimit`: The maximum number of granule records to evaluate for each parallel scanning segment of the DynamoDB table
      - `granuleMigrationParams.writeConcurrency`: The maximum number of concurrent granule/file writes to perform to the PostgreSQL database across all DynamoDB segments
      - `executionMigrationParams.parallelScanSegments`: How many segments to divide your executions DynamoDB table into for parallel scanning
      - `executionMigrationParams.parallelScanLimit`: The maximum number of execution records to evaluate for each parallel scanning segment of the DynamoDB table
      - `executionMigrationParams.writeConcurrency`: The maximum number of concurrent execution writes to perform to the PostgreSQL database across all DynamoDB segments
  - **CUMULUS-2468** - Added `@cumulus/aws-client/DynamoDb.parallelScan` helper to perform [parallel scanning on DynamoDb tables](https://docs.aws.amazon.com/amazondynamodb/latest/developerguide/Scan.html#Scan.ParallelScan)
  - **CUMULUS-2507**
    - Updated granule record write logic to set granule status to `failed` in both Postgres and DynamoDB if any/all of its files fail to write to the database.

### Deprecated

- **CUMULUS-2185** - RDS Migration Epic
  - **CUMULUS-2455**
    - `@cumulus/ingest/moveGranuleFiles`

## [v8.1.2] 2021-07-29

**Please note** changes in 8.1.2 may not yet be released in future versions, as this
is a backport/patch release on the 8.x series of releases.  Updates that are
included in the future will have a corresponding CHANGELOG entry in future releases.

### Notable changes

- `cmr_custom_host` variable for `cumulus` module can now be used to configure Cumulus to
integrate with a custom CMR host name and protocol (e.g. `http://custom-cmr-host.com`). Note
that you **must** include a protocol (`http://` or `https://`) if specifying a value for this
variable.
- `@cumulus/sync-granule` task should now properly handle
syncing files from HTTP/HTTPS providers where basic auth is
required and involves a redirect to a different host (e.g.
downloading files protected by Earthdata Login)

### Added

- **CUMULUS-2548**
  - Added `allowed_redirects` field to PostgreSQL `providers` table
  - Added `allowedRedirects` field to DynamoDB `<prefix>-providers` table
  - Added `@cumulus/aws-client/S3.streamS3Upload` to handle uploading the contents
  of a readable stream to S3 and returning a promise

### Changed

- Updated `cmr_custom_host` variable to accept a full protocol and host name
(e.g. `http://cmr-custom-host.com`), whereas it previously only accepted a host name

### Fixed

- Fixed bug where `cmr_custom_host` variable was not properly forwarded into `archive`, `ingest`, and `sqs-message-remover` modules from `cumulus` module
- **CUMULUS-2548**
  - Fixed `@cumulus/ingest/HttpProviderClient.sync` to
properly handle basic auth when redirecting to a different
host and/or host with a different port

## [v8.1.1] 2021-04-30 -- Patch Release

**Please note** changes in 8.1.1 may not yet be released in future versions, as this
is a backport/patch release on the 8.x series of releases.  Updates that are
included in the future will have a corresponding CHANGELOG entry in future releases.

### Added

- **CUMULUS-2497**
  - Created `isISOFile()` to check if a CMR file is a CMR ISO file.

### Fixed

- **CUMULUS-2512**
  - Updated ingest package S3 provider client to take additional parameter
    `remoteAltBucket` on `download` method to allow for per-file override of
    provider bucket for checksum
  - Updated @cumulus/ingest.fetchTextFile's signature to be parameterized and
    added `remoteAltBucket`to allow for an override of the passed in provider
    bucket for the source file
  - Update "eslint-plugin-import" to be pinned to 2.22.1

### Changed

- **CUMULUS-2497**
  - Changed the `@cumulus/cmrjs` package:
    - Updated `@cumulus/cmrjs/cmr-utils.getGranuleTemporalInfo()` so it now
      returns temporal info for CMR ISO 19115 SMAP XML files.
    - Updated `@cumulus/cmrjs/cmr-utils.isCmrFilename()` to include
      `isISOFile()`.

- **[2216](https://github.com/nasa/cumulus/issues/2216)**
  - Removed "node-forge", "xml-crypto" from audit whitelist, added "underscore"

## [v8.1.0] 2021-04-29

### Added

- **CUMULUS-2348**
  - The `@cumulus/api` `/granules` and `/granules/{granuleId}` endpoints now take `getRecoveryStatus` parameter
  to include recoveryStatus in result granule(s)
  - The `@cumulus/api-client.granules.getGranule` function takes a `query` parameter which can be used to
  request additional granule information.
  - Published `@cumulus/api@7.2.1-alpha.0` for dashboard testing
- **CUMULUS-2469**
  - Added `tf-modules/cumulus_distribution` module to standup a skeleton
    distribution api

## [v8.0.0] 2021-04-08

### BREAKING CHANGES

- **CUMULUS-2428**
  - Changed `/granules/bulk` to use `queueUrl` property instead of a `queueName` property for setting the queue to use for scheduling bulk granule workflows

### Notable changes

- Bulk granule operations endpoint now supports setting a custom queue for scheduling workflows via the `queueUrl` property in the request body. If provided, this value should be the full URL for an SQS queue.

### Added

- **CUMULUS-2374**
  - Add cookbok entry for queueing PostToCmr step
  - Add example workflow to go with cookbook
- **CUMULUS-2421**
  - Added **experimental** `ecs_include_docker_cleanup_cronjob` boolean variable to the Cumulus module to enable cron job to clean up docker root storage blocks in ECS cluster template for non-`device-mapper` storage drivers. Default value is `false`. This fulfills a specific user support request. This feature is otherwise untested and will remain so until we can iterate with a better, more general-purpose solution. Use of this feature is **NOT** recommended unless you are certain you need it.

- **CUMULUS-1808**
  - Add additional error messaging in `deleteSnsTrigger` to give users more context about where to look to resolve ResourceNotFound error when disabling or deleting a rule.

### Fixed

- **CUMULUS-2281**
  - Changed discover-granules task to write discovered granules directly to
    logger, instead of via environment variable. This fixes a problem where a
    large number of found granules prevents this lambda from running as an
    activity with an E2BIG error.

## [v7.2.0] 2021-03-23

### Added

- **CUMULUS-2346**
  - Added orca API endpoint to `@cumulus/api` to get recovery status
  - Add `CopyToGlacier` step to [example IngestAndPublishGranuleWithOrca workflow](https://github.com/nasa/cumulus/blob/master/example/cumulus-tf/ingest_and_publish_granule_with_orca_workflow.tf)

### Changed

- **HYRAX-357**
  - Format of NGAP OPeNDAP URL changed and by default now is referring to concept id and optionally can include short name and version of collection.
  - `addShortnameAndVersionIdToConceptId` field has been added to the config inputs of the `hyrax-metadata-updates` task

## [v7.1.0] 2021-03-12

### Notable changes

- `sync-granule` task will now properly handle syncing 0 byte files to S3
- SQS/Kinesis rules now support scheduling workflows to a custom queue via the `rule.queueUrl` property. If provided, this value should be the full URL for an SQS queue.

### Added

- `tf-modules/cumulus` module now supports a `cmr_custom_host` variable that can
  be used to set to an arbitrary  host for making CMR requests (e.g.
  `https://custom-cmr-host.com`).
- Added `buckets` variable to `tf-modules/archive`
- **CUMULUS-2345**
  - Deploy ORCA with Cumulus, see `example/cumulus-tf/orca.tf` and `example/cumulus-tf/terraform.tfvars.example`
  - Add `CopyToGlacier` step to [example IngestAndPublishGranule workflow](https://github.com/nasa/cumulus/blob/master/example/cumulus-tf/ingest_and_publish_granule_workflow.asl.json)
- **CUMULUS-2424**
  - Added `childWorkflowMeta` to `queue-pdrs` config. An object passed to this config value will be merged into a child workflow message's `meta` object. For an example of how this can be used, see `example/cumulus-tf/discover_and_queue_pdrs_with_child_workflow_meta_workflow.asl.json`.
- **CUMULUS-2427**
  - Added support for using a custom queue with SQS and Kinesis rules. Whatever queue URL is set on the `rule.queueUrl` property will be used to schedule workflows for that rule. This change allows SQS/Kinesis rules to use [any throttled queues defined for a deployment](https://nasa.github.io/cumulus/docs/data-cookbooks/throttling-queued-executions).

### Fixed

- **CUMULUS-2394**
  - Updated PDR and Granule writes to check the step function `workflow_start_time` against
      the `createdAt` field  for each record to ensure old records do not
      overwrite newer ones

### Changed

- `<prefix>-lambda-api-gateway` IAM role used by API Gateway Lambda now
  supports accessing all buckets defined in your `buckets` variable except
  "internal" buckets
- Updated the default scroll duration used in ESScrollSearch and part of the
  reconciliation report functions as a result of testing and seeing timeouts
  at its current value of 2min.
- **CUMULUS-2355**
  - Added logic to disable `/s3Credentials` endpoint based upon value for
    environment variable `DISABLE_S3_CREDENTIALS`. If set to "true", the
    endpoint will not dispense S3 credentials and instead return a message
    indicating that the endpoint has been disabled.
- **CUMULUS-2397**
  - Updated `/elasticsearch` endpoint's `reindex` function to prevent
    reindexing when source and destination indices are the same.
- **CUMULUS-2420**
  - Updated test function `waitForAsyncOperationStatus` to take a retryObject
    and use exponential backoff.  Increased the total test duration for both
    AsycOperation specs and the ReconciliationReports tests.
  - Updated the default scroll duration used in ESScrollSearch and part of the
    reconciliation report functions as a result of testing and seeing timeouts
    at its current value of 2min.
- **CUMULUS-2427**
  - Removed `queueUrl` from the parameters object for `@cumulus/message/Build.buildQueueMessageFromTemplate`
  - Removed `queueUrl` from the parameters object for `@cumulus/message/Build.buildCumulusMeta`

### Fixed

- Fixed issue in `@cumulus/ingest/S3ProviderClient.sync()` preventing 0 byte files from being synced to S3.

### Removed

- Removed variables from `tf-modules/archive`:
  - `private_buckets`
  - `protected_buckets`
  - `public_buckets`

## [v7.0.0] 2021-02-22

### BREAKING CHANGES

- **CUMULUS-2362** - Endpoints for the logs (/logs) will now throw an error unless Metrics is set up

### Added

- **CUMULUS-2345**
  - Deploy ORCA with Cumulus, see `example/cumulus-tf/orca.tf` and `example/cumulus-tf/terraform.tfvars.example`
  - Add `CopyToGlacier` step to [example IngestAndPublishGranule workflow](https://github.com/nasa/cumulus/blob/master/example/cumulus-tf/ingest_and_publish_granule_workflow.asl.json)
- **CUMULUS-2376**
  - Added `cmrRevisionId` as an optional parameter to `post-to-cmr` that will be used when publishing metadata to CMR.
- **CUMULUS-2412**
  - Adds function `getCollectionsByShortNameAndVersion` to @cumulus/cmrjs that performs a compound query to CMR to retrieve collection information on a list of collections. This replaces a series of calls to the CMR for each collection with a single call on the `/collections` endpoint and should improve performance when CMR return times are increased.

### Changed

- **CUMULUS-2362**
  - Logs endpoints only work with Metrics set up
- **CUMULUS-2376**
  - Updated `publishUMMGJSON2CMR` to take in an optional `revisionId` parameter.
  - Updated `publishUMMGJSON2CMR` to throw an error if optional `revisionId` does not match resulting revision ID.
  - Updated `publishECHO10XML2CMR` to take in an optional `revisionId` parameter.
  - Updated `publishECHO10XML2CMR` to throw an error if optional `revisionId` does not match resulting revision ID.
  - Updated `publish2CMR` to take in optional `cmrRevisionId`.
  - Updated `getWriteHeaders` to take in an optional CMR Revision ID.
  - Updated `ingestGranule` to take in an optional CMR Revision ID to pass to `getWriteHeaders`.
  - Updated `ingestUMMGranule` to take in an optional CMR Revision ID to pass to `getWriteHeaders`.
- **CUMULUS-2350**
  - Updates the examples on the `/s3credentialsREADME`, to include Python and
    JavaScript code demonstrating how to refrsh  the s3credential for
    programatic access.
- **CUMULUS-2383**
  - PostToCMR task will return CMRInternalError when a `500` status is returned from CMR

## [v6.0.0] 2021-02-16

### MIGRATION NOTES

- **CUMULUS-2255** - Cumulus has upgraded its supported version of Terraform
  from **0.12.12** to **0.13.6**. Please see the [instructions to upgrade your
  deployments](https://github.com/nasa/cumulus/blob/master/docs/upgrade-notes/upgrading-tf-version-0.13.6.md).

- **CUMULUS-2350**
  - If the  `/s3credentialsREADME`, does not appear to be working after
    deployment, [manual redeployment](https://docs.aws.amazon.com/apigateway/latest/developerguide/how-to-deploy-api-with-console.html)
    of the API-gateway stage may be necessary to finish the deployment.

### BREAKING CHANGES

- **CUMULUS-2255** - Cumulus has upgraded its supported version of Terraform from **0.12.12** to **0.13.6**.

### Added

- **CUMULUS-2291**
  - Add provider filter to Granule Inventory Report
- **CUMULUS-2300**
  - Added `childWorkflowMeta` to `queue-granules` config. Object passed to this
    value will be merged into a child workflow message's  `meta` object. For an
    example of how this can be used, see
    `example/cumulus-tf/discover_granules_workflow.asl.json`.
- **CUMULUS-2350**
  - Adds an unprotected endpoint, `/s3credentialsREADME`, to the
    s3-credentials-endpoint that displays  information on how to use the
    `/s3credentials` endpoint
- **CUMULUS-2368**
  - Add QueueWorkflow task
- **CUMULUS-2391**
  - Add reportToEms to collections.files file schema
- **CUMULUS-2395**
  - Add Core module parameter `ecs_custom_sg_ids` to Cumulus module to allow for
    custom security group mappings
- **CUMULUS-2402**
  - Officially expose `sftp()` for use in `@cumulus/sftp-client`

### Changed

- **CUMULUS-2323**
  - The sync granules task when used with the s3 provider now uses the
    `source_bucket` key in `granule.files` objects.  If incoming payloads using
    this task have a `source_bucket` value for a file using the s3 provider, the
    task will attempt to sync from the bucket defined in the file's
    `source_bucket` key instead of the `provider`.
    - Updated `S3ProviderClient.sync` to allow for an optional bucket parameter
      in support of the changed behavior.
  - Removed `addBucketToFile` and related code from sync-granules task

- **CUMULUS-2255**
  - Updated Terraform deployment code syntax for compatibility with version 0.13.6
- **CUMULUS-2321**
  - Updated API endpoint GET `/reconciliationReports/{name}` to return the
    presigned s3 URL in addition to report data

### Fixed

- Updated `hyrax-metadata-updates` task so the opendap url has Type 'USE SERVICE API'

- **CUMULUS-2310**
  - Use valid filename for reconciliation report
- **CUMULUS-2351**
  - Inventory report no longer includes the File/Granule relation object in the
    okCountByGranules key of a report.  The information is only included when a
    'Granule Not Found' report is run.

### Removed

- **CUMULUS-2364**
  - Remove the internal Cumulus logging lambda (log2elasticsearch)

## [v5.0.1] 2021-01-27

### Changed

- **CUMULUS-2344**
  - Elasticsearch API now allows you to reindex to an index that already exists
  - If using the Change Index operation and the new index doesn't exist, it will be created
  - Regarding instructions for CUMULUS-2020, you can now do a change index
    operation before a reindex operation. This will
    ensure that new data will end up in the new index while Elasticsearch is reindexing.

- **CUMULUS-2351**
  - Inventory report no longer includes the File/Granule relation object in the okCountByGranules key of a report. The information is only included when a 'Granule Not Found' report is run.

### Removed

- **CUMULUS-2367**
  - Removed `execution_cumulus_id` column from granules RDS schema and data type

## [v5.0.0] 2021-01-12

### BREAKING CHANGES

- **CUMULUS-2020**
  - Elasticsearch data mappings have been updated to improve search and the API
    has been update to reflect those changes. See Migration notes on how to
    update the Elasticsearch mappings.

### Migration notes

- **CUMULUS-2020**
  - Elasticsearch data mappings have been updated to improve search. For
    example, case insensitive searching will now work (e.g. 'MOD' and 'mod' will
    return the same granule results). To use the improved Elasticsearch queries,
    [reindex](https://nasa.github.io/cumulus-api/#reindex) to create a new index
    with the correct types. Then perform a [change
    index](https://nasa.github.io/cumulus-api/#change-index) operation to use
    the new index.
- **CUMULUS-2258**
  - Because the `egress_lambda_log_group` and
    `egress_lambda_log_subscription_filter` resource were removed from the
    `cumulus` module, new definitions for these resources must be added to
    `cumulus-tf/main.tf`. For reference on how to define these resources, see
    [`example/cumulus-tf/thin_egress_app.tf`](https://github.com/nasa/cumulus/blob/master/example/cumulus-tf/thin_egress_app.tf).
  - The `tea_stack_name` variable being passed into the `cumulus` module should be removed
- **CUMULUS-2344**
  - Regarding instructions for CUMULUS-2020, you can now do a change index operation before a reindex operation. This will
    ensure that new data will end up in the new index while Elasticsearch is reindexing.

### BREAKING CHANGES

- **CUMULUS-2020**
  - Elasticsearch data mappings have been updated to improve search and the API has been updated to reflect those changes. See Migration notes on how to update the Elasticsearch mappings.

### Added

- **CUMULUS-2318**
  - Added`async_operation_image` as `cumulus` module variable to allow for override of the async_operation container image.  Users can optionally specify a non-default docker image for use with Core async operations.
- **CUMULUS-2219**
  - Added `lzards-backup` Core task to facilitate making LZARDS backup requests in Cumulus ingest workflows
- **CUMULUS-2092**
  - Add documentation for Granule Not Found Reports
- **HYRAX-320**
  - `@cumulus/hyrax-metadata-updates`Add component URI encoding for entry title id and granule ur to allow for values with special characters in them. For example, EntryTitleId 'Sentinel-6A MF/Jason-CS L2 Advanced Microwave Radiometer (AMR-C) NRT Geophysical Parameters' Now, URLs generated from such values will be encoded correctly and parsable by HyraxInTheCloud
- **CUMULUS-1370**
  - Add documentation for Getting Started section including FAQs
- **CUMULUS-2092**
  - Add documentation for Granule Not Found Reports
- **CUMULUS-2219**
  - Added `lzards-backup` Core task to facilitate making LZARDS backup requests in Cumulus ingest workflows
- **CUMULUS-2280**
  - In local api, retry to create tables if they fail to ensure localstack has had time to start fully.
- **CUMULUS-2290**
  - Add `queryFields` to granule schema, and this allows workflow tasks to add queryable data to granule record. For reference on how to add data to `queryFields` field, see [`example/cumulus-tf/kinesis_trigger_test_workflow.tf`](https://github.com/nasa/cumulus/blob/master/example/cumulus-tf/kinesis_trigger_test_workflow.tf).
- **CUMULUS-2318**
  - Added`async_operation_image` as `cumulus` module variable to allow for override of the async_operation container image.  Users can optionally specify a non-default docker image for use with Core async operations.

### Changed

- **CUMULUS-2020**
  - Updated Elasticsearch mappings to support case-insensitive search
- **CUMULUS-2124**
  - cumulus-rds-tf terraform module now takes engine_version as an input variable.
- **CUMULUS-2279**
  - Changed the formatting of granule CMR links: instead of a link to the `/search/granules.json` endpoint, now it is a direct link to `/search/concepts/conceptid.format`
- **CUMULUS-2296**
  - Improved PDR spec compliance of `parse-pdr` by updating `@cumulus/pvl` to parse fields in a manner more consistent with the PDR ICD, with respect to numbers and dates. Anything not matching the ICD expectations, or incompatible with Javascript parsing, will be parsed as a string instead.
- **CUMULUS-2344**
  - Elasticsearch API now allows you to reindex to an index that already exists
  - If using the Change Index operation and the new index doesn't exist, it will be created

### Removed

- **CUMULUS-2258**
  - Removed `tea_stack_name` variable from `tf-modules/distribution/variables.tf` and `tf-modules/cumulus/variables.tf`
  - Removed `egress_lambda_log_group` and `egress_lambda_log_subscription_filter` resources from `tf-modules/distribution/main.tf`

## [v4.0.0] 2020-11-20

### Migration notes

- Update the name of your `cumulus_message_adapter_lambda_layer_arn` variable for the `cumulus` module to `cumulus_message_adapter_lambda_layer_version_arn`. The value of the variable should remain the same (a layer version ARN of a Lambda layer for the [`cumulus-message-adapter`](https://github.com/nasa/cumulus-message-adapter/).
- **CUMULUS-2138** - Update all workflows using the `MoveGranules` step to add `UpdateGranulesCmrMetadataFileLinksStep`that runs after it. See the example [`IngestAndPublishWorkflow`](https://github.com/nasa/cumulus/blob/master/example/cumulus-tf/ingest_and_publish_granule_workflow.asl.json) for reference.
- **CUMULUS-2251**
  - Because it has been removed from the `cumulus` module, a new resource definition for `egress_api_gateway_log_subscription_filter` must be added to `cumulus-tf/main.tf`. For reference on how to define this resource, see [`example/cumulus-tf/main.tf`](https://github.com/nasa/cumulus/blob/master/example/cumulus-tf/main.tf).

### Added

- **CUMULUS-2248**
  - Updates Integration Tests README to point to new fake provider template.
- **CUMULUS-2239**
  - Add resource declaration to create a VPC endpoint in tea-map-cache module if `deploy_to_ngap` is false.
- **CUMULUS-2063**
  - Adds a new, optional query parameter to the `/collections[&getMMT=true]` and `/collections/active[&getMMT=true]` endpoints. When a user provides a value of `true` for `getMMT` in the query parameters, the endpoint will search CMR and update each collection's results with new key `MMTLink` containing a link to the MMT (Metadata Management Tool) if a CMR collection id is found.
- **CUMULUS-2170**
  - Adds ability to filter granule inventory reports
- **CUMULUS-2211**
  - Adds `granules/bulkReingest` endpoint to `@cumulus/api`
- **CUMULUS-2251**
  - Adds `log_api_gateway_to_cloudwatch` variable to `example/cumulus-tf/variables.tf`.
  - Adds `log_api_gateway_to_cloudwatch` variable to `thin_egress_app` module definition.

### Changed

- **CUMULUS-2216**
  - `/collection` and `/collection/active` endpoints now return collections without granule aggregate statistics by default. The original behavior is preserved and can be found by including a query param of `includeStats=true` on the request to the endpoint.
  - The `es/collections` Collection class takes a new parameter includeStats. It no longer appends granule aggregate statistics to the returned results by default. One must set the new parameter to any non-false value.
- **CUMULUS-2201**
  - Update `dbIndexer` lambda to process requests in serial
  - Fixes ingestPdrWithNodeNameSpec parsePdr provider error
- **CUMULUS-2251**
  - Moves Egress Api Gateway Log Group Filter from `tf-modules/distribution/main.tf` to `example/cumulus-tf/main.tf`

### Fixed

- **CUMULUS-2251**
  - This fixes a deployment error caused by depending on the `thin_egress_app` module output for a resource count.

### Removed

- **CUMULUS-2251**
  - Removes `tea_api_egress_log_group` variable from `tf-modules/distribution/variables.tf` and `tf-modules/cumulus/variables.tf`.

### BREAKING CHANGES

- **CUMULUS-2138** - CMR metadata update behavior has been removed from the `move-granules` task into a
new `update-granules-cmr-metadata-file-links` task.
- **CUMULUS-2216**
  - `/collection` and `/collection/active` endpoints now return collections without granule aggregate statistics by default. The original behavior is preserved and can be found by including a query param of `includeStats=true` on the request to the endpoint.  This is likely to affect the dashboard only but included here for the change of behavior.
- **[1956](https://github.com/nasa/cumulus/issues/1956)**
  - Update the name of the `cumulus_message_adapter_lambda_layer_arn` output from the `cumulus-message-adapter` module to `cumulus_message_adapter_lambda_layer_version_arn`. The output value has changed from being the ARN of the Lambda layer **without a version** to the ARN of the Lambda layer **with a version**.
  - Update the variable name in the `cumulus` and `ingest` modules from `cumulus_message_adapter_lambda_layer_arn` to `cumulus_message_adapter_lambda_layer_version_arn`

## [v3.0.1] 2020-10-21

- **CUMULUS-2203**
  - Update Core tasks to use
    [cumulus-message-adapter-js](https://github.com/nasa/cumulus-message-adapter-js)
    v2.0.0 to resolve memory leak/lambda ENOMEM constant failure issue.   This
    issue caused lambdas to slowly use all memory in the run environment and
    prevented AWS from halting/restarting warmed instances when task code was
    throwing consistent errors under load.

- **CUMULUS-2232**
  - Updated versions for `ajv`, `lodash`, `googleapis`, `archiver`, and
    `@cumulus/aws-client` to remediate vulnerabilities found in SNYK scan.

### Fixed

- **CUMULUS-2233**
  - Fixes /s3credentials bug where the expiration time on the cookie was set to a time that is always expired, so authentication was never being recognized as complete by the API. Consequently, the user would end up in a redirect loop and requests to /s3credentials would never complete successfully. The bug was caused by the fact that the code setting the expiration time for the cookie was expecting a time value in milliseconds, but was receiving the expirationTime from the EarthdataLoginClient in seconds. This bug has been fixed by converting seconds into milliseconds. Unit tests were added to test that the expiration time has been converted to milliseconds and checking that the cookie's expiration time is greater than the current time.

## [v3.0.0] 2020-10-7

### MIGRATION STEPS

- **CUMULUS-2099**
  - All references to `meta.queues` in workflow configuration must be replaced with references to queue URLs from Terraform resources. See the updated [data cookbooks](https://nasa.github.io/cumulus/docs/data-cookbooks/about-cookbooks) or example [Discover Granules workflow configuration](https://github.com/nasa/cumulus/blob/master/example/cumulus-tf/discover_granules_workflow.asl.json).
  - The steps for configuring queued execution throttling have changed. See the [updated documentation](https://nasa.github.io/cumulus/docs/data-cookbooks/throttling-queued-executions).
  - In addition to the configuration for execution throttling, the internal mechanism for tracking executions by queue has changed. As a result, you should **disable any rules or workflows scheduling executions via a throttled queue** before upgrading. Otherwise, you may be at risk of having **twice as many executions** as are configured for the queue while the updated tracking is deployed. You can re-enable these rules/workflows once the upgrade is complete.

- **CUMULUS-2111**
  - **Before you re-deploy your `cumulus-tf` module**, note that the [`thin-egress-app`][thin-egress-app] is no longer deployed by default as part of the `cumulus` module, so you must add the TEA module to your deployment and manually modify your Terraform state **to avoid losing your API gateway and impacting any Cloudfront endpoints pointing to those gateways**. If you don't care about losing your API gateway and impacting Cloudfront endpoints, you can ignore the instructions for manually modifying state.

    1. Add the [`thin-egress-app`][thin-egress-app] module to your `cumulus-tf` deployment as shown in the [Cumulus example deployment](https://github.com/nasa/cumulus/tree/master/example/cumulus-tf/main.tf).

         - Note that the values for `tea_stack_name` variable to the `cumulus` module and the `stack_name` variable to the `thin_egress_app` module **must match**
         - Also, if you are specifying the `stage_name` variable to the `thin_egress_app` module, **the value of the `tea_api_gateway_stage` variable to the `cumulus` module must match it**

    2. **If you want to preserve your existing `thin-egress-app` API gateway and avoid having to update your Cloudfront endpoint for distribution, then you must follow these instructions**: <https://nasa.github.io/cumulus/docs/upgrade-notes/migrate_tea_standalone>. Otherwise, you can re-deploy as usual.

  - If you provide your own custom bucket map to TEA as a standalone module, **you must ensure that your custom bucket map includes mappings for the `protected` and `public` buckets specified in your `cumulus-tf/terraform.tfvars`, otherwise Cumulus may not be able to determine the correct distribution URL for ingested files and you may encounter errors**

- **CUMULUS-2197**
  - EMS resources are now optional, and `ems_deploy` is set to `false` by default, which will delete your EMS resources.
  - If you would like to keep any deployed EMS resources, add the `ems_deploy` variable set to `true` in your `cumulus-tf/terraform.tfvars`

### BREAKING CHANGES

- **CUMULUS-2200**
  - Changes return from 303 redirect to 200 success for `Granule Inventory`'s
    `/reconciliationReport` returns.  The user (dashboard) must read the value
    of `url` from the return to get the s3SignedURL and then download the report.
- **CUMULUS-2099**
  - `meta.queues` has been removed from Cumulus core workflow messages.
  - `@cumulus/sf-sqs-report` workflow task no longer reads the reporting queue URL from `input.meta.queues.reporting` on the incoming event. Instead, it requires that the queue URL be set as the `reporting_queue_url` environment variable on the deployed Lambda.
- **CUMULUS-2111**
  - The deployment of the `thin-egress-app` module has be removed from `tf-modules/distribution`, which is a part of the `tf-modules/cumulus` module. Thus, the `thin-egress-app` module is no longer deployed for you by default. See the migration steps for details about how to add deployment for the `thin-egress-app`.
- **CUMULUS-2141**
  - The `parse-pdr` task has been updated to respect the `NODE_NAME` property in
    a PDR's `FILE_GROUP`. If a `NODE_NAME` is present, the task will query the
    Cumulus API for a provider with that host. If a provider is found, the
    output granule from the task will contain a `provider` property containing
    that provider. If `NODE_NAME` is set but a provider with that host cannot be
    found in the API, or if multiple providers are found with that same host,
    the task will fail.
  - The `queue-granules` task has been updated to expect an optional
    `granule.provider` property on each granule. If present, the granule will be
    enqueued using that provider. If not present, the task's `config.provider`
    will be used instead.
- **CUMULUS-2197**
  - EMS resources are now optional and will not be deployed by default. See migration steps for information
    about how to deploy EMS resources.

#### CODE CHANGES

- The `@cumulus/api-client.providers.getProviders` function now takes a
  `queryStringParameters` parameter which can be used to filter the providers
  which are returned
- The `@cumulus/aws-client/S3.getS3ObjectReadStreamAsync` function has been
  removed. It read the entire S3 object into memory before returning a read
  stream, which could cause Lambdas to run out of memory. Use
  `@cumulus/aws-client/S3.getObjectReadStream` instead.
- The `@cumulus/ingest/util.lookupMimeType` function now returns `undefined`
  rather than `null` if the mime type could not be found.
- The `@cumulus/ingest/lock.removeLock` function now returns `undefined`
- The `@cumulus/ingest/granule.generateMoveFileParams` function now returns
  `source: undefined` and `target :undefined` on the response object if either could not be
  determined. Previously, `null` had been returned.
- The `@cumulus/ingest/recursion.recursion` function must now be imported using
  `const { recursion } = require('@cumulus/ingest/recursion');`
- The `@cumulus/ingest/granule.getRenamedS3File` function has been renamed to
  `listVersionedObjects`
- `@cumulus/common.http` has been removed
- `@cumulus/common/http.download` has been removed

### Added

- **CUMULUS-1855**
  - Fixed SyncGranule task to return an empty granules list when given an empty
    (or absent) granules list on input, rather than throwing an exception
- **CUMULUS-1955**
  - Added `@cumulus/aws-client/S3.getObject` to get an AWS S3 object
  - Added `@cumulus/aws-client/S3.waitForObject` to get an AWS S3 object,
    retrying, if necessary
- **CUMULUS-1961**
  - Adds `startTimestamp` and `endTimestamp` parameters to endpoint
    `reconcilationReports`.  Setting these values will filter the returned
    report to cumulus data that falls within the timestamps. It also causes the
    report to be one directional, meaning cumulus is only reconciled with CMR,
    but not the other direction. The Granules will be filtered by their
    `updatedAt` values. Collections are filtered by the updatedAt time of their
    granules, i.e. Collections with granules that are updatedAt a time between
    the time parameters will be returned in the reconciliation reports.
  - Adds `startTimestamp` and `endTimestamp` parameters to create-reconciliation-reports
    lambda function. If either of these params is passed in with a value that can be
    converted to a date object, the inter-platform comparison between Cumulus and CMR will
    be one way.  That is, collections, granules, and files will be filtered by time for
    those found in Cumulus and only those compared to the CMR holdings. For the moment
    there is not enough information to change the internal consistency check, and S3 vs
    Cumulus comparisons are unchanged by the timestamps.
- **CUMULUS-1962**
  - Adds `location` as parameter to `/reconciliationReports` endpoint. Options are `S3`
    resulting in a S3 vs. Cumulus database search or `CMR` resulting in CMR vs. Cumulus database search.
- **CUMULUS-1963**
  - Adds `granuleId` as input parameter to `/reconcilationReports`
    endpoint. Limits inputs parameters to either `collectionId` or `granuleId`
    and will fail to create the report if both are provided.  Adding granuleId
    will find collections in Cumulus by granuleId and compare those one way
    with those in CMR.
  - `/reconciliationReports` now validates any input json before starting the
    async operation and the lambda handler no longer validates input
    parameters.
- **CUMULUS-1964**
  - Reports can now be filtered on provider
- **CUMULUS-1965**
  - Adds `collectionId` parameter to the `/reconcilationReports`
    endpoint. Setting this value will limit the scope of the reconcilation
    report to only the input collectionId when comparing Cumulus and
    CMR. `collectionId` is provided an array of strings e.g. `[shortname___version, shortname2___version2]`
- **CUMULUS-2107**
  - Added a new task, `update-cmr-access-constraints`, that will set access constraints in CMR Metadata.
    Currently supports UMMG-JSON and Echo10XML, where it will configure `AccessConstraints` and
    `RestrictionFlag/RestrictionComment`, respectively.
  - Added an operator doc on how to configure and run the access constraint update workflow, which will update the metadata using the new task, and then publish the updated metadata to CMR.
  - Added an operator doc on bulk operations.
- **CUMULUS-2111**
  - Added variables to `cumulus` module:
    - `tea_api_egress_log_group`
    - `tea_external_api_endpoint`
    - `tea_internal_api_endpoint`
    - `tea_rest_api_id`
    - `tea_rest_api_root_resource_id`
    - `tea_stack_name`
  - Added variables to `distribution` module:
    - `tea_api_egress_log_group`
    - `tea_external_api_endpoint`
    - `tea_internal_api_endpoint`
    - `tea_rest_api_id`
    - `tea_rest_api_root_resource_id`
    - `tea_stack_name`
- **CUMULUS-2112**
  - Added `@cumulus/api/lambdas/internal-reconciliation-report`, so create-reconciliation-report
    lambda can create `Internal` reconciliation report
- **CUMULUS-2116**
  - Added `@cumulus/api/models/granule.unpublishAndDeleteGranule` which
  unpublishes a granule from CMR and deletes it from Cumulus, but does not
  update the record to `published: false` before deletion
- **CUMULUS-2113**
  - Added Granule not found report to reports endpoint
  - Update reports to return breakdown by Granule of files both in DynamoDB and S3
- **CUMULUS-2123**
  - Added `cumulus-rds-tf` DB cluster module to `tf-modules` that adds a
    serverless RDS Aurora/PostgreSQL database cluster to meet the PostgreSQL
    requirements for future releases.
  - Updated the default Cumulus module to take the following new required variables:
    - rds_user_access_secret_arn:
      AWS Secrets Manager secret ARN containing a JSON string of DB credentials
      (containing at least host, password, port as keys)
    - rds_security_group:
      RDS Security Group that provides connection access to the RDS cluster
  - Updated API lambdas and default ECS cluster to add them to the
    `rds_security_group` for database access
- **CUMULUS-2126**
  - The collections endpoint now writes to the RDS database
- **CUMULUS-2127**
  - Added migration to create collections relation for RDS database
- **CUMULUS-2129**
  - Added `data-migration1` Terraform module and Lambda to migrate data from Dynamo to RDS
    - Added support to Lambda for migrating collections data from Dynamo to RDS
- **CUMULUS-2155**
  - Added `rds_connection_heartbeat` to `cumulus` and `data-migration` tf
    modules.  If set to true, this diagnostic variable instructs Core's database
    code to fire off a connection 'heartbeat' query and log the timing/results
    for diagnostic purposes, and retry certain connection timeouts once.
    This option is disabled by default
- **CUMULUS-2156**
  - Support array inputs parameters for `Internal` reconciliation report
- **CUMULUS-2157**
  - Added support to `data-migration1` Lambda for migrating providers data from Dynamo to RDS
    - The migration process for providers will convert any credentials that are stored unencrypted or encrypted with an S3 keypair provider to be encrypted with a KMS key instead
- **CUMULUS-2161**
  - Rules now support an `executionNamePrefix` property. If set, any executions
    triggered as a result of that rule will use that prefix in the name of the
    execution.
  - The `QueueGranules` task now supports an `executionNamePrefix` property. Any
    executions queued by that task will use that prefix in the name of the
    execution. See the
    [example workflow](./example/cumulus-tf/discover_granules_with_execution_name_prefix_workflow.asl.json)
    for usage.
  - The `QueuePdrs` task now supports an `executionNamePrefix` config property.
    Any executions queued by that task will use that prefix in the name of the
    execution. See the
    [example workflow](./example/cumulus-tf/discover_and_queue_pdrs_with_execution_name_prefix_workflow.asl.json)
    for usage.
- **CUMULUS-2162**
  - Adds new report type to `/reconciliationReport` endpoint.  The new report
    is `Granule Inventory`. This report is a CSV file of all the granules in
    the Cumulus DB. This report will eventually replace the existing
    `granules-csv` endpoint which has been deprecated.
- **CUMULUS-2197**
  - Added `ems_deploy` variable to the `cumulus` module. This is set to false by default, except
    for our example deployment, where it is needed for integration tests.

### Changed

- Upgraded version of [TEA](https://github.com/asfadmin/thin-egress-app/) deployed with Cumulus to build 88.
- **CUMULUS-2107**
  - Updated the `applyWorkflow` functionality on the granules endpoint to take a `meta` property to pass into the workflow message.
  - Updated the `BULK_GRANULE` functionality on the granules endpoint to support the above `applyWorkflow` change.
- **CUMULUS-2111**
  - Changed `distribution_api_gateway_stage` variable for `cumulus` module to `tea_api_gateway_stage`
  - Changed `api_gateway_stage` variable for `distribution` module to `tea_api_gateway_stage`
- **CUMULUS-2224**
  - Updated `/reconciliationReport`'s file reconciliation to include `"EXTENDED METADATA"` as a valid CMR relatedUrls Type.

### Fixed

- **CUMULUS-2168**
  - Fixed issue where large number of documents (generally logs) in the
    `cumulus` elasticsearch index results in the collection granule stats
    queries failing for the collections list api endpoint
- **CUMULUS-1955**
  - Due to AWS's eventual consistency model, it was possible for PostToCMR to
    publish an earlier version of a CMR metadata file, rather than the latest
    version created in a workflow.  This fix guarantees that the latest version
    is published, as expected.
- **CUMULUS-1961**
  - Fixed `activeCollections` query only returning 10 results
- **CUMULUS-2201**
  - Fix Reconciliation Report integration test failures by waiting for collections appear
    in es list and ingesting a fake granule xml file to CMR
- **CUMULUS-2015**
  - Reduced concurrency of `QueueGranules` task. That task now has a
    `config.concurrency` option that defaults to `3`.
- **CUMULUS-2116**
  - Fixed a race condition with bulk granule delete causing deleted granules to still appear in Elasticsearch. Granules removed via bulk delete should now be removed from Elasticsearch.
- **CUMULUS-2163**
  - Remove the `public-read` ACL from the `move-granules` task
- **CUMULUS-2164**
  - Fix issue where `cumulus` index is recreated and attached to an alias if it has been previously deleted
- **CUMULUS-2195**
  - Fixed issue with redirect from `/token` not working when using a Cloudfront endpoint to access the Cumulus API with Launchpad authentication enabled. The redirect should now work properly whether you are using a plain API gateway URL or a Cloudfront endpoint pointing at an API gateway URL.
- **CUMULUS-2200**
  - Fixed issue where __in and __not queries were stripping spaces from values

### Deprecated

- **CUMULUS-1955**
  - `@cumulus/aws-client/S3.getS3Object()`
  - `@cumulus/message/Queue.getQueueNameByUrl()`
  - `@cumulus/message/Queue.getQueueName()`
- **CUMULUS-2162**
  - `@cumulus/api/endpoints/granules-csv/list()`

### Removed

- **CUMULUS-2111**
  - Removed `distribution_url` and `distribution_redirect_uri` outputs from the `cumulus` module
  - Removed variables from the `cumulus` module:
    - `distribution_url`
    - `log_api_gateway_to_cloudwatch`
    - `thin_egress_cookie_domain`
    - `thin_egress_domain_cert_arn`
    - `thin_egress_download_role_in_region_arn`
    - `thin_egress_jwt_algo`
    - `thin_egress_jwt_secret_name`
    - `thin_egress_lambda_code_dependency_archive_key`
    - `thin_egress_stack_name`
  - Removed outputs from the `distribution` module:
    - `distribution_url`
    - `internal_tea_api`
    - `rest_api_id`
    - `thin_egress_app_redirect_uri`
  - Removed variables from the `distribution` module:
    - `bucket_map_key`
    - `distribution_url`
    - `log_api_gateway_to_cloudwatch`
    - `thin_egress_cookie_domain`
    - `thin_egress_domain_cert_arn`
    - `thin_egress_download_role_in_region_arn`
    - `thin_egress_jwt_algo`
    - `thin_egress_jwt_secret_name`
    - `thin_egress_lambda_code_dependency_archive_key`
- **CUMULUS-2157**
  - Removed `providerSecretsMigration` and `verifyProviderSecretsMigration` lambdas
- Removed deprecated `@cumulus/sf-sns-report` task
- Removed code:
  - `@cumulus/aws-client/S3.calculateS3ObjectChecksum`
  - `@cumulus/aws-client/S3.getS3ObjectReadStream`
  - `@cumulus/cmrjs.getFullMetadata`
  - `@cumulus/cmrjs.getMetadata`
  - `@cumulus/common/util.isNil`
  - `@cumulus/common/util.isNull`
  - `@cumulus/common/util.isUndefined`
  - `@cumulus/common/util.lookupMimeType`
  - `@cumulus/common/util.mkdtempSync`
  - `@cumulus/common/util.negate`
  - `@cumulus/common/util.noop`
  - `@cumulus/common/util.omit`
  - `@cumulus/common/util.renameProperty`
  - `@cumulus/common/util.sleep`
  - `@cumulus/common/util.thread`
  - `@cumulus/ingest/granule.copyGranuleFile`
  - `@cumulus/ingest/granule.moveGranuleFile`
  - `@cumulus/integration-tests/api/rules.deleteRule`
  - `@cumulus/integration-tests/api/rules.getRule`
  - `@cumulus/integration-tests/api/rules.listRules`
  - `@cumulus/integration-tests/api/rules.postRule`
  - `@cumulus/integration-tests/api/rules.rerunRule`
  - `@cumulus/integration-tests/api/rules.updateRule`
  - `@cumulus/integration-tests/sfnStep.parseStepMessage`
  - `@cumulus/message/Queue.getQueueName`
  - `@cumulus/message/Queue.getQueueNameByUrl`

## v2.0.2+ Backport releases

Release v2.0.1 was the last release on the 2.0.x release series.

Changes after this version on the 2.0.x release series are limited
security/requested feature patches and will not be ported forward to future
releases unless there is a corresponding CHANGELOG entry.

For up-to-date CHANGELOG for the maintenance release branch see
[CHANGELOG.md](https://github.com/nasa/cumulus/blob/release-2.0.x/CHANGELOG.md)
from the 2.0.x branch.

For the most recent release information for the maintenance branch please see
the [release page](https://github.com/nasa/cumulus/releases)

## [v2.0.7] 2020-10-1 - [BACKPORT]

### Fixed

- CVE-2020-7720
  - Updated common `node-forge` dependency to 0.10.0 to address CVE finding

### [v2.0.6] 2020-09-25 - [BACKPORT]

### Fixed

- **CUMULUS-2168**
  - Fixed issue where large number of documents (generally logs) in the
    `cumulus` elasticsearch index results in the collection granule stats
    queries failing for the collections list api endpoint

### [v2.0.5] 2020-09-15 - [BACKPORT]

#### Added

- Added `thin_egress_stack_name` variable to `cumulus` and `distribution` Terraform modules to allow overriding the default Cloudformation stack name used for the `thin-egress-app`. **Please note that if you change/set this value for an existing deployment, it will destroy and re-create your API gateway for the `thin-egress-app`.**

#### Fixed

- Fix collection list queries. Removed fixes to collection stats, which break queries for a large number of granules.

### [v2.0.4] 2020-09-08 - [BACKPORT]

#### Changed

- Upgraded version of [TEA](https://github.com/asfadmin/thin-egress-app/) deployed with Cumulus to build 88.

### [v2.0.3] 2020-09-02 - [BACKPORT]

#### Fixed

- **CUMULUS-1961**
  - Fixed `activeCollections` query only returning 10 results

- **CUMULUS-2039**
  - Fix issue causing SyncGranules task to run out of memory on large granules

#### CODE CHANGES

- The `@cumulus/aws-client/S3.getS3ObjectReadStreamAsync` function has been
  removed. It read the entire S3 object into memory before returning a read
  stream, which could cause Lambdas to run out of memory. Use
  `@cumulus/aws-client/S3.getObjectReadStream` instead.

### [v2.0.2] 2020-08-17 - [BACKPORT]

#### CODE CHANGES

- The `@cumulus/ingest/util.lookupMimeType` function now returns `undefined`
  rather than `null` if the mime type could not be found.
- The `@cumulus/ingest/lock.removeLock` function now returns `undefined`

#### Added

- **CUMULUS-2116**
  - Added `@cumulus/api/models/granule.unpublishAndDeleteGranule` which
  unpublishes a granule from CMR and deletes it from Cumulus, but does not
  update the record to `published: false` before deletion

### Fixed

- **CUMULUS-2116**
  - Fixed a race condition with bulk granule delete causing deleted granules to still appear in Elasticsearch. Granules removed via bulk delete should now be removed from Elasticsearch.

## [v2.0.1] 2020-07-28

### Added

- **CUMULUS-1886**
  - Added `multiple sort keys` support to `@cumulus/api`
- **CUMULUS-2099**
  - `@cumulus/message/Queue.getQueueUrl` to get the queue URL specified in a Cumulus workflow message, if any.

### Fixed

- **[PR 1790](https://github.com/nasa/cumulus/pull/1790)**
  - Fixed bug with request headers in `@cumulus/launchpad-auth` causing Launchpad token requests to fail

## [v2.0.0] 2020-07-23

### BREAKING CHANGES

- Changes to the `@cumulus/api-client` package
  - The `CumulusApiClientError` class must now be imported using
    `const { CumulusApiClientError } = require('@cumulus/api-client/CumulusApiClientError')`
- The `@cumulus/sftp-client/SftpClient` class must now be imported using
  `const { SftpClient } = require('@cumulus/sftp-client');`
- Instances of `@cumulus/ingest/SftpProviderClient` no longer implicitly connect
  when `download`, `list`, or `sync` are called. You must call `connect` on the
  provider client before issuing one of those calls. Failure to do so will
  result in a "Client not connected" exception being thrown.
- Instances of `@cumulus/ingest/SftpProviderClient` no longer implicitly
  disconnect from the SFTP server when `list` is called.
- Instances of `@cumulus/sftp-client/SftpClient` must now be explicitly closed
  by calling `.end()`
- Instances of `@cumulus/sftp-client/SftpClient` no longer implicitly connect to
  the server when `download`, `unlink`, `syncToS3`, `syncFromS3`, and `list` are
  called. You must explicitly call `connect` before calling one of those
  methods.
- Changes to the `@cumulus/common` package
  - `cloudwatch-event.getSfEventMessageObject()` now returns `undefined` if the
    message could not be found or could not be parsed. It previously returned
    `null`.
  - `S3KeyPairProvider.decrypt()` now throws an exception if the bucket
    containing the key cannot be determined.
  - `S3KeyPairProvider.decrypt()` now throws an exception if the stack cannot be
    determined.
  - `S3KeyPairProvider.encrypt()` now throws an exception if the bucket
    containing the key cannot be determined.
  - `S3KeyPairProvider.encrypt()` now throws an exception if the stack cannot be
    determined.
  - `sns-event.getSnsEventMessageObject()` now returns `undefined` if it could
    not be parsed. It previously returned `null`.
  - The `aws` module has been removed.
  - The `BucketsConfig.buckets` property is now read-only and private
  - The `test-utils.validateConfig()` function now resolves to `undefined`
    rather than `true`.
  - The `test-utils.validateInput()` function now resolves to `undefined` rather
    than `true`.
  - The `test-utils.validateOutput()` function now resolves to `undefined`
    rather than `true`.
  - The static `S3KeyPairProvider.retrieveKey()` function has been removed.
- Changes to the `@cumulus/cmrjs` package
  - `@cumulus/cmrjs.constructOnlineAccessUrl()` and
    `@cumulus/cmrjs/cmr-utils.constructOnlineAccessUrl()` previously took a
    `buckets` parameter, which was an instance of
    `@cumulus/common/BucketsConfig`. They now take a `bucketTypes` parameter,
    which is a simple object mapping bucket names to bucket types. Example:
    `{ 'private-1': 'private', 'public-1': 'public' }`
  - `@cumulus/cmrjs.reconcileCMRMetadata()` and
    `@cumulus/cmrjs/cmr-utils.reconcileCMRMetadata()` now take a **required**
    `bucketTypes` parameter, which is a simple object mapping bucket names to
    bucket types. Example: `{ 'private-1': 'private', 'public-1': 'public' }`
  - `@cumulus/cmrjs.updateCMRMetadata()` and
    `@cumulus/cmrjs/cmr-utils.updateCMRMetadata()` previously took an optional
    `inBuckets` parameter, which was an instance of
    `@cumulus/common/BucketsConfig`. They now take a **required** `bucketTypes`
    parameter, which is a simple object mapping bucket names to bucket types.
    Example: `{ 'private-1': 'private', 'public-1': 'public' }`
- The minimum supported version of all published Cumulus packages is now Node
  12.18.0
  - Tasks using the `cumuluss/cumulus-ecs-task` Docker image must be updated to
    `cumuluss/cumulus-ecs-task:1.7.0`. This can be done by updating the `image`
    property of any tasks defined using the `cumulus_ecs_service` Terraform
    module.
- Changes to `@cumulus/aws-client/S3`
  - The signature of the `getObjectSize` function has changed. It now takes a
    params object with three properties:
    - **s3**: an instance of an AWS.S3 object
    - **bucket**
    - **key**
  - The `getObjectSize` function will no longer retry if the object does not
    exist
- **CUMULUS-1861**
  - `@cumulus/message/Collections.getCollectionIdFromMessage` now throws a
    `CumulusMessageError` if `collectionName` and `collectionVersion` are missing
    from `meta.collection`.   Previously this method would return
    `'undefined___undefined'` instead
  - `@cumulus/integration-tests/addCollections` now returns an array of collections that
    were added rather than the count of added collections
- **CUMULUS-1930**
  - The `@cumulus/common/util.uuid()` function has been removed
- **CUMULUS-1955**
  - `@cumulus/aws-client/S3.multipartCopyObject` now returns an object with the
    AWS `etag` of the destination object
  - `@cumulus/ingest/S3ProviderClient.list` now sets a file object's `path`
    property to `undefined` instead of `null` when the file is at the top level
    of its bucket
  - The `sync` methods of the following classes in the `@cumulus/ingest` package
    now return an object with the AWS `s3uri` and `etag` of the destination file
    (they previously returned only a string representing the S3 URI)
    - `FtpProviderClient`
    - `HttpProviderClient`
    - `S3ProviderClient`
    - `SftpProviderClient`
- **CUMULUS-1958**
  - The following methods exported from `@cumulus/cmr-js/cmr-utils` were made
    async, and added distributionBucketMap as a parameter:
    - constructOnlineAccessUrl
    - generateFileUrl
    - reconcileCMRMetadata
    - updateCMRMetadata
- **CUMULUS-1969**
  - The `DiscoverPdrs` task now expects `provider_path` to be provided at
    `event.config.provider_path`, not `event.config.collection.provider_path`
  - `event.config.provider_path` is now a required parameter of the
    `DiscoverPdrs` task
  - `event.config.collection` is no longer a parameter to the `DiscoverPdrs`
    task
  - Collections no longer support the `provider_path` property. The tasks that
    relied on that property are now referencing `config.meta.provider_path`.
    Workflows should be updated accordingly.
- **CUMULUS-1977**
  - Moved bulk granule deletion endpoint from `/bulkDelete` to
    `/granules/bulkDelete`
- **CUMULUS-1991**
  - Updated CMR metadata generation to use "Download file.hdf" (where `file.hdf` is the filename of the given resource) as the resource description instead of "File to download"
  - CMR metadata updates now respect changes to resource descriptions (previously only changes to resource URLs were respected)

### MIGRATION STEPS

- Due to an issue with the AWS API Gateway and how the Thin Egress App Cloudformation template applies updates, you may need to redeploy your
  `thin-egress-app-EgressGateway` manually as a one time migration step.    If your deployment fails with an
  error similar to:

  ```bash
  Error: Lambda function (<stack>-tf-TeaCache) returned error: ({"errorType":"HTTPError","errorMessage":"Response code 404 (Not Found)"})
  ```

  Then follow the [AWS
  instructions](https://docs.aws.amazon.com/apigateway/latest/developerguide/how-to-deploy-api-with-console.html)
  to `Redeploy a REST API to a stage` for your egress API and re-run `terraform
  apply`.

### Added

- **CUMULUS-2081**
  - Add Integrator Guide section for onboarding
  - Add helpful tips documentation

- **CUMULUS-1902**
  - Add Common Use Cases section under Operator Docs

- **CUMULUS-2058**
  - Added `lambda_processing_role_name` as an output from the `cumulus` module
    to provide the processing role name
- **CUMULUS-1417**
  - Added a `checksumFor` property to collection `files` config. Set this
    property on a checksum file's definition matching the `regex` of the target
    file. More details in the ['Data Cookbooks
    Setup'](https://nasa.github.io/cumulus/docs/next/data-cookbooks/setup)
    documentation.
  - Added `checksumFor` validation to collections model.
- **CUMULUS-1956**
  - Added `@cumulus/earthata-login-client` package
  - The `/s3credentials` endpoint that is deployed as part of distribution now
    supports authentication using tokens created by a different application. If
    a request contains the `EDL-ClientId` and `EDL-Token` headers,
    authentication will be handled using that token rather than attempting to
    use OAuth.
  - `@cumulus/earthata-login-client.getTokenUsername()` now accepts an
    `xRequestId` argument, which will be included as the `X-Request-Id` header
    when calling Earthdata Login.
  - If the `s3Credentials` endpoint is invoked with an EDL token and an
    `X-Request-Id` header, that `X-Request-Id` header will be forwarded to
    Earthata Login.
- **CUMULUS-1957**
  - If EDL token authentication is being used, and the `EDL-Client-Name` header
    is set, `@the-client-name` will be appended to the end of the Earthdata
    Login username that is used as the `RoleSessionName` of the temporary IAM
    credentials. This value will show up in the AWS S3 server access logs.
- **CUMULUS-1958**
  - Add the ability for users to specify a `bucket_map_key` to the `cumulus`
    terraform module as an override for the default .yaml values that are passed
    to TEA by Core.    Using this option *requires* that each configured
    Cumulus 'distribution' bucket (e.g. public/protected buckets) have a single
    TEA mapping.  Multiple maps per bucket are not supported.
  - Updated Generating a distribution URL, the MoveGranules task and all CMR
    reconciliation functionality to utilize the TEA bucket map override.
  - Updated deploy process to utilize a bootstrap 'tea-map-cache' lambda that
    will, after deployment of Cumulus Core's TEA instance, query TEA for all
    protected/public buckets and generate a mapping configuration used
    internally by Core.  This object is also exposed as an output of the Cumulus
    module as `distribution_bucket_map`.
- **CUMULUS-1961**
  - Replaces DynamoDB for Elasticsearch for reconciliationReportForCumulusCMR
    comparisons between Cumulus and CMR.
- **CUMULUS-1970**
  - Created the `add-missing-file-checksums` workflow task
  - Added `@cumulus/aws-client/S3.calculateObjectHash()` function
  - Added `@cumulus/aws-client/S3.getObjectReadStream()` function
- **CUMULUS-1887**
  - Add additional fields to the granule CSV download file
- **CUMULUS-2019**
  - Add `infix` search to es query builder `@cumulus/api/es/es/queries` to
    support partial matching of the keywords

### Changed

- **CUMULUS-2032**
  - Updated @cumulus/ingest/HttpProviderClient to utilize a configuration key
    `httpListTimeout` to set the default timeout for discovery HTTP/HTTPS
    requests, and updates the default for the provider to 5 minutes (300 seconds).
  - Updated the DiscoverGranules and DiscoverPDRs tasks to utilize the updated
    configuration value if set via workflow config, and updates the default for
    these tasks to 5 minutes (300 seconds).

- **CUMULUS-176**
  - The API will now respond with a 400 status code when a request body contains
    invalid JSON. It had previously returned a 500 status code.
- **CUMULUS-1861**
  - Updates Rule objects to no longer require a collection.
  - Changes the DLQ behavior for `sfEventSqsToDbRecords` and
    `sfEventSqsToDbRecordsInputQueue`. Previously failure to write a database
    record would result in lambda success, and an error log in the CloudWatch
    logs.   The lambda has been updated to manually add a record to
    the `sfEventSqsToDbRecordsDeadLetterQueue` if the granule, execution, *or*
    pdr record fails to write, in addition to the previous error logging.
- **CUMULUS-1956**
  - The `/s3credentials` endpoint that is deployed as part of distribution now
    supports authentication using tokens created by a different application. If
    a request contains the `EDL-ClientId` and `EDL-Token` headers,
    authentication will be handled using that token rather than attempting to
    use OAuth.
- **CUMULUS-1977**
  - API endpoint POST `/granules/bulk` now returns a 202 status on a successful
    response instead of a 200 response
  - API endpoint DELETE `/granules/<granule-id>` now returns a 404 status if the
    granule record was already deleted
  - `@cumulus/api/models/Granule.update()` now returns the updated granule
    record
  - Implemented POST `/granules/bulkDelete` API endpoint to support deleting
    granules specified by ID or returned by the provided query in the request
    body. If the request is successful, the endpoint returns the async operation
    ID that has been started to remove the granules.
    - To use a query in the request body, your deployment must be
      [configured to access the Elasticsearch host for ESDIS metrics](https://nasa.github.io/cumulus/docs/additional-deployment-options/cloudwatch-logs-delivery#esdis-metrics)
      in your environment
  - Added `@cumulus/api/models/Granule.getRecord()` method to return raw record
    from DynamoDB
  - Added `@cumulus/api/models/Granule.delete()` method which handles deleting
    the granule record from DynamoDB and the granule files from S3
- **CUMULUS-1982**
  - The `globalConnectionLimit` property of providers is now optional and
    defaults to "unlimited"
- **CUMULUS-1997**
  - Added optional `launchpad` configuration to `@cumulus/hyrax-metadata-updates` task config schema.
- **CUMULUS-1991**
  - `@cumulus/cmrjs/src/cmr-utils/constructOnlineAccessUrls()` now throws an error if `cmrGranuleUrlType = "distribution"` and no distribution endpoint argument is provided
- **CUMULUS-2011**
  - Reconciliation reports are now generated within an AsyncOperation
- **CUMULUS-2016**
  - Upgrade TEA to version 79

### Fixed

- **CUMULUS-1991**
  - Added missing `DISTRIBUTION_ENDPOINT` environment variable for API lambdas. This environment variable is required for API requests to move granules.

- **CUMULUS-1961**
  - Fixed granules and executions query params not getting sent to API in granule list operation in `@cumulus/api-client`

### Deprecated

- `@cumulus/aws-client/S3.calculateS3ObjectChecksum()`
- `@cumulus/aws-client/S3.getS3ObjectReadStream()`
- `@cumulus/common/log.convertLogLevel()`
- `@cumulus/collection-config-store`
- `@cumulus/common/util.sleep()`

- **CUMULUS-1930**
  - `@cumulus/common/log.convertLogLevel()`
  - `@cumulus/common/util.isNull()`
  - `@cumulus/common/util.isUndefined()`
  - `@cumulus/common/util.negate()`
  - `@cumulus/common/util.noop()`
  - `@cumulus/common/util.isNil()`
  - `@cumulus/common/util.renameProperty()`
  - `@cumulus/common/util.lookupMimeType()`
  - `@cumulus/common/util.thread()`
  - `@cumulus/common/util.mkdtempSync()`

### Removed

- The deprecated `@cumulus/common.bucketsConfigJsonObject` function has been
  removed
- The deprecated `@cumulus/common.CollectionConfigStore` class has been removed
- The deprecated `@cumulus/common.concurrency` module has been removed
- The deprecated `@cumulus/common.constructCollectionId` function has been
  removed
- The deprecated `@cumulus/common.launchpad` module has been removed
- The deprecated `@cumulus/common.LaunchpadToken` class has been removed
- The deprecated `@cumulus/common.Semaphore` class has been removed
- The deprecated `@cumulus/common.stringUtils` module has been removed
- The deprecated `@cumulus/common/aws.cloudwatchlogs` function has been removed
- The deprecated `@cumulus/common/aws.deleteS3Files` function has been removed
- The deprecated `@cumulus/common/aws.deleteS3Object` function has been removed
- The deprecated `@cumulus/common/aws.dynamodb` function has been removed
- The deprecated `@cumulus/common/aws.dynamodbDocClient` function has been
  removed
- The deprecated `@cumulus/common/aws.getExecutionArn` function has been removed
- The deprecated `@cumulus/common/aws.headObject` function has been removed
- The deprecated `@cumulus/common/aws.listS3ObjectsV2` function has been removed
- The deprecated `@cumulus/common/aws.parseS3Uri` function has been removed
- The deprecated `@cumulus/common/aws.promiseS3Upload` function has been removed
- The deprecated `@cumulus/common/aws.recursivelyDeleteS3Bucket` function has
  been removed
- The deprecated `@cumulus/common/aws.s3CopyObject` function has been removed
- The deprecated `@cumulus/common/aws.s3ObjectExists` function has been removed
- The deprecated `@cumulus/common/aws.s3PutObject` function has been removed
- The deprecated `@cumulus/common/bucketsConfigJsonObject` function has been
  removed
- The deprecated `@cumulus/common/CloudWatchLogger` class has been removed
- The deprecated `@cumulus/common/collection-config-store.CollectionConfigStore`
  class has been removed
- The deprecated `@cumulus/common/collection-config-store.constructCollectionId`
  function has been removed
- The deprecated `@cumulus/common/concurrency.limit` function has been removed
- The deprecated `@cumulus/common/concurrency.mapTolerant` function has been
  removed
- The deprecated `@cumulus/common/concurrency.promiseUrl` function has been
  removed
- The deprecated `@cumulus/common/concurrency.toPromise` function has been
  removed
- The deprecated `@cumulus/common/concurrency.unless` function has been removed
- The deprecated `@cumulus/common/config.parseConfig` function has been removed
- The deprecated `@cumulus/common/config.resolveResource` function has been
  removed
- The deprecated `@cumulus/common/DynamoDb.get` function has been removed
- The deprecated `@cumulus/common/DynamoDb.scan` function has been removed
- The deprecated `@cumulus/common/FieldPattern` class has been removed
- The deprecated `@cumulus/common/launchpad.getLaunchpadToken` function has been
  removed
- The deprecated `@cumulus/common/launchpad.validateLaunchpadToken` function has
  been removed
- The deprecated `@cumulus/common/LaunchpadToken` class has been removed
- The deprecated `@cumulus/common/message.buildCumulusMeta` function has been
  removed
- The deprecated `@cumulus/common/message.buildQueueMessageFromTemplate`
  function has been removed
- The deprecated `@cumulus/common/message.getCollectionIdFromMessage` function
  has been removed
- The deprecated `@cumulus/common/message.getMaximumExecutions` function has
  been removed
- The deprecated `@cumulus/common/message.getMessageExecutionArn` function has
  been removed
- The deprecated `@cumulus/common/message.getMessageExecutionName` function has
  been removed
- The deprecated `@cumulus/common/message.getMessageFromTemplate` function has
  been removed
- The deprecated `@cumulus/common/message.getMessageGranules` function has been
  removed
- The deprecated `@cumulus/common/message.getMessageStateMachineArn` function
  has been removed
- The deprecated `@cumulus/common/message.getQueueName` function has been
  removed
- The deprecated `@cumulus/common/message.getQueueNameByUrl` function has been
  removed
- The deprecated `@cumulus/common/message.hasQueueAndExecutionLimit` function
  has been removed
- The deprecated `@cumulus/common/Semaphore` class has been removed
- The deprecated `@cumulus/common/string.globalReplace` function has been removed
- The deprecated `@cumulus/common/string.isNonEmptyString` function has been
  removed
- The deprecated `@cumulus/common/string.isValidHostname` function has been
  removed
- The deprecated `@cumulus/common/string.match` function has been removed
- The deprecated `@cumulus/common/string.matches` function has been removed
- The deprecated `@cumulus/common/string.replace` function has been removed
- The deprecated `@cumulus/common/string.toLower` function has been removed
- The deprecated `@cumulus/common/string.toUpper` function has been removed
- The deprecated `@cumulus/common/testUtils.getLocalstackEndpoint` function has been removed
- The deprecated `@cumulus/common/util.setErrorStack` function has been removed
- The `@cumulus/common/util.uuid` function has been removed
- The deprecated `@cumulus/common/workflows.getWorkflowArn` function has been
  removed
- The deprecated `@cumulus/common/workflows.getWorkflowFile` function has been
  removed
- The deprecated `@cumulus/common/workflows.getWorkflowList` function has been
  removed
- The deprecated `@cumulus/common/workflows.getWorkflowTemplate` function has
  been removed
- `@cumulus/aws-client/StepFunctions.toSfnExecutionName()`
- `@cumulus/aws-client/StepFunctions.fromSfnExecutionName()`
- `@cumulus/aws-client/StepFunctions.getExecutionArn()`
- `@cumulus/aws-client/StepFunctions.getExecutionUrl()`
- `@cumulus/aws-client/StepFunctions.getStateMachineArn()`
- `@cumulus/aws-client/StepFunctions.pullStepFunctionEvent()`
- `@cumulus/common/test-utils/throttleOnce()`
- `@cumulus/integration-tests/api/distribution.invokeApiDistributionLambda()`
- `@cumulus/integration-tests/api/distribution.getDistributionApiRedirect()`
- `@cumulus/integration-tests/api/distribution.getDistributionApiFileStream()`

## [v1.24.0] 2020-06-03

### BREAKING CHANGES

- **CUMULUS-1969**
  - The `DiscoverPdrs` task now expects `provider_path` to be provided at
    `event.config.provider_path`, not `event.config.collection.provider_path`
  - `event.config.provider_path` is now a required parameter of the
    `DiscoverPdrs` task
  - `event.config.collection` is no longer a parameter to the `DiscoverPdrs`
    task
  - Collections no longer support the `provider_path` property. The tasks that
    relied on that property are now referencing `config.meta.provider_path`.
    Workflows should be updated accordingly.

- **CUMULUS-1997**
  - `@cumulus/cmr-client/CMRSearchConceptQueue` parameters have been changed to take a `cmrSettings` object containing clientId, provider, and auth information. This can be generated using `@cumulus/cmrjs/cmr-utils/getCmrSettings`. The `cmrEnvironment` variable has been removed.

### Added

- **CUMULUS-1800**
  - Added task configuration setting named `syncChecksumFiles` to the
    SyncGranule task. This setting is `false` by default, but when set to
    `true`, all checksum files associated with data files that are downloaded
    will be downloaded as well.
- **CUMULUS-1952**
  - Updated HTTP(S) provider client to accept username/password for Basic authorization. This change adds support for Basic Authorization such as Earthdata login redirects to ingest (i.e. as implemented in SyncGranule), but not to discovery (i.e. as implemented in DiscoverGranules). Discovery still expects the provider's file system to be publicly accessible, but not the individual files and their contents.
  - **NOTE**: Using this in combination with the HTTP protocol may expose usernames and passwords to intermediary network entities. HTTPS is highly recommended.
- **CUMULUS-1997**
  - Added optional `launchpad` configuration to `@cumulus/hyrax-metadata-updates` task config schema.

### Fixed

- **CUMULUS-1997**
  - Updated all CMR operations to use configured authentication scheme
- **CUMULUS-2010**
  - Updated `@cumulus/api/launchpadSaml` to support multiple userGroup attributes from the SAML response

## [v1.23.2] 2020-05-22

### BREAKING CHANGES

- Updates to the Cumulus archive API:
  - All endpoints now return a `401` response instead of a `403` for any request where the JWT passed as a Bearer token is invalid.
  - POST `/refresh` and DELETE `/token/<token>` endpoints now return a `401` response for requests with expired tokens

- **CUMULUS-1894**
  - `@cumulus/ingest/granule.handleDuplicateFile()`
    - The `copyOptions` parameter has been removed
    - An `ACL` parameter has been added
  - `@cumulus/ingest/granule.renameS3FileWithTimestamp()`
    - Now returns `undefined`

- **CUMULUS-1896**
  Updated all Cumulus core lambdas to utilize the new message adapter streaming interface via [cumulus-message-adapter-js v1.2.0](https://github.com/nasa/cumulus-message-adapter-js/releases/tag/v1.2.0).   Users of this version of Cumulus (or later) must utilize version 1.3.0 or greater of the [cumulus-message-adapter](https://github.com/nasa/cumulus-message-adapter) to support core lambdas.

- **CUMULUS-1912**
  - `@cumulus/api` reconciliationReports list endpoint returns a list of reconciliationReport records instead of S3Uri.

- **CUMULUS-1969**
  - The `DiscoverGranules` task now expects `provider_path` to be provided at
    `event.config.provider_path`, not `event.config.collection.provider_path`
  - `config.provider_path` is now a required parameter of the `DiscoverGranules`
    task

### MIGRATION STEPS

- To take advantage of the new TTL-based access token expiration implemented in CUMULUS-1777 (see notes below) and clear out existing records in your access tokens table, do the following:
  1. Log out of any active dashboard sessions
  2. Use the AWS console or CLI to delete your `<prefix>-AccessTokensTable` DynamoDB table
  3. [Re-deploy your `data-persistence` module](https://nasa.github.io/cumulus/docs/deployment/upgrade-readme#update-data-persistence-resources), which should re-create the `<prefix>-AccessTokensTable` DynamoDB table
  4. Return to using the Cumulus API/dashboard as normal
- This release requires the Cumulus Message Adapter layer deployed with Cumulus Core to be at least 1.3.0, as the core lambdas have updated to [cumulus-message-adapter-js v1.2.0](https://github.com/nasa/cumulus-message-adapter-js/releases/tag/v1.2.0) and the new CMA interface.  As a result, users should:
  1. Follow the [Cumulus Message Adapter (CMA) deployment instructions](https://nasa.github.io/cumulus/docs/deployment/deployment-readme#deploy-the-cumulus-message-adapter-layer) and install a CMA layer version >=1.3.0
  2. If you are using any custom Node.js Lambdas in your workflows **and** the Cumulus CMA layer/`cumulus-message-adapter-js`, you must update your lambda to use [cumulus-message-adapter-js v1.2.0](https://github.com/nasa/cumulus-message-adapter-js/releases/tag/v1.2.0) and follow the migration instructions in the release notes. Prior versions of `cumulus-message-adapter-js` are not compatible with CMA >= 1.3.0.
- Migrate existing s3 reconciliation report records to database (CUMULUS-1911):
  - After update your `data persistence` module and Cumulus resources, run the command:

  ```bash
  ./node_modules/.bin/cumulus-api migrate --stack `<your-terraform-deployment-prefix>` --migrationVersion migration5
  ```

### Added

- Added a limit for concurrent Elasticsearch requests when doing an index from database operation
- Added the `es_request_concurrency` parameter to the archive and cumulus Terraform modules

- **CUMULUS-1995**
  - Added the `es_index_shards` parameter to the archive and cumulus Terraform modules to configure the number of shards for the ES index
    - If you have an existing ES index, you will need to [reindex](https://nasa.github.io/cumulus-api/#reindex) and then [change index](https://nasa.github.io/cumulus-api/#change-index) to take advantage of shard updates

- **CUMULUS-1894**
  - Added `@cumulus/aws-client/S3.moveObject()`

- **CUMULUS-1911**
  - Added ReconciliationReports table
  - Updated CreateReconciliationReport lambda to save Reconciliation Report records to database
  - Updated dbIndexer and IndexFromDatabase lambdas to index Reconciliation Report records to Elasticsearch
  - Added migration_5 to migrate existing s3 reconciliation report records to database and Elasticsearch
  - Updated `@cumulus/api` package, `tf-modules/archive` and `tf-modules/data-persistence` Terraform modules

- **CUMULUS-1916**
  - Added util function for seeding reconciliation reports when running API locally in dashboard

### Changed

- **CUMULUS-1777**
  - The `expirationTime` property is now a **required field** of the access tokens model.
  - Updated the `AccessTokens` table to set a [TTL](https://docs.aws.amazon.com/amazondynamodb/latest/developerguide/howitworks-ttl.html) on the `expirationTime` field in `tf-modules/data-persistence/dynamo.tf`. As a result, access token records in this table whose `expirationTime` has passed should be **automatically deleted by DynamoDB**.
  - Updated all code creating access token records in the Dynamo `AccessTokens` table to set the `expirationTime` field value in seconds from the epoch.
- **CUMULUS-1912**
  - Updated reconciliationReports endpoints to query against Elasticsearch, delete report from both database and s3
  - Added `@cumulus/api-client/reconciliationReports`
- **CUMULUS-1999**
  - Updated `@cumulus/common/util.deprecate()` so that only a single deprecation notice is printed for each name/version combination

### Fixed

- **CUMULUS-1894**
  - The `SyncGranule` task can now handle files larger than 5 GB
- **CUMULUS-1987**
  - `Remove granule from CMR` operation in `@cumulus/api` now passes token to CMR when fetching granule metadata, allowing removal of private granules
- **CUMULUS-1993**
  - For a given queue, the `sqs-message-consumer` Lambda will now only schedule workflows for rules matching the queue **and the collection information in each queue message (if any)**
    - The consumer also now only reads each queue message **once per Lambda invocation**, whereas previously each message was read **once per queue rule per Lambda invocation**
  - Fixed bug preventing the deletion of multiple SNS rules that share the same SNS topic

### Deprecated

- **CUMULUS-1894**
  - `@cumulus/ingest/granule.copyGranuleFile()`
  - `@cumulus/ingest/granule.moveGranuleFile()`

- **CUMULUS-1987** - Deprecated the following functions:
  - `@cumulus/cmrjs/getMetadata(cmrLink)` -> `@cumulus/cmr-client/CMR.getGranuleMetadata(cmrLink)`
  - `@cumulus/cmrjs/getFullMetadata(cmrLink)`

## [v1.22.1] 2020-05-04

**Note**: v1.22.0 was not released as a package due to npm/release concerns.  Users upgrading to 1.22.x should start with 1.22.1

### Added

- **CUMULUS-1894**
  - Added `@cumulus/aws-client/S3.multipartCopyObject()`
- **CUMULUS-408**
  - Added `certificateUri` field to provider schema. This optional field allows operators to specify an S3 uri to a CA bundle to use for HTTPS requests.
- **CUMULUS-1787**
  - Added `collections/active` endpoint for returning collections with active granules in `@cumulus/api`
- **CUMULUS-1799**
  - Added `@cumulus/common/stack.getBucketsConfigKey()` to return the S3 key for the buckets config object
  - Added `@cumulus/common/workflows.getWorkflowFileKey()` to return the S3 key for a workflow definition object
  - Added `@cumulus/common/workflows.getWorkflowsListKeyPrefix()` to return the S3 key prefix for objects containing workflow definitions
  - Added `@cumulus/message` package containing utilities for building and parsing Cumulus messages
- **CUMULUS-1850**
  - Added `@cumulus/aws-client/Kinesis.describeStream()` to get a Kinesis stream description
- **CUMULUS-1853**
  - Added `@cumulus/integration-tests/collections.createCollection()`
  - Added `@cumulus/integration-tests/executions.findExecutionArn()`
  - Added `@cumulus/integration-tests/executions.getExecutionWithStatus()`
  - Added `@cumulus/integration-tests/granules.getGranuleWithStatus()`
  - Added `@cumulus/integration-tests/providers.createProvider()`
  - Added `@cumulus/integration-tests/rules.createOneTimeRule()`

### Changed

- **CUMULUS-1682**
  - Moved all `@cumulus/ingest/parse-pdr` code into the `parse-pdr` task as it had become tightly coupled with that task's handler and was not used anywhere else. Unit tests also restored.
- **CUMULUS-1820**
  - Updated the Thin Egress App module used in `tf-modules/distribution/main.tf` to build 74. [See the release notes](https://github.com/asfadmin/thin-egress-app/releases/tag/tea-build.74).
- **CUMULUS-1852**
  - Updated POST endpoints for `/collections`, `/providers`, and `/rules` to log errors when returning a 500 response
  - Updated POST endpoint for `/collections`:
    - Return a 400 response when the `name` or `version` fields are missing
    - Return a 409 response if the collection already exists
    - Improved error messages to be more explicit
  - Updated POST endpoint for `/providers`:
    - Return a 400 response if the `host` field value is invalid
    - Return a 409 response if the provider already exists
  - Updated POST endpoint for `/rules`:
    - Return a 400 response if rule `name` is invalid
    - Return a 400 response if rule `type` is invalid
- **CUMULUS-1891**
  - Updated the following endpoints using async operations to return a 503 error if the ECS task  cannot be started and a 500 response for a non-specific error:
    - POST `/replays`
    - POST `/bulkDelete`
    - POST `/elasticsearch/index-from-database`
    - POST `/granules/bulk`

### Fixed

- **CUMULUS-408**
  - Fixed HTTPS discovery and ingest.

- **CUMULUS-1850**
  - Fixed a bug in Kinesis event processing where the message consumer would not properly filter available rules based on the collection information in the event and the Kinesis stream ARN

- **CUMULUS-1853**
  - Fixed a bug where attempting to create a rule containing a payload property
    would fail schema validation.

- **CUMULUS-1854**
  - Rule schema is validated before starting workflows or creating event source mappings

- **CUMULUS-1974**
  - Fixed @cumulus/api webpack config for missing underscore object due to underscore update

- **CUMULUS-2210**
  - Fixed `cmr_oauth_provider` variable not being propagated to reconciliation reports

### Deprecated

- **CUMULUS-1799** - Deprecated the following code. For cases where the code was moved into another package, the new code location is noted:
  - `@cumulus/aws-client/StepFunctions.fromSfnExecutionName()`
  - `@cumulus/aws-client/StepFunctions.toSfnExecutionName()`
  - `@cumulus/aws-client/StepFunctions.getExecutionArn()` -> `@cumulus/message/Executions.buildExecutionArn()`
  - `@cumulus/aws-client/StepFunctions.getExecutionUrl()` -> `@cumulus/message/Executions.getExecutionUrlFromArn()`
  - `@cumulus/aws-client/StepFunctions.getStateMachineArn()` -> `@cumulus/message/Executions.getStateMachineArnFromExecutionArn()`
  - `@cumulus/aws-client/StepFunctions.pullStepFunctionEvent()` -> `@cumulus/message/StepFunctions.pullStepFunctionEvent()`
  - `@cumulus/common/bucketsConfigJsonObject()`
  - `@cumulus/common/CloudWatchLogger`
  - `@cumulus/common/collection-config-store/CollectionConfigStore` -> `@cumulus/collection-config-store`
  - `@cumulus/common/collection-config-store.constructCollectionId()` -> `@cumulus/message/Collections.constructCollectionId`
  - `@cumulus/common/concurrency.limit()`
  - `@cumulus/common/concurrency.mapTolerant()`
  - `@cumulus/common/concurrency.promiseUrl()`
  - `@cumulus/common/concurrency.toPromise()`
  - `@cumulus/common/concurrency.unless()`
  - `@cumulus/common/config.buildSchema()`
  - `@cumulus/common/config.parseConfig()`
  - `@cumulus/common/config.resolveResource()`
  - `@cumulus/common/config.resourceToArn()`
  - `@cumulus/common/FieldPattern`
  - `@cumulus/common/launchpad.getLaunchpadToken()` -> `@cumulus/launchpad-auth/index.getLaunchpadToken()`
  - `@cumulus/common/LaunchpadToken` -> `@cumulus/launchpad-auth/LaunchpadToken`
  - `@cumulus/common/launchpad.validateLaunchpadToken()` -> `@cumulus/launchpad-auth/index.validateLaunchpadToken()`
  - `@cumulus/common/message.buildCumulusMeta()` -> `@cumulus/message/Build.buildCumulusMeta()`
  - `@cumulus/common/message.buildQueueMessageFromTemplate()` -> `@cumulus/message/Build.buildQueueMessageFromTemplate()`
  - `@cumulus/common/message.getCollectionIdFromMessage()` -> `@cumulus/message/Collections.getCollectionIdFromMessage()`
  - `@cumulus/common/message.getMessageExecutionArn()` -> `@cumulus/message/Executions.getMessageExecutionArn()`
  - `@cumulus/common/message.getMessageExecutionName()` -> `@cumulus/message/Executions.getMessageExecutionName()`
  - `@cumulus/common/message.getMaximumExecutions()` -> `@cumulus/message/Queue.getMaximumExecutions()`
  - `@cumulus/common/message.getMessageFromTemplate()`
  - `@cumulus/common/message.getMessageStateMachineArn()` -> `@cumulus/message/Executions.getMessageStateMachineArn()`)
  - `@cumulus/common/message.getMessageGranules()` -> `@cumulus/message/Granules.getMessageGranules()`
  - `@cumulus/common/message.getQueueNameByUrl()` -> `@cumulus/message/Queue.getQueueNameByUrl()`
  - `@cumulus/common/message.getQueueName()` -> `@cumulus/message/Queue.getQueueName()`)
  - `@cumulus/common/message.hasQueueAndExecutionLimit()` -> `@cumulus/message/Queue.hasQueueAndExecutionLimit()`
  - `@cumulus/common/Semaphore`
  - `@cumulus/common/test-utils.throttleOnce()`
  - `@cumulus/common/workflows.getWorkflowArn()`
  - `@cumulus/common/workflows.getWorkflowFile()`
  - `@cumulus/common/workflows.getWorkflowList()`
  - `@cumulus/common/workflows.getWorkflowTemplate()`
  - `@cumulus/integration-tests/sfnStep/SfnStep.parseStepMessage()` -> `@cumulus/message/StepFunctions.parseStepMessage()`
- **CUMULUS-1858** - Deprecated the following functions.
  - `@cumulus/common/string.globalReplace()`
  - `@cumulus/common/string.isNonEmptyString()`
  - `@cumulus/common/string.isValidHostname()`
  - `@cumulus/common/string.match()`
  - `@cumulus/common/string.matches()`
  - `@cumulus/common/string.replace()`
  - `@cumulus/common/string.toLower()`
  - `@cumulus/common/string.toUpper()`

### Removed

- **CUMULUS-1799**: Deprecated code removals:
  - Removed from `@cumulus/common/aws`:
    - `pullStepFunctionEvent()`
  - Removed `@cumulus/common/sfnStep`
  - Removed `@cumulus/common/StepFunctions`

## [v1.21.0] 2020-03-30

### PLEASE NOTE

- **CUMULUS-1762**: the `messageConsumer` for `sns` and `kinesis`-type rules now fetches
  the collection information from the message. You should ensure that your rule's collection
  name and version match what is in the message for these ingest messages to be processed.
  If no matching rule is found, an error will be thrown and logged in the
  `messageConsumer` Lambda function's log group.

### Added

- **CUMULUS-1629**`
  - Updates discover-granules task to respect/utilize duplicateHandling configuration such that
    - skip:               Duplicates will be filtered from the granule list
    - error:              Duplicates encountered will result in step failure
    - replace, version:   Duplicates will be ignored and handled as normal.
  - Adds a new copy of the API lambda `PrivateApiLambda()` which is configured to not require authentication. This Lambda is not connected to an API gateway
  - Adds `@cumulus/api-client` with functions for use by workflow lambdas to call the API when needed

- **CUMULUS-1732**
  - Added Python task/activity workflow and integration test (`PythonReferenceSpec`) to test `cumulus-message-adapter-python`and `cumulus-process-py` integration.
- **CUMULUS-1795**
  - Added an IAM policy on the Cumulus EC2 creation to enable SSM when the `deploy_to_ngap` flag is true

### Changed

- **CUMULUS-1762**
  - the `messageConsumer` for `sns` and `kinesis`-type rules now fetches the collection
    information from the message.

### Deprecated

- **CUMULUS-1629**
  - Deprecate `granulesApi`, `rulesApi`, `emsApi`, `executionsAPI` from `@cumulus/integration-test/api` in favor of code moved to `@cumulus/api-client`

### Removed

- **CUMULUS-1799**: Deprecated code removals
  - Removed deprecated method `@cumulus/api/models/Granule.createGranulesFromSns()`
  - Removed deprecated method `@cumulus/api/models/Granule.removeGranuleFromCmr()`
  - Removed from `@cumulus/common/aws`:
    - `apigateway()`
    - `buildS3Uri()`
    - `calculateS3ObjectChecksum()`
    - `cf()`
    - `cloudwatch()`
    - `cloudwatchevents()`
    - `cloudwatchlogs()`
    - `createAndWaitForDynamoDbTable()`
    - `createQueue()`
    - `deleteSQSMessage()`
    - `describeCfStackResources()`
    - `downloadS3File()`
    - `downloadS3Files()`
    - `DynamoDbSearchQueue` class
    - `dynamodbstreams()`
    - `ec2()`
    - `ecs()`
    - `fileExists()`
    - `findResourceArn()`
    - `fromSfnExecutionName()`
    - `getFileBucketAndKey()`
    - `getJsonS3Object()`
    - `getQueueUrl()`
    - `getObjectSize()`
    - `getS3ObjectReadStream()`
    - `getSecretString()`
    - `getStateMachineArn()`
    - `headObject()`
    - `isThrottlingException()`
    - `kinesis()`
    - `lambda()`
    - `listS3Objects()`
    - `promiseS3Upload()`
    - `publishSnsMessage()`
    - `putJsonS3Object()`
    - `receiveSQSMessages()`
    - `s3CopyObject()`
    - `s3GetObjectTagging()`
    - `s3Join()`
    - `S3ListObjectsV2Queue` class
    - `s3TagSetToQueryString()`
    - `s3PutObjectTagging()`
    - `secretsManager()`
    - `sendSQSMessage()`
    - `sfn()`
    - `sns()`
    - `sqs()`
    - `sqsQueueExists()`
    - `toSfnExecutionName()`
    - `uploadS3FileStream()`
    - `uploadS3Files()`
    - `validateS3ObjectChecksum()`
  - Removed `@cumulus/common/CloudFormationGateway` class
  - Removed `@cumulus/common/concurrency/Mutex` class
  - Removed `@cumulus/common/errors`
  - Removed `@cumulus/common/sftp`
  - Removed `@cumulus/common/string.unicodeEscape`
  - Removed `@cumulus/cmrjs/cmr-utils.getGranuleId()`
  - Removed `@cumulus/cmrjs/cmr-utils.getCmrFiles()`
  - Removed `@cumulus/cmrjs/cmr/CMR` class
  - Removed `@cumulus/cmrjs/cmr/CMRSearchConceptQueue` class
  - Removed `@cumulus/cmrjs/utils.getHost()`
  - Removed `@cumulus/cmrjs/utils.getIp()`
  - Removed `@cumulus/cmrjs/utils.hostId()`
  - Removed `@cumulus/cmrjs/utils/ummVersion()`
  - Removed `@cumulus/cmrjs/utils.updateToken()`
  - Removed `@cumulus/cmrjs/utils.validateUMMG()`
  - Removed `@cumulus/ingest/aws.getEndpoint()`
  - Removed `@cumulus/ingest/aws.getExecutionUrl()`
  - Removed `@cumulus/ingest/aws/invoke()`
  - Removed `@cumulus/ingest/aws/CloudWatch` class
  - Removed `@cumulus/ingest/aws/ECS` class
  - Removed `@cumulus/ingest/aws/Events` class
  - Removed `@cumulus/ingest/aws/SQS` class
  - Removed `@cumulus/ingest/aws/StepFunction` class
  - Removed `@cumulus/ingest/util.normalizeProviderPath()`
  - Removed `@cumulus/integration-tests/index.listCollections()`
  - Removed `@cumulus/integration-tests/index.listProviders()`
  - Removed `@cumulus/integration-tests/index.rulesList()`
  - Removed `@cumulus/integration-tests/api/api.addCollectionApi()`

## [v1.20.0] 2020-03-12

### BREAKING CHANGES

- **CUMULUS-1714**
  - Changed the format of the message sent to the granule SNS Topic. Message includes the granule record under `record` and the type of event under `event`. Messages with `deleted` events will have the record that was deleted with a `deletedAt` timestamp. Options for `event` are `Create | Update | Delete`
- **CUMULUS-1769** - `deploy_to_ngap` is now a **required** variable for the `tf-modules/cumulus` module. **For those deploying to NGAP environments, this variable should always be set to `true`.**

### Notable changes

- **CUMULUS-1739** - You can now exclude Elasticsearch from your `tf-modules/data-persistence` deployment (via `include_elasticsearch = false`) and your `tf-modules/cumulus` module will still deploy successfully.

- **CUMULUS-1769** - If you set `deploy_to_ngap = true` for the `tf-modules/archive` Terraform module, **you can only deploy your archive API gateway as `PRIVATE`**, not `EDGE`.

### Added

- Added `@cumulus/aws-client/S3.getS3ObjectReadStreamAsync()` to deal with S3 eventual consistency issues by checking for the existence an S3 object with retries before getting a readable stream for that object.
- **CUMULUS-1769**
  - Added `deploy_to_ngap` boolean variable for the `tf-modules/cumulus` and `tf-modules/archive` Terraform modules. This variable is required. **For those deploying to NGAP environments, this variable should always be set to `true`.**
- **HYRAX-70**
  - Add the hyrax-metadata-update task

### Changed

- [`AccessToken.get()`](https://github.com/nasa/cumulus/blob/master/packages/api/models/access-tokens.js) now enforces [strongly consistent reads from DynamoDB](https://docs.aws.amazon.com/amazondynamodb/latest/developerguide/HowItWorks.ReadConsistency.html)
- **CUMULUS-1739**
  - Updated `tf-modules/data-persistence` to make Elasticsearch alarm resources and outputs conditional on the `include_elasticsearch` variable
  - Updated `@cumulus/aws-client/S3.getObjectSize` to include automatic retries for any failures from `S3.headObject`
- **CUMULUS-1784**
  - Updated `@cumulus/api/lib/DistributionEvent.remoteIP()` to parse the IP address in an S3 access log from the `A-sourceip` query parameter if present, otherwise fallback to the original parsing behavior.
- **CUMULUS-1768**
  - The `stats/summary` endpoint reports the distinct collections for the number of granules reported

### Fixed

- **CUMULUS-1739** - Fixed the `tf-modules/cumulus` and `tf-modules/archive` modules to make these Elasticsearch variables truly optional:
  - `elasticsearch_domain_arn`
  - `elasticsearch_hostname`
  - `elasticsearch_security_group_id`

- **CUMULUS-1768**
  - Fixed the `stats/` endpoint so that data is correctly filtered by timestamp and `processingTime` is calculated correctly.

- **CUMULUS-1769**
  - In the `tf-modules/archive` Terraform module, the `lifecycle` block ignoring changes to the `policy` of the archive API gateway is now only enforced if `deploy_to_ngap = true`. This fixes a bug where users deploying outside of NGAP could not update their API gateway's resource policy when going from `PRIVATE` to `EDGE`, preventing their API from being accessed publicly.

- **CUMULUS-1775**
  - Fix/update api endpoint to use updated google auth endpoints such that it will work with new accounts

### Removed

- **CUMULUS-1768**
  - Removed API endpoints `stats/histogram` and `stats/average`. All advanced stats needs should be acquired from Cloud Metrics or similarly configured ELK stack.

## [v1.19.0] 2020-02-28

### BREAKING CHANGES

- **CUMULUS-1736**
  - The `@cumulus/discover-granules` task now sets the `dataType` of discovered
    granules based on the `name` of the configured collection, not the
    `dataType`.
  - The config schema of the `@cumulus/discover-granules` task now requires that
    collections contain a `version`.
  - The `@cumulus/sync-granule` task will set the `dataType` and `version` of a
    granule based on the configured collection if those fields are not already
    set on the granule. Previously it was using the `dataType` field of the
    configured collection, then falling back to the `name` field of the
    collection. This update will just use the `name` field of the collection to
    set the `dataType` field of the granule.

- **CUMULUS-1446**
  - Update the `@cumulus/integration-tests/api/executions.getExecution()`
    function to parse the response and return the execution, rather than return
    the full API response.

- **CUMULUS-1672**
  - The `cumulus` Terraform module in previous releases set a
    `Deployment = var.prefix` tag on all resources that it managed. In this
    release, a `tags` input variable has been added to the `cumulus` Terraform
    module to allow resource tagging to be customized. No default tags will be
    applied to Cumulus-managed resources. To replicate the previous behavior,
    set `tags = { Deployment: var.prefix }` as an input variable for the
    `cumulus` Terraform module.

- **CUMULUS-1684 Migration Instructions**
  - In previous releases, a provider's username and password were encrypted
    using a custom encryption library. That has now been updated to use KMS.
    This release includes a Lambda function named
    `<prefix>-ProviderSecretsMigration`, which will re-encrypt existing
    provider credentials to use KMS. After this release has been deployed, you
    will need to manually invoke that Lambda function using either the AWS CLI
    or AWS Console. It should only need to be successfully run once.
  - Future releases of Cumulus will invoke a
    `<prefix>-VerifyProviderSecretsMigration` Lambda function as part of the
    deployment, which will cause the deployment to fail if the migration
    Lambda has not been run.

- **CUMULUS-1718**
  - The `@cumulus/sf-sns-report` task for reporting mid-workflow updates has been retired.
  This task was used as the `PdrStatusReport` task in our ParsePdr example workflow.
  If you have a ParsePdr or other workflow using this task, use `@cumulus/sf-sqs-report` instead.
  Trying to deploy the old task will result in an error as the cumulus module no longer exports `sf_sns_report_task`.
  - Migration instruction: In your workflow definition, for each step using the old task change:
  `"Resource": "${module.cumulus.sf_sns_report_task.task_arn}"`
  to
  `"Resource": "${module.cumulus.sf_sqs_report_task.task_arn}"`

- **CUMULUS-1755**
  - The `thin_egress_jwt_secret_name` variable for the `tf-modules/cumulus` Terraform module is now **required**. This variable is passed on to the Thin Egress App in `tf-modules/distribution/main.tf`, which uses the keys stored in the secret to sign JWTs. See the [Thin Egress App documentation on how to create a value for this secret](https://github.com/asfadmin/thin-egress-app#setting-up-the-jwt-cookie-secrets).

### Added

- **CUMULUS-1446**
  - Add `@cumulus/common/FileUtils.readJsonFile()` function
  - Add `@cumulus/common/FileUtils.readTextFile()` function
  - Add `@cumulus/integration-tests/api/collections.createCollection()` function
  - Add `@cumulus/integration-tests/api/collections.deleteCollection()` function
  - Add `@cumulus/integration-tests/api/collections.getCollection()` function
  - Add `@cumulus/integration-tests/api/providers.getProvider()` function
  - Add `@cumulus/integration-tests/index.getExecutionOutput()` function
  - Add `@cumulus/integration-tests/index.loadCollection()` function
  - Add `@cumulus/integration-tests/index.loadProvider()` function
  - Add `@cumulus/integration-tests/index.readJsonFilesFromDir()` function

- **CUMULUS-1672**
  - Add a `tags` input variable to the `archive` Terraform module
  - Add a `tags` input variable to the `cumulus` Terraform module
  - Add a `tags` input variable to the `cumulus_ecs_service` Terraform module
  - Add a `tags` input variable to the `data-persistence` Terraform module
  - Add a `tags` input variable to the `distribution` Terraform module
  - Add a `tags` input variable to the `ingest` Terraform module
  - Add a `tags` input variable to the `s3-replicator` Terraform module

- **CUMULUS-1707**
  - Enable logrotate on ECS cluster

- **CUMULUS-1684**
  - Add a `@cumulus/aws-client/KMS` library of KMS-related functions
  - Add `@cumulus/aws-client/S3.getTextObject()`
  - Add `@cumulus/sftp-client` package
  - Create `ProviderSecretsMigration` Lambda function
  - Create `VerifyProviderSecretsMigration` Lambda function

- **CUMULUS-1548**
  - Add ability to put default Cumulus logs in Metrics' ELK stack
  - Add ability to add custom logs to Metrics' ELK Stack

- **CUMULUS-1702**
  - When logs are sent to Metrics' ELK stack, the logs endpoints will return results from there

- **CUMULUS-1459**
  - Async Operations are indexed in Elasticsearch
  - To index any existing async operations you'll need to perform an index from
    database function.

- **CUMULUS-1717**
  - Add `@cumulus/aws-client/deleteAndWaitForDynamoDbTableNotExists`, which
    deletes a DynamoDB table and waits to ensure the table no longer exists
  - Added `publishGranules` Lambda to handle publishing granule messages to SNS when granule records are written to DynamoDB
  - Added `@cumulus/api/models/Granule.storeGranulesFromCumulusMessage` to store granules from a Cumulus message to DynamoDB

- **CUMULUS-1718**
  - Added `@cumulus/sf-sqs-report` task to allow mid-workflow reporting updates.
  - Added `stepfunction_event_reporter_queue_url` and `sf_sqs_report_task` outputs to the `cumulus` module.
  - Added `publishPdrs` Lambda to handle publishing PDR messages to SNS when PDR records are written to DynamoDB.
  - Added `@cumulus/api/models/Pdr.storePdrFromCumulusMessage` to store PDRs from a Cumulus message to DynamoDB.
  - Added `@cumulus/aws-client/parseSQSMessageBody` to parse an SQS message body string into an object.

- **Ability to set custom backend API url in the archive module**
  - Add `api_url` definition in `tf-modules/cumulus/archive.tf`
  - Add `archive_api_url` variable in `tf-modules/cumulus/variables.tf`

- **CUMULUS-1741**
  - Added an optional `elasticsearch_security_group_ids` variable to the
    `data-persistence` Terraform module to allow additional security groups to
    be assigned to the Elasticsearch Domain.

- **CUMULUS-1752**
  - Added `@cumulus/integration-tests/api/distribution.invokeTEADistributionLambda` to simulate a request to the [Thin Egress App](https://github.com/asfadmin/thin-egress-app) by invoking the Lambda and getting a response payload.
  - Added `@cumulus/integration-tests/api/distribution.getTEARequestHeaders` to generate necessary request headers for a request to the Thin Egress App
  - Added `@cumulus/integration-tests/api/distribution.getTEADistributionApiFileStream` to get a response stream for a file served by Thin Egress App
  - Added `@cumulus/integration-tests/api/distribution.getTEADistributionApiRedirect` to get a redirect response from the Thin Egress App

- **CUMULUS-1755**
  - Added `@cumulus/aws-client/CloudFormation.describeCfStack()` to describe a Cloudformation stack
  - Added `@cumulus/aws-client/CloudFormation.getCfStackParameterValues()` to get multiple parameter values for a Cloudformation stack

### Changed

- **CUMULUS-1725**
  - Moved the logic that updates the granule files cache Dynamo table into its
    own Lambda function called `granuleFilesCacheUpdater`.

- **CUMULUS-1736**
  - The `collections` model in the API package now determines the name of a
    collection based on the `name` property, rather than using `dataType` and
    then falling back to `name`.
  - The `@cumulus/integration-tests.loadCollection()` function no longer appends
    the postfix to the end of the collection's `dataType`.
  - The `@cumulus/integration-tests.addCollections()` function no longer appends
    the postfix to the end of the collection's `dataType`.

- **CUMULUS-1672**
  - Add a `retryOptions` parameter to the `@cumulus/aws-client/S3.headObject`
     function, which will retry if the object being queried does not exist.

- **CUMULUS-1446**
  - Mark the `@cumulus/integration-tests/api.addCollectionApi()` function as
    deprecated
  - Mark the `@cumulus/integration-tests/index.listCollections()` function as
    deprecated
  - Mark the `@cumulus/integration-tests/index.listProviders()` function as
    deprecated
  - Mark the `@cumulus/integration-tests/index.rulesList()` function as
    deprecated

- **CUMULUS-1672**
  - Previously, the `cumulus` module defaulted to setting a
    `Deployment = var.prefix` tag on all resources that it managed. In this
    release, the `cumulus` module will now accept a `tags` input variable that
    defines the tags to be assigned to all resources that it manages.
  - Previously, the `data-persistence` module defaulted to setting a
    `Deployment = var.prefix` tag on all resources that it managed. In this
    release, the `data-persistence` module will now accept a `tags` input
    variable that defines the tags to be assigned to all resources that it
    manages.
  - Previously, the `distribution` module defaulted to setting a
    `Deployment = var.prefix` tag on all resources that it managed. In this
    release, the `distribution` module will now accept a `tags` input variable
    that defines the tags to be assigned to all resources that it manages.
  - Previously, the `ingest` module defaulted to setting a
    `Deployment = var.prefix` tag on all resources that it managed. In this
    release, the `ingest` module will now accept a `tags` input variable that
    defines the tags to be assigned to all resources that it manages.
  - Previously, the `s3-replicator` module defaulted to setting a
    `Deployment = var.prefix` tag on all resources that it managed. In this
    release, the `s3-replicator` module will now accept a `tags` input variable
    that defines the tags to be assigned to all resources that it manages.

- **CUMULUS-1684**
  - Update the API package to encrypt provider credentials using KMS instead of
    using RSA keys stored in S3

- **CUMULUS-1717**
  - Changed name of `cwSfExecutionEventToDb` Lambda to `cwSfEventToDbRecords`
  - Updated `cwSfEventToDbRecords` to write granule records to DynamoDB from the incoming Cumulus message

- **CUMULUS-1718**
  - Renamed `cwSfEventToDbRecords` to `sfEventSqsToDbRecords` due to architecture change to being a consumer of an SQS queue of Step Function Cloudwatch events.
  - Updated `sfEventSqsToDbRecords` to write PDR records to DynamoDB from the incoming Cumulus message
  - Moved `data-cookbooks/sns.md` to `data-cookbooks/ingest-notifications.md` and updated it to reflect recent changes.

- **CUMULUS-1748**
  - (S)FTP discovery tasks now use the provider-path as-is instead of forcing it to a relative path.
  - Improved error handling to catch permission denied FTP errors better and log them properly. Workflows will still fail encountering this error and we intend to consider that approach in a future ticket.

- **CUMULUS-1752**
  - Moved class for parsing distribution events to its own file: `@cumulus/api/lib/DistributionEvent.js`
    - Updated `DistributionEvent` to properly parse S3 access logs generated by requests from the [Thin Egress App](https://github.com/asfadmin/thin-egress-app)

- **CUMULUS-1753** - Changes to `@cumulus/ingest/HttpProviderClient.js`:
  - Removed regex filter in `HttpProviderClient.list()` that was used to return only files with an extension between 1 and 4 characters long. `HttpProviderClient.list()` will now return all files linked from the HTTP provider host.

- **CUMULUS-1755**
  - Updated the Thin Egress App module used in `tf-modules/distribution/main.tf` to build 61. [See the release notes](https://github.com/asfadmin/thin-egress-app/releases/tag/tea-build.61).

- **CUMULUS-1757**
  - Update @cumulus/cmr-client CMRSearchConceptQueue to take optional cmrEnvironment parameter

### Deprecated

- **CUMULUS-1684**
  - Deprecate `@cumulus/common/key-pair-provider/S3KeyPairProvider`
  - Deprecate `@cumulus/common/key-pair-provider/S3KeyPairProvider.encrypt()`
  - Deprecate `@cumulus/common/key-pair-provider/S3KeyPairProvider.decrypt()`
  - Deprecate `@cumulus/common/kms/KMS`
  - Deprecate `@cumulus/common/kms/KMS.encrypt()`
  - Deprecate `@cumulus/common/kms/KMS.decrypt()`
  - Deprecate `@cumulus/common/sftp.Sftp`

- **CUMULUS-1717**
  - Deprecate `@cumulus/api/models/Granule.createGranulesFromSns`

- **CUMULUS-1718**
  - Deprecate `@cumulus/sf-sns-report`.
    - This task has been updated to always throw an error directing the user to use `@cumulus/sf-sqs-report` instead. This was done because there is no longer an SNS topic to which to publish, and no consumers to listen to it.

- **CUMULUS-1748**
  - Deprecate `@cumulus/ingest/util.normalizeProviderPath`

- **CUMULUS-1752**
  - Deprecate `@cumulus/integration-tests/api/distribution.getDistributionApiFileStream`
  - Deprecate `@cumulus/integration-tests/api/distribution.getDistributionApiRedirect`
  - Deprecate `@cumulus/integration-tests/api/distribution.invokeApiDistributionLambda`

### Removed

- **CUMULUS-1684**
  - Remove the deployment script that creates encryption keys and stores them to
    S3

- **CUMULUS-1768**
  - Removed API endpoints `stats/histogram` and `stats/average`. All advanced stats needs should be acquired from Cloud Metrics or similarly configured ELK stack.

### Fixed

- **Fix default values for urs_url in variables.tf files**
  - Remove trailing `/` from default `urs_url` values.

- **CUMULUS-1610** - Add the Elasticsearch security group to the EC2 security groups

- **CUMULUS-1740** - `cumulus_meta.workflow_start_time` is now set in Cumulus
  messages

- **CUMULUS-1753** - Fixed `@cumulus/ingest/HttpProviderClient.js` to properly handle HTTP providers with:
  - Multiple link tags (e.g. `<a>`) per line of source code
  - Link tags in uppercase or lowercase (e.g. `<A>`)
  - Links with filepaths in the link target (e.g. `<a href="/path/to/file.txt">`). These files will be returned from HTTP file discovery **as the file name only** (e.g. `file.txt`).

- **CUMULUS-1768**
  - Fix an issue in the stats endpoints in `@cumulus/api` to send back stats for the correct type

## [v1.18.0] 2020-02-03

### BREAKING CHANGES

- **CUMULUS-1686**

  - `ecs_cluster_instance_image_id` is now a _required_ variable of the `cumulus` module, instead of optional.

- **CUMULUS-1698**

  - Change variable `saml_launchpad_metadata_path` to `saml_launchpad_metadata_url` in the `tf-modules/cumulus` Terraform module.

- **CUMULUS-1703**
  - Remove the unused `forceDownload` option from the `sync-granule` tasks's config
  - Remove the `@cumulus/ingest/granule.Discover` class
  - Remove the `@cumulus/ingest/granule.Granule` class
  - Remove the `@cumulus/ingest/pdr.Discover` class
  - Remove the `@cumulus/ingest/pdr.Granule` class
  - Remove the `@cumulus/ingest/parse-pdr.parsePdr` function

### Added

- **CUMULUS-1040**

  - Added `@cumulus/aws-client` package to provide utilities for working with AWS services and the Node.js AWS SDK
  - Added `@cumulus/errors` package which exports error classes for use in Cumulus workflow code
  - Added `@cumulus/integration-tests/sfnStep` to provide utilities for parsing step function execution histories

- **CUMULUS-1102**

  - Adds functionality to the @cumulus/api package for better local testing.
    - Adds data seeding for @cumulus/api's localAPI.
      - seed functions allow adding collections, executions, granules, pdrs, providers, and rules to a Localstack Elasticsearch and DynamoDB via `addCollections`, `addExecutions`, `addGranules`, `addPdrs`, `addProviders`, and `addRules`.
    - Adds `eraseDataStack` function to local API server code allowing resetting of local datastack for testing (ES and DynamoDB).
    - Adds optional parameters to the @cumulus/api bin serve to allow for launching the api without destroying the current data.

- **CUMULUS-1697**

  - Added the `@cumulus/tf-inventory` package that provides command line utilities for managing Terraform resources in your AWS account

- **CUMULUS-1703**

  - Add `@cumulus/aws-client/S3.createBucket` function
  - Add `@cumulus/aws-client/S3.putFile` function
  - Add `@cumulus/common/string.isNonEmptyString` function
  - Add `@cumulus/ingest/FtpProviderClient` class
  - Add `@cumulus/ingest/HttpProviderClient` class
  - Add `@cumulus/ingest/S3ProviderClient` class
  - Add `@cumulus/ingest/SftpProviderClient` class
  - Add `@cumulus/ingest/providerClientUtils.buildProviderClient` function
  - Add `@cumulus/ingest/providerClientUtils.fetchTextFile` function

- **CUMULUS-1731**

  - Add new optional input variables to the Cumulus Terraform module to support TEA upgrade:
    - `thin_egress_cookie_domain` - Valid domain for Thin Egress App cookie
    - `thin_egress_domain_cert_arn` - Certificate Manager SSL Cert ARN for Thin
      Egress App if deployed outside NGAP/CloudFront
    - `thin_egress_download_role_in_region_arn` - ARN for reading of Thin Egress
      App data buckets for in-region requests
    - `thin_egress_jwt_algo` - Algorithm with which to encode the Thin Egress
      App JWT cookie
    - `thin_egress_jwt_secret_name` - Name of AWS secret where keys for the Thin
      Egress App JWT encode/decode are stored
    - `thin_egress_lambda_code_dependency_archive_key` - Thin Egress App - S3
      Key of packaged python modules for lambda dependency layer

- **CUMULUS-1733**
  - Add `discovery-filtering` operator doc to document previously undocumented functionality.

- **CUMULUS-1737**
  - Added the `cumulus-test-cleanup` module to run a nightly cleanup on resources left over from the integration tests run from the `example/spec` directory.

### Changed

- **CUMULUS-1102**

  - Updates `@cumulus/api/auth/testAuth` to use JWT instead of random tokens.
  - Updates the default AMI for the ecs_cluster_instance_image_id.

- **CUMULUS-1622**

  - Mutex class has been deprecated in `@cumulus/common/concurrency` and will be removed in a future release.

- **CUMULUS-1686**

  - Changed `ecs_cluster_instance_image_id` to be a required variable of the `cumulus` module and removed the default value.
    The default was not available across accounts and regions, nor outside of NGAP and therefore not particularly useful.

- **CUMULUS-1688**

  - Updated `@cumulus/aws.receiveSQSMessages` not to replace `message.Body` with a parsed object. This behavior was undocumented and confusing as received messages appeared to contradict AWS docs that state `message.Body` is always a string.
  - Replaced `sf_watcher` CloudWatch rule from `cloudwatch-events.tf` with an EventSourceMapping on `sqs2sf` mapped to the `start_sf` SQS queue (in `event-sources.tf`).
  - Updated `sqs2sf` with an EventSourceMapping handler and unit test.

- **CUMULUS-1698**

  - Change variable `saml_launchpad_metadata_path` to `saml_launchpad_metadata_url` in the `tf-modules/cumulus` Terraform module.
  - Updated `@cumulus/api/launchpadSaml` to download launchpad IDP metadata from configured location when the metadata in s3 is not valid, and to work with updated IDP metadata and SAML response.

- **CUMULUS-1731**
  - Upgrade the version of the Thin Egress App deployed by Cumulus to v48
    - Note: New variables available, see the 'Added' section of this changelog.

### Fixed

- **CUMULUS-1664**

  - Updated `dbIndexer` Lambda to remove hardcoded references to DynamoDB table names.

- **CUMULUS-1733**
  - Fixed granule discovery recursion algorithm used in S/FTP protocols.

### Removed

- **CUMULUS-1481**
  - removed `process` config and output from PostToCmr as it was not required by the task nor downstream steps, and should still be in the output message's `meta` regardless.

### Deprecated

- **CUMULUS-1040**
  - Deprecated the following code. For cases where the code was moved into another package, the new code location is noted:
    - `@cumulus/common/CloudFormationGateway` -> `@cumulus/aws-client/CloudFormationGateway`
    - `@cumulus/common/DynamoDb` -> `@cumulus/aws-client/DynamoDb`
    - `@cumulus/common/errors` -> `@cumulus/errors`
    - `@cumulus/common/StepFunctions` -> `@cumulus/aws-client/StepFunctions`
    - All of the exported functions in `@cumulus/commmon/aws` (moved into `@cumulus/aws-client`), except:
      - `@cumulus/common/aws/isThrottlingException` -> `@cumulus/errors/isThrottlingException`
      - `@cumulus/common/aws/improveStackTrace` (not deprecated)
      - `@cumulus/common/aws/retryOnThrottlingException` (not deprecated)
    - `@cumulus/common/sfnStep/SfnStep.parseStepMessage` -> `@cumulus/integration-tests/sfnStep/SfnStep.parseStepMessage`
    - `@cumulus/common/sfnStep/ActivityStep` -> `@cumulus/integration-tests/sfnStep/ActivityStep`
    - `@cumulus/common/sfnStep/LambdaStep` -> `@cumulus/integration-tests/sfnStep/LambdaStep`
    - `@cumulus/common/string/unicodeEscape` -> `@cumulus/aws-client/StepFunctions.unicodeEscape`
    - `@cumulus/common/util/setErrorStack` -> `@cumulus/aws-client/util/setErrorStack`
    - `@cumulus/ingest/aws/invoke` -> `@cumulus/aws-client/Lambda/invoke`
    - `@cumulus/ingest/aws/CloudWatch.bucketSize`
    - `@cumulus/ingest/aws/CloudWatch.cw`
    - `@cumulus/ingest/aws/ECS.ecs`
    - `@cumulus/ingest/aws/ECS`
    - `@cumulus/ingest/aws/Events.putEvent` -> `@cumulus/aws-client/CloudwatchEvents.putEvent`
    - `@cumulus/ingest/aws/Events.deleteEvent` -> `@cumulus/aws-client/CloudwatchEvents.deleteEvent`
    - `@cumulus/ingest/aws/Events.deleteTarget` -> `@cumulus/aws-client/CloudwatchEvents.deleteTarget`
    - `@cumulus/ingest/aws/Events.putTarget` -> `@cumulus/aws-client/CloudwatchEvents.putTarget`
    - `@cumulus/ingest/aws/SQS.attributes` -> `@cumulus/aws-client/SQS.getQueueAttributes`
    - `@cumulus/ingest/aws/SQS.deleteMessage` -> `@cumulus/aws-client/SQS.deleteSQSMessage`
    - `@cumulus/ingest/aws/SQS.deleteQueue` -> `@cumulus/aws-client/SQS.deleteQueue`
    - `@cumulus/ingest/aws/SQS.getUrl` -> `@cumulus/aws-client/SQS.getQueueUrlByName`
    - `@cumulus/ingest/aws/SQS.receiveMessage` -> `@cumulus/aws-client/SQS.receiveSQSMessages`
    - `@cumulus/ingest/aws/SQS.sendMessage` -> `@cumulus/aws-client/SQS.sendSQSMessage`
    - `@cumulus/ingest/aws/StepFunction.getExecutionStatus` -> `@cumulus/aws-client/StepFunction.getExecutionStatus`
    - `@cumulus/ingest/aws/StepFunction.getExecutionUrl` -> `@cumulus/aws-client/StepFunction.getExecutionUrl`

## [v1.17.0] - 2019-12-31

### BREAKING CHANGES

- **CUMULUS-1498**
  - The `@cumulus/cmrjs.publish2CMR` function expects that the value of its
    `creds.password` parameter is a plaintext password.
  - Rather than using an encrypted password from the `cmr_password` environment
    variable, the `@cumulus/cmrjs.updateCMRMetadata` function now looks for an
    environment variable called `cmr_password_secret_name` and fetches the CMR
    password from that secret in AWS Secrets Manager.
  - The `@cumulus/post-to-cmr` task now expects a
    `config.cmr.passwordSecretName` value, rather than `config.cmr.password`.
    The CMR password will be fetched from that secret in AWS Secrets Manager.

### Added

- **CUMULUS-630**

  - Added support for replaying Kinesis records on a stream into the Cumulus Kinesis workflow triggering mechanism: either all the records, or some time slice delimited by start and end timestamps.
  - Added `/replays` endpoint to the operator API for triggering replays.
  - Added `Replay Kinesis Messages` documentation to Operator Docs.
  - Added `manualConsumer` lambda function to consume a Kinesis stream. Used by the replay AsyncOperation.

- **CUMULUS-1687**
  - Added new API endpoint for listing async operations at `/asyncOperations`
  - All asyncOperations now include the fields `description` and `operationType`. `operationType` can be one of the following. [`Bulk Delete`, `Bulk Granules`, `ES Index`, `Kinesis Replay`]

### Changed

- **CUMULUS-1626**

  - Updates Cumulus to use node10/CMA 1.1.2 for all of its internal lambdas in prep for AWS node 8 EOL

- **CUMULUS-1498**
  - Remove the DynamoDB Users table. The list of OAuth users who are allowed to
    use the API is now stored in S3.
  - The CMR password and Launchpad passphrase are now stored in Secrets Manager

## [v1.16.1] - 2019-12-6

**Please note**:

- The `region` argument to the `cumulus` Terraform module has been removed. You may see a warning or error if you have that variable populated.
- Your workflow tasks should use the following versions of the CMA libraries to utilize new granule, parentArn, asyncOperationId, and stackName fields on the logs:
  - `cumulus-message-adapter-js` version 1.0.10+
  - `cumulus-message-adapter-python` version 1.1.1+
  - `cumulus-message-adapter-java` version 1.2.11+
- The `data-persistence` module no longer manages the creation of an Elasticsearch service-linked role for deploying Elasticsearch to a VPC. Follow the [deployment instructions on preparing your VPC](https://nasa.github.io/cumulus/docs/deployment/deployment-readme#vpc-subnets-and-security-group) for guidance on how to create the Elasticsearch service-linked role manually.
- There is now a `distribution_api_gateway_stage` variable for the `tf-modules/cumulus` Terraform module that will be used as the API gateway stage name used for the distribution API (Thin Egress App)
- Default value for the `urs_url` variable is now `https://uat.urs.earthdata.nasa.gov/` in the `tf-modules/cumulus` and `tf-modules/archive` Terraform modules. So deploying the `cumulus` module without a `urs_url` variable set will integrate your Cumulus deployment with the UAT URS environment.

### Added

- **CUMULUS-1563**

  - Added `custom_domain_name` variable to `tf-modules/data-persistence` module

- **CUMULUS-1654**
  - Added new helpers to `@cumulus/common/execution-history`:
    - `getStepExitedEvent()` returns the `TaskStateExited` event in a workflow execution history after the given step completion/failure event
    - `getTaskExitedEventOutput()` returns the output message for a `TaskStateExited` event in a workflow execution history

### Changed

- **CUMULUS-1578**

  - Updates SAML launchpad configuration to authorize via configured userGroup.
    [See the NASA specific documentation (protected)](https://wiki.earthdata.nasa.gov/display/CUMULUS/Cumulus+SAML+Launchpad+Integration)

- **CUMULUS-1579**

  - Elasticsearch list queries use `match` instead of `term`. `term` had been analyzing the terms and not supporting `-` in the field values.

- **CUMULUS-1619**

  - Adds 4 new keys to `@cumulus/logger` to display granules, parentArn, asyncOperationId, and stackName.
  - Depends on `cumulus-message-adapter-js` version 1.0.10+. Cumulus tasks updated to use this version.

- **CUMULUS-1654**

  - Changed `@cumulus/common/SfnStep.parseStepMessage()` to a static class method

- **CUMULUS-1641**
  - Added `meta.retries` and `meta.visibilityTimeout` properties to sqs-type rule. To create sqs-type rule, you're required to configure a dead-letter queue on your queue.
  - Added `sqsMessageRemover` lambda which removes the message from SQS queue upon successful workflow execution.
  - Updated `sqsMessageConsumer` lambda to not delete message from SQS queue, and to retry the SQS message for configured number of times.

### Removed

- Removed `create_service_linked_role` variable from `tf-modules/data-persistence` module.

- **CUMULUS-1321**
  - The `region` argument to the `cumulus` Terraform module has been removed

### Fixed

- **CUMULUS-1668** - Fixed a race condition where executions may not have been
  added to the database correctly
- **CUMULUS-1654** - Fixed issue with `publishReports` Lambda not including workflow execution error information for failed workflows with a single step
- Fixed `tf-modules/cumulus` module so that the `urs_url` variable is passed on to its invocation of the `tf-modules/archive` module

## [v1.16.0] - 2019-11-15

### Added

- **CUMULUS-1321**

  - A `deploy_distribution_s3_credentials_endpoint` variable has been added to
    the `cumulus` Terraform module. If true, the NGAP-backed S3 credentials
    endpoint will be added to the Thin Egress App's API. Default: true

- **CUMULUS-1544**

  - Updated the `/granules/bulk` endpoint to correctly query Elasticsearch when
    granule ids are not provided.

- **CUMULUS-1580**
  - Added `/granules/bulk` endpoint to `@cumulus/api` to perform bulk actions on granules given either a list of granule ids or an Elasticsearch query and the workflow to perform.

### Changed

- **CUMULUS-1561**

  - Fix the way that we are handling Terraform provider version requirements
  - Pass provider configs into child modules using the method that the
    [Terraform documentation](https://www.terraform.io/docs/configuration/modules.html#providers-within-modules)
    suggests
  - Remove the `region` input variable from the `s3_access_test` Terraform module
  - Remove the `aws_profile` and `aws_region` input variables from the
    `s3-replicator` Terraform module

- **CUMULUS-1639**
  - Because of
    [S3's Data Consistency Model](https://docs.aws.amazon.com/AmazonS3/latest/dev/Introduction.html#BasicsObjects),
    there may be situations where a GET operation for an object can temporarily
    return a `NoSuchKey` response even if that object _has_ been created. The
    `@cumulus/common/aws.getS3Object()` function has been updated to support
    retries if a `NoSuchKey` response is returned by S3. This behavior can be
    enabled by passing a `retryOptions` object to that function. Supported
    values for that object can be found here:
    <https://github.com/tim-kos/node-retry#retryoperationoptions>

### Removed

- **CUMULUS-1559**
  - `logToSharedDestination` has been migrated to the Terraform deployment as `log_api_gateway_to_cloudwatch` and will ONLY apply to egress lambdas.
    Due to the differences in the Terraform deployment model, we cannot support a global log subscription toggle for a configurable subset of lambdas.
    However, setting up your own log forwarding for a Lambda with Terraform is fairly simple, as you will only need to add SubscriptionFilters to your Terraform configuration, one per log group.
    See [the Terraform documentation](https://www.terraform.io/docs/providers/aws/r/cloudwatch_log_subscription_filter.html) for details on how to do this.
    An empty FilterPattern ("") will capture all logs in a group.

## [v1.15.0] - 2019-11-04

### BREAKING CHANGES

- **CUMULUS-1644** - When a workflow execution begins or ends, the workflow
  payload is parsed and any new or updated PDRs or granules referenced in that
  workflow are stored to the Cumulus archive. The defined interface says that a
  PDR in `payload.pdr` will be added to the archive, and any granules in
  `payload.granules` will also be added to the archive. In previous releases,
  PDRs found in `meta.pdr` and granules found in `meta.input_granules` were also
  added to the archive. This caused unexpected behavior and has been removed.
  Only PDRs from `payload.pdr` and granules from `payload.granules` will now be
  added to the Cumulus archive.

- **CUMULUS-1449** - Cumulus now uses a universal workflow template when
  starting a workflow that contains general information specific to the
  deployment, but not specific to the workflow. Workflow task configs must be
  defined using AWS step function parameters. As part of this change,
  `CumulusConfig` has been retired and task configs must now be defined under
  the `cma.task_config` key in the Parameters section of a step function
  definition.

  **Migration instructions**:

  NOTE: These instructions require the use of Cumulus Message Adapter v1.1.x+.
  Please ensure you are using a compatible version before attempting to migrate
  workflow configurations. When defining workflow steps, remove any
  `CumulusConfig` section, as shown below:

  ```yaml
  ParsePdr:
    CumulusConfig:
      provider: "{$.meta.provider}"
      bucket: "{$.meta.buckets.internal.name}"
      stack: "{$.meta.stack}"
  ```

  Instead, use AWS Parameters to pass `task_config` for the task directly into
  the Cumulus Message Adapter:

  ```yaml
  ParsePdr:
    Parameters:
      cma:
        event.$: "$"
        task_config:
          provider: "{$.meta.provider}"
          bucket: "{$.meta.buckets.internal.name}"
          stack: "{$.meta.stack}"
  ```

  In this example, the `cma` key is used to pass parameters to the message
  adapter. Using `task_config` in combination with `event.$: '$'` allows the
  message adapter to process `task_config` as the `config` passed to the Cumulus
  task. See `example/workflows/sips.yml` in the core repository for further
  examples of how to set the Parameters.

  Additionally, workflow configurations for the `QueueGranules` and `QueuePdrs`
  tasks need to be updated:

  - `queue-pdrs` config changes:
    - `parsePdrMessageTemplateUri` replaced with `parsePdrWorkflow`, which is
      the workflow name (i.e. top-level name in `config.yml`, e.g. 'ParsePdr').
    - `internalBucket` and `stackName` configs now required to look up
      configuration from the deployment. Brings the task config in line with
      that of `queue-granules`.
  - `queue-granules` config change: `ingestGranuleMessageTemplateUri` replaced
    with `ingestGranuleWorkflow`, which is the workflow name (e.g.
    'IngestGranule').

- **CUMULUS-1396** - **Workflow steps at the beginning and end of a workflow
  using the `SfSnsReport` Lambda have now been deprecated (e.g. `StartStatus`,
  `StopStatus`) and should be removed from your workflow definitions**. These
  steps were used for publishing ingest notifications and have been replaced by
  an implementation using Cloudwatch events for Step Functions to trigger a
  Lambda that publishes ingest notifications. For further detail on how ingest
  notifications are published, see the notes below on **CUMULUS-1394**. For
  examples of how to update your workflow definitions, see our
  [example workflow definitions](https://github.com/nasa/cumulus/blob/master/example/workflows/).

- **CUMULUS-1470**
  - Remove Cumulus-defined ECS service autoscaling, allowing integrators to
    better customize autoscaling to meet their needs. In order to use
    autoscaling with ECS services, appropriate
    `AWS::ApplicationAutoScaling::ScalableTarget`,
    `AWS::ApplicationAutoScaling::ScalingPolicy`, and `AWS::CloudWatch::Alarm`
    resources should be defined in a kes overrides file. See
    [this example](https://github.com/nasa/cumulus/blob/release-1.15.x/example/overrides/app/cloudformation.template.yml)
    for an example.
  - The following config parameters are no longer used:
    - ecs.services.\<NAME\>.minTasks
    - ecs.services.\<NAME\>.maxTasks
    - ecs.services.\<NAME\>.scaleInActivityScheduleTime
    - ecs.services.\<NAME\>.scaleInAdjustmentPercent
    - ecs.services.\<NAME\>.scaleOutActivityScheduleTime
    - ecs.services.\<NAME\>.scaleOutAdjustmentPercent
    - ecs.services.\<NAME\>.activityName

### Added

- **CUMULUS-1100**

  - Added 30-day retention properties to all log groups that were missing those policies.

- **CUMULUS-1396**

  - Added `@cumulus/common/sfnStep`:
    - `LambdaStep` - A class for retrieving and parsing input and output to Lambda steps in AWS Step Functions
    - `ActivityStep` - A class for retrieving and parsing input and output to ECS activity steps in AWS Step Functions

- **CUMULUS-1574**

  - Added `GET /token` endpoint for SAML authorization when cumulus is protected by Launchpad.
    This lets a user retrieve a token by hand that can be presented to the API.

- **CUMULUS-1625**

  - Added `sf_start_rate` variable to the `ingest` Terraform module, equivalent to `sqs_consumer_rate` in the old model, but will not be automatically applied to custom queues as that was.

- **CUMULUS-1513**
  - Added `sqs`-type rule support in the Cumulus API `@cumulus/api`
  - Added `sqsMessageConsumer` lambda which processes messages from the SQS queues configured in the `sqs` rules.

### Changed

- **CUMULUS-1639**

  - Because of
    [S3's Data Consistency Model](https://docs.aws.amazon.com/AmazonS3/latest/dev/Introduction.html#BasicsObjects),
    there may be situations where a GET operation for an object can temporarily
    return a `NoSuchKey` response even if that object _has_ been created. The
    `@cumulus/common/aws.getS3Object()` function will now retry up to 10 times
    if a `NoSuchKey` response is returned by S3. This can behavior can be
    overridden by passing `{ retries: 0 }` as the `retryOptions` argument.

- **CUMULUS-1449**

  - `queue-pdrs` & `queue-granules` config changes. Details in breaking changes section.
  - Cumulus now uses a universal workflow template when starting workflow that contains general information specific to the deployment, but not specific to the workflow.
  - Changed the way workflow configs are defined, from `CumulusConfig` to a `task_config` AWS Parameter.

- **CUMULUS-1452**

  - Changed the default ECS docker storage drive to `devicemapper`

- **CUMULUS-1453**
  - Removed config schema for `@cumulus/sf-sns-report` task
  - Updated `@cumulus/sf-sns-report` to always assume that it is running as an intermediate step in a workflow, not as the first or last step

### Removed

- **CUMULUS-1449**
  - Retired `CumulusConfig` as part of step function definitions, as this is an artifact of the way Kes parses workflow definitions that was not possible to migrate to Terraform. Use AWS Parameters and the `task_config` key instead. See change note above.
  - Removed individual workflow templates.

### Fixed

- **CUMULUS-1620** - Fixed bug where `message_adapter_version` does not correctly inject the CMA

- **CUMULUS-1396** - Updated `@cumulus/common/StepFunctions.getExecutionHistory()` to recursively fetch execution history when `nextToken` is returned in response

- **CUMULUS-1571** - Updated `@cumulus/common/DynamoDb.get()` to throw any errors encountered when trying to get a record and the record does exist

- **CUMULUS-1452**
  - Updated the EC2 initialization scripts to use full volume size for docker storage
  - Changed the default ECS docker storage drive to `devicemapper`

## [v1.14.5] - 2019-12-30 - [BACKPORT]

### Updated

- **CUMULUS-1626**
  - Updates Cumulus to use node10/CMA 1.1.2 for all of its internal lambdas in prep for AWS node 8 EOL

## [v1.14.4] - 2019-10-28

### Fixed

- **CUMULUS-1632** - Pinned `aws-elasticsearch-connector` package in `@cumulus/api` to version `8.1.3`, since `8.2.0` includes breaking changes

## [v1.14.3] - 2019-10-18

### Fixed

- **CUMULUS-1620** - Fixed bug where `message_adapter_version` does not correctly inject the CMA

- **CUMULUS-1572** - A granule is now included in discovery results even when
  none of its files has a matching file type in the associated collection
  configuration. Previously, if all files for a granule were unmatched by a file
  type configuration, the granule was excluded from the discovery results.
  Further, added support for a `boolean` property
  `ignoreFilesConfigForDiscovery`, which controls how a granule's files are
  filtered at discovery time.

## [v1.14.2] - 2019-10-08

### BREAKING CHANGES

Your Cumulus Message Adapter version should be pinned to `v1.0.13` or lower in your `app/config.yml` using `message_adapter_version: v1.0.13` OR you should use the workflow migration steps below to work with CMA v1.1.1+.

- **CUMULUS-1394** - The implementation of the `SfSnsReport` Lambda requires additional environment variables for integration with the new ingest notification SNS topics. Therefore, **you must update the definition of `SfSnsReport` in your `lambdas.yml` like so**:

```yaml
SfSnsReport:
  handler: index.handler
  timeout: 300
  source: node_modules/@cumulus/sf-sns-report/dist
  tables:
    - ExecutionsTable
  envs:
    execution_sns_topic_arn:
      function: Ref
      value: reportExecutionsSns
    granule_sns_topic_arn:
      function: Ref
      value: reportGranulesSns
    pdr_sns_topic_arn:
      function: Ref
      value: reportPdrsSns
```

- **CUMULUS-1447** -
  The newest release of the Cumulus Message Adapter (v1.1.1) requires that parameterized configuration be used for remote message functionality. Once released, Kes will automatically bring in CMA v1.1.1 without additional configuration.

  **Migration instructions**
  Oversized messages are no longer written to S3 automatically. In order to utilize remote messaging functionality, configure a `ReplaceConfig` AWS Step Function parameter on your CMA task:

  ```yaml
  ParsePdr:
    Parameters:
      cma:
        event.$: "$"
        ReplaceConfig:
          FullMessage: true
  ```

  Accepted fields in `ReplaceConfig` include `MaxSize`, `FullMessage`, `Path` and `TargetPath`.
  See https://github.com/nasa/cumulus-message-adapter/blob/master/CONTRACT.md#remote-message-configuration for full details.

  As this change is backward compatible in Cumulus Core, users wishing to utilize the previous version of the CMA may opt to transition to using a CMA lambda layer, or set `message_adapter_version` in their configuration to a version prior to v1.1.0.

### PLEASE NOTE

- **CUMULUS-1394** - Ingest notifications are now provided via 3 separate SNS topics for executions, granules, and PDRs, instead of a single `sftracker` SNS topic. Whereas the `sftracker` SNS topic received a full Cumulus execution message, the new topics all receive generated records for the given object. The new topics are only published to if the given object exists for the current execution. For a given execution/granule/PDR, **two messages will be received by each topic**: one message indicating that ingest is running and another message indicating that ingest has completed or failed. The new SNS topics are:

  - `reportExecutions` - Receives 1 message per execution
  - `reportGranules` - Receives 1 message per granule in an execution
  - `reportPdrs` - Receives 1 message per PDR

### Added

- **CUMULUS-639**

  - Adds SAML JWT and launchpad token authentication to Cumulus API (configurable)
    - **NOTE** to authenticate with Launchpad ensure your launchpad user_id is in the `<prefix>-UsersTable`
    - when Cumulus configured to protect API via Launchpad:
      - New endpoints
        - `GET /saml/login` - starting point for SAML SSO creates the login request url and redirects to the SAML Identity Provider Service (IDP)
        - `POST /saml/auth` - SAML Assertion Consumer Service. POST receiver from SAML IDP. Validates response, logs the user in, and returns a SAML-based JWT.
    - Disabled endpoints
      - `POST /refresh`
      - Changes authorization worklow:
      - `ensureAuthorized` now presumes the bearer token is a JWT and tries to validate. If the token is malformed, it attempts to validate the token against Launchpad. This allows users to bring their own token as described here https://wiki.earthdata.nasa.gov/display/CUMULUS/Cumulus+API+with+Launchpad+Authentication. But it also allows dashboard users to manually authenticate via Launchpad SAML to receive a Launchpad-based JWT.

- **CUMULUS-1394**
  - Added `Granule.generateGranuleRecord()` method to granules model to generate a granule database record from a Cumulus execution message
  - Added `Pdr.generatePdrRecord()` method to PDRs model to generate a granule database record from a Cumulus execution message
  - Added helpers to `@cumulus/common/message`:
    - `getMessageExecutionName()` - Get the execution name from a Cumulus execution message
    - `getMessageStateMachineArn()` - Get the state machine ARN from a Cumulus execution message
    - `getMessageExecutionArn()` - Get the execution ARN for a Cumulus execution message
    - `getMessageGranules()` - Get the granules from a Cumulus execution message, if any.
  - Added `@cumulus/common/cloudwatch-event/isFailedSfStatus()` to determine if a Step Function status from a Cloudwatch event is a failed status

### Changed

- **CUMULUS-1308**

  - HTTP PUT of a Collection, Provider, or Rule via the Cumulus API now
    performs full replacement of the existing object with the object supplied
    in the request payload. Previous behavior was to perform a modification
    (partial update) by merging the existing object with the (possibly partial)
    object in the payload, but this did not conform to the HTTP standard, which
    specifies PATCH as the means for modifications rather than replacements.

- **CUMULUS-1375**

  - Migrate Cumulus from deprecated Elasticsearch JS client to new, supported one in `@cumulus/api`

- **CUMULUS-1485** Update `@cumulus/cmr-client` to return error message from CMR for validation failures.

- **CUMULUS-1394**

  - Renamed `Execution.generateDocFromPayload()` to `Execution.generateRecord()` on executions model. The method generates an execution database record from a Cumulus execution message.

- **CUMULUS-1432**

  - `logs` endpoint takes the level parameter as a string and not a number
  - Elasticsearch term query generation no longer converts numbers to boolean

- **CUMULUS-1447**

  - Consolidated all remote message handling code into @common/aws
  - Update remote message code to handle updated CMA remote message flags
  - Update example SIPS workflows to utilize Parameterized CMA configuration

- **CUMULUS-1448** Refactor workflows that are mutating cumulus_meta to utilize meta field

- **CUMULUS-1451**

  - Elasticsearch cluster setting `auto_create_index` will be set to false. This had been causing issues in the bootstrap lambda on deploy.

- **CUMULUS-1456**
  - `@cumulus/api` endpoints default error handler uses `boom` package to format errors, which is consistent with other API endpoint errors.

### Fixed

- **CUMULUS-1432** `logs` endpoint filter correctly filters logs by level
- **CUMULUS-1484** `useMessageAdapter` now does not set CUMULUS_MESSAGE_ADAPTER_DIR when `true`

### Removed

- **CUMULUS-1394**
  - Removed `sfTracker` SNS topic. Replaced by three new SNS topics for granule, execution, and PDR ingest notifications.
  - Removed unused functions from `@cumulus/common/aws`:
    - `getGranuleS3Params()`
    - `setGranuleStatus()`

## [v1.14.1] - 2019-08-29

### Fixed

- **CUMULUS-1455**

  - CMR token links updated to point to CMR legacy services rather than echo

- **CUMULUS-1211**
  - Errors thrown during granule discovery are no longer swallowed and ignored.
    Rather, errors are propagated to allow for proper error-handling and
    meaningful messaging.

## [v1.14.0] - 2019-08-22

### PLEASE NOTE

- We have encountered transient lambda service errors in our integration testing. Please handle transient service errors following [these guidelines](https://docs.aws.amazon.com/step-functions/latest/dg/bp-lambda-serviceexception.html). The workflows in the `example/workflows` folder have been updated with retries configured for these errors.

- **CUMULUS-799** added additional IAM permissions to support reading CloudWatch and API Gateway, so **you will have to redeploy your IAM stack.**

- **CUMULUS-800** Several items:

  - **Delete existing API Gateway stages**: To allow enabling of API Gateway logging, Cumulus now creates and manages a Stage resource during deployment. Before upgrading Cumulus, it is necessary to delete the API Gateway stages on both the Backend API and the Distribution API. Instructions are included in the documentation under [Delete API Gateway Stages](https://nasa.github.io/cumulus/docs/additional-deployment-options/delete-api-gateway-stages).

  - **Set up account permissions for API Gateway to write to CloudWatch**: In a one time operation for your AWS account, to enable CloudWatch Logs for API Gateway, you must first grant the API Gateway permission to read and write logs to CloudWatch for your account. The `AmazonAPIGatewayPushToCloudWatchLogs` managed policy (with an ARN of `arn:aws:iam::aws:policy/service-role/AmazonAPIGatewayPushToCloudWatchLogs`) has all the required permissions. You can find a simple how to in the documentation under [Enable API Gateway Logging.](https://nasa.github.io/cumulus/docs/additional-deployment-options/enable-gateway-logging-permissions)

  - **Configure API Gateway to write logs to CloudWatch** To enable execution logging for the distribution API set `config.yaml` `apiConfigs.distribution.logApigatewayToCloudwatch` value to `true`. More information [Enable API Gateway Logs](https://nasa.github.io/cumulus/docs/additional-deployment-options/enable-api-logs)

  - **Configure CloudWatch log delivery**: It is possible to deliver CloudWatch API execution and access logs to a cross-account shared AWS::Logs::Destination. An operator does this by adding the key `logToSharedDestination` to the `config.yml` at the default level with a value of a writable log destination. More information in the documentation under [Configure CloudWatch Logs Delivery.](https://nasa.github.io/cumulus/docs/additional-deployment-options/configure-cloudwatch-logs-delivery)

  - **Additional Lambda Logging**: It is now possible to configure any lambda to deliver logs to a shared subscriptions by setting `logToSharedDestination` to the ARN of a writable location (either an AWS::Logs::Destination or a Kinesis Stream) on any lambda config. Documentation for [Lambda Log Subscriptions](https://nasa.github.io/cumulus/docs/additional-deployment-options/additional-lambda-logging)

  - **Configure S3 Server Access Logs**: If you are running Cumulus in an NGAP environment you may [configure S3 Server Access Logs](https://nasa.github.io/cumulus/docs/next/deployment/server_access_logging) to be delivered to a shared bucket where the Metrics Team will ingest the logs into their ELK stack. Contact the Metrics team for permission and location.

- **CUMULUS-1368** The Cumulus distribution API has been deprecated and is being replaced by ASF's Thin Egress App. By default, the distribution API will not deploy. Please follow [the instructions for deploying and configuring Thin Egress](https://nasa.github.io/cumulus/docs/deployment/thin_egress_app).

To instead continue to deploy and use the legacy Cumulus distribution app, add the following to your `config.yml`:

```yaml
deployDistributionApi: true
```

If you deploy with no distribution app your deployment will succeed but you may encounter errors in your workflows, particularly in the `MoveGranule` task.

- **CUMULUS-1418** Users who are packaging the CMA in their Lambdas outside of Cumulus may need to update their Lambda configuration. Please see `BREAKING CHANGES` below for details.

### Added

- **CUMULUS-642**
  - Adds Launchpad as an authentication option for the Cumulus API.
  - Updated deployment documentation and added [instructions to setup Cumulus API Launchpad authentication](https://wiki.earthdata.nasa.gov/display/CUMULUS/Cumulus+API+with+Launchpad+Authentication)
- **CUMULUS-1418**
  - Adds usage docs/testing of lambda layers (introduced in PR1125), updates Core example tasks to use the updated `cumulus-ecs-task` and a CMA layer instead of kes CMA injection.
  - Added Terraform module to publish CMA as layer to user account.
- **PR1125** - Adds `layers` config option to support deploying Lambdas with layers
- **PR1128** - Added `useXRay` config option to enable AWS X-Ray for Lambdas.
- **CUMULUS-1345**
  - Adds new variables to the app deployment under `cmr`.
  - `cmrEnvironment` values are `SIT`, `UAT`, or `OPS` with `UAT` as the default.
  - `cmrLimit` and `cmrPageSize` have been added as configurable options.
- **CUMULUS-1273**
  - Added lambda function EmsProductMetadataReport to generate EMS Product Metadata report
- **CUMULUS-1226**
  - Added API endpoint `elasticsearch/index-from-database` to index to an Elasticsearch index from the database for recovery purposes and `elasticsearch/indices-status` to check the status of Elasticsearch indices via the API.
- **CUMULUS-824**
  - Added new Collection parameter `reportToEms` to configure whether the collection is reported to EMS
- **CUMULUS-1357**
  - Added new BackendApi endpoint `ems` that generates EMS reports.
- **CUMULUS-1241**
  - Added information about queues with maximum execution limits defined to default workflow templates (`meta.queueExecutionLimits`)
- **CUMULUS-1311**
  - Added `@cumulus/common/message` with various message parsing/preparation helpers
- **CUMULUS-812**

  - Added support for limiting the number of concurrent executions started from a queue. [See the data cookbook](https://nasa.github.io/cumulus/docs/data-cookbooks/throttling-queued-executions) for more information.

- **CUMULUS-1337**

  - Adds `cumulus.stackName` value to the `instanceMetadata` endpoint.

- **CUMULUS-1368**

  - Added `cmrGranuleUrlType` to the `@cumulus/move-granules` task. This determines what kind of links go in the CMR files. The options are `distribution`, `s3`, or `none`, with the default being distribution. If there is no distribution API being used with Cumulus, you must set the value to `s3` or `none`.

- Added `packages/s3-replicator` Terraform module to allow same-region s3 replication to metrics bucket.

- **CUMULUS-1392**

  - Added `tf-modules/report-granules` Terraform module which processes granule ingest notifications received via SNS and stores granule data to a database. The module includes:
    - SNS topic for publishing granule ingest notifications
    - Lambda to process granule notifications and store data
    - IAM permissions for the Lambda
    - Subscription for the Lambda to the SNS topic

- **CUMULUS-1393**

  - Added `tf-modules/report-pdrs` Terraform module which processes PDR ingest notifications received via SNS and stores PDR data to a database. The module includes:
    - SNS topic for publishing PDR ingest notifications
    - Lambda to process PDR notifications and store data
    - IAM permissions for the Lambda
    - Subscription for the Lambda to the SNS topic
  - Added unit tests for `@cumulus/api/models/pdrs.createPdrFromSns()`

- **CUMULUS-1400**

  - Added `tf-modules/report-executions` Terraform module which processes workflow execution information received via SNS and stores it to a database. The module includes:
    - SNS topic for publishing execution data
    - Lambda to process and store execution data
    - IAM permissions for the Lambda
    - Subscription for the Lambda to the SNS topic
  - Added `@cumulus/common/sns-event` which contains helpers for SNS events:
    - `isSnsEvent()` returns true if event is from SNS
    - `getSnsEventMessage()` extracts and parses the message from an SNS event
    - `getSnsEventMessageObject()` extracts and parses message object from an SNS event
  - Added `@cumulus/common/cloudwatch-event` which contains helpers for Cloudwatch events:
    - `isSfExecutionEvent()` returns true if event is from Step Functions
    - `isTerminalSfStatus()` determines if a Step Function status from a Cloudwatch event is a terminal status
    - `getSfEventStatus()` gets the Step Function status from a Cloudwatch event
    - `getSfEventDetailValue()` extracts a Step Function event detail field from a Cloudwatch event
    - `getSfEventMessageObject()` extracts and parses Step Function detail object from a Cloudwatch event

- **CUMULUS-1429**

  - Added `tf-modules/data-persistence` Terraform module which includes resources for data persistence in Cumulus:
    - DynamoDB tables
    - Elasticsearch with optional support for VPC
    - Cloudwatch alarm for number of Elasticsearch nodes

- **CUMULUS-1379** CMR Launchpad Authentication
  - Added `launchpad` configuration to `@cumulus/deployment/app/config.yml`, and cloudformation templates, workflow message, lambda configuration, api endpoint configuration
  - Added `@cumulus/common/LaunchpadToken` and `@cumulus/common/launchpad` to provide methods to get token and validate token
  - Updated lambdas to use Launchpad token for CMR actions (ingest and delete granules)
  - Updated deployment documentation and added [instructions to setup CMR client for Launchpad authentication](https://wiki.earthdata.nasa.gov/display/CUMULUS/CMR+Launchpad+Authentication)

## Changed

- **CUMULUS-1232**

  - Added retries to update `@cumulus/cmr-client` `updateToken()`

- **CUMULUS-1245 CUMULUS-795**

  - Added additional `ems` configuration parameters for sending the ingest reports to EMS
  - Added functionality to send daily ingest reports to EMS

- **CUMULUS-1241**

  - Removed the concept of "priority levels" and added ability to define a number of maximum concurrent executions per SQS queue
  - Changed mapping of Cumulus message properties for the `sqs2sfThrottle` lambda:
    - Queue name is read from `cumulus_meta.queueName`
    - Maximum executions for the queue is read from `meta.queueExecutionLimits[queueName]`, where `queueName` is `cumulus_meta.queueName`
  - Changed `sfSemaphoreDown` lambda to only attempt decrementing semaphores when:
    - the message is for a completed/failed/aborted/timed out workflow AND
    - `cumulus_meta.queueName` exists on the Cumulus message AND
    - An entry for the queue name (`cumulus_meta.queueName`) exists in the the object `meta.queueExecutionLimits` on the Cumulus message

- **CUMULUS-1338**

  - Updated `sfSemaphoreDown` lambda to be triggered via AWS Step Function Cloudwatch events instead of subscription to `sfTracker` SNS topic

- **CUMULUS-1311**

  - Updated `@cumulus/queue-granules` to set `cumulus_meta.queueName` for queued execution messages
  - Updated `@cumulus/queue-pdrs` to set `cumulus_meta.queueName` for queued execution messages
  - Updated `sqs2sfThrottle` lambda to immediately decrement queue semaphore value if dispatching Step Function execution throws an error

- **CUMULUS-1362**

  - Granule `processingStartTime` and `processingEndTime` will be set to the execution start time and end time respectively when there is no sync granule or post to cmr task present in the workflow

- **CUMULUS-1400**
  - Deprecated `@cumulus/ingest/aws/getExecutionArn`. Use `@cumulus/common/aws/getExecutionArn` instead.

### Fixed

- **CUMULUS-1439**

  - Fix bug with rule.logEventArn deletion on Kinesis rule update and fix unit test to verify

- **CUMULUS-796**

  - Added production information (collection ShortName and Version, granuleId) to EMS distribution report
  - Added functionality to send daily distribution reports to EMS

- **CUMULUS-1319**

  - Fixed a bug where granule ingest times were not being stored to the database

- **CUMULUS-1356**

  - The `Collection` model's `delete` method now _removes_ the specified item
    from the collection config store that was inserted by the `create` method.
    Previously, this behavior was missing.

- **CUMULUS-1374**
  - Addressed audit concerns (https://www.npmjs.com/advisories/782) in api package

### BREAKING CHANGES

### Changed

- **CUMULUS-1418**
  - Adding a default `cmaDir` key to configuration will cause `CUMULUS_MESSAGE_ADAPTER_DIR` to be set by default to `/opt` for any Lambda not setting `useCma` to true, or explicitly setting the CMA environment variable. In lambdas that package the CMA independently of the Cumulus packaging. Lambdas manually packaging the CMA should have their Lambda configuration updated to set the CMA path, or alternately if not using the CMA as a Lambda layer in this deployment set `cmaDir` to `./cumulus-message-adapter`.

### Removed

- **CUMULUS-1337**

  - Removes the S3 Access Metrics package added in CUMULUS-799

- **PR1130**
  - Removed code deprecated since v1.11.1:
    - Removed `@cumulus/common/step-functions`. Use `@cumulus/common/StepFunctions` instead.
    - Removed `@cumulus/api/lib/testUtils.fakeFilesFactory`. Use `@cumulus/api/lib/testUtils.fakeFileFactory` instead.
    - Removed `@cumulus/cmrjs/cmr` functions: `searchConcept`, `ingestConcept`, `deleteConcept`. Use the functions in `@cumulus/cmr-client` instead.
    - Removed `@cumulus/ingest/aws.getExecutionHistory`. Use `@cumulus/common/StepFunctions.getExecutionHistory` instead.

## [v1.13.5] - 2019-08-29 - [BACKPORT]

### Fixed

- **CUMULUS-1455** - CMR token links updated to point to CMR legacy services rather than echo

## [v1.13.4] - 2019-07-29

- **CUMULUS-1411** - Fix deployment issue when using a template override

## [v1.13.3] - 2019-07-26

- **CUMULUS-1345** Full backport of CUMULUS-1345 features - Adds new variables to the app deployment under `cmr`.
  - `cmrEnvironment` values are `SIT`, `UAT`, or `OPS` with `UAT` as the default.
  - `cmrLimit` and `cmrPageSize` have been added as configurable options.

## [v1.13.2] - 2019-07-25

- Re-release of v1.13.1 to fix broken npm packages.

## [v1.13.1] - 2019-07-22

- **CUMULUS-1374** - Resolve audit compliance with lodash version for api package subdependency
- **CUMULUS-1412** - Resolve audit compliance with googleapi package
- **CUMULUS-1345** - Backported CMR environment setting in getUrl to address immediate user need. CMR_ENVIRONMENT can now be used to set the CMR environment to OPS/SIT

## [v1.13.0] - 2019-5-20

### PLEASE NOTE

**CUMULUS-802** added some additional IAM permissions to support ECS autoscaling, so **you will have to redeploy your IAM stack.**
As a result of the changes for **CUMULUS-1193**, **CUMULUS-1264**, and **CUMULUS-1310**, **you must delete your existing stacks (except IAM) before deploying this version of Cumulus.**
If running Cumulus within a VPC and extended downtime is acceptable, we recommend doing this at the end of the day to allow AWS backend resources and network interfaces to be cleaned up overnight.

### BREAKING CHANGES

- **CUMULUS-1228**

  - The default AMI used by ECS instances is now an NGAP-compliant AMI. This
    will be a breaking change for non-NGAP deployments. If you do not deploy to
    NGAP, you will need to find the AMI ID of the
    [most recent Amazon ECS-optimized AMI](https://docs.aws.amazon.com/AmazonECS/latest/developerguide/ecs-optimized_AMI.html),
    and set the `ecs.amiid` property in your config. Instructions for finding
    the most recent NGAP AMI can be found using
    [these instructions](https://wiki.earthdata.nasa.gov/display/ESKB/Select+an+NGAP+Created+AMI).

- **CUMULUS-1310**

  - Database resources (DynamoDB, ElasticSearch) have been moved to an independent `db` stack.
    Migrations for this version will need to be user-managed. (e.g. [elasticsearch](https://docs.aws.amazon.com/elasticsearch-service/latest/developerguide/es-version-migration.html#snapshot-based-migration) and [dynamoDB](https://docs.aws.amazon.com/datapipeline/latest/DeveloperGuide/dp-template-exports3toddb.html)).
    Order of stack deployment is `iam` -> `db` -> `app`.
  - All stacks can now be deployed using a single `config.yml` file, i.e.: `kes cf deploy --kes-folder app --template node_modules/@cumulus/deployment/[iam|db|app] [...]`
    Backwards-compatible. For development, please re-run `npm run bootstrap` to build new `kes` overrides.
    Deployment docs have been updated to show how to deploy a single-config Cumulus instance.
  - `params` have been moved: Nest `params` fields under `app`, `db` or `iam` to override all Parameters for a particular stack's cloudformation template. Backwards-compatible with multi-config setups.
  - `stackName` and `stackNameNoDash` have been retired. Use `prefix` and `prefixNoDash` instead.
  - The `iams` section in `app/config.yml` IAM roles has been deprecated as a user-facing parameter,
    _unless_ your IAM role ARNs do not match the convention shown in `@cumulus/deployment/app/config.yml`
  - The `vpc.securityGroup` will need to be set with a pre-existing security group ID to use Cumulus in a VPC. Must allow inbound HTTP(S) (Port 443).

- **CUMULUS-1212**

  - `@cumulus/post-to-cmr` will now fail if any granules being processed are missing a metadata file. You can set the new config option `skipMetaCheck` to `true` to pass post-to-cmr without a metadata file.

- **CUMULUS-1232**

  - `@cumulus/sync-granule` will no longer silently pass if no checksum data is provided. It will use input
    from the granule object to:
    - Verify checksum if `checksumType` and `checksumValue` are in the file record OR a checksum file is provided
      (throws `InvalidChecksum` on fail), else log warning that no checksum is available.
    - Then, verify synced S3 file size if `file.size` is in the file record (throws `UnexpectedFileSize` on fail),
      else log warning that no file size is available.
    - Pass the step.

- **CUMULUS-1264**

  - The Cloudformation templating and deployment configuration has been substantially refactored.
    - `CumulusApiDefault` nested stack resource has been renamed to `CumulusApiDistribution`
    - `CumulusApiV1` nested stack resource has been renamed to `CumulusApiBackend`
  - The `urs: true` config option for when defining your lambdas (e.g. in `lambdas.yml`) has been deprecated. There are two new options to replace it:
    - `urs_redirect: 'token'`: This will expose a `TOKEN_REDIRECT_ENDPOINT` environment variable to your lambda that references the `/token` endpoint on the Cumulus backend API
    - `urs_redirect: 'distribution'`: This will expose a `DISTRIBUTION_REDIRECT_ENDPOINT` environment variable to your lambda that references the `/redirect` endpoint on the Cumulus distribution API

- **CUMULUS-1193**

  - The elasticsearch instance is moved behind the VPC.
  - Your account will need an Elasticsearch Service Linked role. This is a one-time setup for the account. You can follow the instructions to use the AWS console or AWS CLI [here](https://docs.aws.amazon.com/IAM/latest/UserGuide/using-service-linked-roles.html) or use the following AWS CLI command: `aws iam create-service-linked-role --aws-service-name es.amazonaws.com`

- **CUMULUS-802**

  - ECS `maxInstances` must be greater than `minInstances`. If you use defaults, no change is required.

- **CUMULUS-1269**
  - Brought Cumulus data models in line with CNM JSON schema:
    - Renamed file object `fileType` field to `type`
    - Renamed file object `fileSize` field to `size`
    - Renamed file object `checksumValue` field to `checksum` where not already done.
    - Added `ancillary` and `linkage` type support to file objects.

### Added

- **CUMULUS-799**

  - Added an S3 Access Metrics package which will take S3 Server Access Logs and
    write access metrics to CloudWatch

- **CUMULUS-1242** - Added `sqs2sfThrottle` lambda. The lambda reads SQS messages for queued executions and uses semaphores to only start new executions if the maximum number of executions defined for the priority key (`cumulus_meta.priorityKey`) has not been reached. Any SQS messages that are read but not used to start executions remain in the queue.

- **CUMULUS-1240**

  - Added `sfSemaphoreDown` lambda. This lambda receives SNS messages and for each message it decrements the semaphore used to track the number of running executions if:
    - the message is for a completed/failed workflow AND
    - the message contains a level of priority (`cumulus_meta.priorityKey`)
  - Added `sfSemaphoreDown` lambda as a subscriber to the `sfTracker` SNS topic

- **CUMULUS-1265**

  - Added `apiConfigs` configuration option to configure API Gateway to be private
  - All internal lambdas configured to run inside the VPC by default
  - Removed references to `NoVpc` lambdas from documentation and `example` folder.

- **CUMULUS-802**
  - Adds autoscaling of ECS clusters
  - Adds autoscaling of ECS services that are handling StepFunction activities

## Changed

- Updated `@cumulus/ingest/http/httpMixin.list()` to trim trailing spaces on discovered filenames

- **CUMULUS-1310**

  - Database resources (DynamoDB, ElasticSearch) have been moved to an independent `db` stack.
    This will enable future updates to avoid affecting database resources or requiring migrations.
    Migrations for this version will need to be user-managed.
    (e.g. [elasticsearch](https://docs.aws.amazon.com/elasticsearch-service/latest/developerguide/es-version-migration.html#snapshot-based-migration) and [dynamoDB](https://docs.aws.amazon.com/datapipeline/latest/DeveloperGuide/dp-template-exports3toddb.html)).
    Order of stack deployment is `iam` -> `db` -> `app`.
  - All stacks can now be deployed using a single `config.yml` file, i.e.: `kes cf deploy --kes-folder app --template node_modules/@cumulus/deployment/[iam|db|app] [...]`
    Backwards-compatible. Please re-run `npm run bootstrap` to build new `kes` overrides.
    Deployment docs have been updated to show how to deploy a single-config Cumulus instance.
  - `params` fields should now be nested under the stack key (i.e. `app`, `db` or `iam`) to provide Parameters for a particular stack's cloudformation template,
    for use with single-config instances. Keys _must_ match the name of the deployment package folder (`app`, `db`, or `iam`).
    Backwards-compatible with multi-config setups.
  - `stackName` and `stackNameNoDash` have been retired as user-facing config parameters. Use `prefix` and `prefixNoDash` instead.
    This will be used to create stack names for all stacks in a single-config use case.
    `stackName` may still be used as an override in multi-config usage, although this is discouraged.
    Warning: overriding the `db` stack's `stackName` will require you to set `dbStackName` in your `app/config.yml`.
    This parameter is required to fetch outputs from the `db` stack to reference in the `app` stack.
  - The `iams` section in `app/config.yml` IAM roles has been retired as a user-facing parameter,
    _unless_ your IAM role ARNs do not match the convention shown in `@cumulus/deployment/app/config.yml`
    In that case, overriding `iams` in your own config is recommended.
  - `iam` and `db` `cloudformation.yml` file names will have respective prefixes (e.g `iam.cloudformation.yml`).
  - Cumulus will now only attempt to create reconciliation reports for buckets of the `private`, `public` and `protected` types.
  - Cumulus will no longer set up its own security group.
    To pass a pre-existing security group for in-VPC deployments as a parameter to the Cumulus template, populate `vpc.securityGroup` in `config.yml`.
    This security group must allow inbound HTTP(S) traffic (Port 443). SSH traffic (Port 22) must be permitted for SSH access to ECS instances.
  - Deployment docs have been updated with examples for the new deployment model.

- **CUMULUS-1236**

  - Moves access to public files behind the distribution endpoint. Authentication is not required, but direct http access has been disallowed.

- **CUMULUS-1223**

  - Adds unauthenticated access for public bucket files to the Distribution API. Public files should be requested the same way as protected files, but for public files a redirect to a self-signed S3 URL will happen without requiring authentication with Earthdata login.

- **CUMULUS-1232**

  - Unifies duplicate handling in `ingest/granule.handleDuplicateFile` for maintainability.
  - Changed `ingest/granule.ingestFile` and `move-granules/index.moveFileRequest` to use new function.
  - Moved file versioning code to `ingest/granule.moveGranuleFileWithVersioning`
  - `ingest/granule.verifyFile` now also tests `file.size` for verification if it is in the file record and throws
    `UnexpectedFileSize` error for file size not matching input.
  - `ingest/granule.verifyFile` logs warnings if checksum and/or file size are not available.

- **CUMULUS-1193**

  - Moved reindex CLI functionality to an API endpoint. See [API docs](https://nasa.github.io/cumulus-api/#elasticsearch-1)

- **CUMULUS-1207**
  - No longer disable lambda event source mappings when disabling a rule

### Fixed

- Updated Lerna publish script so that published Cumulus packages will pin their dependencies on other Cumulus packages to exact versions (e.g. `1.12.1` instead of `^1.12.1`)

- **CUMULUS-1203**

  - Fixes IAM template's use of intrinsic functions such that IAM template overrides now work with kes

- **CUMULUS-1268**
  - Deployment will not fail if there are no ES alarms or ECS services

## [v1.12.1] - 2019-4-8

## [v1.12.0] - 2019-4-4

Note: There was an issue publishing 1.12.0. Upgrade to 1.12.1.

### BREAKING CHANGES

- **CUMULUS-1139**

  - `granule.applyWorkflow` uses the new-style granule record as input to workflows.

- **CUMULUS-1171**

  - Fixed provider handling in the API to make it consistent between protocols.
    NOTE: This is a breaking change. When applying this upgrade, users will need to:
    1. Disable all workflow rules
    2. Update any `http` or `https` providers so that the host field only
       contains a valid hostname or IP address, and the port field contains the
       provider port.
    3. Perform the deployment
    4. Re-enable workflow rules

- **CUMULUS-1176**:

  - `@cumulus/move-granules` input expectations have changed. `@cumulus/files-to-granules` is a new intermediate task to perform input translation in the old style.
    See the Added and Changed sections of this release changelog for more information.

- **CUMULUS-670**

  - The behavior of ParsePDR and related code has changed in this release. PDRs with FILE_TYPEs that do not conform to the PDR ICD (+ TGZ) (https://cdn.earthdata.nasa.gov/conduit/upload/6376/ESDS-RFC-030v1.0.pdf) will fail to parse.

- **CUMULUS-1208**
  - The granule object input to `@cumulus/queue-granules` will now be added to ingest workflow messages **as is**. In practice, this means that if you are using `@cumulus/queue-granules` to trigger ingest workflows and your granule objects input have invalid properties, then your ingest workflows will fail due to schema validation errors.

### Added

- **CUMULUS-777**
  - Added new cookbook entry on configuring Cumulus to track ancillary files.
- **CUMULUS-1183**
  - Kes overrides will now abort with a warning if a workflow step is configured without a corresponding
    lambda configuration
- **CUMULUS-1223**

  - Adds convenience function `@cumulus/common/bucketsConfigJsonObject` for fetching stack's bucket configuration as an object.

- **CUMULUS-853**
  - Updated FakeProcessing example lambda to include option to generate fake browse
  - Added feature documentation for ancillary metadata export, a new cookbook entry describing a workflow with ancillary metadata generation(browse), and related task definition documentation
- **CUMULUS-805**
  - Added a CloudWatch alarm to check running ElasticSearch instances, and a CloudWatch dashboard to view the health of ElasticSearch
  - Specify `AWS_REGION` in `.env` to be used by deployment script
- **CUMULUS-803**
  - Added CloudWatch alarms to check running tasks of each ECS service, and add the alarms to CloudWatch dashboard
- **CUMULUS-670**
  - Added Ancillary Metadata Export feature (see https://nasa.github.io/cumulus/docs/features/ancillary_metadata for more information)
  - Added new Collection file parameter "fileType" that allows configuration of workflow granule file fileType
- **CUMULUS-1184** - Added kes logging output to ensure we always see the state machine reference before failures due to configuration
- **CUMULUS-1105** - Added a dashboard endpoint to serve the dashboard from an S3 bucket
- **CUMULUS-1199** - Moves `s3credentials` endpoint from the backend to the distribution API.
- **CUMULUS-666**
  - Added `@api/endpoints/s3credentials` to allow EarthData Login authorized users to retrieve temporary security credentials for same-region direct S3 access.
- **CUMULUS-671**
  - Added `@packages/integration-tests/api/distribution/getDistributionApiS3SignedUrl()` to return the S3 signed URL for a file protected by the distribution API
- **CUMULUS-672**
  - Added `cmrMetadataFormat` and `cmrConceptId` to output for individual granules from `@cumulus/post-to-cmr`. `cmrMetadataFormat` will be read from the `cmrMetadataFormat` generated for each granule in `@cumulus/cmrjs/publish2CMR()`
  - Added helpers to `@packages/integration-tests/api/distribution`:
    - `getDistributionApiFileStream()` returns a stream to download files protected by the distribution API
    - `getDistributionFileUrl()` constructs URLs for requesting files from the distribution API
- **CUMULUS-1185** `@cumulus/api/models/Granule.removeGranuleFromCmrByGranule` to replace `@cumulus/api/models/Granule.removeGranuleFromCmr` and use the Granule UR from the CMR metadata to remove the granule from CMR

- **CUMULUS-1101**

  - Added new `@cumulus/checksum` package. This package provides functions to calculate and validate checksums.
  - Added new checksumming functions to `@cumulus/common/aws`: `calculateS3ObjectChecksum` and `validateS3ObjectChecksum`, which depend on the `checksum` package.

- CUMULUS-1171

  - Added `@cumulus/common` API documentation to `packages/common/docs/API.md`
  - Added an `npm run build-docs` task to `@cumulus/common`
  - Added `@cumulus/common/string#isValidHostname()`
  - Added `@cumulus/common/string#match()`
  - Added `@cumulus/common/string#matches()`
  - Added `@cumulus/common/string#toLower()`
  - Added `@cumulus/common/string#toUpper()`
  - Added `@cumulus/common/URLUtils#buildURL()`
  - Added `@cumulus/common/util#isNil()`
  - Added `@cumulus/common/util#isNull()`
  - Added `@cumulus/common/util#isUndefined()`
  - Added `@cumulus/common/util#negate()`

- **CUMULUS-1176**

  - Added new `@cumulus/files-to-granules` task to handle converting file array output from `cumulus-process` tasks into granule objects.
    Allows simplification of `@cumulus/move-granules` and `@cumulus/post-to-cmr`, see Changed section for more details.

- CUMULUS-1151 Compare the granule holdings in CMR with Cumulus' internal data store
- CUMULUS-1152 Compare the granule file holdings in CMR with Cumulus' internal data store

### Changed

- **CUMULUS-1216** - Updated `@cumulus/ingest/granule/ingestFile` to download files to expected staging location.
- **CUMULUS-1208** - Updated `@cumulus/ingest/queue/enqueueGranuleIngestMessage()` to not transform granule object passed to it when building an ingest message
- **CUMULUS-1198** - `@cumulus/ingest` no longer enforces any expectations about whether `provider_path` contains a leading slash or not.
- **CUMULUS-1170**
  - Update scripts and docs to use `npm` instead of `yarn`
  - Use `package-lock.json` files to ensure matching versions of npm packages
  - Update CI builds to use `npm ci` instead of `npm install`
- **CUMULUS-670**
  - Updated ParsePDR task to read standard PDR types+ (+ tgz as an external customer requirement) and add a fileType to granule-files on Granule discovery
  - Updated ParsePDR to fail if unrecognized type is used
  - Updated all relevant task schemas to include granule->files->filetype as a string value
  - Updated tests/test fixtures to include the fileType in the step function/task inputs and output validations as needed
  - Updated MoveGranules task to handle incoming configuration with new "fileType" values and to add them as appropriate to the lambda output.
  - Updated DiscoverGranules step/related workflows to read new Collection file parameter fileType that will map a discovered file to a workflow fileType
  - Updated CNM parser to add the fileType to the defined granule file fileType on ingest and updated integration tests to verify/validate that behavior
  - Updated generateEcho10XMLString in cmr-utils.js to use a map/related library to ensure order as CMR requires ordering for their online resources.
  - Updated post-to-cmr task to appropriately export CNM filetypes to CMR in echo10/UMM exports
- **CUMULUS-1139** - Granules stored in the API contain a `files` property. That schema has been greatly
  simplified and now better matches the CNM format.
  - The `name` property has been renamed to `fileName`.
  - The `filepath` property has been renamed to `key`.
  - The `checksumValue` property has been renamed to `checksum`.
  - The `path` property has been removed.
  - The `url_path` property has been removed.
  - The `filename` property (which contained an `s3://` URL) has been removed, and the `bucket`
    and `key` properties should be used instead. Any requests sent to the API containing a `granule.files[].filename`
    property will be rejected, and any responses coming back from the API will not contain that
    `filename` property.
  - A `source` property has been added, which is a URL indicating the original source of the file.
  - `@cumulus/ingest/granule.moveGranuleFiles()` no longer includes a `filename` field in its
    output. The `bucket` and `key` fields should be used instead.
- **CUMULUS-672**

  - Changed `@cumulus/integration-tests/api/EarthdataLogin.getEarthdataLoginRedirectResponse` to `@cumulus/integration-tests/api/EarthdataLogin.getEarthdataAccessToken`. The new function returns an access response from Earthdata login, if successful.
  - `@cumulus/integration-tests/cmr/getOnlineResources` now accepts an object of options, including `cmrMetadataFormat`. Based on the `cmrMetadataFormat`, the function will correctly retrieve the online resources for each metadata format (ECHO10, UMM-G)

- **CUMULUS-1101**

  - Moved `@cumulus/common/file/getFileChecksumFromStream` into `@cumulus/checksum`, and renamed it to `generateChecksumFromStream`.
    This is a breaking change for users relying on `@cumulus/common/file/getFileChecksumFromStream`.
  - Refactored `@cumulus/ingest/Granule` to depend on new `common/aws` checksum functions and remove significantly present checksumming code.
    - Deprecated `@cumulus/ingest/granule.validateChecksum`. Replaced with `@cumulus/ingest/granule.verifyFile`.
    - Renamed `granule.getChecksumFromFile` to `granule.retrieveSuppliedFileChecksumInformation` to be more accurate.
  - Deprecated `@cumulus/common/aws.checksumS3Objects`. Use `@cumulus/common/aws.calculateS3ObjectChecksum` instead.

- CUMULUS-1171

  - Fixed provider handling in the API to make it consistent between protocols.
    Before this change, FTP providers were configured using the `host` and
    `port` properties. HTTP providers ignored `port` and `protocol`, and stored
    an entire URL in the `host` property. Updated the API to only accept valid
    hostnames or IP addresses in the `provider.host` field. Updated ingest code
    to properly build HTTP and HTTPS URLs from `provider.protocol`,
    `provider.host`, and `provider.port`.
  - The default provider port was being set to 21, no matter what protocol was
    being used. Removed that default.

- **CUMULUS-1176**

  - `@cumulus/move-granules` breaking change:
    Input to `move-granules` is now expected to be in the form of a granules object (i.e. `{ granules: [ { ... }, { ... } ] }`);
    For backwards compatibility with array-of-files outputs from processing steps, use the new `@cumulus/files-to-granules` task as an intermediate step.
    This task will perform the input translation. This change allows `move-granules` to be simpler and behave more predictably.
    `config.granuleIdExtraction` and `config.input_granules` are no longer needed/used by `move-granules`.
  - `@cumulus/post-to-cmr`: `config.granuleIdExtraction` is no longer needed/used by `post-to-cmr`.

- CUMULUS-1174
  - Better error message and stacktrace for S3KeyPairProvider error reporting.

### Fixed

- **CUMULUS-1218** Reconciliation report will now scan only completed granules.
- `@cumulus/api` files and granules were not getting indexed correctly because files indexing was failing in `db-indexer`
- `@cumulus/deployment` A bug in the Cloudformation template was preventing the API from being able to be launched in a VPC, updated the IAM template to give the permissions to be able to run the API in a VPC

### Deprecated

- `@cumulus/api/models/Granule.removeGranuleFromCmr`, instead use `@cumulus/api/models/Granule.removeGranuleFromCmrByGranule`
- `@cumulus/ingest/granule.validateChecksum`, instead use `@cumulus/ingest/granule.verifyFile`
- `@cumulus/common/aws.checksumS3Objects`, instead use `@cumulus/common/aws.calculateS3ObjectChecksum`
- `@cumulus/cmrjs`: `getGranuleId` and `getCmrFiles` are deprecated due to changes in input handling.

## [v1.11.3] - 2019-3-5

### Added

- **CUMULUS-1187** - Added `@cumulus/ingest/granule/duplicateHandlingType()` to determine how duplicate files should be handled in an ingest workflow

### Fixed

- **CUMULUS-1187** - workflows not respecting the duplicate handling value specified in the collection
- Removed refreshToken schema requirement for OAuth

## [v1.11.2] - 2019-2-15

### Added

- CUMULUS-1169
  - Added a `@cumulus/common/StepFunctions` module. It contains functions for querying the AWS
    StepFunctions API. These functions have the ability to retry when a ThrottlingException occurs.
  - Added `@cumulus/common/aws.retryOnThrottlingException()`, which will wrap a function in code to
    retry on ThrottlingExceptions.
  - Added `@cumulus/common/test-utils.throttleOnce()`, which will cause a function to return a
    ThrottlingException the first time it is called, then return its normal result after that.
- CUMULUS-1103 Compare the collection holdings in CMR with Cumulus' internal data store
- CUMULUS-1099 Add support for UMMG JSON metadata versions > 1.4.
  - If a version is found in the metadata object, that version is used for processing and publishing to CMR otherwise, version 1.4 is assumed.
- CUMULUS-678
  - Added support for UMMG json v1.4 metadata files.
    `reconcileCMRMetadata` added to `@cumulus/cmrjs` to update metadata record with new file locations.
    `@cumulus/common/errors` adds two new error types `CMRMetaFileNotFound` and `InvalidArgument`.
    `@cumulus/common/test-utils` adds new function `randomId` to create a random string with id to help in debugging.
    `@cumulus/common/BucketsConfig` adds a new helper class `BucketsConfig` for working with bucket stack configuration and bucket names.
    `@cumulus/common/aws` adds new function `s3PutObjectTagging` as a convenience for the aws [s3().putObjectTagging](https://docs.aws.amazon.com/AWSJavaScriptSDK/latest/AWS/S3.html#putObjectTagging-property) function.
    `@cumulus/cmrjs` Adds: - `isCMRFile` - Identify an echo10(xml) or UMMG(json) metadata file. - `metadataObjectFromCMRFile` Read and parse CMR XML file from s3. - `updateCMRMetadata` Modify a cmr metadata (xml/json) file with updated information. - `publish2CMR` Posts XML or UMMG CMR data to CMR service. - `reconcileCMRMetadata` Reconciles cmr metadata file after a file moves.
- Adds some ECS and other permissions to StepRole to enable running ECS tasks from a workflow
- Added Apache logs to cumulus api and distribution lambdas
- **CUMULUS-1119** - Added `@cumulus/integration-tests/api/EarthdataLogin.getEarthdataLoginRedirectResponse` helper for integration tests to handle login with Earthdata and to return response from redirect to Cumulus API
- **CUMULUS-673** Added `@cumulus/common/file/getFileChecksumFromStream` to get file checksum from a readable stream

### Fixed

- CUMULUS-1123
  - Cloudformation template overrides now work as expected

### Changed

- CUMULUS-1169
  - Deprecated the `@cumulus/common/step-functions` module.
  - Updated code that queries the StepFunctions API to use the retry-enabled functions from
    `@cumulus/common/StepFunctions`
- CUMULUS-1121
  - Schema validation is now strongly enforced when writing to the database.
    Additional properties are not allowed and will result in a validation error.
- CUMULUS-678
  `tasks/move-granules` simplified and refactored to use functionality from cmrjs.
  `ingest/granules.moveGranuleFiles` now just moves granule files and returns a list of the updated files. Updating metadata now handled by `@cumulus/cmrjs/reconcileCMRMetadata`.
  `move-granules.updateGranuleMetadata` refactored and bugs fixed in the case of a file matching multiple collection.files.regexps.
  `getCmrXmlFiles` simplified and now only returns an object with the cmrfilename and the granuleId.
  `@cumulus/test-processing` - test processing task updated to generate UMM-G metadata

- CUMULUS-1043

  - `@cumulus/api` now uses [express](http://expressjs.com/) as the API engine.
  - All `@cumulus/api` endpoints on ApiGateway are consolidated to a single endpoint the uses `{proxy+}` definition.
  - All files under `packages/api/endpoints` along with associated tests are updated to support express's request and response objects.
  - Replaced environment variables `internal`, `bucket` and `systemBucket` with `system_bucket`.
  - Update `@cumulus/integration-tests` to work with updated cumulus-api express endpoints

- `@cumulus/integration-tests` - `buildAndExecuteWorkflow` and `buildWorkflow` updated to take a `meta` param to allow for additional fields to be added to the workflow `meta`

- **CUMULUS-1049** Updated `Retrieve Execution Status API` in `@cumulus/api`: If the execution doesn't exist in Step Function API, Cumulus API returns the execution status information from the database.

- **CUMULUS-1119**
  - Renamed `DISTRIBUTION_URL` environment variable to `DISTRIBUTION_ENDPOINT`
  - Renamed `DEPLOYMENT_ENDPOINT` environment variable to `DISTRIBUTION_REDIRECT_ENDPOINT`
  - Renamed `API_ENDPOINT` environment variable to `TOKEN_REDIRECT_ENDPOINT`

### Removed

- Functions deprecated before 1.11.0:
  - @cumulus/api/models/base: static Manager.createTable() and static Manager.deleteTable()
  - @cumulus/ingest/aws/S3
  - @cumulus/ingest/aws/StepFunction.getExecution()
  - @cumulus/ingest/aws/StepFunction.pullEvent()
  - @cumulus/ingest/consumer.Consume
  - @cumulus/ingest/granule/Ingest.getBucket()

### Deprecated

`@cmrjs/ingestConcept`, instead use the CMR object methods. `@cmrjs/CMR.ingestGranule` or `@cmrjs/CMR.ingestCollection`
`@cmrjs/searchConcept`, instead use the CMR object methods. `@cmrjs/CMR.searchGranules` or `@cmrjs/CMR.searchCollections`
`@cmrjs/deleteConcept`, instead use the CMR object methods. `@cmrjs/CMR.deleteGranule` or `@cmrjs/CMR.deleteCollection`

## [v1.11.1] - 2018-12-18

**Please Note**

- Ensure your `app/config.yml` has a `clientId` specified in the `cmr` section. This will allow CMR to identify your requests for better support and metrics.
  - For an example, please see [the example config](https://github.com/nasa/cumulus/blob/1c7e2bf41b75da9f87004c4e40fbcf0f39f56794/example/app/config.yml#L128).

### Added

- Added a `/tokenDelete` endpoint in `@cumulus/api` to delete access token records

### Changed

- CUMULUS-678
  `@cumulus/ingest/crypto` moved and renamed to `@cumulus/common/key-pair-provider`
  `@cumulus/ingest/aws` function: `KMSDecryptionFailed` and class: `KMS` extracted and moved to `@cumulus/common` and `KMS` is exported as `KMSProvider` from `@cumulus/common/key-pair-provider`
  `@cumulus/ingest/granule` functions: `publish`, `getGranuleId`, `getXMLMetadataAsString`, `getMetadataBodyAndTags`, `parseXmlString`, `getCmrXMLFiles`, `postS3Object`, `contructOnlineAccessUrls`, `updateMetadata`, extracted and moved to `@cumulus/cmrjs`
  `getGranuleId`, `getCmrXMLFiles`, `publish`, `updateMetadata` removed from `@cumulus/ingest/granule` and added to `@cumulus/cmrjs`;
  `updateMetadata` renamed `updateCMRMetadata`.
  `@cumulus/ingest` test files renamed.
- **CUMULUS-1070**
  - Add `'Client-Id'` header to all `@cumulus/cmrjs` requests (made via `searchConcept`, `ingestConcept`, and `deleteConcept`).
  - Updated `cumulus/example/app/config.yml` entry for `cmr.clientId` to use stackName for easier CMR-side identification.

## [v1.11.0] - 2018-11-30

**Please Note**

- Redeploy IAM roles:
  - CUMULUS-817 includes a migration that requires reconfiguration/redeployment of IAM roles. Please see the [upgrade instructions](https://nasa.github.io/cumulus/docs/upgrade/1.11.0) for more information.
  - CUMULUS-977 includes a few new SNS-related permissions added to the IAM roles that will require redeployment of IAM roles.
- `cumulus-message-adapter` v1.0.13+ is required for `@cumulus/api` granule reingest API to work properly. The latest version should be downloaded automatically by kes.
- A `TOKEN_SECRET` value (preferably 256-bit for security) must be added to `.env` to securely sign JWTs used for authorization in `@cumulus/api`

### Changed

- **CUUMULUS-1000** - Distribution endpoint now persists logins, instead of
  redirecting to Earthdata Login on every request
- **CUMULUS-783 CUMULUS-790** - Updated `@cumulus/sync-granule` and `@cumulus/move-granules` tasks to always overwrite existing files for manually-triggered reingest.
- **CUMULUS-906** - Updated `@cumulus/api` granule reingest API to
  - add `reingestGranule: true` and `forceDuplicateOverwrite: true` to Cumulus message `cumulus_meta.cumulus_context` field to indicate that the workflow is a manually triggered re-ingest.
  - return warning message to operator when duplicateHandling is not `replace`
  - `cumulus-message-adapter` v1.0.13+ is required.
- **CUMULUS-793** - Updated the granule move PUT request in `@cumulus/api` to reject the move with a 409 status code if one or more of the files already exist at the destination location
- Updated `@cumulus/helloworld` to use S3 to store state for pass on retry tests
- Updated `@cumulus/ingest`:
  - [Required for MAAP] `http.js#list` will now find links with a trailing whitespace
  - Removed code from `granule.js` which looked for files in S3 using `{ Bucket: discoveredFile.bucket, Key: discoveredFile.name }`. This is obsolete since `@cumulus/ingest` uses a `file-staging` and `constructCollectionId()` directory prefixes by default.
- **CUMULUS-989**
  - Updated `@cumulus/api` to use [JWT (JSON Web Token)](https://jwt.io/introduction/) as the transport format for API authorization tokens and to use JWT verification in the request authorization
  - Updated `/token` endpoint in `@cumulus/api` to return tokens as JWTs
  - Added a `/refresh` endpoint in `@cumulus/api` to request new access tokens from the OAuth provider using the refresh token
  - Added `refreshAccessToken` to `@cumulus/api/lib/EarthdataLogin` to manage refresh token requests with the Earthdata OAuth provider

### Added

- **CUMULUS-1050**
  - Separated configuration flags for originalPayload/finalPayload cleanup such that they can be set to different retention times
- **CUMULUS-798**
  - Added daily Executions cleanup CloudWatch event that triggers cleanExecutions lambda
  - Added cleanExecutions lambda that removes finalPayload/originalPayload field entries for records older than configured timeout value (execution_payload_retention_period), with a default of 30 days
- **CUMULUS-815/816**
  - Added 'originalPayload' and 'finalPayload' fields to Executions table
  - Updated Execution model to populate originalPayload with the execution payload on record creation
  - Updated Execution model code to populate finalPayload field with the execution payload on execution completion
  - Execution API now exposes the above fields
- **CUMULUS-977**
  - Rename `kinesisConsumer` to `messageConsumer` as it handles both Kinesis streams and SNS topics as of this version.
  - Add `sns`-type rule support. These rules create a subscription between an SNS topic and the `messageConsumer`.
    When a message is received, `messageConsumer` is triggered and passes the SNS message (JSON format expected) in
    its entirety to the workflow in the `payload` field of the Cumulus message. For more information on sns-type rules,
    see the [documentation](https://nasa.github.io/cumulus/docs/data-cookbooks/setup#rules).
- **CUMULUS-975**
  - Add `KinesisInboundEventLogger` and `KinesisOutboundEventLogger` API lambdas. These lambdas
    are utilized to dump incoming and outgoing ingest workflow kinesis streams
    to cloudwatch for analytics in case of AWS/stream failure.
  - Update rules model to allow tracking of log_event ARNs related to
    Rule event logging. Kinesis rule types will now automatically log
    incoming events via a Kinesis event triggered lambda.
    CUMULUS-975-migration-4
  - Update migration code to require explicit migration names per run
  - Added migration_4 to migrate/update existing Kinesis rules to have a log event mapping
  - Added new IAM policy for migration lambda
- **CUMULUS-775**
  - Adds a instance metadata endpoint to the `@cumulus/api` package.
  - Adds a new convenience function `hostId` to the `@cumulus/cmrjs` to help build environment specific cmr urls.
  - Fixed `@cumulus/cmrjs.searchConcept` to search and return CMR results.
  - Modified `@cumulus/cmrjs.CMR.searchGranule` and `@cumulus/cmrjs.CMR.searchCollection` to include CMR's provider as a default parameter to searches.
- **CUMULUS-965**
  - Add `@cumulus/test-data.loadJSONTestData()`,
    `@cumulus/test-data.loadTestData()`, and
    `@cumulus/test-data.streamTestData()` to safely load test data. These
    functions should be used instead of using `require()` to load test data,
    which could lead to tests interfering with each other.
  - Add a `@cumulus/common/util/deprecate()` function to mark a piece of code as
    deprecated
- **CUMULUS-986**
  - Added `waitForTestExecutionStart` to `@cumulus/integration-tests`
- **CUMULUS-919**
  - In `@cumulus/deployment`, added support for NGAP permissions boundaries for IAM roles with `useNgapPermissionBoundary` flag in `iam/config.yml`. Defaults to false.

### Fixed

- Fixed a bug where FTP sockets were not closed after an error, keeping the Lambda function active until it timed out [CUMULUS-972]
- **CUMULUS-656**
  - The API will no longer allow the deletion of a provider if that provider is
    referenced by a rule
  - The API will no longer allow the deletion of a collection if that collection
    is referenced by a rule
- Fixed a bug where `@cumulus/sf-sns-report` was not pulling large messages from S3 correctly.

### Deprecated

- `@cumulus/ingest/aws/StepFunction.pullEvent()`. Use `@cumulus/common/aws.pullStepFunctionEvent()`.
- `@cumulus/ingest/consumer.Consume` due to unpredictable implementation. Use `@cumulus/ingest/consumer.Consumer`.
  Call `Consumer.consume()` instead of `Consume.read()`.

## [v1.10.4] - 2018-11-28

### Added

- **CUMULUS-1008**
  - New `config.yml` parameter for SQS consumers: `sqs_consumer_rate: (default 500)`, which is the maximum number of
    messages the consumer will attempt to process per execution. Currently this is only used by the sf-starter consumer,
    which runs every minute by default, making this a messages-per-minute upper bound. SQS does not guarantee the number
    of messages returned per call, so this is not a fixed rate of consumption, only attempted number of messages received.

### Deprecated

- `@cumulus/ingest/consumer.Consume` due to unpredictable implementation. Use `@cumulus/ingest/consumer.Consumer`.

### Changed

- Backported update of `packages/api` dependency `@mapbox/dyno` to `1.4.2` to mitigate `event-stream` vulnerability.

## [v1.10.3] - 2018-10-31

### Added

- **CUMULUS-817**
  - Added AWS Dead Letter Queues for lambdas that are scheduled asynchronously/such that failures show up only in cloudwatch logs.
- **CUMULUS-956**
  - Migrated developer documentation and data-cookbooks to Docusaurus
    - supports versioning of documentation
  - Added `docs/docs-how-to.md` to outline how to do things like add new docs or locally install for testing.
  - Deployment/CI scripts have been updated to work with the new format
- **CUMULUS-811**
  - Added new S3 functions to `@cumulus/common/aws`:
    - `aws.s3TagSetToQueryString`: converts S3 TagSet array to querystring (for use with upload()).
    - `aws.s3PutObject`: Returns promise of S3 `putObject`, which puts an object on S3
    - `aws.s3CopyObject`: Returns promise of S3 `copyObject`, which copies an object in S3 to a new S3 location
    - `aws.s3GetObjectTagging`: Returns promise of S3 `getObjectTagging`, which returns an object containing an S3 TagSet.
  - `@/cumulus/common/aws.s3PutObject` defaults to an explicit `ACL` of 'private' if not overridden.
  - `@/cumulus/common/aws.s3CopyObject` defaults to an explicit `TaggingDirective` of 'COPY' if not overridden.

### Deprecated

- **CUMULUS-811**
  - Deprecated `@cumulus/ingest/aws.S3`. Member functions of this class will now
    log warnings pointing to similar functionality in `@cumulus/common/aws`.

## [v1.10.2] - 2018-10-24

### Added

- **CUMULUS-965**
  - Added a `@cumulus/logger` package
- **CUMULUS-885**
  - Added 'human readable' version identifiers to Lambda Versioning lambda aliases
- **CUMULUS-705**
  - Note: Make sure to update the IAM stack when deploying this update.
  - Adds an AsyncOperations model and associated DynamoDB table to the
    `@cumulus/api` package
  - Adds an /asyncOperations endpoint to the `@cumulus/api` package, which can
    be used to fetch the status of an AsyncOperation.
  - Adds a /bulkDelete endpoint to the `@cumulus/api` package, which performs an
    asynchronous bulk-delete operation. This is a stub right now which is only
    intended to demonstration how AsyncOperations work.
  - Adds an AsyncOperation ECS task to the `@cumulus/api` package, which will
    fetch an Lambda function, run it in ECS, and then store the result to the
    AsyncOperations table in DynamoDB.
- **CUMULUS-851** - Added workflow lambda versioning feature to allow in-flight workflows to use lambda versions that were in place when a workflow was initiated

  - Updated Kes custom code to remove logic that used the CMA file key to determine template compilation logic. Instead, utilize a `customCompilation` template configuration flag to indicate a template should use Cumulus's kes customized methods instead of 'core'.
  - Added `useWorkflowLambdaVersions` configuration option to enable the lambdaVersioning feature set. **This option is set to true by default** and should be set to false to disable the feature.
  - Added uniqueIdentifier configuration key to S3 sourced lambdas to optionally support S3 lambda resource versioning within this scheme. This key must be unique for each modified version of the lambda package and must be updated in configuration each time the source changes.
  - Added a new nested stack template that will create a `LambdaVersions` stack that will take lambda parameters from the base template, generate lambda versions/aliases and return outputs with references to the most 'current' lambda alias reference, and updated 'core' template to utilize these outputs (if `useWorkflowLambdaVersions` is enabled).

- Created a `@cumulus/api/lib/OAuth2` interface, which is implemented by the
  `@cumulus/api/lib/EarthdataLogin` and `@cumulus/api/lib/GoogleOAuth2` classes.
  Endpoints that need to handle authentication will determine which class to use
  based on environment variables. This also greatly simplifies testing.
- Added `@cumulus/api/lib/assertions`, containing more complex AVA test assertions
- Added PublishGranule workflow to publish a granule to CMR without full reingest. (ingest-in-place capability)

- `@cumulus/integration-tests` new functionality:
  - `listCollections` to list collections from a provided data directory
  - `deleteCollection` to delete list of collections from a deployed stack
  - `cleanUpCollections` combines the above in one function.
  - `listProviders` to list providers from a provided data directory
  - `deleteProviders` to delete list of providers from a deployed stack
  - `cleanUpProviders` combines the above in one function.
  - `@cumulus/integrations-tests/api.js`: `deleteGranule` and `deletePdr` functions to make `DELETE` requests to Cumulus API
  - `rules` API functionality for posting and deleting a rule and listing all rules
  - `wait-for-deploy` lambda for use in the redeployment tests
- `@cumulus/ingest/granule.js`: `ingestFile` inserts new `duplicate_found: true` field in the file's record if a duplicate file already exists on S3.
- `@cumulus/api`: `/execution-status` endpoint requests and returns complete execution output if execution output is stored in S3 due to size.
- Added option to use environment variable to set CMR host in `@cumulus/cmrjs`.
- **CUMULUS-781** - Added integration tests for `@cumulus/sync-granule` when `duplicateHandling` is set to `replace` or `skip`
- **CUMULUS-791** - `@cumulus/move-granules`: `moveFileRequest` inserts new `duplicate_found: true` field in the file's record if a duplicate file already exists on S3. Updated output schema to document new `duplicate_found` field.

### Removed

- Removed `@cumulus/common/fake-earthdata-login-server`. Tests can now create a
  service stub based on `@cumulus/api/lib/OAuth2` if testing requires handling
  authentication.

### Changed

- **CUMULUS-940** - modified `@cumulus/common/aws` `receiveSQSMessages` to take a parameter object instead of positional parameters. All defaults remain the same, but now access to long polling is available through `options.waitTimeSeconds`.
- **CUMULUS-948** - Update lambda functions `CNMToCMA` and `CnmResponse` in the `cumulus-data-shared` bucket and point the default stack to them.
- **CUMULUS-782** - Updated `@cumulus/sync-granule` task and `Granule.ingestFile` in `@cumulus/ingest` to keep both old and new data when a destination file with different checksum already exists and `duplicateHandling` is `version`
- Updated the config schema in `@cumulus/move-granules` to include the `moveStagedFiles` param.
- **CUMULUS-778** - Updated config schema and documentation in `@cumulus/sync-granule` to include `duplicateHandling` parameter for specifying how duplicate filenames should be handled
- **CUMULUS-779** - Updated `@cumulus/sync-granule` to throw `DuplicateFile` error when destination files already exist and `duplicateHandling` is `error`
- **CUMULUS-780** - Updated `@cumulus/sync-granule` to use `error` as the default for `duplicateHandling` when it is not specified
- **CUMULUS-780** - Updated `@cumulus/api` to use `error` as the default value for `duplicateHandling` in the `Collection` model
- **CUMULUS-785** - Updated the config schema and documentation in `@cumulus/move-granules` to include `duplicateHandling` parameter for specifying how duplicate filenames should be handled
- **CUMULUS-786, CUMULUS-787** - Updated `@cumulus/move-granules` to throw `DuplicateFile` error when destination files already exist and `duplicateHandling` is `error` or not specified
- **CUMULUS-789** - Updated `@cumulus/move-granules` to keep both old and new data when a destination file with different checksum already exists and `duplicateHandling` is `version`

### Fixed

- `getGranuleId` in `@cumulus/ingest` bug: `getGranuleId` was constructing an error using `filename` which was undefined. The fix replaces `filename` with the `uri` argument.
- Fixes to `del` in `@cumulus/api/endpoints/granules.js` to not error/fail when not all files exist in S3 (e.g. delete granule which has only 2 of 3 files ingested).
- `@cumulus/deployment/lib/crypto.js` now checks for private key existence properly.

## [v1.10.1] - 2018-09-4

### Fixed

- Fixed cloudformation template errors in `@cumulus/deployment/`
  - Replaced references to Fn::Ref: with Ref:
  - Moved long form template references to a newline

## [v1.10.0] - 2018-08-31

### Removed

- Removed unused and broken code from `@cumulus/common`
  - Removed `@cumulus/common/test-helpers`
  - Removed `@cumulus/common/task`
  - Removed `@cumulus/common/message-source`
  - Removed the `getPossiblyRemote` function from `@cumulus/common/aws`
  - Removed the `startPromisedSfnExecution` function from `@cumulus/common/aws`
  - Removed the `getCurrentSfnTask` function from `@cumulus/common/aws`

### Changed

- **CUMULUS-839** - In `@cumulus/sync-granule`, 'collection' is now an optional config parameter

### Fixed

- **CUMULUS-859** Moved duplicate code in `@cumulus/move-granules` and `@cumulus/post-to-cmr` to `@cumulus/ingest`. Fixed imports making assumptions about directory structure.
- `@cumulus/ingest/consumer` correctly limits the number of messages being received and processed from SQS. Details:
  - **Background:** `@cumulus/api` includes a lambda `<stack-name>-sqs2sf` which processes messages from the `<stack-name>-startSF` SQS queue every minute. The `sqs2sf` lambda uses `@cumulus/ingest/consumer` to receive and process messages from SQS.
  - **Bug:** More than `messageLimit` number of messages were being consumed and processed from the `<stack-name>-startSF` SQS queue. Many step functions were being triggered simultaneously by the lambda `<stack-name>-sqs2sf` (which consumes every minute from the `startSF` queue) and resulting in step function failure with the error: `An error occurred (ThrottlingException) when calling the GetExecutionHistory`.
  - **Fix:** `@cumulus/ingest/consumer#processMessages` now processes messages until `timeLimit` has passed _OR_ once it receives up to `messageLimit` messages. `sqs2sf` is deployed with a [default `messageLimit` of 10](https://github.com/nasa/cumulus/blob/670000c8a821ff37ae162385f921c40956e293f7/packages/deployment/app/config.yml#L147).
  - **IMPORTANT NOTE:** `consumer` will actually process up to `messageLimit * 2 - 1` messages. This is because sometimes `receiveSQSMessages` will return less than `messageLimit` messages and thus the consumer will continue to make calls to `receiveSQSMessages`. For example, given a `messageLimit` of 10 and subsequent calls to `receiveSQSMessages` returns up to 9 messages, the loop will continue and a final call could return up to 10 messages.

## [v1.9.1] - 2018-08-22

**Please Note** To take advantage of the added granule tracking API functionality, updates are required for the message adapter and its libraries. You should be on the following versions:

- `cumulus-message-adapter` 1.0.9+
- `cumulus-message-adapter-js` 1.0.4+
- `cumulus-message-adapter-java` 1.2.7+
- `cumulus-message-adapter-python` 1.0.5+

### Added

- **CUMULUS-687** Added logs endpoint to search for logs from a specific workflow execution in `@cumulus/api`. Added integration test.
- **CUMULUS-836** - `@cumulus/deployment` supports a configurable docker storage driver for ECS. ECS can be configured with either `devicemapper` (the default storage driver for AWS ECS-optimized AMIs) or `overlay2` (the storage driver used by the NGAP 2.0 AMI). The storage driver can be configured in `app/config.yml` with `ecs.docker.storageDriver: overlay2 | devicemapper`. The default is `overlay2`.
  - To support this configuration, a [Handlebars](https://handlebarsjs.com/) helper `ifEquals` was added to `packages/deployment/lib/kes.js`.
- **CUMULUS-836** - `@cumulus/api` added IAM roles required by the NGAP 2.0 AMI. The NGAP 2.0 AMI runs a script `register_instances_with_ssm.py` which requires the ECS IAM role to include `ec2:DescribeInstances` and `ssm:GetParameter` permissions.

### Fixed

- **CUMULUS-836** - `@cumulus/deployment` uses `overlay2` driver by default and does not attempt to write `--storage-opt dm.basesize` to fix [this error](https://github.com/moby/moby/issues/37039).
- **CUMULUS-413** Kinesis processing now captures all errors.
  - Added kinesis fallback mechanism when errors occur during record processing.
  - Adds FallbackTopicArn to `@cumulus/api/lambdas.yml`
  - Adds fallbackConsumer lambda to `@cumulus/api`
  - Adds fallbackqueue option to lambda definitions capture lambda failures after three retries.
  - Adds kinesisFallback SNS topic to signal incoming errors from kinesis stream.
  - Adds kinesisFailureSQS to capture fully failed events from all retries.
- **CUMULUS-855** Adds integration test for kinesis' error path.
- **CUMULUS-686** Added workflow task name and version tracking via `@cumulus/api` executions endpoint under new `tasks` property, and under `workflow_tasks` in step input/output.
  - Depends on `cumulus-message-adapter` 1.0.9+, `cumulus-message-adapter-js` 1.0.4+, `cumulus-message-adapter-java` 1.2.7+ and `cumulus-message-adapter-python` 1.0.5+
- **CUMULUS-771**
  - Updated sync-granule to stream the remote file to s3
  - Added integration test for ingesting granules from ftp provider
  - Updated http/https integration tests for ingesting granules from http/https providers
- **CUMULUS-862** Updated `@cumulus/integration-tests` to handle remote lambda output
- **CUMULUS-856** Set the rule `state` to have default value `ENABLED`

### Changed

- In `@cumulus/deployment`, changed the example app config.yml to have additional IAM roles

## [v1.9.0] - 2018-08-06

**Please note** additional information and upgrade instructions [here](https://nasa.github.io/cumulus/docs/upgrade/1.9.0)

### Added

- **CUMULUS-712** - Added integration tests verifying expected behavior in workflows
- **GITC-776-2** - Add support for versioned collections

### Fixed

- **CUMULUS-832**
  - Fixed indentation in example config.yml in `@cumulus/deployment`
  - Fixed issue with new deployment using the default distribution endpoint in `@cumulus/deployment` and `@cumulus/api`

## [v1.8.1] - 2018-08-01

**Note** IAM roles should be re-deployed with this release.

- **Cumulus-726**
  - Added function to `@cumulus/integration-tests`: `sfnStep` includes `getStepInput` which returns the input to the schedule event of a given step function step.
  - Added IAM policy `@cumulus/deployment`: Lambda processing IAM role includes `kinesis::PutRecord` so step function lambdas can write to kinesis streams.
- **Cumulus Community Edition**
  - Added Google OAuth authentication token logic to `@cumulus/api`. Refactored token endpoint to use environment variable flag `OAUTH_PROVIDER` when determining with authentication method to use.
  - Added API Lambda memory configuration variable `api_lambda_memory` to `@cumulus/api` and `@cumulus/deployment`.

### Changed

- **Cumulus-726**
  - Changed function in `@cumulus/api`: `models/rules.js#addKinesisEventSource` was modified to call to `deleteKinesisEventSource` with all required parameters (rule's name, arn and type).
  - Changed function in `@cumulus/integration-tests`: `getStepOutput` can now be used to return output of failed steps. If users of this function want the output of a failed event, they can pass a third parameter `eventType` as `'failure'`. This function will work as always for steps which completed successfully.

### Removed

- **Cumulus-726**

  - Configuration change to `@cumulus/deployment`: Removed default auto scaling configuration for Granules and Files DynamoDB tables.

- **CUMULUS-688**
  - Add integration test for ExecutionStatus
  - Function addition to `@cumulus/integration-tests`: `api` includes `getExecutionStatus` which returns the execution status from the Cumulus API

## [v1.8.0] - 2018-07-23

### Added

- **CUMULUS-718** Adds integration test for Kinesis triggering a workflow.

- **GITC-776-3** Added more flexibility for rules. You can now edit all fields on the rule's record
  We may need to update the api documentation to reflect this.

- **CUMULUS-681** - Add ingest-in-place action to granules endpoint

  - new applyWorkflow action at PUT /granules/{granuleid} Applying a workflow starts an execution of the provided workflow and passes the granule record as payload.
    Parameter(s):
    - workflow - the workflow name

- **CUMULUS-685** - Add parent exeuction arn to the execution which is triggered from a parent step function

### Changed

- **CUMULUS-768** - Integration tests get S3 provider data from shared data folder

### Fixed

- **CUMULUS-746** - Move granule API correctly updates record in dynamo DB and cmr xml file
- **CUMULUS-766** - Populate database fileSize field from S3 if value not present in Ingest payload

## [v1.7.1] - 2018-07-27 - [BACKPORT]

### Fixed

- **CUMULUS-766** - Backport from 1.8.0 - Populate database fileSize field from S3 if value not present in Ingest payload

## [v1.7.0] - 2018-07-02

### Please note: [Upgrade Instructions](https://nasa.github.io/cumulus/docs/upgrade/1.7.0)

### Added

- **GITC-776-2** - Add support for versioned collections
- **CUMULUS-491** - Add granule reconciliation API endpoints.
- **CUMULUS-480** Add support for backup and recovery:
  - Add DynamoDB tables for granules, executions and pdrs
  - Add ability to write all records to S3
  - Add ability to download all DynamoDB records in form json files
  - Add ability to upload records to DynamoDB
  - Add migration scripts for copying granule, pdr and execution records from ElasticSearch to DynamoDB
  - Add IAM support for batchWrite on dynamoDB
-
- **CUMULUS-508** - `@cumulus/deployment` cloudformation template allows for lambdas and ECS clusters to have multiple AZ availability.
  - `@cumulus/deployment` also ensures docker uses `devicemapper` storage driver.
- **CUMULUS-755** - `@cumulus/deployment` Add DynamoDB autoscaling support.
  - Application developers can add autoscaling and override default values in their deployment's `app/config.yml` file using a `{TableName}Table:` key.

### Fixed

- **CUMULUS-747** - Delete granule API doesn't delete granule files in s3 and granule in elasticsearch
  - update the StreamSpecification DynamoDB tables to have StreamViewType: "NEW_AND_OLD_IMAGES"
  - delete granule files in s3
- **CUMULUS-398** - Fix not able to filter executions by workflow
- **CUMULUS-748** - Fix invalid lambda .zip files being validated/uploaded to AWS
- **CUMULUS-544** - Post to CMR task has UAT URL hard-coded
  - Made configurable: PostToCmr now requires CMR_ENVIRONMENT env to be set to 'SIT' or 'OPS' for those CMR environments. Default is UAT.

### Changed

- **GITC-776-4** - Changed Discover-pdrs to not rely on collection but use provider_path in config. It also has an optional filterPdrs regex configuration parameter

- **CUMULUS-710** - In the integration test suite, `getStepOutput` returns the output of the first successful step execution or last failed, if none exists

## [v1.6.0] - 2018-06-06

### Please note: [Upgrade Instructions](https://nasa.github.io/cumulus/docs/upgrade/1.6.0)

### Fixed

- **CUMULUS-602** - Format all logs sent to Elastic Search.
  - Extract cumulus log message and index it to Elastic Search.

### Added

- **CUMULUS-556** - add a mechanism for creating and running migration scripts on deployment.
- **CUMULUS-461** Support use of metadata date and other components in `url_path` property

### Changed

- **CUMULUS-477** Update bucket configuration to support multiple buckets of the same type:
  - Change the structure of the buckets to allow for more than one bucket of each type. The bucket structure is now:
    bucket-key:
    name: <bucket-name>
    type: <type> i.e. internal, public, etc.
  - Change IAM and app deployment configuration to support new bucket structure
  - Update tasks and workflows to support new bucket structure
  - Replace instances where buckets.internal is relied upon to either use the system bucket or a configured bucket
  - Move IAM template to the deployment package. NOTE: You now have to specify '--template node_modules/@cumulus/deployment/iam' in your IAM deployment
  - Add IAM cloudformation template support to filter buckets by type

## [v1.5.5] - 2018-05-30

### Added

- **CUMULUS-530** - PDR tracking through Queue-granules
  - Add optional `pdr` property to the sync-granule task's input config and output payload.
- **CUMULUS-548** - Create a Lambda task that generates EMS distribution reports
  - In order to supply EMS Distribution Reports, you must enable S3 Server
    Access Logging on any S3 buckets used for distribution. See [How Do I Enable Server Access Logging for an S3 Bucket?](https://docs.aws.amazon.com/AmazonS3/latest/user-guide/server-access-logging.html)
    The "Target bucket" setting should point at the Cumulus internal bucket.
    The "Target prefix" should be
    "<STACK_NAME>/ems-distribution/s3-server-access-logs/", where "STACK_NAME"
    is replaced with the name of your Cumulus stack.

### Fixed

- **CUMULUS-546 - Kinesis Consumer should catch and log invalid JSON**
  - Kinesis Consumer lambda catches and logs errors so that consumer doesn't get stuck in a loop re-processing bad json records.
- EMS report filenames are now based on their start time instead of the time
  instead of the time that the report was generated
- **CUMULUS-552 - Cumulus API returns different results for the same collection depending on query**
  - The collection, provider and rule records in elasticsearch are now replaced with records from dynamo db when the dynamo db records are updated.

### Added

- `@cumulus/deployment`'s default cloudformation template now configures storage for Docker to match the configured ECS Volume. The template defines Docker's devicemapper basesize (`dm.basesize`) using `ecs.volumeSize`. This addresses ECS default of limiting Docker containers to 10GB of storage ([Read more](https://aws.amazon.com/premiumsupport/knowledge-center/increase-default-ecs-docker-limit/)).

## [v1.5.4] - 2018-05-21

### Added

- **CUMULUS-535** - EMS Ingest, Archive, Archive Delete reports
  - Add lambda EmsReport to create daily EMS Ingest, Archive, Archive Delete reports
  - ems.provider property added to `@cumulus/deployment/app/config.yml`.
    To change the provider name, please add `ems: provider` property to `app/config.yml`.
- **CUMULUS-480** Use DynamoDB to store granules, pdrs and execution records
  - Activate PointInTime feature on DynamoDB tables
  - Increase test coverage on api package
  - Add ability to restore metadata records from json files to DynamoDB
- **CUMULUS-459** provide API endpoint for moving granules from one location on s3 to another

## [v1.5.3] - 2018-05-18

### Fixed

- **CUMULUS-557 - "Add dataType to DiscoverGranules output"**
  - Granules discovered by the DiscoverGranules task now include dataType
  - dataType is now a required property for granules used as input to the
    QueueGranules task
- **CUMULUS-550** Update deployment app/config.yml to force elasticsearch updates for deleted granules

## [v1.5.2] - 2018-05-15

### Fixed

- **CUMULUS-514 - "Unable to Delete the Granules"**
  - updated cmrjs.deleteConcept to return success if the record is not found
    in CMR.

### Added

- **CUMULUS-547** - The distribution API now includes an
  "earthdataLoginUsername" query parameter when it returns a signed S3 URL
- **CUMULUS-527 - "parse-pdr queues up all granules and ignores regex"**
  - Add an optional config property to the ParsePdr task called
    "granuleIdFilter". This property is a regular expression that is applied
    against the filename of the first file of each granule contained in the
    PDR. If the regular expression matches, then the granule is included in
    the output. Defaults to '.', which will match all granules in the PDR.
- File checksums in PDRs now support MD5
- Deployment support to subscribe to an SNS topic that already exists
- **CUMULUS-470, CUMULUS-471** In-region S3 Policy lambda added to API to update bucket policy for in-region access.
- **CUMULUS-533** Added fields to granule indexer to support EMS ingest and archive record creation
- **CUMULUS-534** Track deleted granules
  - added `deletedgranule` type to `cumulus` index.
  - **Important Note:** Force custom bootstrap to re-run by adding this to
    app/config.yml `es: elasticSearchMapping: 7`
- You can now deploy cumulus without ElasticSearch. Just add `es: null` to your `app/config.yml` file. This is only useful for debugging purposes. Cumulus still requires ElasticSearch to properly operate.
- `@cumulus/integration-tests` includes and exports the `addRules` function, which seeds rules into the DynamoDB table.
- Added capability to support EFS in cloud formation template. Also added
  optional capability to ssh to your instance and privileged lambda functions.
- Added support to force discovery of PDRs that have already been processed
  and filtering of selected data types
- `@cumulus/cmrjs` uses an environment variable `USER_IP_ADDRESS` or fallback
  IP address of `10.0.0.0` when a public IP address is not available. This
  supports lambda functions deployed into a VPC's private subnet, where no
  public IP address is available.

### Changed

- **CUMULUS-550** Custom bootstrap automatically adds new types to index on
  deployment

## [v1.5.1] - 2018-04-23

### Fixed

- add the missing dist folder to the hello-world task
- disable uglifyjs on the built version of the pdr-status-check (read: https://github.com/webpack-contrib/uglifyjs-webpack-plugin/issues/264)

## [v1.5.0] - 2018-04-23

### Changed

- Removed babel from all tasks and packages and increased minimum node requirements to version 8.10
- Lambda functions created by @cumulus/deployment will use node8.10 by default
- Moved [cumulus-integration-tests](https://github.com/nasa/cumulus-integration-tests) to the `example` folder CUMULUS-512
- Streamlined all packages dependencies (e.g. remove redundant dependencies and make sure versions are the same across packages)
- **CUMULUS-352:** Update Cumulus Elasticsearch indices to use [index aliases](https://www.elastic.co/guide/en/elasticsearch/reference/current/indices-aliases.html).
- **CUMULUS-519:** ECS tasks are no longer restarted after each CF deployment unless `ecs.restartTasksOnDeploy` is set to true
- **CUMULUS-298:** Updated log filterPattern to include all CloudWatch logs in ElasticSearch
- **CUMULUS-518:** Updates to the SyncGranule config schema
  - `granuleIdExtraction` is no longer a property
  - `process` is now an optional property
  - `provider_path` is no longer a property

### Fixed

- **CUMULUS-455 "Kes deployments using only an updated message adapter do not get automatically deployed"**
  - prepended the hash value of cumulus-message-adapter.zip file to the zip file name of lambda which uses message adapter.
  - the lambda function will be redeployed when message adapter or lambda function are updated
- Fixed a bug in the bootstrap lambda function where it stuck during update process
- Fixed a bug where the sf-sns-report task did not return the payload of the incoming message as the output of the task [CUMULUS-441]

### Added

- **CUMULUS-352:** Add reindex CLI to the API package.
- **CUMULUS-465:** Added mock http/ftp/sftp servers to the integration tests
- Added a `delete` method to the `@common/CollectionConfigStore` class
- **CUMULUS-467 "@cumulus/integration-tests or cumulus-integration-tests should seed provider and collection in deployed DynamoDB"**
  - `example` integration-tests populates providers and collections to database
  - `example` workflow messages are populated from workflow templates in s3, provider and collection information in database, and input payloads. Input templates are removed.
  - added `https` protocol to provider schema

## [v1.4.1] - 2018-04-11

### Fixed

- Sync-granule install

## [v1.4.0] - 2018-04-09

### Fixed

- **CUMULUS-392 "queue-granules not returning the sfn-execution-arns queued"**
  - updated queue-granules to return the sfn-execution-arns queued and pdr if exists.
  - added pdr to ingest message meta.pdr instead of payload, so the pdr information doesn't get lost in the ingest workflow, and ingested granule in elasticsearch has pdr name.
  - fixed sf-sns-report schema, remove the invalid part
  - fixed pdr-status-check schema, the failed execution contains arn and reason
- **CUMULUS-206** make sure homepage and repository urls exist in package.json files of tasks and packages

### Added

- Example folder with a cumulus deployment example

### Changed

- [CUMULUS-450](https://bugs.earthdata.nasa.gov/browse/CUMULUS-450) - Updated
  the config schema of the **queue-granules** task
  - The config no longer takes a "collection" property
  - The config now takes an "internalBucket" property
  - The config now takes a "stackName" property
- [CUMULUS-450](https://bugs.earthdata.nasa.gov/browse/CUMULUS-450) - Updated
  the config schema of the **parse-pdr** task
  - The config no longer takes a "collection" property
  - The "stack", "provider", and "bucket" config properties are now
    required
- **CUMULUS-469** Added a lambda to the API package to prototype creating an S3 bucket policy for direct, in-region S3 access for the prototype bucket

### Removed

- Removed the `findTmpTestDataDirectory()` function from
  `@cumulus/common/test-utils`

### Fixed

- [CUMULUS-450](https://bugs.earthdata.nasa.gov/browse/CUMULUS-450)
  - The **queue-granules** task now enqueues a **sync-granule** task with the
    correct collection config for that granule based on the granule's
    data-type. It had previously been using the collection config from the
    config of the **queue-granules** task, which was a problem if the granules
    being queued belonged to different data-types.
  - The **parse-pdr** task now handles the case where a PDR contains granules
    with different data types, and uses the correct granuleIdExtraction for
    each granule.

### Added

- **CUMULUS-448** Add code coverage checking using [nyc](https://github.com/istanbuljs/nyc).

## [v1.3.0] - 2018-03-29

### Deprecated

- discover-s3-granules is deprecated. The functionality is provided by the discover-granules task

### Fixed

- **CUMULUS-331:** Fix aws.downloadS3File to handle non-existent key
- Using test ftp provider for discover-granules testing [CUMULUS-427]
- **CUMULUS-304: "Add AWS API throttling to pdr-status-check task"** Added concurrency limit on SFN API calls. The default concurrency is 10 and is configurable through Lambda environment variable CONCURRENCY.
- **CUMULUS-414: "Schema validation not being performed on many tasks"** revised npm build scripts of tasks that use cumulus-message-adapter to place schema directories into dist directories.
- **CUMULUS-301:** Update all tests to use test-data package for testing data.
- **CUMULUS-271: "Empty response body from rules PUT endpoint"** Added the updated rule to response body.
- Increased memory allotment for `CustomBootstrap` lambda function. Resolves failed deployments where `CustomBootstrap` lambda function was failing with error `Process exited before completing request`. This was causing deployments to stall, fail to update and fail to rollback. This error is thrown when the lambda function tries to use more memory than it is allotted.
- Cumulus repository folders structure updated:
  - removed the `cumulus` folder altogether
  - moved `cumulus/tasks` to `tasks` folder at the root level
  - moved the tasks that are not converted to use CMA to `tasks/.not_CMA_compliant`
  - updated paths where necessary

### Added

- `@cumulus/integration-tests` - Added support for testing the output of an ECS activity as well as a Lambda function.

## [v1.2.0] - 2018-03-20

### Fixed

- Update vulnerable npm packages [CUMULUS-425]
- `@cumulus/api`: `kinesis-consumer.js` uses `sf-scheduler.js#schedule` instead of placing a message directly on the `startSF` SQS queue. This is a fix for [CUMULUS-359](https://bugs.earthdata.nasa.gov/browse/CUMULUS-359) because `sf-scheduler.js#schedule` looks up the provider and collection data in DynamoDB and adds it to the `meta` object of the enqueued message payload.
- `@cumulus/api`: `kinesis-consumer.js` catches and logs errors instead of doing an error callback. Before this change, `kinesis-consumer` was failing to process new records when an existing record caused an error because it would call back with an error and stop processing additional records. It keeps trying to process the record causing the error because it's "position" in the stream is unchanged. Catching and logging the errors is part 1 of the fix. Proposed part 2 is to enqueue the error and the message on a "dead-letter" queue so it can be processed later ([CUMULUS-413](https://bugs.earthdata.nasa.gov/browse/CUMULUS-413)).
- **CUMULUS-260: "PDR page on dashboard only shows zeros."** The PDR stats in LPDAAC are all 0s, even if the dashboard has been fixed to retrieve the correct fields. The current version of pdr-status-check has a few issues.
  - pdr is not included in the input/output schema. It's available from the input event. So the pdr status and stats are not updated when the ParsePdr workflow is complete. Adding the pdr to the input/output of the task will fix this.
  - pdr-status-check doesn't update pdr stats which prevent the real time pdr progress from showing up in the dashboard. To solve this, added lambda function sf-sns-report which is copied from @cumulus/api/lambdas/sf-sns-broadcast with modification, sf-sns-report can be used to report step function status anywhere inside a step function. So add step sf-sns-report after each pdr-status-check, we will get the PDR status progress at real time.
  - It's possible an execution is still in the queue and doesn't exist in sfn yet. Added code to handle 'ExecutionDoesNotExist' error when checking the execution status.
- Fixed `aws.cloudwatchevents()` typo in `packages/ingest/aws.js`. This typo was the root cause of the error: `Error: Could not process scheduled_ingest, Error: : aws.cloudwatchevents is not a constructor` seen when trying to update a rule.

### Removed

- `@cumulus/ingest/aws`: Remove queueWorkflowMessage which is no longer being used by `@cumulus/api`'s `kinesis-consumer.js`.

## [v1.1.4] - 2018-03-15

### Added

- added flag `useList` to parse-pdr [CUMULUS-404]

### Fixed

- Pass encrypted password to the ApiGranule Lambda function [CUMULUS-424]

## [v1.1.3] - 2018-03-14

### Fixed

- Changed @cumulus/deployment package install behavior. The build process will happen after installation

## [v1.1.2] - 2018-03-14

### Added

- added tools to @cumulus/integration-tests for local integration testing
- added end to end testing for discovering and parsing of PDRs
- `yarn e2e` command is available for end to end testing

### Fixed

- **CUMULUS-326: "Occasionally encounter "Too Many Requests" on deployment"** The api gateway calls will handle throttling errors
- **CUMULUS-175: "Dashboard providers not in sync with AWS providers."** The root cause of this bug - DynamoDB operations not showing up in Elasticsearch - was shared by collections and rules. The fix was to update providers', collections' and rules; POST, PUT and DELETE endpoints to operate on DynamoDB and using DynamoDB streams to update Elasticsearch. The following packages were made:
  - `@cumulus/deployment` deploys DynamoDB streams for the Collections, Providers and Rules tables as well as a new lambda function called `dbIndexer`. The `dbIndexer` lambda has an event source mapping which listens to each of the DynamoDB streams. The dbIndexer lambda receives events referencing operations on the DynamoDB table and updates the elasticsearch cluster accordingly.
  - The `@cumulus/api` endpoints for collections, providers and rules _only_ query DynamoDB, with the exception of LIST endpoints and the collections' GET endpoint.

### Updated

- Broke up `kes.override.js` of @cumulus/deployment to multiple modules and moved to a new location
- Expanded @cumulus/deployment test coverage
- all tasks were updated to use cumulus-message-adapter-js 1.0.1
- added build process to integration-tests package to babelify it before publication
- Update @cumulus/integration-tests lambda.js `getLambdaOutput` to return the entire lambda output. Previously `getLambdaOutput` returned only the payload.

## [v1.1.1] - 2018-03-08

### Removed

- Unused queue lambda in api/lambdas [CUMULUS-359]

### Fixed

- Kinesis message content is passed to the triggered workflow [CUMULUS-359]
- Kinesis message queues a workflow message and does not write to rules table [CUMULUS-359]

## [v1.1.0] - 2018-03-05

### Added

- Added a `jlog` function to `common/test-utils` to aid in test debugging
- Integration test package with command line tool [CUMULUS-200] by @laurenfrederick
- Test for FTP `useList` flag [CUMULUS-334] by @kkelly51

### Updated

- The `queue-pdrs` task now uses the [cumulus-message-adapter-js](https://github.com/nasa/cumulus-message-adapter-js)
  library
- Updated the `queue-pdrs` JSON schemas
- The test-utils schema validation functions now throw an error if validation
  fails
- The `queue-granules` task now uses the [cumulus-message-adapter-js](https://github.com/nasa/cumulus-message-adapter-js)
  library
- Updated the `queue-granules` JSON schemas

### Removed

- Removed the `getSfnExecutionByName` function from `common/aws`
- Removed the `getGranuleStatus` function from `common/aws`

## [v1.0.1] - 2018-02-27

### Added

- More tests for discover-pdrs, dicover-granules by @yjpa7145
- Schema validation utility for tests by @yjpa7145

### Changed

- Fix an FTP listing bug for servers that do not support STAT [CUMULUS-334] by @kkelly51

## [v1.0.0] - 2018-02-23

[Unreleased]: https://github.com/nasa/cumulus/compare/v19.0.0...HEAD
[v19.0.0]: https://github.com/nasa/cumulus/compare/v18.5.0...v19.0.0
[v18.5.0]: https://github.com/nasa/cumulus/compare/v18.4.0...v18.5.0
[v18.4.0]: https://github.com/nasa/cumulus/compare/v18.3.4...v18.4.0
[v18.3.4]: https://github.com/nasa/cumulus/compare/v18.3.3...v18.3.4
[v18.3.3]: https://github.com/nasa/cumulus/compare/v18.3.2...v18.3.3
[v18.3.2]: https://github.com/nasa/cumulus/compare/v18.3.1...v18.3.2
[v18.3.1]: https://github.com/nasa/cumulus/compare/v18.2.2...v18.3.1
[v18.2.2]: https://github.com/nasa/cumulus/compare/v18.2.1...v18.2.2
[v18.2.1]: https://github.com/nasa/cumulus/compare/v18.2.0...v18.2.1
[v18.2.0]: https://github.com/nasa/cumulus/compare/v18.1.0...v18.2.0
[v18.1.0]: https://github.com/nasa/cumulus/compare/v18.0.0...v18.1.0
[v18.0.0]: https://github.com/nasa/cumulus/compare/v17.0.0...v18.0.0
[v17.0.0]: https://github.com/nasa/cumulus/compare/v16.1.3...v17.0.0
[v16.1.3]: https://github.com/nasa/cumulus/compare/v16.1.2...v16.1.3
[v16.1.2]: https://github.com/nasa/cumulus/compare/v16.1.1...v16.1.2
[v16.1.1]: https://github.com/nasa/cumulus/compare/v16.0.0...v16.1.1
[v16.0.0]: https://github.com/nasa/cumulus/compare/v15.0.4...v16.0.0
[v15.0.4]: https://github.com/nasa/cumulus/compare/v15.0.3...v15.0.4
[v15.0.3]: https://github.com/nasa/cumulus/compare/v15.0.2...v15.0.3
[v15.0.2]: https://github.com/nasa/cumulus/compare/v15.0.1...v15.0.2
[v15.0.1]: https://github.com/nasa/cumulus/compare/v15.0.0...v15.0.1
[v15.0.0]: https://github.com/nasa/cumulus/compare/v14.1.0...v15.0.0
[v14.1.0]: https://github.com/nasa/cumulus/compare/v14.0.0...v14.1.0
[v14.0.0]: https://github.com/nasa/cumulus/compare/v13.4.0...v14.0.0
[v13.4.0]: https://github.com/nasa/cumulus/compare/v13.3.2...v13.4.0
[v13.3.2]: https://github.com/nasa/cumulus/compare/v13.3.0...v13.3.2
[v13.3.0]: https://github.com/nasa/cumulus/compare/v13.2.1...v13.3.0
[v13.2.1]: https://github.com/nasa/cumulus/compare/v13.2.0...v13.2.1
[v13.2.0]: https://github.com/nasa/cumulus/compare/v13.1.0...v13.2.0
[v13.1.0]: https://github.com/nasa/cumulus/compare/v13.0.1...v13.1.0
[v13.0.1]: https://github.com/nasa/cumulus/compare/v13.0.0...v13.0.1
[v13.0.0]: https://github.com/nasa/cumulus/compare/v12.0.3...v13.0.0
[v12.0.3]: https://github.com/nasa/cumulus/compare/v12.0.2...v12.0.3
[v12.0.2]: https://github.com/nasa/cumulus/compare/v12.0.1...v12.0.2
[v12.0.1]: https://github.com/nasa/cumulus/compare/v12.0.0...v12.0.1
[v12.0.0]: https://github.com/nasa/cumulus/compare/v11.1.8...v12.0.0
[v11.1.8]: https://github.com/nasa/cumulus/compare/v11.1.7...v11.1.8
[v11.1.7]: https://github.com/nasa/cumulus/compare/v11.1.5...v11.1.7
[v11.1.5]: https://github.com/nasa/cumulus/compare/v11.1.4...v11.1.5
[v11.1.4]: https://github.com/nasa/cumulus/compare/v11.1.3...v11.1.4
[v11.1.3]: https://github.com/nasa/cumulus/compare/v11.1.2...v11.1.3
[v11.1.2]: https://github.com/nasa/cumulus/compare/v11.1.1...v11.1.2
[v11.1.1]: https://github.com/nasa/cumulus/compare/v11.1.0...v11.1.1
[v11.1.0]: https://github.com/nasa/cumulus/compare/v11.0.0...v11.1.0
[v11.0.0]: https://github.com/nasa/cumulus/compare/v10.1.3...v11.0.0
[v10.1.3]: https://github.com/nasa/cumulus/compare/v10.1.2...v10.1.3
[v10.1.2]: https://github.com/nasa/cumulus/compare/v10.1.1...v10.1.2
[v10.1.1]: https://github.com/nasa/cumulus/compare/v10.1.0...v10.1.1
[v10.1.0]: https://github.com/nasa/cumulus/compare/v10.0.1...v10.1.0
[v10.0.1]: https://github.com/nasa/cumulus/compare/v10.0.0...v10.0.1
[v10.0.0]: https://github.com/nasa/cumulus/compare/v9.9.0...v10.0.0
[v9.9.3]: https://github.com/nasa/cumulus/compare/v9.9.2...v9.9.3
[v9.9.2]: https://github.com/nasa/cumulus/compare/v9.9.1...v9.9.2
[v9.9.1]: https://github.com/nasa/cumulus/compare/v9.9.0...v9.9.1
[v9.9.0]: https://github.com/nasa/cumulus/compare/v9.8.0...v9.9.0
[v9.8.0]: https://github.com/nasa/cumulus/compare/v9.7.0...v9.8.0
[v9.7.1]: https://github.com/nasa/cumulus/compare/v9.7.0...v9.7.1
[v9.7.0]: https://github.com/nasa/cumulus/compare/v9.6.0...v9.7.0
[v9.6.0]: https://github.com/nasa/cumulus/compare/v9.5.0...v9.6.0
[v9.5.0]: https://github.com/nasa/cumulus/compare/v9.4.0...v9.5.0
[v9.4.1]: https://github.com/nasa/cumulus/compare/v9.3.0...v9.4.1
[v9.4.0]: https://github.com/nasa/cumulus/compare/v9.3.0...v9.4.0
[v9.3.0]: https://github.com/nasa/cumulus/compare/v9.2.2...v9.3.0
[v9.2.2]: https://github.com/nasa/cumulus/compare/v9.2.1...v9.2.2
[v9.2.1]: https://github.com/nasa/cumulus/compare/v9.2.0...v9.2.1
[v9.2.0]: https://github.com/nasa/cumulus/compare/v9.1.0...v9.2.0
[v9.1.0]: https://github.com/nasa/cumulus/compare/v9.0.1...v9.1.0
[v9.0.1]: https://github.com/nasa/cumulus/compare/v9.0.0...v9.0.1
[v9.0.0]: https://github.com/nasa/cumulus/compare/v8.1.0...v9.0.0
[v8.1.0]: https://github.com/nasa/cumulus/compare/v8.0.0...v8.1.0
[v8.0.0]: https://github.com/nasa/cumulus/compare/v7.2.0...v8.0.0
[v7.2.0]: https://github.com/nasa/cumulus/compare/v7.1.0...v7.2.0
[v7.1.0]: https://github.com/nasa/cumulus/compare/v7.0.0...v7.1.0
[v7.0.0]: https://github.com/nasa/cumulus/compare/v6.0.0...v7.0.0
[v6.0.0]: https://github.com/nasa/cumulus/compare/v5.0.1...v6.0.0
[v5.0.1]: https://github.com/nasa/cumulus/compare/v5.0.0...v5.0.1
[v5.0.0]: https://github.com/nasa/cumulus/compare/v4.0.0...v5.0.0
[v4.0.0]: https://github.com/nasa/cumulus/compare/v3.0.1...v4.0.0
[v3.0.1]: https://github.com/nasa/cumulus/compare/v3.0.0...v3.0.1
[v3.0.0]: https://github.com/nasa/cumulus/compare/v2.0.1...v3.0.0
[v2.0.7]: https://github.com/nasa/cumulus/compare/v2.0.6...v2.0.7
[v2.0.6]: https://github.com/nasa/cumulus/compare/v2.0.5...v2.0.6
[v2.0.5]: https://github.com/nasa/cumulus/compare/v2.0.4...v2.0.5
[v2.0.4]: https://github.com/nasa/cumulus/compare/v2.0.3...v2.0.4
[v2.0.3]: https://github.com/nasa/cumulus/compare/v2.0.2...v2.0.3
[v2.0.2]: https://github.com/nasa/cumulus/compare/v2.0.1...v2.0.2
[v2.0.1]: https://github.com/nasa/cumulus/compare/v1.24.0...v2.0.1
[v2.0.0]: https://github.com/nasa/cumulus/compare/v1.24.0...v2.0.0
[v1.24.0]: https://github.com/nasa/cumulus/compare/v1.23.2...v1.24.0
[v1.23.2]: https://github.com/nasa/cumulus/compare/v1.22.1...v1.23.2
[v1.22.1]: https://github.com/nasa/cumulus/compare/v1.21.0...v1.22.1
[v1.21.0]: https://github.com/nasa/cumulus/compare/v1.20.0...v1.21.0
[v1.20.0]: https://github.com/nasa/cumulus/compare/v1.19.0...v1.20.0
[v1.19.0]: https://github.com/nasa/cumulus/compare/v1.18.0...v1.19.0
[v1.18.0]: https://github.com/nasa/cumulus/compare/v1.17.0...v1.18.0
[v1.17.0]: https://github.com/nasa/cumulus/compare/v1.16.1...v1.17.0
[v1.16.1]: https://github.com/nasa/cumulus/compare/v1.16.0...v1.16.1
[v1.16.0]: https://github.com/nasa/cumulus/compare/v1.15.0...v1.16.0
[v1.15.0]: https://github.com/nasa/cumulus/compare/v1.14.5...v1.15.0
[v1.14.5]: https://github.com/nasa/cumulus/compare/v1.14.4...v1.14.5
[v1.14.4]: https://github.com/nasa/cumulus/compare/v1.14.3...v1.14.4
[v1.14.3]: https://github.com/nasa/cumulus/compare/v1.14.2...v1.14.3
[v1.14.2]: https://github.com/nasa/cumulus/compare/v1.14.1...v1.14.2
[v1.14.1]: https://github.com/nasa/cumulus/compare/v1.14.0...v1.14.1
[v1.14.0]: https://github.com/nasa/cumulus/compare/v1.13.5...v1.14.0
[v1.13.5]: https://github.com/nasa/cumulus/compare/v1.13.4...v1.13.5
[v1.13.4]: https://github.com/nasa/cumulus/compare/v1.13.3...v1.13.4
[v1.13.3]: https://github.com/nasa/cumulus/compare/v1.13.2...v1.13.3
[v1.13.2]: https://github.com/nasa/cumulus/compare/v1.13.1...v1.13.2
[v1.13.1]: https://github.com/nasa/cumulus/compare/v1.13.0...v1.13.1
[v1.13.0]: https://github.com/nasa/cumulus/compare/v1.12.1...v1.13.0
[v1.12.1]: https://github.com/nasa/cumulus/compare/v1.12.0...v1.12.1
[v1.12.0]: https://github.com/nasa/cumulus/compare/v1.11.3...v1.12.0
[v1.11.3]: https://github.com/nasa/cumulus/compare/v1.11.2...v1.11.3
[v1.11.2]: https://github.com/nasa/cumulus/compare/v1.11.1...v1.11.2
[v1.11.1]: https://github.com/nasa/cumulus/compare/v1.11.0...v1.11.1
[v1.11.0]: https://github.com/nasa/cumulus/compare/v1.10.4...v1.11.0
[v1.10.4]: https://github.com/nasa/cumulus/compare/v1.10.3...v1.10.4
[v1.10.3]: https://github.com/nasa/cumulus/compare/v1.10.2...v1.10.3
[v1.10.2]: https://github.com/nasa/cumulus/compare/v1.10.1...v1.10.2
[v1.10.1]: https://github.com/nasa/cumulus/compare/v1.10.0...v1.10.1
[v1.10.0]: https://github.com/nasa/cumulus/compare/v1.9.1...v1.10.0
[v1.9.1]: https://github.com/nasa/cumulus/compare/v1.9.0...v1.9.1
[v1.9.0]: https://github.com/nasa/cumulus/compare/v1.8.1...v1.9.0
[v1.8.1]: https://github.com/nasa/cumulus/compare/v1.8.0...v1.8.1
[v1.8.0]: https://github.com/nasa/cumulus/compare/v1.7.0...v1.8.0
[v1.7.0]: https://github.com/nasa/cumulus/compare/v1.6.0...v1.7.0
[v1.6.0]: https://github.com/nasa/cumulus/compare/v1.5.5...v1.6.0
[v1.5.5]: https://github.com/nasa/cumulus/compare/v1.5.4...v1.5.5
[v1.5.4]: https://github.com/nasa/cumulus/compare/v1.5.3...v1.5.4
[v1.5.3]: https://github.com/nasa/cumulus/compare/v1.5.2...v1.5.3
[v1.5.2]: https://github.com/nasa/cumulus/compare/v1.5.1...v1.5.2
[v1.5.1]: https://github.com/nasa/cumulus/compare/v1.5.0...v1.5.1
[v1.5.0]: https://github.com/nasa/cumulus/compare/v1.4.1...v1.5.0
[v1.4.1]: https://github.com/nasa/cumulus/compare/v1.4.0...v1.4.1
[v1.4.0]: https://github.com/nasa/cumulus/compare/v1.3.0...v1.4.0
[v1.3.0]: https://github.com/nasa/cumulus/compare/v1.2.0...v1.3.0
[v1.2.0]: https://github.com/nasa/cumulus/compare/v1.1.4...v1.2.0
[v1.1.4]: https://github.com/nasa/cumulus/compare/v1.1.3...v1.1.4
[v1.1.3]: https://github.com/nasa/cumulus/compare/v1.1.2...v1.1.3
[v1.1.2]: https://github.com/nasa/cumulus/compare/v1.1.1...v1.1.2
[v1.1.1]: https://github.com/nasa/cumulus/compare/v1.0.1...v1.1.1
[v1.1.0]: https://github.com/nasa/cumulus/compare/v1.0.1...v1.1.0
[v1.0.1]: https://github.com/nasa/cumulus/compare/v1.0.0...v1.0.1
[v1.0.0]: https://github.com/nasa/cumulus/compare/pre-v1-release...v1.0.0

[thin-egress-app]: <https://github.com/asfadmin/thin-egress-app> "Thin Egress App"<|MERGE_RESOLUTION|>--- conflicted
+++ resolved
@@ -416,14 +416,9 @@
   - Updates async_operations Docker image to Node v20 and bumps its cumulus dependencies to v18.3.0 to
     support `aws-sdk` v3 changes.
 
-<<<<<<< HEAD
 ### Add
 - **CUMULUS-3678**
   - sqs messages truncated to max sqs length if necessary
-=======
-### Added
-
->>>>>>> d919f169
 - **CUMULUS-3614**
   - `tf-modules/monitoring` module now deploys Glue table for querying dead-letter-archive messages.
 - **CUMULUS-3616**
