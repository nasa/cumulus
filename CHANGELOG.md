--- conflicted
+++ resolved
@@ -6,7 +6,11 @@
 
 ## [Unreleased]
 
-<<<<<<< HEAD
+### Notable Changes
+
+- The async_operation_image property of the cumulus module should be updated to pull
+  the ECR image for cumuluss/async-operation:53
+
 ### Added
 
 - **CUMULUS-3993**
@@ -14,17 +18,11 @@
   - Updated example workflow configuration to better handle error exceptions,
     see [Workflow Configuration](https://nasa.github.io/cumulus/docs/next/data-cookbooks/error-handling)
   - Updated `PdrStatusCheck` task to properly propagate workflow execution error.
-=======
-### Notable Changes
-
-- The async_operation_image property of the cumulus module should be updated to pull
-  the ECR image for cumuluss/async-operation:53
 
 ### Fixed
 
 - **CUMULUS-4006**
   - Created docker image from v20.0.0, and published new tag [`53` of `cumuluss/async-operation` to Docker Hub](https://hub.docker.com/layers/cumuluss/async-operation/53/images/sha256-6e1b26f5933bc6685861a7cb31fbbace01c3a0090b1e41c26e313b15620762cc?context=explore)
->>>>>>> 1d41bf90
 
 ## [v20.0.0] 2025-02-04
 
