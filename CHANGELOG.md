--- conflicted
+++ resolved
@@ -4,10 +4,7 @@
 
 The format is based on [Keep a Changelog](http://keepachangelog.com/en/1.0.0/).
 
-<<<<<<< HEAD
 ## Unreleased
-=======
-## [Unreleased]
 
 ### Breaking Changes
 
@@ -37,7 +34,6 @@
 - **CUMULUS-3978**
   - Added `iops` and `throughput` options to `elasticsearch_config` variable
     in `tf-modules/data-persistence`; These two options are necessary for gp3 EBS volume type.
->>>>>>> 7103c5a0
 
 ### Changed
 
@@ -50,27 +46,6 @@
     - `dbMaxPool` - specifies how many database connections to allow the process to utilize.  Defaults to 30.  Process should at minimum the value set for `concurrency`.
   - Add API memory-constrained performance test to test minimum functionality under default+ configuration
   - Updated `@cumulus/async-operations.startAsyncOperation to take `containerName` as a parameter name, allowing it to specify a container other than the default 'AsyncOperations' container
-
-<<<<<<< HEAD
-=======
-- **CUMULUS-3759**
-  - Migrated `tf-modules/cumulus/ecs_cluster` ECS Autoscaling group from launch configurations to launch templates
-- **CUMULUS-3955**
-  - Removed `VACUUM` statements from db migrations. In cases where the PG database is very large, these queries
-    can take a long time and exceed the Lambda timeout, causing failures on deployment.
-- **CUMULUS-3931**
-  - Add `force_new_deployment` to `cumulus_ecs_service` to allow users to force
-    new task deployment on terraform redeploy.   See docs for more details:
-    https://registry.terraform.io/providers/hashicorp/aws/latest/docs/resources/ecs_service#force_new_deployment"
-- **CUMULUS-3941**
-  - Updated `SendPan` task to generate short pan with FAILED disposition.
-- **CUMULUS-3936,CUMULUS-3948**
-  - Updated `tf-modules/cumulus/ecs_cluster_instance_autoscaling_cf_template.yml.tmpl`
-    user-data for compatibility with Amazon Linux 2023 AMI
-  - Fixed `tf-modules/cumulus` scripts to use Instance Metadata Service V2
-  - Updated `fake-provider-cf.yml` to work for Amazon Linux 2023 AMI
-- **CUMULUS-3965**
-  - Updated `tf-modules/cumulus/ecs_cluster` and `fake-provider-cf.yml` launch templates to require IMDSv2 
 
 ### Fixed
 
@@ -129,7 +104,6 @@
 - **CUMULUS-3906**
   - Bumps example ORCA deployment to version v10.0.1.
 
->>>>>>> 7103c5a0
 ### Fixed
 
 - **CUMULUS-3940**
