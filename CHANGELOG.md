# Changelog

All notable changes to this project will be documented in this file.

The format is based on [Keep a Changelog](http://keepachangelog.com/en/1.0.0/).

## Unreleased

<<<<<<< HEAD
### Added

- **CUMULUS-3220**
  - Created a new send-pan task
- **CUMULUS-3270**
  - update to use python3.10
  - update dependencies to use python3.10 including CMA-python and cumulus-process-py
- **CUMULUS-3188**
  - Updated QueueGranules to support queueing granules that meet the required API granule schema.
- **CUMULUS-3287**
  - Added variable to allow the aws_ecs_task_definition health check to be configurable.
  - Added clarity to how the bucket field needs to be configured for the move-granules task definition

### Changed

- Security upgrade node from 14.19.3-buster to 14.21.1-buster
- **CUMULUS-2985**
  - Changed `onetime` rules RuleTrigger to only execute when the state is `ENABLED` and updated documentation to reflect the change
  - Changed the `invokeRerun` function to only re-run enabled rules
- **CUMULUS-3188**
  - Updated QueueGranules to support queueing granules that meet the required API granule schema.
  - Added optional additional properties to queue-granules input schema
- **CUMULUS-3252**
  - Updated example/cumulus-tf/orca.tf to use orca v8.0.1
  - Added cumulus task `@cumulus/orca-copy-to-archive-adapter`, and add the task to `tf-modules/ingest`
  - Updated `tf-modules/cumulus` module to take variable `orca_lambda_copy_to_archive_arn` and pass to `tf-modules/ingest`
  - Updated `example/cumulus-tf/ingest_and_publish_granule_with_orca_workflow.tf` `CopyToGlacier` (renamed to `CopyToArchive`) step to call
    `orca_copy_to_archive_adapter_task`
- **CUMULUS-3253**
  - Added cumulus task `@cumulus/orca-recovery-adapter`, and add the task to `tf-modules/ingest`
  - Updated `tf-modules/cumulus` module to take variable `orca_sfn_recovery_workflow_arn` and pass to `tf-modules/ingest`
  - Added `example/cumulus-tf/orca_recovery_adapter_workflow.tf`, `OrcaRecoveryAdapterWorkflow` workflow has `OrcaRecoveryAdapter` task
    to call the ORCA recovery step-function.
  - Updated `example/data/collections/` collection configuration `meta.granuleRecoveryWorkflow` to use `OrcaRecoveryAdapterWorkflow`
- **CUMULUS-3215**
  - Create reconciliation reports will properly throw errors and set the async
    operation status correctly to failed if there is an error.
  - Knex calls relating to reconciliation reports will retry if there is a
    connection terminated unexpectedly error
  - Improved logging for async operation
  - Set default async_operation_image_version to 47
- **CUMULUS-3024**
  - Combined unit testing of @cumulus/api/lib/rulesHelpers to a single test file
    `api/tests/lib/test-rulesHelpers` and removed extraneous test files.
- **CUMULUS-3209**
  - Apply brand color with high contrast settings for both (light and dark) themes.
  - Cumulus logo can be seen when scrolling down.
  - "Back to Top" button matches the brand color for both themes.
  - Update "note", "info", "tip", "caution", and "warning" components to [new admonition styling](https://docusaurus.io/docs/markdown-features/admonitions).
  - Add updated arch diagram for both themes.
- **CUMULUS-3203**
  - Removed ACL setting of private on S3.multipartCopyObject() call
  - Removed ACL setting of private for s3PutObject()
  - Removed ACL confguration on sync-granules task
  - Update documentation on dashboard deployment to exclude ACL public-read setting
- **CUMULUS-3245**
  - Update SQS consumer logic to catch ExecutionAlreadyExists error and
    delete SQS message accordingly.
  - Add ReportBatchItemFailures to event source mapping start_sf_mapping
- Added missing name to throttle_queue_watcher Cloudwatch event in `throttled-queue.tf`

### Fixed

- **CUMULUS-2625**
  - Optimized heap memory and api load in queue-granules task to scale to larger workloads.

### Notable Changes

- The async_operation_image property of cumulus module should be updated to pull
  the ECR image for cumuluss/async-operation:47

=======
>>>>>>> 722f1b17
## [v16.0.0] 2023-05-09

### MIGRATION notes

#### PI release version

When updating directly to v16 from prior releases older that V15, please make sure to
read through all prior release notes.

Notable migration concerns since the last PI release version (11.1.x):

- [v14.1.0] - Postgres compatibility update to Aurora PostgreSQL 11.13.
- [v13.1.0] - Postgres update to add `files_granules_cumulus_id_index` to the
  `files` table may require manual steps depending on load.

#### RDS Phase 3 migration notes

This release includes updates that remove existing DynamoDB tables as part of
release deployment process.   This release *cannot* be properly rolled back in
production as redeploying a prior version of Cumulus will not recover the
associated Dynamo tables.

Please read the full change log for RDS Phase 3 and consult the [RDS Phase 3 update
documentation](https://nasa.github.io/cumulus/docs/next/upgrade-notes/upgrade-rds-phase-3-release)

#### API Endpoint Versioning

As part of the work on CUMULUS-3072, we have added a required header for the
granule PUT/PATCH endpoints -- to ensure that older clients/utilities do not
unexpectedly make destructive use of those endpoints, a validation check of a
header value against supported versions has been implemented.

Moving forward, if a breaking change is made to an existing endpoint that
requires user updates, as part of that update we will set the current version of
the core API and require a header that confirms the client is compatible with
the version required or greater.

In this instance, the granule PUT/PATCH
endpoints will require a `Cumulus-API-Version` value of at least `2`.

```bash
 curl --request PUT https://example.com/granules/granuleId.A19990103.006.1000\
 --header 'Cumulus-API-Version': '2'\
 --header 'Authorization: Bearer ReplaceWithToken'\
 --data ...
```

Users/clients that do not make use of these endpoints will not be impacted.

### RDS Phase 3
#### Breaking Changes

- **CUMULUS-2688**
  - Updated bulk operation logic to use collectionId in addition to granuleId to fetch granules.
  - Tasks using the `bulk-operation` Lambda should provide collectionId and granuleId e.g. { granuleId: xxx, collectionId: xxx }
- **CUMULUS-2856**
  - Update execution PUT endpoint to no longer respect message write constraints and update all values passed in

#### Changed

- **CUMULUS-3282**
  - Updated internal granule endpoint parameters from :granuleName to :granuleId
    for maintenance/consistency reasons
- **CUMULUS-2312** - RDS Migration Epic Phase 3
  - **CUMULUS-2645**
    - Removed unused index functionality for all tables other than
      `ReconciliationReportsTable` from `dbIndexer` lambda
  - **CUMULUS-2398**
    - Remove all dynamoDB updates for `@cumulus/api/ecs/async-operation/*`
    - Updates all api endpoints with updated signature for
      `asyncOperationsStart` calls
    - Remove all dynamoDB models calls from async-operations api endpoints
  - **CUMULUS-2801**
    - Move `getFilesExistingAtLocation`from api granules model to api/lib, update granules put
      endpoint to remove model references
  - **CUMULUS-2804**
    - Updates api/lib/granule-delete.deleteGranuleAndFiles:
      - Updates dynamoGranule -> apiGranule in the signature and throughout the dependent code
      - Updates logic to make apiGranule optional, but pgGranule required, and
        all lookups use postgres instead of ES/implied apiGranule values
      - Updates logic to make pgGranule optional - in this case the logic removes the entry from ES only
    - Removes all dynamo model logic from api/endpoints/granules
    - Removes dynamo write logic from api/lib/writeRecords.*
    - Removes dynamo write logic from api/lib/ingest.*
    - Removes all granule model calls from api/lambdas/bulk-operations and any dependencies
    - Removes dynamo model calls from api/lib/granule-remove-from-cmr.unpublishGranule
    - Removes Post Deployment execution check from sf-event-sqs-to-db-records
    - Moves describeGranuleExecution from api granule model to api/lib/executions.js
  - **CUMULUS-2806**
    - Remove DynamoDB logic from executions `POST` endpoint
    - Remove DynamoDB logic from sf-event-sqs-to-db-records lambda execution writes.
    - Remove DynamoDB logic from executions `PUT` endpoint
  - **CUMULUS-2808**
    - Remove DynamoDB logic from executions `DELETE` endpoint
  - **CUMULUS-2809**
    - Remove DynamoDB logic from providers `PUT` endpoint
    - Updates DB models asyncOperation, provider and rule to return all fields on upsert.
  - **CUMULUS-2810**
    - Removes addition of DynamoDB record from API endpoint POST /provider/<name>
  - **CUMULUS-2811**
    - Removes deletion of DynamoDB record from API endpoint DELETE /provider/<name>
  - **CUMULUS-2817**
    - Removes deletion of DynamoDB record from API endpoint DELETE /collection/<name>/<version>
  - **CUMULUS-2814**
    - Move event resources deletion logic from `rulesModel` to `rulesHelper`
  - **CUMULUS-2815**
    - Move File Config and Core Config validation logic for Postgres Collections from `api/models/collections.js` to `api/lib/utils.js`
  - **CUMULUS-2813**
    - Removes creation and deletion of DynamoDB record from API endpoint POST /rules/
  - **CUMULUS-2816**
    - Removes addition of DynamoDB record from API endpoint POST /collections
  - **CUMULUS-2797**
    - Move rule helper functions to separate rulesHelpers file
  - **CUMULUS-2821**
    - Remove DynamoDB logic from `sfEventSqsToDbRecords` lambda
  - **CUMULUS-2856**
    - Update API/Message write logic to handle nulls as deletion in execution PUT/message write logic

#### Added

- **CUMULUS-2312** - RDS Migration Epic Phase 3
  - **CUMULUS-2813**
    - Added function `create` in the `db` model for Rules
      to return an array of objects containing all columns of the created record.
  - **CUMULUS-2812**
    - Move event resources logic from `rulesModel` to `rulesHelper`
  - **CUMULUS-2820**
    - Remove deletion of DynamoDB record from API endpoint DELETE /pdr/<pdrName>
  - **CUMULUS-2688**
    - Add new endpoint to fetch granules by collectionId as well as granuleId: GET /collectionId/granuleId
    - Add new endpoints to update and delete granules by collectionId as well as
      granuleId

#### Removed

- **CUMULUS-2994**
  - Delete code/lambdas that publish DynamoDB stream events to SNS
- **CUMULUS-3226**
  - Removed Dynamo Async Operations table
- **CUMULUS-3199**
  - Removed DbIndexer lambda and all associated terraform resources
- **CUMULUS-3009**
  - Removed Dynamo PDRs table
- **CUMULUS-3008**
  - Removed DynamoDB Collections table
- **CUMULUS-2815**
  - Remove update of DynamoDB record from API endpoint PUT /collections/<name>/<version>
- **CUMULUS-2814**
  - Remove DynamoDB logic from rules `DELETE` endpoint
- **CUMULUS-2812**
  - Remove DynamoDB logic from rules `PUT` endpoint
- **CUMULUS-2798**
  - Removed AsyncOperations model
- **CUMULUS-2797**
- **CUMULUS-2795**
  - Removed API executions model
- **CUMULUS-2796**
  - Remove API pdrs model and all related test code
  - Remove API Rules model and all related test code
- **CUMULUS-2794**
  - Remove API Collections model and all related test code
  - Remove lambdas/postgres-migration-count-tool, api/endpoints/migrationCounts and api-client/migrationCounts
  - Remove lambdas/data-migration1 tool
  - Remove lambdas/data-migration2 and
    lambdas/postgres-migration-async-operation
- **CUMULUS-2793**
  - Removed Provider Dynamo model and related test code
- **CUMULUS-2792**
  - Remove API Granule model and all related test code
  - Remove granule-csv endpoint
- **CUMULUS-2645**
  - Removed dynamo structural migrations and related code from `@cumulus/api`
  - Removed `executeMigrations` lambda
  - Removed `granuleFilesCacheUpdater` lambda
  - Removed dynamo files table from `data-persistence` module.  *This table and
    all of its data will be removed on deployment*.

### Added
- **CUMULUS-3072**
  - Added `replaceGranule` to `@cumulus/api-client/granules` to add usage of the
    updated RESTful PUT logic
- **CUMULUS-3121**
  - Added a map of variables for the cloud_watch_log retention_in_days for the various cloudwatch_log_groups, as opposed to keeping them hardcoded at 30 days. Can be configured by adding the <module>_<cloudwatch_log_group_name>_log_retention value in days to the cloudwatch_log_retention_groups map variable
- **CUMULUS-3201**
  - Added support for sha512 as checksumType for LZARDs backup task.

### Changed

- **CUMULUS-3315**
  - Updated `@cumulus/api-client/granules.bulkOperation` to remove `ids`
    parameter in favor of `granules` parameter, in the form of a
    `@cumulus/types/ApiGranule` that requires the following keys: `[granuleId, collectionId]`
- **CUMULUS-3307**
  - Pinned cumulus dependency on `pg` to `v8.10.x`
- **CUMULUS-3279**
  - Updated core dependencies on `xml2js` to `v0.5.0`
  - Forcibly updated downstream dependency for `xml2js` in `saml2-js` to
    `v0.5.0`
  - Added audit-ci CVE override until July 1 to allow for Core package releases
- **CUMULUS-3106**
  - Updated localstack version to 1.4.0 and removed 'skip' from all skipped tests
- **CUMULUS-3115**
  - Fixed DiscoverGranules' workflow's duplicateHandling when set to `skip` or `error` to stop retrying
    after receiving a 404 Not Found Response Error from the `cumulus-api`.
- **CUMULUS-3165**
  - Update example/cumulus-tf/orca.tf to use orca v6.0.3

### Fixed

- **CUMULUS-3315**
  - Update CI scripts to use shell logic/GNU timeout to bound test timeouts
    instead of NPM `parallel` package, as timeouts were not resulting in
    integration test failure
- **CUMULUS-3223**
  - Update `@cumulus/cmrjs/cmr-utils.getGranuleTemporalInfo` to handle the error when the cmr file s3url is not available
  - Update `sfEventSqsToDbRecords` lambda to return [partial batch failure](https://docs.aws.amazon.com/lambda/latest/dg/with-sqs.html#services-sqs-batchfailurereporting),
    and only reprocess messages when cumulus message can't be retrieved from the execution events.
  - Update `@cumulus/cumulus-message-adapter-js` to `2.0.5` for all cumulus tasks

<<<<<<< HEAD
## [v15.0.4] 2023-06-23

### Changed

- **CUMULUS-3307**
  - Pinned cumulus dependency on `pg` to `v8.10.x`

### Fixed

- **CUMULUS-3115**
  - Fixed DiscoverGranules' workflow's duplicateHandling when set to `skip` or `error` to stop retrying
    after receiving a 404 Not Found Response Error from the `cumulus-api`.
- **CUMULUS-3315**
  - Update CI scripts to use shell logic/GNU timeout to bound test timeouts
    instead of NPM `parallel` package, as timeouts were not resulting in
    integration test failure
- **CUMULUS-3223**
  - Update `@cumulus/cmrjs/cmr-utils.getGranuleTemporalInfo` to handle the error when the cmr file s3url is not available
  - Update `sfEventSqsToDbRecords` lambda to return [partial batch failure](https://docs.aws.amazon.com/lambda/latest/dg/with-sqs.html#services-sqs-batchfailurereporting),
    and only reprocess messages when cumulus message can't be retrieved from the execution events.
  - Update `@cumulus/cumulus-message-adapter-js` to `2.0.5` for all cumulus tasks

=======
>>>>>>> 722f1b17
## [v15.0.3] 2023-04-28

### Fixed

- **CUMULUS-3243**
  - Updated granule delete logic to delete granule which is not in DynamoDB
  - Updated granule unpublish logic to handle granule which is not in DynamoDB and/or CMR

## [v15.0.2] 2023-04-25

### Fixed

- **CUMULUS-3120**
  - Fixed a bug by adding in `default_log_retention_periods` and `cloudwatch_log_retention_periods`
  to Cumulus modules so they can be used during deployment for configuring cloudwatch retention periods, for more information check here: [retention document](https://nasa.github.io/cumulus/docs/configuration/cloudwatch-retention)
  - Updated cloudwatch retention documentation to reflect the bugfix changes

## [v15.0.1] 2023-04-20

### Changed

- **CUMULUS-3279**
  - Updated core dependencies on `xml2js` to `v0.5.0`
  - Forcibly updated downstream dependency for `xml2js` in `saml2-js` to
    `v0.5.0`
  - Added audit-ci CVE override until July 1 to allow for Core package releases

## Fixed

- **CUMULUS-3285**
  - Updated `api/lib/distribution.js isAuthBearTokenRequest` to handle non-Bearer authorization header

## [v15.0.0] 2023-03-10

### Breaking Changes

- **CUMULUS-3147**
  - The minimum supported version for all published Cumulus Core npm packages is now Node 16.19.0
  - Tasks using the `cumuluss/cumulus-ecs-task` Docker image must be updated to `cumuluss/cumulus-ecs-task:1.9.0.` which is built with node:16.19.0-alpine.  This can be done by updating the `image` property of any tasks defined using the `cumulus_ecs_service` Terraform module.
  - Updated Dockerfile of async operation docker image to build from node:16.19.0-buster
  - Published new tag [`44` of `cumuluss/async-operation` to Docker Hub](https://hub.docker.com/layers/cumuluss/async-operation/44/images/sha256-8d757276714153e4ab8c24a2b7b6b9ffee14cc78b482d9924e7093af88362b04?context=explore).
  - The `async_operation_image` property of `cumulus` module must be updated to pull the ECR image for `cumuluss/async-operation:44`.

### Changed

- **CUMULUS-2997**
  - Migrate Cumulus Docs to Docusaurus v2 and DocSearch v3.
- **CUMULUS-3044**
  - Deployment section:
    - Consolidate and migrate Cumulus deployment (public facing) content from wiki to Cumulus Docs in GitHub.
    - Update links to make sure that the user can maintain flow between the wiki and GitHub deployment documentation.
    - Organize and update sidebar to include categories for similar deployment topics.
- **CUMULUS-3147**
  - Set example/cumulus-tf default async_operation_image_version to 44.
  - Set example/cumulus-tf default ecs_task_image_version to 1.9.0.
- **CUMULUS-3166**
  - Updated example/cumulus-tf/thin_egress_app.tf to use tea 1.3.2

### Fixed

- **CUMULUS-3187**
  - Restructured Earthdata Login class to be individual methods as opposed to a Class Object
  - Removed typescript no-checks and reformatted EarthdataLogin code to be more type friendly

## [v14.1.0] 2023-02-27

### MIGRATION notes

#### PostgreSQL compatibility update

From this release forward Core will be tested against PostgreSQL 11   Existing
release compatibility testing was done for release 11.1.8/14.0.0+.   Users
should migrate their datastores to Aurora PostgreSQL 11.13+ compatible data stores
as soon as possible.

Users utilizing the `cumulus-rds-tf` module will have upgraded/had their
database clusters forcibly upgraded at the next maintenance window after 31 Jan
2023.   Our guidance to mitigate this issue is to do a manual (outside of
terraform) upgrade.   This will result in the cluster being upgraded with a
manually set parameter group not managed by terraform.

If you manually upgraded and the cluster is now on version 11.13, to continue
using the `cumulus-rds-tf` module *once upgraded* update following module
configuration values if set, or allow their defaults to be utilized:

```terraform
parameter_group_family = "aurora-postgresql11"
engine_version = 11.13
```

When you apply this update, the original PostgreSQL v10 parameter group will be
removed, and recreated using PG11 defaults/configured terraform values and
update the database cluster to use the new configuration.

### Added

- **CUMULUS-3193**
  - Add a Python version file
- **CUMULUS-3121**
  - Added a map of variables in terraform for custom configuration of cloudwatch_log_groups' retention periods.
    Please refer to the [Cloudwatch-Retention] (https://nasa.github.io/cumulus/docs/configuration/cloudwatch-retention)
    section of the Cumulus documentation in order for more detailed information and an example into how to do this.
- **CUMULUS-3071**
  - Added 'PATCH' granules endpoint as an exact duplicate of the existing `PUT`
    endpoint.    In future releases the `PUT` endpoint will be replaced with valid PUT logic
    behavior (complete overwrite) in a future release.   **The existing PUT
    implementation is deprecated** and users should move all existing usage of
    `PUT` to `PATCH` before upgrading to a release with `CUMULUS-3072`.

### Fixed

- **CUMULUS-3033**
  - Fixed `granuleEsQuery` to properly terminate if `body.hit.total.value` is 0.

- The `getLambdaAliases` function has been removed from the `@cumulus/integration-tests` package
- The `getLambdaVersions` function has been removed from the `@cumulus/integration-tests` package
- **CUMULUS-3117**
  - Update `@cumulus/es-client/indexer.js` to properly handle framework write
    constraints for queued granules.    Queued writes will now be properly
    dropped from elasticsearch writes along with the primary datastore(s) when
    write constraints apply
- **CUMULUS-3134**
  - Get tests working on M1 Macs
- **CUMULUS-3148**:
  - Updates cumulus-rds-tf to use defaults for PostgreSQL 11.13
  - Update IngestGranuleSuccessSpec as test was dependant on file ordering and
    PostgreSQL 11 upgrade exposed dependency on database results in the API return
  - Update unit test container to utilize PostgreSQL 11.13 container
- **CUMULUS-3149**
  - Updates the api `/granules/bulkDelete` endpoint to take the
    following configuration keys for the bulkDelete:
    - concurrency - Number of concurrent bulk deletions to process at a time.
            Defaults to 10, increasing this value may improve throughput at the cost
            of additional database/CMR/etc load.
    - maxDbConnections - Defaults to `concurrency`, and generally should not be
        changed unless troubleshooting performance concerns.
  - Updates all bulk api endpoints to add knexDebug boolean query parameter to
    allow for debugging of database connection issues in the future.  Defaults
    to false.
  - Fixed logic defect in bulk deletion logic where an information query was
    nested in a transaction call, resulting in transactions holding knex
    connection pool connections in a blocking way that would not resolve,
    resulting in deletion failures.
- **CUMULUS-3142**
  - Fix issue from CUMULUS-3070 where undefined values for status results in
    unexpected insertion failure on PATCH.
- **CUMULUS-3181**
  - Fixed `sqsMessageRemover` lambda to correctly retrieve ENABLED sqs rules.

- **CUMULUS-3189**
  - Upgraded `cumulus-process` and `cumulus-message-adapter-python` versions to
    support pip 23.0
- **CUMULUS-3196**
  - Moved `createServer` initialization outside the `s3-credentials-endpoint` lambda
    handler to reduce file descriptor usage
- README shell snippets better support copying
- **CUMULUS-3111**
  - Fix issue where if granule update dropped due to write constraints for writeGranuleFromMessage, still possible for granule files to be written
  - Fix issue where if granule update is limited to status and timestamp values due to write constraints for writeGranuleFromMessage, Dynamo or ES granules could be out of sync with PG

### Breaking Changes

- **CUMULUS-3072**
  - Removed original PUT granule endpoint logic (in favor of utilizing new PATCH
    endpoint introduced in CUMULUS-3071)
  - Updated PUT granule endpoint to expected RESTful behavior:
    - PUT will now overwrite all non-provided fields as either non-defined or
      defaults, removing existing related database records (e.g. files,
      granule-execution linkages ) as appropriate.
    - PUT will continue to overwrite fields that are provided in the payload,
      excepting collectionId and granuleId which cannot be modified.
    - PUT will create a new granule record if one does not already exist
    - Like PATCH, the execution field is additive only - executions, once
      associated with a granule record cannot be unassociated via the granule
      endpoint.
  - /granule PUT and PATCH endpoints now require a header with values `{
    version: 2 }`
  - PUT endpoint will now only support /:collectionId/:granuleId formatted
    queries
  - `@cumulus/api-client.replaceGranule now utilizes body.collectionId to
    utilize the correct API PUT endpoint
  - Cumulus API version updated to `2`

### Changed

- **Snyk Security**
  - Upgraded jsonwebtoken from 8.5.1 to 9.0.0
  - CUMULUS-3160: Upgrade knex from 0.95.15 to 2.4.1
  - Upgraded got from 11.8.3 to ^11.8.5
- **Dependabot Security**
  - Upgraded the python package dependencies of the example lambdas
- **CUMULUS-3043**
  - Organize & link Getting Started public docs for better user guidance
  - Update Getting Started sections with current content
- **CUMULUS-3046**
  - Update 'Deployment' public docs
  - Apply grammar, link fixes, and continuity/taxonomy standards
- **CUMULUS-3071**
  - Updated `@cumulus/api-client` packages to use `PATCH` protocol for existing
    granule `PUT` calls, this change should not require user updates for
    `api-client` users.
    - `@cumulus/api-client/granules.updateGranule`
    - `@cumulus/api-client/granules.moveGranule`
    - `@cumulus/api-client/granules.updateGranule`
    - `@cumulus/api-client/granules.reingestGranule`
    - `@cumulus/api-client/granules.removeFromCMR`
    - `@cumulus/api-client/granules.applyWorkflow`
- **CUMULUS-3097**
  - Changed `@cumulus/cmr-client` package's token from Echo-Token to Earthdata Login (EDL) token in updateToken method
  - Updated CMR header and token tests to reflect the Earthdata Login changes
- **CUMULUS-3144**
  - Increased the memory of API lambda to 1280MB
- **CUMULUS-3140**
  - Update release note to include cumulus-api release
- **CUMULUS-3193**
  - Update eslint config to better support typing
- Improve linting of TS files

### Removed

- **CUMULUS-2798**
  - Removed AsyncOperations model

### Removed

- **CUMULUS-3009**
  - Removed Dynamo PDRs table

## [v14.0.0] 2022-12-08

### Breaking Changes

- **CUMULUS-2915**
  - API endpoint GET `/executions/status/${executionArn}` returns `presignedS3Url` and `data`
  - The user (dashboard) must read the `s3SignedURL` and `data` from the return
- **CUMULUS-3070/3074**
  - Updated granule PUT/POST endpoints to no longer respect message write
    constraints.  Functionally this means that:
    - Granules with older createdAt values will replace newer ones, instead of
        ignoring the write request
    - Granules that attempt to set a non-complete state (e.g. 'queued' and
        'running') will now ignore execution state/state change and always write
    - Granules being set to non-complete state will update all values passed in,
      instead of being restricted to `['createdAt', 'updatedAt', 'timestamp',
      'status', 'execution']`

### Added

- **CUMULUS-3070**
  - Remove granules dynamoDb model logic that sets default publish value on record
    validation
  - Update API granule write logic to not set default publish value on record
    updates to avoid overwrite (PATCH behavior)
  - Update API granule write logic to publish to false on record
    creation if not specified
  - Update message granule write logic to set default publish value on record
    creation update.
  - Update granule write logic to set published to default value of `false` if
    `null` is explicitly set with intention to delete the value.
  - Removed dataType/version from api granule schema
  - Added `@cumulus/api/endpoints/granules` unit to cover duration overwrite
    logic for PUT/PATCH endpoint.
- **CUMULUS-3098**
  - Added task configuration setting named `failTaskWhenFileBackupFail` to the
    `lzards-backup` task. This setting is `false` by default, but when set to
    `true`, task will fail if one of the file backup request fails.

### Changed

- Updated CI deploy process to utilize the distribution module in the published zip file which
    will be run against for the integration tests
- **CUMULUS-2915**
  - Updated API endpoint GET `/executions/status/${executionArn}` to return the
    presigned s3 URL in addition to execution status data
- **CUMULUS-3045**
  - Update GitHub FAQs:
    - Add new and refreshed content for previous sections
    - Add new dedicated Workflows section
- **CUMULUS-3070**
  - Updated API granule write logic to no longer require createdAt value in
    dynamo/API granule validation.   Write-time createdAt defaults will be set in the case
    of new API granule writes without the value set, and createdAt will be
    overwritten if it already exists.
  - Refactored granule write logic to allow PATCH behavior on API granule update
    such that existing createdAt values will be retained in case of overwrite
    across all API granule writes.
  - Updated granule write code to validate written createdAt is synced between
    datastores in cases where granule.createdAt is not provided for a new
    granule.
  - Updated @cumulus/db/translate/granules.translateApiGranuleToPostgresGranuleWithoutNilsRemoved to validate incoming values to ensure values that can't be set to null are not
  - Updated @cumulus/db/translate/granules.translateApiGranuleToPostgresGranuleWithoutNilsRemoved to handle null values in incoming ApiGranule
  - Updated @cumulus/db/types/granules.PostgresGranule typings to allow for null values
  - Added ApiGranuleRecord to @cumulus/api/granule type to represent a written/retrieved from datastore API granule record.
  - Update API/Message write logic to handle nulls as deletion in granule PUT/message write logic
- **CUMULUS-3075**
  - Changed the API endpoint return value for a granule with no files. When a granule has no files, the return value beforehand for
    the translatePostgresGranuletoApiGranule, the function which does the translation of a Postgres granule to an API granule, was
    undefined, now changed to an empty array.
  - Existing behavior which relied on the pre-disposed undefined value was changed to instead accept the empty array.
  - Standardized tests in order to expect an empty array for a granule with no files files' object instead of undefined.
- **CUMULUS-3077**
  - Updated `lambdas/data-migration2` granule and files migration to have a `removeExcessFiles` function like in write-granules that will remove file records no longer associated with a granule being migrated
- **CUMULUS-3080**
  - Changed the retention period in days from 14 to 30 for cloudwatch logs for NIST-5 compliance
- **CUMULUS-3100**
  - Updated `POST` granules endpoint to check if granuleId exists across all collections rather than a single collection.
  - Updated `PUT` granules endpoint to check if granuleId exists across a different collection and throw conflict error if so.
  - Updated logic for writing granules from a message to check if granuleId exists across a different collection and throw conflict error if so.

### Fixed

- **CUMULUS-3070**
  - Fixed inaccurate typings for PostgresGranule in @cumulus/db/types/granule
  - Fixed inaccurate typings for @cumulus/api/granules.ApiGranule and updated to
    allow null
- **CUMULUS-3104**
  - Fixed TS compilation error on aws-client package caused by @aws-sdk/client-s3 3.202.0 upgrade
- **CUMULUS-3116**
  - Reverted the default ElasticSearch sorting behavior to the pre-13.3.0 configuration
  - Results from ElasticSearch are sorted by default by the `timestamp` field. This means that the order
  is not guaranteed if two or more records have identical timestamps as there is no secondary sort/tie-breaker.

## [v13.4.0] 2022-10-31

### Notable changes

- **CUMULUS-3104**
  - Published new tag [`43` of `cumuluss/async-operation` to Docker Hub](https://hub.docker.com/layers/cumuluss/async-operation/43/images/sha256-5f989c7d45db3dde87c88c553182d1e4e250a1e09af691a84ff6aa683088b948?context=explore) which was built with node:14.19.3-buster.

### Added

- **CUMULUS-2998**
  - Added Memory Size and Timeout terraform variable configuration for the following Cumulus tasks:
    - fake_processing_task_timeout and fake_processing_task_memory_size
    - files_to_granules_task_timeout and files_to_granule_task_memory_size
    - hello_world_task_timeout and hello_world_task_memory_size
    - sf_sqs_report_task_timeout and sf_sqs_report_task_memory_size
- **CUMULUS-2986**
  - Adds Terraform memory_size configurations to lambda functions with customizable timeouts enabled (the minimum default size has also been raised from 256 MB to 512 MB)
    allowed properties include:
      - add_missing_file_checksums_task_memory_size
      - discover_granules_task_memory_size
      - discover_pdrs_task_memory_size
      - hyrax_metadata_updates_task_memory_size
      - lzards_backup_task_memory_size
      - move_granules_task_memory_size
      - parse_pdr_task_memory_size
      - pdr_status_check_task_memory_size
      - post_to_cmr_task_memory_size
      - queue_granules_task_memory_size
      - queue_pdrs_task_memory_size
      - queue_workflow_task_memory_size
      - sync_granule_task_memory_size
      - update_cmr_access_constraints_task_memory_size
      - update_granules_cmr_task_memory_size
  - Initializes the lambda_memory_size(s) variable in the Terraform variable list
  - Adds Terraform timeout variable for add_missing_file_checksums_task
- **CUMULUS-2631**
  - Added 'Bearer token' support to s3credentials endpoint
- **CUMULUS-2787**
  - Added `lzards-api-client` package to Cumulus with `submitQueryToLzards` method
- **CUMULUS-2944**
  - Added configuration to increase the limit for body-parser's JSON and URL encoded parsers to allow for larger input payloads

### Changed


- Updated `example/cumulus-tf/variables.tf` to have `cmr_oauth_provider` default to `launchpad`
- **CUMULUS-3024**
  - Update PUT /granules endpoint to operate consistently across datastores
    (PostgreSQL, ElasticSearch, DynamoDB). Previously it was possible, given a
    partial Granule payload to have different data in Dynamo/ElasticSearch and PostgreSQL
  - Given a partial Granule object, the /granules update endpoint now operates
    with behavior more consistent with a PATCH operation where fields not provided
    in the payload will not be updated in the datastores.
  - Granule translation (db/src/granules.ts) now supports removing null/undefined fields when converting from API to Postgres
    granule formats.
  - Update granule write logic: if a `null` files key is provided in an update payload (e.g. `files: null`),
    an error will be thrown. `null` files were not previously supported and would throw potentially unclear errors. This makes the error clearer and more explicit.
  - Update granule write logic: If an empty array is provided for the `files` key, all files will be removed in all datastores
- **CUMULUS-2787**
  - Updated `lzards-backup-task` to send Cumulus provider and granule createdAt values as metadata in LZARDS backup request to support querying LZARDS for reconciliation reports
- **CUMULUS-2913**
  - Changed `process-dead-letter-archive` lambda to put messages from S3 dead
    letter archive that fail to process to new S3 location.
- **CUMULUS-2974**
  - The `DELETE /granules/<granuleId>` endpoint now includes additional details about granule
    deletion, including collection, deleted granule ID, deleted files, and deletion time.
- **CUMULUS-3027**
  - Pinned typescript to ~4.7.x to address typing incompatibility issues
    discussed in https://github.com/knex/knex/pull/5279
  - Update generate-ts-build-cache script to always install root project dependencies
- **CUMULUS-3104**
  - Updated Dockerfile of async operation docker image to build from node:14.19.3-buster
  - Sets default async_operation_image version to 43.
  - Upgraded saml2-js 4.0.0, rewire to 6.0.0 to address security vulnerabilities
  - Fixed TS compilation error caused by @aws-sdk/client-s3 3.190->3.193 upgrade

## [v13.3.2] 2022-10-10 [BACKPORT]

**Please note** changes in 13.3.2 may not yet be released in future versions, as
this is a backport and patch release on the 13.3.x series of releases. Updates that
are included in the future will have a corresponding CHANGELOG entry in future
releases.

### Fixed

- **CUMULUS-2557**
  - Updated `@cumulus/aws-client/S3/moveObject` to handle zero byte files (0 byte files).
- **CUMULUS-2971**
  - Updated `@cumulus/aws-client/S3ObjectStore` class to take string query parameters and
    its methods `signGetObject` and `signHeadObject` to take parameter presignOptions
- **CUMULUS-3021**
  - Updated `@cumulus/api-client/collections` and `@cumulus/integration-tests/api` to encode
    collection version in the URI path
- **CUMULUS-3024**
  - Update PUT /granules endpoint to operate consistently across datastores
    (PostgreSQL, ElasticSearch, DynamoDB). Previously it was possible, given a
    partial Granule payload to have different data in Dynamo/ElasticSearch and PostgreSQL
  - Given a partial Granule object, the /granules update endpoint now operates
    with behavior more consistent with a PATCH operation where fields not provided
    in the payload will not be updated in the datastores.
  - Granule translation (db/src/granules.ts) now supports removing null/undefined fields when converting from API to Postgres
    granule formats.
  - Update granule write logic: if a `null` files key is provided in an update payload (e.g. `files: null`),
    an error will be thrown. `null` files were not previously supported and would throw potentially unclear errors. This makes the error clearer and more explicit.
  - Update granule write logic: If an empty array is provided for the `files` key, all files will be removed in all datastores

## [v13.3.0] 2022-8-19

### Notable Changes

- **CUMULUS-2930**
  - The `GET /granules` endpoint has a new optional query parameter:
    `searchContext`, which is used to resume listing within the same search
    context. It is provided in every response from the endpoint as
    `meta.searchContext`. The searchContext value must be submitted with every
    consequent API call, and must be fetched from each new response to maintain
    the context.
  - Use of the `searchContext` query string parameter allows listing past 10,000 results.
  - Note that using the `from` query param in a request will cause the `searchContext` to
    be ignored and also make the query subject to the 10,000 results cap again.
  - Updated `GET /granules` endpoint to leverage ElasticSearch search-after API.
    The endpoint will only use search-after when the `searchContext` parameter
    is provided in a request.

## [v13.2.1] 2022-8-10 [BACKPORT]

### Notable changes

- **CUMULUS-3019**
  - Fix file write logic to delete files by `granule_cumulus_id` instead of
    `cumulus_id`. Previous logic removed files by matching `file.cumulus_id`
    to `granule.cumulus_id`.

## [v13.2.0] 2022-8-04

### Changed

- **CUMULUS-2940**
  - Updated bulk operation lambda to utilize system wide rds_connection_timing
    configuration parameters from the main `cumulus` module
- **CUMULUS-2980**
  - Updated `ingestPdrWithNodeNameSpec.js` to use `deleteProvidersAndAllDependenciesByHost` function.
  - Removed `deleteProvidersByHost`function.
- **CUMULUS-2954**
  - Updated Backup LZARDS task to run as a single task in a step function workflow.
  - Updated task to allow user to provide `collectionId` in workflow input and
    updated task to use said `collectionId` to look up the corresponding collection record in RDS.

## [v13.1.0] 2022-7-22

### MIGRATION notes

- The changes introduced in CUMULUS-2962 will re-introduce a
  `files_granules_cumulus_id_index` on the `files` table in the RDS database.
  This index will be automatically created as part of the bootstrap lambda
  function *on deployment* of the `data-persistence` module.

  *In cases where the index is already applied, this update will have no effect*.

  **Please Note**: In some cases where ingest is occurring at high volume levels and/or the
  files table has > 150M file records, the migration may
  fail on deployment due to timing required to both acquire the table state needed for the
  migration and time to create the index given the resources available.

  For reference a rx.5 large Aurora/RDS database
  with *no activity* took roughly 6 minutes to create the index for a file table with 300M records and no active ingest, however timed out when the same migration was attempted
  in production with possible activity on the table.

  If you believe you are subject to the above consideration, you may opt to
  manually create the `files` table index *prior* to deploying this version of
  Core with the following procedure:

  -----

  - Verify you do not have the index:

  ```text
  select * from pg_indexes where tablename = 'files';

   schemaname | tablename |        indexname        | tablespace |                                       indexdef
  ------------+-----------+-------------------------+------------+---------------------------------------------------------------------------------------
   public     | files     | files_pkey              |            | CREATE UNIQUE INDEX files_pkey ON public.files USING btree (cumulus_id)
   public     | files     | files_bucket_key_unique |            | CREATE UNIQUE INDEX files_bucket_key_unique ON public.files USING btree (bucket, key)
  ```

  In this instance you should not see an `indexname` row with
  `files_granules_cumulus_id_index` as the value.     If you *do*, you should be
  clear to proceed with the installation.
  - Quiesce ingest

  Stop all ingest operations in Cumulus Core according to your operational
  procedures.    You should validate that it appears there are no active queries that
  appear to be inserting granules/files into the database as a secondary method
  of evaluating the database system state:

  ```text
  select pid, query, state, wait_event_type, wait_event from pg_stat_activity where state = 'active';
  ```

  If query rows are returned with a `query` value that involves the files table,
  make sure ingest is halted and no other granule-update activity is running on
  the system.

  Note: In rare instances if there are hung queries that are unable to resolve, it may be necessary to
  manually use psql [Server Signaling
  Functions](https://www.postgresql.org/docs/10/functions-admin.html#FUNCTIONS-ADMIN-SIGNAL)
  `pg_cancel_backend` and/or
  `pg_terminate_backend` if the migration will not complete in the next step.

  - Create the Index

  Run the following query to create the index.    Depending on the situation
  this may take many minutes to complete, and you will note your CPU load and
  disk I/O rates increase on your cluster:

  ```text
  CREATE INDEX files_granule_cumulus_id_index ON files (granule_cumulus_id);
  ```

  You should see a response like:

  ```text
  CREATE INDEX
  ```

  and can verify the index `files_granule_cumulus_id_index` was created:

  ```text
  => select * from pg_indexes where tablename = 'files';
  schemaname | tablename |           indexname            | tablespace |                                           indexdef
   ------------+-----------+--------------------------------+------------+----------------------------------------------------------------------------------------------
   public     | files     | files_pkey                     |            | CREATE UNIQUE INDEX files_pkey ON public.files USING btree (cumulus_id)
   public     | files     | files_bucket_key_unique        |            | CREATE UNIQUE INDEX files_bucket_key_unique ON public.files USING btree (bucket, key)
   public     | files     | files_granule_cumulus_id_index |            | CREATE INDEX files_granule_cumulus_id_index ON public.files USING btree (granule_cumulus_id)
  (3 rows)
  ```

  - Once this is complete, you may deploy this version of Cumulus as you
    normally would.
  **If you are unable to stop ingest for the above procedure** *and* cannot
  migrate with deployment, you may be able to manually create the index while
  writes are ongoing using postgres's `CONCURRENTLY` option for `CREATE INDEX`.
  This can have significant impacts on CPU/write IO, particularly if you are
  already using a significant amount of your cluster resources, and may result
  in failed writes or an unexpected index/database state.

  PostgreSQL's
  [documentation](https://www.postgresql.org/docs/10/sql-createindex.html#SQL-CREATEINDEX-CONCURRENTLY)
  provides more information on this option.   Please be aware it is
  **unsupported** by Cumulus at this time, so community members that opt to go
  this route should proceed with caution.

  -----

### Notable changes

- **CUMULUS-2962**
  - Re-added database structural migration to `files` table to add an index on `granule_cumulus_id`
- **CUMULUS-2929**
  - Updated `move-granule` task to check the optional collection configuration parameter
    `meta.granuleMetadataFileExtension` to determine the granule metadata file.
    If none is specified, the granule CMR metadata or ISO metadata file is used.

### Changed

- Updated Moment.js package to 2.29.4 to address security vulnerability
- **CUMULUS-2967**
  - Added fix example/spec/helpers/Provider that doesn't fail deletion 404 in
    case of deletion race conditions
### Fixed

- **CUMULUS-2995**
  - Updated Lerna package to 5.1.8 to address security vulnerability

- **CUMULUS-2863**
  - Fixed `@cumulus/api` `validateAndUpdateSqsRule` method to allow 0 retries and 0 visibilityTimeout
    in rule's meta.

- **CUMULUS-2959**
  - Fixed `@cumulus/api` `granules` module to convert numeric productVolume to string
    when an old granule record is retrieved from DynamoDB
- Fixed the following links on Cumulus docs' [Getting Started](https://nasa.github.io/cumulus/docs/getting-started) page:
    * Cumulus Deployment
    * Terraform Best Practices
    * Integrator Common Use Cases
- Also corrected the _How to Deploy Cumulus_ link in the [Glossary](https://nasa.github.io/cumulus/docs/glossary)


## [v13.0.1] 2022-7-12

- **CUMULUS-2995**
  - Updated Moment.js package to 2.29.4 to address security vulnerability

## [v13.0.0] 2022-06-13

### MIGRATION NOTES

- The changes introduced in CUMULUS-2955 should result in removal of
  `files_granule_cumulus_id_index` from the `files` table (added in the v11.1.1
  release).  The success of this operation is dependent on system ingest load.

  In rare cases where data-persistence deployment fails because the
  `postgres-db-migration` times out, it may be required to manually remove the
  index and then redeploy:

  ```text
  DROP INDEX IF EXISTS files_granule_cumulus_id_index;
  ```

### Breaking Changes

- **CUMULUS-2931**

  - Updates CustomBootstrap lambda to default to failing if attempting to remove
    a pre-existing `cumulus-alias` index that would collide with the required
    `cumulus-alias` *alias*.   A configuration parameter
    `elasticsearch_remove_index_alias_conflict`  on the `cumulus` and
    `archive` modules has been added to enable the original behavior that would
    remove the invalid index (and all it's data).
  - Updates `@cumulus/es-client.bootstrapElasticSearch` signature to be
    parameterized and accommodate a new parameter `removeAliasConflict` which
    allows/disallows the deletion of a conflicting `cumulus-alias` index

### Notable changes

- **CUMULUS-2929**
  - Updated `move-granule` task to check the optional collection configuration parameter
    `meta.granuleMetadataFileExtension` to determine the granule metadata file.
    If none is specified, the granule CMR metadata or ISO metadata file is used.

### Added

- **CUMULUS-2929**
  - Added optional collection configuration `meta.granuleMetadataFileExtension` to specify CMR metadata
    file extension for tasks that utilize metadata file lookups

- **CUMULUS-2939**
  - Added `@cumulus/api/lambdas/start-async-operation` to start an async operation

- **CUMULUS-2953**
  - Added `skipMetadataCheck` flag to config for Hyrax metadata updates task.
  - If this config flag is set to `true`, and a granule has no CMR file, the task will simply return the input values.

- **CUMULUS-2966**
  - Added extractPath operation and support of nested string replacement to `url_path` in the collection configuration

### Changed

- **CUMULUS-2965**
  - Update `cumulus-rds-tf` module to ignore `engine_version` lifecycle changes
- **CUMULUS-2967**
  - Added fix example/spec/helpers/Provider that doesn't fail deletion 404 in
    case of deletion race conditions
- **CUMULUS-2955**
  - Updates `20220126172008_files_granule_id_index` to *not* create an index on
    `granule_cumulus_id` on the files table.
  - Adds `20220609024044_remove_files_granule_id_index` migration to revert
    changes from `20220126172008_files_granule_id_index` on any deployed stacks
    that might have the index to ensure consistency in deployed stacks

- **CUMULUS-2923**
  - Changed public key setup for SFTP local testing.
- **CUMULUS-2939**
  - Updated `@cumulus/api` `granules/bulk*`, `elasticsearch/index-from-database` and
    `POST reconciliationReports` endpoints to invoke StartAsyncOperation lambda

### Fixed

- **CUMULUS-2863**
  - Fixed `@cumulus/api` `validateAndUpdateSqsRule` method to allow 0 retries
    and 0 visibilityTimeout in rule's meta.
- **CUMULUS-2961**
  - Fixed `data-migration2` granule migration logic to allow for DynamoDb granules that have a null/empty string value for `execution`.   The migration will now migrate them without a linked execution.
  - Fixed `@cumulus/api` `validateAndUpdateSqsRule` method to allow 0 retries and 0 visibilityTimeout
    in rule's meta.

- **CUMULUS-2959**
  - Fixed `@cumulus/api` `granules` module to convert numeric productVolume to string
    when an old granule record is retrieved from DynamoDB.

## [v12.0.3] 2022-10-03 [BACKPORT]

**Please note** changes in 12.0.3 may not yet be released in future versions, as
this is a backport and patch release on the 12.0.x series of releases. Updates that
are included in the future will have a corresponding CHANGELOG entry in future
releases.

### Fixed

- **CUMULUS-3024**
  - Update PUT /granules endpoint to operate consistently across datastores
    (PostgreSQL, ElasticSearch, DynamoDB). Previously it was possible, given a
    partial Granule payload to have different data in Dynamo/ElasticSearch and PostgreSQL
  - Given a partial Granule object, the /granules update endpoint now operates
    with behavior more consistent with a PATCH operation where fields not provided
    in the payload will not be updated in the datastores.
  - Granule translation (db/src/granules.ts) now supports removing null/undefined fields when converting from API to Postgres
    granule formats.
  - Update granule write logic: if a `null` files key is provided in an update payload (e.g. `files: null`),
    an error will be thrown. `null` files were not previously supported and would throw potentially unclear errors. This makes the error clearer and more explicit.
  - Update granule write logic: If an empty array is provided for the `files` key, all files will be removed in all datastores
- **CUMULUS-2971**
  - Updated `@cumulus/aws-client/S3ObjectStore` class to take string query parameters and
    its methods `signGetObject` and `signHeadObject` to take parameter presignOptions
- **CUMULUS-2557**
  - Updated `@cumulus/aws-client/S3/moveObject` to handle zero byte files (0 byte files).
- **CUMULUS-3021**
  - Updated `@cumulus/api-client/collections` and `@cumulus/integration-tests/api` to encode
    collection version in the URI path

## [v12.0.2] 2022-08-10 [BACKPORT]

**Please note** changes in 12.0.2 may not yet be released in future versions, as
this is a backport and patch release on the 12.0.x series of releases. Updates that
are included in the future will have a corresponding CHANGELOG entry in future
releases.

### Notable Changes

- **CUMULUS-3019**
  - Fix file write logic to delete files by `granule_cumulus_id` instead of
      `cumulus_id`. Previous logic removed files by matching `file.cumulus_id`
      to `granule.cumulus_id`.

## [v12.0.1] 2022-07-18

- **CUMULUS-2995**
  - Updated Moment.js package to 2.29.4 to address security vulnerability

## [v12.0.0] 2022-05-20

### Breaking Changes

- **CUMULUS-2903**

  - The minimum supported version for all published Cumulus Core npm packages is now Node 14.19.1
  - Tasks using the `cumuluss/cumulus-ecs-task` Docker image must be updated to
    `cumuluss/cumulus-ecs-task:1.8.0`. This can be done by updating the `image`
    property of any tasks defined using the `cumulus_ecs_service` Terraform
    module.

### Changed

- **CUMULUS-2932**

  - Updates `SyncGranule` task to include `disableOrDefaultAcl` function that uses
    the configuration ACL parameter to set ACL to private by default or disable ACL.
  - Updates `@cumulus/sync-granule` `download()` function to take in ACL parameter
  - Updates `@cumulus/ingest` `proceed()` function to take in ACL parameter
  - Updates `@cumulus/ingest` `addLock()` function to take in an optional ACL parameter
  - Updates `SyncGranule` example worfklow config
    `example/cumulus-tf/sync_granule_workflow.asl.json` to include `ACL`
    parameter.

## [v11.1.8] 2022-11-07 [BACKPORT]

**Please note** changes in 11.1.7 may not yet be released in future versions, as
this is a backport and patch release on the 11.1.x series of releases. Updates that
are included in the future will have a corresponding CHANGELOG entry in future
releases.

### Breaking Changes

- **CUMULUS-2903**
  - The minimum supported version for all published Cumulus Core npm packages is now Node 14.19.1
  - Tasks using the `cumuluss/cumulus-ecs-task` Docker image must be updated to
    `cumuluss/cumulus-ecs-task:1.8.0`. This can be done by updating the `image`
    property of any tasks defined using the `cumulus_ecs_service` Terraform
    module.

### Notable changes

- Published new tag [`43` of `cumuluss/async-operation` to Docker Hub](https://hub.docker.com/layers/cumuluss/async-operation/43/images/sha256-5f989c7d45db3dde87c88c553182d1e4e250a1e09af691a84ff6aa683088b948?context=explore) which was built with node:14.19.3-buster.

### Changed

- **CUMULUS-3104**
  - Updated Dockerfile of async operation docker image to build from node:14.19.3-buster
  - Sets default async_operation_image version to 43.
  - Upgraded saml2-js 4.0.0, rewire to 6.0.0 to address security vulnerabilities
  - Fixed TS compilation error on aws-client package caused by @aws-sdk/client-s3 3.202.0 upgrade

- **CUMULUS-3080**
  - Changed the retention period in days from 14 to 30 for cloudwatch logs for NIST-5 compliance

## [v11.1.7] 2022-10-05 [BACKPORT]

**Please note** changes in 11.1.7 may not yet be released in future versions, as
this is a backport and patch release on the 11.1.x series of releases. Updates that
are included in the future will have a corresponding CHANGELOG entry in future
releases.

### Fixed

- **CUMULUS-3024**
  - Update PUT /granules endpoint to operate consistently across datastores
    (PostgreSQL, ElasticSearch, DynamoDB). Previously it was possible, given a
    partial Granule payload to have different data in Dynamo/ElasticSearch and PostgreSQL
  - Given a partial Granule object, the /granules update endpoint now operates
    with behavior more consistent with a PATCH operation where fields not provided
    in the payload will not be updated in the datastores.
  - Granule translation (db/src/granules.ts) now supports removing null/undefined fields when converting from API to Postgres
    granule formats.
  - Update granule write logic: if a `null` files key is provided in an update payload (e.g. `files: null`),
    an error will be thrown. `null` files were not previously supported and would throw potentially unclear errors. This makes the error clearer and more explicit.
  - Update granule write logic: If an empty array is provided for the `files` key, all files will be removed in all datastores
- **CUMULUS-2971**
  - Updated `@cumulus/aws-client/S3ObjectStore` class to take string query parameters and
    its methods `signGetObject` and `signHeadObject` to take parameter presignOptions
- **CUMULUS-2557**
  - Updated `@cumulus/aws-client/S3/moveObject` to handle zero byte files (0 byte files).
- **CUMULUS-3021**
  - Updated `@cumulus/api-client/collections` and `@cumulus/integration-tests/api` to encode
    collection version in the URI path
- **CUMULUS-3027**
  - Pinned typescript to ~4.7.x to address typing incompatibility issues
    discussed in https://github.com/knex/knex/pull/5279
  - Update generate-ts-build-cache script to always install root project dependencies

## [v11.1.5] 2022-08-10 [BACKPORT]

**Please note** changes in 11.1.5 may not yet be released in future versions, as
this is a backport and patch release on the 11.1.x series of releases. Updates that
are included in the future will have a corresponding CHANGELOG entry in future
releases.

### Notable changes

- **CUMULUS-3019**
  - Fix file write logic to delete files by `granule_cumulus_id` instead of
      `cumulus_id`. Previous logic removed files by matching `file.cumulus_id`
      to `granule.cumulus_id`.

## [v11.1.4] 2022-07-18

**Please note** changes in 11.1.4 may not yet be released in future versions, as
this is a backport and patch release on the 11.1.x series of releases. Updates that
are included in the future will have a corresponding CHANGELOG entry in future
releases.

### MIGRATION notes


- The changes introduced in CUMULUS-2962 will re-introduce a
  `files_granules_cumulus_id_index` on the `files` table in the RDS database.
  This index will be automatically created as part of the bootstrap lambda
  function *on deployment* of the `data-persistence` module.

  *In cases where the index is already applied, this update will have no effect*.

  **Please Note**: In some cases where ingest is occurring at high volume levels and/or the
  files table has > 150M file records, the migration may
  fail on deployment due to timing required to both acquire the table state needed for the
  migration and time to create the index given the resources available.

  For reference a rx.5 large Aurora/RDS database
  with *no activity* took roughly 6 minutes to create the index for a file table with 300M records and no active ingest, however timed out when the same migration was attempted
  in production with possible activity on the table.

  If you believe you are subject to the above consideration, you may opt to
  manually create the `files` table index *prior* to deploying this version of
  Core with the following procedure:

  -----

  - Verify you do not have the index:

  ```text
  select * from pg_indexes where tablename = 'files';

   schemaname | tablename |        indexname        | tablespace |                                       indexdef
  ------------+-----------+-------------------------+------------+---------------------------------------------------------------------------------------
   public     | files     | files_pkey              |            | CREATE UNIQUE INDEX files_pkey ON public.files USING btree (cumulus_id)
   public     | files     | files_bucket_key_unique |            | CREATE UNIQUE INDEX files_bucket_key_unique ON public.files USING btree (bucket, key)
  ```

  In this instance you should not see an `indexname` row with
  `files_granules_cumulus_id_index` as the value.     If you *do*, you should be
  clear to proceed with the installation.
  - Quiesce ingest

  Stop all ingest operations in Cumulus Core according to your operational
  procedures.    You should validate that it appears there are no active queries that
  appear to be inserting granules/files into the database as a secondary method
  of evaluating the database system state:

  ```text
  select pid, query, state, wait_event_type, wait_event from pg_stat_activity where state = 'active';
  ```

  If query rows are returned with a `query` value that involves the files table,
  make sure ingest is halted and no other granule-update activity is running on
  the system.

  Note: In rare instances if there are hung queries that are unable to resolve, it may be necessary to
  manually use psql [Server Signaling
  Functions](https://www.postgresql.org/docs/10/functions-admin.html#FUNCTIONS-ADMIN-SIGNAL)
  `pg_cancel_backend` and/or
  `pg_terminate_backend` if the migration will not complete in the next step.

  - Create the Index

  Run the following query to create the index.    Depending on the situation
  this may take many minutes to complete, and you will note your CPU load and
  disk I/O rates increase on your cluster:

  ```text
  CREATE INDEX files_granule_cumulus_id_index ON files (granule_cumulus_id);
  ```

  You should see a response like:

  ```text
  CREATE INDEX
  ```

  and can verify the index `files_granule_cumulus_id_index` was created:

  ```text
  => select * from pg_indexes where tablename = 'files';
  schemaname | tablename |           indexname            | tablespace |                                           indexdef
   ------------+-----------+--------------------------------+------------+----------------------------------------------------------------------------------------------
   public     | files     | files_pkey                     |            | CREATE UNIQUE INDEX files_pkey ON public.files USING btree (cumulus_id)
   public     | files     | files_bucket_key_unique        |            | CREATE UNIQUE INDEX files_bucket_key_unique ON public.files USING btree (bucket, key)
   public     | files     | files_granule_cumulus_id_index |            | CREATE INDEX files_granule_cumulus_id_index ON public.files USING btree (granule_cumulus_id)
  (3 rows)
  ```

  - Once this is complete, you may deploy this version of Cumulus as you
    normally would.
  **If you are unable to stop ingest for the above procedure** *and* cannot
  migrate with deployment, you may be able to manually create the index while
  writes are ongoing using postgres's `CONCURRENTLY` option for `CREATE INDEX`.
  This can have significant impacts on CPU/write IO, particularly if you are
  already using a significant amount of your cluster resources, and may result
  in failed writes or an unexpected index/database state.

  PostgreSQL's
  [documentation](https://www.postgresql.org/docs/10/sql-createindex.html#SQL-CREATEINDEX-CONCURRENTLY)
  provides more information on this option.   Please be aware it is
  **unsupported** by Cumulus at this time, so community members that opt to go
  this route should proceed with caution.

  -----

### Changed

- Updated Moment.js package to 2.29.4 to address security vulnerability

## [v11.1.3] 2022-06-24

**Please note** changes in 11.1.3 may not yet be released in future versions, as
this is a backport and patch release on the 11.1.x series of releases. Updates that
are included in the future will have a corresponding CHANGELOG entry in future
releases.

### Notable changes

- **CUMULUS-2929**
  - Updated `move-granule` task to check the optional collection configuration parameter
    `meta.granuleMetadataFileExtension` to determine the granule metadata file.
    If none is specified, the granule CMR metadata or ISO metadata file is used.

### Added

- **CUMULUS-2929**
  - Added optional collection configuration `meta.granuleMetadataFileExtension` to specify CMR metadata
    file extension for tasks that utilize metadata file lookups
- **CUMULUS-2966**
  - Added extractPath operation and support of nested string replacement to `url_path` in the collection configuration
### Fixed

- **CUMULUS-2863**
  - Fixed `@cumulus/api` `validateAndUpdateSqsRule` method to allow 0 retries
    and 0 visibilityTimeout in rule's meta.
- **CUMULUS-2959**
  - Fixed `@cumulus/api` `granules` module to convert numeric productVolume to string
    when an old granule record is retrieved from DynamoDB.
- **CUMULUS-2961**
  - Fixed `data-migration2` granule migration logic to allow for DynamoDb granules that have a null/empty string value for `execution`.   The migration will now migrate them without a linked execution.

## [v11.1.2] 2022-06-13

**Please note** changes in 11.1.2 may not yet be released in future versions, as
this is a backport and patch release on the 11.1.x series of releases. Updates that
are included in the future will have a corresponding CHANGELOG entry in future
releases.

### MIGRATION NOTES

- The changes introduced in CUMULUS-2955 should result in removal of
  `files_granule_cumulus_id_index` from the `files` table (added in the v11.1.1
  release).  The success of this operation is dependent on system ingest load

  In rare cases where data-persistence deployment fails because the
  `postgres-db-migration` times out, it may be required to manually remove the
  index and then redeploy:

  ```text
  > DROP INDEX IF EXISTS postgres-db-migration;
  DROP INDEX
  ```

### Changed

- **CUMULUS-2955**
  - Updates `20220126172008_files_granule_id_index` to *not* create an index on
    `granule_cumulus_id` on the files table.
  - Adds `20220609024044_remove_files_granule_id_index` migration to revert
    changes from `20220126172008_files_granule_id_index` on any deployed stacks
    that might have the index to ensure consistency in deployed stacks

## [v11.1.1] 2022-04-26

### Added

### Changed

- **CUMULUS-2885**
  - Updated `@cumulus/aws-client` to use new AWS SDK v3 packages for S3 requests:
    - `@aws-sdk/client-s3`
    - `@aws-sdk/lib-storage`
    - `@aws-sdk/s3-request-presigner`
  - Updated code for compatibility with updated `@cumulus/aws-client` and AWS SDK v3 S3 packages:
    - `@cumulus/api`
    - `@cumulus/async-operations`
    - `@cumulus/cmrjs`
    - `@cumulus/common`
    - `@cumulus/collection-config-store`
    - `@cumulus/ingest`
    - `@cumulus/launchpad-auth`
    - `@cumulus/sftp-client`
    - `@cumulus/tf-inventory`
    - `lambdas/data-migration2`
    - `tasks/add-missing-file-checksums`
    - `tasks/hyrax-metadata-updates`
    - `tasks/lzards-backup`
    - `tasks/sync-granule`
- **CUMULUS-2886**
  - Updated `@cumulus/aws-client` to use new AWS SDK v3 packages for API Gateway requests:
    - `@aws-sdk/client-api-gateway`
- **CUMULUS-2920**
  - Update npm version for Core build to 8.6
- **CUMULUS-2922**
  - Added `@cumulus/example-lib` package to example project to allow unit tests `example/script/lib` dependency.
  - Updates Mutex unit test to address changes made in [#2902](https://github.com/nasa/cumulus/pull/2902/files)
- **CUMULUS-2924**
  - Update acquireTimeoutMillis to 400 seconds for the db-provision-lambda module to address potential timeout issues on RDS database start
- **CUMULUS-2925**
  - Updates CI to utilize `audit-ci` v6.2.0
  - Updates CI to utilize a on-container filesystem when building Core in 'uncached' mode
  - Updates CI to selectively bootstrap Core modules in the cleanup job phase
- **CUMULUS-2934**
  - Update CI Docker container build to install pipenv to prevent contention on parallel lambda builds


## [v11.1.0] 2022-04-07

### MIGRATION NOTES

- 11.1.0 is an amendment release and supersedes 11.0.0. However, follow the migration steps for 11.0.0.

- **CUMULUS-2905**
  - Updates migration script with new `migrateAndOverwrite` and
    `migrateOnlyFiles` options.

### Added

- **CUMULUS-2860**
  - Added an optional configuration parameter `skipMetadataValidation` to `hyrax-metadata-updates` task
- **CUMULUS-2870**
  - Added `last_modified_date` as output to all tasks in Terraform `ingest` module.
- **CUMULUS-NONE**
  - Added documentation on choosing and configuring RDS at `deployment/choosing_configuring_rds`.

### Changed

- **CUMULUS-2703**
  - Updated `ORCA Backup` reconciliation report to report `cumulusFilesCount` and `orcaFilesCount`
- **CUMULUS-2849**
  - Updated `@cumulus/aws-client` to use new AWS SDK v3 packages for DynamoDB requests:
    - `@aws-sdk/client-dynamodb`
    - `@aws-sdk/lib-dynamodb`
    - `@aws-sdk/util-dynamodb`
  - Updated code for compatibility with AWS SDK v3 Dynamo packages
    - `@cumulus/api`
    - `@cumulus/errors`
    - `@cumulus/tf-inventory`
    - `lambdas/data-migration2`
    - `packages/api/ecs/async-operation`
- **CUMULUS-2864**
  - Updated `@cumulus/cmr-client/ingestUMMGranule` and `@cumulus/cmr-client/ingestConcept`
    functions to not perform separate validation request
- **CUMULUS-2870**
  - Updated `hello_world_service` module to pass in `lastModified` parameter in command list to trigger a Terraform state change when the `hello_world_task` is modified.

### Fixed

- **CUMULUS-2849**
  - Fixed AWS service client memoization logic in `@cumulus/aws-client`

## [v11.0.0] 2022-03-24 [STABLE]

### v9.9->v11.0 MIGRATION NOTES

Release v11.0 is a maintenance release series, replacing v9.9.   If you are
upgrading to or past v11 from v9.9.x to this release, please pay attention to the following
migration notes from prior releases:

#### Migration steps

##### **After deploying the `data-persistence` module, but before deploying the main `cumulus` module**

- Due to a bug in the PUT `/rules/<name>` endpoint, the rule records in PostgreSQL may be
out of sync with records in DynamoDB. In order to bring the records into sync, re-deploy and re-run the
[`data-migration1` Lambda](https://nasa.github.io/cumulus/docs/upgrade-notes/upgrade-rds#3-deploy-and-run-data-migration1) with a payload of
`{"forceRulesMigration": true}`:

```shell
aws lambda invoke --function-name $PREFIX-data-migration1 \
  --payload $(echo '{"forceRulesMigration": true}' | base64) $OUTFILE
```

##### As part of the `cumulus` deployment

- Please read the [documentation on the updates to the granule files schema for our Cumulus workflow tasks and how to upgrade your deployment for compatibility](https://nasa.github.io/cumulus/docs/upgrade-notes/update-task-file-schemas).
- (Optional) Update the `task-config` for all workflows that use the `sync-granule` task to include `workflowStartTime` set to
`{$.cumulus_meta.workflow_start_time}`. See [here](https://github.com/nasa/cumulus/blob/master/example/cumulus-tf/sync_granule_workflow.asl.json#L9) for an example.

##### After the `cumulus` deployment

As part of the work on the RDS Phase 2 feature, it was decided to re-add the
granule file `type` property on the file table (detailed reasoning
https://wiki.earthdata.nasa.gov/pages/viewpage.action?pageId=219186829).  This
change was implemented as part of CUMULUS-2672/CUMULUS-2673, however granule
records ingested prior to v11 will *not* have the file.type property stored in the
PostGreSQL database, and on installation of v11 API calls to get granule.files
will not return this value. We anticipate most users are impacted by this issue.

Users that are impacted by these changes should re-run the granule migration
lambda to *only* migrate granule file records:

```shell
PAYLOAD=$(echo '{"migrationsList": ["granules"], "granuleMigrationParams": {"migrateOnlyFiles": "true"}}' | base64)
aws lambda invoke --function-name $PREFIX-postgres-migration-async-operation \
--payload $PAYLOAD $OUTFILE
```

You should note that this will *only* move files for granule records in
PostgreSQL.  **If you have not completed the phase 1 data migration or
have granule records in dynamo that are not in PostgreSQL, the migration will
report failure for both the DynamoDB granule and all the associated files and the file
records will not be updated**.

If you prefer to do a full granule and file migration, you may instead
opt to run the migration with the `migrateAndOverwrite` option instead, this will re-run a
full granule/files migration and overwrite all values in the PostgreSQL database from
what is in DynamoDB for both granules and associated files:

```shell
PAYLOAD=$(echo '{"migrationsList": ["granules"], "granuleMigrationParams": {"migrateAndOverwrite": "true"}}' | base64)
aws lambda invoke --function-name $PREFIX-postgres-migration-async-operation \
--payload $PAYLOAD $OUTFILE
```

*Please note*: Since this data migration is copying all of your granule data
from DynamoDB to PostgreSQL, it can take multiple hours (or even days) to run,
depending on how much data you have and how much parallelism you configure the
migration to use. In general, the more parallelism you configure the migration
to use, the faster it will go, but the higher load it will put on your
PostgreSQL database. Excessive database load can cause database outages and
result in data loss/recovery scenarios. Thus, the parallelism settings for the
migration are intentionally set by default to conservative values but are
configurable.      If this impacts only some of your data products you may want
to consider using other `granuleMigrationParams`.

Please see [the second data migration
docs](https://nasa.github.io/cumulus/docs/upgrade-notes/upgrade-rds#5-run-the-second-data-migration)
for more on this tool if you are unfamiliar with the various options.

### Notable changes

- **CUMULUS-2703**
  - `ORCA Backup` is now a supported `reportType` for the `POST /reconciliationReports` endpoint

### Added

- **CUMULUS-2311** - RDS Migration Epic Phase 2
  - **CUMULUS-2208**
    - Added `@cumulus/message/utils.parseException` to parse exception objects
    - Added helpers to `@cumulus/message/Granules`:
      - `getGranuleProductVolume`
      - `getGranuleTimeToPreprocess`
      - `getGranuleTimeToArchive`
      - `generateGranuleApiRecord`
    - Added `@cumulus/message/PDRs/generatePdrApiRecordFromMessage` to generate PDR from Cumulus workflow message
    - Added helpers to `@cumulus/es-client/indexer`:
      - `deleteAsyncOperation` to delete async operation records from Elasticsearch
      - `updateAsyncOperation` to update an async operation record in Elasticsearch
    - Added granules `PUT` endpoint to Cumulus API for updating a granule.
    Requests to this endpoint should be submitted **without an `action`**
    attribute in the request body.
    - Added `@cumulus/api-client/granules.updateGranule` to update granule via the API
  - **CUMULUS-2303**
    - Add translatePostgresProviderToApiProvider method to `@cumulus/db/translate/providers`
  - **CUMULUS-2306**
    - Updated API execution GET endpoint to read individual execution records
      from PostgreSQL database instead of DynamoDB
    - Updated API execution-status endpoint to read execution records from
      PostgreSQL database instead of DynamoDB
  - **CUMULUS-2302**
    - Added translatePostgresCollectionToApiCollection method to
      `@cumulus/db/translate/collections`
    - Added `searchWithUpdatedAtRange` method to
      `@cumulus/db/models/collections`
  - **CUMULUS-2301**
    - Created API asyncOperations POST endpoint to create async operations.
  - **CUMULUS-2307**
    - Updated API PDR GET endpoint to read individual PDR records from
      PostgreSQL database instead of DynamoDB
    - Added `deletePdr` to `@cumulus/api-client/pdrs`
  - **CUMULUS-2782**
    - Update API granules endpoint `move` action to update granules in the index
      and utilize postgres as the authoritative datastore
  - **CUMULUS-2769**
    - Update collection PUT endpoint to require existance of postgresql record
      and to ignore lack of dynamoDbRecord on update
  - **CUMULUS-2767**
    - Update provider PUT endpoint to require existence of PostgreSQL record
      and to ignore lack of DynamoDB record on update
  - **CUMULUS-2759**
    - Updates collection/provider/rules/granules creation (post) endpoints to
      primarily check for existence/collision in PostgreSQL database instead of DynamoDB
  - **CUMULUS-2714**
    - Added `@cumulus/db/base.deleteExcluding` method to allow for deletion of a
      record set with an exclusion list of cumulus_ids
  - **CUMULUS-2317**
    - Added `@cumulus/db/getFilesAndGranuleInfoQuery()` to build a query for searching file
    records in PostgreSQL and return specified granule information for each file
    - Added `@cumulus/db/QuerySearchClient` library to handle sequentially fetching and paging
    through results for an arbitrary PostgreSQL query
    - Added `insert` method to all `@cumulus/db` models to handle inserting multiple records into
    the database at once
    - Added `@cumulus/db/translatePostgresGranuleResultToApiGranule` helper to
    translate custom PostgreSQL granule result to API granule
  - **CUMULUS-2672**
    - Added migration to add `type` text column to Postgres database `files` table
  - **CUMULUS-2634**
    - Added new functions for upserting data to Elasticsearch:
      - `@cumulus/es-client/indexer.upsertExecution` to upsert an execution
      - `@cumulus/es-client/indexer.upsertPdr` to upsert a PDR
      - `@cumulus/es-client/indexer.upsertGranule` to upsert a granule
  - **CUMULUS-2510**
    - Added `execution_sns_topic_arn` environment variable to
      `sf_event_sqs_to_db_records` lambda TF definition.
    - Added to `sf_event_sqs_to_db_records_lambda` IAM policy to include
      permissions for SNS publish for `report_executions_topic`
    - Added `collection_sns_topic_arn` environment variable to
      `PrivateApiLambda` and `ApiEndpoints` lambdas.
    - Added `updateCollection` to `@cumulus/api-client`.
    - Added to `ecs_cluster` IAM policy to include permissions for SNS publish
      for `report_executions_sns_topic_arn`, `report_pdrs_sns_topic_arn`,
      `report_granules_sns_topic_arn`
    - Added variables for report topic ARNs to `process_dead_letter_archive.tf`
    - Added variable for granule report topic ARN to `bulk_operation.tf`
    - Added `pdr_sns_topic_arn` environment variable to
      `sf_event_sqs_to_db_records` lambda TF definition.
    - Added the new function `publishSnsMessageByDataType` in `@cumulus/api` to
      publish SNS messages to the report topics to PDRs, Collections, and
      Executions.
    - Added the following functions in `publishSnsMessageUtils` to handle
      publishing SNS messages for specific data and event types:
      - `publishCollectionUpdateSnsMessage`
      - `publishCollectionCreateSnsMessage`
      - `publishCollectionDeleteSnsMessage`
      - `publishGranuleUpdateSnsMessage`
      - `publishGranuleDeleteSnsMessage`
      - `publishGranuleCreateSnsMessage`
      - `publishExecutionSnsMessage`
      - `publishPdrSnsMessage`
      - `publishGranuleSnsMessageByEventType`
    - Added to `ecs_cluster` IAM policy to include permissions for SNS publish
      for `report_executions_topic` and `report_pdrs_topic`.
  - **CUMULUS-2315**
    - Added `paginateByCumulusId` to `@cumulus/db` `BasePgModel` to allow for paginated
      full-table select queries in support of elasticsearch indexing.
    - Added `getMaxCumulusId` to `@cumulus/db` `BasePgModel` to allow all
      derived table classes to support querying the current max `cumulus_id`.
  - **CUMULUS-2673**
    - Added `ES_HOST` environment variable to `postgres-migration-async-operation`
    Lambda using value of `elasticsearch_hostname` Terraform variable.
    - Added `elasticsearch_security_group_id` to security groups for
      `postgres-migration-async-operation` lambda.
    - Added permission for `DynamoDb:DeleteItem` to
      `postgres-migration-async-operation` lambda.
  - **CUMULUS-2778**
    - Updated default value of `async_operation_image` in
      `tf-modules/cumulus/variables.tf` to `cumuluss/async-operation:41`
    - Added `ES_HOST` environment variable to async operation ECS task
      definition to ensure that async operation tasks write to the correct
      Elasticsearch domain
- **CUMULUS-2642**
  - Reduces the reconcilation report's default maxResponseSize that returns
     the full report rather than an s3 signed url. Reports very close to the
     previous limits were failing to download, so the limit has been lowered to
     ensure all files are handled properly.
- **CUMULUS-2703**
  - Added `@cumulus/api/lambdas/reports/orca-backup-reconciliation-report` to create
    `ORCA Backup` reconciliation report

### Removed

- **CUMULUS-2311** - RDS Migration Epic Phase 2
  - **CUMULUS-2208**
    - Removed trigger for `dbIndexer` Lambda for DynamoDB tables:
      - `<prefix>-AsyncOperationsTable`
      - `<prefix>-CollectionsTable`
      - `<prefix>-ExecutionsTable`
      - `<prefix>-GranulesTable`
      - `<prefix>-PdrsTable`
      - `<prefix>-ProvidersTable`
      - `<prefix>-RulesTable`
  - **CUMULUS-2782**
    - Remove deprecated `@ingest/granule.moveGranuleFiles`
  - **CUMULUS-2770**
    - Removed `waitForModelStatus` from `example/spec/helpers/apiUtils` integration test helpers
  - **CUMULUS-2510**
    - Removed `stream_enabled` and `stream_view_type` from `executions_table` TF
      definition.
    - Removed `aws_lambda_event_source_mapping` TF definition on executions
      DynamoDB table.
    - Removed `stream_enabled` and `stream_view_type` from `collections_table`
      TF definition.
    - Removed `aws_lambda_event_source_mapping` TF definition on collections
      DynamoDB table.
    - Removed lambda `publish_collections` TF resource.
    - Removed `aws_lambda_event_source_mapping` TF definition on granules
    - Removed `stream_enabled` and `stream_view_type` from `pdrs_table` TF
      definition.
    - Removed `aws_lambda_event_source_mapping` TF definition on PDRs
      DynamoDB table.
  - **CUMULUS-2694**
    - Removed `@cumulus/api/models/granules.storeGranulesFromCumulusMessage()` method
  - **CUMULUS-2662**
    - Removed call to `addToLocalES` in POST `/granules` endpoint since it is
      redundant.
    - Removed call to `addToLocalES` in POST and PUT `/executions` endpoints
      since it is redundant.
    - Removed function `addToLocalES` from `es-client` package since it is no
      longer used.
  - **CUMULUS-2771**
    - Removed `_updateGranuleStatus` to update granule to "running" from `@cumulus/api/lib/ingest.reingestGranule`
    and `@cumulus/api/lib/ingest.applyWorkflow`

### Changed

- CVE-2022-2477
  - Update node-forge to 1.3.0 in `@cumulus/common` to address CVE-2022-2477
- **CUMULUS-2311** - RDS Migration Epic Phase 2
  - **CUMULUS_2641**
    - Update API granule schema to set productVolume as a string value
    - Update `@cumulus/message` package to set productVolume as string
      (calculated with `file.size` as a `BigInt`) to match API schema
    - Update `@cumulus/db` granule translation to translate `granule` objects to
      match the updated API schema
  - **CUMULUS-2714**
    - Updated
      - @cumulus/api/lib.writeRecords.writeGranulesFromMessage
      - @cumulus/api/lib.writeRecords.writeGranuleFromApi
      - @cumulus/api/lib.writeRecords.createGranuleFromApi
      - @cumulus/api/lib.writeRecords.updateGranuleFromApi
    - These methods now remove postgres file records that aren't contained in
        the write/update action if such file records exist.  This update
        maintains consistency with the writes to elasticsearch/dynamodb.
  - **CUMULUS-2672**
    - Updated `data-migration2` lambda to migrate Dynamo `granule.files[].type`
      instead of dropping it.
    - Updated `@cumlus/db` `translateApiFiletoPostgresFile` to retain `type`
    - Updated `@cumulus/db` `translatePostgresFileToApiFile` to retain `type`
    - Updated `@cumulus/types.api.file` to add `type` to the typing.
  - **CUMULUS-2315**
    - Update `index-from-database` lambda/ECS task and elasticsearch endpoint to read
      from PostgreSQL database
    - Update `index-from-database` endpoint to add the following configuration
      tuning parameters:
      - postgresResultPageSize -- The number of records to read from each
        postgres table per request.   Default is 1000.
      - postgresConnectionPoolSize -- The max number of connections to allow the
        index function to make to the database.  Default is 10.
      - esRequestConcurrency -- The maximium number of concurrent record
        translation/ES record update requests.   Default is 10.
  - **CUMULUS-2308**
    - Update `/granules/<granule_id>` GET endpoint to return PostgreSQL Granules instead of DynamoDB Granules
    - Update `/granules/<granule_id>` PUT endpoint to use PostgreSQL Granule as source rather than DynamoDB Granule
    - Update `unpublishGranule` (used in /granules PUT) to use PostgreSQL Granule as source rather than DynamoDB Granule
    - Update integration tests to use `waitForApiStatus` instead of `waitForModelStatus`
    - Update Granule ingest to update the Postgres Granule status as well as the DynamoDB Granule status
  - **CUMULUS-2302**
    - Update API collection GET endpoint to read individual provider records from
      PostgreSQL database instead of DynamoDB
    - Update sf-scheduler lambda to utilize API endpoint to get provider record
      from database via Private API lambda
    - Update API granule `reingest` endpoint to read collection from PostgreSQL
      database instead of DynamoDB
    - Update internal-reconciliation report to base report Collection comparison
      on PostgreSQL instead of DynamoDB
    - Moved createGranuleAndFiles `@cumulus/api` unit helper from `./lib` to
      `.test/helpers`
  - **CUMULUS-2208**
    - Moved all `@cumulus/api/es/*` code to new `@cumulus/es-client` package
    - Updated logic for collections API POST/PUT/DELETE to create/update/delete
      records directly in Elasticsearch in parallel with updates to
      DynamoDb/PostgreSQL
    - Updated logic for rules API POST/PUT/DELETE to create/update/delete
      records directly in Elasticsearch in parallel with updates to
      DynamoDb/PostgreSQL
    - Updated logic for providers API POST/PUT/DELETE to create/update/delete
      records directly in  Elasticsearch in parallel with updates to
      DynamoDb/PostgreSQL
    - Updated logic for PDRs API DELETE to delete records directly in
      Elasticsearch in parallel with deletes to DynamoDB/PostgreSQL
    - Updated logic for executions API DELETE to delete records directly in
      Elasticsearch in parallel with deletes to DynamoDB/PostgreSQL
    - Updated logic for granules API DELETE to delete records directly in
      Elasticsearch in parallel with deletes to DynamoDB/PostgreSQL
    - `sfEventSqsToDbRecords` Lambda now writes following data directly to
      Elasticsearch in parallel with writes to DynamoDB/PostgreSQL:
      - executions
      - PDRs
      - granules
    - All async operations are now written directly to Elasticsearch in parallel
      with DynamoDB/PostgreSQL
    - Updated logic for async operation API DELETE to delete records directly in
      Elasticsearch in parallel with deletes to DynamoDB/PostgreSQL
    - Moved:
      - `packages/api/lib/granules.getGranuleProductVolume` ->
      `@cumulus/message/Granules.getGranuleProductVolume`
      - `packages/api/lib/granules.getGranuleTimeToPreprocess`
      -> `@cumulus/message/Granules.getGranuleTimeToPreprocess`
      - `packages/api/lib/granules.getGranuleTimeToArchive` ->
      `@cumulus/message/Granules.getGranuleTimeToArchive`
      - `packages/api/models/Granule.generateGranuleRecord`
      -> `@cumulus/message/Granules.generateGranuleApiRecord`
  - **CUMULUS-2306**
    - Updated API local serve (`api/bin/serve.js`) setup code to add cleanup/executions
    related records
    - Updated @cumulus/db/models/granules-executions to add a delete method in
      support of local cleanup
    - Add spec/helpers/apiUtils/waitForApiStatus integration helper to retry API
      record retrievals on status in lieu of using `waitForModelStatus`
  - **CUMULUS-2303**
    - Update API provider GET endpoint to read individual provider records from
      PostgreSQL database instead of DynamoDB
    - Update sf-scheduler lambda to utilize API endpoint to get provider record
      from database via Private API lambda
  - **CUMULUS-2301**
    - Updated `getAsyncOperation` to read from PostgreSQL database instead of
      DynamoDB.
    - Added `translatePostgresAsyncOperationToApiAsyncOperation` function in
      `@cumulus/db/translate/async-operation`.
    - Updated `translateApiAsyncOperationToPostgresAsyncOperation` function to
      ensure that `output` is properly translated to an object for the
      PostgreSQL record for the following cases of `output` on the incoming API
      record:
      - `record.output` is a JSON stringified object
      - `record.output` is a JSON stringified array
      - `record.output` is a JSON stringified string
      - `record.output` is a string
  - **CUMULUS-2317**
    - Changed reconciliation reports to read file records from PostgreSQL instead of DynamoDB
  - **CUMULUS-2304**
    - Updated API rule GET endpoint to read individual rule records from
      PostgreSQL database instead of DynamoDB
    - Updated internal consumer lambdas for SNS, SQS and Kinesis to read
      rules from PostgreSQL.
  - **CUMULUS-2634**
    - Changed `sfEventSqsToDbRecords` Lambda to use new upsert helpers for executions, granules, and PDRs
    to ensure out-of-order writes are handled correctly when writing to Elasticsearch
  - **CUMULUS-2510**
    - Updated `@cumulus/api/lib/writeRecords/write-execution` to publish SNS
      messages after a successful write to Postgres, DynamoDB, and ES.
    - Updated functions `create` and `upsert` in the `db` model for Executions
      to return an array of objects containing all columns of the created or
      updated records.
    - Updated `@cumulus/api/endpoints/collections` to publish an SNS message
      after a successful collection delete, update (PUT), create (POST).
    - Updated functions `create` and `upsert` in the `db` model for Collections
      to return an array of objects containing all columns for the created or
      updated records.
    - Updated functions `create` and `upsert` in the `db` model for Granules
      to return an array of objects containing all columns for the created or
      updated records.
    - Updated `@cumulus/api/lib/writeRecords/write-granules` to publish SNS
      messages after a successful write to Postgres, DynamoDB, and ES.
    - Updated `@cumulus/api/lib/writeRecords/write-pdr` to publish SNS
      messages after a successful write to Postgres, DynamoDB, and ES.
  - **CUMULUS-2733**
    - Updated `_writeGranuleFiles` function creates an aggregate error which
      contains the workflow error, if any, as well as any error that may occur
      from writing granule files.
  - **CUMULUS-2674**
    - Updated `DELETE` endpoints for the following data types to check that record exists in
      PostgreSQL or Elasticsearch before proceeding with deletion:
      - `provider`
      - `async operations`
      - `collections`
      - `granules`
      - `executions`
      - `PDRs`
      - `rules`
  - **CUMULUS-2294**
    - Updated architecture and deployment documentation to reference RDS
  - **CUMULUS-2642**
    - Inventory and Granule Not Found Reconciliation Reports now compare
      Databse against S3 in on direction only, from Database to S3
      Objects. This means that only files in the database are compared against
      objects found on S3 and the filesInCumulus.onlyInS3 report key will
      always be empty. This significantly decreases the report output size and
      aligns with a users expectations.
    - Updates getFilesAndGranuleInfoQuery to take additional optional
      parameters `collectionIds`, `granuleIds`, and `providers` to allow
      targeting/filtering of the results.

  - **CUMULUS-2694**
    - Updated database write logic in `sfEventSqsToDbRccords` to log message if Cumulus
    workflow message is from pre-RDS deployment but still attempt parallel writing to DynamoDB
    and PostgreSQL
    - Updated database write logic in `sfEventSqsToDbRccords` to throw error if requirements to write execution to PostgreSQL cannot be met
  - **CUMULUS-2660**
    - Updated POST `/executions` endpoint to publish SNS message of created record to executions SNS topic
  - **CUMULUS-2661**
    - Updated PUT `/executions/<arn>` endpoint to publish SNS message of updated record to executions SNS topic
  - **CUMULUS-2765**
    - Updated `updateGranuleStatusToQueued` in `write-granules` to write to
      Elasticsearch and publish SNS message to granules topic.
  - **CUMULUS-2774**
    - Updated `constructGranuleSnsMessage` and `constructCollectionSnsMessage`
      to throw error if `eventType` is invalid or undefined.
  - **CUMULUS-2776**
    - Updated `getTableIndexDetails` in `db-indexer` to use correct
      `deleteFnName` for reconciliation reports.
  - **CUMULUS-2780**
    - Updated bulk granule reingest operation to read granules from PostgreSQL instead of DynamoDB.
  - **CUMULUS-2778**
    - Updated default value of `async_operation_image` in `tf-modules/cumulus/variables.tf` to `cumuluss/async-operation:38`
  - **CUMULUS-2854**
    - Updated rules model to decouple `createRuleTrigger` from `create`.
    - Updated rules POST endpoint to call `rulesModel.createRuleTrigger` directly to create rule trigger.
    - Updated rules PUT endpoints to call `rulesModel.createRuleTrigger` if update fails and reversion needs to occur.

### Fixed

- **CUMULUS-2311** - RDS Migration Epic Phase 2
  - **CUMULUS-2810**
    - Updated @cumulus/db/translate/translatePostgresProviderToApiProvider to
      correctly return provider password and updated tests to prevent
      reintroduction.
  - **CUMULUS-2778**
    - Fixed async operation docker image to correctly update record status in
    Elasticsearch
  - Updated localAPI to set additional env variable, and fixed `GET /executions/status` response
  - **CUMULUS-2877**
    - Ensure database records receive a timestamp when writing granules.

## [v10.1.3] 2022-06-28 [BACKPORT]

### Added

- **CUMULUS-2966**
  - Added extractPath operation and support of nested string replacement to `url_path` in the collection configuration

## [v10.1.2] 2022-03-11

### Added

- **CUMULUS-2859**
  - Update `postgres-db-migration` lambda timeout to default 900 seconds
  - Add `db_migration_lambda_timeout` variable to `data-persistence` module to
    allow this timeout to be user configurable
- **CUMULUS-2868**
  - Added `iam:PassRole` permission to `step_policy` in `tf-modules/ingest/iam.tf`

## [v10.1.1] 2022-03-04

### Migration steps

- Due to a bug in the PUT `/rules/<name>` endpoint, the rule records in PostgreSQL may be
out of sync with records in DynamoDB. In order to bring the records into sync, re-run the
[previously deployed `data-migration1` Lambda](https://nasa.github.io/cumulus/docs/upgrade-notes/upgrade-rds#3-deploy-and-run-data-migration1) with a payload of
`{"forceRulesMigration": true}`:

```shell
aws lambda invoke --function-name $PREFIX-data-migration1 \
  --payload $(echo '{"forceRulesMigration": true}' | base64) $OUTFILE
```

### Added

- **CUMULUS-2841**
  - Add integration test to validate PDR node provider that requires password
    credentials succeeds on ingest

- **CUMULUS-2846**
  - Added `@cumulus/db/translate/rule.translateApiRuleToPostgresRuleRaw` to translate API rule to PostgreSQL rules and
  **keep undefined fields**

### Changed

- **CUMULUS-NONE**
  - Adds logging to ecs/async-operation Docker container that launches async
    tasks on ECS. Sets default async_operation_image_version to 39.

- **CUMULUS-2845**
  - Updated rules model to decouple `createRuleTrigger` from `create`.
  - Updated rules POST endpoint to call `rulesModel.createRuleTrigger` directly to create rule trigger.
  - Updated rules PUT endpoints to call `rulesModel.createRuleTrigger` if update fails and reversion needs to occur.
- **CUMULUS-2846**
  - Updated version of `localstack/localstack` used in local unit testing to `0.11.5`

### Fixed

- Upgraded lodash to version 4.17.21 to fix vulnerability
- **CUMULUS-2845**
  - Fixed bug in POST `/rules` endpoint causing rule records to be created
  inconsistently in DynamoDB and PostgreSQL
- **CUMULUS-2846**
  - Fixed logic for `PUT /rules/<name>` endpoint causing rules to be saved
  inconsistently between DynamoDB and PostgreSQL
- **CUMULUS-2854**
  - Fixed queue granules behavior where the task was not accounting for granules that
  *already* had createdAt set. Workflows downstream in this scenario should no longer
  fail to write their granules due to order-of-db-writes constraints in the database
  update logic.

## [v10.1.0] 2022-02-23

### Added

- **CUMULUS-2775**
  - Added a configurable parameter group for the RDS serverless database cluster deployed by `tf-modules/rds-cluster-tf`. The allowed parameters for the parameter group can be found in the AWS documentation of [allowed parameters for an Aurora PostgreSQL cluster](https://docs.aws.amazon.com/AmazonRDS/latest/AuroraUserGuide/AuroraPostgreSQL.Reference.ParameterGroups.html). By default, the following parameters are specified:
    - `shared_preload_libraries`: `pg_stat_statements,auto_explain`
    - `log_min_duration_statement`: `250`
    - `auto_explain.log_min_duration`: `250`
- **CUMULUS-2781**
  - Add api_config secret to hold API/Private API lambda configuration values
- **CUMULUS-2840**
  - Added an index on `granule_cumulus_id` to the RDS files table.

### Changed

- **CUMULUS-2492**
  - Modify collectionId logic to accomodate trailing underscores in collection short names. e.g. `shortName____`
- **CUMULUS-2847**
  - Move DyanmoDb table name into API keystore and initialize only on lambda cold start
- **CUMULUS-2833**
  - Updates provider model schema titles to display on the dashboard.
- **CUMULUS-2837**
  - Update process-s3-dead-letter-archive to unpack SQS events in addition to
    Cumulus Messages
  - Update process-s3-dead-letter-archive to look up execution status using
    getCumulusMessageFromExecutionEvent (common method with sfEventSqsToDbRecords)
  - Move methods in api/lib/cwSfExecutionEventUtils to
    @cumulus/message/StepFunctions
- **CUMULUS-2775**
  - Changed the `timeout_action` to `ForceApplyCapacityChange` by default for the RDS serverless database cluster `tf-modules/rds-cluster-tf`
- **CUMULUS-2781**
  - Update API lambda to utilize api_config secret for initial environment variables

### Fixed

- **CUMULUS-2853**
  - Move OAUTH_PROVIDER to lambda env variables to address regression in CUMULUS-2781
  - Add logging output to api app router
- Added Cloudwatch permissions to `<prefix>-steprole` in `tf-modules/ingest/iam.tf` to address the
`Error: error creating Step Function State Machine (xxx): AccessDeniedException: 'arn:aws:iam::XXX:role/xxx-steprole' is not authorized to create managed-rule`
error in non-NGAP accounts:
  - `events:PutTargets`
  - `events:PutRule`
  - `events:DescribeRule`

## [v10.0.1] 2022-02-03

### Fixed

- Fixed IAM permissions issue with `<prefix>-postgres-migration-async-operation` Lambda
which prevented it from running a Fargate task for data migration.

## [v10.0.0] 2022-02-01

### Migration steps

- Please read the [documentation on the updates to the granule files schema for our Cumulus workflow tasks and how to upgrade your deployment for compatibility](https://nasa.github.io/cumulus/docs/upgrade-notes/update-task-file-schemas).
- (Optional) Update the `task-config` for all workflows that use the `sync-granule` task to include `workflowStartTime` set to
`{$.cumulus_meta.workflow_start_time}`. See [here](https://github.com/nasa/cumulus/blob/master/example/cumulus-tf/sync_granule_workflow.asl.json#L9) for an example.

### BREAKING CHANGES

- **NDCUM-624**
  - Functions in @cumulus/cmrjs renamed for consistency with `isCMRFilename` and `isCMRFile`
    - `isECHO10File` -> `isECHO10Filename`
    - `isUMMGFile` -> `isUMMGFilename`
    - `isISOFile` -> `isCMRISOFilename`
- **CUMULUS-2388**
  - In order to standardize task messaging formats, please note the updated input, output and config schemas for the following Cumulus workflow tasks:
    - add-missing-file-checksums
    - files-to-granules
    - hyrax-metadata-updates
    - lzards-backup
    - move-granules
    - post-to-cmr
    - sync-granule
    - update-cmr-access-constraints
    - update-granules-cmr-metadata-file-links
  The primary focus of the schema updates was to standardize the format of granules, and
  particularly their files data. The granule `files` object now matches the file schema in the
  Cumulus database and thus also matches the `files` object produced by the API with use cases like
  `applyWorkflow`. This includes removal of `name` and `filename` in favor of `bucket` and `key`,
  removal of certain properties such as `etag` and `duplicate_found` and outputting them as
  separate objects stored in `meta`.
  - Checksum values calculated by `@cumulus/checksum` are now converted to string to standardize
  checksum formatting across the Cumulus library.

### Notable changes

- **CUMULUS-2718**
  - The `sync-granule` task has been updated to support an optional configuration parameter `workflowStartTime`. The output payload of `sync-granule` now includes a `createdAt` time for each granule which is set to the
  provided `workflowStartTime` or falls back to `Date.now()` if not provided. Workflows using
  `sync-granule` may be updated to include this parameter with the value of `{$.cumulus_meta.workflow_start_time}` in the `task_config`.
- Updated version of `@cumulus/cumulus-message-adapter-js` from `2.0.3` to `2.0.4` for
all Cumulus workflow tasks
- **CUMULUS-2783**
  - A bug in the ECS cluster autoscaling configuration has been
resolved. ECS clusters should now correctly autoscale by adding new cluster
instances according to the [policy configuration](https://github.com/nasa/cumulus/blob/master/tf-modules/cumulus/ecs_cluster.tf).
  - Async operations that are started by these endpoints will be run as ECS tasks
  with a launch type of Fargate, not EC2:
    - `POST /deadLetterArchive/recoverCumulusMessages`
    - `POST /elasticsearch/index-from-database`
    - `POST /granules/bulk`
    - `POST /granules/bulkDelete`
    - `POST /granules/bulkReingest`
    - `POST /migrationCounts`
    - `POST /reconciliationReports`
    - `POST /replays`
    - `POST /replays/sqs`

### Added

- Upgraded version of dependencies on `knex` package from `0.95.11` to `0.95.15`
- Added Terraform data sources to `example/cumulus-tf` module to retrieve default VPC and subnets in NGAP accounts
  - Added `vpc_tag_name` variable which defines the tags used to look up a VPC. Defaults to VPC tag name used in NGAP accounts
  - Added `subnets_tag_name` variable which defines the tags used to look up VPC subnets. Defaults to a subnet tag name used in NGAP accounts
- Added Terraform data sources to `example/data-persistence-tf` module to retrieve default VPC and subnets in NGAP accounts
  - Added `vpc_tag_name` variable which defines the tags used to look up a VPC. Defaults to VPC tag name used in NGAP accounts
  - Added `subnets_tag_name` variable which defines the tags used to look up VPC subnets. Defaults to a subnet tag name used in NGAP accounts
- Added Terraform data sources to `example/rds-cluster-tf` module to retrieve default VPC and subnets in NGAP accounts
  - Added `vpc_tag_name` variable which defines the tags used to look up a VPC. Defaults to VPC tag name used in NGAP accounts
  - Added `subnets_tag_name` variable which defines the tags used to look up VPC subnets. Defaults to tag names used in subnets in for NGAP accounts
- **CUMULUS-2299**
  - Added support for SHA checksum types with hyphens (e.g. `SHA-256` vs `SHA256`) to tasks that calculate checksums.
- **CUMULUS-2439**
  - Added CMR search client setting to the CreateReconciliationReport lambda function.
  - Added `cmr_search_client_config` tfvars to the archive and cumulus terraform modules.
  - Updated CreateReconciliationReport lambda to search CMR collections with CMRSearchConceptQueue.
- **CUMULUS-2441**
  - Added support for 'PROD' CMR environment.
- **CUMULUS-2456**
  - Updated api lambdas to query ORCA Private API
  - Updated example/cumulus-tf/orca.tf to the ORCA release v4.0.0-Beta3
- **CUMULUS-2638**
  - Adds documentation to clarify bucket config object use.
- **CUMULUS-2684**
  - Added optional collection level parameter `s3MultipartChunksizeMb` to collection's `meta` field
  - Updated `move-granules` task to take in an optional config parameter s3MultipartChunksizeMb
- **CUMULUS-2747**
  - Updated data management type doc to include additional fields for provider configurations
- **CUMULUS-2773**
  - Added a document to the workflow-tasks docs describing deployment, configuration and usage of the LZARDS backup task.

### Changed

- Made `vpc_id` variable optional for `example/cumulus-tf` module
- Made `vpc_id` and `subnet_ids` variables optional for `example/data-persistence-tf` module
- Made `vpc_id` and `subnets` variables optional for `example/rds-cluster-tf` module
- Changes audit script to handle integration test failure when `USE\_CACHED\_BOOTSTRAP` is disabled.
- Increases wait time for CMR to return online resources in integration tests
- **CUMULUS-1823**
  - Updates to Cumulus rule/provider schemas to improve field titles and descriptions.
- **CUMULUS-2638**
  - Transparent to users, remove typescript type `BucketType`.
- **CUMULUS-2718**
  - Updated config for SyncGranules to support optional `workflowStartTime`
  - Updated SyncGranules to provide `createdAt` on output based on `workflowStartTime` if provided,
  falling back to `Date.now()` if not provided.
  - Updated `task_config` of SyncGranule in example workflows
- **CUMULUS-2735**
  - Updated reconciliation reports to write formatted JSON to S3 to improve readability for
    large reports
  - Updated TEA version from 102 to 121 to address TEA deployment issue with the max size of
    a policy role being exceeded
- **CUMULUS-2743**
  - Updated bamboo Dockerfile to upgrade pip as part of the image creation process
- **CUMULUS-2744**
  - GET executions/status returns associated granules for executions retrieved from the Step Function API
- **CUMULUS-2751**
  - Upgraded all Cumulus (node.js) workflow tasks to use
    `@cumulus/cumulus-message-adapter-js` version `2.0.3`, which includes an
    update cma-js to better expose CMA stderr stream output on lambda timeouts
    as well as minor logging enhancements.
- **CUMULUS-2752**
  - Add new mappings for execution records to prevent dynamic field expansion from exceeding
  Elasticsearch field limits
    - Nested objects under `finalPayload.*` will not dynamically add new fields to mapping
    - Nested objects under `originalPayload.*` will not dynamically add new fields to mapping
    - Nested keys under `tasks` will not dynamically add new fields to mapping
- **CUMULUS-2753**
  - Updated example/cumulus-tf/orca.tf to the latest ORCA release v4.0.0-Beta2 which is compatible with granule.files file schema
  - Updated /orca/recovery to call new lambdas request_status_for_granule and request_status_for_job.
  - Updated orca integration test
- [**PR #2569**](https://github.com/nasa/cumulus/pull/2569)
  - Fixed `TypeError` thrown by `@cumulus/cmrjs/cmr-utils.getGranuleTemporalInfo` when
    a granule's associated UMM-G JSON metadata file does not contain a `ProviderDates`
    element that has a `Type` of either `"Update"` or `"Insert"`.  If neither are
    present, the granule's last update date falls back to the `"Create"` type
    provider date, or `undefined`, if none is present.
- **CUMULUS-2775**
  - Changed `@cumulus/api-client/invokeApi()` to accept a single accepted status code or an array
  of accepted status codes via `expectedStatusCodes`
- [**PR #2611**](https://github.com/nasa/cumulus/pull/2611)
  - Changed `@cumulus/launchpad-auth/LaunchpadToken.requestToken` and `validateToken`
    to use the HTTPS request option `https.pfx` instead of the deprecated `pfx` option
    for providing the certificate.
- **CUMULUS-2836**
  - Updates `cmr-utils/getGranuleTemporalInfo` to search for a SingleDateTime
    element, when beginningDateTime value is not
    found in the metadata file.  The granule's temporal information is
    returned so that both beginningDateTime and endingDateTime are set to the
    discovered singleDateTimeValue.
- **CUMULUS-2756**
  - Updated `_writeGranule()` in `write-granules.js` to catch failed granule writes due to schema validation, log the failure and then attempt to set the status of the granule to `failed` if it already exists to prevent a failure from allowing the granule to get "stuck" in a non-failed status.

### Fixed

- **CUMULUS-2775**
  - Updated `@cumulus/api-client` to not log an error for 201 response from `updateGranule`
- **CUMULUS-2783**
  - Added missing lower bound on scale out policy for ECS cluster to ensure that
  the cluster will autoscale correctly.
- **CUMULUS-2835**
  - Updated `hyrax-metadata-updates` task to support reading the DatasetId from ECHO10 XML, and the EntryTitle from UMM-G JSON; these are both valid alternatives to the shortname and version ID.

## [v9.9.3] 2021-02-17 [BACKPORT]

**Please note** changes in 9.9.3 may not yet be released in future versions, as
this is a backport and patch release on the 9.9.x series of releases. Updates that
are included in the future will have a corresponding CHANGELOG entry in future
releases.

- **CUMULUS-2853**
  - Move OAUTH_PROVIDER to lambda env variables to address regression in 9.9.2/CUMULUS-2275
  - Add logging output to api app router

## [v9.9.2] 2021-02-10 [BACKPORT]

**Please note** changes in 9.9.2 may not yet be released in future versions, as
this is a backport and patch release on the 9.9.x series of releases. Updates that
are included in the future will have a corresponding CHANGELOG entry in future
releases.### Added

- **CUMULUS-2775**
  - Added a configurable parameter group for the RDS serverless database cluster deployed by `tf-modules/rds-cluster-tf`. The allowed parameters for the parameter group can be found in the AWS documentation of [allowed parameters for an Aurora PostgreSQL cluster](https://docs.aws.amazon.com/AmazonRDS/latest/AuroraUserGuide/AuroraPostgreSQL.Reference.ParameterGroups.html). By default, the following parameters are specified:
    - `shared_preload_libraries`: `pg_stat_statements,auto_explain`
    - `log_min_duration_statement`: `250`
    - `auto_explain.log_min_duration`: `250`
- **CUMULUS-2840**
  - Added an index on `granule_cumulus_id` to the RDS files table.

### Changed

- **CUMULUS-2847**
  - Move DyanmoDb table name into API keystore and initialize only on lambda cold start
- **CUMULUS-2781**
  - Add api_config secret to hold API/Private API lambda configuration values
- **CUMULUS-2775**
  - Changed the `timeout_action` to `ForceApplyCapacityChange` by default for the RDS serverless database cluster `tf-modules/rds-cluster-tf`

## [v9.9.1] 2021-02-10 [BACKPORT]

**Please note** changes in 9.9.1 may not yet be released in future versions, as
this is a backport and patch release on the 9.9.x series of releases. Updates that
are included in the future will have a corresponding CHANGELOG entry in future
releases.

### Fixed

- **CUMULUS-2775**
  - Updated `@cumulus/api-client` to not log an error for 201 response from `updateGranule`

### Changed

- Updated version of `@cumulus/cumulus-message-adapter-js` from `2.0.3` to `2.0.4` for
all Cumulus workflow tasks
- **CUMULUS-2775**
  - Changed `@cumulus/api-client/invokeApi()` to accept a single accepted status code or an array
  of accepted status codes via `expectedStatusCodes`
- **CUMULUS-2837**
  - Update process-s3-dead-letter-archive to unpack SQS events in addition to
    Cumulus Messages
  - Update process-s3-dead-letter-archive to look up execution status using
    getCumulusMessageFromExecutionEvent (common method with sfEventSqsToDbRecords)
  - Move methods in api/lib/cwSfExecutionEventUtils to
    @cumulus/message/StepFunctions

## [v9.9.0] 2021-11-03

### Added

- **NDCUM-624**: Add support for ISO metadata files for the `MoveGranules` step
  - Add function `isISOFile` to check if a given file object is an ISO file
  - `granuleToCmrFileObject` and `granulesToCmrFileObjects` now take a
    `filterFunc` argument
    - `filterFunc`'s default value is `isCMRFile`, so the previous behavior is
      maintained if no value is given for this argument
    - `MoveGranules` passes a custom filter function to
      `granulesToCmrFileObjects` to check for `isISOFile` in addition to
      `isCMRFile`, so that metadata from `.iso.xml` files can be used in the
      `urlPathTemplate`
- [**PR #2535**](https://github.com/nasa/cumulus/pull/2535)
  - NSIDC and other cumulus users had desire for returning formatted dates for
    the 'url_path' date extraction utilities. Added 'dateFormat' function as
    an option for extracting and formating the entire date. See
    docs/workflow/workflow-configuration-how-to.md for more information.
- [**PR #2548**](https://github.com/nasa/cumulus/pull/2548)
  - Updated webpack configuration for html-loader v2
- **CUMULUS-2640**
  - Added Elasticsearch client scroll setting to the CreateReconciliationReport lambda function.
  - Added `elasticsearch_client_config` tfvars to the archive and cumulus terraform modules.
- **CUMULUS-2683**
  - Added `default_s3_multipart_chunksize_mb` setting to the `move-granules` lambda function.
  - Added `default_s3_multipart_chunksize_mb` tfvars to the cumulus and ingest terraform modules.
  - Added optional parameter `chunkSize` to `@cumulus/aws-client/S3.moveObject` and
    `@cumulus/aws-client/S3.multipartCopyObject` to set the chunk size of the S3 multipart uploads.
  - Renamed optional parameter `maxChunkSize` to `chunkSize` in
    `@cumulus/aws-client/lib/S3MultipartUploads.createMultipartChunks`.

### Changed

- Upgraded all Cumulus workflow tasks to use `@cumulus/cumulus-message-adapter-js` version `2.0.1`
- **CUMULUS-2725**
  - Updated providers endpoint to return encrypted password
  - Updated providers model to try decrypting credentials before encryption to allow for better handling of updating providers
- **CUMULUS-2734**
  - Updated `@cumulus/api/launchpadSaml.launchpadPublicCertificate` to correctly retrieve
    certificate from launchpad IdP metadata with and without namespace prefix.

## [v9.8.0] 2021-10-19

### Notable changes

- Published new tag [`36` of `cumuluss/async-operation` to Docker Hub](https://hub.docker.com/layers/cumuluss/async-operation/35/images/sha256-cf777a6ef5081cd90a0f9302d45243b6c0a568e6d977c0ee2ccc5a90b12d45d0?context=explore) for compatibility with
upgrades to `knex` package and to address security vulnerabilities.

### Added

- Added `@cumulus/db/createRejectableTransaction()` to handle creating a Knex transaction that **will throw an error** if the transaction rolls back. [As of Knex 0.95+, promise rejection on transaction rollback is no longer the default behavior](https://github.com/knex/knex/blob/master/UPGRADING.md#upgrading-to-version-0950).

- **CUMULUS-2639**
  - Increases logging on reconciliation reports.

- **CUMULUS-2670**
  - Updated `lambda_timeouts` string map variable for `cumulus` module to accept a
  `update_granules_cmr_metadata_file_links_task_timeout` property
- **CUMULUS-2598**
  - Add unit and integration tests to describe queued granules as ignored when
    duplicate handling is 'skip'

### Changed

- Updated `knex` version from 0.23.11 to 0.95.11 to address security vulnerabilities
- Updated default version of async operations Docker image to `cumuluss/async-operation:36`
- **CUMULUS-2590**
  - Granule applyWorkflow, Reingest actions and Bulk operation now update granule status to `queued` when scheduling the granule.
- **CUMULUS-2643**
  - relocates system file `buckets.json` out of the
    `s3://internal-bucket/workflows` directory into
    `s3://internal-bucket/buckets`.


## [v9.7.1] 2021-12-08 [Backport]

Please note changes in 9.7.0 may not yet be released in future versions, as this is a backport and patch release on the 9.7.x series of releases. Updates that are included in the future will have a corresponding CHANGELOG entry in future releases.
Fixed

- **CUMULUS-2751**
  - Update all tasks to update to use cumulus-message-adapter-js version 2.0.4

## [v9.7.0] 2021-10-01

### Notable Changes

- **CUMULUS-2583**
  - The `queue-granules` task now updates granule status to `queued` when a granule is queued. In order to prevent issues with the private API endpoint and Lambda API request and concurrency limits, this functionality runs with limited concurrency, which may increase the task's overall runtime when large numbers of granules are being queued. If you are facing Lambda timeout errors with this task, we recommend converting your `queue-granules` task to an ECS activity. This concurrency is configurable via the task config's `concurrency` value.
- **CUMULUS-2676**
  - The `discover-granules` task has been updated to limit concurrency on checks to identify and skip already ingested granules in order to prevent issues with the private API endpoint and Lambda API request and concurrency limits. This may increase the task's overall runtime when large numbers of granules are discovered. If you are facing Lambda timeout errors with this task, we recommend converting your `discover-granules` task to an ECS activity. This concurrency is configurable via the task config's `concurrency` value.
- Updated memory of `<prefix>-sfEventSqsToDbRecords` Lambda to 1024MB

### Added

- **CUMULUS-2000**
  - Updated `@cumulus/queue-granules` to respect a new config parameter: `preferredQueueBatchSize`. Queue-granules will respect this batchsize as best as it can to batch granules into workflow payloads. As workflows generally rely on information such as collection and provider expected to be shared across all granules in a workflow, queue-granules will break batches up by collection, as well as provider if there is a `provider` field on the granule. This may result in batches that are smaller than the preferred size, but never larger ones. The default value is 1, which preserves current behavior of queueing 1 granule per workflow.
- **CUMULUS-2630**
  - Adds a new workflow `DiscoverGranulesToThrottledQueue` that discovers and writes
    granules to a throttled background queue.  This allows discovery and ingest
    of larger numbers of granules without running into limits with lambda
    concurrency.

### Changed

- **CUMULUS-2720**
  - Updated Core CI scripts to validate CHANGELOG diffs as part of the lint process
- **CUMULUS-2695**
  - Updates the example/cumulus-tf deployment to change
    `archive_api_reserved_concurrency` from 8 to 5 to use fewer reserved lambda
    functions. If you see throttling errors on the `<stack>-apiEndpoints` you
    should increase this value.
  - Updates cumulus-tf/cumulus/variables.tf to change
    `archive_api_reserved_concurrency` from 8 to 15 to prevent throttling on
    the dashboard for default deployments.
- **CUMULUS-2584**
  - Updates `api/endpoints/execution-status.js` `get` method to include associated granules, as
    an array, for the provided execution.
  - Added `getExecutionArnsByGranuleCumulusId` returning a list of executionArns sorted by most recent first,
    for an input Granule Cumulus ID in support of the move of `translatePostgresGranuleToApiGranule` from RDS-Phase2
    feature branch
  - Added `getApiExecutionCumulusIds` returning cumulus IDs for a given list of executions
- **CUMULUS-NONE**
  - Downgrades elasticsearch version in testing container to 5.3 to match AWS version.
  - Update serve.js -> `eraseDynamoTables()`. Changed the call `Promise.all()` to `Promise.allSettled()` to ensure all dynamo records (provider records in particular) are deleted prior to reseeding.

### Fixed

- **CUMULUS-2583**
  - Fixed a race condition where granules set as “queued” were not able to be set as “running” or “completed”

## [v9.6.0] 2021-09-20

### Added

- **CUMULUS-2576**
  - Adds `PUT /granules` API endpoint to update a granule
  - Adds helper `updateGranule` to `@cumulus/api-client/granules`
- **CUMULUS-2606**
  - Adds `POST /granules/{granuleId}/executions` API endpoint to associate an execution with a granule
  - Adds helper `associateExecutionWithGranule` to `@cumulus/api-client/granules`
- **CUMULUS-2583**
  - Adds `queued` as option for granule's `status` field

### Changed

- Moved `ssh2` package from `@cumulus/common` to `@cumulus/sftp-client` and
  upgraded package from `^0.8.7` to `^1.0.0` to address security vulnerability
  issue in previous version.
- **CUMULUS-2583**
  - `QueueGranules` task now updates granule status to `queued` once it is added to the queue.

- **CUMULUS-2617**
  - Use the `Authorization` header for CMR Launchpad authentication instead of the deprecated `Echo-Token` header.

### Fixed

- Added missing permission for `<prefix>_ecs_cluster_instance_role` IAM role (used when running ECS services/tasks)
to allow `kms:Decrypt` on the KMS key used to encrypt provider credentials. Adding this permission fixes the `sync-granule` task when run as an ECS activity in a Step Function, which previously failed trying to decrypt credentials for providers.

- **CUMULUS-2576**
  - Adds default value to granule's timestamp when updating a granule via API.

## [v9.5.0] 2021-09-07

### BREAKING CHANGES

- Removed `logs` record type from mappings from Elasticsearch. This change **should not have**
any adverse impact on existing deployments, even those which still contain `logs` records,
but technically it is a breaking change to the Elasticsearch mappings.
- Changed `@cumulus/api-client/asyncOperations.getAsyncOperation` to return parsed JSON body
of response and not the raw API endpoint response

### Added

- **CUMULUS-2670**
  - Updated core `cumulus` module to take lambda_timeouts string map variable that allows timeouts of ingest tasks to be configurable. Allowed properties for the mapping include:
  - discover_granules_task_timeout
  - discover_pdrs_task_timeout
  - hyrax_metadata_update_tasks_timeout
  - lzards_backup_task_timeout
  - move_granules_task_timeout
  - parse_pdr_task_timeout
  - pdr_status_check_task_timeout
  - post_to_cmr_task_timeout
  - queue_granules_task_timeout
  - queue_pdrs_task_timeout
  - queue_workflow_task_timeout
  - sync_granule_task_timeout
- **CUMULUS-2575**
  - Adds `POST /granules` API endpoint to create a granule
  - Adds helper `createGranule` to `@cumulus/api-client`
- **CUMULUS-2577**
  - Adds `POST /executions` endpoint to create an execution
- **CUMULUS-2578**
  - Adds `PUT /executions` endpoint to update an execution
- **CUMULUS-2592**
  - Adds logging when messages fail to be added to queue
- **CUMULUS-2644**
  - Pulled `delete` method for `granules-executions.ts` implemented as part of CUMULUS-2306
  from the RDS-Phase-2 feature branch in support of CUMULUS-2644.
  - Pulled `erasePostgresTables` method in `serve.js` implemented as part of CUMULUS-2644,
  and CUMULUS-2306 from the RDS-Phase-2 feature branch in support of CUMULUS-2644
  - Added `resetPostgresDb` method to support resetting between integration test suite runs

### Changed

- Updated `processDeadLetterArchive` Lambda to return an object where
`processingSucceededKeys` is an array of the S3 keys for successfully
processed objects and `processingFailedKeys` is an array of S3 keys
for objects that could not be processed
- Updated async operations to handle writing records to the databases
when output of the operation is `undefined`

- **CUMULUS-2644**
  - Moved `migration` directory from the `db-migration-lambda` to the `db` package and
  updated unit test references to migrationDir to be pulled from `@cumulus/db`
  - Updated `@cumulus/api/bin/serveUtils` to write records to PostgreSQL tables

- **CUMULUS-2575**
  - Updates model/granule to allow a granule created from API to not require an
    execution to be associated with it. This is a backwards compatible change
    that will not affect granules created in the normal way.
  - Updates `@cumulus/db/src/model/granules` functions `get` and `exists` to
    enforce parameter checking so that requests include either (granule\_id
    and collection\_cumulus\_id) or (cumulus\_id) to prevent incorrect results.
  - `@cumulus/message/src/Collections.deconstructCollectionId` has been
    modified to throw a descriptive error if the input `collectionId` is
    undefined rather than `TypeError: Cannot read property 'split' of
    undefined`. This function has also been updated to throw descriptive errors
    if an incorrectly formatted collectionId is input.

## [v9.4.1] 2022-02-14 [BACKPORT]

**Please note** changes in 9.4.1 may not yet be released in future versions, as
this is a backport and patch release on the 9.4.x series of releases. Updates that
are included in the future will have a corresponding CHANGELOG entry in future
releases.

- **CUMULUS-2847**
  - Update dynamo configuration to read from S3 instead of System Manager
    Parameter Store
  - Move api configuration initialization outside the lambda handler to
    eliminate unneded S3 calls/require config on cold-start only
  - Moved `ssh2` package from `@cumulus/common` to `@cumulus/sftp-client` and
    upgraded package from `^0.8.7` to `^1.0.0` to address security vulnerability
    issue in previous version.
  - Fixed hyrax task package.json dev dependency
  - Update CNM lambda dependencies for Core tasks
    - cumulus-cnm-response-task: 1.4.4
    - cumulus-cnm-to-granule: 1.5.4
  - Whitelist ssh2 re: https://github.com/advisories/GHSA-652h-xwhf-q4h6

## [v9.4.0] 2021-08-16

### Notable changes

- `@cumulus/sync-granule` task should now properly handle
syncing files from HTTP/HTTPS providers where basic auth is
required and involves a redirect to a different host (e.g.
downloading files protected by Earthdata Login)

### Added

- **CUMULUS-2591**
  - Adds `failedExecutionStepName` to failed execution's jsonb error records.
    This is the name of the Step Function step for the last failed event in the
    execution's event history.
- **CUMULUS-2548**
  - Added `allowed_redirects` field to PostgreSQL `providers` table
  - Added `allowedRedirects` field to DynamoDB `<prefix>-providers` table
  - Added `@cumulus/aws-client/S3.streamS3Upload` to handle uploading the contents
  of a readable stream to S3 and returning a promise
- **CUMULUS-2373**
  - Added `replaySqsMessages` lambda to replay archived incoming SQS
    messages from S3.
  - Added `/replays/sqs` endpoint to trigger an async operation for
    the `replaySqsMessages` lambda.
  - Added unit tests and integration tests for new endpoint and lambda.
  - Added `getS3PrefixForArchivedMessage` to `ingest/sqs` package to get prefix
    for an archived message.
  - Added new `async_operation` type `SQS Replay`.
- **CUMULUS-2460**
  - Adds `POST` /executions/workflows-by-granules for retrieving workflow names common to a set of granules
  - Adds `workflowsByGranules` to `@cumulus/api-client/executions`
- **CUMULUS-2635**
  - Added helper functions:
    - `@cumulus/db/translate/file/translateApiPdrToPostgresPdr`

### Fixed

- **CUMULUS-2548**
  - Fixed `@cumulus/ingest/HttpProviderClient.sync` to
properly handle basic auth when redirecting to a different
host and/or host with a different port
- **CUMULUS-2626**
  - Update [PDR migration](https://github.com/nasa/cumulus/blob/master/lambdas/data-migration2/src/pdrs.ts) to correctly find Executions by a Dynamo PDR's `execution` field
- **CUMULUS-2635**
  - Update `data-migration2` to migrate PDRs before migrating granules.
  - Update `data-migration2` unit tests testing granules migration to reference
    PDR records to better model the DB schema.
  - Update `migratePdrRecord` to use `translateApiPdrToPostgresPdr` function.

### Changed

- **CUMULUS-2373**
  - Updated `getS3KeyForArchivedMessage` in `ingest/sqs` to store SQS messages
    by `queueName`.
- **CUMULUS-2630**
  - Updates the example/cumulus-tf deployment to change
    `archive_api_reserved_concurrency` from 2 to 8 to prevent throttling with
    the dashboard.

## [v9.3.0] 2021-07-26

### BREAKING CHANGES

- All API requests made by `@cumulus/api-client` will now throw an error if the status code
does not match the expected response (200 for most requests and 202 for a few requests that
trigger async operations). Previously the helpers in this package would return the response
regardless of the status code, so you may need to update any code using helpers from this
package to catch or to otherwise handle errors that you may encounter.
- The Cumulus API Lambda function has now been configured with reserved concurrency to ensure
availability in a high-concurrency environment. However, this also caps max concurrency which
may result in throttling errors if trying to reach the Cumulus API multiple times in a short
period. Reserved concurrency can be configured with the `archive_api_reserved_concurrency`
terraform variable on the Cumulus module and increased if you are seeing throttling errors.
The default reserved concurrency value is 8.

### Notable changes

- `cmr_custom_host` variable for `cumulus` module can now be used to configure Cumulus to
  integrate with a custom CMR host name and protocol (e.g.
  `http://custom-cmr-host.com`). Note that you **must** include a protocol
  (`http://` or `https://)  if specifying a value for this variable.
- The cumulus module configuration value`rds_connetion_heartbeat` and it's
  behavior has been replaced by a more robust database connection 'retry'
  solution.   Users can remove this value from their configuration, regardless
  of value.  See the `Changed` section notes on CUMULUS-2528 for more details.

### Added

- Added user doc describing new features related to the Cumulus dead letter archive.
- **CUMULUS-2327**
  - Added reserved concurrency setting to the Cumulus API lambda function.
  - Added relevant tfvars to the archive and cumulus terraform modules.
- **CUMULUS-2460**
  - Adds `POST` /executions/search-by-granules for retrieving executions from a list of granules or granule query
  - Adds `searchExecutionsByGranules` to `@cumulus/api-client/executions`
- **CUMULUS-2475**
  - Adds `GET` endpoint to distribution API
- **CUMULUS-2463**
  - `PUT /granules` reingest action allows a user to override the default execution
    to use by providing an optional `workflowName` or `executionArn` parameter on
    the request body.
  - `PUT /granules/bulkReingest` action allows a user to override the default
    execution/workflow combination to reingest with by providing an optional
    `workflowName` on the request body.
- Adds `workflowName` and `executionArn` params to @cumulus/api-client/reingestGranules
- **CUMULUS-2476**
  - Adds handler for authenticated `HEAD` Distribution requests replicating current behavior of TEA
- **CUMULUS-2478**
  - Implemented [bucket map](https://github.com/asfadmin/thin-egress-app#bucket-mapping).
  - Implemented /locate endpoint
  - Cumulus distribution API checks the file request against bucket map:
    - retrieves the bucket and key from file path
    - determines if the file request is public based on the bucket map rather than the bucket type
    - (EDL only) restricts download from PRIVATE_BUCKETS to users who belong to certain EDL User Groups
    - bucket prefix and object prefix are supported
  - Add 'Bearer token' support as an authorization method
- **CUMULUS-2486**
  - Implemented support for custom headers
  - Added 'Bearer token' support as an authorization method
- **CUMULUS-2487**
  - Added integration test for cumulus distribution API
- **CUMULUS-2569**
  - Created bucket map cache for cumulus distribution API
- **CUMULUS-2568**
  - Add `deletePdr`/PDR deletion functionality to `@cumulus/api-client/pdrs`
  - Add `removeCollectionAndAllDependencies` to integration test helpers
  - Added `example/spec/apiUtils.waitForApiStatus` to wait for a
  record to be returned by the API with a specific value for
  `status`
  - Added `example/spec/discoverUtils.uploadS3GranuleDataForDiscovery` to upload granule data fixtures
  to S3 with a randomized granule ID for `discover-granules` based
  integration tests
  - Added `example/spec/Collections.removeCollectionAndAllDependencies` to remove a collection and
  all dependent objects (e.g. PDRs, granules, executions) from the
  database via the API
  - Added helpers to `@cumulus/api-client`:
    - `pdrs.deletePdr` - Delete a PDR via the API
    - `replays.postKinesisReplays` - Submit a POST request to the `/replays` endpoint for replaying Kinesis messages

- `@cumulus/api-client/granules.getGranuleResponse` to return the raw endpoint response from the GET `/granules/<granuleId>` endpoint

### Changed

- Moved functions from `@cumulus/integration-tests` to `example/spec/helpers/workflowUtils`:
  - `startWorkflowExecution`
  - `startWorkflow`
  - `executeWorkflow`
  - `buildWorkflow`
  - `testWorkflow`
  - `buildAndExecuteWorkflow`
  - `buildAndStartWorkflow`
- `example/spec/helpers/workflowUtils.executeWorkflow` now uses
`waitForApiStatus` to ensure that the execution is `completed` or
`failed` before resolving
- `example/spec/helpers/testUtils.updateAndUploadTestFileToBucket`
now accepts an object of parameters rather than positional
arguments
- Removed PDR from the `payload` in the input payload test fixture for reconciliation report integration tests
- The following integration tests for PDR-based workflows were
updated to use randomized granule IDs:
  - `example/spec/parallel/ingest/ingestFromPdrSpec.js`
  - `example/spec/parallel/ingest/ingestFromPdrWithChildWorkflowMetaSpec.js`
  - `example/spec/parallel/ingest/ingestFromPdrWithExecutionNamePrefixSpec.js`
  - `example/spec/parallel/ingest/ingestPdrWithNodeNameSpec.js`
- Updated the `@cumulus/api-client/CumulusApiClientError` error class to include new properties that can be accessed directly on
the error object:
  - `statusCode` - The HTTP status code of the API response
  - `apiMessage` - The message from the API response
- Added `params.pRetryOptions` parameter to
`@cumulus/api-client/granules.deleteGranule` to control the retry
behavior
- Updated `cmr_custom_host` variable to accept a full protocol and host name
(e.g. `http://cmr-custom-host.com`), whereas it previously only accepted a host name
- **CUMULUS-2482**
  - Switches the default distribution app in the `example/cumulus-tf` deployment to the new Cumulus Distribution
  - TEA is still available by following instructions in `example/README.md`
- **CUMULUS-2463**
  - Increases the duration of allowed backoff times for a successful test from
    0.5 sec to 1 sec.
- **CUMULUS-2528**
  - Removed `rds_connection_heartbeat` as a configuration option from all
    Cumulus terraform modules
  - Removed `dbHeartBeat` as an environmental switch from
    `@cumulus/db.getKnexClient` in favor of more comprehensive general db
    connect retry solution
  - Added new `rds_connection_timing_configuration` string map to allow for
    configuration and tuning of Core's internal database retry/connection
    timeout behaviors.  These values map to connection pool configuration
    values for tarn (https://github.com/vincit/tarn.js/) which Core's database
    module / knex(https://www.npmjs.com/package/knex) use for this purpose:
    - acquireTimeoutMillis
    - createRetryIntervalMillis
    - createTimeoutMillis
    - idleTimeoutMillis
    - reapIntervalMillis
      Connection errors will result in a log line prepended with 'knex failed on
      attempted connection error' and sent from '@cumulus/db/connection'
  - Updated `@cumulus/db` and all terraform mdules to set default retry
    configuration values for the database module to cover existing database
    heartbeat connection failures as well as all other knex/tarn connection
    creation failures.

### Fixed

- Fixed bug where `cmr_custom_host` variable was not properly forwarded into `archive`, `ingest`, and `sqs-message-remover` modules from `cumulus` module
- Fixed bug where `parse-pdr` set a granule's provider to the entire provider record when a `NODE_NAME`
  is present. Expected behavior consistent with other tasks is to set the provider name in that field.
- **CUMULUS-2568**
  - Update reconciliation report integration test to have better cleanup/failure behavior
  - Fixed `@cumulus/api-client/pdrs.getPdr` to request correct endpoint for returning a PDR from the API
- **CUMULUS-2620**
  - Fixed a bug where a granule could be removed from CMR but still be set as
  `published: true` and with a CMR link in the Dynamo/PostgreSQL databases. Now,
  the CMR deletion and the Dynamo/PostgreSQL record updates will all succeed or fail
  together, preventing the database records from being out of sync with CMR.
  - Fixed `@cumulus/api-client/pdrs.getPdr` to request correct
  endpoint for returning a PDR from the API

## [v9.2.2] 2021-08-06 - [BACKPORT]

**Please note** changes in 9.2.2 may not yet be released in future versions, as
this is a backport and patch release on the 9.2.x series of releases. Updates that
are included in the future will have a corresponding CHANGELOG entry in future
releases.

### Added

- **CUMULUS-2635**
  - Added helper functions:
    - `@cumulus/db/translate/file/translateApiPdrToPostgresPdr`

### Fixed

- **CUMULUS-2635**
  - Update `data-migration2` to migrate PDRs before migrating granules.
  - Update `data-migration2` unit tests testing granules migration to reference
    PDR records to better model the DB schema.
  - Update `migratePdrRecord` to use `translateApiPdrToPostgresPdr` function.

## [v9.2.1] 2021-07-29 - [BACKPORT]

### Fixed

- **CUMULUS-2626**
  - Update [PDR migration](https://github.com/nasa/cumulus/blob/master/lambdas/data-migration2/src/pdrs.ts) to correctly find Executions by a Dynamo PDR's `execution` field

## [v9.2.0] 2021-06-22

### Added

- **CUMULUS-2475**
  - Adds `GET` endpoint to distribution API
- **CUMULUS-2476**
  - Adds handler for authenticated `HEAD` Distribution requests replicating current behavior of TEA

### Changed

- **CUMULUS-2482**
  - Switches the default distribution app in the `example/cumulus-tf` deployment to the new Cumulus Distribution
  - TEA is still available by following instructions in `example/README.md`

### Fixed

- **CUMULUS-2520**
  - Fixed error that prevented `/elasticsearch/index-from-database` from starting.
- **CUMULUS-2558**
  - Fixed issue where executions original_payload would not be retained on successful execution

## [v9.1.0] 2021-06-03

### BREAKING CHANGES

- @cumulus/api-client/granules.getGranule now returns the granule record from the GET /granules/<granuleId> endpoint, not the raw endpoint response
- **CUMULUS-2434**
  - To use the updated `update-granules-cmr-metadata-file-links` task, the
    granule  UMM-G metadata should have version 1.6.2 or later, since CMR s3
    link type 'GET DATA VIA DIRECT ACCESS' is not valid until UMM-G version
    [1.6.2](https://cdn.earthdata.nasa.gov/umm/granule/v1.6.2/umm-g-json-schema.json)
- **CUMULUS-2488**
  - Removed all EMS reporting including lambdas, endpoints, params, etc as all
    reporting is now handled through Cloud Metrics
- **CUMULUS-2472**
  - Moved existing `EarthdataLoginClient` to
    `@cumulus/oauth-client/EarthdataLoginClient` and updated all references in
    Cumulus Core.
  - Rename `EarthdataLoginClient` property from `earthdataLoginUrl` to
    `loginUrl for consistency with new OAuth clients. See example in
    [oauth-client
    README](https://github.com/nasa/cumulus/blob/master/packages/oauth-client/README.md)

### Added

- **HYRAX-439** - Corrected README.md according to a new Hyrax URL format.
- **CUMULUS-2354**
  - Adds configuration options to allow `/s3credentials` endpoint to distribute
    same-region read-only tokens based on a user's CMR ACLs.
  - Configures the example deployment to enable this feature.
- **CUMULUS-2442**
  - Adds option to generate cloudfront URL to lzards-backup task. This will require a few new task config options that have been documented in the [task README](https://github.com/nasa/cumulus/blob/master/tasks/lzards-backup/README.md).
- **CUMULUS-2470**
  - Added `/s3credentials` endpoint for distribution API
- **CUMULUS-2471**
  - Add `/s3credentialsREADME` endpoint to distribution API
- **CUMULUS-2473**
  - Updated `tf-modules/cumulus_distribution` module to take earthdata or cognito credentials
  - Configured `example/cumulus-tf/cumulus_distribution.tf` to use CSDAP credentials
- **CUMULUS-2474**
  - Add `S3ObjectStore` to `aws-client`. This class allows for interaction with the S3 object store.
  - Add `object-store` package which contains abstracted object store functions for working with various cloud providers
- **CUMULUS-2477**
  - Added `/`, `/login` and `/logout` endpoints to cumulus distribution api
- **CUMULUS-2479**
  - Adds /version endpoint to distribution API
- **CUMULUS-2497**
  - Created `isISOFile()` to check if a CMR file is a CMR ISO file.
- **CUMULUS-2371**
  - Added helpers to `@cumulus/ingest/sqs`:
    - `archiveSqsMessageToS3` - archives an incoming SQS message to S3
    - `deleteArchivedMessageFromS3` - deletes a processed SQS message from S3
  - Added call to `archiveSqsMessageToS3` to `sqs-message-consumer` which
    archives all incoming SQS messages to S3.
  - Added call to `deleteArchivedMessageFrom` to `sqs-message-remover` which
    deletes archived SQS message from S3 once it has been processed.

### Changed

- **[PR2224](https://github.com/nasa/cumulus/pull/2244)**
- **CUMULUS-2208**
  - Moved all `@cumulus/api/es/*` code to new `@cumulus/es-client` package
- Changed timeout on `sfEventSqsToDbRecords` Lambda to 60 seconds to match
  timeout for Knex library to acquire database connections
- **CUMULUS-2517**
  - Updated postgres-migration-count-tool default concurrency to '1'
- **CUMULUS-2489**
  - Updated docs for Terraform references in FAQs, glossary, and in Deployment sections
- **CUMULUS-2434**
  - Updated `@cumulus/cmrjs` `updateCMRMetadata` and related functions to add
    both HTTPS URLS and S3 URIs to CMR metadata.
  - Updated `update-granules-cmr-metadata-file-links` task to add both HTTPS
    URLs and S3 URIs to the OnlineAccessURLs field of CMR metadata. The task
    configuration parameter `cmrGranuleUrlType` now has default value `both`.
  - To use the updated `update-granules-cmr-metadata-file-links` task, the
    granule UMM-G metadata should have version 1.6.2 or later, since CMR s3 link
    type 'GET DATA VIA DIRECT ACCESS' is not valid until UMM-G version
    [1.6.2](https://cdn.earthdata.nasa.gov/umm/granule/v1.6.2/umm-g-json-schema.json)
- **CUMULUS-2472**
  - Renamed `@cumulus/earthdata-login-client` to more generic
    `@cumulus/oauth-client` as a parent  class for new OAuth clients.
  - Added `@cumulus/oauth-client/CognitoClient` to interface with AWS cognito login service.
- **CUMULUS-2497**
  - Changed the `@cumulus/cmrjs` package:
    - Updated `@cumulus/cmrjs/cmr-utils.getGranuleTemporalInfo()` so it now
      returns temporal info for CMR ISO 19115 SMAP XML files.
    - Updated `@cumulus/cmrjs/cmr-utils.isCmrFilename()` to include
      `isISOFile()`.
- **CUMULUS-2532**
  - Changed integration tests to use `api-client/granules` functions as opposed to granulesApi from `@cumulus/integration-tests`.

### Fixed

- **CUMULUS-2519**
  - Update @cumulus/integration-tests.buildWorkflow to fail if provider/collection API response is not successful
- **CUMULUS-2518**
  - Update sf-event-sqs-to-db-records to not throw if a collection is not
    defined on a payload that has no granules/an empty granule payload object
- **CUMULUS-2512**
  - Updated ingest package S3 provider client to take additional parameter
    `remoteAltBucket` on `download` method to allow for per-file override of
    provider bucket for checksum
  - Updated @cumulus/ingest.fetchTextFile's signature to be parameterized and
    added `remoteAltBucket`to allow for an override of the passed in provider
    bucket for the source file
  - Update "eslint-plugin-import" to be pinned to 2.22.1
- **CUMULUS-2520**
  - Fixed error that prevented `/elasticsearch/index-from-database` from starting.
- **CUMULUS-2532**
  - Fixed integration tests to have granule deletion occur before provider and
    collection deletion in test cleanup.
- **[2231](https://github.com/nasa/cumulus/issues/2231)**
  - Fixes broken relative path links in `docs/README.md`

### Removed

- **CUMULUS-2502**
  - Removed outdated documentation regarding Kibana index patterns for metrics.

## [v9.0.1] 2021-05-07

### Migration Steps

Please review the migration steps for 9.0.0 as this release is only a patch to
correct a failure in our build script and push out corrected release artifacts. The previous migration steps still apply.

### Changed

- Corrected `@cumulus/db` configuration to correctly build package.

## [v9.0.0] 2021-05-03

### Migration steps

- This release of Cumulus enables integration with a PostgreSQL database for archiving Cumulus data. There are several upgrade steps involved, **some of which need to be done before redeploying Cumulus**. See the [documentation on upgrading to the RDS release](https://nasa.github.io/cumulus/docs/upgrade-notes/upgrade-rds).

### BREAKING CHANGES

- **CUMULUS-2185** - RDS Migration Epic
  - **CUMULUS-2191**
    - Removed the following from the `@cumulus/api/models.asyncOperation` class in
      favor of the added `@cumulus/async-operations` module:
      - `start`
      - `startAsyncOperations`
  - **CUMULUS-2187**
    - The `async-operations` endpoint will now omit `output` instead of
      returning `none` when the operation did not return output.
  - **CUMULUS-2309**
    - Removed `@cumulus/api/models/granule.unpublishAndDeleteGranule` in favor
      of `@cumulus/api/lib/granule-remove-from-cmr.unpublishGranule` and
      `@cumulus/api/lib/granule-delete.deleteGranuleAndFiles`.
  - **CUMULUS-2385**
    - Updated `sf-event-sqs-to-db-records` to write a granule's files to
      PostgreSQL only after the workflow has exited the `Running` status.
      Please note that any workflow that uses `sf_sqs_report_task` for
      mid-workflow updates will be impacted.
    - Changed PostgreSQL `file` schema and TypeScript type definition to require
      `bucket` and `key` fields.
    - Updated granule/file write logic to mark a granule's status as "failed"
  - **CUMULUS-2455**
    - API `move granule` endpoint now moves granule files on a per-file basis
    - API `move granule` endpoint on granule file move failure will retain the
      file at it's original location, but continue to move any other granule
      files.
    - Removed the `move` method from the `@cumulus/api/models.granule` class.
      logic is now handled in `@cumulus/api/endpoints/granules` and is
      accessible via the Core API.

### Added

- **CUMULUS-2185** - RDS Migration Epic
  - **CUMULUS-2130**
    - Added postgres-migration-count-tool lambda/ECS task to allow for
      evaluation of database state
    - Added /migrationCounts api endpoint that allows running of the
      postgres-migration-count-tool as an asyncOperation
  - **CUMULUS-2394**
    - Updated PDR and Granule writes to check the step function
      workflow_start_time against the createdAt field for each record to ensure
      old records do not overwrite newer ones for legacy Dynamo and PostgreSQL
      writes
  - **CUMULUS-2188**
    - Added `data-migration2` Lambda to be run after `data-migration1`
    - Added logic to `data-migration2` Lambda for migrating execution records
      from DynamoDB to PostgreSQL
  - **CUMULUS-2191**
    - Added `@cumulus/async-operations` to core packages, exposing
      `startAsyncOperation` which will handle starting an async operation and
      adding an entry to both PostgreSQL and DynamoDb
  - **CUMULUS-2127**
    - Add schema migration for `collections` table
  - **CUMULUS-2129**
    - Added logic to `data-migration1` Lambda for migrating collection records
      from Dynamo to PostgreSQL
  - **CUMULUS-2157**
    - Add schema migration for `providers` table
    - Added logic to `data-migration1` Lambda for migrating provider records
      from Dynamo to PostgreSQL
  - **CUMULUS-2187**
    - Added logic to `data-migration1` Lambda for migrating async operation
      records from Dynamo to PostgreSQL
  - **CUMULUS-2198**
    - Added logic to `data-migration1` Lambda for migrating rule records from
      DynamoDB to PostgreSQL
  - **CUMULUS-2182**
    - Add schema migration for PDRs table
  - **CUMULUS-2230**
    - Add schema migration for `rules` table
  - **CUMULUS-2183**
    - Add schema migration for `asyncOperations` table
  - **CUMULUS-2184**
    - Add schema migration for `executions` table
  - **CUMULUS-2257**
    - Updated PostgreSQL table and column names to snake_case
    - Added `translateApiAsyncOperationToPostgresAsyncOperation` function to `@cumulus/db`
  - **CUMULUS-2186**
    - Added logic to `data-migration2` Lambda for migrating PDR records from
      DynamoDB to PostgreSQL
  - **CUMULUS-2235**
    - Added initial ingest load spec test/utility
  - **CUMULUS-2167**
    - Added logic to `data-migration2` Lambda for migrating Granule records from
      DynamoDB to PostgreSQL and parse Granule records to store File records in
      RDS.
  - **CUMULUS-2367**
    - Added `granules_executions` table to PostgreSQL schema to allow for a
      many-to-many relationship between granules and executions
      - The table refers to granule and execution records using foreign keys
        defined with ON CASCADE DELETE, which means that any time a granule or
        execution record is deleted, all of the records in the
        `granules_executions` table referring to that record will also be
        deleted.
    - Added `upsertGranuleWithExecutionJoinRecord` helper to `@cumulus/db` to
      allow for upserting a granule record and its corresponding
      `granules_execution` record
  - **CUMULUS-2128**
    - Added helper functions:
      - `@cumulus/db/translate/file/translateApiFiletoPostgresFile`
      - `@cumulus/db/translate/file/translateApiGranuletoPostgresGranule`
      - `@cumulus/message/Providers/getMessageProvider`
  - **CUMULUS-2190**
    - Added helper functions:
      - `@cumulus/message/Executions/getMessageExecutionOriginalPayload`
      - `@cumulus/message/Executions/getMessageExecutionFinalPayload`
      - `@cumulus/message/workflows/getMessageWorkflowTasks`
      - `@cumulus/message/workflows/getMessageWorkflowStartTime`
      - `@cumulus/message/workflows/getMessageWorkflowStopTime`
      - `@cumulus/message/workflows/getMessageWorkflowName`
  - **CUMULUS-2192**
    - Added helper functions:
      - `@cumulus/message/PDRs/getMessagePdrRunningExecutions`
      - `@cumulus/message/PDRs/getMessagePdrCompletedExecutions`
      - `@cumulus/message/PDRs/getMessagePdrFailedExecutions`
      - `@cumulus/message/PDRs/getMessagePdrStats`
      - `@cumulus/message/PDRs/getPdrPercentCompletion`
      - `@cumulus/message/workflows/getWorkflowDuration`
  - **CUMULUS-2199**
    - Added `translateApiRuleToPostgresRule` to `@cumulus/db` to translate API
      Rule to conform to Postgres Rule definition.
  - **CUMUlUS-2128**
    - Added "upsert" logic to the `sfEventSqsToDbRecords` Lambda for granule and
      file writes to the core PostgreSQL database
  - **CUMULUS-2199**
    - Updated Rules endpoint to write rules to core PostgreSQL database in
      addition to DynamoDB and to delete rules from the PostgreSQL database in
      addition to DynamoDB.
    - Updated `create` in Rules Model to take in optional `createdAt` parameter
      which sets the value of createdAt if not specified during function call.
  - **CUMULUS-2189**
    - Updated Provider endpoint logic to write providers in parallel to Core
      PostgreSQL database
    - Update integration tests to utilize API calls instead of direct
      api/model/Provider calls
  - **CUMULUS-2191**
    - Updated cumuluss/async-operation task to write async-operations to the
      PostgreSQL database.
  - **CUMULUS-2228**
    - Added logic to the `sfEventSqsToDbRecords` Lambda to write execution, PDR,
      and granule records to the core PostgreSQL database in parallel with
      writes to DynamoDB
  - **CUMUlUS-2190**
    - Added "upsert" logic to the `sfEventSqsToDbRecords` Lambda for PDR writes
      to the core PostgreSQL database
  - **CUMUlUS-2192**
    - Added "upsert" logic to the `sfEventSqsToDbRecords` Lambda for execution
      writes to the core PostgreSQL database
  - **CUMULUS-2187**
    - The `async-operations` endpoint will now omit `output` instead of
      returning `none` when the operation did not return output.
  - **CUMULUS-2167**
    - Change PostgreSQL schema definition for `files` to remove `filename` and
      `name` and only support `file_name`.
    - Change PostgreSQL schema definition for `files` to remove `size` to only
      support `file_size`.
    - Change `PostgresFile` to remove duplicate fields `filename` and `name` and
      rename `size` to `file_size`.
  - **CUMULUS-2266**
    - Change `sf-event-sqs-to-db-records` behavior to discard and not throw an
      error on an out-of-order/delayed message so as not to have it be sent to
      the DLQ.
  - **CUMULUS-2305**
    - Changed `DELETE /pdrs/{pdrname}` API behavior to also delete record from
      PostgreSQL database.
  - **CUMULUS-2309**
    - Changed `DELETE /granules/{granuleName}` API behavior to also delete
      record from PostgreSQL database.
    - Changed `Bulk operation BULK_GRANULE_DELETE` API behavior to also delete
      records from PostgreSQL database.
  - **CUMULUS-2367**
    - Updated `granule_cumulus_id` foreign key to granule in PostgreSQL `files`
      table to use a CASCADE delete, so records in the files table are
      automatically deleted by the database when the corresponding granule is
      deleted.
  - **CUMULUS-2407**
    - Updated data-migration1 and data-migration2 Lambdas to use UPSERT instead
      of UPDATE when migrating dynamoDB records to PostgreSQL.
    - Changed data-migration1 and data-migration2 logic to only update already
      migrated records if the incoming record update has a newer timestamp
  - **CUMULUS-2329**
    - Add `write-db-dlq-records-to-s3` lambda.
    - Add terraform config to automatically write db records DLQ messages to an
      s3 archive on the system bucket.
    - Add unit tests and a component spec test for the above.
  - **CUMULUS-2380**
    - Add `process-dead-letter-archive` lambda to pick up and process dead letters in the S3 system bucket dead letter archive.
    - Add `/deadLetterArchive/recoverCumulusMessages` endpoint to trigger an async operation to leverage this capability on demand.
    - Add unit tests and integration test for all of the above.
  - **CUMULUS-2406**
    - Updated parallel write logic to ensure that updatedAt/updated_at
      timestamps are the same in Dynamo/PG on record write for the following
      data types:
      - async operations
      - granules
      - executions
      - PDRs
  - **CUMULUS-2446**
    - Remove schema validation check against DynamoDB table for collections when
      migrating records from DynamoDB to core PostgreSQL database.
  - **CUMULUS-2447**
    - Changed `translateApiAsyncOperationToPostgresAsyncOperation` to call
      `JSON.stringify` and then `JSON.parse` on output.
  - **CUMULUS-2313**
    - Added `postgres-migration-async-operation` lambda to start an ECS task to
      run a the `data-migration2` lambda.
    - Updated `async_operations` table to include `Data Migration 2` as a new
      `operation_type`.
    - Updated `cumulus-tf/variables.tf` to include `optional_dynamo_tables` that
      will be merged with `dynamo_tables`.
  - **CUMULUS-2451**
    - Added summary type file `packages/db/src/types/summary.ts` with
      `MigrationSummary` and `DataMigration1` and `DataMigration2` types.
    - Updated `data-migration1` and `data-migration2` lambdas to return
      `MigrationSummary` objects.
    - Added logging for every batch of 100 records processed for executions,
      granules and files, and PDRs.
    - Removed `RecordAlreadyMigrated` logs in `data-migration1` and
      `data-migration2`
  - **CUMULUS-2452**
    - Added support for only migrating certain granules by specifying the
      `granuleSearchParams.granuleId` or `granuleSearchParams.collectionId`
      properties in the payload for the
      `<prefix>-postgres-migration-async-operation` Lambda
    - Added support for only running certain migrations for data-migration2 by
      specifying the `migrationsList` property in the payload for the
      `<prefix>-postgres-migration-async-operation` Lambda
  - **CUMULUS-2453**
    - Created `storeErrors` function which stores errors in system bucket.
    - Updated `executions` and `granulesAndFiles` data migrations to call `storeErrors` to store migration errors.
    - Added `system_bucket` variable to `data-migration2`.
  - **CUMULUS-2455**
    - Move granules API endpoint records move updates for migrated granule files
      if writing any of the granule files fails.
  - **CUMULUS-2468**
    - Added support for doing [DynamoDB parallel scanning](https://docs.aws.amazon.com/amazondynamodb/latest/developerguide/Scan.html#Scan.ParallelScan) for `executions` and `granules` migrations to improve performance. The behavior of the parallel scanning and writes can be controlled via the following properties on the event input to the `<prefix>-postgres-migration-async-operation` Lambda:
      - `granuleMigrationParams.parallelScanSegments`: How many segments to divide your granules DynamoDB table into for parallel scanning
      - `granuleMigrationParams.parallelScanLimit`: The maximum number of granule records to evaluate for each parallel scanning segment of the DynamoDB table
      - `granuleMigrationParams.writeConcurrency`: The maximum number of concurrent granule/file writes to perform to the PostgreSQL database across all DynamoDB segments
      - `executionMigrationParams.parallelScanSegments`: How many segments to divide your executions DynamoDB table into for parallel scanning
      - `executionMigrationParams.parallelScanLimit`: The maximum number of execution records to evaluate for each parallel scanning segment of the DynamoDB table
      - `executionMigrationParams.writeConcurrency`: The maximum number of concurrent execution writes to perform to the PostgreSQL database across all DynamoDB segments
  - **CUMULUS-2468** - Added `@cumulus/aws-client/DynamoDb.parallelScan` helper to perform [parallel scanning on DynamoDb tables](https://docs.aws.amazon.com/amazondynamodb/latest/developerguide/Scan.html#Scan.ParallelScan)
  - **CUMULUS-2507**
    - Updated granule record write logic to set granule status to `failed` in both Postgres and DynamoDB if any/all of its files fail to write to the database.

### Deprecated

- **CUMULUS-2185** - RDS Migration Epic
  - **CUMULUS-2455**
    - `@cumulus/ingest/moveGranuleFiles`

## [v8.1.2] 2021-07-29

**Please note** changes in 8.1.2 may not yet be released in future versions, as this
is a backport/patch release on the 8.x series of releases.  Updates that are
included in the future will have a corresponding CHANGELOG entry in future releases.

### Notable changes

- `cmr_custom_host` variable for `cumulus` module can now be used to configure Cumulus to
integrate with a custom CMR host name and protocol (e.g. `http://custom-cmr-host.com`). Note
that you **must** include a protocol (`http://` or `https://`) if specifying a value for this
variable.
- `@cumulus/sync-granule` task should now properly handle
syncing files from HTTP/HTTPS providers where basic auth is
required and involves a redirect to a different host (e.g.
downloading files protected by Earthdata Login)

### Added

- **CUMULUS-2548**
  - Added `allowed_redirects` field to PostgreSQL `providers` table
  - Added `allowedRedirects` field to DynamoDB `<prefix>-providers` table
  - Added `@cumulus/aws-client/S3.streamS3Upload` to handle uploading the contents
  of a readable stream to S3 and returning a promise

### Changed

- Updated `cmr_custom_host` variable to accept a full protocol and host name
(e.g. `http://cmr-custom-host.com`), whereas it previously only accepted a host name

### Fixed

- Fixed bug where `cmr_custom_host` variable was not properly forwarded into `archive`, `ingest`, and `sqs-message-remover` modules from `cumulus` module
- **CUMULUS-2548**
  - Fixed `@cumulus/ingest/HttpProviderClient.sync` to
properly handle basic auth when redirecting to a different
host and/or host with a different port

## [v8.1.1] 2021-04-30 -- Patch Release

**Please note** changes in 8.1.1 may not yet be released in future versions, as this
is a backport/patch release on the 8.x series of releases.  Updates that are
included in the future will have a corresponding CHANGELOG entry in future releases.

### Added

- **CUMULUS-2497**
  - Created `isISOFile()` to check if a CMR file is a CMR ISO file.

### Fixed

- **CUMULUS-2512**
  - Updated ingest package S3 provider client to take additional parameter
    `remoteAltBucket` on `download` method to allow for per-file override of
    provider bucket for checksum
  - Updated @cumulus/ingest.fetchTextFile's signature to be parameterized and
    added `remoteAltBucket`to allow for an override of the passed in provider
    bucket for the source file
  - Update "eslint-plugin-import" to be pinned to 2.22.1

### Changed

- **CUMULUS-2497**
  - Changed the `@cumulus/cmrjs` package:
    - Updated `@cumulus/cmrjs/cmr-utils.getGranuleTemporalInfo()` so it now
      returns temporal info for CMR ISO 19115 SMAP XML files.
    - Updated `@cumulus/cmrjs/cmr-utils.isCmrFilename()` to include
      `isISOFile()`.

- **[2216](https://github.com/nasa/cumulus/issues/2216)**
  - Removed "node-forge", "xml-crypto" from audit whitelist, added "underscore"

## [v8.1.0] 2021-04-29

### Added

- **CUMULUS-2348**
  - The `@cumulus/api` `/granules` and `/granules/{granuleId}` endpoints now take `getRecoveryStatus` parameter
  to include recoveryStatus in result granule(s)
  - The `@cumulus/api-client.granules.getGranule` function takes a `query` parameter which can be used to
  request additional granule information.
  - Published `@cumulus/api@7.2.1-alpha.0` for dashboard testing
- **CUMULUS-2469**
  - Added `tf-modules/cumulus_distribution` module to standup a skeleton
    distribution api

## [v8.0.0] 2021-04-08

### BREAKING CHANGES

- **CUMULUS-2428**
  - Changed `/granules/bulk` to use `queueUrl` property instead of a `queueName` property for setting the queue to use for scheduling bulk granule workflows

### Notable changes

- Bulk granule operations endpoint now supports setting a custom queue for scheduling workflows via the `queueUrl` property in the request body. If provided, this value should be the full URL for an SQS queue.

### Added

- **CUMULUS-2374**
  - Add cookbok entry for queueing PostToCmr step
  - Add example workflow to go with cookbook
- **CUMULUS-2421**
  - Added **experimental** `ecs_include_docker_cleanup_cronjob` boolean variable to the Cumulus module to enable cron job to clean up docker root storage blocks in ECS cluster template for non-`device-mapper` storage drivers. Default value is `false`. This fulfills a specific user support request. This feature is otherwise untested and will remain so until we can iterate with a better, more general-purpose solution. Use of this feature is **NOT** recommended unless you are certain you need it.

- **CUMULUS-1808**
  - Add additional error messaging in `deleteSnsTrigger` to give users more context about where to look to resolve ResourceNotFound error when disabling or deleting a rule.

### Fixed

- **CUMULUS-2281**
  - Changed discover-granules task to write discovered granules directly to
    logger, instead of via environment variable. This fixes a problem where a
    large number of found granules prevents this lambda from running as an
    activity with an E2BIG error.

## [v7.2.0] 2021-03-23

### Added

- **CUMULUS-2346**
  - Added orca API endpoint to `@cumulus/api` to get recovery status
  - Add `CopyToGlacier` step to [example IngestAndPublishGranuleWithOrca workflow](https://github.com/nasa/cumulus/blob/master/example/cumulus-tf/ingest_and_publish_granule_with_orca_workflow.tf)

### Changed

- **HYRAX-357**
  - Format of NGAP OPeNDAP URL changed and by default now is referring to concept id and optionally can include short name and version of collection.
  - `addShortnameAndVersionIdToConceptId` field has been added to the config inputs of the `hyrax-metadata-updates` task

## [v7.1.0] 2021-03-12

### Notable changes

- `sync-granule` task will now properly handle syncing 0 byte files to S3
- SQS/Kinesis rules now support scheduling workflows to a custom queue via the `rule.queueUrl` property. If provided, this value should be the full URL for an SQS queue.

### Added

- `tf-modules/cumulus` module now supports a `cmr_custom_host` variable that can
  be used to set to an arbitrary  host for making CMR requests (e.g.
  `https://custom-cmr-host.com`).
- Added `buckets` variable to `tf-modules/archive`
- **CUMULUS-2345**
  - Deploy ORCA with Cumulus, see `example/cumulus-tf/orca.tf` and `example/cumulus-tf/terraform.tfvars.example`
  - Add `CopyToGlacier` step to [example IngestAndPublishGranule workflow](https://github.com/nasa/cumulus/blob/master/example/cumulus-tf/ingest_and_publish_granule_workflow.asl.json)
- **CUMULUS-2424**
  - Added `childWorkflowMeta` to `queue-pdrs` config. An object passed to this config value will be merged into a child workflow message's `meta` object. For an example of how this can be used, see `example/cumulus-tf/discover_and_queue_pdrs_with_child_workflow_meta_workflow.asl.json`.
- **CUMULUS-2427**
  - Added support for using a custom queue with SQS and Kinesis rules. Whatever queue URL is set on the `rule.queueUrl` property will be used to schedule workflows for that rule. This change allows SQS/Kinesis rules to use [any throttled queues defined for a deployment](https://nasa.github.io/cumulus/docs/data-cookbooks/throttling-queued-executions).

### Fixed

- **CUMULUS-2394**
  - Updated PDR and Granule writes to check the step function `workflow_start_time` against
      the `createdAt` field  for each record to ensure old records do not
      overwrite newer ones

### Changed

- `<prefix>-lambda-api-gateway` IAM role used by API Gateway Lambda now
  supports accessing all buckets defined in your `buckets` variable except
  "internal" buckets
- Updated the default scroll duration used in ESScrollSearch and part of the
  reconciliation report functions as a result of testing and seeing timeouts
  at its current value of 2min.
- **CUMULUS-2355**
  - Added logic to disable `/s3Credentials` endpoint based upon value for
    environment variable `DISABLE_S3_CREDENTIALS`. If set to "true", the
    endpoint will not dispense S3 credentials and instead return a message
    indicating that the endpoint has been disabled.
- **CUMULUS-2397**
  - Updated `/elasticsearch` endpoint's `reindex` function to prevent
    reindexing when source and destination indices are the same.
- **CUMULUS-2420**
  - Updated test function `waitForAsyncOperationStatus` to take a retryObject
    and use exponential backoff.  Increased the total test duration for both
    AsycOperation specs and the ReconciliationReports tests.
  - Updated the default scroll duration used in ESScrollSearch and part of the
    reconciliation report functions as a result of testing and seeing timeouts
    at its current value of 2min.
- **CUMULUS-2427**
  - Removed `queueUrl` from the parameters object for `@cumulus/message/Build.buildQueueMessageFromTemplate`
  - Removed `queueUrl` from the parameters object for `@cumulus/message/Build.buildCumulusMeta`

### Fixed

- Fixed issue in `@cumulus/ingest/S3ProviderClient.sync()` preventing 0 byte files from being synced to S3.

### Removed

- Removed variables from `tf-modules/archive`:
  - `private_buckets`
  - `protected_buckets`
  - `public_buckets`

## [v7.0.0] 2021-02-22

### BREAKING CHANGES

- **CUMULUS-2362** - Endpoints for the logs (/logs) will now throw an error unless Metrics is set up

### Added

- **CUMULUS-2345**
  - Deploy ORCA with Cumulus, see `example/cumulus-tf/orca.tf` and `example/cumulus-tf/terraform.tfvars.example`
  - Add `CopyToGlacier` step to [example IngestAndPublishGranule workflow](https://github.com/nasa/cumulus/blob/master/example/cumulus-tf/ingest_and_publish_granule_workflow.asl.json)
- **CUMULUS-2376**
  - Added `cmrRevisionId` as an optional parameter to `post-to-cmr` that will be used when publishing metadata to CMR.
- **CUMULUS-2412**
  - Adds function `getCollectionsByShortNameAndVersion` to @cumulus/cmrjs that performs a compound query to CMR to retrieve collection information on a list of collections. This replaces a series of calls to the CMR for each collection with a single call on the `/collections` endpoint and should improve performance when CMR return times are increased.

### Changed

- **CUMULUS-2362**
  - Logs endpoints only work with Metrics set up
- **CUMULUS-2376**
  - Updated `publishUMMGJSON2CMR` to take in an optional `revisionId` parameter.
  - Updated `publishUMMGJSON2CMR` to throw an error if optional `revisionId` does not match resulting revision ID.
  - Updated `publishECHO10XML2CMR` to take in an optional `revisionId` parameter.
  - Updated `publishECHO10XML2CMR` to throw an error if optional `revisionId` does not match resulting revision ID.
  - Updated `publish2CMR` to take in optional `cmrRevisionId`.
  - Updated `getWriteHeaders` to take in an optional CMR Revision ID.
  - Updated `ingestGranule` to take in an optional CMR Revision ID to pass to `getWriteHeaders`.
  - Updated `ingestUMMGranule` to take in an optional CMR Revision ID to pass to `getWriteHeaders`.
- **CUMULUS-2350**
  - Updates the examples on the `/s3credentialsREADME`, to include Python and
    JavaScript code demonstrating how to refrsh  the s3credential for
    programatic access.
- **CUMULUS-2383**
  - PostToCMR task will return CMRInternalError when a `500` status is returned from CMR

## [v6.0.0] 2021-02-16

### MIGRATION NOTES

- **CUMULUS-2255** - Cumulus has upgraded its supported version of Terraform
  from **0.12.12** to **0.13.6**. Please see the [instructions to upgrade your
  deployments](https://github.com/nasa/cumulus/blob/master/docs/upgrade-notes/upgrading-tf-version-0.13.6.md).

- **CUMULUS-2350**
  - If the  `/s3credentialsREADME`, does not appear to be working after
    deployment, [manual redeployment](https://docs.aws.amazon.com/apigateway/latest/developerguide/how-to-deploy-api-with-console.html)
    of the API-gateway stage may be necessary to finish the deployment.

### BREAKING CHANGES

- **CUMULUS-2255** - Cumulus has upgraded its supported version of Terraform from **0.12.12** to **0.13.6**.

### Added

- **CUMULUS-2291**
  - Add provider filter to Granule Inventory Report
- **CUMULUS-2300**
  - Added `childWorkflowMeta` to `queue-granules` config. Object passed to this
    value will be merged into a child workflow message's  `meta` object. For an
    example of how this can be used, see
    `example/cumulus-tf/discover_granules_workflow.asl.json`.
- **CUMULUS-2350**
  - Adds an unprotected endpoint, `/s3credentialsREADME`, to the
    s3-credentials-endpoint that displays  information on how to use the
    `/s3credentials` endpoint
- **CUMULUS-2368**
  - Add QueueWorkflow task
- **CUMULUS-2391**
  - Add reportToEms to collections.files file schema
- **CUMULUS-2395**
  - Add Core module parameter `ecs_custom_sg_ids` to Cumulus module to allow for
    custom security group mappings
- **CUMULUS-2402**
  - Officially expose `sftp()` for use in `@cumulus/sftp-client`

### Changed

- **CUMULUS-2323**
  - The sync granules task when used with the s3 provider now uses the
    `source_bucket` key in `granule.files` objects.  If incoming payloads using
    this task have a `source_bucket` value for a file using the s3 provider, the
    task will attempt to sync from the bucket defined in the file's
    `source_bucket` key instead of the `provider`.
    - Updated `S3ProviderClient.sync` to allow for an optional bucket parameter
      in support of the changed behavior.
  - Removed `addBucketToFile` and related code from sync-granules task

- **CUMULUS-2255**
  - Updated Terraform deployment code syntax for compatibility with version 0.13.6
- **CUMULUS-2321**
  - Updated API endpoint GET `/reconciliationReports/{name}` to return the
    presigned s3 URL in addition to report data

### Fixed

- Updated `hyrax-metadata-updates` task so the opendap url has Type 'USE SERVICE API'

- **CUMULUS-2310**
  - Use valid filename for reconciliation report
- **CUMULUS-2351**
  - Inventory report no longer includes the File/Granule relation object in the
    okCountByGranules key of a report.  The information is only included when a
    'Granule Not Found' report is run.

### Removed

- **CUMULUS-2364**
  - Remove the internal Cumulus logging lambda (log2elasticsearch)

## [v5.0.1] 2021-01-27

### Changed

- **CUMULUS-2344**
  - Elasticsearch API now allows you to reindex to an index that already exists
  - If using the Change Index operation and the new index doesn't exist, it will be created
  - Regarding instructions for CUMULUS-2020, you can now do a change index
    operation before a reindex operation. This will
    ensure that new data will end up in the new index while Elasticsearch is reindexing.

- **CUMULUS-2351**
  - Inventory report no longer includes the File/Granule relation object in the okCountByGranules key of a report. The information is only included when a 'Granule Not Found' report is run.

### Removed

- **CUMULUS-2367**
  - Removed `execution_cumulus_id` column from granules RDS schema and data type

## [v5.0.0] 2021-01-12

### BREAKING CHANGES

- **CUMULUS-2020**
  - Elasticsearch data mappings have been updated to improve search and the API
    has been update to reflect those changes. See Migration notes on how to
    update the Elasticsearch mappings.

### Migration notes

- **CUMULUS-2020**
  - Elasticsearch data mappings have been updated to improve search. For
    example, case insensitive searching will now work (e.g. 'MOD' and 'mod' will
    return the same granule results). To use the improved Elasticsearch queries,
    [reindex](https://nasa.github.io/cumulus-api/#reindex) to create a new index
    with the correct types. Then perform a [change
    index](https://nasa.github.io/cumulus-api/#change-index) operation to use
    the new index.
- **CUMULUS-2258**
  - Because the `egress_lambda_log_group` and
    `egress_lambda_log_subscription_filter` resource were removed from the
    `cumulus` module, new definitions for these resources must be added to
    `cumulus-tf/main.tf`. For reference on how to define these resources, see
    [`example/cumulus-tf/thin_egress_app.tf`](https://github.com/nasa/cumulus/blob/master/example/cumulus-tf/thin_egress_app.tf).
  - The `tea_stack_name` variable being passed into the `cumulus` module should be removed
- **CUMULUS-2344**
  - Regarding instructions for CUMULUS-2020, you can now do a change index operation before a reindex operation. This will
    ensure that new data will end up in the new index while Elasticsearch is reindexing.

### BREAKING CHANGES

- **CUMULUS-2020**
  - Elasticsearch data mappings have been updated to improve search and the API has been updated to reflect those changes. See Migration notes on how to update the Elasticsearch mappings.

### Added

- **CUMULUS-2318**
  - Added`async_operation_image` as `cumulus` module variable to allow for override of the async_operation container image.  Users can optionally specify a non-default docker image for use with Core async operations.
- **CUMULUS-2219**
  - Added `lzards-backup` Core task to facilitate making LZARDS backup requests in Cumulus ingest workflows
- **CUMULUS-2092**
  - Add documentation for Granule Not Found Reports
- **HYRAX-320**
  - `@cumulus/hyrax-metadata-updates`Add component URI encoding for entry title id and granule ur to allow for values with special characters in them. For example, EntryTitleId 'Sentinel-6A MF/Jason-CS L2 Advanced Microwave Radiometer (AMR-C) NRT Geophysical Parameters' Now, URLs generated from such values will be encoded correctly and parsable by HyraxInTheCloud
- **CUMULUS-1370**
  - Add documentation for Getting Started section including FAQs
- **CUMULUS-2092**
  - Add documentation for Granule Not Found Reports
- **CUMULUS-2219**
  - Added `lzards-backup` Core task to facilitate making LZARDS backup requests in Cumulus ingest workflows
- **CUMULUS-2280**
  - In local api, retry to create tables if they fail to ensure localstack has had time to start fully.
- **CUMULUS-2290**
  - Add `queryFields` to granule schema, and this allows workflow tasks to add queryable data to granule record. For reference on how to add data to `queryFields` field, see [`example/cumulus-tf/kinesis_trigger_test_workflow.tf`](https://github.com/nasa/cumulus/blob/master/example/cumulus-tf/kinesis_trigger_test_workflow.tf).
- **CUMULUS-2318**
  - Added`async_operation_image` as `cumulus` module variable to allow for override of the async_operation container image.  Users can optionally specify a non-default docker image for use with Core async operations.

### Changed

- **CUMULUS-2020**
  - Updated Elasticsearch mappings to support case-insensitive search
- **CUMULUS-2124**
  - cumulus-rds-tf terraform module now takes engine_version as an input variable.
- **CUMULUS-2279**
  - Changed the formatting of granule CMR links: instead of a link to the `/search/granules.json` endpoint, now it is a direct link to `/search/concepts/conceptid.format`
- **CUMULUS-2296**
  - Improved PDR spec compliance of `parse-pdr` by updating `@cumulus/pvl` to parse fields in a manner more consistent with the PDR ICD, with respect to numbers and dates. Anything not matching the ICD expectations, or incompatible with Javascript parsing, will be parsed as a string instead.
- **CUMULUS-2344**
  - Elasticsearch API now allows you to reindex to an index that already exists
  - If using the Change Index operation and the new index doesn't exist, it will be created

### Removed

- **CUMULUS-2258**
  - Removed `tea_stack_name` variable from `tf-modules/distribution/variables.tf` and `tf-modules/cumulus/variables.tf`
  - Removed `egress_lambda_log_group` and `egress_lambda_log_subscription_filter` resources from `tf-modules/distribution/main.tf`

## [v4.0.0] 2020-11-20

### Migration notes

- Update the name of your `cumulus_message_adapter_lambda_layer_arn` variable for the `cumulus` module to `cumulus_message_adapter_lambda_layer_version_arn`. The value of the variable should remain the same (a layer version ARN of a Lambda layer for the [`cumulus-message-adapter`](https://github.com/nasa/cumulus-message-adapter/).
- **CUMULUS-2138** - Update all workflows using the `MoveGranules` step to add `UpdateGranulesCmrMetadataFileLinksStep`that runs after it. See the example [`IngestAndPublishWorkflow`](https://github.com/nasa/cumulus/blob/master/example/cumulus-tf/ingest_and_publish_granule_workflow.asl.json) for reference.
- **CUMULUS-2251**
  - Because it has been removed from the `cumulus` module, a new resource definition for `egress_api_gateway_log_subscription_filter` must be added to `cumulus-tf/main.tf`. For reference on how to define this resource, see [`example/cumulus-tf/main.tf`](https://github.com/nasa/cumulus/blob/master/example/cumulus-tf/main.tf).

### Added

- **CUMULUS-2248**
  - Updates Integration Tests README to point to new fake provider template.
- **CUMULUS-2239**
  - Add resource declaration to create a VPC endpoint in tea-map-cache module if `deploy_to_ngap` is false.
- **CUMULUS-2063**
  - Adds a new, optional query parameter to the `/collections[&getMMT=true]` and `/collections/active[&getMMT=true]` endpoints. When a user provides a value of `true` for `getMMT` in the query parameters, the endpoint will search CMR and update each collection's results with new key `MMTLink` containing a link to the MMT (Metadata Management Tool) if a CMR collection id is found.
- **CUMULUS-2170**
  - Adds ability to filter granule inventory reports
- **CUMULUS-2211**
  - Adds `granules/bulkReingest` endpoint to `@cumulus/api`
- **CUMULUS-2251**
  - Adds `log_api_gateway_to_cloudwatch` variable to `example/cumulus-tf/variables.tf`.
  - Adds `log_api_gateway_to_cloudwatch` variable to `thin_egress_app` module definition.

### Changed

- **CUMULUS-2216**
  - `/collection` and `/collection/active` endpoints now return collections without granule aggregate statistics by default. The original behavior is preserved and can be found by including a query param of `includeStats=true` on the request to the endpoint.
  - The `es/collections` Collection class takes a new parameter includeStats. It no longer appends granule aggregate statistics to the returned results by default. One must set the new parameter to any non-false value.
- **CUMULUS-2201**
  - Update `dbIndexer` lambda to process requests in serial
  - Fixes ingestPdrWithNodeNameSpec parsePdr provider error
- **CUMULUS-2251**
  - Moves Egress Api Gateway Log Group Filter from `tf-modules/distribution/main.tf` to `example/cumulus-tf/main.tf`

### Fixed

- **CUMULUS-2251**
  - This fixes a deployment error caused by depending on the `thin_egress_app` module output for a resource count.

### Removed

- **CUMULUS-2251**
  - Removes `tea_api_egress_log_group` variable from `tf-modules/distribution/variables.tf` and `tf-modules/cumulus/variables.tf`.

### BREAKING CHANGES

- **CUMULUS-2138** - CMR metadata update behavior has been removed from the `move-granules` task into a
new `update-granules-cmr-metadata-file-links` task.
- **CUMULUS-2216**
  - `/collection` and `/collection/active` endpoints now return collections without granule aggregate statistics by default. The original behavior is preserved and can be found by including a query param of `includeStats=true` on the request to the endpoint.  This is likely to affect the dashboard only but included here for the change of behavior.
- **[1956](https://github.com/nasa/cumulus/issues/1956)**
  - Update the name of the `cumulus_message_adapter_lambda_layer_arn` output from the `cumulus-message-adapter` module to `cumulus_message_adapter_lambda_layer_version_arn`. The output value has changed from being the ARN of the Lambda layer **without a version** to the ARN of the Lambda layer **with a version**.
  - Update the variable name in the `cumulus` and `ingest` modules from `cumulus_message_adapter_lambda_layer_arn` to `cumulus_message_adapter_lambda_layer_version_arn`

## [v3.0.1] 2020-10-21

- **CUMULUS-2203**
  - Update Core tasks to use
    [cumulus-message-adapter-js](https://github.com/nasa/cumulus-message-adapter-js)
    v2.0.0 to resolve memory leak/lambda ENOMEM constant failure issue.   This
    issue caused lambdas to slowly use all memory in the run environment and
    prevented AWS from halting/restarting warmed instances when task code was
    throwing consistent errors under load.

- **CUMULUS-2232**
  - Updated versions for `ajv`, `lodash`, `googleapis`, `archiver`, and
    `@cumulus/aws-client` to remediate vulnerabilities found in SNYK scan.

### Fixed

- **CUMULUS-2233**
  - Fixes /s3credentials bug where the expiration time on the cookie was set to a time that is always expired, so authentication was never being recognized as complete by the API. Consequently, the user would end up in a redirect loop and requests to /s3credentials would never complete successfully. The bug was caused by the fact that the code setting the expiration time for the cookie was expecting a time value in milliseconds, but was receiving the expirationTime from the EarthdataLoginClient in seconds. This bug has been fixed by converting seconds into milliseconds. Unit tests were added to test that the expiration time has been converted to milliseconds and checking that the cookie's expiration time is greater than the current time.

## [v3.0.0] 2020-10-7

### MIGRATION STEPS

- **CUMULUS-2099**
  - All references to `meta.queues` in workflow configuration must be replaced with references to queue URLs from Terraform resources. See the updated [data cookbooks](https://nasa.github.io/cumulus/docs/data-cookbooks/about-cookbooks) or example [Discover Granules workflow configuration](https://github.com/nasa/cumulus/blob/master/example/cumulus-tf/discover_granules_workflow.asl.json).
  - The steps for configuring queued execution throttling have changed. See the [updated documentation](https://nasa.github.io/cumulus/docs/data-cookbooks/throttling-queued-executions).
  - In addition to the configuration for execution throttling, the internal mechanism for tracking executions by queue has changed. As a result, you should **disable any rules or workflows scheduling executions via a throttled queue** before upgrading. Otherwise, you may be at risk of having **twice as many executions** as are configured for the queue while the updated tracking is deployed. You can re-enable these rules/workflows once the upgrade is complete.

- **CUMULUS-2111**
  - **Before you re-deploy your `cumulus-tf` module**, note that the [`thin-egress-app`][thin-egress-app] is no longer deployed by default as part of the `cumulus` module, so you must add the TEA module to your deployment and manually modify your Terraform state **to avoid losing your API gateway and impacting any Cloudfront endpoints pointing to those gateways**. If you don't care about losing your API gateway and impacting Cloudfront endpoints, you can ignore the instructions for manually modifying state.

    1. Add the [`thin-egress-app`][thin-egress-app] module to your `cumulus-tf` deployment as shown in the [Cumulus example deployment](https://github.com/nasa/cumulus/tree/master/example/cumulus-tf/main.tf).

         - Note that the values for `tea_stack_name` variable to the `cumulus` module and the `stack_name` variable to the `thin_egress_app` module **must match**
         - Also, if you are specifying the `stage_name` variable to the `thin_egress_app` module, **the value of the `tea_api_gateway_stage` variable to the `cumulus` module must match it**

    2. **If you want to preserve your existing `thin-egress-app` API gateway and avoid having to update your Cloudfront endpoint for distribution, then you must follow these instructions**: <https://nasa.github.io/cumulus/docs/upgrade-notes/migrate_tea_standalone>. Otherwise, you can re-deploy as usual.

  - If you provide your own custom bucket map to TEA as a standalone module, **you must ensure that your custom bucket map includes mappings for the `protected` and `public` buckets specified in your `cumulus-tf/terraform.tfvars`, otherwise Cumulus may not be able to determine the correct distribution URL for ingested files and you may encounter errors**

- **CUMULUS-2197**
  - EMS resources are now optional, and `ems_deploy` is set to `false` by default, which will delete your EMS resources.
  - If you would like to keep any deployed EMS resources, add the `ems_deploy` variable set to `true` in your `cumulus-tf/terraform.tfvars`

### BREAKING CHANGES

- **CUMULUS-2200**
  - Changes return from 303 redirect to 200 success for `Granule Inventory`'s
    `/reconciliationReport` returns.  The user (dashboard) must read the value
    of `url` from the return to get the s3SignedURL and then download the report.
- **CUMULUS-2099**
  - `meta.queues` has been removed from Cumulus core workflow messages.
  - `@cumulus/sf-sqs-report` workflow task no longer reads the reporting queue URL from `input.meta.queues.reporting` on the incoming event. Instead, it requires that the queue URL be set as the `reporting_queue_url` environment variable on the deployed Lambda.
- **CUMULUS-2111**
  - The deployment of the `thin-egress-app` module has be removed from `tf-modules/distribution`, which is a part of the `tf-modules/cumulus` module. Thus, the `thin-egress-app` module is no longer deployed for you by default. See the migration steps for details about how to add deployment for the `thin-egress-app`.
- **CUMULUS-2141**
  - The `parse-pdr` task has been updated to respect the `NODE_NAME` property in
    a PDR's `FILE_GROUP`. If a `NODE_NAME` is present, the task will query the
    Cumulus API for a provider with that host. If a provider is found, the
    output granule from the task will contain a `provider` property containing
    that provider. If `NODE_NAME` is set but a provider with that host cannot be
    found in the API, or if multiple providers are found with that same host,
    the task will fail.
  - The `queue-granules` task has been updated to expect an optional
    `granule.provider` property on each granule. If present, the granule will be
    enqueued using that provider. If not present, the task's `config.provider`
    will be used instead.
- **CUMULUS-2197**
  - EMS resources are now optional and will not be deployed by default. See migration steps for information
    about how to deploy EMS resources.

#### CODE CHANGES

- The `@cumulus/api-client.providers.getProviders` function now takes a
  `queryStringParameters` parameter which can be used to filter the providers
  which are returned
- The `@cumulus/aws-client/S3.getS3ObjectReadStreamAsync` function has been
  removed. It read the entire S3 object into memory before returning a read
  stream, which could cause Lambdas to run out of memory. Use
  `@cumulus/aws-client/S3.getObjectReadStream` instead.
- The `@cumulus/ingest/util.lookupMimeType` function now returns `undefined`
  rather than `null` if the mime type could not be found.
- The `@cumulus/ingest/lock.removeLock` function now returns `undefined`
- The `@cumulus/ingest/granule.generateMoveFileParams` function now returns
  `source: undefined` and `target :undefined` on the response object if either could not be
  determined. Previously, `null` had been returned.
- The `@cumulus/ingest/recursion.recursion` function must now be imported using
  `const { recursion } = require('@cumulus/ingest/recursion');`
- The `@cumulus/ingest/granule.getRenamedS3File` function has been renamed to
  `listVersionedObjects`
- `@cumulus/common.http` has been removed
- `@cumulus/common/http.download` has been removed

### Added

- **CUMULUS-1855**
  - Fixed SyncGranule task to return an empty granules list when given an empty
    (or absent) granules list on input, rather than throwing an exception
- **CUMULUS-1955**
  - Added `@cumulus/aws-client/S3.getObject` to get an AWS S3 object
  - Added `@cumulus/aws-client/S3.waitForObject` to get an AWS S3 object,
    retrying, if necessary
- **CUMULUS-1961**
  - Adds `startTimestamp` and `endTimestamp` parameters to endpoint
    `reconcilationReports`.  Setting these values will filter the returned
    report to cumulus data that falls within the timestamps. It also causes the
    report to be one directional, meaning cumulus is only reconciled with CMR,
    but not the other direction. The Granules will be filtered by their
    `updatedAt` values. Collections are filtered by the updatedAt time of their
    granules, i.e. Collections with granules that are updatedAt a time between
    the time parameters will be returned in the reconciliation reports.
  - Adds `startTimestamp` and `endTimestamp` parameters to create-reconciliation-reports
    lambda function. If either of these params is passed in with a value that can be
    converted to a date object, the inter-platform comparison between Cumulus and CMR will
    be one way.  That is, collections, granules, and files will be filtered by time for
    those found in Cumulus and only those compared to the CMR holdings. For the moment
    there is not enough information to change the internal consistency check, and S3 vs
    Cumulus comparisons are unchanged by the timestamps.
- **CUMULUS-1962**
  - Adds `location` as parameter to `/reconciliationReports` endpoint. Options are `S3`
    resulting in a S3 vs. Cumulus database search or `CMR` resulting in CMR vs. Cumulus database search.
- **CUMULUS-1963**
  - Adds `granuleId` as input parameter to `/reconcilationReports`
    endpoint. Limits inputs parameters to either `collectionId` or `granuleId`
    and will fail to create the report if both are provided.  Adding granuleId
    will find collections in Cumulus by granuleId and compare those one way
    with those in CMR.
  - `/reconciliationReports` now validates any input json before starting the
    async operation and the lambda handler no longer validates input
    parameters.
- **CUMULUS-1964**
  - Reports can now be filtered on provider
- **CUMULUS-1965**
  - Adds `collectionId` parameter to the `/reconcilationReports`
    endpoint. Setting this value will limit the scope of the reconcilation
    report to only the input collectionId when comparing Cumulus and
    CMR. `collectionId` is provided an array of strings e.g. `[shortname___version, shortname2___version2]`
- **CUMULUS-2107**
  - Added a new task, `update-cmr-access-constraints`, that will set access constraints in CMR Metadata.
    Currently supports UMMG-JSON and Echo10XML, where it will configure `AccessConstraints` and
    `RestrictionFlag/RestrictionComment`, respectively.
  - Added an operator doc on how to configure and run the access constraint update workflow, which will update the metadata using the new task, and then publish the updated metadata to CMR.
  - Added an operator doc on bulk operations.
- **CUMULUS-2111**
  - Added variables to `cumulus` module:
    - `tea_api_egress_log_group`
    - `tea_external_api_endpoint`
    - `tea_internal_api_endpoint`
    - `tea_rest_api_id`
    - `tea_rest_api_root_resource_id`
    - `tea_stack_name`
  - Added variables to `distribution` module:
    - `tea_api_egress_log_group`
    - `tea_external_api_endpoint`
    - `tea_internal_api_endpoint`
    - `tea_rest_api_id`
    - `tea_rest_api_root_resource_id`
    - `tea_stack_name`
- **CUMULUS-2112**
  - Added `@cumulus/api/lambdas/internal-reconciliation-report`, so create-reconciliation-report
    lambda can create `Internal` reconciliation report
- **CUMULUS-2116**
  - Added `@cumulus/api/models/granule.unpublishAndDeleteGranule` which
  unpublishes a granule from CMR and deletes it from Cumulus, but does not
  update the record to `published: false` before deletion
- **CUMULUS-2113**
  - Added Granule not found report to reports endpoint
  - Update reports to return breakdown by Granule of files both in DynamoDB and S3
- **CUMULUS-2123**
  - Added `cumulus-rds-tf` DB cluster module to `tf-modules` that adds a
    serverless RDS Aurora/PostgreSQL database cluster to meet the PostgreSQL
    requirements for future releases.
  - Updated the default Cumulus module to take the following new required variables:
    - rds_user_access_secret_arn:
      AWS Secrets Manager secret ARN containing a JSON string of DB credentials
      (containing at least host, password, port as keys)
    - rds_security_group:
      RDS Security Group that provides connection access to the RDS cluster
  - Updated API lambdas and default ECS cluster to add them to the
    `rds_security_group` for database access
- **CUMULUS-2126**
  - The collections endpoint now writes to the RDS database
- **CUMULUS-2127**
  - Added migration to create collections relation for RDS database
- **CUMULUS-2129**
  - Added `data-migration1` Terraform module and Lambda to migrate data from Dynamo to RDS
    - Added support to Lambda for migrating collections data from Dynamo to RDS
- **CUMULUS-2155**
  - Added `rds_connection_heartbeat` to `cumulus` and `data-migration` tf
    modules.  If set to true, this diagnostic variable instructs Core's database
    code to fire off a connection 'heartbeat' query and log the timing/results
    for diagnostic purposes, and retry certain connection timeouts once.
    This option is disabled by default
- **CUMULUS-2156**
  - Support array inputs parameters for `Internal` reconciliation report
- **CUMULUS-2157**
  - Added support to `data-migration1` Lambda for migrating providers data from Dynamo to RDS
    - The migration process for providers will convert any credentials that are stored unencrypted or encrypted with an S3 keypair provider to be encrypted with a KMS key instead
- **CUMULUS-2161**
  - Rules now support an `executionNamePrefix` property. If set, any executions
    triggered as a result of that rule will use that prefix in the name of the
    execution.
  - The `QueueGranules` task now supports an `executionNamePrefix` property. Any
    executions queued by that task will use that prefix in the name of the
    execution. See the
    [example workflow](./example/cumulus-tf/discover_granules_with_execution_name_prefix_workflow.asl.json)
    for usage.
  - The `QueuePdrs` task now supports an `executionNamePrefix` config property.
    Any executions queued by that task will use that prefix in the name of the
    execution. See the
    [example workflow](./example/cumulus-tf/discover_and_queue_pdrs_with_execution_name_prefix_workflow.asl.json)
    for usage.
- **CUMULUS-2162**
  - Adds new report type to `/reconciliationReport` endpoint.  The new report
    is `Granule Inventory`. This report is a CSV file of all the granules in
    the Cumulus DB. This report will eventually replace the existing
    `granules-csv` endpoint which has been deprecated.
- **CUMULUS-2197**
  - Added `ems_deploy` variable to the `cumulus` module. This is set to false by default, except
    for our example deployment, where it is needed for integration tests.

### Changed

- Upgraded version of [TEA](https://github.com/asfadmin/thin-egress-app/) deployed with Cumulus to build 88.
- **CUMULUS-2107**
  - Updated the `applyWorkflow` functionality on the granules endpoint to take a `meta` property to pass into the workflow message.
  - Updated the `BULK_GRANULE` functionality on the granules endpoint to support the above `applyWorkflow` change.
- **CUMULUS-2111**
  - Changed `distribution_api_gateway_stage` variable for `cumulus` module to `tea_api_gateway_stage`
  - Changed `api_gateway_stage` variable for `distribution` module to `tea_api_gateway_stage`
- **CUMULUS-2224**
  - Updated `/reconciliationReport`'s file reconciliation to include `"EXTENDED METADATA"` as a valid CMR relatedUrls Type.

### Fixed

- **CUMULUS-2168**
  - Fixed issue where large number of documents (generally logs) in the
    `cumulus` elasticsearch index results in the collection granule stats
    queries failing for the collections list api endpoint
- **CUMULUS-1955**
  - Due to AWS's eventual consistency model, it was possible for PostToCMR to
    publish an earlier version of a CMR metadata file, rather than the latest
    version created in a workflow.  This fix guarantees that the latest version
    is published, as expected.
- **CUMULUS-1961**
  - Fixed `activeCollections` query only returning 10 results
- **CUMULUS-2201**
  - Fix Reconciliation Report integration test failures by waiting for collections appear
    in es list and ingesting a fake granule xml file to CMR
- **CUMULUS-2015**
  - Reduced concurrency of `QueueGranules` task. That task now has a
    `config.concurrency` option that defaults to `3`.
- **CUMULUS-2116**
  - Fixed a race condition with bulk granule delete causing deleted granules to still appear in Elasticsearch. Granules removed via bulk delete should now be removed from Elasticsearch.
- **CUMULUS-2163**
  - Remove the `public-read` ACL from the `move-granules` task
- **CUMULUS-2164**
  - Fix issue where `cumulus` index is recreated and attached to an alias if it has been previously deleted
- **CUMULUS-2195**
  - Fixed issue with redirect from `/token` not working when using a Cloudfront endpoint to access the Cumulus API with Launchpad authentication enabled. The redirect should now work properly whether you are using a plain API gateway URL or a Cloudfront endpoint pointing at an API gateway URL.
- **CUMULUS-2200**
  - Fixed issue where __in and __not queries were stripping spaces from values

### Deprecated

- **CUMULUS-1955**
  - `@cumulus/aws-client/S3.getS3Object()`
  - `@cumulus/message/Queue.getQueueNameByUrl()`
  - `@cumulus/message/Queue.getQueueName()`
- **CUMULUS-2162**
  - `@cumulus/api/endpoints/granules-csv/list()`

### Removed

- **CUMULUS-2111**
  - Removed `distribution_url` and `distribution_redirect_uri` outputs from the `cumulus` module
  - Removed variables from the `cumulus` module:
    - `distribution_url`
    - `log_api_gateway_to_cloudwatch`
    - `thin_egress_cookie_domain`
    - `thin_egress_domain_cert_arn`
    - `thin_egress_download_role_in_region_arn`
    - `thin_egress_jwt_algo`
    - `thin_egress_jwt_secret_name`
    - `thin_egress_lambda_code_dependency_archive_key`
    - `thin_egress_stack_name`
  - Removed outputs from the `distribution` module:
    - `distribution_url`
    - `internal_tea_api`
    - `rest_api_id`
    - `thin_egress_app_redirect_uri`
  - Removed variables from the `distribution` module:
    - `bucket_map_key`
    - `distribution_url`
    - `log_api_gateway_to_cloudwatch`
    - `thin_egress_cookie_domain`
    - `thin_egress_domain_cert_arn`
    - `thin_egress_download_role_in_region_arn`
    - `thin_egress_jwt_algo`
    - `thin_egress_jwt_secret_name`
    - `thin_egress_lambda_code_dependency_archive_key`
- **CUMULUS-2157**
  - Removed `providerSecretsMigration` and `verifyProviderSecretsMigration` lambdas
- Removed deprecated `@cumulus/sf-sns-report` task
- Removed code:
  - `@cumulus/aws-client/S3.calculateS3ObjectChecksum`
  - `@cumulus/aws-client/S3.getS3ObjectReadStream`
  - `@cumulus/cmrjs.getFullMetadata`
  - `@cumulus/cmrjs.getMetadata`
  - `@cumulus/common/util.isNil`
  - `@cumulus/common/util.isNull`
  - `@cumulus/common/util.isUndefined`
  - `@cumulus/common/util.lookupMimeType`
  - `@cumulus/common/util.mkdtempSync`
  - `@cumulus/common/util.negate`
  - `@cumulus/common/util.noop`
  - `@cumulus/common/util.omit`
  - `@cumulus/common/util.renameProperty`
  - `@cumulus/common/util.sleep`
  - `@cumulus/common/util.thread`
  - `@cumulus/ingest/granule.copyGranuleFile`
  - `@cumulus/ingest/granule.moveGranuleFile`
  - `@cumulus/integration-tests/api/rules.deleteRule`
  - `@cumulus/integration-tests/api/rules.getRule`
  - `@cumulus/integration-tests/api/rules.listRules`
  - `@cumulus/integration-tests/api/rules.postRule`
  - `@cumulus/integration-tests/api/rules.rerunRule`
  - `@cumulus/integration-tests/api/rules.updateRule`
  - `@cumulus/integration-tests/sfnStep.parseStepMessage`
  - `@cumulus/message/Queue.getQueueName`
  - `@cumulus/message/Queue.getQueueNameByUrl`

## v2.0.2+ Backport releases

Release v2.0.1 was the last release on the 2.0.x release series.

Changes after this version on the 2.0.x release series are limited
security/requested feature patches and will not be ported forward to future
releases unless there is a corresponding CHANGELOG entry.

For up-to-date CHANGELOG for the maintenance release branch see
[CHANGELOG.md](https://github.com/nasa/cumulus/blob/release-2.0.x/CHANGELOG.md)
from the 2.0.x branch.

For the most recent release information for the maintenance branch please see
the [release page](https://github.com/nasa/cumulus/releases)

## [v2.0.7] 2020-10-1 - [BACKPORT]

### Fixed

- CVE-2020-7720
  - Updated common `node-forge` dependency to 0.10.0 to address CVE finding

### [v2.0.6] 2020-09-25 - [BACKPORT]

### Fixed

- **CUMULUS-2168**
  - Fixed issue where large number of documents (generally logs) in the
    `cumulus` elasticsearch index results in the collection granule stats
    queries failing for the collections list api endpoint

### [v2.0.5] 2020-09-15 - [BACKPORT]

#### Added

- Added `thin_egress_stack_name` variable to `cumulus` and `distribution` Terraform modules to allow overriding the default Cloudformation stack name used for the `thin-egress-app`. **Please note that if you change/set this value for an existing deployment, it will destroy and re-create your API gateway for the `thin-egress-app`.**

#### Fixed

- Fix collection list queries. Removed fixes to collection stats, which break queries for a large number of granules.

### [v2.0.4] 2020-09-08 - [BACKPORT]

#### Changed

- Upgraded version of [TEA](https://github.com/asfadmin/thin-egress-app/) deployed with Cumulus to build 88.

### [v2.0.3] 2020-09-02 - [BACKPORT]

#### Fixed

- **CUMULUS-1961**
  - Fixed `activeCollections` query only returning 10 results

- **CUMULUS-2039**
  - Fix issue causing SyncGranules task to run out of memory on large granules

#### CODE CHANGES

- The `@cumulus/aws-client/S3.getS3ObjectReadStreamAsync` function has been
  removed. It read the entire S3 object into memory before returning a read
  stream, which could cause Lambdas to run out of memory. Use
  `@cumulus/aws-client/S3.getObjectReadStream` instead.

### [v2.0.2] 2020-08-17 - [BACKPORT]

#### CODE CHANGES

- The `@cumulus/ingest/util.lookupMimeType` function now returns `undefined`
  rather than `null` if the mime type could not be found.
- The `@cumulus/ingest/lock.removeLock` function now returns `undefined`

#### Added

- **CUMULUS-2116**
  - Added `@cumulus/api/models/granule.unpublishAndDeleteGranule` which
  unpublishes a granule from CMR and deletes it from Cumulus, but does not
  update the record to `published: false` before deletion

### Fixed

- **CUMULUS-2116**
  - Fixed a race condition with bulk granule delete causing deleted granules to still appear in Elasticsearch. Granules removed via bulk delete should now be removed from Elasticsearch.

## [v2.0.1] 2020-07-28

### Added

- **CUMULUS-1886**
  - Added `multiple sort keys` support to `@cumulus/api`
- **CUMULUS-2099**
  - `@cumulus/message/Queue.getQueueUrl` to get the queue URL specified in a Cumulus workflow message, if any.

### Fixed

- **[PR 1790](https://github.com/nasa/cumulus/pull/1790)**
  - Fixed bug with request headers in `@cumulus/launchpad-auth` causing Launchpad token requests to fail

## [v2.0.0] 2020-07-23

### BREAKING CHANGES

- Changes to the `@cumulus/api-client` package
  - The `CumulusApiClientError` class must now be imported using
    `const { CumulusApiClientError } = require('@cumulus/api-client/CumulusApiClientError')`
- The `@cumulus/sftp-client/SftpClient` class must now be imported using
  `const { SftpClient } = require('@cumulus/sftp-client');`
- Instances of `@cumulus/ingest/SftpProviderClient` no longer implicitly connect
  when `download`, `list`, or `sync` are called. You must call `connect` on the
  provider client before issuing one of those calls. Failure to do so will
  result in a "Client not connected" exception being thrown.
- Instances of `@cumulus/ingest/SftpProviderClient` no longer implicitly
  disconnect from the SFTP server when `list` is called.
- Instances of `@cumulus/sftp-client/SftpClient` must now be explicitly closed
  by calling `.end()`
- Instances of `@cumulus/sftp-client/SftpClient` no longer implicitly connect to
  the server when `download`, `unlink`, `syncToS3`, `syncFromS3`, and `list` are
  called. You must explicitly call `connect` before calling one of those
  methods.
- Changes to the `@cumulus/common` package
  - `cloudwatch-event.getSfEventMessageObject()` now returns `undefined` if the
    message could not be found or could not be parsed. It previously returned
    `null`.
  - `S3KeyPairProvider.decrypt()` now throws an exception if the bucket
    containing the key cannot be determined.
  - `S3KeyPairProvider.decrypt()` now throws an exception if the stack cannot be
    determined.
  - `S3KeyPairProvider.encrypt()` now throws an exception if the bucket
    containing the key cannot be determined.
  - `S3KeyPairProvider.encrypt()` now throws an exception if the stack cannot be
    determined.
  - `sns-event.getSnsEventMessageObject()` now returns `undefined` if it could
    not be parsed. It previously returned `null`.
  - The `aws` module has been removed.
  - The `BucketsConfig.buckets` property is now read-only and private
  - The `test-utils.validateConfig()` function now resolves to `undefined`
    rather than `true`.
  - The `test-utils.validateInput()` function now resolves to `undefined` rather
    than `true`.
  - The `test-utils.validateOutput()` function now resolves to `undefined`
    rather than `true`.
  - The static `S3KeyPairProvider.retrieveKey()` function has been removed.
- Changes to the `@cumulus/cmrjs` package
  - `@cumulus/cmrjs.constructOnlineAccessUrl()` and
    `@cumulus/cmrjs/cmr-utils.constructOnlineAccessUrl()` previously took a
    `buckets` parameter, which was an instance of
    `@cumulus/common/BucketsConfig`. They now take a `bucketTypes` parameter,
    which is a simple object mapping bucket names to bucket types. Example:
    `{ 'private-1': 'private', 'public-1': 'public' }`
  - `@cumulus/cmrjs.reconcileCMRMetadata()` and
    `@cumulus/cmrjs/cmr-utils.reconcileCMRMetadata()` now take a **required**
    `bucketTypes` parameter, which is a simple object mapping bucket names to
    bucket types. Example: `{ 'private-1': 'private', 'public-1': 'public' }`
  - `@cumulus/cmrjs.updateCMRMetadata()` and
    `@cumulus/cmrjs/cmr-utils.updateCMRMetadata()` previously took an optional
    `inBuckets` parameter, which was an instance of
    `@cumulus/common/BucketsConfig`. They now take a **required** `bucketTypes`
    parameter, which is a simple object mapping bucket names to bucket types.
    Example: `{ 'private-1': 'private', 'public-1': 'public' }`
- The minimum supported version of all published Cumulus packages is now Node
  12.18.0
  - Tasks using the `cumuluss/cumulus-ecs-task` Docker image must be updated to
    `cumuluss/cumulus-ecs-task:1.7.0`. This can be done by updating the `image`
    property of any tasks defined using the `cumulus_ecs_service` Terraform
    module.
- Changes to `@cumulus/aws-client/S3`
  - The signature of the `getObjectSize` function has changed. It now takes a
    params object with three properties:
    - **s3**: an instance of an AWS.S3 object
    - **bucket**
    - **key**
  - The `getObjectSize` function will no longer retry if the object does not
    exist
- **CUMULUS-1861**
  - `@cumulus/message/Collections.getCollectionIdFromMessage` now throws a
    `CumulusMessageError` if `collectionName` and `collectionVersion` are missing
    from `meta.collection`.   Previously this method would return
    `'undefined___undefined'` instead
  - `@cumulus/integration-tests/addCollections` now returns an array of collections that
    were added rather than the count of added collections
- **CUMULUS-1930**
  - The `@cumulus/common/util.uuid()` function has been removed
- **CUMULUS-1955**
  - `@cumulus/aws-client/S3.multipartCopyObject` now returns an object with the
    AWS `etag` of the destination object
  - `@cumulus/ingest/S3ProviderClient.list` now sets a file object's `path`
    property to `undefined` instead of `null` when the file is at the top level
    of its bucket
  - The `sync` methods of the following classes in the `@cumulus/ingest` package
    now return an object with the AWS `s3uri` and `etag` of the destination file
    (they previously returned only a string representing the S3 URI)
    - `FtpProviderClient`
    - `HttpProviderClient`
    - `S3ProviderClient`
    - `SftpProviderClient`
- **CUMULUS-1958**
  - The following methods exported from `@cumulus/cmr-js/cmr-utils` were made
    async, and added distributionBucketMap as a parameter:
    - constructOnlineAccessUrl
    - generateFileUrl
    - reconcileCMRMetadata
    - updateCMRMetadata
- **CUMULUS-1969**
  - The `DiscoverPdrs` task now expects `provider_path` to be provided at
    `event.config.provider_path`, not `event.config.collection.provider_path`
  - `event.config.provider_path` is now a required parameter of the
    `DiscoverPdrs` task
  - `event.config.collection` is no longer a parameter to the `DiscoverPdrs`
    task
  - Collections no longer support the `provider_path` property. The tasks that
    relied on that property are now referencing `config.meta.provider_path`.
    Workflows should be updated accordingly.
- **CUMULUS-1977**
  - Moved bulk granule deletion endpoint from `/bulkDelete` to
    `/granules/bulkDelete`
- **CUMULUS-1991**
  - Updated CMR metadata generation to use "Download file.hdf" (where `file.hdf` is the filename of the given resource) as the resource description instead of "File to download"
  - CMR metadata updates now respect changes to resource descriptions (previously only changes to resource URLs were respected)

### MIGRATION STEPS

- Due to an issue with the AWS API Gateway and how the Thin Egress App Cloudformation template applies updates, you may need to redeploy your
  `thin-egress-app-EgressGateway` manually as a one time migration step.    If your deployment fails with an
  error similar to:

  ```bash
  Error: Lambda function (<stack>-tf-TeaCache) returned error: ({"errorType":"HTTPError","errorMessage":"Response code 404 (Not Found)"})
  ```

  Then follow the [AWS
  instructions](https://docs.aws.amazon.com/apigateway/latest/developerguide/how-to-deploy-api-with-console.html)
  to `Redeploy a REST API to a stage` for your egress API and re-run `terraform
  apply`.

### Added

- **CUMULUS-2081**
  - Add Integrator Guide section for onboarding
  - Add helpful tips documentation

- **CUMULUS-1902**
  - Add Common Use Cases section under Operator Docs

- **CUMULUS-2058**
  - Added `lambda_processing_role_name` as an output from the `cumulus` module
    to provide the processing role name
- **CUMULUS-1417**
  - Added a `checksumFor` property to collection `files` config. Set this
    property on a checksum file's definition matching the `regex` of the target
    file. More details in the ['Data Cookbooks
    Setup'](https://nasa.github.io/cumulus/docs/next/data-cookbooks/setup)
    documentation.
  - Added `checksumFor` validation to collections model.
- **CUMULUS-1956**
  - Added `@cumulus/earthata-login-client` package
  - The `/s3credentials` endpoint that is deployed as part of distribution now
    supports authentication using tokens created by a different application. If
    a request contains the `EDL-ClientId` and `EDL-Token` headers,
    authentication will be handled using that token rather than attempting to
    use OAuth.
  - `@cumulus/earthata-login-client.getTokenUsername()` now accepts an
    `xRequestId` argument, which will be included as the `X-Request-Id` header
    when calling Earthdata Login.
  - If the `s3Credentials` endpoint is invoked with an EDL token and an
    `X-Request-Id` header, that `X-Request-Id` header will be forwarded to
    Earthata Login.
- **CUMULUS-1957**
  - If EDL token authentication is being used, and the `EDL-Client-Name` header
    is set, `@the-client-name` will be appended to the end of the Earthdata
    Login username that is used as the `RoleSessionName` of the temporary IAM
    credentials. This value will show up in the AWS S3 server access logs.
- **CUMULUS-1958**
  - Add the ability for users to specify a `bucket_map_key` to the `cumulus`
    terraform module as an override for the default .yaml values that are passed
    to TEA by Core.    Using this option *requires* that each configured
    Cumulus 'distribution' bucket (e.g. public/protected buckets) have a single
    TEA mapping.  Multiple maps per bucket are not supported.
  - Updated Generating a distribution URL, the MoveGranules task and all CMR
    reconciliation functionality to utilize the TEA bucket map override.
  - Updated deploy process to utilize a bootstrap 'tea-map-cache' lambda that
    will, after deployment of Cumulus Core's TEA instance, query TEA for all
    protected/public buckets and generate a mapping configuration used
    internally by Core.  This object is also exposed as an output of the Cumulus
    module as `distribution_bucket_map`.
- **CUMULUS-1961**
  - Replaces DynamoDB for Elasticsearch for reconciliationReportForCumulusCMR
    comparisons between Cumulus and CMR.
- **CUMULUS-1970**
  - Created the `add-missing-file-checksums` workflow task
  - Added `@cumulus/aws-client/S3.calculateObjectHash()` function
  - Added `@cumulus/aws-client/S3.getObjectReadStream()` function
- **CUMULUS-1887**
  - Add additional fields to the granule CSV download file
- **CUMULUS-2019**
  - Add `infix` search to es query builder `@cumulus/api/es/es/queries` to
    support partial matching of the keywords

### Changed

- **CUMULUS-2032**
  - Updated @cumulus/ingest/HttpProviderClient to utilize a configuration key
    `httpListTimeout` to set the default timeout for discovery HTTP/HTTPS
    requests, and updates the default for the provider to 5 minutes (300 seconds).
  - Updated the DiscoverGranules and DiscoverPDRs tasks to utilize the updated
    configuration value if set via workflow config, and updates the default for
    these tasks to 5 minutes (300 seconds).

- **CUMULUS-176**
  - The API will now respond with a 400 status code when a request body contains
    invalid JSON. It had previously returned a 500 status code.
- **CUMULUS-1861**
  - Updates Rule objects to no longer require a collection.
  - Changes the DLQ behavior for `sfEventSqsToDbRecords` and
    `sfEventSqsToDbRecordsInputQueue`. Previously failure to write a database
    record would result in lambda success, and an error log in the CloudWatch
    logs.   The lambda has been updated to manually add a record to
    the `sfEventSqsToDbRecordsDeadLetterQueue` if the granule, execution, *or*
    pdr record fails to write, in addition to the previous error logging.
- **CUMULUS-1956**
  - The `/s3credentials` endpoint that is deployed as part of distribution now
    supports authentication using tokens created by a different application. If
    a request contains the `EDL-ClientId` and `EDL-Token` headers,
    authentication will be handled using that token rather than attempting to
    use OAuth.
- **CUMULUS-1977**
  - API endpoint POST `/granules/bulk` now returns a 202 status on a successful
    response instead of a 200 response
  - API endpoint DELETE `/granules/<granule-id>` now returns a 404 status if the
    granule record was already deleted
  - `@cumulus/api/models/Granule.update()` now returns the updated granule
    record
  - Implemented POST `/granules/bulkDelete` API endpoint to support deleting
    granules specified by ID or returned by the provided query in the request
    body. If the request is successful, the endpoint returns the async operation
    ID that has been started to remove the granules.
    - To use a query in the request body, your deployment must be
      [configured to access the Elasticsearch host for ESDIS metrics](https://nasa.github.io/cumulus/docs/additional-deployment-options/cloudwatch-logs-delivery#esdis-metrics)
      in your environment
  - Added `@cumulus/api/models/Granule.getRecord()` method to return raw record
    from DynamoDB
  - Added `@cumulus/api/models/Granule.delete()` method which handles deleting
    the granule record from DynamoDB and the granule files from S3
- **CUMULUS-1982**
  - The `globalConnectionLimit` property of providers is now optional and
    defaults to "unlimited"
- **CUMULUS-1997**
  - Added optional `launchpad` configuration to `@cumulus/hyrax-metadata-updates` task config schema.
- **CUMULUS-1991**
  - `@cumulus/cmrjs/src/cmr-utils/constructOnlineAccessUrls()` now throws an error if `cmrGranuleUrlType = "distribution"` and no distribution endpoint argument is provided
- **CUMULUS-2011**
  - Reconciliation reports are now generated within an AsyncOperation
- **CUMULUS-2016**
  - Upgrade TEA to version 79

### Fixed

- **CUMULUS-1991**
  - Added missing `DISTRIBUTION_ENDPOINT` environment variable for API lambdas. This environment variable is required for API requests to move granules.

- **CUMULUS-1961**
  - Fixed granules and executions query params not getting sent to API in granule list operation in `@cumulus/api-client`

### Deprecated

- `@cumulus/aws-client/S3.calculateS3ObjectChecksum()`
- `@cumulus/aws-client/S3.getS3ObjectReadStream()`
- `@cumulus/common/log.convertLogLevel()`
- `@cumulus/collection-config-store`
- `@cumulus/common/util.sleep()`

- **CUMULUS-1930**
  - `@cumulus/common/log.convertLogLevel()`
  - `@cumulus/common/util.isNull()`
  - `@cumulus/common/util.isUndefined()`
  - `@cumulus/common/util.negate()`
  - `@cumulus/common/util.noop()`
  - `@cumulus/common/util.isNil()`
  - `@cumulus/common/util.renameProperty()`
  - `@cumulus/common/util.lookupMimeType()`
  - `@cumulus/common/util.thread()`
  - `@cumulus/common/util.mkdtempSync()`

### Removed

- The deprecated `@cumulus/common.bucketsConfigJsonObject` function has been
  removed
- The deprecated `@cumulus/common.CollectionConfigStore` class has been removed
- The deprecated `@cumulus/common.concurrency` module has been removed
- The deprecated `@cumulus/common.constructCollectionId` function has been
  removed
- The deprecated `@cumulus/common.launchpad` module has been removed
- The deprecated `@cumulus/common.LaunchpadToken` class has been removed
- The deprecated `@cumulus/common.Semaphore` class has been removed
- The deprecated `@cumulus/common.stringUtils` module has been removed
- The deprecated `@cumulus/common/aws.cloudwatchlogs` function has been removed
- The deprecated `@cumulus/common/aws.deleteS3Files` function has been removed
- The deprecated `@cumulus/common/aws.deleteS3Object` function has been removed
- The deprecated `@cumulus/common/aws.dynamodb` function has been removed
- The deprecated `@cumulus/common/aws.dynamodbDocClient` function has been
  removed
- The deprecated `@cumulus/common/aws.getExecutionArn` function has been removed
- The deprecated `@cumulus/common/aws.headObject` function has been removed
- The deprecated `@cumulus/common/aws.listS3ObjectsV2` function has been removed
- The deprecated `@cumulus/common/aws.parseS3Uri` function has been removed
- The deprecated `@cumulus/common/aws.promiseS3Upload` function has been removed
- The deprecated `@cumulus/common/aws.recursivelyDeleteS3Bucket` function has
  been removed
- The deprecated `@cumulus/common/aws.s3CopyObject` function has been removed
- The deprecated `@cumulus/common/aws.s3ObjectExists` function has been removed
- The deprecated `@cumulus/common/aws.s3PutObject` function has been removed
- The deprecated `@cumulus/common/bucketsConfigJsonObject` function has been
  removed
- The deprecated `@cumulus/common/CloudWatchLogger` class has been removed
- The deprecated `@cumulus/common/collection-config-store.CollectionConfigStore`
  class has been removed
- The deprecated `@cumulus/common/collection-config-store.constructCollectionId`
  function has been removed
- The deprecated `@cumulus/common/concurrency.limit` function has been removed
- The deprecated `@cumulus/common/concurrency.mapTolerant` function has been
  removed
- The deprecated `@cumulus/common/concurrency.promiseUrl` function has been
  removed
- The deprecated `@cumulus/common/concurrency.toPromise` function has been
  removed
- The deprecated `@cumulus/common/concurrency.unless` function has been removed
- The deprecated `@cumulus/common/config.parseConfig` function has been removed
- The deprecated `@cumulus/common/config.resolveResource` function has been
  removed
- The deprecated `@cumulus/common/DynamoDb.get` function has been removed
- The deprecated `@cumulus/common/DynamoDb.scan` function has been removed
- The deprecated `@cumulus/common/FieldPattern` class has been removed
- The deprecated `@cumulus/common/launchpad.getLaunchpadToken` function has been
  removed
- The deprecated `@cumulus/common/launchpad.validateLaunchpadToken` function has
  been removed
- The deprecated `@cumulus/common/LaunchpadToken` class has been removed
- The deprecated `@cumulus/common/message.buildCumulusMeta` function has been
  removed
- The deprecated `@cumulus/common/message.buildQueueMessageFromTemplate`
  function has been removed
- The deprecated `@cumulus/common/message.getCollectionIdFromMessage` function
  has been removed
- The deprecated `@cumulus/common/message.getMaximumExecutions` function has
  been removed
- The deprecated `@cumulus/common/message.getMessageExecutionArn` function has
  been removed
- The deprecated `@cumulus/common/message.getMessageExecutionName` function has
  been removed
- The deprecated `@cumulus/common/message.getMessageFromTemplate` function has
  been removed
- The deprecated `@cumulus/common/message.getMessageGranules` function has been
  removed
- The deprecated `@cumulus/common/message.getMessageStateMachineArn` function
  has been removed
- The deprecated `@cumulus/common/message.getQueueName` function has been
  removed
- The deprecated `@cumulus/common/message.getQueueNameByUrl` function has been
  removed
- The deprecated `@cumulus/common/message.hasQueueAndExecutionLimit` function
  has been removed
- The deprecated `@cumulus/common/Semaphore` class has been removed
- The deprecated `@cumulus/common/string.globalReplace` function has been removed
- The deprecated `@cumulus/common/string.isNonEmptyString` function has been
  removed
- The deprecated `@cumulus/common/string.isValidHostname` function has been
  removed
- The deprecated `@cumulus/common/string.match` function has been removed
- The deprecated `@cumulus/common/string.matches` function has been removed
- The deprecated `@cumulus/common/string.replace` function has been removed
- The deprecated `@cumulus/common/string.toLower` function has been removed
- The deprecated `@cumulus/common/string.toUpper` function has been removed
- The deprecated `@cumulus/common/testUtils.getLocalstackEndpoint` function has been removed
- The deprecated `@cumulus/common/util.setErrorStack` function has been removed
- The `@cumulus/common/util.uuid` function has been removed
- The deprecated `@cumulus/common/workflows.getWorkflowArn` function has been
  removed
- The deprecated `@cumulus/common/workflows.getWorkflowFile` function has been
  removed
- The deprecated `@cumulus/common/workflows.getWorkflowList` function has been
  removed
- The deprecated `@cumulus/common/workflows.getWorkflowTemplate` function has
  been removed
- `@cumulus/aws-client/StepFunctions.toSfnExecutionName()`
- `@cumulus/aws-client/StepFunctions.fromSfnExecutionName()`
- `@cumulus/aws-client/StepFunctions.getExecutionArn()`
- `@cumulus/aws-client/StepFunctions.getExecutionUrl()`
- `@cumulus/aws-client/StepFunctions.getStateMachineArn()`
- `@cumulus/aws-client/StepFunctions.pullStepFunctionEvent()`
- `@cumulus/common/test-utils/throttleOnce()`
- `@cumulus/integration-tests/api/distribution.invokeApiDistributionLambda()`
- `@cumulus/integration-tests/api/distribution.getDistributionApiRedirect()`
- `@cumulus/integration-tests/api/distribution.getDistributionApiFileStream()`

## [v1.24.0] 2020-06-03

### BREAKING CHANGES

- **CUMULUS-1969**
  - The `DiscoverPdrs` task now expects `provider_path` to be provided at
    `event.config.provider_path`, not `event.config.collection.provider_path`
  - `event.config.provider_path` is now a required parameter of the
    `DiscoverPdrs` task
  - `event.config.collection` is no longer a parameter to the `DiscoverPdrs`
    task
  - Collections no longer support the `provider_path` property. The tasks that
    relied on that property are now referencing `config.meta.provider_path`.
    Workflows should be updated accordingly.

- **CUMULUS-1997**
  - `@cumulus/cmr-client/CMRSearchConceptQueue` parameters have been changed to take a `cmrSettings` object containing clientId, provider, and auth information. This can be generated using `@cumulus/cmrjs/cmr-utils/getCmrSettings`. The `cmrEnvironment` variable has been removed.

### Added

- **CUMULUS-1800**
  - Added task configuration setting named `syncChecksumFiles` to the
    SyncGranule task. This setting is `false` by default, but when set to
    `true`, all checksum files associated with data files that are downloaded
    will be downloaded as well.
- **CUMULUS-1952**
  - Updated HTTP(S) provider client to accept username/password for Basic authorization. This change adds support for Basic Authorization such as Earthdata login redirects to ingest (i.e. as implemented in SyncGranule), but not to discovery (i.e. as implemented in DiscoverGranules). Discovery still expects the provider's file system to be publicly accessible, but not the individual files and their contents.
  - **NOTE**: Using this in combination with the HTTP protocol may expose usernames and passwords to intermediary network entities. HTTPS is highly recommended.
- **CUMULUS-1997**
  - Added optional `launchpad` configuration to `@cumulus/hyrax-metadata-updates` task config schema.

### Fixed

- **CUMULUS-1997**
  - Updated all CMR operations to use configured authentication scheme
- **CUMULUS-2010**
  - Updated `@cumulus/api/launchpadSaml` to support multiple userGroup attributes from the SAML response

## [v1.23.2] 2020-05-22

### BREAKING CHANGES

- Updates to the Cumulus archive API:
  - All endpoints now return a `401` response instead of a `403` for any request where the JWT passed as a Bearer token is invalid.
  - POST `/refresh` and DELETE `/token/<token>` endpoints now return a `401` response for requests with expired tokens

- **CUMULUS-1894**
  - `@cumulus/ingest/granule.handleDuplicateFile()`
    - The `copyOptions` parameter has been removed
    - An `ACL` parameter has been added
  - `@cumulus/ingest/granule.renameS3FileWithTimestamp()`
    - Now returns `undefined`

- **CUMULUS-1896**
  Updated all Cumulus core lambdas to utilize the new message adapter streaming interface via [cumulus-message-adapter-js v1.2.0](https://github.com/nasa/cumulus-message-adapter-js/releases/tag/v1.2.0).   Users of this version of Cumulus (or later) must utilize version 1.3.0 or greater of the [cumulus-message-adapter](https://github.com/nasa/cumulus-message-adapter) to support core lambdas.

- **CUMULUS-1912**
  - `@cumulus/api` reconciliationReports list endpoint returns a list of reconciliationReport records instead of S3Uri.

- **CUMULUS-1969**
  - The `DiscoverGranules` task now expects `provider_path` to be provided at
    `event.config.provider_path`, not `event.config.collection.provider_path`
  - `config.provider_path` is now a required parameter of the `DiscoverGranules`
    task

### MIGRATION STEPS

- To take advantage of the new TTL-based access token expiration implemented in CUMULUS-1777 (see notes below) and clear out existing records in your access tokens table, do the following:
  1. Log out of any active dashboard sessions
  2. Use the AWS console or CLI to delete your `<prefix>-AccessTokensTable` DynamoDB table
  3. [Re-deploy your `data-persistence` module](https://nasa.github.io/cumulus/docs/deployment/upgrade-readme#update-data-persistence-resources), which should re-create the `<prefix>-AccessTokensTable` DynamoDB table
  4. Return to using the Cumulus API/dashboard as normal
- This release requires the Cumulus Message Adapter layer deployed with Cumulus Core to be at least 1.3.0, as the core lambdas have updated to [cumulus-message-adapter-js v1.2.0](https://github.com/nasa/cumulus-message-adapter-js/releases/tag/v1.2.0) and the new CMA interface.  As a result, users should:
  1. Follow the [Cumulus Message Adapter (CMA) deployment instructions](https://nasa.github.io/cumulus/docs/deployment/deployment-readme#deploy-the-cumulus-message-adapter-layer) and install a CMA layer version >=1.3.0
  2. If you are using any custom Node.js Lambdas in your workflows **and** the Cumulus CMA layer/`cumulus-message-adapter-js`, you must update your lambda to use [cumulus-message-adapter-js v1.2.0](https://github.com/nasa/cumulus-message-adapter-js/releases/tag/v1.2.0) and follow the migration instructions in the release notes. Prior versions of `cumulus-message-adapter-js` are not compatible with CMA >= 1.3.0.
- Migrate existing s3 reconciliation report records to database (CUMULUS-1911):
  - After update your `data persistence` module and Cumulus resources, run the command:

  ```bash
  ./node_modules/.bin/cumulus-api migrate --stack `<your-terraform-deployment-prefix>` --migrationVersion migration5
  ```

### Added

- Added a limit for concurrent Elasticsearch requests when doing an index from database operation
- Added the `es_request_concurrency` parameter to the archive and cumulus Terraform modules

- **CUMULUS-1995**
  - Added the `es_index_shards` parameter to the archive and cumulus Terraform modules to configure the number of shards for the ES index
    - If you have an existing ES index, you will need to [reindex](https://nasa.github.io/cumulus-api/#reindex) and then [change index](https://nasa.github.io/cumulus-api/#change-index) to take advantage of shard updates

- **CUMULUS-1894**
  - Added `@cumulus/aws-client/S3.moveObject()`

- **CUMULUS-1911**
  - Added ReconciliationReports table
  - Updated CreateReconciliationReport lambda to save Reconciliation Report records to database
  - Updated dbIndexer and IndexFromDatabase lambdas to index Reconciliation Report records to Elasticsearch
  - Added migration_5 to migrate existing s3 reconciliation report records to database and Elasticsearch
  - Updated `@cumulus/api` package, `tf-modules/archive` and `tf-modules/data-persistence` Terraform modules

- **CUMULUS-1916**
  - Added util function for seeding reconciliation reports when running API locally in dashboard

### Changed

- **CUMULUS-1777**
  - The `expirationTime` property is now a **required field** of the access tokens model.
  - Updated the `AccessTokens` table to set a [TTL](https://docs.aws.amazon.com/amazondynamodb/latest/developerguide/howitworks-ttl.html) on the `expirationTime` field in `tf-modules/data-persistence/dynamo.tf`. As a result, access token records in this table whose `expirationTime` has passed should be **automatically deleted by DynamoDB**.
  - Updated all code creating access token records in the Dynamo `AccessTokens` table to set the `expirationTime` field value in seconds from the epoch.
- **CUMULUS-1912**
  - Updated reconciliationReports endpoints to query against Elasticsearch, delete report from both database and s3
  - Added `@cumulus/api-client/reconciliationReports`
- **CUMULUS-1999**
  - Updated `@cumulus/common/util.deprecate()` so that only a single deprecation notice is printed for each name/version combination

### Fixed

- **CUMULUS-1894**
  - The `SyncGranule` task can now handle files larger than 5 GB
- **CUMULUS-1987**
  - `Remove granule from CMR` operation in `@cumulus/api` now passes token to CMR when fetching granule metadata, allowing removal of private granules
- **CUMULUS-1993**
  - For a given queue, the `sqs-message-consumer` Lambda will now only schedule workflows for rules matching the queue **and the collection information in each queue message (if any)**
    - The consumer also now only reads each queue message **once per Lambda invocation**, whereas previously each message was read **once per queue rule per Lambda invocation**
  - Fixed bug preventing the deletion of multiple SNS rules that share the same SNS topic

### Deprecated

- **CUMULUS-1894**
  - `@cumulus/ingest/granule.copyGranuleFile()`
  - `@cumulus/ingest/granule.moveGranuleFile()`

- **CUMULUS-1987** - Deprecated the following functions:
  - `@cumulus/cmrjs/getMetadata(cmrLink)` -> `@cumulus/cmr-client/CMR.getGranuleMetadata(cmrLink)`
  - `@cumulus/cmrjs/getFullMetadata(cmrLink)`

## [v1.22.1] 2020-05-04

**Note**: v1.22.0 was not released as a package due to npm/release concerns.  Users upgrading to 1.22.x should start with 1.22.1

### Added

- **CUMULUS-1894**
  - Added `@cumulus/aws-client/S3.multipartCopyObject()`
- **CUMULUS-408**
  - Added `certificateUri` field to provider schema. This optional field allows operators to specify an S3 uri to a CA bundle to use for HTTPS requests.
- **CUMULUS-1787**
  - Added `collections/active` endpoint for returning collections with active granules in `@cumulus/api`
- **CUMULUS-1799**
  - Added `@cumulus/common/stack.getBucketsConfigKey()` to return the S3 key for the buckets config object
  - Added `@cumulus/common/workflows.getWorkflowFileKey()` to return the S3 key for a workflow definition object
  - Added `@cumulus/common/workflows.getWorkflowsListKeyPrefix()` to return the S3 key prefix for objects containing workflow definitions
  - Added `@cumulus/message` package containing utilities for building and parsing Cumulus messages
- **CUMULUS-1850**
  - Added `@cumulus/aws-client/Kinesis.describeStream()` to get a Kinesis stream description
- **CUMULUS-1853**
  - Added `@cumulus/integration-tests/collections.createCollection()`
  - Added `@cumulus/integration-tests/executions.findExecutionArn()`
  - Added `@cumulus/integration-tests/executions.getExecutionWithStatus()`
  - Added `@cumulus/integration-tests/granules.getGranuleWithStatus()`
  - Added `@cumulus/integration-tests/providers.createProvider()`
  - Added `@cumulus/integration-tests/rules.createOneTimeRule()`

### Changed

- **CUMULUS-1682**
  - Moved all `@cumulus/ingest/parse-pdr` code into the `parse-pdr` task as it had become tightly coupled with that task's handler and was not used anywhere else. Unit tests also restored.
- **CUMULUS-1820**
  - Updated the Thin Egress App module used in `tf-modules/distribution/main.tf` to build 74. [See the release notes](https://github.com/asfadmin/thin-egress-app/releases/tag/tea-build.74).
- **CUMULUS-1852**
  - Updated POST endpoints for `/collections`, `/providers`, and `/rules` to log errors when returning a 500 response
  - Updated POST endpoint for `/collections`:
    - Return a 400 response when the `name` or `version` fields are missing
    - Return a 409 response if the collection already exists
    - Improved error messages to be more explicit
  - Updated POST endpoint for `/providers`:
    - Return a 400 response if the `host` field value is invalid
    - Return a 409 response if the provider already exists
  - Updated POST endpoint for `/rules`:
    - Return a 400 response if rule `name` is invalid
    - Return a 400 response if rule `type` is invalid
- **CUMULUS-1891**
  - Updated the following endpoints using async operations to return a 503 error if the ECS task  cannot be started and a 500 response for a non-specific error:
    - POST `/replays`
    - POST `/bulkDelete`
    - POST `/elasticsearch/index-from-database`
    - POST `/granules/bulk`

### Fixed

- **CUMULUS-408**
  - Fixed HTTPS discovery and ingest.

- **CUMULUS-1850**
  - Fixed a bug in Kinesis event processing where the message consumer would not properly filter available rules based on the collection information in the event and the Kinesis stream ARN

- **CUMULUS-1853**
  - Fixed a bug where attempting to create a rule containing a payload property
    would fail schema validation.

- **CUMULUS-1854**
  - Rule schema is validated before starting workflows or creating event source mappings

- **CUMULUS-1974**
  - Fixed @cumulus/api webpack config for missing underscore object due to underscore update

- **CUMULUS-2210**
  - Fixed `cmr_oauth_provider` variable not being propagated to reconciliation reports

### Deprecated

- **CUMULUS-1799** - Deprecated the following code. For cases where the code was moved into another package, the new code location is noted:
  - `@cumulus/aws-client/StepFunctions.fromSfnExecutionName()`
  - `@cumulus/aws-client/StepFunctions.toSfnExecutionName()`
  - `@cumulus/aws-client/StepFunctions.getExecutionArn()` -> `@cumulus/message/Executions.buildExecutionArn()`
  - `@cumulus/aws-client/StepFunctions.getExecutionUrl()` -> `@cumulus/message/Executions.getExecutionUrlFromArn()`
  - `@cumulus/aws-client/StepFunctions.getStateMachineArn()` -> `@cumulus/message/Executions.getStateMachineArnFromExecutionArn()`
  - `@cumulus/aws-client/StepFunctions.pullStepFunctionEvent()` -> `@cumulus/message/StepFunctions.pullStepFunctionEvent()`
  - `@cumulus/common/bucketsConfigJsonObject()`
  - `@cumulus/common/CloudWatchLogger`
  - `@cumulus/common/collection-config-store/CollectionConfigStore` -> `@cumulus/collection-config-store`
  - `@cumulus/common/collection-config-store.constructCollectionId()` -> `@cumulus/message/Collections.constructCollectionId`
  - `@cumulus/common/concurrency.limit()`
  - `@cumulus/common/concurrency.mapTolerant()`
  - `@cumulus/common/concurrency.promiseUrl()`
  - `@cumulus/common/concurrency.toPromise()`
  - `@cumulus/common/concurrency.unless()`
  - `@cumulus/common/config.buildSchema()`
  - `@cumulus/common/config.parseConfig()`
  - `@cumulus/common/config.resolveResource()`
  - `@cumulus/common/config.resourceToArn()`
  - `@cumulus/common/FieldPattern`
  - `@cumulus/common/launchpad.getLaunchpadToken()` -> `@cumulus/launchpad-auth/index.getLaunchpadToken()`
  - `@cumulus/common/LaunchpadToken` -> `@cumulus/launchpad-auth/LaunchpadToken`
  - `@cumulus/common/launchpad.validateLaunchpadToken()` -> `@cumulus/launchpad-auth/index.validateLaunchpadToken()`
  - `@cumulus/common/message.buildCumulusMeta()` -> `@cumulus/message/Build.buildCumulusMeta()`
  - `@cumulus/common/message.buildQueueMessageFromTemplate()` -> `@cumulus/message/Build.buildQueueMessageFromTemplate()`
  - `@cumulus/common/message.getCollectionIdFromMessage()` -> `@cumulus/message/Collections.getCollectionIdFromMessage()`
  - `@cumulus/common/message.getMessageExecutionArn()` -> `@cumulus/message/Executions.getMessageExecutionArn()`
  - `@cumulus/common/message.getMessageExecutionName()` -> `@cumulus/message/Executions.getMessageExecutionName()`
  - `@cumulus/common/message.getMaximumExecutions()` -> `@cumulus/message/Queue.getMaximumExecutions()`
  - `@cumulus/common/message.getMessageFromTemplate()`
  - `@cumulus/common/message.getMessageStateMachineArn()` -> `@cumulus/message/Executions.getMessageStateMachineArn()`)
  - `@cumulus/common/message.getMessageGranules()` -> `@cumulus/message/Granules.getMessageGranules()`
  - `@cumulus/common/message.getQueueNameByUrl()` -> `@cumulus/message/Queue.getQueueNameByUrl()`
  - `@cumulus/common/message.getQueueName()` -> `@cumulus/message/Queue.getQueueName()`)
  - `@cumulus/common/message.hasQueueAndExecutionLimit()` -> `@cumulus/message/Queue.hasQueueAndExecutionLimit()`
  - `@cumulus/common/Semaphore`
  - `@cumulus/common/test-utils.throttleOnce()`
  - `@cumulus/common/workflows.getWorkflowArn()`
  - `@cumulus/common/workflows.getWorkflowFile()`
  - `@cumulus/common/workflows.getWorkflowList()`
  - `@cumulus/common/workflows.getWorkflowTemplate()`
  - `@cumulus/integration-tests/sfnStep/SfnStep.parseStepMessage()` -> `@cumulus/message/StepFunctions.parseStepMessage()`
- **CUMULUS-1858** - Deprecated the following functions.
  - `@cumulus/common/string.globalReplace()`
  - `@cumulus/common/string.isNonEmptyString()`
  - `@cumulus/common/string.isValidHostname()`
  - `@cumulus/common/string.match()`
  - `@cumulus/common/string.matches()`
  - `@cumulus/common/string.replace()`
  - `@cumulus/common/string.toLower()`
  - `@cumulus/common/string.toUpper()`

### Removed

- **CUMULUS-1799**: Deprecated code removals:
  - Removed from `@cumulus/common/aws`:
    - `pullStepFunctionEvent()`
  - Removed `@cumulus/common/sfnStep`
  - Removed `@cumulus/common/StepFunctions`

## [v1.21.0] 2020-03-30

### PLEASE NOTE

- **CUMULUS-1762**: the `messageConsumer` for `sns` and `kinesis`-type rules now fetches
  the collection information from the message. You should ensure that your rule's collection
  name and version match what is in the message for these ingest messages to be processed.
  If no matching rule is found, an error will be thrown and logged in the
  `messageConsumer` Lambda function's log group.

### Added

- **CUMULUS-1629**`
  - Updates discover-granules task to respect/utilize duplicateHandling configuration such that
    - skip:               Duplicates will be filtered from the granule list
    - error:              Duplicates encountered will result in step failure
    - replace, version:   Duplicates will be ignored and handled as normal.
  - Adds a new copy of the API lambda `PrivateApiLambda()` which is configured to not require authentication. This Lambda is not connected to an API gateway
  - Adds `@cumulus/api-client` with functions for use by workflow lambdas to call the API when needed

- **CUMULUS-1732**
  - Added Python task/activity workflow and integration test (`PythonReferenceSpec`) to test `cumulus-message-adapter-python`and `cumulus-process-py` integration.
- **CUMULUS-1795**
  - Added an IAM policy on the Cumulus EC2 creation to enable SSM when the `deploy_to_ngap` flag is true

### Changed

- **CUMULUS-1762**
  - the `messageConsumer` for `sns` and `kinesis`-type rules now fetches the collection
    information from the message.

### Deprecated

- **CUMULUS-1629**
  - Deprecate `granulesApi`, `rulesApi`, `emsApi`, `executionsAPI` from `@cumulus/integration-test/api` in favor of code moved to `@cumulus/api-client`

### Removed

- **CUMULUS-1799**: Deprecated code removals
  - Removed deprecated method `@cumulus/api/models/Granule.createGranulesFromSns()`
  - Removed deprecated method `@cumulus/api/models/Granule.removeGranuleFromCmr()`
  - Removed from `@cumulus/common/aws`:
    - `apigateway()`
    - `buildS3Uri()`
    - `calculateS3ObjectChecksum()`
    - `cf()`
    - `cloudwatch()`
    - `cloudwatchevents()`
    - `cloudwatchlogs()`
    - `createAndWaitForDynamoDbTable()`
    - `createQueue()`
    - `deleteSQSMessage()`
    - `describeCfStackResources()`
    - `downloadS3File()`
    - `downloadS3Files()`
    - `DynamoDbSearchQueue` class
    - `dynamodbstreams()`
    - `ec2()`
    - `ecs()`
    - `fileExists()`
    - `findResourceArn()`
    - `fromSfnExecutionName()`
    - `getFileBucketAndKey()`
    - `getJsonS3Object()`
    - `getQueueUrl()`
    - `getObjectSize()`
    - `getS3ObjectReadStream()`
    - `getSecretString()`
    - `getStateMachineArn()`
    - `headObject()`
    - `isThrottlingException()`
    - `kinesis()`
    - `lambda()`
    - `listS3Objects()`
    - `promiseS3Upload()`
    - `publishSnsMessage()`
    - `putJsonS3Object()`
    - `receiveSQSMessages()`
    - `s3CopyObject()`
    - `s3GetObjectTagging()`
    - `s3Join()`
    - `S3ListObjectsV2Queue` class
    - `s3TagSetToQueryString()`
    - `s3PutObjectTagging()`
    - `secretsManager()`
    - `sendSQSMessage()`
    - `sfn()`
    - `sns()`
    - `sqs()`
    - `sqsQueueExists()`
    - `toSfnExecutionName()`
    - `uploadS3FileStream()`
    - `uploadS3Files()`
    - `validateS3ObjectChecksum()`
  - Removed `@cumulus/common/CloudFormationGateway` class
  - Removed `@cumulus/common/concurrency/Mutex` class
  - Removed `@cumulus/common/errors`
  - Removed `@cumulus/common/sftp`
  - Removed `@cumulus/common/string.unicodeEscape`
  - Removed `@cumulus/cmrjs/cmr-utils.getGranuleId()`
  - Removed `@cumulus/cmrjs/cmr-utils.getCmrFiles()`
  - Removed `@cumulus/cmrjs/cmr/CMR` class
  - Removed `@cumulus/cmrjs/cmr/CMRSearchConceptQueue` class
  - Removed `@cumulus/cmrjs/utils.getHost()`
  - Removed `@cumulus/cmrjs/utils.getIp()`
  - Removed `@cumulus/cmrjs/utils.hostId()`
  - Removed `@cumulus/cmrjs/utils/ummVersion()`
  - Removed `@cumulus/cmrjs/utils.updateToken()`
  - Removed `@cumulus/cmrjs/utils.validateUMMG()`
  - Removed `@cumulus/ingest/aws.getEndpoint()`
  - Removed `@cumulus/ingest/aws.getExecutionUrl()`
  - Removed `@cumulus/ingest/aws/invoke()`
  - Removed `@cumulus/ingest/aws/CloudWatch` class
  - Removed `@cumulus/ingest/aws/ECS` class
  - Removed `@cumulus/ingest/aws/Events` class
  - Removed `@cumulus/ingest/aws/SQS` class
  - Removed `@cumulus/ingest/aws/StepFunction` class
  - Removed `@cumulus/ingest/util.normalizeProviderPath()`
  - Removed `@cumulus/integration-tests/index.listCollections()`
  - Removed `@cumulus/integration-tests/index.listProviders()`
  - Removed `@cumulus/integration-tests/index.rulesList()`
  - Removed `@cumulus/integration-tests/api/api.addCollectionApi()`

## [v1.20.0] 2020-03-12

### BREAKING CHANGES

- **CUMULUS-1714**
  - Changed the format of the message sent to the granule SNS Topic. Message includes the granule record under `record` and the type of event under `event`. Messages with `deleted` events will have the record that was deleted with a `deletedAt` timestamp. Options for `event` are `Create | Update | Delete`
- **CUMULUS-1769** - `deploy_to_ngap` is now a **required** variable for the `tf-modules/cumulus` module. **For those deploying to NGAP environments, this variable should always be set to `true`.**

### Notable changes

- **CUMULUS-1739** - You can now exclude Elasticsearch from your `tf-modules/data-persistence` deployment (via `include_elasticsearch = false`) and your `tf-modules/cumulus` module will still deploy successfully.

- **CUMULUS-1769** - If you set `deploy_to_ngap = true` for the `tf-modules/archive` Terraform module, **you can only deploy your archive API gateway as `PRIVATE`**, not `EDGE`.

### Added

- Added `@cumulus/aws-client/S3.getS3ObjectReadStreamAsync()` to deal with S3 eventual consistency issues by checking for the existence an S3 object with retries before getting a readable stream for that object.
- **CUMULUS-1769**
  - Added `deploy_to_ngap` boolean variable for the `tf-modules/cumulus` and `tf-modules/archive` Terraform modules. This variable is required. **For those deploying to NGAP environments, this variable should always be set to `true`.**
- **HYRAX-70**
  - Add the hyrax-metadata-update task

### Changed

- [`AccessToken.get()`](https://github.com/nasa/cumulus/blob/master/packages/api/models/access-tokens.js) now enforces [strongly consistent reads from DynamoDB](https://docs.aws.amazon.com/amazondynamodb/latest/developerguide/HowItWorks.ReadConsistency.html)
- **CUMULUS-1739**
  - Updated `tf-modules/data-persistence` to make Elasticsearch alarm resources and outputs conditional on the `include_elasticsearch` variable
  - Updated `@cumulus/aws-client/S3.getObjectSize` to include automatic retries for any failures from `S3.headObject`
- **CUMULUS-1784**
  - Updated `@cumulus/api/lib/DistributionEvent.remoteIP()` to parse the IP address in an S3 access log from the `A-sourceip` query parameter if present, otherwise fallback to the original parsing behavior.
- **CUMULUS-1768**
  - The `stats/summary` endpoint reports the distinct collections for the number of granules reported

### Fixed

- **CUMULUS-1739** - Fixed the `tf-modules/cumulus` and `tf-modules/archive` modules to make these Elasticsearch variables truly optional:
  - `elasticsearch_domain_arn`
  - `elasticsearch_hostname`
  - `elasticsearch_security_group_id`

- **CUMULUS-1768**
  - Fixed the `stats/` endpoint so that data is correctly filtered by timestamp and `processingTime` is calculated correctly.

- **CUMULUS-1769**
  - In the `tf-modules/archive` Terraform module, the `lifecycle` block ignoring changes to the `policy` of the archive API gateway is now only enforced if `deploy_to_ngap = true`. This fixes a bug where users deploying outside of NGAP could not update their API gateway's resource policy when going from `PRIVATE` to `EDGE`, preventing their API from being accessed publicly.

- **CUMULUS-1775**
  - Fix/update api endpoint to use updated google auth endpoints such that it will work with new accounts

### Removed

- **CUMULUS-1768**
  - Removed API endpoints `stats/histogram` and `stats/average`. All advanced stats needs should be acquired from Cloud Metrics or similarly configured ELK stack.

## [v1.19.0] 2020-02-28

### BREAKING CHANGES

- **CUMULUS-1736**
  - The `@cumulus/discover-granules` task now sets the `dataType` of discovered
    granules based on the `name` of the configured collection, not the
    `dataType`.
  - The config schema of the `@cumulus/discover-granules` task now requires that
    collections contain a `version`.
  - The `@cumulus/sync-granule` task will set the `dataType` and `version` of a
    granule based on the configured collection if those fields are not already
    set on the granule. Previously it was using the `dataType` field of the
    configured collection, then falling back to the `name` field of the
    collection. This update will just use the `name` field of the collection to
    set the `dataType` field of the granule.

- **CUMULUS-1446**
  - Update the `@cumulus/integration-tests/api/executions.getExecution()`
    function to parse the response and return the execution, rather than return
    the full API response.

- **CUMULUS-1672**
  - The `cumulus` Terraform module in previous releases set a
    `Deployment = var.prefix` tag on all resources that it managed. In this
    release, a `tags` input variable has been added to the `cumulus` Terraform
    module to allow resource tagging to be customized. No default tags will be
    applied to Cumulus-managed resources. To replicate the previous behavior,
    set `tags = { Deployment: var.prefix }` as an input variable for the
    `cumulus` Terraform module.

- **CUMULUS-1684 Migration Instructions**
  - In previous releases, a provider's username and password were encrypted
    using a custom encryption library. That has now been updated to use KMS.
    This release includes a Lambda function named
    `<prefix>-ProviderSecretsMigration`, which will re-encrypt existing
    provider credentials to use KMS. After this release has been deployed, you
    will need to manually invoke that Lambda function using either the AWS CLI
    or AWS Console. It should only need to be successfully run once.
  - Future releases of Cumulus will invoke a
    `<prefix>-VerifyProviderSecretsMigration` Lambda function as part of the
    deployment, which will cause the deployment to fail if the migration
    Lambda has not been run.

- **CUMULUS-1718**
  - The `@cumulus/sf-sns-report` task for reporting mid-workflow updates has been retired.
  This task was used as the `PdrStatusReport` task in our ParsePdr example workflow.
  If you have a ParsePdr or other workflow using this task, use `@cumulus/sf-sqs-report` instead.
  Trying to deploy the old task will result in an error as the cumulus module no longer exports `sf_sns_report_task`.
  - Migration instruction: In your workflow definition, for each step using the old task change:
  `"Resource": "${module.cumulus.sf_sns_report_task.task_arn}"`
  to
  `"Resource": "${module.cumulus.sf_sqs_report_task.task_arn}"`

- **CUMULUS-1755**
  - The `thin_egress_jwt_secret_name` variable for the `tf-modules/cumulus` Terraform module is now **required**. This variable is passed on to the Thin Egress App in `tf-modules/distribution/main.tf`, which uses the keys stored in the secret to sign JWTs. See the [Thin Egress App documentation on how to create a value for this secret](https://github.com/asfadmin/thin-egress-app#setting-up-the-jwt-cookie-secrets).

### Added

- **CUMULUS-1446**
  - Add `@cumulus/common/FileUtils.readJsonFile()` function
  - Add `@cumulus/common/FileUtils.readTextFile()` function
  - Add `@cumulus/integration-tests/api/collections.createCollection()` function
  - Add `@cumulus/integration-tests/api/collections.deleteCollection()` function
  - Add `@cumulus/integration-tests/api/collections.getCollection()` function
  - Add `@cumulus/integration-tests/api/providers.getProvider()` function
  - Add `@cumulus/integration-tests/index.getExecutionOutput()` function
  - Add `@cumulus/integration-tests/index.loadCollection()` function
  - Add `@cumulus/integration-tests/index.loadProvider()` function
  - Add `@cumulus/integration-tests/index.readJsonFilesFromDir()` function

- **CUMULUS-1672**
  - Add a `tags` input variable to the `archive` Terraform module
  - Add a `tags` input variable to the `cumulus` Terraform module
  - Add a `tags` input variable to the `cumulus_ecs_service` Terraform module
  - Add a `tags` input variable to the `data-persistence` Terraform module
  - Add a `tags` input variable to the `distribution` Terraform module
  - Add a `tags` input variable to the `ingest` Terraform module
  - Add a `tags` input variable to the `s3-replicator` Terraform module

- **CUMULUS-1707**
  - Enable logrotate on ECS cluster

- **CUMULUS-1684**
  - Add a `@cumulus/aws-client/KMS` library of KMS-related functions
  - Add `@cumulus/aws-client/S3.getTextObject()`
  - Add `@cumulus/sftp-client` package
  - Create `ProviderSecretsMigration` Lambda function
  - Create `VerifyProviderSecretsMigration` Lambda function

- **CUMULUS-1548**
  - Add ability to put default Cumulus logs in Metrics' ELK stack
  - Add ability to add custom logs to Metrics' ELK Stack

- **CUMULUS-1702**
  - When logs are sent to Metrics' ELK stack, the logs endpoints will return results from there

- **CUMULUS-1459**
  - Async Operations are indexed in Elasticsearch
  - To index any existing async operations you'll need to perform an index from
    database function.

- **CUMULUS-1717**
  - Add `@cumulus/aws-client/deleteAndWaitForDynamoDbTableNotExists`, which
    deletes a DynamoDB table and waits to ensure the table no longer exists
  - Added `publishGranules` Lambda to handle publishing granule messages to SNS when granule records are written to DynamoDB
  - Added `@cumulus/api/models/Granule.storeGranulesFromCumulusMessage` to store granules from a Cumulus message to DynamoDB

- **CUMULUS-1718**
  - Added `@cumulus/sf-sqs-report` task to allow mid-workflow reporting updates.
  - Added `stepfunction_event_reporter_queue_url` and `sf_sqs_report_task` outputs to the `cumulus` module.
  - Added `publishPdrs` Lambda to handle publishing PDR messages to SNS when PDR records are written to DynamoDB.
  - Added `@cumulus/api/models/Pdr.storePdrFromCumulusMessage` to store PDRs from a Cumulus message to DynamoDB.
  - Added `@cumulus/aws-client/parseSQSMessageBody` to parse an SQS message body string into an object.

- **Ability to set custom backend API url in the archive module**
  - Add `api_url` definition in `tf-modules/cumulus/archive.tf`
  - Add `archive_api_url` variable in `tf-modules/cumulus/variables.tf`

- **CUMULUS-1741**
  - Added an optional `elasticsearch_security_group_ids` variable to the
    `data-persistence` Terraform module to allow additional security groups to
    be assigned to the Elasticsearch Domain.

- **CUMULUS-1752**
  - Added `@cumulus/integration-tests/api/distribution.invokeTEADistributionLambda` to simulate a request to the [Thin Egress App](https://github.com/asfadmin/thin-egress-app) by invoking the Lambda and getting a response payload.
  - Added `@cumulus/integration-tests/api/distribution.getTEARequestHeaders` to generate necessary request headers for a request to the Thin Egress App
  - Added `@cumulus/integration-tests/api/distribution.getTEADistributionApiFileStream` to get a response stream for a file served by Thin Egress App
  - Added `@cumulus/integration-tests/api/distribution.getTEADistributionApiRedirect` to get a redirect response from the Thin Egress App

- **CUMULUS-1755**
  - Added `@cumulus/aws-client/CloudFormation.describeCfStack()` to describe a Cloudformation stack
  - Added `@cumulus/aws-client/CloudFormation.getCfStackParameterValues()` to get multiple parameter values for a Cloudformation stack

### Changed

- **CUMULUS-1725**
  - Moved the logic that updates the granule files cache Dynamo table into its
    own Lambda function called `granuleFilesCacheUpdater`.

- **CUMULUS-1736**
  - The `collections` model in the API package now determines the name of a
    collection based on the `name` property, rather than using `dataType` and
    then falling back to `name`.
  - The `@cumulus/integration-tests.loadCollection()` function no longer appends
    the postfix to the end of the collection's `dataType`.
  - The `@cumulus/integration-tests.addCollections()` function no longer appends
    the postfix to the end of the collection's `dataType`.

- **CUMULUS-1672**
  - Add a `retryOptions` parameter to the `@cumulus/aws-client/S3.headObject`
     function, which will retry if the object being queried does not exist.

- **CUMULUS-1446**
  - Mark the `@cumulus/integration-tests/api.addCollectionApi()` function as
    deprecated
  - Mark the `@cumulus/integration-tests/index.listCollections()` function as
    deprecated
  - Mark the `@cumulus/integration-tests/index.listProviders()` function as
    deprecated
  - Mark the `@cumulus/integration-tests/index.rulesList()` function as
    deprecated

- **CUMULUS-1672**
  - Previously, the `cumulus` module defaulted to setting a
    `Deployment = var.prefix` tag on all resources that it managed. In this
    release, the `cumulus` module will now accept a `tags` input variable that
    defines the tags to be assigned to all resources that it manages.
  - Previously, the `data-persistence` module defaulted to setting a
    `Deployment = var.prefix` tag on all resources that it managed. In this
    release, the `data-persistence` module will now accept a `tags` input
    variable that defines the tags to be assigned to all resources that it
    manages.
  - Previously, the `distribution` module defaulted to setting a
    `Deployment = var.prefix` tag on all resources that it managed. In this
    release, the `distribution` module will now accept a `tags` input variable
    that defines the tags to be assigned to all resources that it manages.
  - Previously, the `ingest` module defaulted to setting a
    `Deployment = var.prefix` tag on all resources that it managed. In this
    release, the `ingest` module will now accept a `tags` input variable that
    defines the tags to be assigned to all resources that it manages.
  - Previously, the `s3-replicator` module defaulted to setting a
    `Deployment = var.prefix` tag on all resources that it managed. In this
    release, the `s3-replicator` module will now accept a `tags` input variable
    that defines the tags to be assigned to all resources that it manages.

- **CUMULUS-1684**
  - Update the API package to encrypt provider credentials using KMS instead of
    using RSA keys stored in S3

- **CUMULUS-1717**
  - Changed name of `cwSfExecutionEventToDb` Lambda to `cwSfEventToDbRecords`
  - Updated `cwSfEventToDbRecords` to write granule records to DynamoDB from the incoming Cumulus message

- **CUMULUS-1718**
  - Renamed `cwSfEventToDbRecords` to `sfEventSqsToDbRecords` due to architecture change to being a consumer of an SQS queue of Step Function Cloudwatch events.
  - Updated `sfEventSqsToDbRecords` to write PDR records to DynamoDB from the incoming Cumulus message
  - Moved `data-cookbooks/sns.md` to `data-cookbooks/ingest-notifications.md` and updated it to reflect recent changes.

- **CUMULUS-1748**
  - (S)FTP discovery tasks now use the provider-path as-is instead of forcing it to a relative path.
  - Improved error handling to catch permission denied FTP errors better and log them properly. Workflows will still fail encountering this error and we intend to consider that approach in a future ticket.

- **CUMULUS-1752**
  - Moved class for parsing distribution events to its own file: `@cumulus/api/lib/DistributionEvent.js`
    - Updated `DistributionEvent` to properly parse S3 access logs generated by requests from the [Thin Egress App](https://github.com/asfadmin/thin-egress-app)

- **CUMULUS-1753** - Changes to `@cumulus/ingest/HttpProviderClient.js`:
  - Removed regex filter in `HttpProviderClient.list()` that was used to return only files with an extension between 1 and 4 characters long. `HttpProviderClient.list()` will now return all files linked from the HTTP provider host.

- **CUMULUS-1755**
  - Updated the Thin Egress App module used in `tf-modules/distribution/main.tf` to build 61. [See the release notes](https://github.com/asfadmin/thin-egress-app/releases/tag/tea-build.61).

- **CUMULUS-1757**
  - Update @cumulus/cmr-client CMRSearchConceptQueue to take optional cmrEnvironment parameter

### Deprecated

- **CUMULUS-1684**
  - Deprecate `@cumulus/common/key-pair-provider/S3KeyPairProvider`
  - Deprecate `@cumulus/common/key-pair-provider/S3KeyPairProvider.encrypt()`
  - Deprecate `@cumulus/common/key-pair-provider/S3KeyPairProvider.decrypt()`
  - Deprecate `@cumulus/common/kms/KMS`
  - Deprecate `@cumulus/common/kms/KMS.encrypt()`
  - Deprecate `@cumulus/common/kms/KMS.decrypt()`
  - Deprecate `@cumulus/common/sftp.Sftp`

- **CUMULUS-1717**
  - Deprecate `@cumulus/api/models/Granule.createGranulesFromSns`

- **CUMULUS-1718**
  - Deprecate `@cumulus/sf-sns-report`.
    - This task has been updated to always throw an error directing the user to use `@cumulus/sf-sqs-report` instead. This was done because there is no longer an SNS topic to which to publish, and no consumers to listen to it.

- **CUMULUS-1748**
  - Deprecate `@cumulus/ingest/util.normalizeProviderPath`

- **CUMULUS-1752**
  - Deprecate `@cumulus/integration-tests/api/distribution.getDistributionApiFileStream`
  - Deprecate `@cumulus/integration-tests/api/distribution.getDistributionApiRedirect`
  - Deprecate `@cumulus/integration-tests/api/distribution.invokeApiDistributionLambda`

### Removed

- **CUMULUS-1684**
  - Remove the deployment script that creates encryption keys and stores them to
    S3

- **CUMULUS-1768**
  - Removed API endpoints `stats/histogram` and `stats/average`. All advanced stats needs should be acquired from Cloud Metrics or similarly configured ELK stack.

### Fixed

- **Fix default values for urs_url in variables.tf files**
  - Remove trailing `/` from default `urs_url` values.

- **CUMULUS-1610** - Add the Elasticsearch security group to the EC2 security groups

- **CUMULUS-1740** - `cumulus_meta.workflow_start_time` is now set in Cumulus
  messages

- **CUMULUS-1753** - Fixed `@cumulus/ingest/HttpProviderClient.js` to properly handle HTTP providers with:
  - Multiple link tags (e.g. `<a>`) per line of source code
  - Link tags in uppercase or lowercase (e.g. `<A>`)
  - Links with filepaths in the link target (e.g. `<a href="/path/to/file.txt">`). These files will be returned from HTTP file discovery **as the file name only** (e.g. `file.txt`).

- **CUMULUS-1768**
  - Fix an issue in the stats endpoints in `@cumulus/api` to send back stats for the correct type

## [v1.18.0] 2020-02-03

### BREAKING CHANGES

- **CUMULUS-1686**

  - `ecs_cluster_instance_image_id` is now a _required_ variable of the `cumulus` module, instead of optional.

- **CUMULUS-1698**

  - Change variable `saml_launchpad_metadata_path` to `saml_launchpad_metadata_url` in the `tf-modules/cumulus` Terraform module.

- **CUMULUS-1703**
  - Remove the unused `forceDownload` option from the `sync-granule` tasks's config
  - Remove the `@cumulus/ingest/granule.Discover` class
  - Remove the `@cumulus/ingest/granule.Granule` class
  - Remove the `@cumulus/ingest/pdr.Discover` class
  - Remove the `@cumulus/ingest/pdr.Granule` class
  - Remove the `@cumulus/ingest/parse-pdr.parsePdr` function

### Added

- **CUMULUS-1040**

  - Added `@cumulus/aws-client` package to provide utilities for working with AWS services and the Node.js AWS SDK
  - Added `@cumulus/errors` package which exports error classes for use in Cumulus workflow code
  - Added `@cumulus/integration-tests/sfnStep` to provide utilities for parsing step function execution histories

- **CUMULUS-1102**

  - Adds functionality to the @cumulus/api package for better local testing.
    - Adds data seeding for @cumulus/api's localAPI.
      - seed functions allow adding collections, executions, granules, pdrs, providers, and rules to a Localstack Elasticsearch and DynamoDB via `addCollections`, `addExecutions`, `addGranules`, `addPdrs`, `addProviders`, and `addRules`.
    - Adds `eraseDataStack` function to local API server code allowing resetting of local datastack for testing (ES and DynamoDB).
    - Adds optional parameters to the @cumulus/api bin serve to allow for launching the api without destroying the current data.

- **CUMULUS-1697**

  - Added the `@cumulus/tf-inventory` package that provides command line utilities for managing Terraform resources in your AWS account

- **CUMULUS-1703**

  - Add `@cumulus/aws-client/S3.createBucket` function
  - Add `@cumulus/aws-client/S3.putFile` function
  - Add `@cumulus/common/string.isNonEmptyString` function
  - Add `@cumulus/ingest/FtpProviderClient` class
  - Add `@cumulus/ingest/HttpProviderClient` class
  - Add `@cumulus/ingest/S3ProviderClient` class
  - Add `@cumulus/ingest/SftpProviderClient` class
  - Add `@cumulus/ingest/providerClientUtils.buildProviderClient` function
  - Add `@cumulus/ingest/providerClientUtils.fetchTextFile` function

- **CUMULUS-1731**

  - Add new optional input variables to the Cumulus Terraform module to support TEA upgrade:
    - `thin_egress_cookie_domain` - Valid domain for Thin Egress App cookie
    - `thin_egress_domain_cert_arn` - Certificate Manager SSL Cert ARN for Thin
      Egress App if deployed outside NGAP/CloudFront
    - `thin_egress_download_role_in_region_arn` - ARN for reading of Thin Egress
      App data buckets for in-region requests
    - `thin_egress_jwt_algo` - Algorithm with which to encode the Thin Egress
      App JWT cookie
    - `thin_egress_jwt_secret_name` - Name of AWS secret where keys for the Thin
      Egress App JWT encode/decode are stored
    - `thin_egress_lambda_code_dependency_archive_key` - Thin Egress App - S3
      Key of packaged python modules for lambda dependency layer

- **CUMULUS-1733**
  - Add `discovery-filtering` operator doc to document previously undocumented functionality.

- **CUMULUS-1737**
  - Added the `cumulus-test-cleanup` module to run a nightly cleanup on resources left over from the integration tests run from the `example/spec` directory.

### Changed

- **CUMULUS-1102**

  - Updates `@cumulus/api/auth/testAuth` to use JWT instead of random tokens.
  - Updates the default AMI for the ecs_cluster_instance_image_id.

- **CUMULUS-1622**

  - Mutex class has been deprecated in `@cumulus/common/concurrency` and will be removed in a future release.

- **CUMULUS-1686**

  - Changed `ecs_cluster_instance_image_id` to be a required variable of the `cumulus` module and removed the default value.
    The default was not available across accounts and regions, nor outside of NGAP and therefore not particularly useful.

- **CUMULUS-1688**

  - Updated `@cumulus/aws.receiveSQSMessages` not to replace `message.Body` with a parsed object. This behavior was undocumented and confusing as received messages appeared to contradict AWS docs that state `message.Body` is always a string.
  - Replaced `sf_watcher` CloudWatch rule from `cloudwatch-events.tf` with an EventSourceMapping on `sqs2sf` mapped to the `start_sf` SQS queue (in `event-sources.tf`).
  - Updated `sqs2sf` with an EventSourceMapping handler and unit test.

- **CUMULUS-1698**

  - Change variable `saml_launchpad_metadata_path` to `saml_launchpad_metadata_url` in the `tf-modules/cumulus` Terraform module.
  - Updated `@cumulus/api/launchpadSaml` to download launchpad IDP metadata from configured location when the metadata in s3 is not valid, and to work with updated IDP metadata and SAML response.

- **CUMULUS-1731**
  - Upgrade the version of the Thin Egress App deployed by Cumulus to v48
    - Note: New variables available, see the 'Added' section of this changelog.

### Fixed

- **CUMULUS-1664**

  - Updated `dbIndexer` Lambda to remove hardcoded references to DynamoDB table names.

- **CUMULUS-1733**
  - Fixed granule discovery recursion algorithm used in S/FTP protocols.

### Removed

- **CUMULUS-1481**
  - removed `process` config and output from PostToCmr as it was not required by the task nor downstream steps, and should still be in the output message's `meta` regardless.

### Deprecated

- **CUMULUS-1040**
  - Deprecated the following code. For cases where the code was moved into another package, the new code location is noted:
    - `@cumulus/common/CloudFormationGateway` -> `@cumulus/aws-client/CloudFormationGateway`
    - `@cumulus/common/DynamoDb` -> `@cumulus/aws-client/DynamoDb`
    - `@cumulus/common/errors` -> `@cumulus/errors`
    - `@cumulus/common/StepFunctions` -> `@cumulus/aws-client/StepFunctions`
    - All of the exported functions in `@cumulus/commmon/aws` (moved into `@cumulus/aws-client`), except:
      - `@cumulus/common/aws/isThrottlingException` -> `@cumulus/errors/isThrottlingException`
      - `@cumulus/common/aws/improveStackTrace` (not deprecated)
      - `@cumulus/common/aws/retryOnThrottlingException` (not deprecated)
    - `@cumulus/common/sfnStep/SfnStep.parseStepMessage` -> `@cumulus/integration-tests/sfnStep/SfnStep.parseStepMessage`
    - `@cumulus/common/sfnStep/ActivityStep` -> `@cumulus/integration-tests/sfnStep/ActivityStep`
    - `@cumulus/common/sfnStep/LambdaStep` -> `@cumulus/integration-tests/sfnStep/LambdaStep`
    - `@cumulus/common/string/unicodeEscape` -> `@cumulus/aws-client/StepFunctions.unicodeEscape`
    - `@cumulus/common/util/setErrorStack` -> `@cumulus/aws-client/util/setErrorStack`
    - `@cumulus/ingest/aws/invoke` -> `@cumulus/aws-client/Lambda/invoke`
    - `@cumulus/ingest/aws/CloudWatch.bucketSize`
    - `@cumulus/ingest/aws/CloudWatch.cw`
    - `@cumulus/ingest/aws/ECS.ecs`
    - `@cumulus/ingest/aws/ECS`
    - `@cumulus/ingest/aws/Events.putEvent` -> `@cumulus/aws-client/CloudwatchEvents.putEvent`
    - `@cumulus/ingest/aws/Events.deleteEvent` -> `@cumulus/aws-client/CloudwatchEvents.deleteEvent`
    - `@cumulus/ingest/aws/Events.deleteTarget` -> `@cumulus/aws-client/CloudwatchEvents.deleteTarget`
    - `@cumulus/ingest/aws/Events.putTarget` -> `@cumulus/aws-client/CloudwatchEvents.putTarget`
    - `@cumulus/ingest/aws/SQS.attributes` -> `@cumulus/aws-client/SQS.getQueueAttributes`
    - `@cumulus/ingest/aws/SQS.deleteMessage` -> `@cumulus/aws-client/SQS.deleteSQSMessage`
    - `@cumulus/ingest/aws/SQS.deleteQueue` -> `@cumulus/aws-client/SQS.deleteQueue`
    - `@cumulus/ingest/aws/SQS.getUrl` -> `@cumulus/aws-client/SQS.getQueueUrlByName`
    - `@cumulus/ingest/aws/SQS.receiveMessage` -> `@cumulus/aws-client/SQS.receiveSQSMessages`
    - `@cumulus/ingest/aws/SQS.sendMessage` -> `@cumulus/aws-client/SQS.sendSQSMessage`
    - `@cumulus/ingest/aws/StepFunction.getExecutionStatus` -> `@cumulus/aws-client/StepFunction.getExecutionStatus`
    - `@cumulus/ingest/aws/StepFunction.getExecutionUrl` -> `@cumulus/aws-client/StepFunction.getExecutionUrl`

## [v1.17.0] - 2019-12-31

### BREAKING CHANGES

- **CUMULUS-1498**
  - The `@cumulus/cmrjs.publish2CMR` function expects that the value of its
    `creds.password` parameter is a plaintext password.
  - Rather than using an encrypted password from the `cmr_password` environment
    variable, the `@cumulus/cmrjs.updateCMRMetadata` function now looks for an
    environment variable called `cmr_password_secret_name` and fetches the CMR
    password from that secret in AWS Secrets Manager.
  - The `@cumulus/post-to-cmr` task now expects a
    `config.cmr.passwordSecretName` value, rather than `config.cmr.password`.
    The CMR password will be fetched from that secret in AWS Secrets Manager.

### Added

- **CUMULUS-630**

  - Added support for replaying Kinesis records on a stream into the Cumulus Kinesis workflow triggering mechanism: either all the records, or some time slice delimited by start and end timestamps.
  - Added `/replays` endpoint to the operator API for triggering replays.
  - Added `Replay Kinesis Messages` documentation to Operator Docs.
  - Added `manualConsumer` lambda function to consume a Kinesis stream. Used by the replay AsyncOperation.

- **CUMULUS-1687**
  - Added new API endpoint for listing async operations at `/asyncOperations`
  - All asyncOperations now include the fields `description` and `operationType`. `operationType` can be one of the following. [`Bulk Delete`, `Bulk Granules`, `ES Index`, `Kinesis Replay`]

### Changed

- **CUMULUS-1626**

  - Updates Cumulus to use node10/CMA 1.1.2 for all of its internal lambdas in prep for AWS node 8 EOL

- **CUMULUS-1498**
  - Remove the DynamoDB Users table. The list of OAuth users who are allowed to
    use the API is now stored in S3.
  - The CMR password and Launchpad passphrase are now stored in Secrets Manager

## [v1.16.1] - 2019-12-6

**Please note**:

- The `region` argument to the `cumulus` Terraform module has been removed. You may see a warning or error if you have that variable populated.
- Your workflow tasks should use the following versions of the CMA libraries to utilize new granule, parentArn, asyncOperationId, and stackName fields on the logs:
  - `cumulus-message-adapter-js` version 1.0.10+
  - `cumulus-message-adapter-python` version 1.1.1+
  - `cumulus-message-adapter-java` version 1.2.11+
- The `data-persistence` module no longer manages the creation of an Elasticsearch service-linked role for deploying Elasticsearch to a VPC. Follow the [deployment instructions on preparing your VPC](https://nasa.github.io/cumulus/docs/deployment/deployment-readme#vpc-subnets-and-security-group) for guidance on how to create the Elasticsearch service-linked role manually.
- There is now a `distribution_api_gateway_stage` variable for the `tf-modules/cumulus` Terraform module that will be used as the API gateway stage name used for the distribution API (Thin Egress App)
- Default value for the `urs_url` variable is now `https://uat.urs.earthdata.nasa.gov/` in the `tf-modules/cumulus` and `tf-modules/archive` Terraform modules. So deploying the `cumulus` module without a `urs_url` variable set will integrate your Cumulus deployment with the UAT URS environment.

### Added

- **CUMULUS-1563**

  - Added `custom_domain_name` variable to `tf-modules/data-persistence` module

- **CUMULUS-1654**
  - Added new helpers to `@cumulus/common/execution-history`:
    - `getStepExitedEvent()` returns the `TaskStateExited` event in a workflow execution history after the given step completion/failure event
    - `getTaskExitedEventOutput()` returns the output message for a `TaskStateExited` event in a workflow execution history

### Changed

- **CUMULUS-1578**

  - Updates SAML launchpad configuration to authorize via configured userGroup.
    [See the NASA specific documentation (protected)](https://wiki.earthdata.nasa.gov/display/CUMULUS/Cumulus+SAML+Launchpad+Integration)

- **CUMULUS-1579**

  - Elasticsearch list queries use `match` instead of `term`. `term` had been analyzing the terms and not supporting `-` in the field values.

- **CUMULUS-1619**

  - Adds 4 new keys to `@cumulus/logger` to display granules, parentArn, asyncOperationId, and stackName.
  - Depends on `cumulus-message-adapter-js` version 1.0.10+. Cumulus tasks updated to use this version.

- **CUMULUS-1654**

  - Changed `@cumulus/common/SfnStep.parseStepMessage()` to a static class method

- **CUMULUS-1641**
  - Added `meta.retries` and `meta.visibilityTimeout` properties to sqs-type rule. To create sqs-type rule, you're required to configure a dead-letter queue on your queue.
  - Added `sqsMessageRemover` lambda which removes the message from SQS queue upon successful workflow execution.
  - Updated `sqsMessageConsumer` lambda to not delete message from SQS queue, and to retry the SQS message for configured number of times.

### Removed

- Removed `create_service_linked_role` variable from `tf-modules/data-persistence` module.

- **CUMULUS-1321**
  - The `region` argument to the `cumulus` Terraform module has been removed

### Fixed

- **CUMULUS-1668** - Fixed a race condition where executions may not have been
  added to the database correctly
- **CUMULUS-1654** - Fixed issue with `publishReports` Lambda not including workflow execution error information for failed workflows with a single step
- Fixed `tf-modules/cumulus` module so that the `urs_url` variable is passed on to its invocation of the `tf-modules/archive` module

## [v1.16.0] - 2019-11-15

### Added

- **CUMULUS-1321**

  - A `deploy_distribution_s3_credentials_endpoint` variable has been added to
    the `cumulus` Terraform module. If true, the NGAP-backed S3 credentials
    endpoint will be added to the Thin Egress App's API. Default: true

- **CUMULUS-1544**

  - Updated the `/granules/bulk` endpoint to correctly query Elasticsearch when
    granule ids are not provided.

- **CUMULUS-1580**
  - Added `/granules/bulk` endpoint to `@cumulus/api` to perform bulk actions on granules given either a list of granule ids or an Elasticsearch query and the workflow to perform.

### Changed

- **CUMULUS-1561**

  - Fix the way that we are handling Terraform provider version requirements
  - Pass provider configs into child modules using the method that the
    [Terraform documentation](https://www.terraform.io/docs/configuration/modules.html#providers-within-modules)
    suggests
  - Remove the `region` input variable from the `s3_access_test` Terraform module
  - Remove the `aws_profile` and `aws_region` input variables from the
    `s3-replicator` Terraform module

- **CUMULUS-1639**
  - Because of
    [S3's Data Consistency Model](https://docs.aws.amazon.com/AmazonS3/latest/dev/Introduction.html#BasicsObjects),
    there may be situations where a GET operation for an object can temporarily
    return a `NoSuchKey` response even if that object _has_ been created. The
    `@cumulus/common/aws.getS3Object()` function has been updated to support
    retries if a `NoSuchKey` response is returned by S3. This behavior can be
    enabled by passing a `retryOptions` object to that function. Supported
    values for that object can be found here:
    <https://github.com/tim-kos/node-retry#retryoperationoptions>

### Removed

- **CUMULUS-1559**
  - `logToSharedDestination` has been migrated to the Terraform deployment as `log_api_gateway_to_cloudwatch` and will ONLY apply to egress lambdas.
    Due to the differences in the Terraform deployment model, we cannot support a global log subscription toggle for a configurable subset of lambdas.
    However, setting up your own log forwarding for a Lambda with Terraform is fairly simple, as you will only need to add SubscriptionFilters to your Terraform configuration, one per log group.
    See [the Terraform documentation](https://www.terraform.io/docs/providers/aws/r/cloudwatch_log_subscription_filter.html) for details on how to do this.
    An empty FilterPattern ("") will capture all logs in a group.

## [v1.15.0] - 2019-11-04

### BREAKING CHANGES

- **CUMULUS-1644** - When a workflow execution begins or ends, the workflow
  payload is parsed and any new or updated PDRs or granules referenced in that
  workflow are stored to the Cumulus archive. The defined interface says that a
  PDR in `payload.pdr` will be added to the archive, and any granules in
  `payload.granules` will also be added to the archive. In previous releases,
  PDRs found in `meta.pdr` and granules found in `meta.input_granules` were also
  added to the archive. This caused unexpected behavior and has been removed.
  Only PDRs from `payload.pdr` and granules from `payload.granules` will now be
  added to the Cumulus archive.

- **CUMULUS-1449** - Cumulus now uses a universal workflow template when
  starting a workflow that contains general information specific to the
  deployment, but not specific to the workflow. Workflow task configs must be
  defined using AWS step function parameters. As part of this change,
  `CumulusConfig` has been retired and task configs must now be defined under
  the `cma.task_config` key in the Parameters section of a step function
  definition.

  **Migration instructions**:

  NOTE: These instructions require the use of Cumulus Message Adapter v1.1.x+.
  Please ensure you are using a compatible version before attempting to migrate
  workflow configurations. When defining workflow steps, remove any
  `CumulusConfig` section, as shown below:

  ```yaml
  ParsePdr:
    CumulusConfig:
      provider: "{$.meta.provider}"
      bucket: "{$.meta.buckets.internal.name}"
      stack: "{$.meta.stack}"
  ```

  Instead, use AWS Parameters to pass `task_config` for the task directly into
  the Cumulus Message Adapter:

  ```yaml
  ParsePdr:
    Parameters:
      cma:
        event.$: "$"
        task_config:
          provider: "{$.meta.provider}"
          bucket: "{$.meta.buckets.internal.name}"
          stack: "{$.meta.stack}"
  ```

  In this example, the `cma` key is used to pass parameters to the message
  adapter. Using `task_config` in combination with `event.$: '$'` allows the
  message adapter to process `task_config` as the `config` passed to the Cumulus
  task. See `example/workflows/sips.yml` in the core repository for further
  examples of how to set the Parameters.

  Additionally, workflow configurations for the `QueueGranules` and `QueuePdrs`
  tasks need to be updated:

  - `queue-pdrs` config changes:
    - `parsePdrMessageTemplateUri` replaced with `parsePdrWorkflow`, which is
      the workflow name (i.e. top-level name in `config.yml`, e.g. 'ParsePdr').
    - `internalBucket` and `stackName` configs now required to look up
      configuration from the deployment. Brings the task config in line with
      that of `queue-granules`.
  - `queue-granules` config change: `ingestGranuleMessageTemplateUri` replaced
    with `ingestGranuleWorkflow`, which is the workflow name (e.g.
    'IngestGranule').

- **CUMULUS-1396** - **Workflow steps at the beginning and end of a workflow
  using the `SfSnsReport` Lambda have now been deprecated (e.g. `StartStatus`,
  `StopStatus`) and should be removed from your workflow definitions**. These
  steps were used for publishing ingest notifications and have been replaced by
  an implementation using Cloudwatch events for Step Functions to trigger a
  Lambda that publishes ingest notifications. For further detail on how ingest
  notifications are published, see the notes below on **CUMULUS-1394**. For
  examples of how to update your workflow definitions, see our
  [example workflow definitions](https://github.com/nasa/cumulus/blob/master/example/workflows/).

- **CUMULUS-1470**
  - Remove Cumulus-defined ECS service autoscaling, allowing integrators to
    better customize autoscaling to meet their needs. In order to use
    autoscaling with ECS services, appropriate
    `AWS::ApplicationAutoScaling::ScalableTarget`,
    `AWS::ApplicationAutoScaling::ScalingPolicy`, and `AWS::CloudWatch::Alarm`
    resources should be defined in a kes overrides file. See
    [this example](https://github.com/nasa/cumulus/blob/release-1.15.x/example/overrides/app/cloudformation.template.yml)
    for an example.
  - The following config parameters are no longer used:
    - ecs.services.\<NAME\>.minTasks
    - ecs.services.\<NAME\>.maxTasks
    - ecs.services.\<NAME\>.scaleInActivityScheduleTime
    - ecs.services.\<NAME\>.scaleInAdjustmentPercent
    - ecs.services.\<NAME\>.scaleOutActivityScheduleTime
    - ecs.services.\<NAME\>.scaleOutAdjustmentPercent
    - ecs.services.\<NAME\>.activityName

### Added

- **CUMULUS-1100**

  - Added 30-day retention properties to all log groups that were missing those policies.

- **CUMULUS-1396**

  - Added `@cumulus/common/sfnStep`:
    - `LambdaStep` - A class for retrieving and parsing input and output to Lambda steps in AWS Step Functions
    - `ActivityStep` - A class for retrieving and parsing input and output to ECS activity steps in AWS Step Functions

- **CUMULUS-1574**

  - Added `GET /token` endpoint for SAML authorization when cumulus is protected by Launchpad.
    This lets a user retrieve a token by hand that can be presented to the API.

- **CUMULUS-1625**

  - Added `sf_start_rate` variable to the `ingest` Terraform module, equivalent to `sqs_consumer_rate` in the old model, but will not be automatically applied to custom queues as that was.

- **CUMULUS-1513**
  - Added `sqs`-type rule support in the Cumulus API `@cumulus/api`
  - Added `sqsMessageConsumer` lambda which processes messages from the SQS queues configured in the `sqs` rules.

### Changed

- **CUMULUS-1639**

  - Because of
    [S3's Data Consistency Model](https://docs.aws.amazon.com/AmazonS3/latest/dev/Introduction.html#BasicsObjects),
    there may be situations where a GET operation for an object can temporarily
    return a `NoSuchKey` response even if that object _has_ been created. The
    `@cumulus/common/aws.getS3Object()` function will now retry up to 10 times
    if a `NoSuchKey` response is returned by S3. This can behavior can be
    overridden by passing `{ retries: 0 }` as the `retryOptions` argument.

- **CUMULUS-1449**

  - `queue-pdrs` & `queue-granules` config changes. Details in breaking changes section.
  - Cumulus now uses a universal workflow template when starting workflow that contains general information specific to the deployment, but not specific to the workflow.
  - Changed the way workflow configs are defined, from `CumulusConfig` to a `task_config` AWS Parameter.

- **CUMULUS-1452**

  - Changed the default ECS docker storage drive to `devicemapper`

- **CUMULUS-1453**
  - Removed config schema for `@cumulus/sf-sns-report` task
  - Updated `@cumulus/sf-sns-report` to always assume that it is running as an intermediate step in a workflow, not as the first or last step

### Removed

- **CUMULUS-1449**
  - Retired `CumulusConfig` as part of step function definitions, as this is an artifact of the way Kes parses workflow definitions that was not possible to migrate to Terraform. Use AWS Parameters and the `task_config` key instead. See change note above.
  - Removed individual workflow templates.

### Fixed

- **CUMULUS-1620** - Fixed bug where `message_adapter_version` does not correctly inject the CMA

- **CUMULUS-1396** - Updated `@cumulus/common/StepFunctions.getExecutionHistory()` to recursively fetch execution history when `nextToken` is returned in response

- **CUMULUS-1571** - Updated `@cumulus/common/DynamoDb.get()` to throw any errors encountered when trying to get a record and the record does exist

- **CUMULUS-1452**
  - Updated the EC2 initialization scripts to use full volume size for docker storage
  - Changed the default ECS docker storage drive to `devicemapper`

## [v1.14.5] - 2019-12-30 - [BACKPORT]

### Updated

- **CUMULUS-1626**
  - Updates Cumulus to use node10/CMA 1.1.2 for all of its internal lambdas in prep for AWS node 8 EOL

## [v1.14.4] - 2019-10-28

### Fixed

- **CUMULUS-1632** - Pinned `aws-elasticsearch-connector` package in `@cumulus/api` to version `8.1.3`, since `8.2.0` includes breaking changes

## [v1.14.3] - 2019-10-18

### Fixed

- **CUMULUS-1620** - Fixed bug where `message_adapter_version` does not correctly inject the CMA

- **CUMULUS-1572** - A granule is now included in discovery results even when
  none of its files has a matching file type in the associated collection
  configuration. Previously, if all files for a granule were unmatched by a file
  type configuration, the granule was excluded from the discovery results.
  Further, added support for a `boolean` property
  `ignoreFilesConfigForDiscovery`, which controls how a granule's files are
  filtered at discovery time.

## [v1.14.2] - 2019-10-08

### BREAKING CHANGES

Your Cumulus Message Adapter version should be pinned to `v1.0.13` or lower in your `app/config.yml` using `message_adapter_version: v1.0.13` OR you should use the workflow migration steps below to work with CMA v1.1.1+.

- **CUMULUS-1394** - The implementation of the `SfSnsReport` Lambda requires additional environment variables for integration with the new ingest notification SNS topics. Therefore, **you must update the definition of `SfSnsReport` in your `lambdas.yml` like so**:

```yaml
SfSnsReport:
  handler: index.handler
  timeout: 300
  source: node_modules/@cumulus/sf-sns-report/dist
  tables:
    - ExecutionsTable
  envs:
    execution_sns_topic_arn:
      function: Ref
      value: reportExecutionsSns
    granule_sns_topic_arn:
      function: Ref
      value: reportGranulesSns
    pdr_sns_topic_arn:
      function: Ref
      value: reportPdrsSns
```

- **CUMULUS-1447** -
  The newest release of the Cumulus Message Adapter (v1.1.1) requires that parameterized configuration be used for remote message functionality. Once released, Kes will automatically bring in CMA v1.1.1 without additional configuration.

  **Migration instructions**
  Oversized messages are no longer written to S3 automatically. In order to utilize remote messaging functionality, configure a `ReplaceConfig` AWS Step Function parameter on your CMA task:

  ```yaml
  ParsePdr:
    Parameters:
      cma:
        event.$: "$"
        ReplaceConfig:
          FullMessage: true
  ```

  Accepted fields in `ReplaceConfig` include `MaxSize`, `FullMessage`, `Path` and `TargetPath`.
  See https://github.com/nasa/cumulus-message-adapter/blob/master/CONTRACT.md#remote-message-configuration for full details.

  As this change is backward compatible in Cumulus Core, users wishing to utilize the previous version of the CMA may opt to transition to using a CMA lambda layer, or set `message_adapter_version` in their configuration to a version prior to v1.1.0.

### PLEASE NOTE

- **CUMULUS-1394** - Ingest notifications are now provided via 3 separate SNS topics for executions, granules, and PDRs, instead of a single `sftracker` SNS topic. Whereas the `sftracker` SNS topic received a full Cumulus execution message, the new topics all receive generated records for the given object. The new topics are only published to if the given object exists for the current execution. For a given execution/granule/PDR, **two messages will be received by each topic**: one message indicating that ingest is running and another message indicating that ingest has completed or failed. The new SNS topics are:

  - `reportExecutions` - Receives 1 message per execution
  - `reportGranules` - Receives 1 message per granule in an execution
  - `reportPdrs` - Receives 1 message per PDR

### Added

- **CUMULUS-639**

  - Adds SAML JWT and launchpad token authentication to Cumulus API (configurable)
    - **NOTE** to authenticate with Launchpad ensure your launchpad user_id is in the `<prefix>-UsersTable`
    - when Cumulus configured to protect API via Launchpad:
      - New endpoints
        - `GET /saml/login` - starting point for SAML SSO creates the login request url and redirects to the SAML Identity Provider Service (IDP)
        - `POST /saml/auth` - SAML Assertion Consumer Service. POST receiver from SAML IDP. Validates response, logs the user in, and returns a SAML-based JWT.
    - Disabled endpoints
      - `POST /refresh`
      - Changes authorization worklow:
      - `ensureAuthorized` now presumes the bearer token is a JWT and tries to validate. If the token is malformed, it attempts to validate the token against Launchpad. This allows users to bring their own token as described here https://wiki.earthdata.nasa.gov/display/CUMULUS/Cumulus+API+with+Launchpad+Authentication. But it also allows dashboard users to manually authenticate via Launchpad SAML to receive a Launchpad-based JWT.

- **CUMULUS-1394**
  - Added `Granule.generateGranuleRecord()` method to granules model to generate a granule database record from a Cumulus execution message
  - Added `Pdr.generatePdrRecord()` method to PDRs model to generate a granule database record from a Cumulus execution message
  - Added helpers to `@cumulus/common/message`:
    - `getMessageExecutionName()` - Get the execution name from a Cumulus execution message
    - `getMessageStateMachineArn()` - Get the state machine ARN from a Cumulus execution message
    - `getMessageExecutionArn()` - Get the execution ARN for a Cumulus execution message
    - `getMessageGranules()` - Get the granules from a Cumulus execution message, if any.
  - Added `@cumulus/common/cloudwatch-event/isFailedSfStatus()` to determine if a Step Function status from a Cloudwatch event is a failed status

### Changed

- **CUMULUS-1308**

  - HTTP PUT of a Collection, Provider, or Rule via the Cumulus API now
    performs full replacement of the existing object with the object supplied
    in the request payload. Previous behavior was to perform a modification
    (partial update) by merging the existing object with the (possibly partial)
    object in the payload, but this did not conform to the HTTP standard, which
    specifies PATCH as the means for modifications rather than replacements.

- **CUMULUS-1375**

  - Migrate Cumulus from deprecated Elasticsearch JS client to new, supported one in `@cumulus/api`

- **CUMULUS-1485** Update `@cumulus/cmr-client` to return error message from CMR for validation failures.

- **CUMULUS-1394**

  - Renamed `Execution.generateDocFromPayload()` to `Execution.generateRecord()` on executions model. The method generates an execution database record from a Cumulus execution message.

- **CUMULUS-1432**

  - `logs` endpoint takes the level parameter as a string and not a number
  - Elasticsearch term query generation no longer converts numbers to boolean

- **CUMULUS-1447**

  - Consolidated all remote message handling code into @common/aws
  - Update remote message code to handle updated CMA remote message flags
  - Update example SIPS workflows to utilize Parameterized CMA configuration

- **CUMULUS-1448** Refactor workflows that are mutating cumulus_meta to utilize meta field

- **CUMULUS-1451**

  - Elasticsearch cluster setting `auto_create_index` will be set to false. This had been causing issues in the bootstrap lambda on deploy.

- **CUMULUS-1456**
  - `@cumulus/api` endpoints default error handler uses `boom` package to format errors, which is consistent with other API endpoint errors.

### Fixed

- **CUMULUS-1432** `logs` endpoint filter correctly filters logs by level
- **CUMULUS-1484** `useMessageAdapter` now does not set CUMULUS_MESSAGE_ADAPTER_DIR when `true`

### Removed

- **CUMULUS-1394**
  - Removed `sfTracker` SNS topic. Replaced by three new SNS topics for granule, execution, and PDR ingest notifications.
  - Removed unused functions from `@cumulus/common/aws`:
    - `getGranuleS3Params()`
    - `setGranuleStatus()`

## [v1.14.1] - 2019-08-29

### Fixed

- **CUMULUS-1455**

  - CMR token links updated to point to CMR legacy services rather than echo

- **CUMULUS-1211**
  - Errors thrown during granule discovery are no longer swallowed and ignored.
    Rather, errors are propagated to allow for proper error-handling and
    meaningful messaging.

## [v1.14.0] - 2019-08-22

### PLEASE NOTE

- We have encountered transient lambda service errors in our integration testing. Please handle transient service errors following [these guidelines](https://docs.aws.amazon.com/step-functions/latest/dg/bp-lambda-serviceexception.html). The workflows in the `example/workflows` folder have been updated with retries configured for these errors.

- **CUMULUS-799** added additional IAM permissions to support reading CloudWatch and API Gateway, so **you will have to redeploy your IAM stack.**

- **CUMULUS-800** Several items:

  - **Delete existing API Gateway stages**: To allow enabling of API Gateway logging, Cumulus now creates and manages a Stage resource during deployment. Before upgrading Cumulus, it is necessary to delete the API Gateway stages on both the Backend API and the Distribution API. Instructions are included in the documentation under [Delete API Gateway Stages](https://nasa.github.io/cumulus/docs/additional-deployment-options/delete-api-gateway-stages).

  - **Set up account permissions for API Gateway to write to CloudWatch**: In a one time operation for your AWS account, to enable CloudWatch Logs for API Gateway, you must first grant the API Gateway permission to read and write logs to CloudWatch for your account. The `AmazonAPIGatewayPushToCloudWatchLogs` managed policy (with an ARN of `arn:aws:iam::aws:policy/service-role/AmazonAPIGatewayPushToCloudWatchLogs`) has all the required permissions. You can find a simple how to in the documentation under [Enable API Gateway Logging.](https://nasa.github.io/cumulus/docs/additional-deployment-options/enable-gateway-logging-permissions)

  - **Configure API Gateway to write logs to CloudWatch** To enable execution logging for the distribution API set `config.yaml` `apiConfigs.distribution.logApigatewayToCloudwatch` value to `true`. More information [Enable API Gateway Logs](https://nasa.github.io/cumulus/docs/additional-deployment-options/enable-api-logs)

  - **Configure CloudWatch log delivery**: It is possible to deliver CloudWatch API execution and access logs to a cross-account shared AWS::Logs::Destination. An operator does this by adding the key `logToSharedDestination` to the `config.yml` at the default level with a value of a writable log destination. More information in the documentation under [Configure CloudWatch Logs Delivery.](https://nasa.github.io/cumulus/docs/additional-deployment-options/configure-cloudwatch-logs-delivery)

  - **Additional Lambda Logging**: It is now possible to configure any lambda to deliver logs to a shared subscriptions by setting `logToSharedDestination` to the ARN of a writable location (either an AWS::Logs::Destination or a Kinesis Stream) on any lambda config. Documentation for [Lambda Log Subscriptions](https://nasa.github.io/cumulus/docs/additional-deployment-options/additional-lambda-logging)

  - **Configure S3 Server Access Logs**: If you are running Cumulus in an NGAP environment you may [configure S3 Server Access Logs](https://nasa.github.io/cumulus/docs/next/deployment/server_access_logging) to be delivered to a shared bucket where the Metrics Team will ingest the logs into their ELK stack. Contact the Metrics team for permission and location.

- **CUMULUS-1368** The Cumulus distribution API has been deprecated and is being replaced by ASF's Thin Egress App. By default, the distribution API will not deploy. Please follow [the instructions for deploying and configuring Thin Egress](https://nasa.github.io/cumulus/docs/deployment/thin_egress_app).

To instead continue to deploy and use the legacy Cumulus distribution app, add the following to your `config.yml`:

```yaml
deployDistributionApi: true
```

If you deploy with no distribution app your deployment will succeed but you may encounter errors in your workflows, particularly in the `MoveGranule` task.

- **CUMULUS-1418** Users who are packaging the CMA in their Lambdas outside of Cumulus may need to update their Lambda configuration. Please see `BREAKING CHANGES` below for details.

### Added

- **CUMULUS-642**
  - Adds Launchpad as an authentication option for the Cumulus API.
  - Updated deployment documentation and added [instructions to setup Cumulus API Launchpad authentication](https://wiki.earthdata.nasa.gov/display/CUMULUS/Cumulus+API+with+Launchpad+Authentication)
- **CUMULUS-1418**
  - Adds usage docs/testing of lambda layers (introduced in PR1125), updates Core example tasks to use the updated `cumulus-ecs-task` and a CMA layer instead of kes CMA injection.
  - Added Terraform module to publish CMA as layer to user account.
- **PR1125** - Adds `layers` config option to support deploying Lambdas with layers
- **PR1128** - Added `useXRay` config option to enable AWS X-Ray for Lambdas.
- **CUMULUS-1345**
  - Adds new variables to the app deployment under `cmr`.
  - `cmrEnvironment` values are `SIT`, `UAT`, or `OPS` with `UAT` as the default.
  - `cmrLimit` and `cmrPageSize` have been added as configurable options.
- **CUMULUS-1273**
  - Added lambda function EmsProductMetadataReport to generate EMS Product Metadata report
- **CUMULUS-1226**
  - Added API endpoint `elasticsearch/index-from-database` to index to an Elasticsearch index from the database for recovery purposes and `elasticsearch/indices-status` to check the status of Elasticsearch indices via the API.
- **CUMULUS-824**
  - Added new Collection parameter `reportToEms` to configure whether the collection is reported to EMS
- **CUMULUS-1357**
  - Added new BackendApi endpoint `ems` that generates EMS reports.
- **CUMULUS-1241**
  - Added information about queues with maximum execution limits defined to default workflow templates (`meta.queueExecutionLimits`)
- **CUMULUS-1311**
  - Added `@cumulus/common/message` with various message parsing/preparation helpers
- **CUMULUS-812**

  - Added support for limiting the number of concurrent executions started from a queue. [See the data cookbook](https://nasa.github.io/cumulus/docs/data-cookbooks/throttling-queued-executions) for more information.

- **CUMULUS-1337**

  - Adds `cumulus.stackName` value to the `instanceMetadata` endpoint.

- **CUMULUS-1368**

  - Added `cmrGranuleUrlType` to the `@cumulus/move-granules` task. This determines what kind of links go in the CMR files. The options are `distribution`, `s3`, or `none`, with the default being distribution. If there is no distribution API being used with Cumulus, you must set the value to `s3` or `none`.

- Added `packages/s3-replicator` Terraform module to allow same-region s3 replication to metrics bucket.

- **CUMULUS-1392**

  - Added `tf-modules/report-granules` Terraform module which processes granule ingest notifications received via SNS and stores granule data to a database. The module includes:
    - SNS topic for publishing granule ingest notifications
    - Lambda to process granule notifications and store data
    - IAM permissions for the Lambda
    - Subscription for the Lambda to the SNS topic

- **CUMULUS-1393**

  - Added `tf-modules/report-pdrs` Terraform module which processes PDR ingest notifications received via SNS and stores PDR data to a database. The module includes:
    - SNS topic for publishing PDR ingest notifications
    - Lambda to process PDR notifications and store data
    - IAM permissions for the Lambda
    - Subscription for the Lambda to the SNS topic
  - Added unit tests for `@cumulus/api/models/pdrs.createPdrFromSns()`

- **CUMULUS-1400**

  - Added `tf-modules/report-executions` Terraform module which processes workflow execution information received via SNS and stores it to a database. The module includes:
    - SNS topic for publishing execution data
    - Lambda to process and store execution data
    - IAM permissions for the Lambda
    - Subscription for the Lambda to the SNS topic
  - Added `@cumulus/common/sns-event` which contains helpers for SNS events:
    - `isSnsEvent()` returns true if event is from SNS
    - `getSnsEventMessage()` extracts and parses the message from an SNS event
    - `getSnsEventMessageObject()` extracts and parses message object from an SNS event
  - Added `@cumulus/common/cloudwatch-event` which contains helpers for Cloudwatch events:
    - `isSfExecutionEvent()` returns true if event is from Step Functions
    - `isTerminalSfStatus()` determines if a Step Function status from a Cloudwatch event is a terminal status
    - `getSfEventStatus()` gets the Step Function status from a Cloudwatch event
    - `getSfEventDetailValue()` extracts a Step Function event detail field from a Cloudwatch event
    - `getSfEventMessageObject()` extracts and parses Step Function detail object from a Cloudwatch event

- **CUMULUS-1429**

  - Added `tf-modules/data-persistence` Terraform module which includes resources for data persistence in Cumulus:
    - DynamoDB tables
    - Elasticsearch with optional support for VPC
    - Cloudwatch alarm for number of Elasticsearch nodes

- **CUMULUS-1379** CMR Launchpad Authentication
  - Added `launchpad` configuration to `@cumulus/deployment/app/config.yml`, and cloudformation templates, workflow message, lambda configuration, api endpoint configuration
  - Added `@cumulus/common/LaunchpadToken` and `@cumulus/common/launchpad` to provide methods to get token and validate token
  - Updated lambdas to use Launchpad token for CMR actions (ingest and delete granules)
  - Updated deployment documentation and added [instructions to setup CMR client for Launchpad authentication](https://wiki.earthdata.nasa.gov/display/CUMULUS/CMR+Launchpad+Authentication)

## Changed

- **CUMULUS-1232**

  - Added retries to update `@cumulus/cmr-client` `updateToken()`

- **CUMULUS-1245 CUMULUS-795**

  - Added additional `ems` configuration parameters for sending the ingest reports to EMS
  - Added functionality to send daily ingest reports to EMS

- **CUMULUS-1241**

  - Removed the concept of "priority levels" and added ability to define a number of maximum concurrent executions per SQS queue
  - Changed mapping of Cumulus message properties for the `sqs2sfThrottle` lambda:
    - Queue name is read from `cumulus_meta.queueName`
    - Maximum executions for the queue is read from `meta.queueExecutionLimits[queueName]`, where `queueName` is `cumulus_meta.queueName`
  - Changed `sfSemaphoreDown` lambda to only attempt decrementing semaphores when:
    - the message is for a completed/failed/aborted/timed out workflow AND
    - `cumulus_meta.queueName` exists on the Cumulus message AND
    - An entry for the queue name (`cumulus_meta.queueName`) exists in the the object `meta.queueExecutionLimits` on the Cumulus message

- **CUMULUS-1338**

  - Updated `sfSemaphoreDown` lambda to be triggered via AWS Step Function Cloudwatch events instead of subscription to `sfTracker` SNS topic

- **CUMULUS-1311**

  - Updated `@cumulus/queue-granules` to set `cumulus_meta.queueName` for queued execution messages
  - Updated `@cumulus/queue-pdrs` to set `cumulus_meta.queueName` for queued execution messages
  - Updated `sqs2sfThrottle` lambda to immediately decrement queue semaphore value if dispatching Step Function execution throws an error

- **CUMULUS-1362**

  - Granule `processingStartTime` and `processingEndTime` will be set to the execution start time and end time respectively when there is no sync granule or post to cmr task present in the workflow

- **CUMULUS-1400**
  - Deprecated `@cumulus/ingest/aws/getExecutionArn`. Use `@cumulus/common/aws/getExecutionArn` instead.

### Fixed

- **CUMULUS-1439**

  - Fix bug with rule.logEventArn deletion on Kinesis rule update and fix unit test to verify

- **CUMULUS-796**

  - Added production information (collection ShortName and Version, granuleId) to EMS distribution report
  - Added functionality to send daily distribution reports to EMS

- **CUMULUS-1319**

  - Fixed a bug where granule ingest times were not being stored to the database

- **CUMULUS-1356**

  - The `Collection` model's `delete` method now _removes_ the specified item
    from the collection config store that was inserted by the `create` method.
    Previously, this behavior was missing.

- **CUMULUS-1374**
  - Addressed audit concerns (https://www.npmjs.com/advisories/782) in api package

### BREAKING CHANGES

### Changed

- **CUMULUS-1418**
  - Adding a default `cmaDir` key to configuration will cause `CUMULUS_MESSAGE_ADAPTER_DIR` to be set by default to `/opt` for any Lambda not setting `useCma` to true, or explicitly setting the CMA environment variable. In lambdas that package the CMA independently of the Cumulus packaging. Lambdas manually packaging the CMA should have their Lambda configuration updated to set the CMA path, or alternately if not using the CMA as a Lambda layer in this deployment set `cmaDir` to `./cumulus-message-adapter`.

### Removed

- **CUMULUS-1337**

  - Removes the S3 Access Metrics package added in CUMULUS-799

- **PR1130**
  - Removed code deprecated since v1.11.1:
    - Removed `@cumulus/common/step-functions`. Use `@cumulus/common/StepFunctions` instead.
    - Removed `@cumulus/api/lib/testUtils.fakeFilesFactory`. Use `@cumulus/api/lib/testUtils.fakeFileFactory` instead.
    - Removed `@cumulus/cmrjs/cmr` functions: `searchConcept`, `ingestConcept`, `deleteConcept`. Use the functions in `@cumulus/cmr-client` instead.
    - Removed `@cumulus/ingest/aws.getExecutionHistory`. Use `@cumulus/common/StepFunctions.getExecutionHistory` instead.

## [v1.13.5] - 2019-08-29 - [BACKPORT]

### Fixed

- **CUMULUS-1455** - CMR token links updated to point to CMR legacy services rather than echo

## [v1.13.4] - 2019-07-29

- **CUMULUS-1411** - Fix deployment issue when using a template override

## [v1.13.3] - 2019-07-26

- **CUMULUS-1345** Full backport of CUMULUS-1345 features - Adds new variables to the app deployment under `cmr`.
  - `cmrEnvironment` values are `SIT`, `UAT`, or `OPS` with `UAT` as the default.
  - `cmrLimit` and `cmrPageSize` have been added as configurable options.

## [v1.13.2] - 2019-07-25

- Re-release of v1.13.1 to fix broken npm packages.

## [v1.13.1] - 2019-07-22

- **CUMULUS-1374** - Resolve audit compliance with lodash version for api package subdependency
- **CUMULUS-1412** - Resolve audit compliance with googleapi package
- **CUMULUS-1345** - Backported CMR environment setting in getUrl to address immediate user need. CMR_ENVIRONMENT can now be used to set the CMR environment to OPS/SIT

## [v1.13.0] - 2019-5-20

### PLEASE NOTE

**CUMULUS-802** added some additional IAM permissions to support ECS autoscaling, so **you will have to redeploy your IAM stack.**
As a result of the changes for **CUMULUS-1193**, **CUMULUS-1264**, and **CUMULUS-1310**, **you must delete your existing stacks (except IAM) before deploying this version of Cumulus.**
If running Cumulus within a VPC and extended downtime is acceptable, we recommend doing this at the end of the day to allow AWS backend resources and network interfaces to be cleaned up overnight.

### BREAKING CHANGES

- **CUMULUS-1228**

  - The default AMI used by ECS instances is now an NGAP-compliant AMI. This
    will be a breaking change for non-NGAP deployments. If you do not deploy to
    NGAP, you will need to find the AMI ID of the
    [most recent Amazon ECS-optimized AMI](https://docs.aws.amazon.com/AmazonECS/latest/developerguide/ecs-optimized_AMI.html),
    and set the `ecs.amiid` property in your config. Instructions for finding
    the most recent NGAP AMI can be found using
    [these instructions](https://wiki.earthdata.nasa.gov/display/ESKB/Select+an+NGAP+Created+AMI).

- **CUMULUS-1310**

  - Database resources (DynamoDB, ElasticSearch) have been moved to an independent `db` stack.
    Migrations for this version will need to be user-managed. (e.g. [elasticsearch](https://docs.aws.amazon.com/elasticsearch-service/latest/developerguide/es-version-migration.html#snapshot-based-migration) and [dynamoDB](https://docs.aws.amazon.com/datapipeline/latest/DeveloperGuide/dp-template-exports3toddb.html)).
    Order of stack deployment is `iam` -> `db` -> `app`.
  - All stacks can now be deployed using a single `config.yml` file, i.e.: `kes cf deploy --kes-folder app --template node_modules/@cumulus/deployment/[iam|db|app] [...]`
    Backwards-compatible. For development, please re-run `npm run bootstrap` to build new `kes` overrides.
    Deployment docs have been updated to show how to deploy a single-config Cumulus instance.
  - `params` have been moved: Nest `params` fields under `app`, `db` or `iam` to override all Parameters for a particular stack's cloudformation template. Backwards-compatible with multi-config setups.
  - `stackName` and `stackNameNoDash` have been retired. Use `prefix` and `prefixNoDash` instead.
  - The `iams` section in `app/config.yml` IAM roles has been deprecated as a user-facing parameter,
    _unless_ your IAM role ARNs do not match the convention shown in `@cumulus/deployment/app/config.yml`
  - The `vpc.securityGroup` will need to be set with a pre-existing security group ID to use Cumulus in a VPC. Must allow inbound HTTP(S) (Port 443).

- **CUMULUS-1212**

  - `@cumulus/post-to-cmr` will now fail if any granules being processed are missing a metadata file. You can set the new config option `skipMetaCheck` to `true` to pass post-to-cmr without a metadata file.

- **CUMULUS-1232**

  - `@cumulus/sync-granule` will no longer silently pass if no checksum data is provided. It will use input
    from the granule object to:
    - Verify checksum if `checksumType` and `checksumValue` are in the file record OR a checksum file is provided
      (throws `InvalidChecksum` on fail), else log warning that no checksum is available.
    - Then, verify synced S3 file size if `file.size` is in the file record (throws `UnexpectedFileSize` on fail),
      else log warning that no file size is available.
    - Pass the step.

- **CUMULUS-1264**

  - The Cloudformation templating and deployment configuration has been substantially refactored.
    - `CumulusApiDefault` nested stack resource has been renamed to `CumulusApiDistribution`
    - `CumulusApiV1` nested stack resource has been renamed to `CumulusApiBackend`
  - The `urs: true` config option for when defining your lambdas (e.g. in `lambdas.yml`) has been deprecated. There are two new options to replace it:
    - `urs_redirect: 'token'`: This will expose a `TOKEN_REDIRECT_ENDPOINT` environment variable to your lambda that references the `/token` endpoint on the Cumulus backend API
    - `urs_redirect: 'distribution'`: This will expose a `DISTRIBUTION_REDIRECT_ENDPOINT` environment variable to your lambda that references the `/redirect` endpoint on the Cumulus distribution API

- **CUMULUS-1193**

  - The elasticsearch instance is moved behind the VPC.
  - Your account will need an Elasticsearch Service Linked role. This is a one-time setup for the account. You can follow the instructions to use the AWS console or AWS CLI [here](https://docs.aws.amazon.com/IAM/latest/UserGuide/using-service-linked-roles.html) or use the following AWS CLI command: `aws iam create-service-linked-role --aws-service-name es.amazonaws.com`

- **CUMULUS-802**

  - ECS `maxInstances` must be greater than `minInstances`. If you use defaults, no change is required.

- **CUMULUS-1269**
  - Brought Cumulus data models in line with CNM JSON schema:
    - Renamed file object `fileType` field to `type`
    - Renamed file object `fileSize` field to `size`
    - Renamed file object `checksumValue` field to `checksum` where not already done.
    - Added `ancillary` and `linkage` type support to file objects.

### Added

- **CUMULUS-799**

  - Added an S3 Access Metrics package which will take S3 Server Access Logs and
    write access metrics to CloudWatch

- **CUMULUS-1242** - Added `sqs2sfThrottle` lambda. The lambda reads SQS messages for queued executions and uses semaphores to only start new executions if the maximum number of executions defined for the priority key (`cumulus_meta.priorityKey`) has not been reached. Any SQS messages that are read but not used to start executions remain in the queue.

- **CUMULUS-1240**

  - Added `sfSemaphoreDown` lambda. This lambda receives SNS messages and for each message it decrements the semaphore used to track the number of running executions if:
    - the message is for a completed/failed workflow AND
    - the message contains a level of priority (`cumulus_meta.priorityKey`)
  - Added `sfSemaphoreDown` lambda as a subscriber to the `sfTracker` SNS topic

- **CUMULUS-1265**

  - Added `apiConfigs` configuration option to configure API Gateway to be private
  - All internal lambdas configured to run inside the VPC by default
  - Removed references to `NoVpc` lambdas from documentation and `example` folder.

- **CUMULUS-802**
  - Adds autoscaling of ECS clusters
  - Adds autoscaling of ECS services that are handling StepFunction activities

## Changed

- Updated `@cumulus/ingest/http/httpMixin.list()` to trim trailing spaces on discovered filenames

- **CUMULUS-1310**

  - Database resources (DynamoDB, ElasticSearch) have been moved to an independent `db` stack.
    This will enable future updates to avoid affecting database resources or requiring migrations.
    Migrations for this version will need to be user-managed.
    (e.g. [elasticsearch](https://docs.aws.amazon.com/elasticsearch-service/latest/developerguide/es-version-migration.html#snapshot-based-migration) and [dynamoDB](https://docs.aws.amazon.com/datapipeline/latest/DeveloperGuide/dp-template-exports3toddb.html)).
    Order of stack deployment is `iam` -> `db` -> `app`.
  - All stacks can now be deployed using a single `config.yml` file, i.e.: `kes cf deploy --kes-folder app --template node_modules/@cumulus/deployment/[iam|db|app] [...]`
    Backwards-compatible. Please re-run `npm run bootstrap` to build new `kes` overrides.
    Deployment docs have been updated to show how to deploy a single-config Cumulus instance.
  - `params` fields should now be nested under the stack key (i.e. `app`, `db` or `iam`) to provide Parameters for a particular stack's cloudformation template,
    for use with single-config instances. Keys _must_ match the name of the deployment package folder (`app`, `db`, or `iam`).
    Backwards-compatible with multi-config setups.
  - `stackName` and `stackNameNoDash` have been retired as user-facing config parameters. Use `prefix` and `prefixNoDash` instead.
    This will be used to create stack names for all stacks in a single-config use case.
    `stackName` may still be used as an override in multi-config usage, although this is discouraged.
    Warning: overriding the `db` stack's `stackName` will require you to set `dbStackName` in your `app/config.yml`.
    This parameter is required to fetch outputs from the `db` stack to reference in the `app` stack.
  - The `iams` section in `app/config.yml` IAM roles has been retired as a user-facing parameter,
    _unless_ your IAM role ARNs do not match the convention shown in `@cumulus/deployment/app/config.yml`
    In that case, overriding `iams` in your own config is recommended.
  - `iam` and `db` `cloudformation.yml` file names will have respective prefixes (e.g `iam.cloudformation.yml`).
  - Cumulus will now only attempt to create reconciliation reports for buckets of the `private`, `public` and `protected` types.
  - Cumulus will no longer set up its own security group.
    To pass a pre-existing security group for in-VPC deployments as a parameter to the Cumulus template, populate `vpc.securityGroup` in `config.yml`.
    This security group must allow inbound HTTP(S) traffic (Port 443). SSH traffic (Port 22) must be permitted for SSH access to ECS instances.
  - Deployment docs have been updated with examples for the new deployment model.

- **CUMULUS-1236**

  - Moves access to public files behind the distribution endpoint. Authentication is not required, but direct http access has been disallowed.

- **CUMULUS-1223**

  - Adds unauthenticated access for public bucket files to the Distribution API. Public files should be requested the same way as protected files, but for public files a redirect to a self-signed S3 URL will happen without requiring authentication with Earthdata login.

- **CUMULUS-1232**

  - Unifies duplicate handling in `ingest/granule.handleDuplicateFile` for maintainability.
  - Changed `ingest/granule.ingestFile` and `move-granules/index.moveFileRequest` to use new function.
  - Moved file versioning code to `ingest/granule.moveGranuleFileWithVersioning`
  - `ingest/granule.verifyFile` now also tests `file.size` for verification if it is in the file record and throws
    `UnexpectedFileSize` error for file size not matching input.
  - `ingest/granule.verifyFile` logs warnings if checksum and/or file size are not available.

- **CUMULUS-1193**

  - Moved reindex CLI functionality to an API endpoint. See [API docs](https://nasa.github.io/cumulus-api/#elasticsearch-1)

- **CUMULUS-1207**
  - No longer disable lambda event source mappings when disabling a rule

### Fixed

- Updated Lerna publish script so that published Cumulus packages will pin their dependencies on other Cumulus packages to exact versions (e.g. `1.12.1` instead of `^1.12.1`)

- **CUMULUS-1203**

  - Fixes IAM template's use of intrinsic functions such that IAM template overrides now work with kes

- **CUMULUS-1268**
  - Deployment will not fail if there are no ES alarms or ECS services

## [v1.12.1] - 2019-4-8

## [v1.12.0] - 2019-4-4

Note: There was an issue publishing 1.12.0. Upgrade to 1.12.1.

### BREAKING CHANGES

- **CUMULUS-1139**

  - `granule.applyWorkflow` uses the new-style granule record as input to workflows.

- **CUMULUS-1171**

  - Fixed provider handling in the API to make it consistent between protocols.
    NOTE: This is a breaking change. When applying this upgrade, users will need to:
    1. Disable all workflow rules
    2. Update any `http` or `https` providers so that the host field only
       contains a valid hostname or IP address, and the port field contains the
       provider port.
    3. Perform the deployment
    4. Re-enable workflow rules

- **CUMULUS-1176**:

  - `@cumulus/move-granules` input expectations have changed. `@cumulus/files-to-granules` is a new intermediate task to perform input translation in the old style.
    See the Added and Changed sections of this release changelog for more information.

- **CUMULUS-670**

  - The behavior of ParsePDR and related code has changed in this release. PDRs with FILE_TYPEs that do not conform to the PDR ICD (+ TGZ) (https://cdn.earthdata.nasa.gov/conduit/upload/6376/ESDS-RFC-030v1.0.pdf) will fail to parse.

- **CUMULUS-1208**
  - The granule object input to `@cumulus/queue-granules` will now be added to ingest workflow messages **as is**. In practice, this means that if you are using `@cumulus/queue-granules` to trigger ingest workflows and your granule objects input have invalid properties, then your ingest workflows will fail due to schema validation errors.

### Added

- **CUMULUS-777**
  - Added new cookbook entry on configuring Cumulus to track ancillary files.
- **CUMULUS-1183**
  - Kes overrides will now abort with a warning if a workflow step is configured without a corresponding
    lambda configuration
- **CUMULUS-1223**

  - Adds convenience function `@cumulus/common/bucketsConfigJsonObject` for fetching stack's bucket configuration as an object.

- **CUMULUS-853**
  - Updated FakeProcessing example lambda to include option to generate fake browse
  - Added feature documentation for ancillary metadata export, a new cookbook entry describing a workflow with ancillary metadata generation(browse), and related task definition documentation
- **CUMULUS-805**
  - Added a CloudWatch alarm to check running ElasticSearch instances, and a CloudWatch dashboard to view the health of ElasticSearch
  - Specify `AWS_REGION` in `.env` to be used by deployment script
- **CUMULUS-803**
  - Added CloudWatch alarms to check running tasks of each ECS service, and add the alarms to CloudWatch dashboard
- **CUMULUS-670**
  - Added Ancillary Metadata Export feature (see https://nasa.github.io/cumulus/docs/features/ancillary_metadata for more information)
  - Added new Collection file parameter "fileType" that allows configuration of workflow granule file fileType
- **CUMULUS-1184** - Added kes logging output to ensure we always see the state machine reference before failures due to configuration
- **CUMULUS-1105** - Added a dashboard endpoint to serve the dashboard from an S3 bucket
- **CUMULUS-1199** - Moves `s3credentials` endpoint from the backend to the distribution API.
- **CUMULUS-666**
  - Added `@api/endpoints/s3credentials` to allow EarthData Login authorized users to retrieve temporary security credentials for same-region direct S3 access.
- **CUMULUS-671**
  - Added `@packages/integration-tests/api/distribution/getDistributionApiS3SignedUrl()` to return the S3 signed URL for a file protected by the distribution API
- **CUMULUS-672**
  - Added `cmrMetadataFormat` and `cmrConceptId` to output for individual granules from `@cumulus/post-to-cmr`. `cmrMetadataFormat` will be read from the `cmrMetadataFormat` generated for each granule in `@cumulus/cmrjs/publish2CMR()`
  - Added helpers to `@packages/integration-tests/api/distribution`:
    - `getDistributionApiFileStream()` returns a stream to download files protected by the distribution API
    - `getDistributionFileUrl()` constructs URLs for requesting files from the distribution API
- **CUMULUS-1185** `@cumulus/api/models/Granule.removeGranuleFromCmrByGranule` to replace `@cumulus/api/models/Granule.removeGranuleFromCmr` and use the Granule UR from the CMR metadata to remove the granule from CMR

- **CUMULUS-1101**

  - Added new `@cumulus/checksum` package. This package provides functions to calculate and validate checksums.
  - Added new checksumming functions to `@cumulus/common/aws`: `calculateS3ObjectChecksum` and `validateS3ObjectChecksum`, which depend on the `checksum` package.

- CUMULUS-1171

  - Added `@cumulus/common` API documentation to `packages/common/docs/API.md`
  - Added an `npm run build-docs` task to `@cumulus/common`
  - Added `@cumulus/common/string#isValidHostname()`
  - Added `@cumulus/common/string#match()`
  - Added `@cumulus/common/string#matches()`
  - Added `@cumulus/common/string#toLower()`
  - Added `@cumulus/common/string#toUpper()`
  - Added `@cumulus/common/URLUtils#buildURL()`
  - Added `@cumulus/common/util#isNil()`
  - Added `@cumulus/common/util#isNull()`
  - Added `@cumulus/common/util#isUndefined()`
  - Added `@cumulus/common/util#negate()`

- **CUMULUS-1176**

  - Added new `@cumulus/files-to-granules` task to handle converting file array output from `cumulus-process` tasks into granule objects.
    Allows simplification of `@cumulus/move-granules` and `@cumulus/post-to-cmr`, see Changed section for more details.

- CUMULUS-1151 Compare the granule holdings in CMR with Cumulus' internal data store
- CUMULUS-1152 Compare the granule file holdings in CMR with Cumulus' internal data store

### Changed

- **CUMULUS-1216** - Updated `@cumulus/ingest/granule/ingestFile` to download files to expected staging location.
- **CUMULUS-1208** - Updated `@cumulus/ingest/queue/enqueueGranuleIngestMessage()` to not transform granule object passed to it when building an ingest message
- **CUMULUS-1198** - `@cumulus/ingest` no longer enforces any expectations about whether `provider_path` contains a leading slash or not.
- **CUMULUS-1170**
  - Update scripts and docs to use `npm` instead of `yarn`
  - Use `package-lock.json` files to ensure matching versions of npm packages
  - Update CI builds to use `npm ci` instead of `npm install`
- **CUMULUS-670**
  - Updated ParsePDR task to read standard PDR types+ (+ tgz as an external customer requirement) and add a fileType to granule-files on Granule discovery
  - Updated ParsePDR to fail if unrecognized type is used
  - Updated all relevant task schemas to include granule->files->filetype as a string value
  - Updated tests/test fixtures to include the fileType in the step function/task inputs and output validations as needed
  - Updated MoveGranules task to handle incoming configuration with new "fileType" values and to add them as appropriate to the lambda output.
  - Updated DiscoverGranules step/related workflows to read new Collection file parameter fileType that will map a discovered file to a workflow fileType
  - Updated CNM parser to add the fileType to the defined granule file fileType on ingest and updated integration tests to verify/validate that behavior
  - Updated generateEcho10XMLString in cmr-utils.js to use a map/related library to ensure order as CMR requires ordering for their online resources.
  - Updated post-to-cmr task to appropriately export CNM filetypes to CMR in echo10/UMM exports
- **CUMULUS-1139** - Granules stored in the API contain a `files` property. That schema has been greatly
  simplified and now better matches the CNM format.
  - The `name` property has been renamed to `fileName`.
  - The `filepath` property has been renamed to `key`.
  - The `checksumValue` property has been renamed to `checksum`.
  - The `path` property has been removed.
  - The `url_path` property has been removed.
  - The `filename` property (which contained an `s3://` URL) has been removed, and the `bucket`
    and `key` properties should be used instead. Any requests sent to the API containing a `granule.files[].filename`
    property will be rejected, and any responses coming back from the API will not contain that
    `filename` property.
  - A `source` property has been added, which is a URL indicating the original source of the file.
  - `@cumulus/ingest/granule.moveGranuleFiles()` no longer includes a `filename` field in its
    output. The `bucket` and `key` fields should be used instead.
- **CUMULUS-672**

  - Changed `@cumulus/integration-tests/api/EarthdataLogin.getEarthdataLoginRedirectResponse` to `@cumulus/integration-tests/api/EarthdataLogin.getEarthdataAccessToken`. The new function returns an access response from Earthdata login, if successful.
  - `@cumulus/integration-tests/cmr/getOnlineResources` now accepts an object of options, including `cmrMetadataFormat`. Based on the `cmrMetadataFormat`, the function will correctly retrieve the online resources for each metadata format (ECHO10, UMM-G)

- **CUMULUS-1101**

  - Moved `@cumulus/common/file/getFileChecksumFromStream` into `@cumulus/checksum`, and renamed it to `generateChecksumFromStream`.
    This is a breaking change for users relying on `@cumulus/common/file/getFileChecksumFromStream`.
  - Refactored `@cumulus/ingest/Granule` to depend on new `common/aws` checksum functions and remove significantly present checksumming code.
    - Deprecated `@cumulus/ingest/granule.validateChecksum`. Replaced with `@cumulus/ingest/granule.verifyFile`.
    - Renamed `granule.getChecksumFromFile` to `granule.retrieveSuppliedFileChecksumInformation` to be more accurate.
  - Deprecated `@cumulus/common/aws.checksumS3Objects`. Use `@cumulus/common/aws.calculateS3ObjectChecksum` instead.

- CUMULUS-1171

  - Fixed provider handling in the API to make it consistent between protocols.
    Before this change, FTP providers were configured using the `host` and
    `port` properties. HTTP providers ignored `port` and `protocol`, and stored
    an entire URL in the `host` property. Updated the API to only accept valid
    hostnames or IP addresses in the `provider.host` field. Updated ingest code
    to properly build HTTP and HTTPS URLs from `provider.protocol`,
    `provider.host`, and `provider.port`.
  - The default provider port was being set to 21, no matter what protocol was
    being used. Removed that default.

- **CUMULUS-1176**

  - `@cumulus/move-granules` breaking change:
    Input to `move-granules` is now expected to be in the form of a granules object (i.e. `{ granules: [ { ... }, { ... } ] }`);
    For backwards compatibility with array-of-files outputs from processing steps, use the new `@cumulus/files-to-granules` task as an intermediate step.
    This task will perform the input translation. This change allows `move-granules` to be simpler and behave more predictably.
    `config.granuleIdExtraction` and `config.input_granules` are no longer needed/used by `move-granules`.
  - `@cumulus/post-to-cmr`: `config.granuleIdExtraction` is no longer needed/used by `post-to-cmr`.

- CUMULUS-1174
  - Better error message and stacktrace for S3KeyPairProvider error reporting.

### Fixed

- **CUMULUS-1218** Reconciliation report will now scan only completed granules.
- `@cumulus/api` files and granules were not getting indexed correctly because files indexing was failing in `db-indexer`
- `@cumulus/deployment` A bug in the Cloudformation template was preventing the API from being able to be launched in a VPC, updated the IAM template to give the permissions to be able to run the API in a VPC

### Deprecated

- `@cumulus/api/models/Granule.removeGranuleFromCmr`, instead use `@cumulus/api/models/Granule.removeGranuleFromCmrByGranule`
- `@cumulus/ingest/granule.validateChecksum`, instead use `@cumulus/ingest/granule.verifyFile`
- `@cumulus/common/aws.checksumS3Objects`, instead use `@cumulus/common/aws.calculateS3ObjectChecksum`
- `@cumulus/cmrjs`: `getGranuleId` and `getCmrFiles` are deprecated due to changes in input handling.

## [v1.11.3] - 2019-3-5

### Added

- **CUMULUS-1187** - Added `@cumulus/ingest/granule/duplicateHandlingType()` to determine how duplicate files should be handled in an ingest workflow

### Fixed

- **CUMULUS-1187** - workflows not respecting the duplicate handling value specified in the collection
- Removed refreshToken schema requirement for OAuth

## [v1.11.2] - 2019-2-15

### Added

- CUMULUS-1169
  - Added a `@cumulus/common/StepFunctions` module. It contains functions for querying the AWS
    StepFunctions API. These functions have the ability to retry when a ThrottlingException occurs.
  - Added `@cumulus/common/aws.retryOnThrottlingException()`, which will wrap a function in code to
    retry on ThrottlingExceptions.
  - Added `@cumulus/common/test-utils.throttleOnce()`, which will cause a function to return a
    ThrottlingException the first time it is called, then return its normal result after that.
- CUMULUS-1103 Compare the collection holdings in CMR with Cumulus' internal data store
- CUMULUS-1099 Add support for UMMG JSON metadata versions > 1.4.
  - If a version is found in the metadata object, that version is used for processing and publishing to CMR otherwise, version 1.4 is assumed.
- CUMULUS-678
  - Added support for UMMG json v1.4 metadata files.
    `reconcileCMRMetadata` added to `@cumulus/cmrjs` to update metadata record with new file locations.
    `@cumulus/common/errors` adds two new error types `CMRMetaFileNotFound` and `InvalidArgument`.
    `@cumulus/common/test-utils` adds new function `randomId` to create a random string with id to help in debugging.
    `@cumulus/common/BucketsConfig` adds a new helper class `BucketsConfig` for working with bucket stack configuration and bucket names.
    `@cumulus/common/aws` adds new function `s3PutObjectTagging` as a convenience for the aws [s3().putObjectTagging](https://docs.aws.amazon.com/AWSJavaScriptSDK/latest/AWS/S3.html#putObjectTagging-property) function.
    `@cumulus/cmrjs` Adds: - `isCMRFile` - Identify an echo10(xml) or UMMG(json) metadata file. - `metadataObjectFromCMRFile` Read and parse CMR XML file from s3. - `updateCMRMetadata` Modify a cmr metadata (xml/json) file with updated information. - `publish2CMR` Posts XML or UMMG CMR data to CMR service. - `reconcileCMRMetadata` Reconciles cmr metadata file after a file moves.
- Adds some ECS and other permissions to StepRole to enable running ECS tasks from a workflow
- Added Apache logs to cumulus api and distribution lambdas
- **CUMULUS-1119** - Added `@cumulus/integration-tests/api/EarthdataLogin.getEarthdataLoginRedirectResponse` helper for integration tests to handle login with Earthdata and to return response from redirect to Cumulus API
- **CUMULUS-673** Added `@cumulus/common/file/getFileChecksumFromStream` to get file checksum from a readable stream

### Fixed

- CUMULUS-1123
  - Cloudformation template overrides now work as expected

### Changed

- CUMULUS-1169
  - Deprecated the `@cumulus/common/step-functions` module.
  - Updated code that queries the StepFunctions API to use the retry-enabled functions from
    `@cumulus/common/StepFunctions`
- CUMULUS-1121
  - Schema validation is now strongly enforced when writing to the database.
    Additional properties are not allowed and will result in a validation error.
- CUMULUS-678
  `tasks/move-granules` simplified and refactored to use functionality from cmrjs.
  `ingest/granules.moveGranuleFiles` now just moves granule files and returns a list of the updated files. Updating metadata now handled by `@cumulus/cmrjs/reconcileCMRMetadata`.
  `move-granules.updateGranuleMetadata` refactored and bugs fixed in the case of a file matching multiple collection.files.regexps.
  `getCmrXmlFiles` simplified and now only returns an object with the cmrfilename and the granuleId.
  `@cumulus/test-processing` - test processing task updated to generate UMM-G metadata

- CUMULUS-1043

  - `@cumulus/api` now uses [express](http://expressjs.com/) as the API engine.
  - All `@cumulus/api` endpoints on ApiGateway are consolidated to a single endpoint the uses `{proxy+}` definition.
  - All files under `packages/api/endpoints` along with associated tests are updated to support express's request and response objects.
  - Replaced environment variables `internal`, `bucket` and `systemBucket` with `system_bucket`.
  - Update `@cumulus/integration-tests` to work with updated cumulus-api express endpoints

- `@cumulus/integration-tests` - `buildAndExecuteWorkflow` and `buildWorkflow` updated to take a `meta` param to allow for additional fields to be added to the workflow `meta`

- **CUMULUS-1049** Updated `Retrieve Execution Status API` in `@cumulus/api`: If the execution doesn't exist in Step Function API, Cumulus API returns the execution status information from the database.

- **CUMULUS-1119**
  - Renamed `DISTRIBUTION_URL` environment variable to `DISTRIBUTION_ENDPOINT`
  - Renamed `DEPLOYMENT_ENDPOINT` environment variable to `DISTRIBUTION_REDIRECT_ENDPOINT`
  - Renamed `API_ENDPOINT` environment variable to `TOKEN_REDIRECT_ENDPOINT`

### Removed

- Functions deprecated before 1.11.0:
  - @cumulus/api/models/base: static Manager.createTable() and static Manager.deleteTable()
  - @cumulus/ingest/aws/S3
  - @cumulus/ingest/aws/StepFunction.getExecution()
  - @cumulus/ingest/aws/StepFunction.pullEvent()
  - @cumulus/ingest/consumer.Consume
  - @cumulus/ingest/granule/Ingest.getBucket()

### Deprecated

`@cmrjs/ingestConcept`, instead use the CMR object methods. `@cmrjs/CMR.ingestGranule` or `@cmrjs/CMR.ingestCollection`
`@cmrjs/searchConcept`, instead use the CMR object methods. `@cmrjs/CMR.searchGranules` or `@cmrjs/CMR.searchCollections`
`@cmrjs/deleteConcept`, instead use the CMR object methods. `@cmrjs/CMR.deleteGranule` or `@cmrjs/CMR.deleteCollection`

## [v1.11.1] - 2018-12-18

**Please Note**

- Ensure your `app/config.yml` has a `clientId` specified in the `cmr` section. This will allow CMR to identify your requests for better support and metrics.
  - For an example, please see [the example config](https://github.com/nasa/cumulus/blob/1c7e2bf41b75da9f87004c4e40fbcf0f39f56794/example/app/config.yml#L128).

### Added

- Added a `/tokenDelete` endpoint in `@cumulus/api` to delete access token records

### Changed

- CUMULUS-678
  `@cumulus/ingest/crypto` moved and renamed to `@cumulus/common/key-pair-provider`
  `@cumulus/ingest/aws` function: `KMSDecryptionFailed` and class: `KMS` extracted and moved to `@cumulus/common` and `KMS` is exported as `KMSProvider` from `@cumulus/common/key-pair-provider`
  `@cumulus/ingest/granule` functions: `publish`, `getGranuleId`, `getXMLMetadataAsString`, `getMetadataBodyAndTags`, `parseXmlString`, `getCmrXMLFiles`, `postS3Object`, `contructOnlineAccessUrls`, `updateMetadata`, extracted and moved to `@cumulus/cmrjs`
  `getGranuleId`, `getCmrXMLFiles`, `publish`, `updateMetadata` removed from `@cumulus/ingest/granule` and added to `@cumulus/cmrjs`;
  `updateMetadata` renamed `updateCMRMetadata`.
  `@cumulus/ingest` test files renamed.
- **CUMULUS-1070**
  - Add `'Client-Id'` header to all `@cumulus/cmrjs` requests (made via `searchConcept`, `ingestConcept`, and `deleteConcept`).
  - Updated `cumulus/example/app/config.yml` entry for `cmr.clientId` to use stackName for easier CMR-side identification.

## [v1.11.0] - 2018-11-30

**Please Note**

- Redeploy IAM roles:
  - CUMULUS-817 includes a migration that requires reconfiguration/redeployment of IAM roles. Please see the [upgrade instructions](https://nasa.github.io/cumulus/docs/upgrade/1.11.0) for more information.
  - CUMULUS-977 includes a few new SNS-related permissions added to the IAM roles that will require redeployment of IAM roles.
- `cumulus-message-adapter` v1.0.13+ is required for `@cumulus/api` granule reingest API to work properly. The latest version should be downloaded automatically by kes.
- A `TOKEN_SECRET` value (preferably 256-bit for security) must be added to `.env` to securely sign JWTs used for authorization in `@cumulus/api`

### Changed

- **CUUMULUS-1000** - Distribution endpoint now persists logins, instead of
  redirecting to Earthdata Login on every request
- **CUMULUS-783 CUMULUS-790** - Updated `@cumulus/sync-granule` and `@cumulus/move-granules` tasks to always overwrite existing files for manually-triggered reingest.
- **CUMULUS-906** - Updated `@cumulus/api` granule reingest API to
  - add `reingestGranule: true` and `forceDuplicateOverwrite: true` to Cumulus message `cumulus_meta.cumulus_context` field to indicate that the workflow is a manually triggered re-ingest.
  - return warning message to operator when duplicateHandling is not `replace`
  - `cumulus-message-adapter` v1.0.13+ is required.
- **CUMULUS-793** - Updated the granule move PUT request in `@cumulus/api` to reject the move with a 409 status code if one or more of the files already exist at the destination location
- Updated `@cumulus/helloworld` to use S3 to store state for pass on retry tests
- Updated `@cumulus/ingest`:
  - [Required for MAAP] `http.js#list` will now find links with a trailing whitespace
  - Removed code from `granule.js` which looked for files in S3 using `{ Bucket: discoveredFile.bucket, Key: discoveredFile.name }`. This is obsolete since `@cumulus/ingest` uses a `file-staging` and `constructCollectionId()` directory prefixes by default.
- **CUMULUS-989**
  - Updated `@cumulus/api` to use [JWT (JSON Web Token)](https://jwt.io/introduction/) as the transport format for API authorization tokens and to use JWT verification in the request authorization
  - Updated `/token` endpoint in `@cumulus/api` to return tokens as JWTs
  - Added a `/refresh` endpoint in `@cumulus/api` to request new access tokens from the OAuth provider using the refresh token
  - Added `refreshAccessToken` to `@cumulus/api/lib/EarthdataLogin` to manage refresh token requests with the Earthdata OAuth provider

### Added

- **CUMULUS-1050**
  - Separated configuration flags for originalPayload/finalPayload cleanup such that they can be set to different retention times
- **CUMULUS-798**
  - Added daily Executions cleanup CloudWatch event that triggers cleanExecutions lambda
  - Added cleanExecutions lambda that removes finalPayload/originalPayload field entries for records older than configured timeout value (execution_payload_retention_period), with a default of 30 days
- **CUMULUS-815/816**
  - Added 'originalPayload' and 'finalPayload' fields to Executions table
  - Updated Execution model to populate originalPayload with the execution payload on record creation
  - Updated Execution model code to populate finalPayload field with the execution payload on execution completion
  - Execution API now exposes the above fields
- **CUMULUS-977**
  - Rename `kinesisConsumer` to `messageConsumer` as it handles both Kinesis streams and SNS topics as of this version.
  - Add `sns`-type rule support. These rules create a subscription between an SNS topic and the `messageConsumer`.
    When a message is received, `messageConsumer` is triggered and passes the SNS message (JSON format expected) in
    its entirety to the workflow in the `payload` field of the Cumulus message. For more information on sns-type rules,
    see the [documentation](https://nasa.github.io/cumulus/docs/data-cookbooks/setup#rules).
- **CUMULUS-975**
  - Add `KinesisInboundEventLogger` and `KinesisOutboundEventLogger` API lambdas. These lambdas
    are utilized to dump incoming and outgoing ingest workflow kinesis streams
    to cloudwatch for analytics in case of AWS/stream failure.
  - Update rules model to allow tracking of log_event ARNs related to
    Rule event logging. Kinesis rule types will now automatically log
    incoming events via a Kinesis event triggered lambda.
    CUMULUS-975-migration-4
  - Update migration code to require explicit migration names per run
  - Added migration_4 to migrate/update existing Kinesis rules to have a log event mapping
  - Added new IAM policy for migration lambda
- **CUMULUS-775**
  - Adds a instance metadata endpoint to the `@cumulus/api` package.
  - Adds a new convenience function `hostId` to the `@cumulus/cmrjs` to help build environment specific cmr urls.
  - Fixed `@cumulus/cmrjs.searchConcept` to search and return CMR results.
  - Modified `@cumulus/cmrjs.CMR.searchGranule` and `@cumulus/cmrjs.CMR.searchCollection` to include CMR's provider as a default parameter to searches.
- **CUMULUS-965**
  - Add `@cumulus/test-data.loadJSONTestData()`,
    `@cumulus/test-data.loadTestData()`, and
    `@cumulus/test-data.streamTestData()` to safely load test data. These
    functions should be used instead of using `require()` to load test data,
    which could lead to tests interfering with each other.
  - Add a `@cumulus/common/util/deprecate()` function to mark a piece of code as
    deprecated
- **CUMULUS-986**
  - Added `waitForTestExecutionStart` to `@cumulus/integration-tests`
- **CUMULUS-919**
  - In `@cumulus/deployment`, added support for NGAP permissions boundaries for IAM roles with `useNgapPermissionBoundary` flag in `iam/config.yml`. Defaults to false.

### Fixed

- Fixed a bug where FTP sockets were not closed after an error, keeping the Lambda function active until it timed out [CUMULUS-972]
- **CUMULUS-656**
  - The API will no longer allow the deletion of a provider if that provider is
    referenced by a rule
  - The API will no longer allow the deletion of a collection if that collection
    is referenced by a rule
- Fixed a bug where `@cumulus/sf-sns-report` was not pulling large messages from S3 correctly.

### Deprecated

- `@cumulus/ingest/aws/StepFunction.pullEvent()`. Use `@cumulus/common/aws.pullStepFunctionEvent()`.
- `@cumulus/ingest/consumer.Consume` due to unpredictable implementation. Use `@cumulus/ingest/consumer.Consumer`.
  Call `Consumer.consume()` instead of `Consume.read()`.

## [v1.10.4] - 2018-11-28

### Added

- **CUMULUS-1008**
  - New `config.yml` parameter for SQS consumers: `sqs_consumer_rate: (default 500)`, which is the maximum number of
    messages the consumer will attempt to process per execution. Currently this is only used by the sf-starter consumer,
    which runs every minute by default, making this a messages-per-minute upper bound. SQS does not guarantee the number
    of messages returned per call, so this is not a fixed rate of consumption, only attempted number of messages received.

### Deprecated

- `@cumulus/ingest/consumer.Consume` due to unpredictable implementation. Use `@cumulus/ingest/consumer.Consumer`.

### Changed

- Backported update of `packages/api` dependency `@mapbox/dyno` to `1.4.2` to mitigate `event-stream` vulnerability.

## [v1.10.3] - 2018-10-31

### Added

- **CUMULUS-817**
  - Added AWS Dead Letter Queues for lambdas that are scheduled asynchronously/such that failures show up only in cloudwatch logs.
- **CUMULUS-956**
  - Migrated developer documentation and data-cookbooks to Docusaurus
    - supports versioning of documentation
  - Added `docs/docs-how-to.md` to outline how to do things like add new docs or locally install for testing.
  - Deployment/CI scripts have been updated to work with the new format
- **CUMULUS-811**
  - Added new S3 functions to `@cumulus/common/aws`:
    - `aws.s3TagSetToQueryString`: converts S3 TagSet array to querystring (for use with upload()).
    - `aws.s3PutObject`: Returns promise of S3 `putObject`, which puts an object on S3
    - `aws.s3CopyObject`: Returns promise of S3 `copyObject`, which copies an object in S3 to a new S3 location
    - `aws.s3GetObjectTagging`: Returns promise of S3 `getObjectTagging`, which returns an object containing an S3 TagSet.
  - `@/cumulus/common/aws.s3PutObject` defaults to an explicit `ACL` of 'private' if not overridden.
  - `@/cumulus/common/aws.s3CopyObject` defaults to an explicit `TaggingDirective` of 'COPY' if not overridden.

### Deprecated

- **CUMULUS-811**
  - Deprecated `@cumulus/ingest/aws.S3`. Member functions of this class will now
    log warnings pointing to similar functionality in `@cumulus/common/aws`.

## [v1.10.2] - 2018-10-24

### Added

- **CUMULUS-965**
  - Added a `@cumulus/logger` package
- **CUMULUS-885**
  - Added 'human readable' version identifiers to Lambda Versioning lambda aliases
- **CUMULUS-705**
  - Note: Make sure to update the IAM stack when deploying this update.
  - Adds an AsyncOperations model and associated DynamoDB table to the
    `@cumulus/api` package
  - Adds an /asyncOperations endpoint to the `@cumulus/api` package, which can
    be used to fetch the status of an AsyncOperation.
  - Adds a /bulkDelete endpoint to the `@cumulus/api` package, which performs an
    asynchronous bulk-delete operation. This is a stub right now which is only
    intended to demonstration how AsyncOperations work.
  - Adds an AsyncOperation ECS task to the `@cumulus/api` package, which will
    fetch an Lambda function, run it in ECS, and then store the result to the
    AsyncOperations table in DynamoDB.
- **CUMULUS-851** - Added workflow lambda versioning feature to allow in-flight workflows to use lambda versions that were in place when a workflow was initiated

  - Updated Kes custom code to remove logic that used the CMA file key to determine template compilation logic. Instead, utilize a `customCompilation` template configuration flag to indicate a template should use Cumulus's kes customized methods instead of 'core'.
  - Added `useWorkflowLambdaVersions` configuration option to enable the lambdaVersioning feature set. **This option is set to true by default** and should be set to false to disable the feature.
  - Added uniqueIdentifier configuration key to S3 sourced lambdas to optionally support S3 lambda resource versioning within this scheme. This key must be unique for each modified version of the lambda package and must be updated in configuration each time the source changes.
  - Added a new nested stack template that will create a `LambdaVersions` stack that will take lambda parameters from the base template, generate lambda versions/aliases and return outputs with references to the most 'current' lambda alias reference, and updated 'core' template to utilize these outputs (if `useWorkflowLambdaVersions` is enabled).

- Created a `@cumulus/api/lib/OAuth2` interface, which is implemented by the
  `@cumulus/api/lib/EarthdataLogin` and `@cumulus/api/lib/GoogleOAuth2` classes.
  Endpoints that need to handle authentication will determine which class to use
  based on environment variables. This also greatly simplifies testing.
- Added `@cumulus/api/lib/assertions`, containing more complex AVA test assertions
- Added PublishGranule workflow to publish a granule to CMR without full reingest. (ingest-in-place capability)

- `@cumulus/integration-tests` new functionality:
  - `listCollections` to list collections from a provided data directory
  - `deleteCollection` to delete list of collections from a deployed stack
  - `cleanUpCollections` combines the above in one function.
  - `listProviders` to list providers from a provided data directory
  - `deleteProviders` to delete list of providers from a deployed stack
  - `cleanUpProviders` combines the above in one function.
  - `@cumulus/integrations-tests/api.js`: `deleteGranule` and `deletePdr` functions to make `DELETE` requests to Cumulus API
  - `rules` API functionality for posting and deleting a rule and listing all rules
  - `wait-for-deploy` lambda for use in the redeployment tests
- `@cumulus/ingest/granule.js`: `ingestFile` inserts new `duplicate_found: true` field in the file's record if a duplicate file already exists on S3.
- `@cumulus/api`: `/execution-status` endpoint requests and returns complete execution output if execution output is stored in S3 due to size.
- Added option to use environment variable to set CMR host in `@cumulus/cmrjs`.
- **CUMULUS-781** - Added integration tests for `@cumulus/sync-granule` when `duplicateHandling` is set to `replace` or `skip`
- **CUMULUS-791** - `@cumulus/move-granules`: `moveFileRequest` inserts new `duplicate_found: true` field in the file's record if a duplicate file already exists on S3. Updated output schema to document new `duplicate_found` field.

### Removed

- Removed `@cumulus/common/fake-earthdata-login-server`. Tests can now create a
  service stub based on `@cumulus/api/lib/OAuth2` if testing requires handling
  authentication.

### Changed

- **CUMULUS-940** - modified `@cumulus/common/aws` `receiveSQSMessages` to take a parameter object instead of positional parameters. All defaults remain the same, but now access to long polling is available through `options.waitTimeSeconds`.
- **CUMULUS-948** - Update lambda functions `CNMToCMA` and `CnmResponse` in the `cumulus-data-shared` bucket and point the default stack to them.
- **CUMULUS-782** - Updated `@cumulus/sync-granule` task and `Granule.ingestFile` in `@cumulus/ingest` to keep both old and new data when a destination file with different checksum already exists and `duplicateHandling` is `version`
- Updated the config schema in `@cumulus/move-granules` to include the `moveStagedFiles` param.
- **CUMULUS-778** - Updated config schema and documentation in `@cumulus/sync-granule` to include `duplicateHandling` parameter for specifying how duplicate filenames should be handled
- **CUMULUS-779** - Updated `@cumulus/sync-granule` to throw `DuplicateFile` error when destination files already exist and `duplicateHandling` is `error`
- **CUMULUS-780** - Updated `@cumulus/sync-granule` to use `error` as the default for `duplicateHandling` when it is not specified
- **CUMULUS-780** - Updated `@cumulus/api` to use `error` as the default value for `duplicateHandling` in the `Collection` model
- **CUMULUS-785** - Updated the config schema and documentation in `@cumulus/move-granules` to include `duplicateHandling` parameter for specifying how duplicate filenames should be handled
- **CUMULUS-786, CUMULUS-787** - Updated `@cumulus/move-granules` to throw `DuplicateFile` error when destination files already exist and `duplicateHandling` is `error` or not specified
- **CUMULUS-789** - Updated `@cumulus/move-granules` to keep both old and new data when a destination file with different checksum already exists and `duplicateHandling` is `version`

### Fixed

- `getGranuleId` in `@cumulus/ingest` bug: `getGranuleId` was constructing an error using `filename` which was undefined. The fix replaces `filename` with the `uri` argument.
- Fixes to `del` in `@cumulus/api/endpoints/granules.js` to not error/fail when not all files exist in S3 (e.g. delete granule which has only 2 of 3 files ingested).
- `@cumulus/deployment/lib/crypto.js` now checks for private key existence properly.

## [v1.10.1] - 2018-09-4

### Fixed

- Fixed cloudformation template errors in `@cumulus/deployment/`
  - Replaced references to Fn::Ref: with Ref:
  - Moved long form template references to a newline

## [v1.10.0] - 2018-08-31

### Removed

- Removed unused and broken code from `@cumulus/common`
  - Removed `@cumulus/common/test-helpers`
  - Removed `@cumulus/common/task`
  - Removed `@cumulus/common/message-source`
  - Removed the `getPossiblyRemote` function from `@cumulus/common/aws`
  - Removed the `startPromisedSfnExecution` function from `@cumulus/common/aws`
  - Removed the `getCurrentSfnTask` function from `@cumulus/common/aws`

### Changed

- **CUMULUS-839** - In `@cumulus/sync-granule`, 'collection' is now an optional config parameter

### Fixed

- **CUMULUS-859** Moved duplicate code in `@cumulus/move-granules` and `@cumulus/post-to-cmr` to `@cumulus/ingest`. Fixed imports making assumptions about directory structure.
- `@cumulus/ingest/consumer` correctly limits the number of messages being received and processed from SQS. Details:
  - **Background:** `@cumulus/api` includes a lambda `<stack-name>-sqs2sf` which processes messages from the `<stack-name>-startSF` SQS queue every minute. The `sqs2sf` lambda uses `@cumulus/ingest/consumer` to receive and process messages from SQS.
  - **Bug:** More than `messageLimit` number of messages were being consumed and processed from the `<stack-name>-startSF` SQS queue. Many step functions were being triggered simultaneously by the lambda `<stack-name>-sqs2sf` (which consumes every minute from the `startSF` queue) and resulting in step function failure with the error: `An error occurred (ThrottlingException) when calling the GetExecutionHistory`.
  - **Fix:** `@cumulus/ingest/consumer#processMessages` now processes messages until `timeLimit` has passed _OR_ once it receives up to `messageLimit` messages. `sqs2sf` is deployed with a [default `messageLimit` of 10](https://github.com/nasa/cumulus/blob/670000c8a821ff37ae162385f921c40956e293f7/packages/deployment/app/config.yml#L147).
  - **IMPORTANT NOTE:** `consumer` will actually process up to `messageLimit * 2 - 1` messages. This is because sometimes `receiveSQSMessages` will return less than `messageLimit` messages and thus the consumer will continue to make calls to `receiveSQSMessages`. For example, given a `messageLimit` of 10 and subsequent calls to `receiveSQSMessages` returns up to 9 messages, the loop will continue and a final call could return up to 10 messages.

## [v1.9.1] - 2018-08-22

**Please Note** To take advantage of the added granule tracking API functionality, updates are required for the message adapter and its libraries. You should be on the following versions:

- `cumulus-message-adapter` 1.0.9+
- `cumulus-message-adapter-js` 1.0.4+
- `cumulus-message-adapter-java` 1.2.7+
- `cumulus-message-adapter-python` 1.0.5+

### Added

- **CUMULUS-687** Added logs endpoint to search for logs from a specific workflow execution in `@cumulus/api`. Added integration test.
- **CUMULUS-836** - `@cumulus/deployment` supports a configurable docker storage driver for ECS. ECS can be configured with either `devicemapper` (the default storage driver for AWS ECS-optimized AMIs) or `overlay2` (the storage driver used by the NGAP 2.0 AMI). The storage driver can be configured in `app/config.yml` with `ecs.docker.storageDriver: overlay2 | devicemapper`. The default is `overlay2`.
  - To support this configuration, a [Handlebars](https://handlebarsjs.com/) helper `ifEquals` was added to `packages/deployment/lib/kes.js`.
- **CUMULUS-836** - `@cumulus/api` added IAM roles required by the NGAP 2.0 AMI. The NGAP 2.0 AMI runs a script `register_instances_with_ssm.py` which requires the ECS IAM role to include `ec2:DescribeInstances` and `ssm:GetParameter` permissions.

### Fixed

- **CUMULUS-836** - `@cumulus/deployment` uses `overlay2` driver by default and does not attempt to write `--storage-opt dm.basesize` to fix [this error](https://github.com/moby/moby/issues/37039).
- **CUMULUS-413** Kinesis processing now captures all errors.
  - Added kinesis fallback mechanism when errors occur during record processing.
  - Adds FallbackTopicArn to `@cumulus/api/lambdas.yml`
  - Adds fallbackConsumer lambda to `@cumulus/api`
  - Adds fallbackqueue option to lambda definitions capture lambda failures after three retries.
  - Adds kinesisFallback SNS topic to signal incoming errors from kinesis stream.
  - Adds kinesisFailureSQS to capture fully failed events from all retries.
- **CUMULUS-855** Adds integration test for kinesis' error path.
- **CUMULUS-686** Added workflow task name and version tracking via `@cumulus/api` executions endpoint under new `tasks` property, and under `workflow_tasks` in step input/output.
  - Depends on `cumulus-message-adapter` 1.0.9+, `cumulus-message-adapter-js` 1.0.4+, `cumulus-message-adapter-java` 1.2.7+ and `cumulus-message-adapter-python` 1.0.5+
- **CUMULUS-771**
  - Updated sync-granule to stream the remote file to s3
  - Added integration test for ingesting granules from ftp provider
  - Updated http/https integration tests for ingesting granules from http/https providers
- **CUMULUS-862** Updated `@cumulus/integration-tests` to handle remote lambda output
- **CUMULUS-856** Set the rule `state` to have default value `ENABLED`

### Changed

- In `@cumulus/deployment`, changed the example app config.yml to have additional IAM roles

## [v1.9.0] - 2018-08-06

**Please note** additional information and upgrade instructions [here](https://nasa.github.io/cumulus/docs/upgrade/1.9.0)

### Added

- **CUMULUS-712** - Added integration tests verifying expected behavior in workflows
- **GITC-776-2** - Add support for versioned collections

### Fixed

- **CUMULUS-832**
  - Fixed indentation in example config.yml in `@cumulus/deployment`
  - Fixed issue with new deployment using the default distribution endpoint in `@cumulus/deployment` and `@cumulus/api`

## [v1.8.1] - 2018-08-01

**Note** IAM roles should be re-deployed with this release.

- **Cumulus-726**
  - Added function to `@cumulus/integration-tests`: `sfnStep` includes `getStepInput` which returns the input to the schedule event of a given step function step.
  - Added IAM policy `@cumulus/deployment`: Lambda processing IAM role includes `kinesis::PutRecord` so step function lambdas can write to kinesis streams.
- **Cumulus Community Edition**
  - Added Google OAuth authentication token logic to `@cumulus/api`. Refactored token endpoint to use environment variable flag `OAUTH_PROVIDER` when determining with authentication method to use.
  - Added API Lambda memory configuration variable `api_lambda_memory` to `@cumulus/api` and `@cumulus/deployment`.

### Changed

- **Cumulus-726**
  - Changed function in `@cumulus/api`: `models/rules.js#addKinesisEventSource` was modified to call to `deleteKinesisEventSource` with all required parameters (rule's name, arn and type).
  - Changed function in `@cumulus/integration-tests`: `getStepOutput` can now be used to return output of failed steps. If users of this function want the output of a failed event, they can pass a third parameter `eventType` as `'failure'`. This function will work as always for steps which completed successfully.

### Removed

- **Cumulus-726**

  - Configuration change to `@cumulus/deployment`: Removed default auto scaling configuration for Granules and Files DynamoDB tables.

- **CUMULUS-688**
  - Add integration test for ExecutionStatus
  - Function addition to `@cumulus/integration-tests`: `api` includes `getExecutionStatus` which returns the execution status from the Cumulus API

## [v1.8.0] - 2018-07-23

### Added

- **CUMULUS-718** Adds integration test for Kinesis triggering a workflow.

- **GITC-776-3** Added more flexibility for rules. You can now edit all fields on the rule's record
  We may need to update the api documentation to reflect this.

- **CUMULUS-681** - Add ingest-in-place action to granules endpoint

  - new applyWorkflow action at PUT /granules/{granuleid} Applying a workflow starts an execution of the provided workflow and passes the granule record as payload.
    Parameter(s):
    - workflow - the workflow name

- **CUMULUS-685** - Add parent exeuction arn to the execution which is triggered from a parent step function

### Changed

- **CUMULUS-768** - Integration tests get S3 provider data from shared data folder

### Fixed

- **CUMULUS-746** - Move granule API correctly updates record in dynamo DB and cmr xml file
- **CUMULUS-766** - Populate database fileSize field from S3 if value not present in Ingest payload

## [v1.7.1] - 2018-07-27 - [BACKPORT]

### Fixed

- **CUMULUS-766** - Backport from 1.8.0 - Populate database fileSize field from S3 if value not present in Ingest payload

## [v1.7.0] - 2018-07-02

### Please note: [Upgrade Instructions](https://nasa.github.io/cumulus/docs/upgrade/1.7.0)

### Added

- **GITC-776-2** - Add support for versioned collections
- **CUMULUS-491** - Add granule reconciliation API endpoints.
- **CUMULUS-480** Add support for backup and recovery:
  - Add DynamoDB tables for granules, executions and pdrs
  - Add ability to write all records to S3
  - Add ability to download all DynamoDB records in form json files
  - Add ability to upload records to DynamoDB
  - Add migration scripts for copying granule, pdr and execution records from ElasticSearch to DynamoDB
  - Add IAM support for batchWrite on dynamoDB
-
- **CUMULUS-508** - `@cumulus/deployment` cloudformation template allows for lambdas and ECS clusters to have multiple AZ availability.
  - `@cumulus/deployment` also ensures docker uses `devicemapper` storage driver.
- **CUMULUS-755** - `@cumulus/deployment` Add DynamoDB autoscaling support.
  - Application developers can add autoscaling and override default values in their deployment's `app/config.yml` file using a `{TableName}Table:` key.

### Fixed

- **CUMULUS-747** - Delete granule API doesn't delete granule files in s3 and granule in elasticsearch
  - update the StreamSpecification DynamoDB tables to have StreamViewType: "NEW_AND_OLD_IMAGES"
  - delete granule files in s3
- **CUMULUS-398** - Fix not able to filter executions by workflow
- **CUMULUS-748** - Fix invalid lambda .zip files being validated/uploaded to AWS
- **CUMULUS-544** - Post to CMR task has UAT URL hard-coded
  - Made configurable: PostToCmr now requires CMR_ENVIRONMENT env to be set to 'SIT' or 'OPS' for those CMR environments. Default is UAT.

### Changed

- **GITC-776-4** - Changed Discover-pdrs to not rely on collection but use provider_path in config. It also has an optional filterPdrs regex configuration parameter

- **CUMULUS-710** - In the integration test suite, `getStepOutput` returns the output of the first successful step execution or last failed, if none exists

## [v1.6.0] - 2018-06-06

### Please note: [Upgrade Instructions](https://nasa.github.io/cumulus/docs/upgrade/1.6.0)

### Fixed

- **CUMULUS-602** - Format all logs sent to Elastic Search.
  - Extract cumulus log message and index it to Elastic Search.

### Added

- **CUMULUS-556** - add a mechanism for creating and running migration scripts on deployment.
- **CUMULUS-461** Support use of metadata date and other components in `url_path` property

### Changed

- **CUMULUS-477** Update bucket configuration to support multiple buckets of the same type:
  - Change the structure of the buckets to allow for more than one bucket of each type. The bucket structure is now:
    bucket-key:
    name: <bucket-name>
    type: <type> i.e. internal, public, etc.
  - Change IAM and app deployment configuration to support new bucket structure
  - Update tasks and workflows to support new bucket structure
  - Replace instances where buckets.internal is relied upon to either use the system bucket or a configured bucket
  - Move IAM template to the deployment package. NOTE: You now have to specify '--template node_modules/@cumulus/deployment/iam' in your IAM deployment
  - Add IAM cloudformation template support to filter buckets by type

## [v1.5.5] - 2018-05-30

### Added

- **CUMULUS-530** - PDR tracking through Queue-granules
  - Add optional `pdr` property to the sync-granule task's input config and output payload.
- **CUMULUS-548** - Create a Lambda task that generates EMS distribution reports
  - In order to supply EMS Distribution Reports, you must enable S3 Server
    Access Logging on any S3 buckets used for distribution. See [How Do I Enable Server Access Logging for an S3 Bucket?](https://docs.aws.amazon.com/AmazonS3/latest/user-guide/server-access-logging.html)
    The "Target bucket" setting should point at the Cumulus internal bucket.
    The "Target prefix" should be
    "<STACK_NAME>/ems-distribution/s3-server-access-logs/", where "STACK_NAME"
    is replaced with the name of your Cumulus stack.

### Fixed

- **CUMULUS-546 - Kinesis Consumer should catch and log invalid JSON**
  - Kinesis Consumer lambda catches and logs errors so that consumer doesn't get stuck in a loop re-processing bad json records.
- EMS report filenames are now based on their start time instead of the time
  instead of the time that the report was generated
- **CUMULUS-552 - Cumulus API returns different results for the same collection depending on query**
  - The collection, provider and rule records in elasticsearch are now replaced with records from dynamo db when the dynamo db records are updated.

### Added

- `@cumulus/deployment`'s default cloudformation template now configures storage for Docker to match the configured ECS Volume. The template defines Docker's devicemapper basesize (`dm.basesize`) using `ecs.volumeSize`. This addresses ECS default of limiting Docker containers to 10GB of storage ([Read more](https://aws.amazon.com/premiumsupport/knowledge-center/increase-default-ecs-docker-limit/)).

## [v1.5.4] - 2018-05-21

### Added

- **CUMULUS-535** - EMS Ingest, Archive, Archive Delete reports
  - Add lambda EmsReport to create daily EMS Ingest, Archive, Archive Delete reports
  - ems.provider property added to `@cumulus/deployment/app/config.yml`.
    To change the provider name, please add `ems: provider` property to `app/config.yml`.
- **CUMULUS-480** Use DynamoDB to store granules, pdrs and execution records
  - Activate PointInTime feature on DynamoDB tables
  - Increase test coverage on api package
  - Add ability to restore metadata records from json files to DynamoDB
- **CUMULUS-459** provide API endpoint for moving granules from one location on s3 to another

## [v1.5.3] - 2018-05-18

### Fixed

- **CUMULUS-557 - "Add dataType to DiscoverGranules output"**
  - Granules discovered by the DiscoverGranules task now include dataType
  - dataType is now a required property for granules used as input to the
    QueueGranules task
- **CUMULUS-550** Update deployment app/config.yml to force elasticsearch updates for deleted granules

## [v1.5.2] - 2018-05-15

### Fixed

- **CUMULUS-514 - "Unable to Delete the Granules"**
  - updated cmrjs.deleteConcept to return success if the record is not found
    in CMR.

### Added

- **CUMULUS-547** - The distribution API now includes an
  "earthdataLoginUsername" query parameter when it returns a signed S3 URL
- **CUMULUS-527 - "parse-pdr queues up all granules and ignores regex"**
  - Add an optional config property to the ParsePdr task called
    "granuleIdFilter". This property is a regular expression that is applied
    against the filename of the first file of each granule contained in the
    PDR. If the regular expression matches, then the granule is included in
    the output. Defaults to '.', which will match all granules in the PDR.
- File checksums in PDRs now support MD5
- Deployment support to subscribe to an SNS topic that already exists
- **CUMULUS-470, CUMULUS-471** In-region S3 Policy lambda added to API to update bucket policy for in-region access.
- **CUMULUS-533** Added fields to granule indexer to support EMS ingest and archive record creation
- **CUMULUS-534** Track deleted granules
  - added `deletedgranule` type to `cumulus` index.
  - **Important Note:** Force custom bootstrap to re-run by adding this to
    app/config.yml `es: elasticSearchMapping: 7`
- You can now deploy cumulus without ElasticSearch. Just add `es: null` to your `app/config.yml` file. This is only useful for debugging purposes. Cumulus still requires ElasticSearch to properly operate.
- `@cumulus/integration-tests` includes and exports the `addRules` function, which seeds rules into the DynamoDB table.
- Added capability to support EFS in cloud formation template. Also added
  optional capability to ssh to your instance and privileged lambda functions.
- Added support to force discovery of PDRs that have already been processed
  and filtering of selected data types
- `@cumulus/cmrjs` uses an environment variable `USER_IP_ADDRESS` or fallback
  IP address of `10.0.0.0` when a public IP address is not available. This
  supports lambda functions deployed into a VPC's private subnet, where no
  public IP address is available.

### Changed

- **CUMULUS-550** Custom bootstrap automatically adds new types to index on
  deployment

## [v1.5.1] - 2018-04-23

### Fixed

- add the missing dist folder to the hello-world task
- disable uglifyjs on the built version of the pdr-status-check (read: https://github.com/webpack-contrib/uglifyjs-webpack-plugin/issues/264)

## [v1.5.0] - 2018-04-23

### Changed

- Removed babel from all tasks and packages and increased minimum node requirements to version 8.10
- Lambda functions created by @cumulus/deployment will use node8.10 by default
- Moved [cumulus-integration-tests](https://github.com/nasa/cumulus-integration-tests) to the `example` folder CUMULUS-512
- Streamlined all packages dependencies (e.g. remove redundant dependencies and make sure versions are the same across packages)
- **CUMULUS-352:** Update Cumulus Elasticsearch indices to use [index aliases](https://www.elastic.co/guide/en/elasticsearch/reference/current/indices-aliases.html).
- **CUMULUS-519:** ECS tasks are no longer restarted after each CF deployment unless `ecs.restartTasksOnDeploy` is set to true
- **CUMULUS-298:** Updated log filterPattern to include all CloudWatch logs in ElasticSearch
- **CUMULUS-518:** Updates to the SyncGranule config schema
  - `granuleIdExtraction` is no longer a property
  - `process` is now an optional property
  - `provider_path` is no longer a property

### Fixed

- **CUMULUS-455 "Kes deployments using only an updated message adapter do not get automatically deployed"**
  - prepended the hash value of cumulus-message-adapter.zip file to the zip file name of lambda which uses message adapter.
  - the lambda function will be redeployed when message adapter or lambda function are updated
- Fixed a bug in the bootstrap lambda function where it stuck during update process
- Fixed a bug where the sf-sns-report task did not return the payload of the incoming message as the output of the task [CUMULUS-441]

### Added

- **CUMULUS-352:** Add reindex CLI to the API package.
- **CUMULUS-465:** Added mock http/ftp/sftp servers to the integration tests
- Added a `delete` method to the `@common/CollectionConfigStore` class
- **CUMULUS-467 "@cumulus/integration-tests or cumulus-integration-tests should seed provider and collection in deployed DynamoDB"**
  - `example` integration-tests populates providers and collections to database
  - `example` workflow messages are populated from workflow templates in s3, provider and collection information in database, and input payloads. Input templates are removed.
  - added `https` protocol to provider schema

## [v1.4.1] - 2018-04-11

### Fixed

- Sync-granule install

## [v1.4.0] - 2018-04-09

### Fixed

- **CUMULUS-392 "queue-granules not returning the sfn-execution-arns queued"**
  - updated queue-granules to return the sfn-execution-arns queued and pdr if exists.
  - added pdr to ingest message meta.pdr instead of payload, so the pdr information doesn't get lost in the ingest workflow, and ingested granule in elasticsearch has pdr name.
  - fixed sf-sns-report schema, remove the invalid part
  - fixed pdr-status-check schema, the failed execution contains arn and reason
- **CUMULUS-206** make sure homepage and repository urls exist in package.json files of tasks and packages

### Added

- Example folder with a cumulus deployment example

### Changed

- [CUMULUS-450](https://bugs.earthdata.nasa.gov/browse/CUMULUS-450) - Updated
  the config schema of the **queue-granules** task
  - The config no longer takes a "collection" property
  - The config now takes an "internalBucket" property
  - The config now takes a "stackName" property
- [CUMULUS-450](https://bugs.earthdata.nasa.gov/browse/CUMULUS-450) - Updated
  the config schema of the **parse-pdr** task
  - The config no longer takes a "collection" property
  - The "stack", "provider", and "bucket" config properties are now
    required
- **CUMULUS-469** Added a lambda to the API package to prototype creating an S3 bucket policy for direct, in-region S3 access for the prototype bucket

### Removed

- Removed the `findTmpTestDataDirectory()` function from
  `@cumulus/common/test-utils`

### Fixed

- [CUMULUS-450](https://bugs.earthdata.nasa.gov/browse/CUMULUS-450)
  - The **queue-granules** task now enqueues a **sync-granule** task with the
    correct collection config for that granule based on the granule's
    data-type. It had previously been using the collection config from the
    config of the **queue-granules** task, which was a problem if the granules
    being queued belonged to different data-types.
  - The **parse-pdr** task now handles the case where a PDR contains granules
    with different data types, and uses the correct granuleIdExtraction for
    each granule.

### Added

- **CUMULUS-448** Add code coverage checking using [nyc](https://github.com/istanbuljs/nyc).

## [v1.3.0] - 2018-03-29

### Deprecated

- discover-s3-granules is deprecated. The functionality is provided by the discover-granules task

### Fixed

- **CUMULUS-331:** Fix aws.downloadS3File to handle non-existent key
- Using test ftp provider for discover-granules testing [CUMULUS-427]
- **CUMULUS-304: "Add AWS API throttling to pdr-status-check task"** Added concurrency limit on SFN API calls. The default concurrency is 10 and is configurable through Lambda environment variable CONCURRENCY.
- **CUMULUS-414: "Schema validation not being performed on many tasks"** revised npm build scripts of tasks that use cumulus-message-adapter to place schema directories into dist directories.
- **CUMULUS-301:** Update all tests to use test-data package for testing data.
- **CUMULUS-271: "Empty response body from rules PUT endpoint"** Added the updated rule to response body.
- Increased memory allotment for `CustomBootstrap` lambda function. Resolves failed deployments where `CustomBootstrap` lambda function was failing with error `Process exited before completing request`. This was causing deployments to stall, fail to update and fail to rollback. This error is thrown when the lambda function tries to use more memory than it is allotted.
- Cumulus repository folders structure updated:
  - removed the `cumulus` folder altogether
  - moved `cumulus/tasks` to `tasks` folder at the root level
  - moved the tasks that are not converted to use CMA to `tasks/.not_CMA_compliant`
  - updated paths where necessary

### Added

- `@cumulus/integration-tests` - Added support for testing the output of an ECS activity as well as a Lambda function.

## [v1.2.0] - 2018-03-20

### Fixed

- Update vulnerable npm packages [CUMULUS-425]
- `@cumulus/api`: `kinesis-consumer.js` uses `sf-scheduler.js#schedule` instead of placing a message directly on the `startSF` SQS queue. This is a fix for [CUMULUS-359](https://bugs.earthdata.nasa.gov/browse/CUMULUS-359) because `sf-scheduler.js#schedule` looks up the provider and collection data in DynamoDB and adds it to the `meta` object of the enqueued message payload.
- `@cumulus/api`: `kinesis-consumer.js` catches and logs errors instead of doing an error callback. Before this change, `kinesis-consumer` was failing to process new records when an existing record caused an error because it would call back with an error and stop processing additional records. It keeps trying to process the record causing the error because it's "position" in the stream is unchanged. Catching and logging the errors is part 1 of the fix. Proposed part 2 is to enqueue the error and the message on a "dead-letter" queue so it can be processed later ([CUMULUS-413](https://bugs.earthdata.nasa.gov/browse/CUMULUS-413)).
- **CUMULUS-260: "PDR page on dashboard only shows zeros."** The PDR stats in LPDAAC are all 0s, even if the dashboard has been fixed to retrieve the correct fields. The current version of pdr-status-check has a few issues.
  - pdr is not included in the input/output schema. It's available from the input event. So the pdr status and stats are not updated when the ParsePdr workflow is complete. Adding the pdr to the input/output of the task will fix this.
  - pdr-status-check doesn't update pdr stats which prevent the real time pdr progress from showing up in the dashboard. To solve this, added lambda function sf-sns-report which is copied from @cumulus/api/lambdas/sf-sns-broadcast with modification, sf-sns-report can be used to report step function status anywhere inside a step function. So add step sf-sns-report after each pdr-status-check, we will get the PDR status progress at real time.
  - It's possible an execution is still in the queue and doesn't exist in sfn yet. Added code to handle 'ExecutionDoesNotExist' error when checking the execution status.
- Fixed `aws.cloudwatchevents()` typo in `packages/ingest/aws.js`. This typo was the root cause of the error: `Error: Could not process scheduled_ingest, Error: : aws.cloudwatchevents is not a constructor` seen when trying to update a rule.

### Removed

- `@cumulus/ingest/aws`: Remove queueWorkflowMessage which is no longer being used by `@cumulus/api`'s `kinesis-consumer.js`.

## [v1.1.4] - 2018-03-15

### Added

- added flag `useList` to parse-pdr [CUMULUS-404]

### Fixed

- Pass encrypted password to the ApiGranule Lambda function [CUMULUS-424]

## [v1.1.3] - 2018-03-14

### Fixed

- Changed @cumulus/deployment package install behavior. The build process will happen after installation

## [v1.1.2] - 2018-03-14

### Added

- added tools to @cumulus/integration-tests for local integration testing
- added end to end testing for discovering and parsing of PDRs
- `yarn e2e` command is available for end to end testing

### Fixed

- **CUMULUS-326: "Occasionally encounter "Too Many Requests" on deployment"** The api gateway calls will handle throttling errors
- **CUMULUS-175: "Dashboard providers not in sync with AWS providers."** The root cause of this bug - DynamoDB operations not showing up in Elasticsearch - was shared by collections and rules. The fix was to update providers', collections' and rules; POST, PUT and DELETE endpoints to operate on DynamoDB and using DynamoDB streams to update Elasticsearch. The following packages were made:
  - `@cumulus/deployment` deploys DynamoDB streams for the Collections, Providers and Rules tables as well as a new lambda function called `dbIndexer`. The `dbIndexer` lambda has an event source mapping which listens to each of the DynamoDB streams. The dbIndexer lambda receives events referencing operations on the DynamoDB table and updates the elasticsearch cluster accordingly.
  - The `@cumulus/api` endpoints for collections, providers and rules _only_ query DynamoDB, with the exception of LIST endpoints and the collections' GET endpoint.

### Updated

- Broke up `kes.override.js` of @cumulus/deployment to multiple modules and moved to a new location
- Expanded @cumulus/deployment test coverage
- all tasks were updated to use cumulus-message-adapter-js 1.0.1
- added build process to integration-tests package to babelify it before publication
- Update @cumulus/integration-tests lambda.js `getLambdaOutput` to return the entire lambda output. Previously `getLambdaOutput` returned only the payload.

## [v1.1.1] - 2018-03-08

### Removed

- Unused queue lambda in api/lambdas [CUMULUS-359]

### Fixed

- Kinesis message content is passed to the triggered workflow [CUMULUS-359]
- Kinesis message queues a workflow message and does not write to rules table [CUMULUS-359]

## [v1.1.0] - 2018-03-05

### Added

- Added a `jlog` function to `common/test-utils` to aid in test debugging
- Integration test package with command line tool [CUMULUS-200] by @laurenfrederick
- Test for FTP `useList` flag [CUMULUS-334] by @kkelly51

### Updated

- The `queue-pdrs` task now uses the [cumulus-message-adapter-js](https://github.com/nasa/cumulus-message-adapter-js)
  library
- Updated the `queue-pdrs` JSON schemas
- The test-utils schema validation functions now throw an error if validation
  fails
- The `queue-granules` task now uses the [cumulus-message-adapter-js](https://github.com/nasa/cumulus-message-adapter-js)
  library
- Updated the `queue-granules` JSON schemas

### Removed

- Removed the `getSfnExecutionByName` function from `common/aws`
- Removed the `getGranuleStatus` function from `common/aws`

## [v1.0.1] - 2018-02-27

### Added

- More tests for discover-pdrs, dicover-granules by @yjpa7145
- Schema validation utility for tests by @yjpa7145

### Changed

- Fix an FTP listing bug for servers that do not support STAT [CUMULUS-334] by @kkelly51

## [v1.0.0] - 2018-02-23

<<<<<<< HEAD

[unreleased]: https://github.com/nasa/cumulus/compare/v16.0.0...HEAD
[v16.0.0]: https://github.com/nasa/cumulus/compare/v15.0.4...v16.0.0
[v15.0.4]: https://github.com/nasa/cumulus/compare/v15.0.3...v15.0.4
=======
[unreleased]: https://github.com/nasa/cumulus/compare/v16.0.0...HEAD
[v16.0.0]: https://github.com/nasa/cumulus/compare/v15.0.3...v16.0.0
>>>>>>> 722f1b17
[v15.0.3]: https://github.com/nasa/cumulus/compare/v15.0.2...v15.0.3
[v15.0.2]: https://github.com/nasa/cumulus/compare/v15.0.1...v15.0.2
[v15.0.1]: https://github.com/nasa/cumulus/compare/v15.0.0...v15.0.1
[v15.0.0]: https://github.com/nasa/cumulus/compare/v14.1.0...v15.0.0
[v14.1.0]: https://github.com/nasa/cumulus/compare/v14.0.0...v14.1.0
[v14.0.0]: https://github.com/nasa/cumulus/compare/v13.4.0...v14.0.0
[v13.4.0]: https://github.com/nasa/cumulus/compare/v13.3.2...v13.4.0
[v13.3.2]: https://github.com/nasa/cumulus/compare/v13.3.0...v13.3.2
[v13.3.0]: https://github.com/nasa/cumulus/compare/v13.2.1...v13.3.0
[v13.2.1]: https://github.com/nasa/cumulus/compare/v13.2.0...v13.2.1
[v13.2.0]: https://github.com/nasa/cumulus/compare/v13.1.0...v13.2.0
[v13.1.0]: https://github.com/nasa/cumulus/compare/v13.0.1...v13.1.0
[v13.0.1]: https://github.com/nasa/cumulus/compare/v13.0.0...v13.0.1
[v13.0.0]: https://github.com/nasa/cumulus/compare/v12.0.3...v13.0.0
[v12.0.3]: https://github.com/nasa/cumulus/compare/v12.0.2...v12.0.3
[v12.0.2]: https://github.com/nasa/cumulus/compare/v12.0.1...v12.0.2
[v12.0.1]: https://github.com/nasa/cumulus/compare/v12.0.0...v12.0.1
[v12.0.0]: https://github.com/nasa/cumulus/compare/v11.1.8...v12.0.0
[v11.1.8]: https://github.com/nasa/cumulus/compare/v11.1.7...v11.1.8
[v11.1.7]: https://github.com/nasa/cumulus/compare/v11.1.5...v11.1.7
[v11.1.5]: https://github.com/nasa/cumulus/compare/v11.1.4...v11.1.5
[v11.1.4]: https://github.com/nasa/cumulus/compare/v11.1.3...v11.1.4
[v11.1.3]: https://github.com/nasa/cumulus/compare/v11.1.2...v11.1.3
[v11.1.2]: https://github.com/nasa/cumulus/compare/v11.1.1...v11.1.2
[v11.1.1]: https://github.com/nasa/cumulus/compare/v11.1.0...v11.1.1
[v11.1.0]: https://github.com/nasa/cumulus/compare/v11.0.0...v11.1.0
[v11.0.0]: https://github.com/nasa/cumulus/compare/v10.1.3...v11.0.0
[v10.1.3]: https://github.com/nasa/cumulus/compare/v10.1.2...v10.1.3
[v10.1.2]: https://github.com/nasa/cumulus/compare/v10.1.1...v10.1.2
[v10.1.1]: https://github.com/nasa/cumulus/compare/v10.1.0...v10.1.1
[v10.1.0]: https://github.com/nasa/cumulus/compare/v10.0.1...v10.1.0
[v10.0.1]: https://github.com/nasa/cumulus/compare/v10.0.0...v10.0.1
[v10.0.0]: https://github.com/nasa/cumulus/compare/v9.9.0...v10.0.0
[v9.9.3]: https://github.com/nasa/cumulus/compare/v9.9.2...v9.9.3
[v9.9.2]: https://github.com/nasa/cumulus/compare/v9.9.1...v9.9.2
[v9.9.1]: https://github.com/nasa/cumulus/compare/v9.9.0...v9.9.1
[v9.9.0]: https://github.com/nasa/cumulus/compare/v9.8.0...v9.9.0
[v9.8.0]: https://github.com/nasa/cumulus/compare/v9.7.0...v9.8.0
[v9.7.1]: https://github.com/nasa/cumulus/compare/v9.7.0...v9.7.1
[v9.7.0]: https://github.com/nasa/cumulus/compare/v9.6.0...v9.7.0
[v9.6.0]: https://github.com/nasa/cumulus/compare/v9.5.0...v9.6.0
[v9.5.0]: https://github.com/nasa/cumulus/compare/v9.4.0...v9.5.0
[v9.4.1]: https://github.com/nasa/cumulus/compare/v9.3.0...v9.4.1
[v9.4.0]: https://github.com/nasa/cumulus/compare/v9.3.0...v9.4.0
[v9.3.0]: https://github.com/nasa/cumulus/compare/v9.2.2...v9.3.0
[v9.2.2]: https://github.com/nasa/cumulus/compare/v9.2.1...v9.2.2
[v9.2.1]: https://github.com/nasa/cumulus/compare/v9.2.0...v9.2.1
[v9.2.0]: https://github.com/nasa/cumulus/compare/v9.1.0...v9.2.0
[v9.1.0]: https://github.com/nasa/cumulus/compare/v9.0.1...v9.1.0
[v9.0.1]: https://github.com/nasa/cumulus/compare/v9.0.0...v9.0.1
[v9.0.0]: https://github.com/nasa/cumulus/compare/v8.1.0...v9.0.0
[v8.1.0]: https://github.com/nasa/cumulus/compare/v8.0.0...v8.1.0
[v8.0.0]: https://github.com/nasa/cumulus/compare/v7.2.0...v8.0.0
[v7.2.0]: https://github.com/nasa/cumulus/compare/v7.1.0...v7.2.0
[v7.1.0]: https://github.com/nasa/cumulus/compare/v7.0.0...v7.1.0
[v7.0.0]: https://github.com/nasa/cumulus/compare/v6.0.0...v7.0.0
[v6.0.0]: https://github.com/nasa/cumulus/compare/v5.0.1...v6.0.0
[v5.0.1]: https://github.com/nasa/cumulus/compare/v5.0.0...v5.0.1
[v5.0.0]: https://github.com/nasa/cumulus/compare/v4.0.0...v5.0.0
[v4.0.0]: https://github.com/nasa/cumulus/compare/v3.0.1...v4.0.0
[v3.0.1]: https://github.com/nasa/cumulus/compare/v3.0.0...v3.0.1
[v3.0.0]: https://github.com/nasa/cumulus/compare/v2.0.1...v3.0.0
[v2.0.7]: https://github.com/nasa/cumulus/compare/v2.0.6...v2.0.7
[v2.0.6]: https://github.com/nasa/cumulus/compare/v2.0.5...v2.0.6
[v2.0.5]: https://github.com/nasa/cumulus/compare/v2.0.4...v2.0.5
[v2.0.4]: https://github.com/nasa/cumulus/compare/v2.0.3...v2.0.4
[v2.0.3]: https://github.com/nasa/cumulus/compare/v2.0.2...v2.0.3
[v2.0.2]: https://github.com/nasa/cumulus/compare/v2.0.1...v2.0.2
[v2.0.1]: https://github.com/nasa/cumulus/compare/v1.24.0...v2.0.1
[v2.0.0]: https://github.com/nasa/cumulus/compare/v1.24.0...v2.0.0
[v1.24.0]: https://github.com/nasa/cumulus/compare/v1.23.2...v1.24.0
[v1.23.2]: https://github.com/nasa/cumulus/compare/v1.22.1...v1.23.2
[v1.22.1]: https://github.com/nasa/cumulus/compare/v1.21.0...v1.22.1
[v1.21.0]: https://github.com/nasa/cumulus/compare/v1.20.0...v1.21.0
[v1.20.0]: https://github.com/nasa/cumulus/compare/v1.19.0...v1.20.0
[v1.19.0]: https://github.com/nasa/cumulus/compare/v1.18.0...v1.19.0
[v1.18.0]: https://github.com/nasa/cumulus/compare/v1.17.0...v1.18.0
[v1.17.0]: https://github.com/nasa/cumulus/compare/v1.16.1...v1.17.0
[v1.16.1]: https://github.com/nasa/cumulus/compare/v1.16.0...v1.16.1
[v1.16.0]: https://github.com/nasa/cumulus/compare/v1.15.0...v1.16.0
[v1.15.0]: https://github.com/nasa/cumulus/compare/v1.14.5...v1.15.0
[v1.14.5]: https://github.com/nasa/cumulus/compare/v1.14.4...v1.14.5
[v1.14.4]: https://github.com/nasa/cumulus/compare/v1.14.3...v1.14.4
[v1.14.3]: https://github.com/nasa/cumulus/compare/v1.14.2...v1.14.3
[v1.14.2]: https://github.com/nasa/cumulus/compare/v1.14.1...v1.14.2
[v1.14.1]: https://github.com/nasa/cumulus/compare/v1.14.0...v1.14.1
[v1.14.0]: https://github.com/nasa/cumulus/compare/v1.13.5...v1.14.0
[v1.13.5]: https://github.com/nasa/cumulus/compare/v1.13.4...v1.13.5
[v1.13.4]: https://github.com/nasa/cumulus/compare/v1.13.3...v1.13.4
[v1.13.3]: https://github.com/nasa/cumulus/compare/v1.13.2...v1.13.3
[v1.13.2]: https://github.com/nasa/cumulus/compare/v1.13.1...v1.13.2
[v1.13.1]: https://github.com/nasa/cumulus/compare/v1.13.0...v1.13.1
[v1.13.0]: https://github.com/nasa/cumulus/compare/v1.12.1...v1.13.0
[v1.12.1]: https://github.com/nasa/cumulus/compare/v1.12.0...v1.12.1
[v1.12.0]: https://github.com/nasa/cumulus/compare/v1.11.3...v1.12.0
[v1.11.3]: https://github.com/nasa/cumulus/compare/v1.11.2...v1.11.3
[v1.11.2]: https://github.com/nasa/cumulus/compare/v1.11.1...v1.11.2
[v1.11.1]: https://github.com/nasa/cumulus/compare/v1.11.0...v1.11.1
[v1.11.0]: https://github.com/nasa/cumulus/compare/v1.10.4...v1.11.0
[v1.10.4]: https://github.com/nasa/cumulus/compare/v1.10.3...v1.10.4
[v1.10.3]: https://github.com/nasa/cumulus/compare/v1.10.2...v1.10.3
[v1.10.2]: https://github.com/nasa/cumulus/compare/v1.10.1...v1.10.2
[v1.10.1]: https://github.com/nasa/cumulus/compare/v1.10.0...v1.10.1
[v1.10.0]: https://github.com/nasa/cumulus/compare/v1.9.1...v1.10.0
[v1.9.1]: https://github.com/nasa/cumulus/compare/v1.9.0...v1.9.1
[v1.9.0]: https://github.com/nasa/cumulus/compare/v1.8.1...v1.9.0
[v1.8.1]: https://github.com/nasa/cumulus/compare/v1.8.0...v1.8.1
[v1.8.0]: https://github.com/nasa/cumulus/compare/v1.7.0...v1.8.0
[v1.7.0]: https://github.com/nasa/cumulus/compare/v1.6.0...v1.7.0
[v1.6.0]: https://github.com/nasa/cumulus/compare/v1.5.5...v1.6.0
[v1.5.5]: https://github.com/nasa/cumulus/compare/v1.5.4...v1.5.5
[v1.5.4]: https://github.com/nasa/cumulus/compare/v1.5.3...v1.5.4
[v1.5.3]: https://github.com/nasa/cumulus/compare/v1.5.2...v1.5.3
[v1.5.2]: https://github.com/nasa/cumulus/compare/v1.5.1...v1.5.2
[v1.5.1]: https://github.com/nasa/cumulus/compare/v1.5.0...v1.5.1
[v1.5.0]: https://github.com/nasa/cumulus/compare/v1.4.1...v1.5.0
[v1.4.1]: https://github.com/nasa/cumulus/compare/v1.4.0...v1.4.1
[v1.4.0]: https://github.com/nasa/cumulus/compare/v1.3.0...v1.4.0
[v1.3.0]: https://github.com/nasa/cumulus/compare/v1.2.0...v1.3.0
[v1.2.0]: https://github.com/nasa/cumulus/compare/v1.1.4...v1.2.0
[v1.1.4]: https://github.com/nasa/cumulus/compare/v1.1.3...v1.1.4
[v1.1.3]: https://github.com/nasa/cumulus/compare/v1.1.2...v1.1.3
[v1.1.2]: https://github.com/nasa/cumulus/compare/v1.1.1...v1.1.2
[v1.1.1]: https://github.com/nasa/cumulus/compare/v1.0.1...v1.1.1
[v1.1.0]: https://github.com/nasa/cumulus/compare/v1.0.1...v1.1.0
[v1.0.1]: https://github.com/nasa/cumulus/compare/v1.0.0...v1.0.1
[v1.0.0]: https://github.com/nasa/cumulus/compare/pre-v1-release...v1.0.0

[thin-egress-app]: <https://github.com/asfadmin/thin-egress-app> "Thin Egress App"<|MERGE_RESOLUTION|>--- conflicted
+++ resolved
@@ -6,8 +6,58 @@
 
 ## Unreleased
 
-<<<<<<< HEAD
-### Added
+## [v16.0.0] 2023-05-09
+### Added
+
+### MIGRATION notes
+
+#### PI release version
+
+When updating directly to v16 from prior releases older that V15, please make sure to
+read through all prior release notes.
+
+Notable migration concerns since the last PI release version (11.1.x):
+
+- [v14.1.0] - Postgres compatibility update to Aurora PostgreSQL 11.13.
+- [v13.1.0] - Postgres update to add `files_granules_cumulus_id_index` to the
+  `files` table may require manual steps depending on load.
+
+#### RDS Phase 3 migration notes
+
+This release includes updates that remove existing DynamoDB tables as part of
+release deployment process.   This release *cannot* be properly rolled back in
+production as redeploying a prior version of Cumulus will not recover the
+associated Dynamo tables.
+
+Please read the full change log for RDS Phase 3 and consult the [RDS Phase 3 update
+documentation](https://nasa.github.io/cumulus/docs/next/upgrade-notes/upgrade-rds-phase-3-release)
+
+#### API Endpoint Versioning
+
+As part of the work on CUMULUS-3072, we have added a required header for the
+granule PUT/PATCH endpoints -- to ensure that older clients/utilities do not
+unexpectedly make destructive use of those endpoints, a validation check of a
+header value against supported versions has been implemented.
+
+Moving forward, if a breaking change is made to an existing endpoint that
+requires user updates, as part of that update we will set the current version of
+the core API and require a header that confirms the client is compatible with
+the version required or greater.
+
+In this instance, the granule PUT/PATCH
+endpoints will require a `Cumulus-API-Version` value of at least `2`.
+
+```bash
+ curl --request PUT https://example.com/granules/granuleId.A19990103.006.1000\
+ --header 'Cumulus-API-Version': '2'\
+ --header 'Authorization: Bearer ReplaceWithToken'\
+ --data ...
+```
+
+Users/clients that do not make use of these endpoints will not be impacted.
+
+### RDS Phase 3
+#### Breaking Changes
 
 - **CUMULUS-3220**
   - Created a new send-pan task
@@ -78,8 +128,6 @@
 - The async_operation_image property of cumulus module should be updated to pull
   the ECR image for cumuluss/async-operation:47
 
-=======
->>>>>>> 722f1b17
 ## [v16.0.0] 2023-05-09
 
 ### MIGRATION notes
@@ -299,31 +347,6 @@
     and only reprocess messages when cumulus message can't be retrieved from the execution events.
   - Update `@cumulus/cumulus-message-adapter-js` to `2.0.5` for all cumulus tasks
 
-<<<<<<< HEAD
-## [v15.0.4] 2023-06-23
-
-### Changed
-
-- **CUMULUS-3307**
-  - Pinned cumulus dependency on `pg` to `v8.10.x`
-
-### Fixed
-
-- **CUMULUS-3115**
-  - Fixed DiscoverGranules' workflow's duplicateHandling when set to `skip` or `error` to stop retrying
-    after receiving a 404 Not Found Response Error from the `cumulus-api`.
-- **CUMULUS-3315**
-  - Update CI scripts to use shell logic/GNU timeout to bound test timeouts
-    instead of NPM `parallel` package, as timeouts were not resulting in
-    integration test failure
-- **CUMULUS-3223**
-  - Update `@cumulus/cmrjs/cmr-utils.getGranuleTemporalInfo` to handle the error when the cmr file s3url is not available
-  - Update `sfEventSqsToDbRecords` lambda to return [partial batch failure](https://docs.aws.amazon.com/lambda/latest/dg/with-sqs.html#services-sqs-batchfailurereporting),
-    and only reprocess messages when cumulus message can't be retrieved from the execution events.
-  - Update `@cumulus/cumulus-message-adapter-js` to `2.0.5` for all cumulus tasks
-
-=======
->>>>>>> 722f1b17
 ## [v15.0.3] 2023-04-28
 
 ### Fixed
@@ -7258,15 +7281,8 @@
 
 ## [v1.0.0] - 2018-02-23
 
-<<<<<<< HEAD
-
-[unreleased]: https://github.com/nasa/cumulus/compare/v16.0.0...HEAD
-[v16.0.0]: https://github.com/nasa/cumulus/compare/v15.0.4...v16.0.0
-[v15.0.4]: https://github.com/nasa/cumulus/compare/v15.0.3...v15.0.4
-=======
 [unreleased]: https://github.com/nasa/cumulus/compare/v16.0.0...HEAD
 [v16.0.0]: https://github.com/nasa/cumulus/compare/v15.0.3...v16.0.0
->>>>>>> 722f1b17
 [v15.0.3]: https://github.com/nasa/cumulus/compare/v15.0.2...v15.0.3
 [v15.0.2]: https://github.com/nasa/cumulus/compare/v15.0.1...v15.0.2
 [v15.0.1]: https://github.com/nasa/cumulus/compare/v15.0.0...v15.0.1
