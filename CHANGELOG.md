# Changelog

All notable changes to this project will be documented in this file.

The format is based on [Keep a Changelog](http://keepachangelog.com/en/1.0.0/).

## [Unreleased]

### Breaking Changes

- **CUMULUS-3934**
  - Removed `ecs_cluster_instance_allow_ssh` resource.
  - The `ecs_cluster_instance_allow_ssh` was implemented before SSM hosts were deployed
    to NGAP accounts and allowed for SSHing into an instance from an SSH bastion, which no longer exists.
  - Tunneling into an EC2 via SSM is still supported. Users relying solely on SSH will need to transition to SSM.

- **CUMULUS-2564**
  - Updated `sync-granule` task to add `useGranIdPath` as a configuration flag.
    This modifies the task behavior to stage granules to
    `<staging_path>/<collection_id>/<md5_granuleIdHash>` to allow for better S3
    partitioning/performance for large collections.
    Because of this benefit
    the default has been set to `true`, however as sync-granules relies on
    object name collision, this configuration changes the duplicate collision
    behavior of sync-granules to be per-granule-id instead of per-collection
    when active.
    If the prior behavior is desired, please add `"useGranIdPath": false` to your
    task config in your workflow definitions that use `sync-granule`.

### Added

- **CUMULUS-3757**
  - Added a `/granules` [endpoint](https://nasa.github.io/cumulus-api/#bulk-update-granules-collectionId) `PATCH/bulkPatchGranuleCollection` which updates a batch of granule records collectionId to a new collectionId. This endpoint takes a list of granules and a collectionId, updating the granules' to the collectionId passed with the payload in postgres.
  - Added a `/granules` [endpoint](https://nasa.github.io/cumulus-api/#bulk-update-granules) `PATCH/bulkPatch` which applies PATCH to a list of granules. For its payload, this endpoint takes a list of granules (the updates to be made to the granule, similar to the pre-existing `PATCH`), a `dbConcurrency` and `dbMaxPool` variables for configuring concurrency and database thoroughput for postgres to tailor to performance and database needs.
- **CUMULUS-3919**
  - Added terraform variables `disableSSL` and `rejectUnauthorized` to `tf-modules/cumulus-rds-tf` module.
- **CUMULUS-3978**
  - Added `iops` and `throughput` options to `elasticsearch_config` variable
    in `tf-modules/data-persistence`; These two options are necessary for gp3 EBS volume type.

### Changed

- **CUMULUS-3947**
  - Bump @cumulus/cumulus-message-adapter-js to version 2.3.0. This will explicitly put the Python cumulus-message-adapter spawn into UTF-8 mode. See https://github.com/nasa/cumulus-message-adapter-js/releases/tag/v2.3.0

- **CUMULUS-3967**
  - Pinned @aws-sdk/client-s3 in @cumulus/aws-client to 3.726.0 to address breaking changes/incompatibility in releases > 3.726.0
  - Pinned @aws-sdk/client-s3 in @cumulus/lib-storage to 3.726.0 to address breaking changes/incompatibility in releases > 3.726.0
- **CUMULUS-3940**
  - Added 'dead_letter_recovery_cpu' and 'dead_letter_recovery_memory' to `cumulus` and `archive` module configuration to allow configuration of the dead_letter_recovery_operation task definition to better allow configuration of the tool's operating environment.
  - Updated the dead letter recovery tool to utilize it's own log group "${var.prefix}-DeadLetterRecoveryEcsLogs"
  - Added `batchSize`, `concurrency` and `dbMaxPool` options to /endpoints/recoverCumulusMessage (note these values are correct at time of this release only):
    - `batchSize` - specifies how many DLA objects to read from S3 and hold in memory.  Defaults to 1000.
    - `concurrency` - specifies how many messages to process at the same time.  Defaults to 30.
    - `dbMaxPool` - specifies how many database connections to allow the process to utilize.  Defaults to 30.  Process should at minimum the value set for `concurrency`.
  - Add API memory-constrained performance test to test minimum functionality under default+ configuration
  - Updated `@cumulus/async-operations.startAsyncOperation to take `containerName` as a parameter name, allowing it to specify a container other than the default 'AsyncOperations' container

- **CUMULUS-3759**
  - Migrated `tf-modules/cumulus/ecs_cluster` ECS Autoscaling group from launch configurations to launch templates
- **CUMULUS-3955**
  - Removed `VACUUM` statements from db migrations. In cases where the PG database is very large, these queries
    can take a long time and exceed the Lambda timeout, causing failures on deployment.
- **CUMULUS-3931**
  - Add `force_new_deployment` to `cumulus_ecs_service` to allow users to force
    new task deployment on terraform redeploy.   See docs for more details:
    https://registry.terraform.io/providers/hashicorp/aws/latest/docs/resources/ecs_service#force_new_deployment"
- **CUMULUS-3941**
  - Updated `SendPan` task to generate short pan with FAILED disposition.
- **CUMULUS-3936,CUMULUS-3948**
  - Updated `tf-modules/cumulus/ecs_cluster_instance_autoscaling_cf_template.yml.tmpl`
    user-data for compatibility with Amazon Linux 2023 AMI
  - Fixed `tf-modules/cumulus` scripts to use Instance Metadata Service V2
  - Updated `fake-provider-cf.yml` to work for Amazon Linux 2023 AMI
- **CUMULUS-3965**
<<<<<<< HEAD
  - Updated `tf-modules/cumulus/ecs_cluster` and `fake-provider-cf.yml` launch templates to require IMDSv2
=======
  - Updated `tf-modules/cumulus/ecs_cluster` and `fake-provider-cf.yml` launch templates to require IMDSv2 
- **CUMULUS-3990**
  - Upgraded localstack from 3.0.0 to 4.0.3
>>>>>>> 5ca8e9cd

### Fixed

- **CUMULUS-3933**
  - Update example/bamboo/integration-tests.sh to properly exit if lock-stack
    errors/detects another stack lock
- **CUMULUS-3876**
  - Fixed `s3-replicator` lambda cross region write failure
  - Added `target_region` variable to `tf-modules/s3-replicator` module
- **CUMULUS-3981**
  - Added required $metadata field when creating new instance of ServiceException.
- **Security Vulnerabilities**
  - Updated `@octokit/graphql` from 2.1.1 to ^2.3.0 to address [CVE-2024-21538]
    (https://github.com/advisories/GHSA-3xgq-45jj-v275)

## [v19.1.0] 2024-10-07

### Migration Notes

This release contains changes listed here as well as changes listed in v19.0.0,
despite v19.0.0 being deprecated. Please review Changelog entries and Migration Notes for
each Cumulus version between your current version and v19.1.0 as normal.

### Added

- **CUMULUS-3020**
  - Updated sfEventSqsToDbRecords to allow override of the default value
   (var.rds_connection_timing_configuration.acquireTimeoutMillis / 1000) + 60)
   via a key 'sfEventSqsToDbRecords' on `var.lambda_timeouts` on the main cumulus module/archive module

  **Please note** - updating this configuration is for adavanced users only.  Value changes will modify the visibility
  timeout on `sfEventSqsToDbRecordsDeadLetterQueue` and `sfEventSqsToDbRecordsInputQueue` and may lead to system
  instability.

- **CUMULUS-3756**
  - Added excludeFileRegex configuration to UpdateGranulesCmrMetadataFileLinks
  - This is to allow files matching specified regex to be excluded when updating the Related URLs list
  - Defaults to the current behavior of excluding no files.
- **CUMULUS-3773**
  - Added sftpFastDownload configuration to SyncGranule task.
  - Updated `@cumulus/sftp-client` and `@cumulus/ingest/SftpProviderClient` to support both regular and fastDownload.
  - Added sftp support to FakeProvider
  - Added sftp integration test

### Changed

- **CUMULUS-3928**
  - updated publish scripting to use cumulus.bot@gmail.com for user email
  - updated publish scripting to use esm over common import of latest-version
  - updated bigint testing to remove intermitted failure source.
  - updated postgres dependency version
- **CUMULUS-3838**
  - Updated python dependencies to latest:
    - cumulus-process-py 1.4.0
    - cumulus-message-adapter-python 2.3.0
- **CUMULUS-3906**
  - Bumps example ORCA deployment to version v10.0.1.

### Fixed

- **CUMULUS-3940**
  - Updated `process-s3-dead-letter-archive` and downstream calls to pass in a esClient to  `writeRecordsFunction` and update downstream calls to utilize the client.
- **CUMULUS-3904**
  - Passed sqs_message_consumer_watcher_message_limit and sqs_message_consumer_watcher_time_limit through the cumulus terraform module to the ingest terraform module.
- **CUMULUS-3902**
  - Update error handling to use AWS SDK V3 error classes instead of properties on js objects

## [v19.0.0] 2024-08-28

### Deprecated
This release has been deprecated in favor of the 18.5->19.1 release series. The changes
listed here are still valid and also contained in the v19.1.0 release and beyond.

### Breaking Changes

- This release includes `Replace ElasicSearch Phase 1` updates, we no longer save `collection/granule/execution` records to
ElasticSearch, the `collections/granules/executions` API endpoints are updated to perform operations on the postgres database.

### Migration Notes

#### CUMULUS-3792 Add database indexes. Please follow the instructions before upgrading Cumulus

- The updates in CUMULUS-3792 require a manual update to the postgres database in the production environment.
  Please follow [Update Table Indexes for CUMULUS-3792]
  (https://nasa.github.io/cumulus/docs/next/upgrade-notes/update_table_indexes_CUMULUS_3792)

### Replace ElasticSearch Phase 1

- **CUMULUS-3238**
  - Removed elasticsearch dependency from collections endpoint
- **CUMULUS-3239**
  - Updated `executions` list api endpoint and added `ExecutionSearch` class to query postgres
- **CUMULUS-3240**
  - Removed Elasticsearch dependency from `executions` endpoints
- **CUMULUS-3639**
  - Updated `/collections/active` endpoint to query postgres
- **CUMULUS-3640**
  - Removed elasticsearch dependency from granules endpoint
- **CUMULUS-3641**
  - Updated `collections` api endpoint to query postgres instead of elasticsearch except if `includeStats` is in the query parameters
- **CUMULUS-3642**
  - Adjusted queries to improve performance:
    - Used count(*) over count(id) to count rows
    - Estimated row count for large tables (granules and executions) by default for basic query
  - Updated stats summary to default to the last day
  - Updated ExecutionSearch to not include asyncOperationId by default
- **CUMULUS-3688**
  - Updated `stats` api endpoint to query postgres instead of elasticsearch
- **CUMULUS-3689**
  - Updated `stats/aggregate` api endpoint to query postgres instead of elasticsearch
  - Created a new StatsSearch class for querying postgres with the stats endpoint
- **CUMULUS-3692**
  - Added `@cumulus/db/src/search` `BaseSearch` and `GranuleSearch` classes to
    support basic queries for granules
  - Updated granules List endpoint to query postgres for basic queries
- **CUMULUS-3693**
  - Added functionality to `@cumulus/db/src/search` to support range queries
- **CUMULUS-3694**
  - Added functionality to `@cumulus/db/src/search` to support term queries
  - Updated `BaseSearch` and `GranuleSearch` classes to support term queries for granules
  - Updated granules List endpoint to search postgres
- **CUMULUS-3695**
  - Updated `granule` list api endpoint and BaseSearch class to handle sort fields
- **CUMULUS-3696**
  - Added functionality to `@cumulus/db/src/search` to support terms, `not` and `exists` queries
- **CUMULUS-3699**
  - Updated `collections` api endpoint to be able to support `includeStats` query string parameter
- **CUMULUS-3792**
  - Added database indexes to improve search performance

## [v18.5.2] 2024-12-12

### Breaking Changes

- **CUMULUS-3934**
  - Removed `ecs_cluster_instance_allow_ssh` resource.
  - The `ecs_cluster_instance_allow_ssh` was implemented before SSM hosts were deployed
    to NGAP accounts and allowed for SSHing into an instance from an SSH bastion, which no longer exists.
  - Tunneling into an EC2 via SSM is still supported. Users relying solely on SSH will need to transition to SSM.

### Changed

- **CUMULUS-3936,CUMULUS-3948**
  - Updated `tf-modules/cumulus/ecs_cluster_instance_autoscaling_cf_template.yml.tmpl`
    user-data for compatibility with Amazon Linux 2023 AMI
  - Fixed `tf-modules/cumulus` scripts to use Instance Metadata Service V2
  - Updated `fake-provider-cf.yml` to work for Amazon Linux 2023 AMI
- **CUMULUS-3941**
  - Updated `SendPan` task to generate short pan with FAILED disposition.
- **CUMULUS-3955**
  - Removed `VACUUM` statements from db migrations. In cases where the PG database is very large, these queries
    can take a long time and exceed the Lambda timeout, causing failures on deployment.

### Fixed

- **Security Vulnerabilities**
  - Updated `@octokit/graphql` from 2.1.1 to ^2.3.0 to address [CVE-2024-21538]
    (https://github.com/advisories/GHSA-3xgq-45jj-v275)

## [v18.5.1] 2024-10-25

**Please note** changes in v18.5.1 may not yet be released in future versions, as this
is a backport/patch release on the v18.5.x series of releases.  Updates that are
included in the future will have a corresponding CHANGELOG entry in future releases.

### Added

- **CUMULUS-3773**
  - Added sftpFastDownload configuration to SyncGranule task.
  - Updated `@cumulus/sftp-client` and `@cumulus/ingest/SftpProviderClient` to support both regular and fastDownload.
  - Added sftp support to FakeProvider
  - Added sftp integration test
- **CUMULUS-3756**
  - Added excludeFileRegex configuration to UpdateGranulesCmrMetadataFileLinks
  - This is to allow files matching specified regex to be excluded when updating the Related URLs list
  - Defaults to the current behavior of excluding no files.
- **CUMULUS-3919**
  - Added terraform variables `disableSSL` and `rejectUnauthorized` to `tf-modules/cumulus-rds-tf` module.

### Changed

- **CUMULUS-3928**
  - updated publish scripting to use cumulus.bot@gmail.com for user email
  - updated publish scripting to use esm over common import of latest-version
  - updated bigint testing to remove intermitted failure source.
  - updated postgres dependency version
- **CUMULUS-3838**
  - Updated python dependencies to latest:
    - cumulus-process-py 1.4.0
    - cumulus-message-adapter-python 2.3.0

### Fixed

- **CUMULUS-3902**
  - Update error handling to use AWS SDK V3 error classes instead of properties
    on js objects

## [v18.5.0] 2024-10-03

### Migration Notes

#### CUMULUS-3536 Upgrading from Aurora Serverless V1 to V2

- The updates in CUMULUS-3536 require an upgrade of the postgres database.
  Please follow [Upgrading from Aurora Serverless V1 to V2]
  (https://nasa.github.io/cumulus/docs/next/upgrade-notes/serverless-v2-upgrade)

### Added

- **CUMULUS-3536**
  - Added `rejectUnauthorized` = false to db-provision-user-database as the Lambda
    does not have the Serverless v2 SSL certifications installed.

### Changed

- **CUMULUS-3725**
  - Updated the default parameter group for `cumulus-rds-tf` to set `force_ssl`
    to 0. This setting for the Aurora Serverless v2 database allows non-SSL
    connections to the database, and is intended to be a temporary solution
    until Cumulus has been updated to import the RDS rds-ca-rsa2048-g1 CA bundles in Lambda environments.
    See [CUMULUS-3724](https://bugs.earthdata.nasa.gov/browse/CUMULUS-3724).

### Fixed

- **CUMULUS-3901**
  - Fix error checking in @cumulus/errors to use Error.name in addition to Error.code
- **CUMULUS-3824**
  - Added the missing double quote in ecs_cluster autoscaling cf template
- **CUMULUS-3846**
  - improve reliability of unit tests
    - tests for granules api get requests separated out to new file
    - cleanup of granule database resources to ensure no overlap
    - ensure uniqueness of execution names from getWorkflowNameIntersectFromGranuleIds
    - increase timeout in aws-client tests
- **Snyk**
  - Upgraded moment from 2.29.4 to 2.30.1
  - Upgraded pg from ~8.10 to ~8.12

## [v18.4.0] 2024-08-16

### Migration Notes

#### CUMULUS-3320 Update executions table

The work for CUMULUS-3320 required index updates as well as a modification of a
table constraint.   To install the update containing these changes you should:

- Pre-generate the indexes on the execution table.  This can be done via manual
  procedure prior to upgrading without downtime, or done more quickly before or
  during upgrade with downtime.
- Update the `executions_parent_cumulus_id_foreign` constraint.   This will
  require downtime as updating the constraint requires a table write lock, and
  the update may take some time.

Deployments with low volume databases and low activity and/or test/development
environments should be able to install these updates via the normal automatic
Cumulus deployment process.

Please *carefully* review the migration [process documentation](https://nasa.github.io/cumulus/docs/next/upgrade-notes/upgrade_execution_table_CUMULUS_3320).    Failure to
make these updates properly will likely result in deployment failure and/or
degraded execution table operations.

#### CUMULUS-3449 Please follow the instructions before upgrading Cumulus

- The updates in CUMULUS-3449 requires manual update to postgres database in
  production environment. Please follow [Update Cumulus_id Type and
  Indexes](https://nasa.github.io/cumulus/docs/next/upgrade-notes/update-cumulus_id-type-indexes-CUMULUS-3449)

### Breaking Changes

### Added

- **CUMULUS-3320**
  - Added endpoint `/executions/bulkDeleteExecutionsByCollection` to allow
    bulk deletion of executions from elasticsearch by collectionId
  - Added `Bulk Execution Delete` migration type to async operations types
- **CUMULUS-3608**
  - Exposes variables for sqs_message_consumer_watcher messageLimit and timeLimit configurations. Descriptions
    of the variables [here](tf-modules/ingest/variables.tf) include notes on usage and what users should
    consider if configuring something other than the default values.
- **CUMULUS-3449**
  - Updated the following database columns to BIGINT: executions.cumulus_id, executions.parent_cumulus_id,
    files.granule_cumulus_id, granules_executions.granule_cumulus_id, granules_executions.execution_cumulus_id
    and pdrs.execution_cumulus_id
  - Changed granules table unique constraint to granules_collection_cumulus_id_granule_id_unique
  - Added indexes granules_granule_id_index and granules_provider_collection_cumulus_id_granule_id_index
    to granules table

### Changed

- **CUMULUS-3320**
  - Updated executions table (please see Migration section and Upgrade
    Instructions for more information) to:
    - Add index on `collection_cumulus_id`
    - Add index on `parent_cumulus_id`
    - Update `executions_parent_cumulus_id_foreign` constraint to add `ON DELETE
      SET NULL`.  This change will cause deletions in the execution table to
      allow deletion of parent executions, when this occurs the child will have
      it's parent reference set to NULL as part of the deletion operations.
- **CUMULUS-3449**
  - Updated `@cumulus/db` package and configure knex hook postProcessResponse to convert the return string
    from columns ending with "cumulus_id" to number.
- **CUMULUS-3841**
  - Increased `fetchRules` page size to default to 100 instead of 10. This improves overall query time when
    fetching all rules such as in `sqsMessageConsumer`.

### Fixed

- **CUMULUS-3817**
  - updated applicable @aws-sdk dependencies to 3.621.0 to remove inherited vulnerability from fast-xml-parser
- **CUMULUS-3320**
  - Execution database deletions by `cumulus_id` should have greatly improved
    performance as a table scan will no longer be required for each record
    deletion to validate parent-child relationships
- **CUMULUS-3818**
  - Fixes default value (updated to tag 52) for async-operation-image in tf-modules/cumulus.
- **CUMULUS-3840**
  - Fixed `@cumulus/api/bin/serve` to correctly use EsClient.

## [v18.3.4] 2024-08-27

**Please note** changes in v18.3.4 may not yet be released in future versions, as this
is a backport/patch release on the v18.3.x series of releases.  Updates that are
included in the future will have a corresponding CHANGELOG entry in future releases.

### Changed

- **CUMULUS-3841**
  - Increased `fetchRules` page size to default to 100 instead of 10. This improves overall query time when fetching all rules such as in `sqsMessageConsumer`.

## [v18.3.3] 2024-08-09

**Please note** changes in v18.3.3 may not yet be released in future versions, as this
is a backport/patch release on the v18.3.x series of releases.  Updates that are
included in the future will have a corresponding CHANGELOG entry in future releases.

### Fixed

- **CUMULUS-3824**
  - Changed the ECS docker storage driver to `overlay2`, since `devicemapper` is removed in Docker Engine v25.0.
  - Removed `ecs_docker_storage_driver` property from cumulus module.
- **CUMULUS-3836**
  - Terraform configuration for cleanExecutions now correctly configures ES_HOST and lambda security group

## [v18.3.2] 2024-07-24

### Added

- **CUMULUS-3700**
  - Added `volume_type` option to `elasticsearch_config` in the
    `data-persistance` module to allow configuration of the EBS volume type for
    Elasticsarch; default remains `gp2`.
- **CUMULUS-3424**
  - Exposed `auto_pause` and `seconds_until_auto_pause` variables in
    `cumulus-rds-tf` module to modify `aws_rds_cluster` scaling_configuration
- **CUMULUS-3760**
  - Added guidance for handling large backlog of es executions
- **CUMULUS-3742**
  - Script for dumping data into postgres database for testing and replicating issues
- **CUMULUS-3385**
  - Added generate_db_executions to dump large scale postgres executions

### Changed

- **CUMULUS-3385**
  - updated cleanExecutions lambda to clean up postgres execution payloads
  - updated cleanExecutions lambda with configurable limit to control for large size
- **NDCUM-1051**
  - Modified addHyraxUrlToUmmG to test whether the provide Hyrax URL is already included in the metadata, and if so return the metadata unaltered.
  - Modified addHyraxUrlToEcho10 to test whether the provide Hyrax URL is already included in the metadata, and if so return the metadata unaltered.

### Fixed

- **CUMULUS-3807**
  - Pinned @aws-sdk/client-s3 to 3.614 to address timeout/bug in s3().listObjectsV2
- **CUMULUS-3787**
  - Fixed developer-side bug causing some ts errors to be swallowed in CI
- **CUMULUS-3785**
  - Fixed `SftpProviderClient` not awaiting `decryptBase64String` with AWS KMS
  - Fixed method typo in `@cumulus/api/endpoints/dashboard.js`
- **CUMULUS-3385**
  - fixed cleanExecutions lambda to clean up elasticsearch execution payloads
- **CUMULUS-3326**
  - Updated update-granules-cmr-metadata-file-links task to update the file size of the update metadata file and remove the invalidated checksum associated with this file.

## [v18.3.1] 2024-07-08

### Migration Notes

#### CUMULUS-3433 Update to node.js v20

The following applies only to users with a custom value configured for
`async-operation`:

- As part of the node v20 update process, a new version (52) of the Core
  async-operation container was published - [cumuluss/async
  operation](https://hub.docker.com/layers/cumuluss/async-operation/52/images/sha256-78c05f9809c29707f9da87c0fc380d39a71379669cbebd227378c8481eb11c3a?context=explore)  The
  default value for `async-operation` has been updated in the `cumulus`
  module, however if you are using an internal image repository such as ECR,
  please make sure to update your deployment configuration with the newly
  provided image.

  Users making use of a custom image configuration should note the base image
  for Core async operations must support node v20.x.

#### CUMULUS-3617 Migration of DLA messages should be performed after Cumulus is upgraded

Instructions for migrating old DLA (Dead Letter Archive) messages to new format:

- `YYYY-MM-DD` subfolders to organize by date
- new top level fields for simplified search and analysis
- captured error message

To invoke the Lambda and start the DLA migration, you can use the AWS Console or CLI:

```bash
aws lambda invoke --function-name $PREFIX-migrationHelperAsyncOperation \
  --payload $(echo '{"operationType": "DLA Migration"}' | base64) $OUTFILE
```

- `PREFIX` is your Cumulus deployment prefix.
- `OUTFILE` (**optional**) is the filepath where the Lambda output will be saved.

The Lambda will trigger an Async Operation and return an `id` such as:

```json
{"id":"41c9fbbf-a031-4dd8-91cc-8ec2d8b5e31a","description":"Migrate Dead Letter Archive Messages",
"operationType":"DLA Migration","status":"RUNNING",
"taskArn":"arn:aws:ecs:us-east-1:AWSID:task/$PREFIX-CumulusECSCluster/123456789"}
```

which you can then query the Async Operations [API
Endpoint](https://nasa.github.io/cumulus-api/#retrieve-async-operation) for the
output or status of your request. If you want to directly observe the progress
of the migration as it runs, you can view the CloudWatch logs for your async
operations (e.g. `PREFIX-AsyncOperationEcsLogs`).

#### CUMULUS-3779 async_operations Docker image version upgrade

The `async-operation` Docker image has been updated to support Node v20 and `aws-sdk` v3. Users of the image will need
to update to at least [async-operations:52](https://hub.docker.com/layers/cumuluss/async-operation/52/images/sha256-78c05f9809c29707f9da87c0fc380d39a71379669cbebd227378c8481eb11c3a?context=explore).

#### CUMULUS-3776 cumulus-ecs-task Docker image version upgrade

The `cumulus-ecs-task` Docker image has been updated to support Node v20 and `aws-sdk` v3. Users of the image will need
to update to at least [cumulus-ecs-task:2.1.0](https://hub.docker.com/layers/cumuluss/cumulus-ecs-task/2.1.0/images/sha256-17bebae3e55171c96272eeb533293b98e573be11dd5371310156b7c2564e691a?context=explore).

### Breaking Changes

- **CUMULUS-3618**
  - Modified @cumulus/es-client/search.BaseSearch:
    - Removed static class method `es` in favor of new class for managing
       elasticsearch clients `EsClient` which allows for credential
       refresh/reset.  Updated api/es-client code to
       utilize new pattern.    Users making use of @cumulus/es-client should
       update their code to make use of the new EsClient create/initialize pattern.
    - Added helper method getEsClient to encapsulate logic to create/initialize
      a new EsClient.

- **CUMULUS-2889**
  - Removed unused CloudWatch Logs AWS SDK client. This change removes the CloudWatch Logs
    client from the `@cumulus/aws-client` package.
- **CUMULUS-2890**
  - Removed unused CloudWatch AWS SDK client. This change removes the CloudWatch client
    from the `@cumulus/aws-client` package.
- **CUMULUS-3323**
  - Updated `@cumulus/db` to by default set the `ssl` option for knex, and
    reject non-SSL connections via use of the `rejectUnauthorized` configuration
    flag.   This causes all Cumulus database connections to require SSL (CA or
    self-signed) and reject connectivity if the database does not provide SSL.
    Users using serverless v1/`cumulus-rds-tf` should not be impacted by this
    change as certs are provided by default.   Users using databases that do not
    provide SSL should update their database secret with the optional value
    `disableSSL` set to `true`
  - Updated `cumulus-rds-tf` to set `rds.force_ssl` to `1`, forcing SSL enabled
    connections in the `db_parameters` configuration.   Users of this module
    defining their own `db_parameters` should make this configuration change to allow only SSL
    connections to the RDS datastore.
- **CUMULUS-2897**
  - Removed unused Systems Manager AWS SDK client. This change removes the Systems Manager client
    from the `@cumulus/aws-client` package.
- **CUMULUS-3779**
  - Updates async_operations Docker image to Node v20 and bumps its cumulus dependencies to v18.3.0 to
    support `aws-sdk` v3 changes.

### Added

- **CUMULUS-3614**
  - `tf-modules/monitoring` module now deploys Glue table for querying dead-letter-archive messages.
- **CUMULUS-3616**
  - Added user guide on querying dead-letter-archive messages using AWS Athena.
- **CUMULUS-3433**
  - Added `importGot` helper method to import `got` as an ESM module in
    CommmonJS typescript/webpack clients.
- **CUMULUS-3606**
  - Updated  with additional documentation covering tunneling configuration
    using a PKCS11 provider

### Changed

- **CUMULUS-3735**
  - Remove unused getGranuleIdsForPayload from `@cumulus/api/lib`
- **CUMULUS-3746**
  - cicd unit test error log changed to environment unique name
- **CUMULUS-3717**
  - Update `@cumulus/ingest/HttpProviderClient` to use direct injection test mocks, and remove rewire from unit tests
- **CUMULUS-3720**
  - add cicd unit test error logging to s3 for testing improvements
- **CUMULUS-3433**
  - Updated all node.js lambda dependencies to node 20.x/20.12.2
  - Modified `@cumulus/ingest` unit test HTTPs server to accept localhost POST
    requests, and removed nock dependency from tests involving `fs.Readstream`
    and `got` due to a likely incompatibility with changes in node v18, `got`,
    fs.Readstream and nock when used in combination in units
    (https://github.com/sindresorhus/got/issues/2341)
  - Updated `got` dependency in `@cumulus/ingest` to use `@cumulus/common`
    dynamic import helper / `got` > v10 in CommonJS.
  - Updated all Core lambdas to use [cumulus-message-adapter-js](https://github.com/nasa/cumulus-message-adapter-js) v2.2.0
- **CUMULUS-3629**
  - dla guarantees de-nested SQS message bodies, preferring outermost metadata as found.
  - dla uses execution Name as filename and ensures no ':' or '/' characters in name
- **CUMULUS-3570**
  - Updated Kinesis docs to support latest AWS UI and recommend server-side encryption.
- **CUMULUS-3519**
  - Updates SQS and SNS code to AWS SDK V3 Syntax
- **CUMULUS-3609**
  - Adds dla-migration lambda to async-operations to be used for updating existing DLA records
  - Moved hoistCumulusMessageDetails function from write-db-dlq-records-to-s3 lambda to @cumulus/message/DeadLetterMessage
- **CUMULUS-3613**
  - Updated writeDbRecordsDLQtoS3 lambda to write messages to `YYYY-MM-DD` subfolder of S3 dead letter archive.
- **CUMULUS-3518**
  - Update existing usage of `@cumulus/aws-client` lambda service to use AWS SDK v3 `send` syntax
  - Update Discover Granules lambda default memory to 1024 MB
- **CUMULUS-3600**
  - Update docs to clarify CloudFront HTTPS DIT requirements.
- **CUMULUS-2892**
  - Updates `aws-client`'s EC2 client to use AWS SDK v3.
- **CUMULUS-2896**
  - Updated Secrets Manager code to AWS SDK v3.
- **CUMULUS-2901**
  - Updated STS code to AWS SDK v3.
- **CUMULUS-2898**
  - Update Step Functions code to AWS SDK v3
- **CUMULUS-2902**
  - Removes `aws-sdk` from `es-client` package by replacing credential fetching with
  the `@aws-sdk/credential-providers` AWS SDK v3 package.
  - Removes `aws-sdk` from all cumulus packages and replaces usages with AWS SDK v3 clients.
- **CUMULUS-3456**
  - Added stateMachineArn, executionArn, collectionId, providerId, granules, status, time, and error fields to Dead Letter Archive message
  - Added cumulusError field to records in sfEventSqsToDbRecordsDeadLetterQueue
- **CUMULUS-3323**
  - Added `disableSSL` as a valid database secret key - setting this in your database credentials will
    disable SSL for all Core database connection attempts.
  - Added `rejectUnauthorized` as a valid database secret key - setting
    this to `false` in your database credentials will allow self-signed certs/certs with an unrecognized authority.
  - Updated the default parameter group for `cumulus-rds-tf` to set `force_ssl`
    to 1.   This setting for the Aurora Serverless v1 database disallows non-SSL
    connections to the database, and is intended to help enforce security
    compliance rules.  This update can be opted-out by supplying a non-default
    `db_parameters` set in the terraform configuration.
- **CUMULUS-3425**
  - Update `@cumulus/lzards-backup` task to either respect the `lzards_provider`
    terraform configuration value or utilize `lzardsProvider` as part of the task
    workflow configuration
  - Minor refactor of `@cumulus/lzards-api-client` to:
    - Use proper ECMAScript import for `@cumulus/launchpad-auth`
    - Update incorrect docstring
- **CUMULUS-3497**
  - Updated `example/cumulus-tf/orca.tf` to use v9.0.4
- **CUMULUS-3610**
  - Updated `aws-client`'s ES client to use AWS SDK v3.
- **CUMULUS-3617**
  - Added lambdas to migrate DLA messages to `YYYY-MM-DD` subfolder
  - Updated `@cumulus/aws-client/S3/recursivelyDeleteS3Bucket` to handle bucket with more than 1000 objects.
- **CUMULUS-2891**
  - Updated ECS code to aws sdk v3

### Fixed

- **CUMULUS-3715**
  - Update `ProvisionUserDatabase` lambda to correctly pass in knex/node debug
    flags to knex custom code
- **CUMULUS-3721**
  - Update lambda:GetFunctionConfiguration policy statement to fix error related to resource naming
- **CUMULUS-3701**
  - Updated `@cumulus/api` to no longer improperly pass PATCH/PUT null values to Eventbridge rules
- **CUMULUS-3618**
  - Fixed `@cumulus/es-client` credentialing issue in instance where
    lambda/Fargate task runtime would exceed the timeout for the es-client. Added retry/credential
    refresh behavior to `@cumulus/es-client/indexer.genericRecordUpdate` to ensure record indexing
    does not fail in those instances.
  - Updated `index-from-database` lambda to utilize updated es-client to prevent
    credentialing timeout in long-running ECS jobs.
- **CUMULUS-3323**
  - Minor edits to errant integration test titles (dyanmo->postgres)
- **AWS-SDK v3 Exclusion (v18.3.0 fix)***
  - Excludes aws-sdk v3 from packages to reduce overall package size. With the requirement of Node v20
    packaging the aws-sdk v3 with our code is no longer necessary and prevented some packages from being
    published to npm.

## [v18.2.2] 2024-06-4

### Migration Notes

#### CUMULUS-3591 - SNS topics set to use encrypted storage

As part of the requirements for this ticket Cumulus Core created SNS topics are
being updated to use server-side encryption with an AWS managed key.    No user
action is required, this note is being added to increase visibility re: this
modification.

### Changed

- **CUMULUS-3591**
  - Enable server-side encryption for all SNS topcis deployed by Cumulus Core
  - Update all integration/unit tests to use encrypted SNS topics

### Fixed

- **CUMULUS-3547**
  - Updated ECS Cluster `/dev/xvdcz` EBS volumes so they're encrypted.
- **CUMULUS-3527**
  - Added suppport for additional kex algorithms in the sftp-client.
- **CUMULUS-3587**
  - Ported https://github.com/scottcorgan/express-boom into API/lib to allow
    updates of sub-dependencies and maintain without refactoring errors in
    API/etc wholesale
  - Addresses [CVE-2020-36604](https://github.com/advisories/GHSA-c429-5p7v-vgjp)
- **CUMULUS-3673**
  - Fixes Granules API so that paths containing a granule and/or collection ID properly URI encode the ID.
- **Audit Issues**
  - Addressed [CVE-2023-45133](https://github.com/advisories/GHSA-67hx-6x53-jw92) by
    updating babel packages and .babelrc

## [v18.2.1] 2024-05-08

**Please note** changes in 18.2.1 may not yet be released in future versions, as this
is a backport/patch release on the 18.2.x series of releases.  Updates that are
included in the future will have a corresponding CHANGELOG entry in future releases.

### Fixed

- **CUMULUS-3721**
  - Update lambda:GetFunctionConfiguration policy statement to fix error related to resource naming
- **CUMULUS-3701**
  - Updated `@cumulus/api` to no longer improperly pass PATCH/PUT null values to Eventbridge rules

## [v18.2.0] 2024-02-02

### Migration Notes

From this release forward, Cumulus Core will be tested against PostgreSQL v13. Users
should migrate their datastores to Aurora PostgreSQL 13.9+ compatible data
stores as soon as possible after upgrading to this release.

#### Database Upgrade

Users utilizing the `cumulus-rds-tf` module should reference [cumulus-rds-tf
upgrade
instructions](https://nasa.github.io/cumulus/docs/upgrade-notes/upgrade-rds-cluster-tf-postgres-13).

### Breaking Changes

- **CUMULUS-2889**
  - Removed unused CloudWatch Logs AWS SDK client. This change removes the CloudWatch Logs
    client from the `@cumulus/aws-client` package.
- **CUMULUS-2890**
  - Removed unused CloudWatch AWS SDK client. This change removes the CloudWatch client
    from the `@cumulus/aws-client` package.

### Changed

- **CUMULUS-3492**
  - add teclark to select-stack.js
- **CUMULUS-3444**
  - Update `cumulus-rds-tf` module to take additional parameters in support of
    migration from Aurora PostgreSQl v11 to v13.   See Migration Notes for more details
- **CUMULUS-3564**
  - Update webpack configuration to explicitly disable chunking
- **CUMULUS-2895**
  - Updated KMS code to aws sdk v3
- **CUMULUS-2888**
  - Update CloudWatch Events code to AWS SDK v3
- **CUMULUS-2893**
  - Updated Kinesis code to AWS SDK v3
- **CUMULUS-3555**
  - Revert 3540, un-stubbing cmr facing tests
  - Raise memory_size of ftpPopulateTestLambda to 512MB
- **CUMULUS-2887**
  - Updated CloudFormation code to aws sdk v3
- **CUMULUS-2899**
  - Updated SNS code to aws sdk v3
- **CUMULUS_3499**
  - Update AWS-SDK dependency pin to "2.1490" to prevent SQS issue.  Dependency
    pin expected to be changed with the resolution to CUMULUS-2900
- **CUMULUS-2894**
  - Update Lambda code to AWS SDK v3
- **CUMULUS-3432**
  - Update `cumulus-rds-tf` `engine_version` to `13.9`
  - Update `cumulus-rds-tf` `parameter_group_family` to `aurora-postgresql13`
  - Update development/local stack postgres image version to postgres:13.9-alpine
- **CUMULUS-2900**
  - Update SQS code to AWS SDK v3
- **CUMULUS-3352**
  - Update example project to use CMA v2.0.3 for integration testing
  - Update example deployment to deploy cnmResponse lambda version
    2.1.1-aplha.2-SNAPSHOT
  - Update example deployment to deploy cnmToGranule lambda
    version 1.7.0-alpha.2-SNAPSHOT
- **CUMULUS-3501**
  - Updated CreateReconciliationReport lambda to save report record to Elasticsearch.
  - Created docker image cumuluss/async-operation:48 from v16.1.2, and used it as default async_operation_image.
- **CUMULUS-3502**
  - Upgraded localstack to v3.0.0 to support recent aws-sdk releases and update unit tests.
- **CUMULUS-3540**
  - stubbed cmr interfaces in integration tests allow integration tests to pass
  - needed while cmr is failing to continue needed releases and progress
  - this change should be reverted ASAP when cmr is working as needed again

### Fixed

- **CUMULUS-3177**
  - changed `_removeGranuleFromCmr` function for granule `bulkDelete` to not throw an error and instead catch the error when the granule is not found in CMR
- **CUMULUS-3293**
  - Process Dead Letter Archive is fixed to properly copy objects from `/sqs/` to `/failed-sqs/` location
- **CUMULUS-3467**
  - Added `childWorkflowMeta` to `QueueWorkflow` task configuration
- **CUMULUS-3474**
  - Fixed overridden changes to `rules.buildPayload' to restore changes from ticket `CUMULUS-2969` which limited the definition object to `name` and `arn` to
    account for AWS character limits.
- **CUMULUS-3479**
  - Fixed typo in s3-replicator resource declaration where `var.lambda_memory_size` is supposed to be `var.lambda_memory_sizes`
- **CUMULUS-3510**
  - Fixed `@cumulus/api` `validateAndUpdateSqsRule` method to allow 0 retries and 0 visibilityTimeout
    in rule's meta.  This fix from CUMULUS-2863 was not in release 16 and later.
- **CUMULUS-3562**
  - updated crypto-js to 4.2.0
  - updated aws-sdk/client-api-gateway to 3.499 to avoid older crypto-js dependency

## [v18.1.0] 2023-10-25

### MIGRATION notes

#### Rules API Endpoint Versioning

As part of the work on CUMULUS-3095, we have added a required header for the
rules PUT/PATCH endpoints -- to ensure that older clients/utilities do not
unexpectedly make destructive use of those endpoints, a validation check of a
header value against supported versions has been implemented.

Moving forward, if a breaking change is made to an existing endpoint that
requires user updates, as part of that update we will set the current version of
the core API and require a header that confirms the client is compatible with
the version required or greater.

In this instance, the rules PUT/PATCH
endpoints will require a `Cumulus-API-Version` value of at least `2`.

```bash
 curl --request PUT https://example.com/rules/repeat_test\
 --header 'Cumulus-API-Version: 2'\
 --header 'Content-Type: application/json'\
 --header 'Authorization: Bearer ReplaceWithToken'\
 --data ...
```

Users/clients that do not make use of these endpoints will not be impacted.

### Breaking Changes

- **CUMULUS-3427**
  - Changed the naming conventions for memory size and timeouts configuration to simply the lambda name

### Notable Changes

- **CUMULUS-3095**
  - Added `PATCH` rules endpoint to update rule which works as the existing `PUT` endpoint.
  - Updated `PUT` rules endpoint to replace rule.

### Added

- **CUMULUS-3218**
  - Added optional `maxDownloadTime` field to `provider` schema
  - Added `max_download_time` column to PostgreSQL `providers` table
  - Updated `@cumulus/ingest/lock` to check expired locks based on `provider.maxDownloadTime`

### Changed

- **CUMULUS-3095**
  - Updated `@cumulus/api-client/rules` to have`replaceRule` and `updateRule` methods.
  - Updated mapping for rule Elasticsearch records to prevent dynamic field for keys under
    `meta` and `payload`, and fixed `rule` field mapping.
- **CUMULUS-3351**
  - Updated `constructOnlineAccessUrls()` to group CMR online access URLs by link type.
- **CUMULUS-3377**
  - Added configuration option to cumulus-tf/terraform.tfvars to include sns:Subscribe access policy for
    executions, granules, collections, and PDRs report topics.
- **CUMULUS-3392**
  - Modify cloudwatch rule by deleting `custom`
- **CUMULUS-3434**
  - Updated `@cumulus/orca-recovery-adapter` task to output both input granules and recovery output.
  - Updated `example/cumulus-tf/orca.tf` to use v9.0.0.

### Fixed

- **CUMULUS-3095**
  - Added back `rule` schema validation which is missing after RDS phase 3.
  - Fixed a bug for creating rule with tags.
- **CUMULUS-3286**
  - Fixed `@cumulus/cmrjs/cmr-utils/getGranuleTemporalInfo` and `@cumulus/message/Granules/getGranuleCmrTemporalInfo`
    to handle non-existing cmr file.
  - Updated mapping for granule and deletedgranule Elasticsearch records to prevent dynamic field for keys under
    `queryFields`.
  - Updated mapping for collection Elasticsearch records to prevent dynamic field for keys under `meta`.
- **CUMULUS-3393**
  - Fixed `PUT` collection endpoint to update collection configuration in S3.
- **CUMULUS-3427**
  - Fixed issue where some lambda and task memory sizes and timeouts were not configurable
- **@aws-sdk upgrade**
  - Fixed TS compilation error on aws-client package caused by @aws-sdk/client-dynamodb 3.433.0 upgrade

## [v18.0.0] 2023-08-28

### Notable Changes

- **CUMULUS-3270**
  - update python lambdas to use python3.10
  - update dependencies to use python3.10 including cumulus-message-adapter, cumulus-message-adapter-python and cumulus-process-py
- **CUMULUS-3259**
  - Updated Terraform version from 0.13.6 to 1.5.3. Please see the [instructions to upgrade your deployments](https://github.com/nasa/cumulus/blob/master/docs/upgrade-notes/upgrading-tf-version-1.5.3.md).

### Changed

- **CUMULUS-3366**
  - Added logging to the `collectionRuleMatcher` Rules Helper, which is used by the sqs-message-consumer and message-consumer Lambdas,
    to report when an incoming message's collection does not match any rules.

## [v17.0.0] 2023-08-09

### MIGRATION notes

- This release updates the `hashicorp/aws` provider required by Cumulus to `~> 5.0`
  which in turn requires updates to all modules deployed with Core in the same stack
  to use a compatible provider version.
- This update is *not* compatible with prior stack states - Terraform will not
  allow redeployment of a prior version of Cumulus using an older version of
  the provider.  Please be sure to validate the install changeset is what you
  expect prior to upgrading to this version.
- Upgrading Cumulus to v17 from prior versions should only require the usual
  terraform init/apply steps.  As always **be sure** to inspect the `terraform plan` or
  `terraform apply` changeset to ensure the changes between providers are what
  you're expecting for all modules you've chosen to deploy with Cumulus

### Notable Changes

- **CUMULUS-3258**
  - @cumulus/api is now compatible *only* with Orca >= 8.1.0.    Prior versions of
    Orca are not compatible with Cumulus 17+
  - Updated all hashicorp terraform AWS provider configs to ~> 5.0
    - Upstream/downstream terraform modules will need to utilize an AWS provider
      that matches this range

### Breaking Changes

- **CUMULUS-3258**
  - Update @cumulus/api/lib/orca/getOrcaRecoveryStatusByGranuleCollection
    to @cumulus/api/lib/orca/getOrcaRecoveryStatusByGranuleIdAndCollection and
    add collectionId to arguments to support Orca v8+ required use of
    collectionId

  - Updated all terraform AWS providers to ~> 5.0

### Changed

- **CUMULUS-3258**
  - Update all Core integration tests/integrations to be compatible with Orca >=
    v8.1.0 only

### Fixed

- **CUMULUS-3319**
  - Removed @cumulus/api/models/schema and changed all references to
    @cumulus/api/lib/schema in docs and related models
  - Removed @cumulus/api/models/errors.js
  - Updated API granule write logic to cause postgres schema/db write failures on an individual granule file write to result  in a thrown error/400 return instead of a 200 return and a 'silent' update of the granule to failed status.
  - Update api/lib/_writeGranule/_writeGranulefiles logic to allow for schema failures on individual granule writes via an optional method parameter in _writeGranules, and an update to the API granule write calls.
  - Updated thrown error to include information related to automatic failure behavior in addition to the stack trace.

## [v16.1.3] 2024-1-15

**Please note** changes in 16.1.3 may not yet be released in future versions, as this
is a backport/patch release on the 16.x series of releases.  Updates that are
included in the future will have a corresponding CHANGELOG entry in future releases.

### Changed

- **CUMULUS_3499
  - Update AWS-SDK dependency pin to "2.1490" to prevent SQS issue.  Dependency
    pin expected to be changed with the resolution to CUMULUS-2900

### Fixed

- **CUMULUS-3474**
  - Fixed overriden changes to `rules.buildPayload' to restore changes from
    ticket `CUMULUS-2969` which limited the definition object to `name` and `arn` to
    account for AWS character limits.
- **CUMULUS-3501**
  - Updated CreateReconciliationReport lambda to save report record to Elasticsearch.
  - Created docker image cumuluss/async-operation:48 from v16.1.2, and used it as default async_operation_image.
- **CUMULUS-3510**
  - Fixed `@cumulus/api` `validateAndUpdateSqsRule` method to allow 0 retries and 0 visibilityTimeout
    in rule's meta.  This fix from CUMULUS-2863 was not in release 16 and later.
- **CUMULUS-3540**
  - stubbed cmr interfaces in integration tests allow integration tests to pass
  - needed while cmr is failing to continue needed releases and progress
  - this change should be reverted ASAP when cmr is working as needed again

## [v16.1.2] 2023-11-01

**Please note** changes in 16.1.2 may not yet be released in future versions, as this
is a backport/patch release on the 16.x series of releases.  Updates that are
included in the future will have a corresponding CHANGELOG entry in future releases.

### Added

- **CUMULUS-3218**
  - Added optional `maxDownloadTime` field to `provider` schema
  - Added `max_download_time` column to PostgreSQL `providers` table
  - Updated `@cumulus/ingest/lock` to check expired locks based on `provider.maxDownloadTime`

### Fixed

- **@aws-sdk upgrade**
  - Fixed TS compilation error on aws-client package caused by @aws-sdk/client-dynamodb 3.433.0 upgrade
  - Updated mapping for collection Elasticsearch records to prevent dynamic field for keys under `meta`.
- **CUMULUS-3286**
  - Fixed `@cumulus/cmrjs/cmr-utils/getGranuleTemporalInfo` and `@cumulus/message/Granules/getGranuleCmrTemporalInfo`
    to handle non-existing cmr file.
  - Updated mapping for granule and deletedgranule Elasticsearch records to prevent dynamic field for keys under
    `queryFields`.
- **CUMULUS-3293**
  - Process Dead Letter Archive is fixed to properly copy objects from `/sqs/` to `/failed-sqs/` location
- **CUMULUS-3393**
  - Fixed `PUT` collection endpoint to update collection configuration in S3.
- **CUMULUS-3467**
  - Added `childWorkflowMeta` to `QueueWorkflow` task configuration

## [v16.1.1] 2023-08-03

### Notable Changes

- The async_operation_image property of cumulus module should be updated to pull
  the ECR image for cumuluss/async-operation:47

### Added

- **CUMULUS-3298**
  - Added extra time to the buffer for replacing the launchpad token before it
    expires to alleviate CMR error messages
- **CUMULUS-3220**
  - Created a new send-pan task
- **CUMULUS-3287**
  - Added variable to allow the aws_ecs_task_definition health check to be configurable.
  - Added clarity to how the bucket field needs to be configured for the
    move-granules task definition

### Changed

- Security upgrade node from 14.19.3-buster to 14.21.1-buster
- **CUMULUS-2985**
  - Changed `onetime` rules RuleTrigger to only execute when the state is `ENABLED` and updated documentation to reflect the change
  - Changed the `invokeRerun` function to only re-run enabled rules
- **CUMULUS-3188**
  - Updated QueueGranules to support queueing granules that meet the required API granule schema.
  - Added optional additional properties to queue-granules input schema
- **CUMULUS-3252**
  - Updated example/cumulus-tf/orca.tf to use orca v8.0.1
  - Added cumulus task `@cumulus/orca-copy-to-archive-adapter`, and add the task to `tf-modules/ingest`
  - Updated `tf-modules/cumulus` module to take variable `orca_lambda_copy_to_archive_arn` and pass to `tf-modules/ingest`
  - Updated `example/cumulus-tf/ingest_and_publish_granule_with_orca_workflow.tf` `CopyToGlacier` (renamed to `CopyToArchive`) step to call
    `orca_copy_to_archive_adapter_task`
- **CUMULUS-3253**
  - Added cumulus task `@cumulus/orca-recovery-adapter`, and add the task to `tf-modules/ingest`
  - Updated `tf-modules/cumulus` module to take variable `orca_sfn_recovery_workflow_arn` and pass to `tf-modules/ingest`
  - Added `example/cumulus-tf/orca_recovery_adapter_workflow.tf`, `OrcaRecoveryAdapterWorkflow` workflow has `OrcaRecoveryAdapter` task
    to call the ORCA recovery step-function.
  - Updated `example/data/collections/` collection configuration `meta.granuleRecoveryWorkflow` to use `OrcaRecoveryAdapterWorkflow`
- **CUMULUS-3215**
  - Create reconciliation reports will properly throw errors and set the async
    operation status correctly to failed if there is an error.
  - Knex calls relating to reconciliation reports will retry if there is a
    connection terminated unexpectedly error
  - Improved logging for async operation
  - Set default async_operation_image_version to 47
- **CUMULUS-3024**
  - Combined unit testing of @cumulus/api/lib/rulesHelpers to a single test file
    `api/tests/lib/test-rulesHelpers` and removed extraneous test files.
- **CUMULUS-3209**
  - Apply brand color with high contrast settings for both (light and dark) themes.
  - Cumulus logo can be seen when scrolling down.
  - "Back to Top" button matches the brand color for both themes.
  - Update "note", "info", "tip", "caution", and "warning" components to [new admonition styling](https://docusaurus.io/docs/markdown-features/admonitions).
  - Add updated arch diagram for both themes.
- **CUMULUS-3203**
  - Removed ACL setting of private on S3.multipartCopyObject() call
  - Removed ACL setting of private for s3PutObject()
  - Removed ACL confguration on sync-granules task
  - Update documentation on dashboard deployment to exclude ACL public-read setting
- **CUMULUS-3245**
  - Update SQS consumer logic to catch ExecutionAlreadyExists error and
    delete SQS message accordingly.
  - Add ReportBatchItemFailures to event source mapping start_sf_mapping
- **CUMULUS-3357**
  - `@cumulus/queue-granules` is now written in TypeScript
  - `@cumulus/schemas` can now generate TypeScript interfaces for the task input, output and config.
- Added missing name to throttle_queue_watcher Cloudwatch event in `throttled-queue.tf`


### Fixed

- **CUMULUS-3258**
  - Fix un-prefixed s3 lifecycle configuration ID from CUMULUS-2915
- **CUMULUS-2625**
  - Optimized heap memory and api load in queue-granules task to scale to larger workloads.
- **CUMULUS-3265**
  - Fixed `@cumulus/api` `getGranulesForPayload` function to query cloud metrics es when needed.
- **CUMULUS-3389**
  - Updated runtime of `send-pan` and `startAsyncOperation` lambdas to `nodejs16.x`

## [v16.0.0] 2023-05-09

### Notable Changes

- The async_operation_image property of cumulus module should be updated to pull
  the ECR image for cumuluss/async-operation:46

### MIGRATION notes

#### PI release version

When updating directly to v16 from prior releases older that V15, please make sure to
read through all prior release notes.

Notable migration concerns since the last PI release version (11.1.x):

- [v14.1.0] - Postgres compatibility update to Aurora PostgreSQL 11.13.
- [v13.1.0] - Postgres update to add `files_granules_cumulus_id_index` to the
  `files` table may require manual steps depending on load.

#### RDS Phase 3 migration notes

This release includes updates that remove existing DynamoDB tables as part of
release deployment process.   This release *cannot* be properly rolled back in
production as redeploying a prior version of Cumulus will not recover the
associated Dynamo tables.

Please read the full change log for RDS Phase 3 and consult the [RDS Phase 3 update
documentation](https://nasa.github.io/cumulus/docs/next/upgrade-notes/upgrade-rds-phase-3-release)

#### API Endpoint Versioning

As part of the work on CUMULUS-3072, we have added a required header for the
granule PUT/PATCH endpoints -- to ensure that older clients/utilities do not
unexpectedly make destructive use of those endpoints, a validation check of a
header value against supported versions has been implemented.

Moving forward, if a breaking change is made to an existing endpoint that
requires user updates, as part of that update we will set the current version of
the core API and require a header that confirms the client is compatible with
the version required or greater.

In this instance, the granule PUT/PATCH
endpoints will require a `Cumulus-API-Version` value of at least `2`.

```bash
 curl --request PUT https://example.com/granules/granuleId.A19990103.006.1000\
 --header 'Cumulus-API-Version: 2'\
 --header 'Content-Type: application/json'\
 --header 'Authorization: Bearer ReplaceWithToken'\
 --data ...
```

Users/clients that do not make use of these endpoints will not be impacted.

### RDS Phase 3
#### Breaking Changes

- **CUMULUS-2688**
  - Updated bulk operation logic to use collectionId in addition to granuleId to fetch granules.
  - Tasks using the `bulk-operation` Lambda should provide collectionId and granuleId e.g. { granuleId: xxx, collectionId: xxx }
- **CUMULUS-2856**
  - Update execution PUT endpoint to no longer respect message write constraints and update all values passed in

#### Changed

- **CUMULUS-3282**
  - Updated internal granule endpoint parameters from :granuleName to :granuleId
    for maintenance/consistency reasons
- **CUMULUS-2312** - RDS Migration Epic Phase 3
  - **CUMULUS-2645**
    - Removed unused index functionality for all tables other than
      `ReconciliationReportsTable` from `dbIndexer` lambda
  - **CUMULUS-2398**
    - Remove all dynamoDB updates for `@cumulus/api/ecs/async-operation/*`
    - Updates all api endpoints with updated signature for
      `asyncOperationsStart` calls
    - Remove all dynamoDB models calls from async-operations api endpoints
  - **CUMULUS-2801**
    - Move `getFilesExistingAtLocation`from api granules model to api/lib, update granules put
      endpoint to remove model references
  - **CUMULUS-2804**
    - Updates api/lib/granule-delete.deleteGranuleAndFiles:
      - Updates dynamoGranule -> apiGranule in the signature and throughout the dependent code
      - Updates logic to make apiGranule optional, but pgGranule required, and
        all lookups use postgres instead of ES/implied apiGranule values
      - Updates logic to make pgGranule optional - in this case the logic removes the entry from ES only
    - Removes all dynamo model logic from api/endpoints/granules
    - Removes dynamo write logic from api/lib/writeRecords.*
    - Removes dynamo write logic from api/lib/ingest.*
    - Removes all granule model calls from api/lambdas/bulk-operations and any dependencies
    - Removes dynamo model calls from api/lib/granule-remove-from-cmr.unpublishGranule
    - Removes Post Deployment execution check from sf-event-sqs-to-db-records
    - Moves describeGranuleExecution from api granule model to api/lib/executions.js
  - **CUMULUS-2806**
    - Remove DynamoDB logic from executions `POST` endpoint
    - Remove DynamoDB logic from sf-event-sqs-to-db-records lambda execution writes.
    - Remove DynamoDB logic from executions `PUT` endpoint
  - **CUMULUS-2808**
    - Remove DynamoDB logic from executions `DELETE` endpoint
  - **CUMULUS-2809**
    - Remove DynamoDB logic from providers `PUT` endpoint
    - Updates DB models asyncOperation, provider and rule to return all fields on upsert.
  - **CUMULUS-2810**
    - Removes addition of DynamoDB record from API endpoint POST /provider/<name>
  - **CUMULUS-2811**
    - Removes deletion of DynamoDB record from API endpoint DELETE /provider/<name>
  - **CUMULUS-2817**
    - Removes deletion of DynamoDB record from API endpoint DELETE /collection/<name>/<version>
  - **CUMULUS-2814**
    - Move event resources deletion logic from `rulesModel` to `rulesHelper`
  - **CUMULUS-2815**
    - Move File Config and Core Config validation logic for Postgres Collections from `api/models/collections.js` to `api/lib/utils.js`
  - **CUMULUS-2813**
    - Removes creation and deletion of DynamoDB record from API endpoint POST /rules/
  - **CUMULUS-2816**
    - Removes addition of DynamoDB record from API endpoint POST /collections
  - **CUMULUS-2797**
    - Move rule helper functions to separate rulesHelpers file
  - **CUMULUS-2821**
    - Remove DynamoDB logic from `sfEventSqsToDbRecords` lambda
  - **CUMULUS-2856**
    - Update API/Message write logic to handle nulls as deletion in execution PUT/message write logic

#### Added

- **CUMULUS-2312** - RDS Migration Epic Phase 3
  - **CUMULUS-2813**
    - Added function `create` in the `db` model for Rules
      to return an array of objects containing all columns of the created record.
  - **CUMULUS-2812**
    - Move event resources logic from `rulesModel` to `rulesHelper`
  - **CUMULUS-2820**
    - Remove deletion of DynamoDB record from API endpoint DELETE /pdr/<pdrName>
  - **CUMULUS-2688**
    - Add new endpoint to fetch granules by collectionId as well as granuleId: GET /collectionId/granuleId
    - Add new endpoints to update and delete granules by collectionId as well as
      granuleId

#### Removed

- **CUMULUS-2994**
  - Delete code/lambdas that publish DynamoDB stream events to SNS
- **CUMULUS-3226**
  - Removed Dynamo Async Operations table
- **CUMULUS-3199**
  - Removed DbIndexer lambda and all associated terraform resources
- **CUMULUS-3009**
  - Removed Dynamo PDRs table
- **CUMULUS-3008**
  - Removed DynamoDB Collections table
- **CUMULUS-2815**
  - Remove update of DynamoDB record from API endpoint PUT /collections/<name>/<version>
- **CUMULUS-2814**
  - Remove DynamoDB logic from rules `DELETE` endpoint
- **CUMULUS-2812**
  - Remove DynamoDB logic from rules `PUT` endpoint
- **CUMULUS-2798**
  - Removed AsyncOperations model
- **CUMULUS-2797**
- **CUMULUS-2795**
  - Removed API executions model
- **CUMULUS-2796**
  - Remove API pdrs model and all related test code
  - Remove API Rules model and all related test code
- **CUMULUS-2794**
  - Remove API Collections model and all related test code
  - Remove lambdas/postgres-migration-count-tool, api/endpoints/migrationCounts and api-client/migrationCounts
  - Remove lambdas/data-migration1 tool
  - Remove lambdas/data-migration2 and
    lambdas/postgres-migration-async-operation
- **CUMULUS-2793**
  - Removed Provider Dynamo model and related test code
- **CUMULUS-2792**
  - Remove API Granule model and all related test code
  - Remove granule-csv endpoint
- **CUMULUS-2645**
  - Removed dynamo structural migrations and related code from `@cumulus/api`
  - Removed `executeMigrations` lambda
  - Removed `granuleFilesCacheUpdater` lambda
  - Removed dynamo files table from `data-persistence` module.  *This table and
    all of its data will be removed on deployment*.

### Added
- **CUMULUS-3072**
  - Added `replaceGranule` to `@cumulus/api-client/granules` to add usage of the
    updated RESTful PUT logic
- **CUMULUS-3121**
  - Added a map of variables for the cloud_watch_log retention_in_days for the various cloudwatch_log_groups, as opposed to keeping them hardcoded at 30 days. Can be configured by adding the <module>_<cloudwatch_log_group_name>_log_retention value in days to the cloudwatch_log_retention_groups map variable
- **CUMULUS-3201**
  - Added support for sha512 as checksumType for LZARDs backup task.

### Changed

- **CUMULUS-3315**
  - Updated `@cumulus/api-client/granules.bulkOperation` to remove `ids`
    parameter in favor of `granules` parameter, in the form of a
    `@cumulus/types/ApiGranule` that requires the following keys: `[granuleId, collectionId]`
- **CUMULUS-3307**
  - Pinned cumulus dependency on `pg` to `v8.10.x`
- **CUMULUS-3279**
  - Updated core dependencies on `xml2js` to `v0.5.0`
  - Forcibly updated downstream dependency for `xml2js` in `saml2-js` to
    `v0.5.0`
  - Added audit-ci CVE override until July 1 to allow for Core package releases
- **CUMULUS-3106**
  - Updated localstack version to 1.4.0 and removed 'skip' from all skipped tests
- **CUMULUS-3115**
  - Fixed DiscoverGranules' workflow's duplicateHandling when set to `skip` or `error` to stop retrying
    after receiving a 404 Not Found Response Error from the `cumulus-api`.
- **CUMULUS-3165**
  - Update example/cumulus-tf/orca.tf to use orca v6.0.3

### Fixed

- **CUMULUS-3315**
  - Update CI scripts to use shell logic/GNU timeout to bound test timeouts
    instead of NPM `parallel` package, as timeouts were not resulting in
    integration test failure
- **CUMULUS-3223**
  - Update `@cumulus/cmrjs/cmr-utils.getGranuleTemporalInfo` to handle the error when the cmr file s3url is not available
  - Update `sfEventSqsToDbRecords` lambda to return [partial batch failure](https://docs.aws.amazon.com/lambda/latest/dg/with-sqs.html#services-sqs-batchfailurereporting),
    and only reprocess messages when cumulus message can't be retrieved from the execution events.
  - Update `@cumulus/cumulus-message-adapter-js` to `2.0.5` for all cumulus tasks

## [v15.0.4] 2023-06-23

### Changed

- **CUMULUS-3307**
  - Pinned cumulus dependency on `pg` to `v8.10.x`

### Fixed

- **CUMULUS-3115**
  - Fixed DiscoverGranules' workflow's duplicateHandling when set to `skip` or `error` to stop retrying
    after receiving a 404 Not Found Response Error from the `cumulus-api`.
- **CUMULUS-3315**
  - Update CI scripts to use shell logic/GNU timeout to bound test timeouts
    instead of NPM `parallel` package, as timeouts were not resulting in
    integration test failure
- **CUMULUS-3223**
  - Update `@cumulus/cmrjs/cmr-utils.getGranuleTemporalInfo` to handle the error when the cmr file s3url is not available
  - Update `sfEventSqsToDbRecords` lambda to return [partial batch failure](https://docs.aws.amazon.com/lambda/latest/dg/with-sqs.html#services-sqs-batchfailurereporting),
    and only reprocess messages when cumulus message can't be retrieved from the execution events.
  - Update `@cumulus/cumulus-message-adapter-js` to `2.0.5` for all cumulus tasks

## [v15.0.3] 2023-04-28

### Fixed

- **CUMULUS-3243**
  - Updated granule delete logic to delete granule which is not in DynamoDB
  - Updated granule unpublish logic to handle granule which is not in DynamoDB and/or CMR

## [v15.0.2] 2023-04-25

### Fixed

- **CUMULUS-3120**
  - Fixed a bug by adding in `default_log_retention_periods` and `cloudwatch_log_retention_periods`
  to Cumulus modules so they can be used during deployment for configuring cloudwatch retention periods, for more information check here: [retention document](https://nasa.github.io/cumulus/docs/configuration/cloudwatch-retention)
  - Updated cloudwatch retention documentation to reflect the bugfix changes

## [v15.0.1] 2023-04-20

### Changed

- **CUMULUS-3279**
  - Updated core dependencies on `xml2js` to `v0.5.0`
  - Forcibly updated downstream dependency for `xml2js` in `saml2-js` to
    `v0.5.0`
  - Added audit-ci CVE override until July 1 to allow for Core package releases

## Fixed

- **CUMULUS-3285**
  - Updated `api/lib/distribution.js isAuthBearTokenRequest` to handle non-Bearer authorization header

## [v15.0.0] 2023-03-10

### Breaking Changes

- **CUMULUS-3147**
  - The minimum supported version for all published Cumulus Core npm packages is now Node 16.19.0
  - Tasks using the `cumuluss/cumulus-ecs-task` Docker image must be updated to `cumuluss/cumulus-ecs-task:1.9.0.` which is built with node:16.19.0-alpine.  This can be done by updating the `image` property of any tasks defined using the `cumulus_ecs_service` Terraform module.
  - Updated Dockerfile of async operation docker image to build from node:16.19.0-buster
  - Published new tag [`44` of `cumuluss/async-operation` to Docker Hub](https://hub.docker.com/layers/cumuluss/async-operation/44/images/sha256-8d757276714153e4ab8c24a2b7b6b9ffee14cc78b482d9924e7093af88362b04?context=explore).
  - The `async_operation_image` property of `cumulus` module must be updated to pull the ECR image for `cumuluss/async-operation:44`.

### Changed

- **CUMULUS-2997**
  - Migrate Cumulus Docs to Docusaurus v2 and DocSearch v3.
- **CUMULUS-3044**
  - Deployment section:
    - Consolidate and migrate Cumulus deployment (public facing) content from wiki to Cumulus Docs in GitHub.
    - Update links to make sure that the user can maintain flow between the wiki and GitHub deployment documentation.
    - Organize and update sidebar to include categories for similar deployment topics.
- **CUMULUS-3147**
  - Set example/cumulus-tf default async_operation_image_version to 44.
  - Set example/cumulus-tf default ecs_task_image_version to 1.9.0.
- **CUMULUS-3166**
  - Updated example/cumulus-tf/thin_egress_app.tf to use tea 1.3.2

### Fixed

- **CUMULUS-3187**
  - Restructured Earthdata Login class to be individual methods as opposed to a Class Object
  - Removed typescript no-checks and reformatted EarthdataLogin code to be more type friendly

## [v14.1.0] 2023-02-27

### MIGRATION notes

#### PostgreSQL compatibility update

From this release forward Core will be tested against PostgreSQL 11   Existing
release compatibility testing was done for release 11.1.8/14.0.0+.   Users
should migrate their datastores to Aurora PostgreSQL 11.13+ compatible data stores
as soon as possible.

Users utilizing the `cumulus-rds-tf` module will have upgraded/had their
database clusters forcibly upgraded at the next maintenance window after 31 Jan
2023.   Our guidance to mitigate this issue is to do a manual (outside of
terraform) upgrade.   This will result in the cluster being upgraded with a
manually set parameter group not managed by terraform.

If you manually upgraded and the cluster is now on version 11.13, to continue
using the `cumulus-rds-tf` module *once upgraded* update following module
configuration values if set, or allow their defaults to be utilized:

```terraform
parameter_group_family = "aurora-postgresql11"
engine_version = 11.13
```

When you apply this update, the original PostgreSQL v10 parameter group will be
removed, and recreated using PG11 defaults/configured terraform values and
update the database cluster to use the new configuration.

### Added

- **CUMULUS-3193**
  - Add a Python version file
- **CUMULUS-3121**
  - Added a map of variables in terraform for custom configuration of cloudwatch_log_groups' retention periods.
    Please refer to the [Cloudwatch-Retention] (https://nasa.github.io/cumulus/docs/configuration/cloudwatch-retention)
    section of the Cumulus documentation in order for more detailed information and an example into how to do this.
- **CUMULUS-3071**
  - Added 'PATCH' granules endpoint as an exact duplicate of the existing `PUT`
    endpoint.    In future releases the `PUT` endpoint will be replaced with valid PUT logic
    behavior (complete overwrite) in a future release.   **The existing PUT
    implementation is deprecated** and users should move all existing usage of
    `PUT` to `PATCH` before upgrading to a release with `CUMULUS-3072`.

### Fixed

- **CUMULUS-3033**
  - Fixed `granuleEsQuery` to properly terminate if `body.hit.total.value` is 0.

- The `getLambdaAliases` function has been removed from the `@cumulus/integration-tests` package
- The `getLambdaVersions` function has been removed from the `@cumulus/integration-tests` package
- **CUMULUS-3117**
  - Update `@cumulus/es-client/indexer.js` to properly handle framework write
    constraints for queued granules.    Queued writes will now be properly
    dropped from elasticsearch writes along with the primary datastore(s) when
    write constraints apply
- **CUMULUS-3134**
  - Get tests working on M1 Macs
- **CUMULUS-3148**:
  - Updates cumulus-rds-tf to use defaults for PostgreSQL 11.13
  - Update IngestGranuleSuccessSpec as test was dependant on file ordering and
    PostgreSQL 11 upgrade exposed dependency on database results in the API return
  - Update unit test container to utilize PostgreSQL 11.13 container
- **CUMULUS-3149**
  - Updates the api `/granules/bulkDelete` endpoint to take the
    following configuration keys for the bulkDelete:
    - concurrency - Number of concurrent bulk deletions to process at a time.
            Defaults to 10, increasing this value may improve throughput at the cost
            of additional database/CMR/etc load.
    - maxDbConnections - Defaults to `concurrency`, and generally should not be
        changed unless troubleshooting performance concerns.
  - Updates all bulk api endpoints to add knexDebug boolean query parameter to
    allow for debugging of database connection issues in the future.  Defaults
    to false.
  - Fixed logic defect in bulk deletion logic where an information query was
    nested in a transaction call, resulting in transactions holding knex
    connection pool connections in a blocking way that would not resolve,
    resulting in deletion failures.
- **CUMULUS-3142**
  - Fix issue from CUMULUS-3070 where undefined values for status results in
    unexpected insertion failure on PATCH.
- **CUMULUS-3181**
  - Fixed `sqsMessageRemover` lambda to correctly retrieve ENABLED sqs rules.

- **CUMULUS-3189**
  - Upgraded `cumulus-process` and `cumulus-message-adapter-python` versions to
    support pip 23.0
- **CUMULUS-3196**
  - Moved `createServer` initialization outside the `s3-credentials-endpoint` lambda
    handler to reduce file descriptor usage
- README shell snippets better support copying
- **CUMULUS-3111**
  - Fix issue where if granule update dropped due to write constraints for writeGranuleFromMessage, still possible for granule files to be written
  - Fix issue where if granule update is limited to status and timestamp values due to write constraints for writeGranuleFromMessage, Dynamo or ES granules could be out of sync with PG

### Breaking Changes

- **CUMULUS-3072**
  - Removed original PUT granule endpoint logic (in favor of utilizing new PATCH
    endpoint introduced in CUMULUS-3071)
  - Updated PUT granule endpoint to expected RESTful behavior:
    - PUT will now overwrite all non-provided fields as either non-defined or
      defaults, removing existing related database records (e.g. files,
      granule-execution linkages ) as appropriate.
    - PUT will continue to overwrite fields that are provided in the payload,
      excepting collectionId and granuleId which cannot be modified.
    - PUT will create a new granule record if one does not already exist
    - Like PATCH, the execution field is additive only - executions, once
      associated with a granule record cannot be unassociated via the granule
      endpoint.
  - /granule PUT and PATCH endpoints now require a header with values `{
    version: 2 }`
  - PUT endpoint will now only support /:collectionId/:granuleId formatted
    queries
  - `@cumulus/api-client.replaceGranule now utilizes body.collectionId to
    utilize the correct API PUT endpoint
  - Cumulus API version updated to `2`

### Changed

- **Snyk Security**
  - Upgraded jsonwebtoken from 8.5.1 to 9.0.0
  - CUMULUS-3160: Upgrade knex from 0.95.15 to 2.4.1
  - Upgraded got from 11.8.3 to ^11.8.5
- **Dependabot Security**
  - Upgraded the python package dependencies of the example lambdas
- **CUMULUS-3043**
  - Organize & link Getting Started public docs for better user guidance
  - Update Getting Started sections with current content
- **CUMULUS-3046**
  - Update 'Deployment' public docs
  - Apply grammar, link fixes, and continuity/taxonomy standards
- **CUMULUS-3071**
  - Updated `@cumulus/api-client` packages to use `PATCH` protocol for existing
    granule `PUT` calls, this change should not require user updates for
    `api-client` users.
    - `@cumulus/api-client/granules.updateGranule`
    - `@cumulus/api-client/granules.moveGranule`
    - `@cumulus/api-client/granules.updateGranule`
    - `@cumulus/api-client/granules.reingestGranule`
    - `@cumulus/api-client/granules.removeFromCMR`
    - `@cumulus/api-client/granules.applyWorkflow`
- **CUMULUS-3097**
  - Changed `@cumulus/cmr-client` package's token from Echo-Token to Earthdata Login (EDL) token in updateToken method
  - Updated CMR header and token tests to reflect the Earthdata Login changes
- **CUMULUS-3144**
  - Increased the memory of API lambda to 1280MB
- **CUMULUS-3140**
  - Update release note to include cumulus-api release
- **CUMULUS-3193**
  - Update eslint config to better support typing
- Improve linting of TS files

### Removed

- **CUMULUS-2798**
  - Removed AsyncOperations model

### Removed

- **CUMULUS-3009**
  - Removed Dynamo PDRs table

## [v14.0.0] 2022-12-08

### Breaking Changes

- **CUMULUS-2915**
  - API endpoint GET `/executions/status/${executionArn}` returns `presignedS3Url` and `data`
  - The user (dashboard) must read the `s3SignedURL` and `data` from the return
- **CUMULUS-3070/3074**
  - Updated granule PUT/POST endpoints to no longer respect message write
    constraints.  Functionally this means that:
    - Granules with older createdAt values will replace newer ones, instead of
        ignoring the write request
    - Granules that attempt to set a non-complete state (e.g. 'queued' and
        'running') will now ignore execution state/state change and always write
    - Granules being set to non-complete state will update all values passed in,
      instead of being restricted to `['createdAt', 'updatedAt', 'timestamp',
      'status', 'execution']`

### Added

- **CUMULUS-3070**
  - Remove granules dynamoDb model logic that sets default publish value on record
    validation
  - Update API granule write logic to not set default publish value on record
    updates to avoid overwrite (PATCH behavior)
  - Update API granule write logic to publish to false on record
    creation if not specified
  - Update message granule write logic to set default publish value on record
    creation update.
  - Update granule write logic to set published to default value of `false` if
    `null` is explicitly set with intention to delete the value.
  - Removed dataType/version from api granule schema
  - Added `@cumulus/api/endpoints/granules` unit to cover duration overwrite
    logic for PUT/PATCH endpoint.
- **CUMULUS-3098**
  - Added task configuration setting named `failTaskWhenFileBackupFail` to the
    `lzards-backup` task. This setting is `false` by default, but when set to
    `true`, task will fail if one of the file backup request fails.

### Changed

- Updated CI deploy process to utilize the distribution module in the published zip file which
    will be run against for the integration tests
- **CUMULUS-2915**
  - Updated API endpoint GET `/executions/status/${executionArn}` to return the
    presigned s3 URL in addition to execution status data
- **CUMULUS-3045**
  - Update GitHub FAQs:
    - Add new and refreshed content for previous sections
    - Add new dedicated Workflows section
- **CUMULUS-3070**
  - Updated API granule write logic to no longer require createdAt value in
    dynamo/API granule validation.   Write-time createdAt defaults will be set in the case
    of new API granule writes without the value set, and createdAt will be
    overwritten if it already exists.
  - Refactored granule write logic to allow PATCH behavior on API granule update
    such that existing createdAt values will be retained in case of overwrite
    across all API granule writes.
  - Updated granule write code to validate written createdAt is synced between
    datastores in cases where granule.createdAt is not provided for a new
    granule.
  - Updated @cumulus/db/translate/granules.translateApiGranuleToPostgresGranuleWithoutNilsRemoved to validate incoming values to ensure values that can't be set to null are not
  - Updated @cumulus/db/translate/granules.translateApiGranuleToPostgresGranuleWithoutNilsRemoved to handle null values in incoming ApiGranule
  - Updated @cumulus/db/types/granules.PostgresGranule typings to allow for null values
  - Added ApiGranuleRecord to @cumulus/api/granule type to represent a written/retrieved from datastore API granule record.
  - Update API/Message write logic to handle nulls as deletion in granule PUT/message write logic
- **CUMULUS-3075**
  - Changed the API endpoint return value for a granule with no files. When a granule has no files, the return value beforehand for
    the translatePostgresGranuletoApiGranule, the function which does the translation of a Postgres granule to an API granule, was
    undefined, now changed to an empty array.
  - Existing behavior which relied on the pre-disposed undefined value was changed to instead accept the empty array.
  - Standardized tests in order to expect an empty array for a granule with no files files' object instead of undefined.
- **CUMULUS-3077**
  - Updated `lambdas/data-migration2` granule and files migration to have a `removeExcessFiles` function like in write-granules that will remove file records no longer associated with a granule being migrated
- **CUMULUS-3080**
  - Changed the retention period in days from 14 to 30 for cloudwatch logs for NIST-5 compliance
- **CUMULUS-3100**
  - Updated `POST` granules endpoint to check if granuleId exists across all collections rather than a single collection.
  - Updated `PUT` granules endpoint to check if granuleId exists across a different collection and throw conflict error if so.
  - Updated logic for writing granules from a message to check if granuleId exists across a different collection and throw conflict error if so.

### Fixed

- **CUMULUS-3070**
  - Fixed inaccurate typings for PostgresGranule in @cumulus/db/types/granule
  - Fixed inaccurate typings for @cumulus/api/granules.ApiGranule and updated to
    allow null
- **CUMULUS-3104**
  - Fixed TS compilation error on aws-client package caused by @aws-sdk/client-s3 3.202.0 upgrade
- **CUMULUS-3116**
  - Reverted the default ElasticSearch sorting behavior to the pre-13.3.0 configuration
  - Results from ElasticSearch are sorted by default by the `timestamp` field. This means that the order
  is not guaranteed if two or more records have identical timestamps as there is no secondary sort/tie-breaker.

## [v13.4.0] 2022-10-31

### Notable changes

- **CUMULUS-3104**
  - Published new tag [`43` of `cumuluss/async-operation` to Docker Hub](https://hub.docker.com/layers/cumuluss/async-operation/43/images/sha256-5f989c7d45db3dde87c88c553182d1e4e250a1e09af691a84ff6aa683088b948?context=explore) which was built with node:14.19.3-buster.

### Added

- **CUMULUS-2998**
  - Added Memory Size and Timeout terraform variable configuration for the following Cumulus tasks:
    - fake_processing_task_timeout and fake_processing_task_memory_size
    - files_to_granules_task_timeout and files_to_granule_task_memory_size
    - hello_world_task_timeout and hello_world_task_memory_size
    - sf_sqs_report_task_timeout and sf_sqs_report_task_memory_size
- **CUMULUS-2986**
  - Adds Terraform memory_size configurations to lambda functions with customizable timeouts enabled (the minimum default size has also been raised from 256 MB to 512 MB)
    allowed properties include:
      - add_missing_file_checksums_task_memory_size
      - discover_granules_task_memory_size
      - discover_pdrs_task_memory_size
      - hyrax_metadata_updates_task_memory_size
      - lzards_backup_task_memory_size
      - move_granules_task_memory_size
      - parse_pdr_task_memory_size
      - pdr_status_check_task_memory_size
      - post_to_cmr_task_memory_size
      - queue_granules_task_memory_size
      - queue_pdrs_task_memory_size
      - queue_workflow_task_memory_size
      - sync_granule_task_memory_size
      - update_cmr_access_constraints_task_memory_size
      - update_granules_cmr_task_memory_size
  - Initializes the lambda_memory_size(s) variable in the Terraform variable list
  - Adds Terraform timeout variable for add_missing_file_checksums_task
- **CUMULUS-2631**
  - Added 'Bearer token' support to s3credentials endpoint
- **CUMULUS-2787**
  - Added `lzards-api-client` package to Cumulus with `submitQueryToLzards` method
- **CUMULUS-2944**
  - Added configuration to increase the limit for body-parser's JSON and URL encoded parsers to allow for larger input payloads

### Changed


- Updated `example/cumulus-tf/variables.tf` to have `cmr_oauth_provider` default to `launchpad`
- **CUMULUS-3024**
  - Update PUT /granules endpoint to operate consistently across datastores
    (PostgreSQL, ElasticSearch, DynamoDB). Previously it was possible, given a
    partial Granule payload to have different data in Dynamo/ElasticSearch and PostgreSQL
  - Given a partial Granule object, the /granules update endpoint now operates
    with behavior more consistent with a PATCH operation where fields not provided
    in the payload will not be updated in the datastores.
  - Granule translation (db/src/granules.ts) now supports removing null/undefined fields when converting from API to Postgres
    granule formats.
  - Update granule write logic: if a `null` files key is provided in an update payload (e.g. `files: null`),
    an error will be thrown. `null` files were not previously supported and would throw potentially unclear errors. This makes the error clearer and more explicit.
  - Update granule write logic: If an empty array is provided for the `files` key, all files will be removed in all datastores
- **CUMULUS-2787**
  - Updated `lzards-backup-task` to send Cumulus provider and granule createdAt values as metadata in LZARDS backup request to support querying LZARDS for reconciliation reports
- **CUMULUS-2913**
  - Changed `process-dead-letter-archive` lambda to put messages from S3 dead
    letter archive that fail to process to new S3 location.
- **CUMULUS-2974**
  - The `DELETE /granules/<granuleId>` endpoint now includes additional details about granule
    deletion, including collection, deleted granule ID, deleted files, and deletion time.
- **CUMULUS-3027**
  - Pinned typescript to ~4.7.x to address typing incompatibility issues
    discussed in https://github.com/knex/knex/pull/5279
  - Update generate-ts-build-cache script to always install root project dependencies
- **CUMULUS-3104**
  - Updated Dockerfile of async operation docker image to build from node:14.19.3-buster
  - Sets default async_operation_image version to 43.
  - Upgraded saml2-js 4.0.0, rewire to 6.0.0 to address security vulnerabilities
  - Fixed TS compilation error caused by @aws-sdk/client-s3 3.190->3.193 upgrade

## [v13.3.2] 2022-10-10 [BACKPORT]

**Please note** changes in 13.3.2 may not yet be released in future versions, as
this is a backport and patch release on the 13.3.x series of releases. Updates that
are included in the future will have a corresponding CHANGELOG entry in future
releases.

### Fixed

- **CUMULUS-2557**
  - Updated `@cumulus/aws-client/S3/moveObject` to handle zero byte files (0 byte files).
- **CUMULUS-2971**
  - Updated `@cumulus/aws-client/S3ObjectStore` class to take string query parameters and
    its methods `signGetObject` and `signHeadObject` to take parameter presignOptions
- **CUMULUS-3021**
  - Updated `@cumulus/api-client/collections` and `@cumulus/integration-tests/api` to encode
    collection version in the URI path
- **CUMULUS-3024**
  - Update PUT /granules endpoint to operate consistently across datastores
    (PostgreSQL, ElasticSearch, DynamoDB). Previously it was possible, given a
    partial Granule payload to have different data in Dynamo/ElasticSearch and PostgreSQL
  - Given a partial Granule object, the /granules update endpoint now operates
    with behavior more consistent with a PATCH operation where fields not provided
    in the payload will not be updated in the datastores.
  - Granule translation (db/src/granules.ts) now supports removing null/undefined fields when converting from API to Postgres
    granule formats.
  - Update granule write logic: if a `null` files key is provided in an update payload (e.g. `files: null`),
    an error will be thrown. `null` files were not previously supported and would throw potentially unclear errors. This makes the error clearer and more explicit.
  - Update granule write logic: If an empty array is provided for the `files` key, all files will be removed in all datastores

## [v13.3.0] 2022-8-19

### Notable Changes

- **CUMULUS-2930**
  - The `GET /granules` endpoint has a new optional query parameter:
    `searchContext`, which is used to resume listing within the same search
    context. It is provided in every response from the endpoint as
    `meta.searchContext`. The searchContext value must be submitted with every
    consequent API call, and must be fetched from each new response to maintain
    the context.
  - Use of the `searchContext` query string parameter allows listing past 10,000 results.
  - Note that using the `from` query param in a request will cause the `searchContext` to
    be ignored and also make the query subject to the 10,000 results cap again.
  - Updated `GET /granules` endpoint to leverage ElasticSearch search-after API.
    The endpoint will only use search-after when the `searchContext` parameter
    is provided in a request.

## [v13.2.1] 2022-8-10 [BACKPORT]

### Notable changes

- **CUMULUS-3019**
  - Fix file write logic to delete files by `granule_cumulus_id` instead of
    `cumulus_id`. Previous logic removed files by matching `file.cumulus_id`
    to `granule.cumulus_id`.

## [v13.2.0] 2022-8-04

### Changed

- **CUMULUS-2940**
  - Updated bulk operation lambda to utilize system wide rds_connection_timing
    configuration parameters from the main `cumulus` module
- **CUMULUS-2980**
  - Updated `ingestPdrWithNodeNameSpec.js` to use `deleteProvidersAndAllDependenciesByHost` function.
  - Removed `deleteProvidersByHost`function.
- **CUMULUS-2954**
  - Updated Backup LZARDS task to run as a single task in a step function workflow.
  - Updated task to allow user to provide `collectionId` in workflow input and
    updated task to use said `collectionId` to look up the corresponding collection record in RDS.

## [v13.1.0] 2022-7-22

### MIGRATION notes

- The changes introduced in CUMULUS-2962 will re-introduce a
  `files_granules_cumulus_id_index` on the `files` table in the RDS database.
  This index will be automatically created as part of the bootstrap lambda
  function *on deployment* of the `data-persistence` module.

  *In cases where the index is already applied, this update will have no effect*.

  **Please Note**: In some cases where ingest is occurring at high volume levels and/or the
  files table has > 150M file records, the migration may
  fail on deployment due to timing required to both acquire the table state needed for the
  migration and time to create the index given the resources available.

  For reference a rx.5 large Aurora/RDS database
  with *no activity* took roughly 6 minutes to create the index for a file table with 300M records and no active ingest, however timed out when the same migration was attempted
  in production with possible activity on the table.

  If you believe you are subject to the above consideration, you may opt to
  manually create the `files` table index *prior* to deploying this version of
  Core with the following procedure:

  -----

  - Verify you do not have the index:

  ```text
  select * from pg_indexes where tablename = 'files';

   schemaname | tablename |        indexname        | tablespace |                                       indexdef
  ------------+-----------+-------------------------+------------+---------------------------------------------------------------------------------------
   public     | files     | files_pkey              |            | CREATE UNIQUE INDEX files_pkey ON public.files USING btree (cumulus_id)
   public     | files     | files_bucket_key_unique |            | CREATE UNIQUE INDEX files_bucket_key_unique ON public.files USING btree (bucket, key)
  ```

  In this instance you should not see an `indexname` row with
  `files_granules_cumulus_id_index` as the value.     If you *do*, you should be
  clear to proceed with the installation.
  - Quiesce ingest

  Stop all ingest operations in Cumulus Core according to your operational
  procedures.    You should validate that it appears there are no active queries that
  appear to be inserting granules/files into the database as a secondary method
  of evaluating the database system state:

  ```text
  select pid, query, state, wait_event_type, wait_event from pg_stat_activity where state = 'active';
  ```

  If query rows are returned with a `query` value that involves the files table,
  make sure ingest is halted and no other granule-update activity is running on
  the system.

  Note: In rare instances if there are hung queries that are unable to resolve, it may be necessary to
  manually use psql [Server Signaling
  Functions](https://www.postgresql.org/docs/10/functions-admin.html#FUNCTIONS-ADMIN-SIGNAL)
  `pg_cancel_backend` and/or
  `pg_terminate_backend` if the migration will not complete in the next step.

  - Create the Index

  Run the following query to create the index.    Depending on the situation
  this may take many minutes to complete, and you will note your CPU load and
  disk I/O rates increase on your cluster:

  ```text
  CREATE INDEX files_granule_cumulus_id_index ON files (granule_cumulus_id);
  ```

  You should see a response like:

  ```text
  CREATE INDEX
  ```

  and can verify the index `files_granule_cumulus_id_index` was created:

  ```text
  => select * from pg_indexes where tablename = 'files';
  schemaname | tablename |           indexname            | tablespace |                                           indexdef
   ------------+-----------+--------------------------------+------------+----------------------------------------------------------------------------------------------
   public     | files     | files_pkey                     |            | CREATE UNIQUE INDEX files_pkey ON public.files USING btree (cumulus_id)
   public     | files     | files_bucket_key_unique        |            | CREATE UNIQUE INDEX files_bucket_key_unique ON public.files USING btree (bucket, key)
   public     | files     | files_granule_cumulus_id_index |            | CREATE INDEX files_granule_cumulus_id_index ON public.files USING btree (granule_cumulus_id)
  (3 rows)
  ```

  - Once this is complete, you may deploy this version of Cumulus as you
    normally would.
  **If you are unable to stop ingest for the above procedure** *and* cannot
  migrate with deployment, you may be able to manually create the index while
  writes are ongoing using postgres's `CONCURRENTLY` option for `CREATE INDEX`.
  This can have significant impacts on CPU/write IO, particularly if you are
  already using a significant amount of your cluster resources, and may result
  in failed writes or an unexpected index/database state.

  PostgreSQL's
  [documentation](https://www.postgresql.org/docs/10/sql-createindex.html#SQL-CREATEINDEX-CONCURRENTLY)
  provides more information on this option.   Please be aware it is
  **unsupported** by Cumulus at this time, so community members that opt to go
  this route should proceed with caution.

  -----

### Notable changes

- **CUMULUS-2962**
  - Re-added database structural migration to `files` table to add an index on `granule_cumulus_id`
- **CUMULUS-2929**
  - Updated `move-granule` task to check the optional collection configuration parameter
    `meta.granuleMetadataFileExtension` to determine the granule metadata file.
    If none is specified, the granule CMR metadata or ISO metadata file is used.

### Changed

- Updated Moment.js package to 2.29.4 to address security vulnerability
- **CUMULUS-2967**
  - Added fix example/spec/helpers/Provider that doesn't fail deletion 404 in
    case of deletion race conditions
### Fixed

- **CUMULUS-2995**
  - Updated Lerna package to 5.1.8 to address security vulnerability

- **CUMULUS-2863**
  - Fixed `@cumulus/api` `validateAndUpdateSqsRule` method to allow 0 retries and 0 visibilityTimeout
    in rule's meta.

- **CUMULUS-2959**
  - Fixed `@cumulus/api` `granules` module to convert numeric productVolume to string
    when an old granule record is retrieved from DynamoDB
- Fixed the following links on Cumulus docs' [Getting Started](https://nasa.github.io/cumulus/docs/getting-started) page:
    * Cumulus Deployment
    * Terraform Best Practices
    * Integrator Common Use Cases
- Also corrected the _How to Deploy Cumulus_ link in the [Glossary](https://nasa.github.io/cumulus/docs/glossary)


## [v13.0.1] 2022-7-12

- **CUMULUS-2995**
  - Updated Moment.js package to 2.29.4 to address security vulnerability

## [v13.0.0] 2022-06-13

### MIGRATION NOTES

- The changes introduced in CUMULUS-2955 should result in removal of
  `files_granule_cumulus_id_index` from the `files` table (added in the v11.1.1
  release).  The success of this operation is dependent on system ingest load.

  In rare cases where data-persistence deployment fails because the
  `postgres-db-migration` times out, it may be required to manually remove the
  index and then redeploy:

  ```text
  DROP INDEX IF EXISTS files_granule_cumulus_id_index;
  ```

### Breaking Changes

- **CUMULUS-2931**

  - Updates CustomBootstrap lambda to default to failing if attempting to remove
    a pre-existing `cumulus-alias` index that would collide with the required
    `cumulus-alias` *alias*.   A configuration parameter
    `elasticsearch_remove_index_alias_conflict`  on the `cumulus` and
    `archive` modules has been added to enable the original behavior that would
    remove the invalid index (and all it's data).
  - Updates `@cumulus/es-client.bootstrapElasticSearch` signature to be
    parameterized and accommodate a new parameter `removeAliasConflict` which
    allows/disallows the deletion of a conflicting `cumulus-alias` index

### Notable changes

- **CUMULUS-2929**
  - Updated `move-granule` task to check the optional collection configuration parameter
    `meta.granuleMetadataFileExtension` to determine the granule metadata file.
    If none is specified, the granule CMR metadata or ISO metadata file is used.

### Added

- **CUMULUS-2929**
  - Added optional collection configuration `meta.granuleMetadataFileExtension` to specify CMR metadata
    file extension for tasks that utilize metadata file lookups

- **CUMULUS-2939**
  - Added `@cumulus/api/lambdas/start-async-operation` to start an async operation

- **CUMULUS-2953**
  - Added `skipMetadataCheck` flag to config for Hyrax metadata updates task.
  - If this config flag is set to `true`, and a granule has no CMR file, the task will simply return the input values.

- **CUMULUS-2966**
  - Added extractPath operation and support of nested string replacement to `url_path` in the collection configuration

### Changed

- **CUMULUS-2965**
  - Update `cumulus-rds-tf` module to ignore `engine_version` lifecycle changes
- **CUMULUS-2967**
  - Added fix example/spec/helpers/Provider that doesn't fail deletion 404 in
    case of deletion race conditions
- **CUMULUS-2955**
  - Updates `20220126172008_files_granule_id_index` to *not* create an index on
    `granule_cumulus_id` on the files table.
  - Adds `20220609024044_remove_files_granule_id_index` migration to revert
    changes from `20220126172008_files_granule_id_index` on any deployed stacks
    that might have the index to ensure consistency in deployed stacks

- **CUMULUS-2923**
  - Changed public key setup for SFTP local testing.
- **CUMULUS-2939**
  - Updated `@cumulus/api` `granules/bulk*`, `elasticsearch/index-from-database` and
    `POST reconciliationReports` endpoints to invoke StartAsyncOperation lambda

### Fixed

- **CUMULUS-2863**
  - Fixed `@cumulus/api` `validateAndUpdateSqsRule` method to allow 0 retries
    and 0 visibilityTimeout in rule's meta.
- **CUMULUS-2961**
  - Fixed `data-migration2` granule migration logic to allow for DynamoDb granules that have a null/empty string value for `execution`.   The migration will now migrate them without a linked execution.
  - Fixed `@cumulus/api` `validateAndUpdateSqsRule` method to allow 0 retries and 0 visibilityTimeout
    in rule's meta.

- **CUMULUS-2959**
  - Fixed `@cumulus/api` `granules` module to convert numeric productVolume to string
    when an old granule record is retrieved from DynamoDB.

## [v12.0.3] 2022-10-03 [BACKPORT]

**Please note** changes in 12.0.3 may not yet be released in future versions, as
this is a backport and patch release on the 12.0.x series of releases. Updates that
are included in the future will have a corresponding CHANGELOG entry in future
releases.

### Fixed

- **CUMULUS-3024**
  - Update PUT /granules endpoint to operate consistently across datastores
    (PostgreSQL, ElasticSearch, DynamoDB). Previously it was possible, given a
    partial Granule payload to have different data in Dynamo/ElasticSearch and PostgreSQL
  - Given a partial Granule object, the /granules update endpoint now operates
    with behavior more consistent with a PATCH operation where fields not provided
    in the payload will not be updated in the datastores.
  - Granule translation (db/src/granules.ts) now supports removing null/undefined fields when converting from API to Postgres
    granule formats.
  - Update granule write logic: if a `null` files key is provided in an update payload (e.g. `files: null`),
    an error will be thrown. `null` files were not previously supported and would throw potentially unclear errors. This makes the error clearer and more explicit.
  - Update granule write logic: If an empty array is provided for the `files` key, all files will be removed in all datastores
- **CUMULUS-2971**
  - Updated `@cumulus/aws-client/S3ObjectStore` class to take string query parameters and
    its methods `signGetObject` and `signHeadObject` to take parameter presignOptions
- **CUMULUS-2557**
  - Updated `@cumulus/aws-client/S3/moveObject` to handle zero byte files (0 byte files).
- **CUMULUS-3021**
  - Updated `@cumulus/api-client/collections` and `@cumulus/integration-tests/api` to encode
    collection version in the URI path

## [v12.0.2] 2022-08-10 [BACKPORT]

**Please note** changes in 12.0.2 may not yet be released in future versions, as
this is a backport and patch release on the 12.0.x series of releases. Updates that
are included in the future will have a corresponding CHANGELOG entry in future
releases.

### Notable Changes

- **CUMULUS-3019**
  - Fix file write logic to delete files by `granule_cumulus_id` instead of
      `cumulus_id`. Previous logic removed files by matching `file.cumulus_id`
      to `granule.cumulus_id`.

## [v12.0.1] 2022-07-18

- **CUMULUS-2995**
  - Updated Moment.js package to 2.29.4 to address security vulnerability

## [v12.0.0] 2022-05-20

### Breaking Changes

- **CUMULUS-2903**

  - The minimum supported version for all published Cumulus Core npm packages is now Node 14.19.1
  - Tasks using the `cumuluss/cumulus-ecs-task` Docker image must be updated to
    `cumuluss/cumulus-ecs-task:1.8.0`. This can be done by updating the `image`
    property of any tasks defined using the `cumulus_ecs_service` Terraform
    module.

### Changed

- **CUMULUS-2932**

  - Updates `SyncGranule` task to include `disableOrDefaultAcl` function that uses
    the configuration ACL parameter to set ACL to private by default or disable ACL.
  - Updates `@cumulus/sync-granule` `download()` function to take in ACL parameter
  - Updates `@cumulus/ingest` `proceed()` function to take in ACL parameter
  - Updates `@cumulus/ingest` `addLock()` function to take in an optional ACL parameter
  - Updates `SyncGranule` example worfklow config
    `example/cumulus-tf/sync_granule_workflow.asl.json` to include `ACL`
    parameter.

## [v11.1.8] 2022-11-07 [BACKPORT]

**Please note** changes in 11.1.7 may not yet be released in future versions, as
this is a backport and patch release on the 11.1.x series of releases. Updates that
are included in the future will have a corresponding CHANGELOG entry in future
releases.

### Breaking Changes

- **CUMULUS-2903**
  - The minimum supported version for all published Cumulus Core npm packages is now Node 14.19.1
  - Tasks using the `cumuluss/cumulus-ecs-task` Docker image must be updated to
    `cumuluss/cumulus-ecs-task:1.8.0`. This can be done by updating the `image`
    property of any tasks defined using the `cumulus_ecs_service` Terraform
    module.

### Notable changes

- Published new tag [`43` of `cumuluss/async-operation` to Docker Hub](https://hub.docker.com/layers/cumuluss/async-operation/43/images/sha256-5f989c7d45db3dde87c88c553182d1e4e250a1e09af691a84ff6aa683088b948?context=explore) which was built with node:14.19.3-buster.

### Changed

- **CUMULUS-3104**
  - Updated Dockerfile of async operation docker image to build from node:14.19.3-buster
  - Sets default async_operation_image version to 43.
  - Upgraded saml2-js 4.0.0, rewire to 6.0.0 to address security vulnerabilities
  - Fixed TS compilation error on aws-client package caused by @aws-sdk/client-s3 3.202.0 upgrade

- **CUMULUS-3080**
  - Changed the retention period in days from 14 to 30 for cloudwatch logs for NIST-5 compliance

## [v11.1.7] 2022-10-05 [BACKPORT]

**Please note** changes in 11.1.7 may not yet be released in future versions, as
this is a backport and patch release on the 11.1.x series of releases. Updates that
are included in the future will have a corresponding CHANGELOG entry in future
releases.

### Fixed

- **CUMULUS-3024**
  - Update PUT /granules endpoint to operate consistently across datastores
    (PostgreSQL, ElasticSearch, DynamoDB). Previously it was possible, given a
    partial Granule payload to have different data in Dynamo/ElasticSearch and PostgreSQL
  - Given a partial Granule object, the /granules update endpoint now operates
    with behavior more consistent with a PATCH operation where fields not provided
    in the payload will not be updated in the datastores.
  - Granule translation (db/src/granules.ts) now supports removing null/undefined fields when converting from API to Postgres
    granule formats.
  - Update granule write logic: if a `null` files key is provided in an update payload (e.g. `files: null`),
    an error will be thrown. `null` files were not previously supported and would throw potentially unclear errors. This makes the error clearer and more explicit.
  - Update granule write logic: If an empty array is provided for the `files` key, all files will be removed in all datastores
- **CUMULUS-2971**
  - Updated `@cumulus/aws-client/S3ObjectStore` class to take string query parameters and
    its methods `signGetObject` and `signHeadObject` to take parameter presignOptions
- **CUMULUS-2557**
  - Updated `@cumulus/aws-client/S3/moveObject` to handle zero byte files (0 byte files).
- **CUMULUS-3021**
  - Updated `@cumulus/api-client/collections` and `@cumulus/integration-tests/api` to encode
    collection version in the URI path
- **CUMULUS-3027**
  - Pinned typescript to ~4.7.x to address typing incompatibility issues
    discussed in https://github.com/knex/knex/pull/5279
  - Update generate-ts-build-cache script to always install root project dependencies

## [v11.1.5] 2022-08-10 [BACKPORT]

**Please note** changes in 11.1.5 may not yet be released in future versions, as
this is a backport and patch release on the 11.1.x series of releases. Updates that
are included in the future will have a corresponding CHANGELOG entry in future
releases.

### Notable changes

- **CUMULUS-3019**
  - Fix file write logic to delete files by `granule_cumulus_id` instead of
      `cumulus_id`. Previous logic removed files by matching `file.cumulus_id`
      to `granule.cumulus_id`.

## [v11.1.4] 2022-07-18

**Please note** changes in 11.1.4 may not yet be released in future versions, as
this is a backport and patch release on the 11.1.x series of releases. Updates that
are included in the future will have a corresponding CHANGELOG entry in future
releases.

### MIGRATION notes


- The changes introduced in CUMULUS-2962 will re-introduce a
  `files_granules_cumulus_id_index` on the `files` table in the RDS database.
  This index will be automatically created as part of the bootstrap lambda
  function *on deployment* of the `data-persistence` module.

  *In cases where the index is already applied, this update will have no effect*.

  **Please Note**: In some cases where ingest is occurring at high volume levels and/or the
  files table has > 150M file records, the migration may
  fail on deployment due to timing required to both acquire the table state needed for the
  migration and time to create the index given the resources available.

  For reference a rx.5 large Aurora/RDS database
  with *no activity* took roughly 6 minutes to create the index for a file table with 300M records and no active ingest, however timed out when the same migration was attempted
  in production with possible activity on the table.

  If you believe you are subject to the above consideration, you may opt to
  manually create the `files` table index *prior* to deploying this version of
  Core with the following procedure:

  -----

  - Verify you do not have the index:

  ```text
  select * from pg_indexes where tablename = 'files';

   schemaname | tablename |        indexname        | tablespace |                                       indexdef
  ------------+-----------+-------------------------+------------+---------------------------------------------------------------------------------------
   public     | files     | files_pkey              |            | CREATE UNIQUE INDEX files_pkey ON public.files USING btree (cumulus_id)
   public     | files     | files_bucket_key_unique |            | CREATE UNIQUE INDEX files_bucket_key_unique ON public.files USING btree (bucket, key)
  ```

  In this instance you should not see an `indexname` row with
  `files_granules_cumulus_id_index` as the value.     If you *do*, you should be
  clear to proceed with the installation.
  - Quiesce ingest

  Stop all ingest operations in Cumulus Core according to your operational
  procedures.    You should validate that it appears there are no active queries that
  appear to be inserting granules/files into the database as a secondary method
  of evaluating the database system state:

  ```text
  select pid, query, state, wait_event_type, wait_event from pg_stat_activity where state = 'active';
  ```

  If query rows are returned with a `query` value that involves the files table,
  make sure ingest is halted and no other granule-update activity is running on
  the system.

  Note: In rare instances if there are hung queries that are unable to resolve, it may be necessary to
  manually use psql [Server Signaling
  Functions](https://www.postgresql.org/docs/10/functions-admin.html#FUNCTIONS-ADMIN-SIGNAL)
  `pg_cancel_backend` and/or
  `pg_terminate_backend` if the migration will not complete in the next step.

  - Create the Index

  Run the following query to create the index.    Depending on the situation
  this may take many minutes to complete, and you will note your CPU load and
  disk I/O rates increase on your cluster:

  ```text
  CREATE INDEX files_granule_cumulus_id_index ON files (granule_cumulus_id);
  ```

  You should see a response like:

  ```text
  CREATE INDEX
  ```

  and can verify the index `files_granule_cumulus_id_index` was created:

  ```text
  => select * from pg_indexes where tablename = 'files';
  schemaname | tablename |           indexname            | tablespace |                                           indexdef
   ------------+-----------+--------------------------------+------------+----------------------------------------------------------------------------------------------
   public     | files     | files_pkey                     |            | CREATE UNIQUE INDEX files_pkey ON public.files USING btree (cumulus_id)
   public     | files     | files_bucket_key_unique        |            | CREATE UNIQUE INDEX files_bucket_key_unique ON public.files USING btree (bucket, key)
   public     | files     | files_granule_cumulus_id_index |            | CREATE INDEX files_granule_cumulus_id_index ON public.files USING btree (granule_cumulus_id)
  (3 rows)
  ```

  - Once this is complete, you may deploy this version of Cumulus as you
    normally would.
  **If you are unable to stop ingest for the above procedure** *and* cannot
  migrate with deployment, you may be able to manually create the index while
  writes are ongoing using postgres's `CONCURRENTLY` option for `CREATE INDEX`.
  This can have significant impacts on CPU/write IO, particularly if you are
  already using a significant amount of your cluster resources, and may result
  in failed writes or an unexpected index/database state.

  PostgreSQL's
  [documentation](https://www.postgresql.org/docs/10/sql-createindex.html#SQL-CREATEINDEX-CONCURRENTLY)
  provides more information on this option.   Please be aware it is
  **unsupported** by Cumulus at this time, so community members that opt to go
  this route should proceed with caution.

  -----

### Changed

- Updated Moment.js package to 2.29.4 to address security vulnerability

## [v11.1.3] 2022-06-24

**Please note** changes in 11.1.3 may not yet be released in future versions, as
this is a backport and patch release on the 11.1.x series of releases. Updates that
are included in the future will have a corresponding CHANGELOG entry in future
releases.

### Notable changes

- **CUMULUS-2929**
  - Updated `move-granule` task to check the optional collection configuration parameter
    `meta.granuleMetadataFileExtension` to determine the granule metadata file.
    If none is specified, the granule CMR metadata or ISO metadata file is used.

### Added

- **CUMULUS-2929**
  - Added optional collection configuration `meta.granuleMetadataFileExtension` to specify CMR metadata
    file extension for tasks that utilize metadata file lookups
- **CUMULUS-2966**
  - Added extractPath operation and support of nested string replacement to `url_path` in the collection configuration
### Fixed

- **CUMULUS-2863**
  - Fixed `@cumulus/api` `validateAndUpdateSqsRule` method to allow 0 retries
    and 0 visibilityTimeout in rule's meta.
- **CUMULUS-2959**
  - Fixed `@cumulus/api` `granules` module to convert numeric productVolume to string
    when an old granule record is retrieved from DynamoDB.
- **CUMULUS-2961**
  - Fixed `data-migration2` granule migration logic to allow for DynamoDb granules that have a null/empty string value for `execution`.   The migration will now migrate them without a linked execution.

## [v11.1.2] 2022-06-13

**Please note** changes in 11.1.2 may not yet be released in future versions, as
this is a backport and patch release on the 11.1.x series of releases. Updates that
are included in the future will have a corresponding CHANGELOG entry in future
releases.

### MIGRATION NOTES

- The changes introduced in CUMULUS-2955 should result in removal of
  `files_granule_cumulus_id_index` from the `files` table (added in the v11.1.1
  release).  The success of this operation is dependent on system ingest load

  In rare cases where data-persistence deployment fails because the
  `postgres-db-migration` times out, it may be required to manually remove the
  index and then redeploy:

  ```text
  > DROP INDEX IF EXISTS postgres-db-migration;
  DROP INDEX
  ```

### Changed

- **CUMULUS-2955**
  - Updates `20220126172008_files_granule_id_index` to *not* create an index on
    `granule_cumulus_id` on the files table.
  - Adds `20220609024044_remove_files_granule_id_index` migration to revert
    changes from `20220126172008_files_granule_id_index` on any deployed stacks
    that might have the index to ensure consistency in deployed stacks

## [v11.1.1] 2022-04-26

### Added

### Changed

- **CUMULUS-2885**
  - Updated `@cumulus/aws-client` to use new AWS SDK v3 packages for S3 requests:
    - `@aws-sdk/client-s3`
    - `@aws-sdk/lib-storage`
    - `@aws-sdk/s3-request-presigner`
  - Updated code for compatibility with updated `@cumulus/aws-client` and AWS SDK v3 S3 packages:
    - `@cumulus/api`
    - `@cumulus/async-operations`
    - `@cumulus/cmrjs`
    - `@cumulus/common`
    - `@cumulus/collection-config-store`
    - `@cumulus/ingest`
    - `@cumulus/launchpad-auth`
    - `@cumulus/sftp-client`
    - `@cumulus/tf-inventory`
    - `lambdas/data-migration2`
    - `tasks/add-missing-file-checksums`
    - `tasks/hyrax-metadata-updates`
    - `tasks/lzards-backup`
    - `tasks/sync-granule`
- **CUMULUS-2886**
  - Updated `@cumulus/aws-client` to use new AWS SDK v3 packages for API Gateway requests:
    - `@aws-sdk/client-api-gateway`
- **CUMULUS-2920**
  - Update npm version for Core build to 8.6
- **CUMULUS-2922**
  - Added `@cumulus/example-lib` package to example project to allow unit tests `example/script/lib` dependency.
  - Updates Mutex unit test to address changes made in [#2902](https://github.com/nasa/cumulus/pull/2902/files)
- **CUMULUS-2924**
  - Update acquireTimeoutMillis to 400 seconds for the db-provision-lambda module to address potential timeout issues on RDS database start
- **CUMULUS-2925**
  - Updates CI to utilize `audit-ci` v6.2.0
  - Updates CI to utilize a on-container filesystem when building Core in 'uncached' mode
  - Updates CI to selectively bootstrap Core modules in the cleanup job phase
- **CUMULUS-2934**
  - Update CI Docker container build to install pipenv to prevent contention on parallel lambda builds


## [v11.1.0] 2022-04-07

### MIGRATION NOTES

- 11.1.0 is an amendment release and supersedes 11.0.0. However, follow the migration steps for 11.0.0.

- **CUMULUS-2905**
  - Updates migration script with new `migrateAndOverwrite` and
    `migrateOnlyFiles` options.

### Added

- **CUMULUS-2860**
  - Added an optional configuration parameter `skipMetadataValidation` to `hyrax-metadata-updates` task
- **CUMULUS-2870**
  - Added `last_modified_date` as output to all tasks in Terraform `ingest` module.
- **CUMULUS-NONE**
  - Added documentation on choosing and configuring RDS at `deployment/choosing_configuring_rds`.

### Changed

- **CUMULUS-2703**
  - Updated `ORCA Backup` reconciliation report to report `cumulusFilesCount` and `orcaFilesCount`
- **CUMULUS-2849**
  - Updated `@cumulus/aws-client` to use new AWS SDK v3 packages for DynamoDB requests:
    - `@aws-sdk/client-dynamodb`
    - `@aws-sdk/lib-dynamodb`
    - `@aws-sdk/util-dynamodb`
  - Updated code for compatibility with AWS SDK v3 Dynamo packages
    - `@cumulus/api`
    - `@cumulus/errors`
    - `@cumulus/tf-inventory`
    - `lambdas/data-migration2`
    - `packages/api/ecs/async-operation`
- **CUMULUS-2864**
  - Updated `@cumulus/cmr-client/ingestUMMGranule` and `@cumulus/cmr-client/ingestConcept`
    functions to not perform separate validation request
- **CUMULUS-2870**
  - Updated `hello_world_service` module to pass in `lastModified` parameter in command list to trigger a Terraform state change when the `hello_world_task` is modified.

### Fixed

- **CUMULUS-2849**
  - Fixed AWS service client memoization logic in `@cumulus/aws-client`

## [v11.0.0] 2022-03-24 [STABLE]

### v9.9->v11.0 MIGRATION NOTES

Release v11.0 is a maintenance release series, replacing v9.9.   If you are
upgrading to or past v11 from v9.9.x to this release, please pay attention to the following
migration notes from prior releases:

#### Migration steps

##### **After deploying the `data-persistence` module, but before deploying the main `cumulus` module**

- Due to a bug in the PUT `/rules/<name>` endpoint, the rule records in PostgreSQL may be
out of sync with records in DynamoDB. In order to bring the records into sync, re-deploy and re-run the
[`data-migration1` Lambda](https://nasa.github.io/cumulus/docs/upgrade-notes/upgrade-rds#3-deploy-and-run-data-migration1) with a payload of
`{"forceRulesMigration": true}`:

```shell
aws lambda invoke --function-name $PREFIX-data-migration1 \
  --payload $(echo '{"forceRulesMigration": true}' | base64) $OUTFILE
```

##### As part of the `cumulus` deployment

- Please read the [documentation on the updates to the granule files schema for our Cumulus workflow tasks and how to upgrade your deployment for compatibility](https://nasa.github.io/cumulus/docs/upgrade-notes/update-task-file-schemas).
- (Optional) Update the `task-config` for all workflows that use the `sync-granule` task to include `workflowStartTime` set to
`{$.cumulus_meta.workflow_start_time}`. See [here](https://github.com/nasa/cumulus/blob/master/example/cumulus-tf/sync_granule_workflow.asl.json#L9) for an example.

##### After the `cumulus` deployment

As part of the work on the RDS Phase 2 feature, it was decided to re-add the
granule file `type` property on the file table (detailed reasoning
https://wiki.earthdata.nasa.gov/pages/viewpage.action?pageId=219186829).  This
change was implemented as part of CUMULUS-2672/CUMULUS-2673, however granule
records ingested prior to v11 will *not* have the file.type property stored in the
PostGreSQL database, and on installation of v11 API calls to get granule.files
will not return this value. We anticipate most users are impacted by this issue.

Users that are impacted by these changes should re-run the granule migration
lambda to *only* migrate granule file records:

```shell
PAYLOAD=$(echo '{"migrationsList": ["granules"], "granuleMigrationParams": {"migrateOnlyFiles": "true"}}' | base64)
aws lambda invoke --function-name $PREFIX-postgres-migration-async-operation \
--payload $PAYLOAD $OUTFILE
```

You should note that this will *only* move files for granule records in
PostgreSQL.  **If you have not completed the phase 1 data migration or
have granule records in dynamo that are not in PostgreSQL, the migration will
report failure for both the DynamoDB granule and all the associated files and the file
records will not be updated**.

If you prefer to do a full granule and file migration, you may instead
opt to run the migration with the `migrateAndOverwrite` option instead, this will re-run a
full granule/files migration and overwrite all values in the PostgreSQL database from
what is in DynamoDB for both granules and associated files:

```shell
PAYLOAD=$(echo '{"migrationsList": ["granules"], "granuleMigrationParams": {"migrateAndOverwrite": "true"}}' | base64)
aws lambda invoke --function-name $PREFIX-postgres-migration-async-operation \
--payload $PAYLOAD $OUTFILE
```

*Please note*: Since this data migration is copying all of your granule data
from DynamoDB to PostgreSQL, it can take multiple hours (or even days) to run,
depending on how much data you have and how much parallelism you configure the
migration to use. In general, the more parallelism you configure the migration
to use, the faster it will go, but the higher load it will put on your
PostgreSQL database. Excessive database load can cause database outages and
result in data loss/recovery scenarios. Thus, the parallelism settings for the
migration are intentionally set by default to conservative values but are
configurable.      If this impacts only some of your data products you may want
to consider using other `granuleMigrationParams`.

Please see [the second data migration
docs](https://nasa.github.io/cumulus/docs/upgrade-notes/upgrade-rds#5-run-the-second-data-migration)
for more on this tool if you are unfamiliar with the various options.

### Notable changes

- **CUMULUS-2703**
  - `ORCA Backup` is now a supported `reportType` for the `POST /reconciliationReports` endpoint

### Added

- **CUMULUS-2311** - RDS Migration Epic Phase 2
  - **CUMULUS-2208**
    - Added `@cumulus/message/utils.parseException` to parse exception objects
    - Added helpers to `@cumulus/message/Granules`:
      - `getGranuleProductVolume`
      - `getGranuleTimeToPreprocess`
      - `getGranuleTimeToArchive`
      - `generateGranuleApiRecord`
    - Added `@cumulus/message/PDRs/generatePdrApiRecordFromMessage` to generate PDR from Cumulus workflow message
    - Added helpers to `@cumulus/es-client/indexer`:
      - `deleteAsyncOperation` to delete async operation records from Elasticsearch
      - `updateAsyncOperation` to update an async operation record in Elasticsearch
    - Added granules `PUT` endpoint to Cumulus API for updating a granule.
    Requests to this endpoint should be submitted **without an `action`**
    attribute in the request body.
    - Added `@cumulus/api-client/granules.updateGranule` to update granule via the API
  - **CUMULUS-2303**
    - Add translatePostgresProviderToApiProvider method to `@cumulus/db/translate/providers`
  - **CUMULUS-2306**
    - Updated API execution GET endpoint to read individual execution records
      from PostgreSQL database instead of DynamoDB
    - Updated API execution-status endpoint to read execution records from
      PostgreSQL database instead of DynamoDB
  - **CUMULUS-2302**
    - Added translatePostgresCollectionToApiCollection method to
      `@cumulus/db/translate/collections`
    - Added `searchWithUpdatedAtRange` method to
      `@cumulus/db/models/collections`
  - **CUMULUS-2301**
    - Created API asyncOperations POST endpoint to create async operations.
  - **CUMULUS-2307**
    - Updated API PDR GET endpoint to read individual PDR records from
      PostgreSQL database instead of DynamoDB
    - Added `deletePdr` to `@cumulus/api-client/pdrs`
  - **CUMULUS-2782**
    - Update API granules endpoint `move` action to update granules in the index
      and utilize postgres as the authoritative datastore
  - **CUMULUS-2769**
    - Update collection PUT endpoint to require existance of postgresql record
      and to ignore lack of dynamoDbRecord on update
  - **CUMULUS-2767**
    - Update provider PUT endpoint to require existence of PostgreSQL record
      and to ignore lack of DynamoDB record on update
  - **CUMULUS-2759**
    - Updates collection/provider/rules/granules creation (post) endpoints to
      primarily check for existence/collision in PostgreSQL database instead of DynamoDB
  - **CUMULUS-2714**
    - Added `@cumulus/db/base.deleteExcluding` method to allow for deletion of a
      record set with an exclusion list of cumulus_ids
  - **CUMULUS-2317**
    - Added `@cumulus/db/getFilesAndGranuleInfoQuery()` to build a query for searching file
    records in PostgreSQL and return specified granule information for each file
    - Added `@cumulus/db/QuerySearchClient` library to handle sequentially fetching and paging
    through results for an arbitrary PostgreSQL query
    - Added `insert` method to all `@cumulus/db` models to handle inserting multiple records into
    the database at once
    - Added `@cumulus/db/translatePostgresGranuleResultToApiGranule` helper to
    translate custom PostgreSQL granule result to API granule
  - **CUMULUS-2672**
    - Added migration to add `type` text column to Postgres database `files` table
  - **CUMULUS-2634**
    - Added new functions for upserting data to Elasticsearch:
      - `@cumulus/es-client/indexer.upsertExecution` to upsert an execution
      - `@cumulus/es-client/indexer.upsertPdr` to upsert a PDR
      - `@cumulus/es-client/indexer.upsertGranule` to upsert a granule
  - **CUMULUS-2510**
    - Added `execution_sns_topic_arn` environment variable to
      `sf_event_sqs_to_db_records` lambda TF definition.
    - Added to `sf_event_sqs_to_db_records_lambda` IAM policy to include
      permissions for SNS publish for `report_executions_topic`
    - Added `collection_sns_topic_arn` environment variable to
      `PrivateApiLambda` and `ApiEndpoints` lambdas.
    - Added `updateCollection` to `@cumulus/api-client`.
    - Added to `ecs_cluster` IAM policy to include permissions for SNS publish
      for `report_executions_sns_topic_arn`, `report_pdrs_sns_topic_arn`,
      `report_granules_sns_topic_arn`
    - Added variables for report topic ARNs to `process_dead_letter_archive.tf`
    - Added variable for granule report topic ARN to `bulk_operation.tf`
    - Added `pdr_sns_topic_arn` environment variable to
      `sf_event_sqs_to_db_records` lambda TF definition.
    - Added the new function `publishSnsMessageByDataType` in `@cumulus/api` to
      publish SNS messages to the report topics to PDRs, Collections, and
      Executions.
    - Added the following functions in `publishSnsMessageUtils` to handle
      publishing SNS messages for specific data and event types:
      - `publishCollectionUpdateSnsMessage`
      - `publishCollectionCreateSnsMessage`
      - `publishCollectionDeleteSnsMessage`
      - `publishGranuleUpdateSnsMessage`
      - `publishGranuleDeleteSnsMessage`
      - `publishGranuleCreateSnsMessage`
      - `publishExecutionSnsMessage`
      - `publishPdrSnsMessage`
      - `publishGranuleSnsMessageByEventType`
    - Added to `ecs_cluster` IAM policy to include permissions for SNS publish
      for `report_executions_topic` and `report_pdrs_topic`.
  - **CUMULUS-2315**
    - Added `paginateByCumulusId` to `@cumulus/db` `BasePgModel` to allow for paginated
      full-table select queries in support of elasticsearch indexing.
    - Added `getMaxCumulusId` to `@cumulus/db` `BasePgModel` to allow all
      derived table classes to support querying the current max `cumulus_id`.
  - **CUMULUS-2673**
    - Added `ES_HOST` environment variable to `postgres-migration-async-operation`
    Lambda using value of `elasticsearch_hostname` Terraform variable.
    - Added `elasticsearch_security_group_id` to security groups for
      `postgres-migration-async-operation` lambda.
    - Added permission for `DynamoDb:DeleteItem` to
      `postgres-migration-async-operation` lambda.
  - **CUMULUS-2778**
    - Updated default value of `async_operation_image` in
      `tf-modules/cumulus/variables.tf` to `cumuluss/async-operation:41`
    - Added `ES_HOST` environment variable to async operation ECS task
      definition to ensure that async operation tasks write to the correct
      Elasticsearch domain
- **CUMULUS-2642**
  - Reduces the reconcilation report's default maxResponseSize that returns
     the full report rather than an s3 signed url. Reports very close to the
     previous limits were failing to download, so the limit has been lowered to
     ensure all files are handled properly.
- **CUMULUS-2703**
  - Added `@cumulus/api/lambdas/reports/orca-backup-reconciliation-report` to create
    `ORCA Backup` reconciliation report

### Removed

- **CUMULUS-2311** - RDS Migration Epic Phase 2
  - **CUMULUS-2208**
    - Removed trigger for `dbIndexer` Lambda for DynamoDB tables:
      - `<prefix>-AsyncOperationsTable`
      - `<prefix>-CollectionsTable`
      - `<prefix>-ExecutionsTable`
      - `<prefix>-GranulesTable`
      - `<prefix>-PdrsTable`
      - `<prefix>-ProvidersTable`
      - `<prefix>-RulesTable`
  - **CUMULUS-2782**
    - Remove deprecated `@ingest/granule.moveGranuleFiles`
  - **CUMULUS-2770**
    - Removed `waitForModelStatus` from `example/spec/helpers/apiUtils` integration test helpers
  - **CUMULUS-2510**
    - Removed `stream_enabled` and `stream_view_type` from `executions_table` TF
      definition.
    - Removed `aws_lambda_event_source_mapping` TF definition on executions
      DynamoDB table.
    - Removed `stream_enabled` and `stream_view_type` from `collections_table`
      TF definition.
    - Removed `aws_lambda_event_source_mapping` TF definition on collections
      DynamoDB table.
    - Removed lambda `publish_collections` TF resource.
    - Removed `aws_lambda_event_source_mapping` TF definition on granules
    - Removed `stream_enabled` and `stream_view_type` from `pdrs_table` TF
      definition.
    - Removed `aws_lambda_event_source_mapping` TF definition on PDRs
      DynamoDB table.
  - **CUMULUS-2694**
    - Removed `@cumulus/api/models/granules.storeGranulesFromCumulusMessage()` method
  - **CUMULUS-2662**
    - Removed call to `addToLocalES` in POST `/granules` endpoint since it is
      redundant.
    - Removed call to `addToLocalES` in POST and PUT `/executions` endpoints
      since it is redundant.
    - Removed function `addToLocalES` from `es-client` package since it is no
      longer used.
  - **CUMULUS-2771**
    - Removed `_updateGranuleStatus` to update granule to "running" from `@cumulus/api/lib/ingest.reingestGranule`
    and `@cumulus/api/lib/ingest.applyWorkflow`

### Changed

- CVE-2022-2477
  - Update node-forge to 1.3.0 in `@cumulus/common` to address CVE-2022-2477
- **CUMULUS-2311** - RDS Migration Epic Phase 2
  - **CUMULUS_2641**
    - Update API granule schema to set productVolume as a string value
    - Update `@cumulus/message` package to set productVolume as string
      (calculated with `file.size` as a `BigInt`) to match API schema
    - Update `@cumulus/db` granule translation to translate `granule` objects to
      match the updated API schema
  - **CUMULUS-2714**
    - Updated
      - @cumulus/api/lib.writeRecords.writeGranulesFromMessage
      - @cumulus/api/lib.writeRecords.writeGranuleFromApi
      - @cumulus/api/lib.writeRecords.createGranuleFromApi
      - @cumulus/api/lib.writeRecords.updateGranuleFromApi
    - These methods now remove postgres file records that aren't contained in
        the write/update action if such file records exist.  This update
        maintains consistency with the writes to elasticsearch/dynamodb.
  - **CUMULUS-2672**
    - Updated `data-migration2` lambda to migrate Dynamo `granule.files[].type`
      instead of dropping it.
    - Updated `@cumlus/db` `translateApiFiletoPostgresFile` to retain `type`
    - Updated `@cumulus/db` `translatePostgresFileToApiFile` to retain `type`
    - Updated `@cumulus/types.api.file` to add `type` to the typing.
  - **CUMULUS-2315**
    - Update `index-from-database` lambda/ECS task and elasticsearch endpoint to read
      from PostgreSQL database
    - Update `index-from-database` endpoint to add the following configuration
      tuning parameters:
      - postgresResultPageSize -- The number of records to read from each
        postgres table per request.   Default is 1000.
      - postgresConnectionPoolSize -- The max number of connections to allow the
        index function to make to the database.  Default is 10.
      - esRequestConcurrency -- The maximium number of concurrent record
        translation/ES record update requests.   Default is 10.
  - **CUMULUS-2308**
    - Update `/granules/<granule_id>` GET endpoint to return PostgreSQL Granules instead of DynamoDB Granules
    - Update `/granules/<granule_id>` PUT endpoint to use PostgreSQL Granule as source rather than DynamoDB Granule
    - Update `unpublishGranule` (used in /granules PUT) to use PostgreSQL Granule as source rather than DynamoDB Granule
    - Update integration tests to use `waitForApiStatus` instead of `waitForModelStatus`
    - Update Granule ingest to update the Postgres Granule status as well as the DynamoDB Granule status
  - **CUMULUS-2302**
    - Update API collection GET endpoint to read individual provider records from
      PostgreSQL database instead of DynamoDB
    - Update sf-scheduler lambda to utilize API endpoint to get provider record
      from database via Private API lambda
    - Update API granule `reingest` endpoint to read collection from PostgreSQL
      database instead of DynamoDB
    - Update internal-reconciliation report to base report Collection comparison
      on PostgreSQL instead of DynamoDB
    - Moved createGranuleAndFiles `@cumulus/api` unit helper from `./lib` to
      `.test/helpers`
  - **CUMULUS-2208**
    - Moved all `@cumulus/api/es/*` code to new `@cumulus/es-client` package
    - Updated logic for collections API POST/PUT/DELETE to create/update/delete
      records directly in Elasticsearch in parallel with updates to
      DynamoDb/PostgreSQL
    - Updated logic for rules API POST/PUT/DELETE to create/update/delete
      records directly in Elasticsearch in parallel with updates to
      DynamoDb/PostgreSQL
    - Updated logic for providers API POST/PUT/DELETE to create/update/delete
      records directly in  Elasticsearch in parallel with updates to
      DynamoDb/PostgreSQL
    - Updated logic for PDRs API DELETE to delete records directly in
      Elasticsearch in parallel with deletes to DynamoDB/PostgreSQL
    - Updated logic for executions API DELETE to delete records directly in
      Elasticsearch in parallel with deletes to DynamoDB/PostgreSQL
    - Updated logic for granules API DELETE to delete records directly in
      Elasticsearch in parallel with deletes to DynamoDB/PostgreSQL
    - `sfEventSqsToDbRecords` Lambda now writes following data directly to
      Elasticsearch in parallel with writes to DynamoDB/PostgreSQL:
      - executions
      - PDRs
      - granules
    - All async operations are now written directly to Elasticsearch in parallel
      with DynamoDB/PostgreSQL
    - Updated logic for async operation API DELETE to delete records directly in
      Elasticsearch in parallel with deletes to DynamoDB/PostgreSQL
    - Moved:
      - `packages/api/lib/granules.getGranuleProductVolume` ->
      `@cumulus/message/Granules.getGranuleProductVolume`
      - `packages/api/lib/granules.getGranuleTimeToPreprocess`
      -> `@cumulus/message/Granules.getGranuleTimeToPreprocess`
      - `packages/api/lib/granules.getGranuleTimeToArchive` ->
      `@cumulus/message/Granules.getGranuleTimeToArchive`
      - `packages/api/models/Granule.generateGranuleRecord`
      -> `@cumulus/message/Granules.generateGranuleApiRecord`
  - **CUMULUS-2306**
    - Updated API local serve (`api/bin/serve.js`) setup code to add cleanup/executions
    related records
    - Updated @cumulus/db/models/granules-executions to add a delete method in
      support of local cleanup
    - Add spec/helpers/apiUtils/waitForApiStatus integration helper to retry API
      record retrievals on status in lieu of using `waitForModelStatus`
  - **CUMULUS-2303**
    - Update API provider GET endpoint to read individual provider records from
      PostgreSQL database instead of DynamoDB
    - Update sf-scheduler lambda to utilize API endpoint to get provider record
      from database via Private API lambda
  - **CUMULUS-2301**
    - Updated `getAsyncOperation` to read from PostgreSQL database instead of
      DynamoDB.
    - Added `translatePostgresAsyncOperationToApiAsyncOperation` function in
      `@cumulus/db/translate/async-operation`.
    - Updated `translateApiAsyncOperationToPostgresAsyncOperation` function to
      ensure that `output` is properly translated to an object for the
      PostgreSQL record for the following cases of `output` on the incoming API
      record:
      - `record.output` is a JSON stringified object
      - `record.output` is a JSON stringified array
      - `record.output` is a JSON stringified string
      - `record.output` is a string
  - **CUMULUS-2317**
    - Changed reconciliation reports to read file records from PostgreSQL instead of DynamoDB
  - **CUMULUS-2304**
    - Updated API rule GET endpoint to read individual rule records from
      PostgreSQL database instead of DynamoDB
    - Updated internal consumer lambdas for SNS, SQS and Kinesis to read
      rules from PostgreSQL.
  - **CUMULUS-2634**
    - Changed `sfEventSqsToDbRecords` Lambda to use new upsert helpers for executions, granules, and PDRs
    to ensure out-of-order writes are handled correctly when writing to Elasticsearch
  - **CUMULUS-2510**
    - Updated `@cumulus/api/lib/writeRecords/write-execution` to publish SNS
      messages after a successful write to Postgres, DynamoDB, and ES.
    - Updated functions `create` and `upsert` in the `db` model for Executions
      to return an array of objects containing all columns of the created or
      updated records.
    - Updated `@cumulus/api/endpoints/collections` to publish an SNS message
      after a successful collection delete, update (PUT), create (POST).
    - Updated functions `create` and `upsert` in the `db` model for Collections
      to return an array of objects containing all columns for the created or
      updated records.
    - Updated functions `create` and `upsert` in the `db` model for Granules
      to return an array of objects containing all columns for the created or
      updated records.
    - Updated `@cumulus/api/lib/writeRecords/write-granules` to publish SNS
      messages after a successful write to Postgres, DynamoDB, and ES.
    - Updated `@cumulus/api/lib/writeRecords/write-pdr` to publish SNS
      messages after a successful write to Postgres, DynamoDB, and ES.
  - **CUMULUS-2733**
    - Updated `_writeGranuleFiles` function creates an aggregate error which
      contains the workflow error, if any, as well as any error that may occur
      from writing granule files.
  - **CUMULUS-2674**
    - Updated `DELETE` endpoints for the following data types to check that record exists in
      PostgreSQL or Elasticsearch before proceeding with deletion:
      - `provider`
      - `async operations`
      - `collections`
      - `granules`
      - `executions`
      - `PDRs`
      - `rules`
  - **CUMULUS-2294**
    - Updated architecture and deployment documentation to reference RDS
  - **CUMULUS-2642**
    - Inventory and Granule Not Found Reconciliation Reports now compare
      Databse against S3 in on direction only, from Database to S3
      Objects. This means that only files in the database are compared against
      objects found on S3 and the filesInCumulus.onlyInS3 report key will
      always be empty. This significantly decreases the report output size and
      aligns with a users expectations.
    - Updates getFilesAndGranuleInfoQuery to take additional optional
      parameters `collectionIds`, `granuleIds`, and `providers` to allow
      targeting/filtering of the results.

  - **CUMULUS-2694**
    - Updated database write logic in `sfEventSqsToDbRccords` to log message if Cumulus
    workflow message is from pre-RDS deployment but still attempt parallel writing to DynamoDB
    and PostgreSQL
    - Updated database write logic in `sfEventSqsToDbRccords` to throw error if requirements to write execution to PostgreSQL cannot be met
  - **CUMULUS-2660**
    - Updated POST `/executions` endpoint to publish SNS message of created record to executions SNS topic
  - **CUMULUS-2661**
    - Updated PUT `/executions/<arn>` endpoint to publish SNS message of updated record to executions SNS topic
  - **CUMULUS-2765**
    - Updated `updateGranuleStatusToQueued` in `write-granules` to write to
      Elasticsearch and publish SNS message to granules topic.
  - **CUMULUS-2774**
    - Updated `constructGranuleSnsMessage` and `constructCollectionSnsMessage`
      to throw error if `eventType` is invalid or undefined.
  - **CUMULUS-2776**
    - Updated `getTableIndexDetails` in `db-indexer` to use correct
      `deleteFnName` for reconciliation reports.
  - **CUMULUS-2780**
    - Updated bulk granule reingest operation to read granules from PostgreSQL instead of DynamoDB.
  - **CUMULUS-2778**
    - Updated default value of `async_operation_image` in `tf-modules/cumulus/variables.tf` to `cumuluss/async-operation:38`
  - **CUMULUS-2854**
    - Updated rules model to decouple `createRuleTrigger` from `create`.
    - Updated rules POST endpoint to call `rulesModel.createRuleTrigger` directly to create rule trigger.
    - Updated rules PUT endpoints to call `rulesModel.createRuleTrigger` if update fails and reversion needs to occur.

### Fixed

- **CUMULUS-2311** - RDS Migration Epic Phase 2
  - **CUMULUS-2810**
    - Updated @cumulus/db/translate/translatePostgresProviderToApiProvider to
      correctly return provider password and updated tests to prevent
      reintroduction.
  - **CUMULUS-2778**
    - Fixed async operation docker image to correctly update record status in
    Elasticsearch
  - Updated localAPI to set additional env variable, and fixed `GET /executions/status` response
  - **CUMULUS-2877**
    - Ensure database records receive a timestamp when writing granules.

## [v10.1.3] 2022-06-28 [BACKPORT]

### Added

- **CUMULUS-2966**
  - Added extractPath operation and support of nested string replacement to `url_path` in the collection configuration

## [v10.1.2] 2022-03-11

### Added

- **CUMULUS-2859**
  - Update `postgres-db-migration` lambda timeout to default 900 seconds
  - Add `db_migration_lambda_timeout` variable to `data-persistence` module to
    allow this timeout to be user configurable
- **CUMULUS-2868**
  - Added `iam:PassRole` permission to `step_policy` in `tf-modules/ingest/iam.tf`

## [v10.1.1] 2022-03-04

### Migration steps

- Due to a bug in the PUT `/rules/<name>` endpoint, the rule records in PostgreSQL may be
out of sync with records in DynamoDB. In order to bring the records into sync, re-run the
[previously deployed `data-migration1` Lambda](https://nasa.github.io/cumulus/docs/upgrade-notes/upgrade-rds#3-deploy-and-run-data-migration1) with a payload of
`{"forceRulesMigration": true}`:

```shell
aws lambda invoke --function-name $PREFIX-data-migration1 \
  --payload $(echo '{"forceRulesMigration": true}' | base64) $OUTFILE
```

### Added

- **CUMULUS-2841**
  - Add integration test to validate PDR node provider that requires password
    credentials succeeds on ingest

- **CUMULUS-2846**
  - Added `@cumulus/db/translate/rule.translateApiRuleToPostgresRuleRaw` to translate API rule to PostgreSQL rules and
  **keep undefined fields**

### Changed

- **CUMULUS-NONE**
  - Adds logging to ecs/async-operation Docker container that launches async
    tasks on ECS. Sets default async_operation_image_version to 39.

- **CUMULUS-2845**
  - Updated rules model to decouple `createRuleTrigger` from `create`.
  - Updated rules POST endpoint to call `rulesModel.createRuleTrigger` directly to create rule trigger.
  - Updated rules PUT endpoints to call `rulesModel.createRuleTrigger` if update fails and reversion needs to occur.
- **CUMULUS-2846**
  - Updated version of `localstack/localstack` used in local unit testing to `0.11.5`

### Fixed

- Upgraded lodash to version 4.17.21 to fix vulnerability
- **CUMULUS-2845**
  - Fixed bug in POST `/rules` endpoint causing rule records to be created
  inconsistently in DynamoDB and PostgreSQL
- **CUMULUS-2846**
  - Fixed logic for `PUT /rules/<name>` endpoint causing rules to be saved
  inconsistently between DynamoDB and PostgreSQL
- **CUMULUS-2854**
  - Fixed queue granules behavior where the task was not accounting for granules that
  *already* had createdAt set. Workflows downstream in this scenario should no longer
  fail to write their granules due to order-of-db-writes constraints in the database
  update logic.

## [v10.1.0] 2022-02-23

### Added

- **CUMULUS-2775**
  - Added a configurable parameter group for the RDS serverless database cluster deployed by `tf-modules/rds-cluster-tf`. The allowed parameters for the parameter group can be found in the AWS documentation of [allowed parameters for an Aurora PostgreSQL cluster](https://docs.aws.amazon.com/AmazonRDS/latest/AuroraUserGuide/AuroraPostgreSQL.Reference.ParameterGroups.html). By default, the following parameters are specified:
    - `shared_preload_libraries`: `pg_stat_statements,auto_explain`
    - `log_min_duration_statement`: `250`
    - `auto_explain.log_min_duration`: `250`
- **CUMULUS-2781**
  - Add api_config secret to hold API/Private API lambda configuration values
- **CUMULUS-2840**
  - Added an index on `granule_cumulus_id` to the RDS files table.

### Changed

- **CUMULUS-2492**
  - Modify collectionId logic to accomodate trailing underscores in collection short names. e.g. `shortName____`
- **CUMULUS-2847**
  - Move DyanmoDb table name into API keystore and initialize only on lambda cold start
- **CUMULUS-2833**
  - Updates provider model schema titles to display on the dashboard.
- **CUMULUS-2837**
  - Update process-s3-dead-letter-archive to unpack SQS events in addition to
    Cumulus Messages
  - Update process-s3-dead-letter-archive to look up execution status using
    getCumulusMessageFromExecutionEvent (common method with sfEventSqsToDbRecords)
  - Move methods in api/lib/cwSfExecutionEventUtils to
    @cumulus/message/StepFunctions
- **CUMULUS-2775**
  - Changed the `timeout_action` to `ForceApplyCapacityChange` by default for the RDS serverless database cluster `tf-modules/rds-cluster-tf`
- **CUMULUS-2781**
  - Update API lambda to utilize api_config secret for initial environment variables

### Fixed

- **CUMULUS-2853**
  - Move OAUTH_PROVIDER to lambda env variables to address regression in CUMULUS-2781
  - Add logging output to api app router
- Added Cloudwatch permissions to `<prefix>-steprole` in `tf-modules/ingest/iam.tf` to address the
`Error: error creating Step Function State Machine (xxx): AccessDeniedException: 'arn:aws:iam::XXX:role/xxx-steprole' is not authorized to create managed-rule`
error in non-NGAP accounts:
  - `events:PutTargets`
  - `events:PutRule`
  - `events:DescribeRule`

## [v10.0.1] 2022-02-03

### Fixed

- Fixed IAM permissions issue with `<prefix>-postgres-migration-async-operation` Lambda
which prevented it from running a Fargate task for data migration.

## [v10.0.0] 2022-02-01

### Migration steps

- Please read the [documentation on the updates to the granule files schema for our Cumulus workflow tasks and how to upgrade your deployment for compatibility](https://nasa.github.io/cumulus/docs/upgrade-notes/update-task-file-schemas).
- (Optional) Update the `task-config` for all workflows that use the `sync-granule` task to include `workflowStartTime` set to
`{$.cumulus_meta.workflow_start_time}`. See [here](https://github.com/nasa/cumulus/blob/master/example/cumulus-tf/sync_granule_workflow.asl.json#L9) for an example.

### BREAKING CHANGES

- **NDCUM-624**
  - Functions in @cumulus/cmrjs renamed for consistency with `isCMRFilename` and `isCMRFile`
    - `isECHO10File` -> `isECHO10Filename`
    - `isUMMGFile` -> `isUMMGFilename`
    - `isISOFile` -> `isCMRISOFilename`
- **CUMULUS-2388**
  - In order to standardize task messaging formats, please note the updated input, output and config schemas for the following Cumulus workflow tasks:
    - add-missing-file-checksums
    - files-to-granules
    - hyrax-metadata-updates
    - lzards-backup
    - move-granules
    - post-to-cmr
    - sync-granule
    - update-cmr-access-constraints
    - update-granules-cmr-metadata-file-links
  The primary focus of the schema updates was to standardize the format of granules, and
  particularly their files data. The granule `files` object now matches the file schema in the
  Cumulus database and thus also matches the `files` object produced by the API with use cases like
  `applyWorkflow`. This includes removal of `name` and `filename` in favor of `bucket` and `key`,
  removal of certain properties such as `etag` and `duplicate_found` and outputting them as
  separate objects stored in `meta`.
  - Checksum values calculated by `@cumulus/checksum` are now converted to string to standardize
  checksum formatting across the Cumulus library.

### Notable changes

- **CUMULUS-2718**
  - The `sync-granule` task has been updated to support an optional configuration parameter `workflowStartTime`. The output payload of `sync-granule` now includes a `createdAt` time for each granule which is set to the
  provided `workflowStartTime` or falls back to `Date.now()` if not provided. Workflows using
  `sync-granule` may be updated to include this parameter with the value of `{$.cumulus_meta.workflow_start_time}` in the `task_config`.
- Updated version of `@cumulus/cumulus-message-adapter-js` from `2.0.3` to `2.0.4` for
all Cumulus workflow tasks
- **CUMULUS-2783**
  - A bug in the ECS cluster autoscaling configuration has been
resolved. ECS clusters should now correctly autoscale by adding new cluster
instances according to the [policy configuration](https://github.com/nasa/cumulus/blob/master/tf-modules/cumulus/ecs_cluster.tf).
  - Async operations that are started by these endpoints will be run as ECS tasks
  with a launch type of Fargate, not EC2:
    - `POST /deadLetterArchive/recoverCumulusMessages`
    - `POST /elasticsearch/index-from-database`
    - `POST /granules/bulk`
    - `POST /granules/bulkDelete`
    - `POST /granules/bulkReingest`
    - `POST /migrationCounts`
    - `POST /reconciliationReports`
    - `POST /replays`
    - `POST /replays/sqs`

### Added

- Upgraded version of dependencies on `knex` package from `0.95.11` to `0.95.15`
- Added Terraform data sources to `example/cumulus-tf` module to retrieve default VPC and subnets in NGAP accounts
  - Added `vpc_tag_name` variable which defines the tags used to look up a VPC. Defaults to VPC tag name used in NGAP accounts
  - Added `subnets_tag_name` variable which defines the tags used to look up VPC subnets. Defaults to a subnet tag name used in NGAP accounts
- Added Terraform data sources to `example/data-persistence-tf` module to retrieve default VPC and subnets in NGAP accounts
  - Added `vpc_tag_name` variable which defines the tags used to look up a VPC. Defaults to VPC tag name used in NGAP accounts
  - Added `subnets_tag_name` variable which defines the tags used to look up VPC subnets. Defaults to a subnet tag name used in NGAP accounts
- Added Terraform data sources to `example/rds-cluster-tf` module to retrieve default VPC and subnets in NGAP accounts
  - Added `vpc_tag_name` variable which defines the tags used to look up a VPC. Defaults to VPC tag name used in NGAP accounts
  - Added `subnets_tag_name` variable which defines the tags used to look up VPC subnets. Defaults to tag names used in subnets in for NGAP accounts
- **CUMULUS-2299**
  - Added support for SHA checksum types with hyphens (e.g. `SHA-256` vs `SHA256`) to tasks that calculate checksums.
- **CUMULUS-2439**
  - Added CMR search client setting to the CreateReconciliationReport lambda function.
  - Added `cmr_search_client_config` tfvars to the archive and cumulus terraform modules.
  - Updated CreateReconciliationReport lambda to search CMR collections with CMRSearchConceptQueue.
- **CUMULUS-2441**
  - Added support for 'PROD' CMR environment.
- **CUMULUS-2456**
  - Updated api lambdas to query ORCA Private API
  - Updated example/cumulus-tf/orca.tf to the ORCA release v4.0.0-Beta3
- **CUMULUS-2638**
  - Adds documentation to clarify bucket config object use.
- **CUMULUS-2684**
  - Added optional collection level parameter `s3MultipartChunksizeMb` to collection's `meta` field
  - Updated `move-granules` task to take in an optional config parameter s3MultipartChunksizeMb
- **CUMULUS-2747**
  - Updated data management type doc to include additional fields for provider configurations
- **CUMULUS-2773**
  - Added a document to the workflow-tasks docs describing deployment, configuration and usage of the LZARDS backup task.

### Changed

- Made `vpc_id` variable optional for `example/cumulus-tf` module
- Made `vpc_id` and `subnet_ids` variables optional for `example/data-persistence-tf` module
- Made `vpc_id` and `subnets` variables optional for `example/rds-cluster-tf` module
- Changes audit script to handle integration test failure when `USE\_CACHED\_BOOTSTRAP` is disabled.
- Increases wait time for CMR to return online resources in integration tests
- **CUMULUS-1823**
  - Updates to Cumulus rule/provider schemas to improve field titles and descriptions.
- **CUMULUS-2638**
  - Transparent to users, remove typescript type `BucketType`.
- **CUMULUS-2718**
  - Updated config for SyncGranules to support optional `workflowStartTime`
  - Updated SyncGranules to provide `createdAt` on output based on `workflowStartTime` if provided,
  falling back to `Date.now()` if not provided.
  - Updated `task_config` of SyncGranule in example workflows
- **CUMULUS-2735**
  - Updated reconciliation reports to write formatted JSON to S3 to improve readability for
    large reports
  - Updated TEA version from 102 to 121 to address TEA deployment issue with the max size of
    a policy role being exceeded
- **CUMULUS-2743**
  - Updated bamboo Dockerfile to upgrade pip as part of the image creation process
- **CUMULUS-2744**
  - GET executions/status returns associated granules for executions retrieved from the Step Function API
- **CUMULUS-2751**
  - Upgraded all Cumulus (node.js) workflow tasks to use
    `@cumulus/cumulus-message-adapter-js` version `2.0.3`, which includes an
    update cma-js to better expose CMA stderr stream output on lambda timeouts
    as well as minor logging enhancements.
- **CUMULUS-2752**
  - Add new mappings for execution records to prevent dynamic field expansion from exceeding
  Elasticsearch field limits
    - Nested objects under `finalPayload.*` will not dynamically add new fields to mapping
    - Nested objects under `originalPayload.*` will not dynamically add new fields to mapping
    - Nested keys under `tasks` will not dynamically add new fields to mapping
- **CUMULUS-2753**
  - Updated example/cumulus-tf/orca.tf to the latest ORCA release v4.0.0-Beta2 which is compatible with granule.files file schema
  - Updated /orca/recovery to call new lambdas request_status_for_granule and request_status_for_job.
  - Updated orca integration test
- [**PR #2569**](https://github.com/nasa/cumulus/pull/2569)
  - Fixed `TypeError` thrown by `@cumulus/cmrjs/cmr-utils.getGranuleTemporalInfo` when
    a granule's associated UMM-G JSON metadata file does not contain a `ProviderDates`
    element that has a `Type` of either `"Update"` or `"Insert"`.  If neither are
    present, the granule's last update date falls back to the `"Create"` type
    provider date, or `undefined`, if none is present.
- **CUMULUS-2775**
  - Changed `@cumulus/api-client/invokeApi()` to accept a single accepted status code or an array
  of accepted status codes via `expectedStatusCodes`
- [**PR #2611**](https://github.com/nasa/cumulus/pull/2611)
  - Changed `@cumulus/launchpad-auth/LaunchpadToken.requestToken` and `validateToken`
    to use the HTTPS request option `https.pfx` instead of the deprecated `pfx` option
    for providing the certificate.
- **CUMULUS-2836**
  - Updates `cmr-utils/getGranuleTemporalInfo` to search for a SingleDateTime
    element, when beginningDateTime value is not
    found in the metadata file.  The granule's temporal information is
    returned so that both beginningDateTime and endingDateTime are set to the
    discovered singleDateTimeValue.
- **CUMULUS-2756**
  - Updated `_writeGranule()` in `write-granules.js` to catch failed granule writes due to schema validation, log the failure and then attempt to set the status of the granule to `failed` if it already exists to prevent a failure from allowing the granule to get "stuck" in a non-failed status.

### Fixed

- **CUMULUS-2775**
  - Updated `@cumulus/api-client` to not log an error for 201 response from `updateGranule`
- **CUMULUS-2783**
  - Added missing lower bound on scale out policy for ECS cluster to ensure that
  the cluster will autoscale correctly.
- **CUMULUS-2835**
  - Updated `hyrax-metadata-updates` task to support reading the DatasetId from ECHO10 XML, and the EntryTitle from UMM-G JSON; these are both valid alternatives to the shortname and version ID.

## [v9.9.3] 2021-02-17 [BACKPORT]

**Please note** changes in 9.9.3 may not yet be released in future versions, as
this is a backport and patch release on the 9.9.x series of releases. Updates that
are included in the future will have a corresponding CHANGELOG entry in future
releases.

- **CUMULUS-2853**
  - Move OAUTH_PROVIDER to lambda env variables to address regression in 9.9.2/CUMULUS-2275
  - Add logging output to api app router

## [v9.9.2] 2021-02-10 [BACKPORT]

**Please note** changes in 9.9.2 may not yet be released in future versions, as
this is a backport and patch release on the 9.9.x series of releases. Updates that
are included in the future will have a corresponding CHANGELOG entry in future
releases.### Added

- **CUMULUS-2775**
  - Added a configurable parameter group for the RDS serverless database cluster deployed by `tf-modules/rds-cluster-tf`. The allowed parameters for the parameter group can be found in the AWS documentation of [allowed parameters for an Aurora PostgreSQL cluster](https://docs.aws.amazon.com/AmazonRDS/latest/AuroraUserGuide/AuroraPostgreSQL.Reference.ParameterGroups.html). By default, the following parameters are specified:
    - `shared_preload_libraries`: `pg_stat_statements,auto_explain`
    - `log_min_duration_statement`: `250`
    - `auto_explain.log_min_duration`: `250`
- **CUMULUS-2840**
  - Added an index on `granule_cumulus_id` to the RDS files table.

### Changed

- **CUMULUS-2847**
  - Move DyanmoDb table name into API keystore and initialize only on lambda cold start
- **CUMULUS-2781**
  - Add api_config secret to hold API/Private API lambda configuration values
- **CUMULUS-2775**
  - Changed the `timeout_action` to `ForceApplyCapacityChange` by default for the RDS serverless database cluster `tf-modules/rds-cluster-tf`

## [v9.9.1] 2021-02-10 [BACKPORT]

**Please note** changes in 9.9.1 may not yet be released in future versions, as
this is a backport and patch release on the 9.9.x series of releases. Updates that
are included in the future will have a corresponding CHANGELOG entry in future
releases.

### Fixed

- **CUMULUS-2775**
  - Updated `@cumulus/api-client` to not log an error for 201 response from `updateGranule`

### Changed

- Updated version of `@cumulus/cumulus-message-adapter-js` from `2.0.3` to `2.0.4` for
all Cumulus workflow tasks
- **CUMULUS-2775**
  - Changed `@cumulus/api-client/invokeApi()` to accept a single accepted status code or an array
  of accepted status codes via `expectedStatusCodes`
- **CUMULUS-2837**
  - Update process-s3-dead-letter-archive to unpack SQS events in addition to
    Cumulus Messages
  - Update process-s3-dead-letter-archive to look up execution status using
    getCumulusMessageFromExecutionEvent (common method with sfEventSqsToDbRecords)
  - Move methods in api/lib/cwSfExecutionEventUtils to
    @cumulus/message/StepFunctions

## [v9.9.0] 2021-11-03

### Added

- **NDCUM-624**: Add support for ISO metadata files for the `MoveGranules` step
  - Add function `isISOFile` to check if a given file object is an ISO file
  - `granuleToCmrFileObject` and `granulesToCmrFileObjects` now take a
    `filterFunc` argument
    - `filterFunc`'s default value is `isCMRFile`, so the previous behavior is
      maintained if no value is given for this argument
    - `MoveGranules` passes a custom filter function to
      `granulesToCmrFileObjects` to check for `isISOFile` in addition to
      `isCMRFile`, so that metadata from `.iso.xml` files can be used in the
      `urlPathTemplate`
- [**PR #2535**](https://github.com/nasa/cumulus/pull/2535)
  - NSIDC and other cumulus users had desire for returning formatted dates for
    the 'url_path' date extraction utilities. Added 'dateFormat' function as
    an option for extracting and formating the entire date. See
    docs/workflow/workflow-configuration-how-to.md for more information.
- [**PR #2548**](https://github.com/nasa/cumulus/pull/2548)
  - Updated webpack configuration for html-loader v2
- **CUMULUS-2640**
  - Added Elasticsearch client scroll setting to the CreateReconciliationReport lambda function.
  - Added `elasticsearch_client_config` tfvars to the archive and cumulus terraform modules.
- **CUMULUS-2683**
  - Added `default_s3_multipart_chunksize_mb` setting to the `move-granules` lambda function.
  - Added `default_s3_multipart_chunksize_mb` tfvars to the cumulus and ingest terraform modules.
  - Added optional parameter `chunkSize` to `@cumulus/aws-client/S3.moveObject` and
    `@cumulus/aws-client/S3.multipartCopyObject` to set the chunk size of the S3 multipart uploads.
  - Renamed optional parameter `maxChunkSize` to `chunkSize` in
    `@cumulus/aws-client/lib/S3MultipartUploads.createMultipartChunks`.

### Changed

- Upgraded all Cumulus workflow tasks to use `@cumulus/cumulus-message-adapter-js` version `2.0.1`
- **CUMULUS-2725**
  - Updated providers endpoint to return encrypted password
  - Updated providers model to try decrypting credentials before encryption to allow for better handling of updating providers
- **CUMULUS-2734**
  - Updated `@cumulus/api/launchpadSaml.launchpadPublicCertificate` to correctly retrieve
    certificate from launchpad IdP metadata with and without namespace prefix.

## [v9.8.0] 2021-10-19

### Notable changes

- Published new tag [`36` of `cumuluss/async-operation` to Docker Hub](https://hub.docker.com/layers/cumuluss/async-operation/35/images/sha256-cf777a6ef5081cd90a0f9302d45243b6c0a568e6d977c0ee2ccc5a90b12d45d0?context=explore) for compatibility with
upgrades to `knex` package and to address security vulnerabilities.

### Added

- Added `@cumulus/db/createRejectableTransaction()` to handle creating a Knex transaction that **will throw an error** if the transaction rolls back. [As of Knex 0.95+, promise rejection on transaction rollback is no longer the default behavior](https://github.com/knex/knex/blob/master/UPGRADING.md#upgrading-to-version-0950).

- **CUMULUS-2639**
  - Increases logging on reconciliation reports.

- **CUMULUS-2670**
  - Updated `lambda_timeouts` string map variable for `cumulus` module to accept a
  `update_granules_cmr_metadata_file_links_task_timeout` property
- **CUMULUS-2598**
  - Add unit and integration tests to describe queued granules as ignored when
    duplicate handling is 'skip'

### Changed

- Updated `knex` version from 0.23.11 to 0.95.11 to address security vulnerabilities
- Updated default version of async operations Docker image to `cumuluss/async-operation:36`
- **CUMULUS-2590**
  - Granule applyWorkflow, Reingest actions and Bulk operation now update granule status to `queued` when scheduling the granule.
- **CUMULUS-2643**
  - relocates system file `buckets.json` out of the
    `s3://internal-bucket/workflows` directory into
    `s3://internal-bucket/buckets`.


## [v9.7.1] 2021-12-08 [Backport]

Please note changes in 9.7.0 may not yet be released in future versions, as this is a backport and patch release on the 9.7.x series of releases. Updates that are included in the future will have a corresponding CHANGELOG entry in future releases.
Fixed

- **CUMULUS-2751**
  - Update all tasks to update to use cumulus-message-adapter-js version 2.0.4

## [v9.7.0] 2021-10-01

### Notable Changes

- **CUMULUS-2583**
  - The `queue-granules` task now updates granule status to `queued` when a granule is queued. In order to prevent issues with the private API endpoint and Lambda API request and concurrency limits, this functionality runs with limited concurrency, which may increase the task's overall runtime when large numbers of granules are being queued. If you are facing Lambda timeout errors with this task, we recommend converting your `queue-granules` task to an ECS activity. This concurrency is configurable via the task config's `concurrency` value.
- **CUMULUS-2676**
  - The `discover-granules` task has been updated to limit concurrency on checks to identify and skip already ingested granules in order to prevent issues with the private API endpoint and Lambda API request and concurrency limits. This may increase the task's overall runtime when large numbers of granules are discovered. If you are facing Lambda timeout errors with this task, we recommend converting your `discover-granules` task to an ECS activity. This concurrency is configurable via the task config's `concurrency` value.
- Updated memory of `<prefix>-sfEventSqsToDbRecords` Lambda to 1024MB

### Added

- **CUMULUS-2000**
  - Updated `@cumulus/queue-granules` to respect a new config parameter: `preferredQueueBatchSize`. Queue-granules will respect this batchsize as best as it can to batch granules into workflow payloads. As workflows generally rely on information such as collection and provider expected to be shared across all granules in a workflow, queue-granules will break batches up by collection, as well as provider if there is a `provider` field on the granule. This may result in batches that are smaller than the preferred size, but never larger ones. The default value is 1, which preserves current behavior of queueing 1 granule per workflow.
- **CUMULUS-2630**
  - Adds a new workflow `DiscoverGranulesToThrottledQueue` that discovers and writes
    granules to a throttled background queue.  This allows discovery and ingest
    of larger numbers of granules without running into limits with lambda
    concurrency.

### Changed

- **CUMULUS-2720**
  - Updated Core CI scripts to validate CHANGELOG diffs as part of the lint process
- **CUMULUS-2695**
  - Updates the example/cumulus-tf deployment to change
    `archive_api_reserved_concurrency` from 8 to 5 to use fewer reserved lambda
    functions. If you see throttling errors on the `<stack>-apiEndpoints` you
    should increase this value.
  - Updates cumulus-tf/cumulus/variables.tf to change
    `archive_api_reserved_concurrency` from 8 to 15 to prevent throttling on
    the dashboard for default deployments.
- **CUMULUS-2584**
  - Updates `api/endpoints/execution-status.js` `get` method to include associated granules, as
    an array, for the provided execution.
  - Added `getExecutionArnsByGranuleCumulusId` returning a list of executionArns sorted by most recent first,
    for an input Granule Cumulus ID in support of the move of `translatePostgresGranuleToApiGranule` from RDS-Phase2
    feature branch
  - Added `getApiExecutionCumulusIds` returning cumulus IDs for a given list of executions
- **CUMULUS-NONE**
  - Downgrades elasticsearch version in testing container to 5.3 to match AWS version.
  - Update serve.js -> `eraseDynamoTables()`. Changed the call `Promise.all()` to `Promise.allSettled()` to ensure all dynamo records (provider records in particular) are deleted prior to reseeding.

### Fixed

- **CUMULUS-2583**
  - Fixed a race condition where granules set as “queued” were not able to be set as “running” or “completed”

## [v9.6.0] 2021-09-20

### Added

- **CUMULUS-2576**
  - Adds `PUT /granules` API endpoint to update a granule
  - Adds helper `updateGranule` to `@cumulus/api-client/granules`
- **CUMULUS-2606**
  - Adds `POST /granules/{granuleId}/executions` API endpoint to associate an execution with a granule
  - Adds helper `associateExecutionWithGranule` to `@cumulus/api-client/granules`
- **CUMULUS-2583**
  - Adds `queued` as option for granule's `status` field

### Changed

- Moved `ssh2` package from `@cumulus/common` to `@cumulus/sftp-client` and
  upgraded package from `^0.8.7` to `^1.0.0` to address security vulnerability
  issue in previous version.
- **CUMULUS-2583**
  - `QueueGranules` task now updates granule status to `queued` once it is added to the queue.

- **CUMULUS-2617**
  - Use the `Authorization` header for CMR Launchpad authentication instead of the deprecated `Echo-Token` header.

### Fixed

- Added missing permission for `<prefix>_ecs_cluster_instance_role` IAM role (used when running ECS services/tasks)
to allow `kms:Decrypt` on the KMS key used to encrypt provider credentials. Adding this permission fixes the `sync-granule` task when run as an ECS activity in a Step Function, which previously failed trying to decrypt credentials for providers.

- **CUMULUS-2576**
  - Adds default value to granule's timestamp when updating a granule via API.

## [v9.5.0] 2021-09-07

### BREAKING CHANGES

- Removed `logs` record type from mappings from Elasticsearch. This change **should not have**
any adverse impact on existing deployments, even those which still contain `logs` records,
but technically it is a breaking change to the Elasticsearch mappings.
- Changed `@cumulus/api-client/asyncOperations.getAsyncOperation` to return parsed JSON body
of response and not the raw API endpoint response

### Added

- **CUMULUS-2670**
  - Updated core `cumulus` module to take lambda_timeouts string map variable that allows timeouts of ingest tasks to be configurable. Allowed properties for the mapping include:
  - discover_granules_task_timeout
  - discover_pdrs_task_timeout
  - hyrax_metadata_update_tasks_timeout
  - lzards_backup_task_timeout
  - move_granules_task_timeout
  - parse_pdr_task_timeout
  - pdr_status_check_task_timeout
  - post_to_cmr_task_timeout
  - queue_granules_task_timeout
  - queue_pdrs_task_timeout
  - queue_workflow_task_timeout
  - sync_granule_task_timeout
- **CUMULUS-2575**
  - Adds `POST /granules` API endpoint to create a granule
  - Adds helper `createGranule` to `@cumulus/api-client`
- **CUMULUS-2577**
  - Adds `POST /executions` endpoint to create an execution
- **CUMULUS-2578**
  - Adds `PUT /executions` endpoint to update an execution
- **CUMULUS-2592**
  - Adds logging when messages fail to be added to queue
- **CUMULUS-2644**
  - Pulled `delete` method for `granules-executions.ts` implemented as part of CUMULUS-2306
  from the RDS-Phase-2 feature branch in support of CUMULUS-2644.
  - Pulled `erasePostgresTables` method in `serve.js` implemented as part of CUMULUS-2644,
  and CUMULUS-2306 from the RDS-Phase-2 feature branch in support of CUMULUS-2644
  - Added `resetPostgresDb` method to support resetting between integration test suite runs

### Changed

- Updated `processDeadLetterArchive` Lambda to return an object where
`processingSucceededKeys` is an array of the S3 keys for successfully
processed objects and `processingFailedKeys` is an array of S3 keys
for objects that could not be processed
- Updated async operations to handle writing records to the databases
when output of the operation is `undefined`

- **CUMULUS-2644**
  - Moved `migration` directory from the `db-migration-lambda` to the `db` package and
  updated unit test references to migrationDir to be pulled from `@cumulus/db`
  - Updated `@cumulus/api/bin/serveUtils` to write records to PostgreSQL tables

- **CUMULUS-2575**
  - Updates model/granule to allow a granule created from API to not require an
    execution to be associated with it. This is a backwards compatible change
    that will not affect granules created in the normal way.
  - Updates `@cumulus/db/src/model/granules` functions `get` and `exists` to
    enforce parameter checking so that requests include either (granule\_id
    and collection\_cumulus\_id) or (cumulus\_id) to prevent incorrect results.
  - `@cumulus/message/src/Collections.deconstructCollectionId` has been
    modified to throw a descriptive error if the input `collectionId` is
    undefined rather than `TypeError: Cannot read property 'split' of
    undefined`. This function has also been updated to throw descriptive errors
    if an incorrectly formatted collectionId is input.

## [v9.4.1] 2022-02-14 [BACKPORT]

**Please note** changes in 9.4.1 may not yet be released in future versions, as
this is a backport and patch release on the 9.4.x series of releases. Updates that
are included in the future will have a corresponding CHANGELOG entry in future
releases.

- **CUMULUS-2847**
  - Update dynamo configuration to read from S3 instead of System Manager
    Parameter Store
  - Move api configuration initialization outside the lambda handler to
    eliminate unneded S3 calls/require config on cold-start only
  - Moved `ssh2` package from `@cumulus/common` to `@cumulus/sftp-client` and
    upgraded package from `^0.8.7` to `^1.0.0` to address security vulnerability
    issue in previous version.
  - Fixed hyrax task package.json dev dependency
  - Update CNM lambda dependencies for Core tasks
    - cumulus-cnm-response-task: 1.4.4
    - cumulus-cnm-to-granule: 1.5.4
  - Whitelist ssh2 re: https://github.com/advisories/GHSA-652h-xwhf-q4h6

## [v9.4.0] 2021-08-16

### Notable changes

- `@cumulus/sync-granule` task should now properly handle
syncing files from HTTP/HTTPS providers where basic auth is
required and involves a redirect to a different host (e.g.
downloading files protected by Earthdata Login)

### Added

- **CUMULUS-2591**
  - Adds `failedExecutionStepName` to failed execution's jsonb error records.
    This is the name of the Step Function step for the last failed event in the
    execution's event history.
- **CUMULUS-2548**
  - Added `allowed_redirects` field to PostgreSQL `providers` table
  - Added `allowedRedirects` field to DynamoDB `<prefix>-providers` table
  - Added `@cumulus/aws-client/S3.streamS3Upload` to handle uploading the contents
  of a readable stream to S3 and returning a promise
- **CUMULUS-2373**
  - Added `replaySqsMessages` lambda to replay archived incoming SQS
    messages from S3.
  - Added `/replays/sqs` endpoint to trigger an async operation for
    the `replaySqsMessages` lambda.
  - Added unit tests and integration tests for new endpoint and lambda.
  - Added `getS3PrefixForArchivedMessage` to `ingest/sqs` package to get prefix
    for an archived message.
  - Added new `async_operation` type `SQS Replay`.
- **CUMULUS-2460**
  - Adds `POST` /executions/workflows-by-granules for retrieving workflow names common to a set of granules
  - Adds `workflowsByGranules` to `@cumulus/api-client/executions`
- **CUMULUS-2635**
  - Added helper functions:
    - `@cumulus/db/translate/file/translateApiPdrToPostgresPdr`

### Fixed

- **CUMULUS-2548**
  - Fixed `@cumulus/ingest/HttpProviderClient.sync` to
properly handle basic auth when redirecting to a different
host and/or host with a different port
- **CUMULUS-2626**
  - Update [PDR migration](https://github.com/nasa/cumulus/blob/master/lambdas/data-migration2/src/pdrs.ts) to correctly find Executions by a Dynamo PDR's `execution` field
- **CUMULUS-2635**
  - Update `data-migration2` to migrate PDRs before migrating granules.
  - Update `data-migration2` unit tests testing granules migration to reference
    PDR records to better model the DB schema.
  - Update `migratePdrRecord` to use `translateApiPdrToPostgresPdr` function.

### Changed

- **CUMULUS-2373**
  - Updated `getS3KeyForArchivedMessage` in `ingest/sqs` to store SQS messages
    by `queueName`.
- **CUMULUS-2630**
  - Updates the example/cumulus-tf deployment to change
    `archive_api_reserved_concurrency` from 2 to 8 to prevent throttling with
    the dashboard.

## [v9.3.0] 2021-07-26

### BREAKING CHANGES

- All API requests made by `@cumulus/api-client` will now throw an error if the status code
does not match the expected response (200 for most requests and 202 for a few requests that
trigger async operations). Previously the helpers in this package would return the response
regardless of the status code, so you may need to update any code using helpers from this
package to catch or to otherwise handle errors that you may encounter.
- The Cumulus API Lambda function has now been configured with reserved concurrency to ensure
availability in a high-concurrency environment. However, this also caps max concurrency which
may result in throttling errors if trying to reach the Cumulus API multiple times in a short
period. Reserved concurrency can be configured with the `archive_api_reserved_concurrency`
terraform variable on the Cumulus module and increased if you are seeing throttling errors.
The default reserved concurrency value is 8.

### Notable changes

- `cmr_custom_host` variable for `cumulus` module can now be used to configure Cumulus to
  integrate with a custom CMR host name and protocol (e.g.
  `http://custom-cmr-host.com`). Note that you **must** include a protocol
  (`http://` or `https://)  if specifying a value for this variable.
- The cumulus module configuration value`rds_connetion_heartbeat` and it's
  behavior has been replaced by a more robust database connection 'retry'
  solution.   Users can remove this value from their configuration, regardless
  of value.  See the `Changed` section notes on CUMULUS-2528 for more details.

### Added

- Added user doc describing new features related to the Cumulus dead letter archive.
- **CUMULUS-2327**
  - Added reserved concurrency setting to the Cumulus API lambda function.
  - Added relevant tfvars to the archive and cumulus terraform modules.
- **CUMULUS-2460**
  - Adds `POST` /executions/search-by-granules for retrieving executions from a list of granules or granule query
  - Adds `searchExecutionsByGranules` to `@cumulus/api-client/executions`
- **CUMULUS-2475**
  - Adds `GET` endpoint to distribution API
- **CUMULUS-2463**
  - `PUT /granules` reingest action allows a user to override the default execution
    to use by providing an optional `workflowName` or `executionArn` parameter on
    the request body.
  - `PUT /granules/bulkReingest` action allows a user to override the default
    execution/workflow combination to reingest with by providing an optional
    `workflowName` on the request body.
- Adds `workflowName` and `executionArn` params to @cumulus/api-client/reingestGranules
- **CUMULUS-2476**
  - Adds handler for authenticated `HEAD` Distribution requests replicating current behavior of TEA
- **CUMULUS-2478**
  - Implemented [bucket map](https://github.com/asfadmin/thin-egress-app#bucket-mapping).
  - Implemented /locate endpoint
  - Cumulus distribution API checks the file request against bucket map:
    - retrieves the bucket and key from file path
    - determines if the file request is public based on the bucket map rather than the bucket type
    - (EDL only) restricts download from PRIVATE_BUCKETS to users who belong to certain EDL User Groups
    - bucket prefix and object prefix are supported
  - Add 'Bearer token' support as an authorization method
- **CUMULUS-2486**
  - Implemented support for custom headers
  - Added 'Bearer token' support as an authorization method
- **CUMULUS-2487**
  - Added integration test for cumulus distribution API
- **CUMULUS-2569**
  - Created bucket map cache for cumulus distribution API
- **CUMULUS-2568**
  - Add `deletePdr`/PDR deletion functionality to `@cumulus/api-client/pdrs`
  - Add `removeCollectionAndAllDependencies` to integration test helpers
  - Added `example/spec/apiUtils.waitForApiStatus` to wait for a
  record to be returned by the API with a specific value for
  `status`
  - Added `example/spec/discoverUtils.uploadS3GranuleDataForDiscovery` to upload granule data fixtures
  to S3 with a randomized granule ID for `discover-granules` based
  integration tests
  - Added `example/spec/Collections.removeCollectionAndAllDependencies` to remove a collection and
  all dependent objects (e.g. PDRs, granules, executions) from the
  database via the API
  - Added helpers to `@cumulus/api-client`:
    - `pdrs.deletePdr` - Delete a PDR via the API
    - `replays.postKinesisReplays` - Submit a POST request to the `/replays` endpoint for replaying Kinesis messages

- `@cumulus/api-client/granules.getGranuleResponse` to return the raw endpoint response from the GET `/granules/<granuleId>` endpoint

### Changed

- Moved functions from `@cumulus/integration-tests` to `example/spec/helpers/workflowUtils`:
  - `startWorkflowExecution`
  - `startWorkflow`
  - `executeWorkflow`
  - `buildWorkflow`
  - `testWorkflow`
  - `buildAndExecuteWorkflow`
  - `buildAndStartWorkflow`
- `example/spec/helpers/workflowUtils.executeWorkflow` now uses
`waitForApiStatus` to ensure that the execution is `completed` or
`failed` before resolving
- `example/spec/helpers/testUtils.updateAndUploadTestFileToBucket`
now accepts an object of parameters rather than positional
arguments
- Removed PDR from the `payload` in the input payload test fixture for reconciliation report integration tests
- The following integration tests for PDR-based workflows were
updated to use randomized granule IDs:
  - `example/spec/parallel/ingest/ingestFromPdrSpec.js`
  - `example/spec/parallel/ingest/ingestFromPdrWithChildWorkflowMetaSpec.js`
  - `example/spec/parallel/ingest/ingestFromPdrWithExecutionNamePrefixSpec.js`
  - `example/spec/parallel/ingest/ingestPdrWithNodeNameSpec.js`
- Updated the `@cumulus/api-client/CumulusApiClientError` error class to include new properties that can be accessed directly on
the error object:
  - `statusCode` - The HTTP status code of the API response
  - `apiMessage` - The message from the API response
- Added `params.pRetryOptions` parameter to
`@cumulus/api-client/granules.deleteGranule` to control the retry
behavior
- Updated `cmr_custom_host` variable to accept a full protocol and host name
(e.g. `http://cmr-custom-host.com`), whereas it previously only accepted a host name
- **CUMULUS-2482**
  - Switches the default distribution app in the `example/cumulus-tf` deployment to the new Cumulus Distribution
  - TEA is still available by following instructions in `example/README.md`
- **CUMULUS-2463**
  - Increases the duration of allowed backoff times for a successful test from
    0.5 sec to 1 sec.
- **CUMULUS-2528**
  - Removed `rds_connection_heartbeat` as a configuration option from all
    Cumulus terraform modules
  - Removed `dbHeartBeat` as an environmental switch from
    `@cumulus/db.getKnexClient` in favor of more comprehensive general db
    connect retry solution
  - Added new `rds_connection_timing_configuration` string map to allow for
    configuration and tuning of Core's internal database retry/connection
    timeout behaviors.  These values map to connection pool configuration
    values for tarn (https://github.com/vincit/tarn.js/) which Core's database
    module / knex(https://www.npmjs.com/package/knex) use for this purpose:
    - acquireTimeoutMillis
    - createRetryIntervalMillis
    - createTimeoutMillis
    - idleTimeoutMillis
    - reapIntervalMillis
      Connection errors will result in a log line prepended with 'knex failed on
      attempted connection error' and sent from '@cumulus/db/connection'
  - Updated `@cumulus/db` and all terraform mdules to set default retry
    configuration values for the database module to cover existing database
    heartbeat connection failures as well as all other knex/tarn connection
    creation failures.

### Fixed

- Fixed bug where `cmr_custom_host` variable was not properly forwarded into `archive`, `ingest`, and `sqs-message-remover` modules from `cumulus` module
- Fixed bug where `parse-pdr` set a granule's provider to the entire provider record when a `NODE_NAME`
  is present. Expected behavior consistent with other tasks is to set the provider name in that field.
- **CUMULUS-2568**
  - Update reconciliation report integration test to have better cleanup/failure behavior
  - Fixed `@cumulus/api-client/pdrs.getPdr` to request correct endpoint for returning a PDR from the API
- **CUMULUS-2620**
  - Fixed a bug where a granule could be removed from CMR but still be set as
  `published: true` and with a CMR link in the Dynamo/PostgreSQL databases. Now,
  the CMR deletion and the Dynamo/PostgreSQL record updates will all succeed or fail
  together, preventing the database records from being out of sync with CMR.
  - Fixed `@cumulus/api-client/pdrs.getPdr` to request correct
  endpoint for returning a PDR from the API

## [v9.2.2] 2021-08-06 - [BACKPORT]

**Please note** changes in 9.2.2 may not yet be released in future versions, as
this is a backport and patch release on the 9.2.x series of releases. Updates that
are included in the future will have a corresponding CHANGELOG entry in future
releases.

### Added

- **CUMULUS-2635**
  - Added helper functions:
    - `@cumulus/db/translate/file/translateApiPdrToPostgresPdr`

### Fixed

- **CUMULUS-2635**
  - Update `data-migration2` to migrate PDRs before migrating granules.
  - Update `data-migration2` unit tests testing granules migration to reference
    PDR records to better model the DB schema.
  - Update `migratePdrRecord` to use `translateApiPdrToPostgresPdr` function.

## [v9.2.1] 2021-07-29 - [BACKPORT]

### Fixed

- **CUMULUS-2626**
  - Update [PDR migration](https://github.com/nasa/cumulus/blob/master/lambdas/data-migration2/src/pdrs.ts) to correctly find Executions by a Dynamo PDR's `execution` field

## [v9.2.0] 2021-06-22

### Added

- **CUMULUS-2475**
  - Adds `GET` endpoint to distribution API
- **CUMULUS-2476**
  - Adds handler for authenticated `HEAD` Distribution requests replicating current behavior of TEA

### Changed

- **CUMULUS-2482**
  - Switches the default distribution app in the `example/cumulus-tf` deployment to the new Cumulus Distribution
  - TEA is still available by following instructions in `example/README.md`

### Fixed

- **CUMULUS-2520**
  - Fixed error that prevented `/elasticsearch/index-from-database` from starting.
- **CUMULUS-2558**
  - Fixed issue where executions original_payload would not be retained on successful execution

## [v9.1.0] 2021-06-03

### BREAKING CHANGES

- @cumulus/api-client/granules.getGranule now returns the granule record from the GET /granules/<granuleId> endpoint, not the raw endpoint response
- **CUMULUS-2434**
  - To use the updated `update-granules-cmr-metadata-file-links` task, the
    granule  UMM-G metadata should have version 1.6.2 or later, since CMR s3
    link type 'GET DATA VIA DIRECT ACCESS' is not valid until UMM-G version
    [1.6.2](https://cdn.earthdata.nasa.gov/umm/granule/v1.6.2/umm-g-json-schema.json)
- **CUMULUS-2488**
  - Removed all EMS reporting including lambdas, endpoints, params, etc as all
    reporting is now handled through Cloud Metrics
- **CUMULUS-2472**
  - Moved existing `EarthdataLoginClient` to
    `@cumulus/oauth-client/EarthdataLoginClient` and updated all references in
    Cumulus Core.
  - Rename `EarthdataLoginClient` property from `earthdataLoginUrl` to
    `loginUrl for consistency with new OAuth clients. See example in
    [oauth-client
    README](https://github.com/nasa/cumulus/blob/master/packages/oauth-client/README.md)

### Added

- **HYRAX-439** - Corrected README.md according to a new Hyrax URL format.
- **CUMULUS-2354**
  - Adds configuration options to allow `/s3credentials` endpoint to distribute
    same-region read-only tokens based on a user's CMR ACLs.
  - Configures the example deployment to enable this feature.
- **CUMULUS-2442**
  - Adds option to generate cloudfront URL to lzards-backup task. This will require a few new task config options that have been documented in the [task README](https://github.com/nasa/cumulus/blob/master/tasks/lzards-backup/README.md).
- **CUMULUS-2470**
  - Added `/s3credentials` endpoint for distribution API
- **CUMULUS-2471**
  - Add `/s3credentialsREADME` endpoint to distribution API
- **CUMULUS-2473**
  - Updated `tf-modules/cumulus_distribution` module to take earthdata or cognito credentials
  - Configured `example/cumulus-tf/cumulus_distribution.tf` to use CSDAP credentials
- **CUMULUS-2474**
  - Add `S3ObjectStore` to `aws-client`. This class allows for interaction with the S3 object store.
  - Add `object-store` package which contains abstracted object store functions for working with various cloud providers
- **CUMULUS-2477**
  - Added `/`, `/login` and `/logout` endpoints to cumulus distribution api
- **CUMULUS-2479**
  - Adds /version endpoint to distribution API
- **CUMULUS-2497**
  - Created `isISOFile()` to check if a CMR file is a CMR ISO file.
- **CUMULUS-2371**
  - Added helpers to `@cumulus/ingest/sqs`:
    - `archiveSqsMessageToS3` - archives an incoming SQS message to S3
    - `deleteArchivedMessageFromS3` - deletes a processed SQS message from S3
  - Added call to `archiveSqsMessageToS3` to `sqs-message-consumer` which
    archives all incoming SQS messages to S3.
  - Added call to `deleteArchivedMessageFrom` to `sqs-message-remover` which
    deletes archived SQS message from S3 once it has been processed.

### Changed

- **[PR2224](https://github.com/nasa/cumulus/pull/2244)**
- **CUMULUS-2208**
  - Moved all `@cumulus/api/es/*` code to new `@cumulus/es-client` package
- Changed timeout on `sfEventSqsToDbRecords` Lambda to 60 seconds to match
  timeout for Knex library to acquire database connections
- **CUMULUS-2517**
  - Updated postgres-migration-count-tool default concurrency to '1'
- **CUMULUS-2489**
  - Updated docs for Terraform references in FAQs, glossary, and in Deployment sections
- **CUMULUS-2434**
  - Updated `@cumulus/cmrjs` `updateCMRMetadata` and related functions to add
    both HTTPS URLS and S3 URIs to CMR metadata.
  - Updated `update-granules-cmr-metadata-file-links` task to add both HTTPS
    URLs and S3 URIs to the OnlineAccessURLs field of CMR metadata. The task
    configuration parameter `cmrGranuleUrlType` now has default value `both`.
  - To use the updated `update-granules-cmr-metadata-file-links` task, the
    granule UMM-G metadata should have version 1.6.2 or later, since CMR s3 link
    type 'GET DATA VIA DIRECT ACCESS' is not valid until UMM-G version
    [1.6.2](https://cdn.earthdata.nasa.gov/umm/granule/v1.6.2/umm-g-json-schema.json)
- **CUMULUS-2472**
  - Renamed `@cumulus/earthdata-login-client` to more generic
    `@cumulus/oauth-client` as a parent  class for new OAuth clients.
  - Added `@cumulus/oauth-client/CognitoClient` to interface with AWS cognito login service.
- **CUMULUS-2497**
  - Changed the `@cumulus/cmrjs` package:
    - Updated `@cumulus/cmrjs/cmr-utils.getGranuleTemporalInfo()` so it now
      returns temporal info for CMR ISO 19115 SMAP XML files.
    - Updated `@cumulus/cmrjs/cmr-utils.isCmrFilename()` to include
      `isISOFile()`.
- **CUMULUS-2532**
  - Changed integration tests to use `api-client/granules` functions as opposed to granulesApi from `@cumulus/integration-tests`.

### Fixed

- **CUMULUS-2519**
  - Update @cumulus/integration-tests.buildWorkflow to fail if provider/collection API response is not successful
- **CUMULUS-2518**
  - Update sf-event-sqs-to-db-records to not throw if a collection is not
    defined on a payload that has no granules/an empty granule payload object
- **CUMULUS-2512**
  - Updated ingest package S3 provider client to take additional parameter
    `remoteAltBucket` on `download` method to allow for per-file override of
    provider bucket for checksum
  - Updated @cumulus/ingest.fetchTextFile's signature to be parameterized and
    added `remoteAltBucket`to allow for an override of the passed in provider
    bucket for the source file
  - Update "eslint-plugin-import" to be pinned to 2.22.1
- **CUMULUS-2520**
  - Fixed error that prevented `/elasticsearch/index-from-database` from starting.
- **CUMULUS-2532**
  - Fixed integration tests to have granule deletion occur before provider and
    collection deletion in test cleanup.
- **[2231](https://github.com/nasa/cumulus/issues/2231)**
  - Fixes broken relative path links in `docs/README.md`

### Removed

- **CUMULUS-2502**
  - Removed outdated documentation regarding Kibana index patterns for metrics.

## [v9.0.1] 2021-05-07

### Migration Steps

Please review the migration steps for 9.0.0 as this release is only a patch to
correct a failure in our build script and push out corrected release artifacts. The previous migration steps still apply.

### Changed

- Corrected `@cumulus/db` configuration to correctly build package.

## [v9.0.0] 2021-05-03

### Migration steps

- This release of Cumulus enables integration with a PostgreSQL database for archiving Cumulus data. There are several upgrade steps involved, **some of which need to be done before redeploying Cumulus**. See the [documentation on upgrading to the RDS release](https://nasa.github.io/cumulus/docs/upgrade-notes/upgrade-rds).

### BREAKING CHANGES

- **CUMULUS-2185** - RDS Migration Epic
  - **CUMULUS-2191**
    - Removed the following from the `@cumulus/api/models.asyncOperation` class in
      favor of the added `@cumulus/async-operations` module:
      - `start`
      - `startAsyncOperations`
  - **CUMULUS-2187**
    - The `async-operations` endpoint will now omit `output` instead of
      returning `none` when the operation did not return output.
  - **CUMULUS-2309**
    - Removed `@cumulus/api/models/granule.unpublishAndDeleteGranule` in favor
      of `@cumulus/api/lib/granule-remove-from-cmr.unpublishGranule` and
      `@cumulus/api/lib/granule-delete.deleteGranuleAndFiles`.
  - **CUMULUS-2385**
    - Updated `sf-event-sqs-to-db-records` to write a granule's files to
      PostgreSQL only after the workflow has exited the `Running` status.
      Please note that any workflow that uses `sf_sqs_report_task` for
      mid-workflow updates will be impacted.
    - Changed PostgreSQL `file` schema and TypeScript type definition to require
      `bucket` and `key` fields.
    - Updated granule/file write logic to mark a granule's status as "failed"
  - **CUMULUS-2455**
    - API `move granule` endpoint now moves granule files on a per-file basis
    - API `move granule` endpoint on granule file move failure will retain the
      file at it's original location, but continue to move any other granule
      files.
    - Removed the `move` method from the `@cumulus/api/models.granule` class.
      logic is now handled in `@cumulus/api/endpoints/granules` and is
      accessible via the Core API.

### Added

- **CUMULUS-2185** - RDS Migration Epic
  - **CUMULUS-2130**
    - Added postgres-migration-count-tool lambda/ECS task to allow for
      evaluation of database state
    - Added /migrationCounts api endpoint that allows running of the
      postgres-migration-count-tool as an asyncOperation
  - **CUMULUS-2394**
    - Updated PDR and Granule writes to check the step function
      workflow_start_time against the createdAt field for each record to ensure
      old records do not overwrite newer ones for legacy Dynamo and PostgreSQL
      writes
  - **CUMULUS-2188**
    - Added `data-migration2` Lambda to be run after `data-migration1`
    - Added logic to `data-migration2` Lambda for migrating execution records
      from DynamoDB to PostgreSQL
  - **CUMULUS-2191**
    - Added `@cumulus/async-operations` to core packages, exposing
      `startAsyncOperation` which will handle starting an async operation and
      adding an entry to both PostgreSQL and DynamoDb
  - **CUMULUS-2127**
    - Add schema migration for `collections` table
  - **CUMULUS-2129**
    - Added logic to `data-migration1` Lambda for migrating collection records
      from Dynamo to PostgreSQL
  - **CUMULUS-2157**
    - Add schema migration for `providers` table
    - Added logic to `data-migration1` Lambda for migrating provider records
      from Dynamo to PostgreSQL
  - **CUMULUS-2187**
    - Added logic to `data-migration1` Lambda for migrating async operation
      records from Dynamo to PostgreSQL
  - **CUMULUS-2198**
    - Added logic to `data-migration1` Lambda for migrating rule records from
      DynamoDB to PostgreSQL
  - **CUMULUS-2182**
    - Add schema migration for PDRs table
  - **CUMULUS-2230**
    - Add schema migration for `rules` table
  - **CUMULUS-2183**
    - Add schema migration for `asyncOperations` table
  - **CUMULUS-2184**
    - Add schema migration for `executions` table
  - **CUMULUS-2257**
    - Updated PostgreSQL table and column names to snake_case
    - Added `translateApiAsyncOperationToPostgresAsyncOperation` function to `@cumulus/db`
  - **CUMULUS-2186**
    - Added logic to `data-migration2` Lambda for migrating PDR records from
      DynamoDB to PostgreSQL
  - **CUMULUS-2235**
    - Added initial ingest load spec test/utility
  - **CUMULUS-2167**
    - Added logic to `data-migration2` Lambda for migrating Granule records from
      DynamoDB to PostgreSQL and parse Granule records to store File records in
      RDS.
  - **CUMULUS-2367**
    - Added `granules_executions` table to PostgreSQL schema to allow for a
      many-to-many relationship between granules and executions
      - The table refers to granule and execution records using foreign keys
        defined with ON CASCADE DELETE, which means that any time a granule or
        execution record is deleted, all of the records in the
        `granules_executions` table referring to that record will also be
        deleted.
    - Added `upsertGranuleWithExecutionJoinRecord` helper to `@cumulus/db` to
      allow for upserting a granule record and its corresponding
      `granules_execution` record
  - **CUMULUS-2128**
    - Added helper functions:
      - `@cumulus/db/translate/file/translateApiFiletoPostgresFile`
      - `@cumulus/db/translate/file/translateApiGranuletoPostgresGranule`
      - `@cumulus/message/Providers/getMessageProvider`
  - **CUMULUS-2190**
    - Added helper functions:
      - `@cumulus/message/Executions/getMessageExecutionOriginalPayload`
      - `@cumulus/message/Executions/getMessageExecutionFinalPayload`
      - `@cumulus/message/workflows/getMessageWorkflowTasks`
      - `@cumulus/message/workflows/getMessageWorkflowStartTime`
      - `@cumulus/message/workflows/getMessageWorkflowStopTime`
      - `@cumulus/message/workflows/getMessageWorkflowName`
  - **CUMULUS-2192**
    - Added helper functions:
      - `@cumulus/message/PDRs/getMessagePdrRunningExecutions`
      - `@cumulus/message/PDRs/getMessagePdrCompletedExecutions`
      - `@cumulus/message/PDRs/getMessagePdrFailedExecutions`
      - `@cumulus/message/PDRs/getMessagePdrStats`
      - `@cumulus/message/PDRs/getPdrPercentCompletion`
      - `@cumulus/message/workflows/getWorkflowDuration`
  - **CUMULUS-2199**
    - Added `translateApiRuleToPostgresRule` to `@cumulus/db` to translate API
      Rule to conform to Postgres Rule definition.
  - **CUMUlUS-2128**
    - Added "upsert" logic to the `sfEventSqsToDbRecords` Lambda for granule and
      file writes to the core PostgreSQL database
  - **CUMULUS-2199**
    - Updated Rules endpoint to write rules to core PostgreSQL database in
      addition to DynamoDB and to delete rules from the PostgreSQL database in
      addition to DynamoDB.
    - Updated `create` in Rules Model to take in optional `createdAt` parameter
      which sets the value of createdAt if not specified during function call.
  - **CUMULUS-2189**
    - Updated Provider endpoint logic to write providers in parallel to Core
      PostgreSQL database
    - Update integration tests to utilize API calls instead of direct
      api/model/Provider calls
  - **CUMULUS-2191**
    - Updated cumuluss/async-operation task to write async-operations to the
      PostgreSQL database.
  - **CUMULUS-2228**
    - Added logic to the `sfEventSqsToDbRecords` Lambda to write execution, PDR,
      and granule records to the core PostgreSQL database in parallel with
      writes to DynamoDB
  - **CUMUlUS-2190**
    - Added "upsert" logic to the `sfEventSqsToDbRecords` Lambda for PDR writes
      to the core PostgreSQL database
  - **CUMUlUS-2192**
    - Added "upsert" logic to the `sfEventSqsToDbRecords` Lambda for execution
      writes to the core PostgreSQL database
  - **CUMULUS-2187**
    - The `async-operations` endpoint will now omit `output` instead of
      returning `none` when the operation did not return output.
  - **CUMULUS-2167**
    - Change PostgreSQL schema definition for `files` to remove `filename` and
      `name` and only support `file_name`.
    - Change PostgreSQL schema definition for `files` to remove `size` to only
      support `file_size`.
    - Change `PostgresFile` to remove duplicate fields `filename` and `name` and
      rename `size` to `file_size`.
  - **CUMULUS-2266**
    - Change `sf-event-sqs-to-db-records` behavior to discard and not throw an
      error on an out-of-order/delayed message so as not to have it be sent to
      the DLQ.
  - **CUMULUS-2305**
    - Changed `DELETE /pdrs/{pdrname}` API behavior to also delete record from
      PostgreSQL database.
  - **CUMULUS-2309**
    - Changed `DELETE /granules/{granuleName}` API behavior to also delete
      record from PostgreSQL database.
    - Changed `Bulk operation BULK_GRANULE_DELETE` API behavior to also delete
      records from PostgreSQL database.
  - **CUMULUS-2367**
    - Updated `granule_cumulus_id` foreign key to granule in PostgreSQL `files`
      table to use a CASCADE delete, so records in the files table are
      automatically deleted by the database when the corresponding granule is
      deleted.
  - **CUMULUS-2407**
    - Updated data-migration1 and data-migration2 Lambdas to use UPSERT instead
      of UPDATE when migrating dynamoDB records to PostgreSQL.
    - Changed data-migration1 and data-migration2 logic to only update already
      migrated records if the incoming record update has a newer timestamp
  - **CUMULUS-2329**
    - Add `write-db-dlq-records-to-s3` lambda.
    - Add terraform config to automatically write db records DLQ messages to an
      s3 archive on the system bucket.
    - Add unit tests and a component spec test for the above.
  - **CUMULUS-2380**
    - Add `process-dead-letter-archive` lambda to pick up and process dead letters in the S3 system bucket dead letter archive.
    - Add `/deadLetterArchive/recoverCumulusMessages` endpoint to trigger an async operation to leverage this capability on demand.
    - Add unit tests and integration test for all of the above.
  - **CUMULUS-2406**
    - Updated parallel write logic to ensure that updatedAt/updated_at
      timestamps are the same in Dynamo/PG on record write for the following
      data types:
      - async operations
      - granules
      - executions
      - PDRs
  - **CUMULUS-2446**
    - Remove schema validation check against DynamoDB table for collections when
      migrating records from DynamoDB to core PostgreSQL database.
  - **CUMULUS-2447**
    - Changed `translateApiAsyncOperationToPostgresAsyncOperation` to call
      `JSON.stringify` and then `JSON.parse` on output.
  - **CUMULUS-2313**
    - Added `postgres-migration-async-operation` lambda to start an ECS task to
      run a the `data-migration2` lambda.
    - Updated `async_operations` table to include `Data Migration 2` as a new
      `operation_type`.
    - Updated `cumulus-tf/variables.tf` to include `optional_dynamo_tables` that
      will be merged with `dynamo_tables`.
  - **CUMULUS-2451**
    - Added summary type file `packages/db/src/types/summary.ts` with
      `MigrationSummary` and `DataMigration1` and `DataMigration2` types.
    - Updated `data-migration1` and `data-migration2` lambdas to return
      `MigrationSummary` objects.
    - Added logging for every batch of 100 records processed for executions,
      granules and files, and PDRs.
    - Removed `RecordAlreadyMigrated` logs in `data-migration1` and
      `data-migration2`
  - **CUMULUS-2452**
    - Added support for only migrating certain granules by specifying the
      `granuleSearchParams.granuleId` or `granuleSearchParams.collectionId`
      properties in the payload for the
      `<prefix>-postgres-migration-async-operation` Lambda
    - Added support for only running certain migrations for data-migration2 by
      specifying the `migrationsList` property in the payload for the
      `<prefix>-postgres-migration-async-operation` Lambda
  - **CUMULUS-2453**
    - Created `storeErrors` function which stores errors in system bucket.
    - Updated `executions` and `granulesAndFiles` data migrations to call `storeErrors` to store migration errors.
    - Added `system_bucket` variable to `data-migration2`.
  - **CUMULUS-2455**
    - Move granules API endpoint records move updates for migrated granule files
      if writing any of the granule files fails.
  - **CUMULUS-2468**
    - Added support for doing [DynamoDB parallel scanning](https://docs.aws.amazon.com/amazondynamodb/latest/developerguide/Scan.html#Scan.ParallelScan) for `executions` and `granules` migrations to improve performance. The behavior of the parallel scanning and writes can be controlled via the following properties on the event input to the `<prefix>-postgres-migration-async-operation` Lambda:
      - `granuleMigrationParams.parallelScanSegments`: How many segments to divide your granules DynamoDB table into for parallel scanning
      - `granuleMigrationParams.parallelScanLimit`: The maximum number of granule records to evaluate for each parallel scanning segment of the DynamoDB table
      - `granuleMigrationParams.writeConcurrency`: The maximum number of concurrent granule/file writes to perform to the PostgreSQL database across all DynamoDB segments
      - `executionMigrationParams.parallelScanSegments`: How many segments to divide your executions DynamoDB table into for parallel scanning
      - `executionMigrationParams.parallelScanLimit`: The maximum number of execution records to evaluate for each parallel scanning segment of the DynamoDB table
      - `executionMigrationParams.writeConcurrency`: The maximum number of concurrent execution writes to perform to the PostgreSQL database across all DynamoDB segments
  - **CUMULUS-2468** - Added `@cumulus/aws-client/DynamoDb.parallelScan` helper to perform [parallel scanning on DynamoDb tables](https://docs.aws.amazon.com/amazondynamodb/latest/developerguide/Scan.html#Scan.ParallelScan)
  - **CUMULUS-2507**
    - Updated granule record write logic to set granule status to `failed` in both Postgres and DynamoDB if any/all of its files fail to write to the database.

### Deprecated

- **CUMULUS-2185** - RDS Migration Epic
  - **CUMULUS-2455**
    - `@cumulus/ingest/moveGranuleFiles`

## [v8.1.2] 2021-07-29

**Please note** changes in 8.1.2 may not yet be released in future versions, as this
is a backport/patch release on the 8.x series of releases.  Updates that are
included in the future will have a corresponding CHANGELOG entry in future releases.

### Notable changes

- `cmr_custom_host` variable for `cumulus` module can now be used to configure Cumulus to
integrate with a custom CMR host name and protocol (e.g. `http://custom-cmr-host.com`). Note
that you **must** include a protocol (`http://` or `https://`) if specifying a value for this
variable.
- `@cumulus/sync-granule` task should now properly handle
syncing files from HTTP/HTTPS providers where basic auth is
required and involves a redirect to a different host (e.g.
downloading files protected by Earthdata Login)

### Added

- **CUMULUS-2548**
  - Added `allowed_redirects` field to PostgreSQL `providers` table
  - Added `allowedRedirects` field to DynamoDB `<prefix>-providers` table
  - Added `@cumulus/aws-client/S3.streamS3Upload` to handle uploading the contents
  of a readable stream to S3 and returning a promise

### Changed

- Updated `cmr_custom_host` variable to accept a full protocol and host name
(e.g. `http://cmr-custom-host.com`), whereas it previously only accepted a host name

### Fixed

- Fixed bug where `cmr_custom_host` variable was not properly forwarded into `archive`, `ingest`, and `sqs-message-remover` modules from `cumulus` module
- **CUMULUS-2548**
  - Fixed `@cumulus/ingest/HttpProviderClient.sync` to
properly handle basic auth when redirecting to a different
host and/or host with a different port

## [v8.1.1] 2021-04-30 -- Patch Release

**Please note** changes in 8.1.1 may not yet be released in future versions, as this
is a backport/patch release on the 8.x series of releases.  Updates that are
included in the future will have a corresponding CHANGELOG entry in future releases.

### Added

- **CUMULUS-2497**
  - Created `isISOFile()` to check if a CMR file is a CMR ISO file.

### Fixed

- **CUMULUS-2512**
  - Updated ingest package S3 provider client to take additional parameter
    `remoteAltBucket` on `download` method to allow for per-file override of
    provider bucket for checksum
  - Updated @cumulus/ingest.fetchTextFile's signature to be parameterized and
    added `remoteAltBucket`to allow for an override of the passed in provider
    bucket for the source file
  - Update "eslint-plugin-import" to be pinned to 2.22.1

### Changed

- **CUMULUS-2497**
  - Changed the `@cumulus/cmrjs` package:
    - Updated `@cumulus/cmrjs/cmr-utils.getGranuleTemporalInfo()` so it now
      returns temporal info for CMR ISO 19115 SMAP XML files.
    - Updated `@cumulus/cmrjs/cmr-utils.isCmrFilename()` to include
      `isISOFile()`.

- **[2216](https://github.com/nasa/cumulus/issues/2216)**
  - Removed "node-forge", "xml-crypto" from audit whitelist, added "underscore"

## [v8.1.0] 2021-04-29

### Added

- **CUMULUS-2348**
  - The `@cumulus/api` `/granules` and `/granules/{granuleId}` endpoints now take `getRecoveryStatus` parameter
  to include recoveryStatus in result granule(s)
  - The `@cumulus/api-client.granules.getGranule` function takes a `query` parameter which can be used to
  request additional granule information.
  - Published `@cumulus/api@7.2.1-alpha.0` for dashboard testing
- **CUMULUS-2469**
  - Added `tf-modules/cumulus_distribution` module to standup a skeleton
    distribution api

## [v8.0.0] 2021-04-08

### BREAKING CHANGES

- **CUMULUS-2428**
  - Changed `/granules/bulk` to use `queueUrl` property instead of a `queueName` property for setting the queue to use for scheduling bulk granule workflows

### Notable changes

- Bulk granule operations endpoint now supports setting a custom queue for scheduling workflows via the `queueUrl` property in the request body. If provided, this value should be the full URL for an SQS queue.

### Added

- **CUMULUS-2374**
  - Add cookbok entry for queueing PostToCmr step
  - Add example workflow to go with cookbook
- **CUMULUS-2421**
  - Added **experimental** `ecs_include_docker_cleanup_cronjob` boolean variable to the Cumulus module to enable cron job to clean up docker root storage blocks in ECS cluster template for non-`device-mapper` storage drivers. Default value is `false`. This fulfills a specific user support request. This feature is otherwise untested and will remain so until we can iterate with a better, more general-purpose solution. Use of this feature is **NOT** recommended unless you are certain you need it.

- **CUMULUS-1808**
  - Add additional error messaging in `deleteSnsTrigger` to give users more context about where to look to resolve ResourceNotFound error when disabling or deleting a rule.

### Fixed

- **CUMULUS-2281**
  - Changed discover-granules task to write discovered granules directly to
    logger, instead of via environment variable. This fixes a problem where a
    large number of found granules prevents this lambda from running as an
    activity with an E2BIG error.

## [v7.2.0] 2021-03-23

### Added

- **CUMULUS-2346**
  - Added orca API endpoint to `@cumulus/api` to get recovery status
  - Add `CopyToGlacier` step to [example IngestAndPublishGranuleWithOrca workflow](https://github.com/nasa/cumulus/blob/master/example/cumulus-tf/ingest_and_publish_granule_with_orca_workflow.tf)

### Changed

- **HYRAX-357**
  - Format of NGAP OPeNDAP URL changed and by default now is referring to concept id and optionally can include short name and version of collection.
  - `addShortnameAndVersionIdToConceptId` field has been added to the config inputs of the `hyrax-metadata-updates` task

## [v7.1.0] 2021-03-12

### Notable changes

- `sync-granule` task will now properly handle syncing 0 byte files to S3
- SQS/Kinesis rules now support scheduling workflows to a custom queue via the `rule.queueUrl` property. If provided, this value should be the full URL for an SQS queue.

### Added

- `tf-modules/cumulus` module now supports a `cmr_custom_host` variable that can
  be used to set to an arbitrary  host for making CMR requests (e.g.
  `https://custom-cmr-host.com`).
- Added `buckets` variable to `tf-modules/archive`
- **CUMULUS-2345**
  - Deploy ORCA with Cumulus, see `example/cumulus-tf/orca.tf` and `example/cumulus-tf/terraform.tfvars.example`
  - Add `CopyToGlacier` step to [example IngestAndPublishGranule workflow](https://github.com/nasa/cumulus/blob/master/example/cumulus-tf/ingest_and_publish_granule_workflow.asl.json)
- **CUMULUS-2424**
  - Added `childWorkflowMeta` to `queue-pdrs` config. An object passed to this config value will be merged into a child workflow message's `meta` object. For an example of how this can be used, see `example/cumulus-tf/discover_and_queue_pdrs_with_child_workflow_meta_workflow.asl.json`.
- **CUMULUS-2427**
  - Added support for using a custom queue with SQS and Kinesis rules. Whatever queue URL is set on the `rule.queueUrl` property will be used to schedule workflows for that rule. This change allows SQS/Kinesis rules to use [any throttled queues defined for a deployment](https://nasa.github.io/cumulus/docs/data-cookbooks/throttling-queued-executions).

### Fixed

- **CUMULUS-2394**
  - Updated PDR and Granule writes to check the step function `workflow_start_time` against
      the `createdAt` field  for each record to ensure old records do not
      overwrite newer ones

### Changed

- `<prefix>-lambda-api-gateway` IAM role used by API Gateway Lambda now
  supports accessing all buckets defined in your `buckets` variable except
  "internal" buckets
- Updated the default scroll duration used in ESScrollSearch and part of the
  reconciliation report functions as a result of testing and seeing timeouts
  at its current value of 2min.
- **CUMULUS-2355**
  - Added logic to disable `/s3Credentials` endpoint based upon value for
    environment variable `DISABLE_S3_CREDENTIALS`. If set to "true", the
    endpoint will not dispense S3 credentials and instead return a message
    indicating that the endpoint has been disabled.
- **CUMULUS-2397**
  - Updated `/elasticsearch` endpoint's `reindex` function to prevent
    reindexing when source and destination indices are the same.
- **CUMULUS-2420**
  - Updated test function `waitForAsyncOperationStatus` to take a retryObject
    and use exponential backoff.  Increased the total test duration for both
    AsycOperation specs and the ReconciliationReports tests.
  - Updated the default scroll duration used in ESScrollSearch and part of the
    reconciliation report functions as a result of testing and seeing timeouts
    at its current value of 2min.
- **CUMULUS-2427**
  - Removed `queueUrl` from the parameters object for `@cumulus/message/Build.buildQueueMessageFromTemplate`
  - Removed `queueUrl` from the parameters object for `@cumulus/message/Build.buildCumulusMeta`

### Fixed

- Fixed issue in `@cumulus/ingest/S3ProviderClient.sync()` preventing 0 byte files from being synced to S3.

### Removed

- Removed variables from `tf-modules/archive`:
  - `private_buckets`
  - `protected_buckets`
  - `public_buckets`

## [v7.0.0] 2021-02-22

### BREAKING CHANGES

- **CUMULUS-2362** - Endpoints for the logs (/logs) will now throw an error unless Metrics is set up

### Added

- **CUMULUS-2345**
  - Deploy ORCA with Cumulus, see `example/cumulus-tf/orca.tf` and `example/cumulus-tf/terraform.tfvars.example`
  - Add `CopyToGlacier` step to [example IngestAndPublishGranule workflow](https://github.com/nasa/cumulus/blob/master/example/cumulus-tf/ingest_and_publish_granule_workflow.asl.json)
- **CUMULUS-2376**
  - Added `cmrRevisionId` as an optional parameter to `post-to-cmr` that will be used when publishing metadata to CMR.
- **CUMULUS-2412**
  - Adds function `getCollectionsByShortNameAndVersion` to @cumulus/cmrjs that performs a compound query to CMR to retrieve collection information on a list of collections. This replaces a series of calls to the CMR for each collection with a single call on the `/collections` endpoint and should improve performance when CMR return times are increased.

### Changed

- **CUMULUS-2362**
  - Logs endpoints only work with Metrics set up
- **CUMULUS-2376**
  - Updated `publishUMMGJSON2CMR` to take in an optional `revisionId` parameter.
  - Updated `publishUMMGJSON2CMR` to throw an error if optional `revisionId` does not match resulting revision ID.
  - Updated `publishECHO10XML2CMR` to take in an optional `revisionId` parameter.
  - Updated `publishECHO10XML2CMR` to throw an error if optional `revisionId` does not match resulting revision ID.
  - Updated `publish2CMR` to take in optional `cmrRevisionId`.
  - Updated `getWriteHeaders` to take in an optional CMR Revision ID.
  - Updated `ingestGranule` to take in an optional CMR Revision ID to pass to `getWriteHeaders`.
  - Updated `ingestUMMGranule` to take in an optional CMR Revision ID to pass to `getWriteHeaders`.
- **CUMULUS-2350**
  - Updates the examples on the `/s3credentialsREADME`, to include Python and
    JavaScript code demonstrating how to refrsh  the s3credential for
    programatic access.
- **CUMULUS-2383**
  - PostToCMR task will return CMRInternalError when a `500` status is returned from CMR

## [v6.0.0] 2021-02-16

### MIGRATION NOTES

- **CUMULUS-2255** - Cumulus has upgraded its supported version of Terraform
  from **0.12.12** to **0.13.6**. Please see the [instructions to upgrade your
  deployments](https://github.com/nasa/cumulus/blob/master/docs/upgrade-notes/upgrading-tf-version-0.13.6.md).

- **CUMULUS-2350**
  - If the  `/s3credentialsREADME`, does not appear to be working after
    deployment, [manual redeployment](https://docs.aws.amazon.com/apigateway/latest/developerguide/how-to-deploy-api-with-console.html)
    of the API-gateway stage may be necessary to finish the deployment.

### BREAKING CHANGES

- **CUMULUS-2255** - Cumulus has upgraded its supported version of Terraform from **0.12.12** to **0.13.6**.

### Added

- **CUMULUS-2291**
  - Add provider filter to Granule Inventory Report
- **CUMULUS-2300**
  - Added `childWorkflowMeta` to `queue-granules` config. Object passed to this
    value will be merged into a child workflow message's  `meta` object. For an
    example of how this can be used, see
    `example/cumulus-tf/discover_granules_workflow.asl.json`.
- **CUMULUS-2350**
  - Adds an unprotected endpoint, `/s3credentialsREADME`, to the
    s3-credentials-endpoint that displays  information on how to use the
    `/s3credentials` endpoint
- **CUMULUS-2368**
  - Add QueueWorkflow task
- **CUMULUS-2391**
  - Add reportToEms to collections.files file schema
- **CUMULUS-2395**
  - Add Core module parameter `ecs_custom_sg_ids` to Cumulus module to allow for
    custom security group mappings
- **CUMULUS-2402**
  - Officially expose `sftp()` for use in `@cumulus/sftp-client`

### Changed

- **CUMULUS-2323**
  - The sync granules task when used with the s3 provider now uses the
    `source_bucket` key in `granule.files` objects.  If incoming payloads using
    this task have a `source_bucket` value for a file using the s3 provider, the
    task will attempt to sync from the bucket defined in the file's
    `source_bucket` key instead of the `provider`.
    - Updated `S3ProviderClient.sync` to allow for an optional bucket parameter
      in support of the changed behavior.
  - Removed `addBucketToFile` and related code from sync-granules task

- **CUMULUS-2255**
  - Updated Terraform deployment code syntax for compatibility with version 0.13.6
- **CUMULUS-2321**
  - Updated API endpoint GET `/reconciliationReports/{name}` to return the
    presigned s3 URL in addition to report data

### Fixed

- Updated `hyrax-metadata-updates` task so the opendap url has Type 'USE SERVICE API'

- **CUMULUS-2310**
  - Use valid filename for reconciliation report
- **CUMULUS-2351**
  - Inventory report no longer includes the File/Granule relation object in the
    okCountByGranules key of a report.  The information is only included when a
    'Granule Not Found' report is run.

### Removed

- **CUMULUS-2364**
  - Remove the internal Cumulus logging lambda (log2elasticsearch)

## [v5.0.1] 2021-01-27

### Changed

- **CUMULUS-2344**
  - Elasticsearch API now allows you to reindex to an index that already exists
  - If using the Change Index operation and the new index doesn't exist, it will be created
  - Regarding instructions for CUMULUS-2020, you can now do a change index
    operation before a reindex operation. This will
    ensure that new data will end up in the new index while Elasticsearch is reindexing.

- **CUMULUS-2351**
  - Inventory report no longer includes the File/Granule relation object in the okCountByGranules key of a report. The information is only included when a 'Granule Not Found' report is run.

### Removed

- **CUMULUS-2367**
  - Removed `execution_cumulus_id` column from granules RDS schema and data type

## [v5.0.0] 2021-01-12

### BREAKING CHANGES

- **CUMULUS-2020**
  - Elasticsearch data mappings have been updated to improve search and the API
    has been update to reflect those changes. See Migration notes on how to
    update the Elasticsearch mappings.

### Migration notes

- **CUMULUS-2020**
  - Elasticsearch data mappings have been updated to improve search. For
    example, case insensitive searching will now work (e.g. 'MOD' and 'mod' will
    return the same granule results). To use the improved Elasticsearch queries,
    [reindex](https://nasa.github.io/cumulus-api/#reindex) to create a new index
    with the correct types. Then perform a [change
    index](https://nasa.github.io/cumulus-api/#change-index) operation to use
    the new index.
- **CUMULUS-2258**
  - Because the `egress_lambda_log_group` and
    `egress_lambda_log_subscription_filter` resource were removed from the
    `cumulus` module, new definitions for these resources must be added to
    `cumulus-tf/main.tf`. For reference on how to define these resources, see
    [`example/cumulus-tf/thin_egress_app.tf`](https://github.com/nasa/cumulus/blob/master/example/cumulus-tf/thin_egress_app.tf).
  - The `tea_stack_name` variable being passed into the `cumulus` module should be removed
- **CUMULUS-2344**
  - Regarding instructions for CUMULUS-2020, you can now do a change index operation before a reindex operation. This will
    ensure that new data will end up in the new index while Elasticsearch is reindexing.

### BREAKING CHANGES

- **CUMULUS-2020**
  - Elasticsearch data mappings have been updated to improve search and the API has been updated to reflect those changes. See Migration notes on how to update the Elasticsearch mappings.

### Added

- **CUMULUS-2318**
  - Added`async_operation_image` as `cumulus` module variable to allow for override of the async_operation container image.  Users can optionally specify a non-default docker image for use with Core async operations.
- **CUMULUS-2219**
  - Added `lzards-backup` Core task to facilitate making LZARDS backup requests in Cumulus ingest workflows
- **CUMULUS-2092**
  - Add documentation for Granule Not Found Reports
- **HYRAX-320**
  - `@cumulus/hyrax-metadata-updates`Add component URI encoding for entry title id and granule ur to allow for values with special characters in them. For example, EntryTitleId 'Sentinel-6A MF/Jason-CS L2 Advanced Microwave Radiometer (AMR-C) NRT Geophysical Parameters' Now, URLs generated from such values will be encoded correctly and parsable by HyraxInTheCloud
- **CUMULUS-1370**
  - Add documentation for Getting Started section including FAQs
- **CUMULUS-2092**
  - Add documentation for Granule Not Found Reports
- **CUMULUS-2219**
  - Added `lzards-backup` Core task to facilitate making LZARDS backup requests in Cumulus ingest workflows
- **CUMULUS-2280**
  - In local api, retry to create tables if they fail to ensure localstack has had time to start fully.
- **CUMULUS-2290**
  - Add `queryFields` to granule schema, and this allows workflow tasks to add queryable data to granule record. For reference on how to add data to `queryFields` field, see [`example/cumulus-tf/kinesis_trigger_test_workflow.tf`](https://github.com/nasa/cumulus/blob/master/example/cumulus-tf/kinesis_trigger_test_workflow.tf).
- **CUMULUS-2318**
  - Added`async_operation_image` as `cumulus` module variable to allow for override of the async_operation container image.  Users can optionally specify a non-default docker image for use with Core async operations.

### Changed

- **CUMULUS-2020**
  - Updated Elasticsearch mappings to support case-insensitive search
- **CUMULUS-2124**
  - cumulus-rds-tf terraform module now takes engine_version as an input variable.
- **CUMULUS-2279**
  - Changed the formatting of granule CMR links: instead of a link to the `/search/granules.json` endpoint, now it is a direct link to `/search/concepts/conceptid.format`
- **CUMULUS-2296**
  - Improved PDR spec compliance of `parse-pdr` by updating `@cumulus/pvl` to parse fields in a manner more consistent with the PDR ICD, with respect to numbers and dates. Anything not matching the ICD expectations, or incompatible with Javascript parsing, will be parsed as a string instead.
- **CUMULUS-2344**
  - Elasticsearch API now allows you to reindex to an index that already exists
  - If using the Change Index operation and the new index doesn't exist, it will be created

### Removed

- **CUMULUS-2258**
  - Removed `tea_stack_name` variable from `tf-modules/distribution/variables.tf` and `tf-modules/cumulus/variables.tf`
  - Removed `egress_lambda_log_group` and `egress_lambda_log_subscription_filter` resources from `tf-modules/distribution/main.tf`

## [v4.0.0] 2020-11-20

### Migration notes

- Update the name of your `cumulus_message_adapter_lambda_layer_arn` variable for the `cumulus` module to `cumulus_message_adapter_lambda_layer_version_arn`. The value of the variable should remain the same (a layer version ARN of a Lambda layer for the [`cumulus-message-adapter`](https://github.com/nasa/cumulus-message-adapter/).
- **CUMULUS-2138** - Update all workflows using the `MoveGranules` step to add `UpdateGranulesCmrMetadataFileLinksStep`that runs after it. See the example [`IngestAndPublishWorkflow`](https://github.com/nasa/cumulus/blob/master/example/cumulus-tf/ingest_and_publish_granule_workflow.asl.json) for reference.
- **CUMULUS-2251**
  - Because it has been removed from the `cumulus` module, a new resource definition for `egress_api_gateway_log_subscription_filter` must be added to `cumulus-tf/main.tf`. For reference on how to define this resource, see [`example/cumulus-tf/main.tf`](https://github.com/nasa/cumulus/blob/master/example/cumulus-tf/main.tf).

### Added

- **CUMULUS-2248**
  - Updates Integration Tests README to point to new fake provider template.
- **CUMULUS-2239**
  - Add resource declaration to create a VPC endpoint in tea-map-cache module if `deploy_to_ngap` is false.
- **CUMULUS-2063**
  - Adds a new, optional query parameter to the `/collections[&getMMT=true]` and `/collections/active[&getMMT=true]` endpoints. When a user provides a value of `true` for `getMMT` in the query parameters, the endpoint will search CMR and update each collection's results with new key `MMTLink` containing a link to the MMT (Metadata Management Tool) if a CMR collection id is found.
- **CUMULUS-2170**
  - Adds ability to filter granule inventory reports
- **CUMULUS-2211**
  - Adds `granules/bulkReingest` endpoint to `@cumulus/api`
- **CUMULUS-2251**
  - Adds `log_api_gateway_to_cloudwatch` variable to `example/cumulus-tf/variables.tf`.
  - Adds `log_api_gateway_to_cloudwatch` variable to `thin_egress_app` module definition.

### Changed

- **CUMULUS-2216**
  - `/collection` and `/collection/active` endpoints now return collections without granule aggregate statistics by default. The original behavior is preserved and can be found by including a query param of `includeStats=true` on the request to the endpoint.
  - The `es/collections` Collection class takes a new parameter includeStats. It no longer appends granule aggregate statistics to the returned results by default. One must set the new parameter to any non-false value.
- **CUMULUS-2201**
  - Update `dbIndexer` lambda to process requests in serial
  - Fixes ingestPdrWithNodeNameSpec parsePdr provider error
- **CUMULUS-2251**
  - Moves Egress Api Gateway Log Group Filter from `tf-modules/distribution/main.tf` to `example/cumulus-tf/main.tf`

### Fixed

- **CUMULUS-2251**
  - This fixes a deployment error caused by depending on the `thin_egress_app` module output for a resource count.

### Removed

- **CUMULUS-2251**
  - Removes `tea_api_egress_log_group` variable from `tf-modules/distribution/variables.tf` and `tf-modules/cumulus/variables.tf`.

### BREAKING CHANGES

- **CUMULUS-2138** - CMR metadata update behavior has been removed from the `move-granules` task into a
new `update-granules-cmr-metadata-file-links` task.
- **CUMULUS-2216**
  - `/collection` and `/collection/active` endpoints now return collections without granule aggregate statistics by default. The original behavior is preserved and can be found by including a query param of `includeStats=true` on the request to the endpoint.  This is likely to affect the dashboard only but included here for the change of behavior.
- **[1956](https://github.com/nasa/cumulus/issues/1956)**
  - Update the name of the `cumulus_message_adapter_lambda_layer_arn` output from the `cumulus-message-adapter` module to `cumulus_message_adapter_lambda_layer_version_arn`. The output value has changed from being the ARN of the Lambda layer **without a version** to the ARN of the Lambda layer **with a version**.
  - Update the variable name in the `cumulus` and `ingest` modules from `cumulus_message_adapter_lambda_layer_arn` to `cumulus_message_adapter_lambda_layer_version_arn`

## [v3.0.1] 2020-10-21

- **CUMULUS-2203**
  - Update Core tasks to use
    [cumulus-message-adapter-js](https://github.com/nasa/cumulus-message-adapter-js)
    v2.0.0 to resolve memory leak/lambda ENOMEM constant failure issue.   This
    issue caused lambdas to slowly use all memory in the run environment and
    prevented AWS from halting/restarting warmed instances when task code was
    throwing consistent errors under load.

- **CUMULUS-2232**
  - Updated versions for `ajv`, `lodash`, `googleapis`, `archiver`, and
    `@cumulus/aws-client` to remediate vulnerabilities found in SNYK scan.

### Fixed

- **CUMULUS-2233**
  - Fixes /s3credentials bug where the expiration time on the cookie was set to a time that is always expired, so authentication was never being recognized as complete by the API. Consequently, the user would end up in a redirect loop and requests to /s3credentials would never complete successfully. The bug was caused by the fact that the code setting the expiration time for the cookie was expecting a time value in milliseconds, but was receiving the expirationTime from the EarthdataLoginClient in seconds. This bug has been fixed by converting seconds into milliseconds. Unit tests were added to test that the expiration time has been converted to milliseconds and checking that the cookie's expiration time is greater than the current time.

## [v3.0.0] 2020-10-7

### MIGRATION STEPS

- **CUMULUS-2099**
  - All references to `meta.queues` in workflow configuration must be replaced with references to queue URLs from Terraform resources. See the updated [data cookbooks](https://nasa.github.io/cumulus/docs/data-cookbooks/about-cookbooks) or example [Discover Granules workflow configuration](https://github.com/nasa/cumulus/blob/master/example/cumulus-tf/discover_granules_workflow.asl.json).
  - The steps for configuring queued execution throttling have changed. See the [updated documentation](https://nasa.github.io/cumulus/docs/data-cookbooks/throttling-queued-executions).
  - In addition to the configuration for execution throttling, the internal mechanism for tracking executions by queue has changed. As a result, you should **disable any rules or workflows scheduling executions via a throttled queue** before upgrading. Otherwise, you may be at risk of having **twice as many executions** as are configured for the queue while the updated tracking is deployed. You can re-enable these rules/workflows once the upgrade is complete.

- **CUMULUS-2111**
  - **Before you re-deploy your `cumulus-tf` module**, note that the [`thin-egress-app`][thin-egress-app] is no longer deployed by default as part of the `cumulus` module, so you must add the TEA module to your deployment and manually modify your Terraform state **to avoid losing your API gateway and impacting any Cloudfront endpoints pointing to those gateways**. If you don't care about losing your API gateway and impacting Cloudfront endpoints, you can ignore the instructions for manually modifying state.

    1. Add the [`thin-egress-app`][thin-egress-app] module to your `cumulus-tf` deployment as shown in the [Cumulus example deployment](https://github.com/nasa/cumulus/tree/master/example/cumulus-tf/main.tf).

         - Note that the values for `tea_stack_name` variable to the `cumulus` module and the `stack_name` variable to the `thin_egress_app` module **must match**
         - Also, if you are specifying the `stage_name` variable to the `thin_egress_app` module, **the value of the `tea_api_gateway_stage` variable to the `cumulus` module must match it**

    2. **If you want to preserve your existing `thin-egress-app` API gateway and avoid having to update your Cloudfront endpoint for distribution, then you must follow these instructions**: <https://nasa.github.io/cumulus/docs/upgrade-notes/migrate_tea_standalone>. Otherwise, you can re-deploy as usual.

  - If you provide your own custom bucket map to TEA as a standalone module, **you must ensure that your custom bucket map includes mappings for the `protected` and `public` buckets specified in your `cumulus-tf/terraform.tfvars`, otherwise Cumulus may not be able to determine the correct distribution URL for ingested files and you may encounter errors**

- **CUMULUS-2197**
  - EMS resources are now optional, and `ems_deploy` is set to `false` by default, which will delete your EMS resources.
  - If you would like to keep any deployed EMS resources, add the `ems_deploy` variable set to `true` in your `cumulus-tf/terraform.tfvars`

### BREAKING CHANGES

- **CUMULUS-2200**
  - Changes return from 303 redirect to 200 success for `Granule Inventory`'s
    `/reconciliationReport` returns.  The user (dashboard) must read the value
    of `url` from the return to get the s3SignedURL and then download the report.
- **CUMULUS-2099**
  - `meta.queues` has been removed from Cumulus core workflow messages.
  - `@cumulus/sf-sqs-report` workflow task no longer reads the reporting queue URL from `input.meta.queues.reporting` on the incoming event. Instead, it requires that the queue URL be set as the `reporting_queue_url` environment variable on the deployed Lambda.
- **CUMULUS-2111**
  - The deployment of the `thin-egress-app` module has be removed from `tf-modules/distribution`, which is a part of the `tf-modules/cumulus` module. Thus, the `thin-egress-app` module is no longer deployed for you by default. See the migration steps for details about how to add deployment for the `thin-egress-app`.
- **CUMULUS-2141**
  - The `parse-pdr` task has been updated to respect the `NODE_NAME` property in
    a PDR's `FILE_GROUP`. If a `NODE_NAME` is present, the task will query the
    Cumulus API for a provider with that host. If a provider is found, the
    output granule from the task will contain a `provider` property containing
    that provider. If `NODE_NAME` is set but a provider with that host cannot be
    found in the API, or if multiple providers are found with that same host,
    the task will fail.
  - The `queue-granules` task has been updated to expect an optional
    `granule.provider` property on each granule. If present, the granule will be
    enqueued using that provider. If not present, the task's `config.provider`
    will be used instead.
- **CUMULUS-2197**
  - EMS resources are now optional and will not be deployed by default. See migration steps for information
    about how to deploy EMS resources.

#### CODE CHANGES

- The `@cumulus/api-client.providers.getProviders` function now takes a
  `queryStringParameters` parameter which can be used to filter the providers
  which are returned
- The `@cumulus/aws-client/S3.getS3ObjectReadStreamAsync` function has been
  removed. It read the entire S3 object into memory before returning a read
  stream, which could cause Lambdas to run out of memory. Use
  `@cumulus/aws-client/S3.getObjectReadStream` instead.
- The `@cumulus/ingest/util.lookupMimeType` function now returns `undefined`
  rather than `null` if the mime type could not be found.
- The `@cumulus/ingest/lock.removeLock` function now returns `undefined`
- The `@cumulus/ingest/granule.generateMoveFileParams` function now returns
  `source: undefined` and `target :undefined` on the response object if either could not be
  determined. Previously, `null` had been returned.
- The `@cumulus/ingest/recursion.recursion` function must now be imported using
  `const { recursion } = require('@cumulus/ingest/recursion');`
- The `@cumulus/ingest/granule.getRenamedS3File` function has been renamed to
  `listVersionedObjects`
- `@cumulus/common.http` has been removed
- `@cumulus/common/http.download` has been removed

### Added

- **CUMULUS-1855**
  - Fixed SyncGranule task to return an empty granules list when given an empty
    (or absent) granules list on input, rather than throwing an exception
- **CUMULUS-1955**
  - Added `@cumulus/aws-client/S3.getObject` to get an AWS S3 object
  - Added `@cumulus/aws-client/S3.waitForObject` to get an AWS S3 object,
    retrying, if necessary
- **CUMULUS-1961**
  - Adds `startTimestamp` and `endTimestamp` parameters to endpoint
    `reconcilationReports`.  Setting these values will filter the returned
    report to cumulus data that falls within the timestamps. It also causes the
    report to be one directional, meaning cumulus is only reconciled with CMR,
    but not the other direction. The Granules will be filtered by their
    `updatedAt` values. Collections are filtered by the updatedAt time of their
    granules, i.e. Collections with granules that are updatedAt a time between
    the time parameters will be returned in the reconciliation reports.
  - Adds `startTimestamp` and `endTimestamp` parameters to create-reconciliation-reports
    lambda function. If either of these params is passed in with a value that can be
    converted to a date object, the inter-platform comparison between Cumulus and CMR will
    be one way.  That is, collections, granules, and files will be filtered by time for
    those found in Cumulus and only those compared to the CMR holdings. For the moment
    there is not enough information to change the internal consistency check, and S3 vs
    Cumulus comparisons are unchanged by the timestamps.
- **CUMULUS-1962**
  - Adds `location` as parameter to `/reconciliationReports` endpoint. Options are `S3`
    resulting in a S3 vs. Cumulus database search or `CMR` resulting in CMR vs. Cumulus database search.
- **CUMULUS-1963**
  - Adds `granuleId` as input parameter to `/reconcilationReports`
    endpoint. Limits inputs parameters to either `collectionId` or `granuleId`
    and will fail to create the report if both are provided.  Adding granuleId
    will find collections in Cumulus by granuleId and compare those one way
    with those in CMR.
  - `/reconciliationReports` now validates any input json before starting the
    async operation and the lambda handler no longer validates input
    parameters.
- **CUMULUS-1964**
  - Reports can now be filtered on provider
- **CUMULUS-1965**
  - Adds `collectionId` parameter to the `/reconcilationReports`
    endpoint. Setting this value will limit the scope of the reconcilation
    report to only the input collectionId when comparing Cumulus and
    CMR. `collectionId` is provided an array of strings e.g. `[shortname___version, shortname2___version2]`
- **CUMULUS-2107**
  - Added a new task, `update-cmr-access-constraints`, that will set access constraints in CMR Metadata.
    Currently supports UMMG-JSON and Echo10XML, where it will configure `AccessConstraints` and
    `RestrictionFlag/RestrictionComment`, respectively.
  - Added an operator doc on how to configure and run the access constraint update workflow, which will update the metadata using the new task, and then publish the updated metadata to CMR.
  - Added an operator doc on bulk operations.
- **CUMULUS-2111**
  - Added variables to `cumulus` module:
    - `tea_api_egress_log_group`
    - `tea_external_api_endpoint`
    - `tea_internal_api_endpoint`
    - `tea_rest_api_id`
    - `tea_rest_api_root_resource_id`
    - `tea_stack_name`
  - Added variables to `distribution` module:
    - `tea_api_egress_log_group`
    - `tea_external_api_endpoint`
    - `tea_internal_api_endpoint`
    - `tea_rest_api_id`
    - `tea_rest_api_root_resource_id`
    - `tea_stack_name`
- **CUMULUS-2112**
  - Added `@cumulus/api/lambdas/internal-reconciliation-report`, so create-reconciliation-report
    lambda can create `Internal` reconciliation report
- **CUMULUS-2116**
  - Added `@cumulus/api/models/granule.unpublishAndDeleteGranule` which
  unpublishes a granule from CMR and deletes it from Cumulus, but does not
  update the record to `published: false` before deletion
- **CUMULUS-2113**
  - Added Granule not found report to reports endpoint
  - Update reports to return breakdown by Granule of files both in DynamoDB and S3
- **CUMULUS-2123**
  - Added `cumulus-rds-tf` DB cluster module to `tf-modules` that adds a
    serverless RDS Aurora/PostgreSQL database cluster to meet the PostgreSQL
    requirements for future releases.
  - Updated the default Cumulus module to take the following new required variables:
    - rds_user_access_secret_arn:
      AWS Secrets Manager secret ARN containing a JSON string of DB credentials
      (containing at least host, password, port as keys)
    - rds_security_group:
      RDS Security Group that provides connection access to the RDS cluster
  - Updated API lambdas and default ECS cluster to add them to the
    `rds_security_group` for database access
- **CUMULUS-2126**
  - The collections endpoint now writes to the RDS database
- **CUMULUS-2127**
  - Added migration to create collections relation for RDS database
- **CUMULUS-2129**
  - Added `data-migration1` Terraform module and Lambda to migrate data from Dynamo to RDS
    - Added support to Lambda for migrating collections data from Dynamo to RDS
- **CUMULUS-2155**
  - Added `rds_connection_heartbeat` to `cumulus` and `data-migration` tf
    modules.  If set to true, this diagnostic variable instructs Core's database
    code to fire off a connection 'heartbeat' query and log the timing/results
    for diagnostic purposes, and retry certain connection timeouts once.
    This option is disabled by default
- **CUMULUS-2156**
  - Support array inputs parameters for `Internal` reconciliation report
- **CUMULUS-2157**
  - Added support to `data-migration1` Lambda for migrating providers data from Dynamo to RDS
    - The migration process for providers will convert any credentials that are stored unencrypted or encrypted with an S3 keypair provider to be encrypted with a KMS key instead
- **CUMULUS-2161**
  - Rules now support an `executionNamePrefix` property. If set, any executions
    triggered as a result of that rule will use that prefix in the name of the
    execution.
  - The `QueueGranules` task now supports an `executionNamePrefix` property. Any
    executions queued by that task will use that prefix in the name of the
    execution. See the
    [example workflow](./example/cumulus-tf/discover_granules_with_execution_name_prefix_workflow.asl.json)
    for usage.
  - The `QueuePdrs` task now supports an `executionNamePrefix` config property.
    Any executions queued by that task will use that prefix in the name of the
    execution. See the
    [example workflow](./example/cumulus-tf/discover_and_queue_pdrs_with_execution_name_prefix_workflow.asl.json)
    for usage.
- **CUMULUS-2162**
  - Adds new report type to `/reconciliationReport` endpoint.  The new report
    is `Granule Inventory`. This report is a CSV file of all the granules in
    the Cumulus DB. This report will eventually replace the existing
    `granules-csv` endpoint which has been deprecated.
- **CUMULUS-2197**
  - Added `ems_deploy` variable to the `cumulus` module. This is set to false by default, except
    for our example deployment, where it is needed for integration tests.

### Changed

- Upgraded version of [TEA](https://github.com/asfadmin/thin-egress-app/) deployed with Cumulus to build 88.
- **CUMULUS-2107**
  - Updated the `applyWorkflow` functionality on the granules endpoint to take a `meta` property to pass into the workflow message.
  - Updated the `BULK_GRANULE` functionality on the granules endpoint to support the above `applyWorkflow` change.
- **CUMULUS-2111**
  - Changed `distribution_api_gateway_stage` variable for `cumulus` module to `tea_api_gateway_stage`
  - Changed `api_gateway_stage` variable for `distribution` module to `tea_api_gateway_stage`
- **CUMULUS-2224**
  - Updated `/reconciliationReport`'s file reconciliation to include `"EXTENDED METADATA"` as a valid CMR relatedUrls Type.

### Fixed

- **CUMULUS-2168**
  - Fixed issue where large number of documents (generally logs) in the
    `cumulus` elasticsearch index results in the collection granule stats
    queries failing for the collections list api endpoint
- **CUMULUS-1955**
  - Due to AWS's eventual consistency model, it was possible for PostToCMR to
    publish an earlier version of a CMR metadata file, rather than the latest
    version created in a workflow.  This fix guarantees that the latest version
    is published, as expected.
- **CUMULUS-1961**
  - Fixed `activeCollections` query only returning 10 results
- **CUMULUS-2201**
  - Fix Reconciliation Report integration test failures by waiting for collections appear
    in es list and ingesting a fake granule xml file to CMR
- **CUMULUS-2015**
  - Reduced concurrency of `QueueGranules` task. That task now has a
    `config.concurrency` option that defaults to `3`.
- **CUMULUS-2116**
  - Fixed a race condition with bulk granule delete causing deleted granules to still appear in Elasticsearch. Granules removed via bulk delete should now be removed from Elasticsearch.
- **CUMULUS-2163**
  - Remove the `public-read` ACL from the `move-granules` task
- **CUMULUS-2164**
  - Fix issue where `cumulus` index is recreated and attached to an alias if it has been previously deleted
- **CUMULUS-2195**
  - Fixed issue with redirect from `/token` not working when using a Cloudfront endpoint to access the Cumulus API with Launchpad authentication enabled. The redirect should now work properly whether you are using a plain API gateway URL or a Cloudfront endpoint pointing at an API gateway URL.
- **CUMULUS-2200**
  - Fixed issue where __in and __not queries were stripping spaces from values

### Deprecated

- **CUMULUS-1955**
  - `@cumulus/aws-client/S3.getS3Object()`
  - `@cumulus/message/Queue.getQueueNameByUrl()`
  - `@cumulus/message/Queue.getQueueName()`
- **CUMULUS-2162**
  - `@cumulus/api/endpoints/granules-csv/list()`

### Removed

- **CUMULUS-2111**
  - Removed `distribution_url` and `distribution_redirect_uri` outputs from the `cumulus` module
  - Removed variables from the `cumulus` module:
    - `distribution_url`
    - `log_api_gateway_to_cloudwatch`
    - `thin_egress_cookie_domain`
    - `thin_egress_domain_cert_arn`
    - `thin_egress_download_role_in_region_arn`
    - `thin_egress_jwt_algo`
    - `thin_egress_jwt_secret_name`
    - `thin_egress_lambda_code_dependency_archive_key`
    - `thin_egress_stack_name`
  - Removed outputs from the `distribution` module:
    - `distribution_url`
    - `internal_tea_api`
    - `rest_api_id`
    - `thin_egress_app_redirect_uri`
  - Removed variables from the `distribution` module:
    - `bucket_map_key`
    - `distribution_url`
    - `log_api_gateway_to_cloudwatch`
    - `thin_egress_cookie_domain`
    - `thin_egress_domain_cert_arn`
    - `thin_egress_download_role_in_region_arn`
    - `thin_egress_jwt_algo`
    - `thin_egress_jwt_secret_name`
    - `thin_egress_lambda_code_dependency_archive_key`
- **CUMULUS-2157**
  - Removed `providerSecretsMigration` and `verifyProviderSecretsMigration` lambdas
- Removed deprecated `@cumulus/sf-sns-report` task
- Removed code:
  - `@cumulus/aws-client/S3.calculateS3ObjectChecksum`
  - `@cumulus/aws-client/S3.getS3ObjectReadStream`
  - `@cumulus/cmrjs.getFullMetadata`
  - `@cumulus/cmrjs.getMetadata`
  - `@cumulus/common/util.isNil`
  - `@cumulus/common/util.isNull`
  - `@cumulus/common/util.isUndefined`
  - `@cumulus/common/util.lookupMimeType`
  - `@cumulus/common/util.mkdtempSync`
  - `@cumulus/common/util.negate`
  - `@cumulus/common/util.noop`
  - `@cumulus/common/util.omit`
  - `@cumulus/common/util.renameProperty`
  - `@cumulus/common/util.sleep`
  - `@cumulus/common/util.thread`
  - `@cumulus/ingest/granule.copyGranuleFile`
  - `@cumulus/ingest/granule.moveGranuleFile`
  - `@cumulus/integration-tests/api/rules.deleteRule`
  - `@cumulus/integration-tests/api/rules.getRule`
  - `@cumulus/integration-tests/api/rules.listRules`
  - `@cumulus/integration-tests/api/rules.postRule`
  - `@cumulus/integration-tests/api/rules.rerunRule`
  - `@cumulus/integration-tests/api/rules.updateRule`
  - `@cumulus/integration-tests/sfnStep.parseStepMessage`
  - `@cumulus/message/Queue.getQueueName`
  - `@cumulus/message/Queue.getQueueNameByUrl`

## v2.0.2+ Backport releases

Release v2.0.1 was the last release on the 2.0.x release series.

Changes after this version on the 2.0.x release series are limited
security/requested feature patches and will not be ported forward to future
releases unless there is a corresponding CHANGELOG entry.

For up-to-date CHANGELOG for the maintenance release branch see
[CHANGELOG.md](https://github.com/nasa/cumulus/blob/release-2.0.x/CHANGELOG.md)
from the 2.0.x branch.

For the most recent release information for the maintenance branch please see
the [release page](https://github.com/nasa/cumulus/releases)

## [v2.0.7] 2020-10-1 - [BACKPORT]

### Fixed

- CVE-2020-7720
  - Updated common `node-forge` dependency to 0.10.0 to address CVE finding

### [v2.0.6] 2020-09-25 - [BACKPORT]

### Fixed

- **CUMULUS-2168**
  - Fixed issue where large number of documents (generally logs) in the
    `cumulus` elasticsearch index results in the collection granule stats
    queries failing for the collections list api endpoint

### [v2.0.5] 2020-09-15 - [BACKPORT]

#### Added

- Added `thin_egress_stack_name` variable to `cumulus` and `distribution` Terraform modules to allow overriding the default Cloudformation stack name used for the `thin-egress-app`. **Please note that if you change/set this value for an existing deployment, it will destroy and re-create your API gateway for the `thin-egress-app`.**

#### Fixed

- Fix collection list queries. Removed fixes to collection stats, which break queries for a large number of granules.

### [v2.0.4] 2020-09-08 - [BACKPORT]

#### Changed

- Upgraded version of [TEA](https://github.com/asfadmin/thin-egress-app/) deployed with Cumulus to build 88.

### [v2.0.3] 2020-09-02 - [BACKPORT]

#### Fixed

- **CUMULUS-1961**
  - Fixed `activeCollections` query only returning 10 results

- **CUMULUS-2039**
  - Fix issue causing SyncGranules task to run out of memory on large granules

#### CODE CHANGES

- The `@cumulus/aws-client/S3.getS3ObjectReadStreamAsync` function has been
  removed. It read the entire S3 object into memory before returning a read
  stream, which could cause Lambdas to run out of memory. Use
  `@cumulus/aws-client/S3.getObjectReadStream` instead.

### [v2.0.2] 2020-08-17 - [BACKPORT]

#### CODE CHANGES

- The `@cumulus/ingest/util.lookupMimeType` function now returns `undefined`
  rather than `null` if the mime type could not be found.
- The `@cumulus/ingest/lock.removeLock` function now returns `undefined`

#### Added

- **CUMULUS-2116**
  - Added `@cumulus/api/models/granule.unpublishAndDeleteGranule` which
  unpublishes a granule from CMR and deletes it from Cumulus, but does not
  update the record to `published: false` before deletion

### Fixed

- **CUMULUS-2116**
  - Fixed a race condition with bulk granule delete causing deleted granules to still appear in Elasticsearch. Granules removed via bulk delete should now be removed from Elasticsearch.

## [v2.0.1] 2020-07-28

### Added

- **CUMULUS-1886**
  - Added `multiple sort keys` support to `@cumulus/api`
- **CUMULUS-2099**
  - `@cumulus/message/Queue.getQueueUrl` to get the queue URL specified in a Cumulus workflow message, if any.

### Fixed

- **[PR 1790](https://github.com/nasa/cumulus/pull/1790)**
  - Fixed bug with request headers in `@cumulus/launchpad-auth` causing Launchpad token requests to fail

## [v2.0.0] 2020-07-23

### BREAKING CHANGES

- Changes to the `@cumulus/api-client` package
  - The `CumulusApiClientError` class must now be imported using
    `const { CumulusApiClientError } = require('@cumulus/api-client/CumulusApiClientError')`
- The `@cumulus/sftp-client/SftpClient` class must now be imported using
  `const { SftpClient } = require('@cumulus/sftp-client');`
- Instances of `@cumulus/ingest/SftpProviderClient` no longer implicitly connect
  when `download`, `list`, or `sync` are called. You must call `connect` on the
  provider client before issuing one of those calls. Failure to do so will
  result in a "Client not connected" exception being thrown.
- Instances of `@cumulus/ingest/SftpProviderClient` no longer implicitly
  disconnect from the SFTP server when `list` is called.
- Instances of `@cumulus/sftp-client/SftpClient` must now be explicitly closed
  by calling `.end()`
- Instances of `@cumulus/sftp-client/SftpClient` no longer implicitly connect to
  the server when `download`, `unlink`, `syncToS3`, `syncFromS3`, and `list` are
  called. You must explicitly call `connect` before calling one of those
  methods.
- Changes to the `@cumulus/common` package
  - `cloudwatch-event.getSfEventMessageObject()` now returns `undefined` if the
    message could not be found or could not be parsed. It previously returned
    `null`.
  - `S3KeyPairProvider.decrypt()` now throws an exception if the bucket
    containing the key cannot be determined.
  - `S3KeyPairProvider.decrypt()` now throws an exception if the stack cannot be
    determined.
  - `S3KeyPairProvider.encrypt()` now throws an exception if the bucket
    containing the key cannot be determined.
  - `S3KeyPairProvider.encrypt()` now throws an exception if the stack cannot be
    determined.
  - `sns-event.getSnsEventMessageObject()` now returns `undefined` if it could
    not be parsed. It previously returned `null`.
  - The `aws` module has been removed.
  - The `BucketsConfig.buckets` property is now read-only and private
  - The `test-utils.validateConfig()` function now resolves to `undefined`
    rather than `true`.
  - The `test-utils.validateInput()` function now resolves to `undefined` rather
    than `true`.
  - The `test-utils.validateOutput()` function now resolves to `undefined`
    rather than `true`.
  - The static `S3KeyPairProvider.retrieveKey()` function has been removed.
- Changes to the `@cumulus/cmrjs` package
  - `@cumulus/cmrjs.constructOnlineAccessUrl()` and
    `@cumulus/cmrjs/cmr-utils.constructOnlineAccessUrl()` previously took a
    `buckets` parameter, which was an instance of
    `@cumulus/common/BucketsConfig`. They now take a `bucketTypes` parameter,
    which is a simple object mapping bucket names to bucket types. Example:
    `{ 'private-1': 'private', 'public-1': 'public' }`
  - `@cumulus/cmrjs.reconcileCMRMetadata()` and
    `@cumulus/cmrjs/cmr-utils.reconcileCMRMetadata()` now take a **required**
    `bucketTypes` parameter, which is a simple object mapping bucket names to
    bucket types. Example: `{ 'private-1': 'private', 'public-1': 'public' }`
  - `@cumulus/cmrjs.updateCMRMetadata()` and
    `@cumulus/cmrjs/cmr-utils.updateCMRMetadata()` previously took an optional
    `inBuckets` parameter, which was an instance of
    `@cumulus/common/BucketsConfig`. They now take a **required** `bucketTypes`
    parameter, which is a simple object mapping bucket names to bucket types.
    Example: `{ 'private-1': 'private', 'public-1': 'public' }`
- The minimum supported version of all published Cumulus packages is now Node
  12.18.0
  - Tasks using the `cumuluss/cumulus-ecs-task` Docker image must be updated to
    `cumuluss/cumulus-ecs-task:1.7.0`. This can be done by updating the `image`
    property of any tasks defined using the `cumulus_ecs_service` Terraform
    module.
- Changes to `@cumulus/aws-client/S3`
  - The signature of the `getObjectSize` function has changed. It now takes a
    params object with three properties:
    - **s3**: an instance of an AWS.S3 object
    - **bucket**
    - **key**
  - The `getObjectSize` function will no longer retry if the object does not
    exist
- **CUMULUS-1861**
  - `@cumulus/message/Collections.getCollectionIdFromMessage` now throws a
    `CumulusMessageError` if `collectionName` and `collectionVersion` are missing
    from `meta.collection`.   Previously this method would return
    `'undefined___undefined'` instead
  - `@cumulus/integration-tests/addCollections` now returns an array of collections that
    were added rather than the count of added collections
- **CUMULUS-1930**
  - The `@cumulus/common/util.uuid()` function has been removed
- **CUMULUS-1955**
  - `@cumulus/aws-client/S3.multipartCopyObject` now returns an object with the
    AWS `etag` of the destination object
  - `@cumulus/ingest/S3ProviderClient.list` now sets a file object's `path`
    property to `undefined` instead of `null` when the file is at the top level
    of its bucket
  - The `sync` methods of the following classes in the `@cumulus/ingest` package
    now return an object with the AWS `s3uri` and `etag` of the destination file
    (they previously returned only a string representing the S3 URI)
    - `FtpProviderClient`
    - `HttpProviderClient`
    - `S3ProviderClient`
    - `SftpProviderClient`
- **CUMULUS-1958**
  - The following methods exported from `@cumulus/cmr-js/cmr-utils` were made
    async, and added distributionBucketMap as a parameter:
    - constructOnlineAccessUrl
    - generateFileUrl
    - reconcileCMRMetadata
    - updateCMRMetadata
- **CUMULUS-1969**
  - The `DiscoverPdrs` task now expects `provider_path` to be provided at
    `event.config.provider_path`, not `event.config.collection.provider_path`
  - `event.config.provider_path` is now a required parameter of the
    `DiscoverPdrs` task
  - `event.config.collection` is no longer a parameter to the `DiscoverPdrs`
    task
  - Collections no longer support the `provider_path` property. The tasks that
    relied on that property are now referencing `config.meta.provider_path`.
    Workflows should be updated accordingly.
- **CUMULUS-1977**
  - Moved bulk granule deletion endpoint from `/bulkDelete` to
    `/granules/bulkDelete`
- **CUMULUS-1991**
  - Updated CMR metadata generation to use "Download file.hdf" (where `file.hdf` is the filename of the given resource) as the resource description instead of "File to download"
  - CMR metadata updates now respect changes to resource descriptions (previously only changes to resource URLs were respected)

### MIGRATION STEPS

- Due to an issue with the AWS API Gateway and how the Thin Egress App Cloudformation template applies updates, you may need to redeploy your
  `thin-egress-app-EgressGateway` manually as a one time migration step.    If your deployment fails with an
  error similar to:

  ```bash
  Error: Lambda function (<stack>-tf-TeaCache) returned error: ({"errorType":"HTTPError","errorMessage":"Response code 404 (Not Found)"})
  ```

  Then follow the [AWS
  instructions](https://docs.aws.amazon.com/apigateway/latest/developerguide/how-to-deploy-api-with-console.html)
  to `Redeploy a REST API to a stage` for your egress API and re-run `terraform
  apply`.

### Added

- **CUMULUS-2081**
  - Add Integrator Guide section for onboarding
  - Add helpful tips documentation

- **CUMULUS-1902**
  - Add Common Use Cases section under Operator Docs

- **CUMULUS-2058**
  - Added `lambda_processing_role_name` as an output from the `cumulus` module
    to provide the processing role name
- **CUMULUS-1417**
  - Added a `checksumFor` property to collection `files` config. Set this
    property on a checksum file's definition matching the `regex` of the target
    file. More details in the ['Data Cookbooks
    Setup'](https://nasa.github.io/cumulus/docs/next/data-cookbooks/setup)
    documentation.
  - Added `checksumFor` validation to collections model.
- **CUMULUS-1956**
  - Added `@cumulus/earthata-login-client` package
  - The `/s3credentials` endpoint that is deployed as part of distribution now
    supports authentication using tokens created by a different application. If
    a request contains the `EDL-ClientId` and `EDL-Token` headers,
    authentication will be handled using that token rather than attempting to
    use OAuth.
  - `@cumulus/earthata-login-client.getTokenUsername()` now accepts an
    `xRequestId` argument, which will be included as the `X-Request-Id` header
    when calling Earthdata Login.
  - If the `s3Credentials` endpoint is invoked with an EDL token and an
    `X-Request-Id` header, that `X-Request-Id` header will be forwarded to
    Earthata Login.
- **CUMULUS-1957**
  - If EDL token authentication is being used, and the `EDL-Client-Name` header
    is set, `@the-client-name` will be appended to the end of the Earthdata
    Login username that is used as the `RoleSessionName` of the temporary IAM
    credentials. This value will show up in the AWS S3 server access logs.
- **CUMULUS-1958**
  - Add the ability for users to specify a `bucket_map_key` to the `cumulus`
    terraform module as an override for the default .yaml values that are passed
    to TEA by Core.    Using this option *requires* that each configured
    Cumulus 'distribution' bucket (e.g. public/protected buckets) have a single
    TEA mapping.  Multiple maps per bucket are not supported.
  - Updated Generating a distribution URL, the MoveGranules task and all CMR
    reconciliation functionality to utilize the TEA bucket map override.
  - Updated deploy process to utilize a bootstrap 'tea-map-cache' lambda that
    will, after deployment of Cumulus Core's TEA instance, query TEA for all
    protected/public buckets and generate a mapping configuration used
    internally by Core.  This object is also exposed as an output of the Cumulus
    module as `distribution_bucket_map`.
- **CUMULUS-1961**
  - Replaces DynamoDB for Elasticsearch for reconciliationReportForCumulusCMR
    comparisons between Cumulus and CMR.
- **CUMULUS-1970**
  - Created the `add-missing-file-checksums` workflow task
  - Added `@cumulus/aws-client/S3.calculateObjectHash()` function
  - Added `@cumulus/aws-client/S3.getObjectReadStream()` function
- **CUMULUS-1887**
  - Add additional fields to the granule CSV download file
- **CUMULUS-2019**
  - Add `infix` search to es query builder `@cumulus/api/es/es/queries` to
    support partial matching of the keywords

### Changed

- **CUMULUS-2032**
  - Updated @cumulus/ingest/HttpProviderClient to utilize a configuration key
    `httpListTimeout` to set the default timeout for discovery HTTP/HTTPS
    requests, and updates the default for the provider to 5 minutes (300 seconds).
  - Updated the DiscoverGranules and DiscoverPDRs tasks to utilize the updated
    configuration value if set via workflow config, and updates the default for
    these tasks to 5 minutes (300 seconds).

- **CUMULUS-176**
  - The API will now respond with a 400 status code when a request body contains
    invalid JSON. It had previously returned a 500 status code.
- **CUMULUS-1861**
  - Updates Rule objects to no longer require a collection.
  - Changes the DLQ behavior for `sfEventSqsToDbRecords` and
    `sfEventSqsToDbRecordsInputQueue`. Previously failure to write a database
    record would result in lambda success, and an error log in the CloudWatch
    logs.   The lambda has been updated to manually add a record to
    the `sfEventSqsToDbRecordsDeadLetterQueue` if the granule, execution, *or*
    pdr record fails to write, in addition to the previous error logging.
- **CUMULUS-1956**
  - The `/s3credentials` endpoint that is deployed as part of distribution now
    supports authentication using tokens created by a different application. If
    a request contains the `EDL-ClientId` and `EDL-Token` headers,
    authentication will be handled using that token rather than attempting to
    use OAuth.
- **CUMULUS-1977**
  - API endpoint POST `/granules/bulk` now returns a 202 status on a successful
    response instead of a 200 response
  - API endpoint DELETE `/granules/<granule-id>` now returns a 404 status if the
    granule record was already deleted
  - `@cumulus/api/models/Granule.update()` now returns the updated granule
    record
  - Implemented POST `/granules/bulkDelete` API endpoint to support deleting
    granules specified by ID or returned by the provided query in the request
    body. If the request is successful, the endpoint returns the async operation
    ID that has been started to remove the granules.
    - To use a query in the request body, your deployment must be
      [configured to access the Elasticsearch host for ESDIS metrics](https://nasa.github.io/cumulus/docs/additional-deployment-options/cloudwatch-logs-delivery#esdis-metrics)
      in your environment
  - Added `@cumulus/api/models/Granule.getRecord()` method to return raw record
    from DynamoDB
  - Added `@cumulus/api/models/Granule.delete()` method which handles deleting
    the granule record from DynamoDB and the granule files from S3
- **CUMULUS-1982**
  - The `globalConnectionLimit` property of providers is now optional and
    defaults to "unlimited"
- **CUMULUS-1997**
  - Added optional `launchpad` configuration to `@cumulus/hyrax-metadata-updates` task config schema.
- **CUMULUS-1991**
  - `@cumulus/cmrjs/src/cmr-utils/constructOnlineAccessUrls()` now throws an error if `cmrGranuleUrlType = "distribution"` and no distribution endpoint argument is provided
- **CUMULUS-2011**
  - Reconciliation reports are now generated within an AsyncOperation
- **CUMULUS-2016**
  - Upgrade TEA to version 79

### Fixed

- **CUMULUS-1991**
  - Added missing `DISTRIBUTION_ENDPOINT` environment variable for API lambdas. This environment variable is required for API requests to move granules.

- **CUMULUS-1961**
  - Fixed granules and executions query params not getting sent to API in granule list operation in `@cumulus/api-client`

### Deprecated

- `@cumulus/aws-client/S3.calculateS3ObjectChecksum()`
- `@cumulus/aws-client/S3.getS3ObjectReadStream()`
- `@cumulus/common/log.convertLogLevel()`
- `@cumulus/collection-config-store`
- `@cumulus/common/util.sleep()`

- **CUMULUS-1930**
  - `@cumulus/common/log.convertLogLevel()`
  - `@cumulus/common/util.isNull()`
  - `@cumulus/common/util.isUndefined()`
  - `@cumulus/common/util.negate()`
  - `@cumulus/common/util.noop()`
  - `@cumulus/common/util.isNil()`
  - `@cumulus/common/util.renameProperty()`
  - `@cumulus/common/util.lookupMimeType()`
  - `@cumulus/common/util.thread()`
  - `@cumulus/common/util.mkdtempSync()`

### Removed

- The deprecated `@cumulus/common.bucketsConfigJsonObject` function has been
  removed
- The deprecated `@cumulus/common.CollectionConfigStore` class has been removed
- The deprecated `@cumulus/common.concurrency` module has been removed
- The deprecated `@cumulus/common.constructCollectionId` function has been
  removed
- The deprecated `@cumulus/common.launchpad` module has been removed
- The deprecated `@cumulus/common.LaunchpadToken` class has been removed
- The deprecated `@cumulus/common.Semaphore` class has been removed
- The deprecated `@cumulus/common.stringUtils` module has been removed
- The deprecated `@cumulus/common/aws.cloudwatchlogs` function has been removed
- The deprecated `@cumulus/common/aws.deleteS3Files` function has been removed
- The deprecated `@cumulus/common/aws.deleteS3Object` function has been removed
- The deprecated `@cumulus/common/aws.dynamodb` function has been removed
- The deprecated `@cumulus/common/aws.dynamodbDocClient` function has been
  removed
- The deprecated `@cumulus/common/aws.getExecutionArn` function has been removed
- The deprecated `@cumulus/common/aws.headObject` function has been removed
- The deprecated `@cumulus/common/aws.listS3ObjectsV2` function has been removed
- The deprecated `@cumulus/common/aws.parseS3Uri` function has been removed
- The deprecated `@cumulus/common/aws.promiseS3Upload` function has been removed
- The deprecated `@cumulus/common/aws.recursivelyDeleteS3Bucket` function has
  been removed
- The deprecated `@cumulus/common/aws.s3CopyObject` function has been removed
- The deprecated `@cumulus/common/aws.s3ObjectExists` function has been removed
- The deprecated `@cumulus/common/aws.s3PutObject` function has been removed
- The deprecated `@cumulus/common/bucketsConfigJsonObject` function has been
  removed
- The deprecated `@cumulus/common/CloudWatchLogger` class has been removed
- The deprecated `@cumulus/common/collection-config-store.CollectionConfigStore`
  class has been removed
- The deprecated `@cumulus/common/collection-config-store.constructCollectionId`
  function has been removed
- The deprecated `@cumulus/common/concurrency.limit` function has been removed
- The deprecated `@cumulus/common/concurrency.mapTolerant` function has been
  removed
- The deprecated `@cumulus/common/concurrency.promiseUrl` function has been
  removed
- The deprecated `@cumulus/common/concurrency.toPromise` function has been
  removed
- The deprecated `@cumulus/common/concurrency.unless` function has been removed
- The deprecated `@cumulus/common/config.parseConfig` function has been removed
- The deprecated `@cumulus/common/config.resolveResource` function has been
  removed
- The deprecated `@cumulus/common/DynamoDb.get` function has been removed
- The deprecated `@cumulus/common/DynamoDb.scan` function has been removed
- The deprecated `@cumulus/common/FieldPattern` class has been removed
- The deprecated `@cumulus/common/launchpad.getLaunchpadToken` function has been
  removed
- The deprecated `@cumulus/common/launchpad.validateLaunchpadToken` function has
  been removed
- The deprecated `@cumulus/common/LaunchpadToken` class has been removed
- The deprecated `@cumulus/common/message.buildCumulusMeta` function has been
  removed
- The deprecated `@cumulus/common/message.buildQueueMessageFromTemplate`
  function has been removed
- The deprecated `@cumulus/common/message.getCollectionIdFromMessage` function
  has been removed
- The deprecated `@cumulus/common/message.getMaximumExecutions` function has
  been removed
- The deprecated `@cumulus/common/message.getMessageExecutionArn` function has
  been removed
- The deprecated `@cumulus/common/message.getMessageExecutionName` function has
  been removed
- The deprecated `@cumulus/common/message.getMessageFromTemplate` function has
  been removed
- The deprecated `@cumulus/common/message.getMessageGranules` function has been
  removed
- The deprecated `@cumulus/common/message.getMessageStateMachineArn` function
  has been removed
- The deprecated `@cumulus/common/message.getQueueName` function has been
  removed
- The deprecated `@cumulus/common/message.getQueueNameByUrl` function has been
  removed
- The deprecated `@cumulus/common/message.hasQueueAndExecutionLimit` function
  has been removed
- The deprecated `@cumulus/common/Semaphore` class has been removed
- The deprecated `@cumulus/common/string.globalReplace` function has been removed
- The deprecated `@cumulus/common/string.isNonEmptyString` function has been
  removed
- The deprecated `@cumulus/common/string.isValidHostname` function has been
  removed
- The deprecated `@cumulus/common/string.match` function has been removed
- The deprecated `@cumulus/common/string.matches` function has been removed
- The deprecated `@cumulus/common/string.replace` function has been removed
- The deprecated `@cumulus/common/string.toLower` function has been removed
- The deprecated `@cumulus/common/string.toUpper` function has been removed
- The deprecated `@cumulus/common/testUtils.getLocalstackEndpoint` function has been removed
- The deprecated `@cumulus/common/util.setErrorStack` function has been removed
- The `@cumulus/common/util.uuid` function has been removed
- The deprecated `@cumulus/common/workflows.getWorkflowArn` function has been
  removed
- The deprecated `@cumulus/common/workflows.getWorkflowFile` function has been
  removed
- The deprecated `@cumulus/common/workflows.getWorkflowList` function has been
  removed
- The deprecated `@cumulus/common/workflows.getWorkflowTemplate` function has
  been removed
- `@cumulus/aws-client/StepFunctions.toSfnExecutionName()`
- `@cumulus/aws-client/StepFunctions.fromSfnExecutionName()`
- `@cumulus/aws-client/StepFunctions.getExecutionArn()`
- `@cumulus/aws-client/StepFunctions.getExecutionUrl()`
- `@cumulus/aws-client/StepFunctions.getStateMachineArn()`
- `@cumulus/aws-client/StepFunctions.pullStepFunctionEvent()`
- `@cumulus/common/test-utils/throttleOnce()`
- `@cumulus/integration-tests/api/distribution.invokeApiDistributionLambda()`
- `@cumulus/integration-tests/api/distribution.getDistributionApiRedirect()`
- `@cumulus/integration-tests/api/distribution.getDistributionApiFileStream()`

## [v1.24.0] 2020-06-03

### BREAKING CHANGES

- **CUMULUS-1969**
  - The `DiscoverPdrs` task now expects `provider_path` to be provided at
    `event.config.provider_path`, not `event.config.collection.provider_path`
  - `event.config.provider_path` is now a required parameter of the
    `DiscoverPdrs` task
  - `event.config.collection` is no longer a parameter to the `DiscoverPdrs`
    task
  - Collections no longer support the `provider_path` property. The tasks that
    relied on that property are now referencing `config.meta.provider_path`.
    Workflows should be updated accordingly.

- **CUMULUS-1997**
  - `@cumulus/cmr-client/CMRSearchConceptQueue` parameters have been changed to take a `cmrSettings` object containing clientId, provider, and auth information. This can be generated using `@cumulus/cmrjs/cmr-utils/getCmrSettings`. The `cmrEnvironment` variable has been removed.

### Added

- **CUMULUS-1800**
  - Added task configuration setting named `syncChecksumFiles` to the
    SyncGranule task. This setting is `false` by default, but when set to
    `true`, all checksum files associated with data files that are downloaded
    will be downloaded as well.
- **CUMULUS-1952**
  - Updated HTTP(S) provider client to accept username/password for Basic authorization. This change adds support for Basic Authorization such as Earthdata login redirects to ingest (i.e. as implemented in SyncGranule), but not to discovery (i.e. as implemented in DiscoverGranules). Discovery still expects the provider's file system to be publicly accessible, but not the individual files and their contents.
  - **NOTE**: Using this in combination with the HTTP protocol may expose usernames and passwords to intermediary network entities. HTTPS is highly recommended.
- **CUMULUS-1997**
  - Added optional `launchpad` configuration to `@cumulus/hyrax-metadata-updates` task config schema.

### Fixed

- **CUMULUS-1997**
  - Updated all CMR operations to use configured authentication scheme
- **CUMULUS-2010**
  - Updated `@cumulus/api/launchpadSaml` to support multiple userGroup attributes from the SAML response

## [v1.23.2] 2020-05-22

### BREAKING CHANGES

- Updates to the Cumulus archive API:
  - All endpoints now return a `401` response instead of a `403` for any request where the JWT passed as a Bearer token is invalid.
  - POST `/refresh` and DELETE `/token/<token>` endpoints now return a `401` response for requests with expired tokens

- **CUMULUS-1894**
  - `@cumulus/ingest/granule.handleDuplicateFile()`
    - The `copyOptions` parameter has been removed
    - An `ACL` parameter has been added
  - `@cumulus/ingest/granule.renameS3FileWithTimestamp()`
    - Now returns `undefined`

- **CUMULUS-1896**
  Updated all Cumulus core lambdas to utilize the new message adapter streaming interface via [cumulus-message-adapter-js v1.2.0](https://github.com/nasa/cumulus-message-adapter-js/releases/tag/v1.2.0).   Users of this version of Cumulus (or later) must utilize version 1.3.0 or greater of the [cumulus-message-adapter](https://github.com/nasa/cumulus-message-adapter) to support core lambdas.

- **CUMULUS-1912**
  - `@cumulus/api` reconciliationReports list endpoint returns a list of reconciliationReport records instead of S3Uri.

- **CUMULUS-1969**
  - The `DiscoverGranules` task now expects `provider_path` to be provided at
    `event.config.provider_path`, not `event.config.collection.provider_path`
  - `config.provider_path` is now a required parameter of the `DiscoverGranules`
    task

### MIGRATION STEPS

- To take advantage of the new TTL-based access token expiration implemented in CUMULUS-1777 (see notes below) and clear out existing records in your access tokens table, do the following:
  1. Log out of any active dashboard sessions
  2. Use the AWS console or CLI to delete your `<prefix>-AccessTokensTable` DynamoDB table
  3. [Re-deploy your `data-persistence` module](https://nasa.github.io/cumulus/docs/deployment/upgrade-readme#update-data-persistence-resources), which should re-create the `<prefix>-AccessTokensTable` DynamoDB table
  4. Return to using the Cumulus API/dashboard as normal
- This release requires the Cumulus Message Adapter layer deployed with Cumulus Core to be at least 1.3.0, as the core lambdas have updated to [cumulus-message-adapter-js v1.2.0](https://github.com/nasa/cumulus-message-adapter-js/releases/tag/v1.2.0) and the new CMA interface.  As a result, users should:
  1. Follow the [Cumulus Message Adapter (CMA) deployment instructions](https://nasa.github.io/cumulus/docs/deployment/deployment-readme#deploy-the-cumulus-message-adapter-layer) and install a CMA layer version >=1.3.0
  2. If you are using any custom Node.js Lambdas in your workflows **and** the Cumulus CMA layer/`cumulus-message-adapter-js`, you must update your lambda to use [cumulus-message-adapter-js v1.2.0](https://github.com/nasa/cumulus-message-adapter-js/releases/tag/v1.2.0) and follow the migration instructions in the release notes. Prior versions of `cumulus-message-adapter-js` are not compatible with CMA >= 1.3.0.
- Migrate existing s3 reconciliation report records to database (CUMULUS-1911):
  - After update your `data persistence` module and Cumulus resources, run the command:

  ```bash
  ./node_modules/.bin/cumulus-api migrate --stack `<your-terraform-deployment-prefix>` --migrationVersion migration5
  ```

### Added

- Added a limit for concurrent Elasticsearch requests when doing an index from database operation
- Added the `es_request_concurrency` parameter to the archive and cumulus Terraform modules

- **CUMULUS-1995**
  - Added the `es_index_shards` parameter to the archive and cumulus Terraform modules to configure the number of shards for the ES index
    - If you have an existing ES index, you will need to [reindex](https://nasa.github.io/cumulus-api/#reindex) and then [change index](https://nasa.github.io/cumulus-api/#change-index) to take advantage of shard updates

- **CUMULUS-1894**
  - Added `@cumulus/aws-client/S3.moveObject()`

- **CUMULUS-1911**
  - Added ReconciliationReports table
  - Updated CreateReconciliationReport lambda to save Reconciliation Report records to database
  - Updated dbIndexer and IndexFromDatabase lambdas to index Reconciliation Report records to Elasticsearch
  - Added migration_5 to migrate existing s3 reconciliation report records to database and Elasticsearch
  - Updated `@cumulus/api` package, `tf-modules/archive` and `tf-modules/data-persistence` Terraform modules

- **CUMULUS-1916**
  - Added util function for seeding reconciliation reports when running API locally in dashboard

### Changed

- **CUMULUS-1777**
  - The `expirationTime` property is now a **required field** of the access tokens model.
  - Updated the `AccessTokens` table to set a [TTL](https://docs.aws.amazon.com/amazondynamodb/latest/developerguide/howitworks-ttl.html) on the `expirationTime` field in `tf-modules/data-persistence/dynamo.tf`. As a result, access token records in this table whose `expirationTime` has passed should be **automatically deleted by DynamoDB**.
  - Updated all code creating access token records in the Dynamo `AccessTokens` table to set the `expirationTime` field value in seconds from the epoch.
- **CUMULUS-1912**
  - Updated reconciliationReports endpoints to query against Elasticsearch, delete report from both database and s3
  - Added `@cumulus/api-client/reconciliationReports`
- **CUMULUS-1999**
  - Updated `@cumulus/common/util.deprecate()` so that only a single deprecation notice is printed for each name/version combination

### Fixed

- **CUMULUS-1894**
  - The `SyncGranule` task can now handle files larger than 5 GB
- **CUMULUS-1987**
  - `Remove granule from CMR` operation in `@cumulus/api` now passes token to CMR when fetching granule metadata, allowing removal of private granules
- **CUMULUS-1993**
  - For a given queue, the `sqs-message-consumer` Lambda will now only schedule workflows for rules matching the queue **and the collection information in each queue message (if any)**
    - The consumer also now only reads each queue message **once per Lambda invocation**, whereas previously each message was read **once per queue rule per Lambda invocation**
  - Fixed bug preventing the deletion of multiple SNS rules that share the same SNS topic

### Deprecated

- **CUMULUS-1894**
  - `@cumulus/ingest/granule.copyGranuleFile()`
  - `@cumulus/ingest/granule.moveGranuleFile()`

- **CUMULUS-1987** - Deprecated the following functions:
  - `@cumulus/cmrjs/getMetadata(cmrLink)` -> `@cumulus/cmr-client/CMR.getGranuleMetadata(cmrLink)`
  - `@cumulus/cmrjs/getFullMetadata(cmrLink)`

## [v1.22.1] 2020-05-04

**Note**: v1.22.0 was not released as a package due to npm/release concerns.  Users upgrading to 1.22.x should start with 1.22.1

### Added

- **CUMULUS-1894**
  - Added `@cumulus/aws-client/S3.multipartCopyObject()`
- **CUMULUS-408**
  - Added `certificateUri` field to provider schema. This optional field allows operators to specify an S3 uri to a CA bundle to use for HTTPS requests.
- **CUMULUS-1787**
  - Added `collections/active` endpoint for returning collections with active granules in `@cumulus/api`
- **CUMULUS-1799**
  - Added `@cumulus/common/stack.getBucketsConfigKey()` to return the S3 key for the buckets config object
  - Added `@cumulus/common/workflows.getWorkflowFileKey()` to return the S3 key for a workflow definition object
  - Added `@cumulus/common/workflows.getWorkflowsListKeyPrefix()` to return the S3 key prefix for objects containing workflow definitions
  - Added `@cumulus/message` package containing utilities for building and parsing Cumulus messages
- **CUMULUS-1850**
  - Added `@cumulus/aws-client/Kinesis.describeStream()` to get a Kinesis stream description
- **CUMULUS-1853**
  - Added `@cumulus/integration-tests/collections.createCollection()`
  - Added `@cumulus/integration-tests/executions.findExecutionArn()`
  - Added `@cumulus/integration-tests/executions.getExecutionWithStatus()`
  - Added `@cumulus/integration-tests/granules.getGranuleWithStatus()`
  - Added `@cumulus/integration-tests/providers.createProvider()`
  - Added `@cumulus/integration-tests/rules.createOneTimeRule()`

### Changed

- **CUMULUS-1682**
  - Moved all `@cumulus/ingest/parse-pdr` code into the `parse-pdr` task as it had become tightly coupled with that task's handler and was not used anywhere else. Unit tests also restored.
- **CUMULUS-1820**
  - Updated the Thin Egress App module used in `tf-modules/distribution/main.tf` to build 74. [See the release notes](https://github.com/asfadmin/thin-egress-app/releases/tag/tea-build.74).
- **CUMULUS-1852**
  - Updated POST endpoints for `/collections`, `/providers`, and `/rules` to log errors when returning a 500 response
  - Updated POST endpoint for `/collections`:
    - Return a 400 response when the `name` or `version` fields are missing
    - Return a 409 response if the collection already exists
    - Improved error messages to be more explicit
  - Updated POST endpoint for `/providers`:
    - Return a 400 response if the `host` field value is invalid
    - Return a 409 response if the provider already exists
  - Updated POST endpoint for `/rules`:
    - Return a 400 response if rule `name` is invalid
    - Return a 400 response if rule `type` is invalid
- **CUMULUS-1891**
  - Updated the following endpoints using async operations to return a 503 error if the ECS task  cannot be started and a 500 response for a non-specific error:
    - POST `/replays`
    - POST `/bulkDelete`
    - POST `/elasticsearch/index-from-database`
    - POST `/granules/bulk`

### Fixed

- **CUMULUS-408**
  - Fixed HTTPS discovery and ingest.

- **CUMULUS-1850**
  - Fixed a bug in Kinesis event processing where the message consumer would not properly filter available rules based on the collection information in the event and the Kinesis stream ARN

- **CUMULUS-1853**
  - Fixed a bug where attempting to create a rule containing a payload property
    would fail schema validation.

- **CUMULUS-1854**
  - Rule schema is validated before starting workflows or creating event source mappings

- **CUMULUS-1974**
  - Fixed @cumulus/api webpack config for missing underscore object due to underscore update

- **CUMULUS-2210**
  - Fixed `cmr_oauth_provider` variable not being propagated to reconciliation reports

### Deprecated

- **CUMULUS-1799** - Deprecated the following code. For cases where the code was moved into another package, the new code location is noted:
  - `@cumulus/aws-client/StepFunctions.fromSfnExecutionName()`
  - `@cumulus/aws-client/StepFunctions.toSfnExecutionName()`
  - `@cumulus/aws-client/StepFunctions.getExecutionArn()` -> `@cumulus/message/Executions.buildExecutionArn()`
  - `@cumulus/aws-client/StepFunctions.getExecutionUrl()` -> `@cumulus/message/Executions.getExecutionUrlFromArn()`
  - `@cumulus/aws-client/StepFunctions.getStateMachineArn()` -> `@cumulus/message/Executions.getStateMachineArnFromExecutionArn()`
  - `@cumulus/aws-client/StepFunctions.pullStepFunctionEvent()` -> `@cumulus/message/StepFunctions.pullStepFunctionEvent()`
  - `@cumulus/common/bucketsConfigJsonObject()`
  - `@cumulus/common/CloudWatchLogger`
  - `@cumulus/common/collection-config-store/CollectionConfigStore` -> `@cumulus/collection-config-store`
  - `@cumulus/common/collection-config-store.constructCollectionId()` -> `@cumulus/message/Collections.constructCollectionId`
  - `@cumulus/common/concurrency.limit()`
  - `@cumulus/common/concurrency.mapTolerant()`
  - `@cumulus/common/concurrency.promiseUrl()`
  - `@cumulus/common/concurrency.toPromise()`
  - `@cumulus/common/concurrency.unless()`
  - `@cumulus/common/config.buildSchema()`
  - `@cumulus/common/config.parseConfig()`
  - `@cumulus/common/config.resolveResource()`
  - `@cumulus/common/config.resourceToArn()`
  - `@cumulus/common/FieldPattern`
  - `@cumulus/common/launchpad.getLaunchpadToken()` -> `@cumulus/launchpad-auth/index.getLaunchpadToken()`
  - `@cumulus/common/LaunchpadToken` -> `@cumulus/launchpad-auth/LaunchpadToken`
  - `@cumulus/common/launchpad.validateLaunchpadToken()` -> `@cumulus/launchpad-auth/index.validateLaunchpadToken()`
  - `@cumulus/common/message.buildCumulusMeta()` -> `@cumulus/message/Build.buildCumulusMeta()`
  - `@cumulus/common/message.buildQueueMessageFromTemplate()` -> `@cumulus/message/Build.buildQueueMessageFromTemplate()`
  - `@cumulus/common/message.getCollectionIdFromMessage()` -> `@cumulus/message/Collections.getCollectionIdFromMessage()`
  - `@cumulus/common/message.getMessageExecutionArn()` -> `@cumulus/message/Executions.getMessageExecutionArn()`
  - `@cumulus/common/message.getMessageExecutionName()` -> `@cumulus/message/Executions.getMessageExecutionName()`
  - `@cumulus/common/message.getMaximumExecutions()` -> `@cumulus/message/Queue.getMaximumExecutions()`
  - `@cumulus/common/message.getMessageFromTemplate()`
  - `@cumulus/common/message.getMessageStateMachineArn()` -> `@cumulus/message/Executions.getMessageStateMachineArn()`)
  - `@cumulus/common/message.getMessageGranules()` -> `@cumulus/message/Granules.getMessageGranules()`
  - `@cumulus/common/message.getQueueNameByUrl()` -> `@cumulus/message/Queue.getQueueNameByUrl()`
  - `@cumulus/common/message.getQueueName()` -> `@cumulus/message/Queue.getQueueName()`)
  - `@cumulus/common/message.hasQueueAndExecutionLimit()` -> `@cumulus/message/Queue.hasQueueAndExecutionLimit()`
  - `@cumulus/common/Semaphore`
  - `@cumulus/common/test-utils.throttleOnce()`
  - `@cumulus/common/workflows.getWorkflowArn()`
  - `@cumulus/common/workflows.getWorkflowFile()`
  - `@cumulus/common/workflows.getWorkflowList()`
  - `@cumulus/common/workflows.getWorkflowTemplate()`
  - `@cumulus/integration-tests/sfnStep/SfnStep.parseStepMessage()` -> `@cumulus/message/StepFunctions.parseStepMessage()`
- **CUMULUS-1858** - Deprecated the following functions.
  - `@cumulus/common/string.globalReplace()`
  - `@cumulus/common/string.isNonEmptyString()`
  - `@cumulus/common/string.isValidHostname()`
  - `@cumulus/common/string.match()`
  - `@cumulus/common/string.matches()`
  - `@cumulus/common/string.replace()`
  - `@cumulus/common/string.toLower()`
  - `@cumulus/common/string.toUpper()`

### Removed

- **CUMULUS-1799**: Deprecated code removals:
  - Removed from `@cumulus/common/aws`:
    - `pullStepFunctionEvent()`
  - Removed `@cumulus/common/sfnStep`
  - Removed `@cumulus/common/StepFunctions`

## [v1.21.0] 2020-03-30

### PLEASE NOTE

- **CUMULUS-1762**: the `messageConsumer` for `sns` and `kinesis`-type rules now fetches
  the collection information from the message. You should ensure that your rule's collection
  name and version match what is in the message for these ingest messages to be processed.
  If no matching rule is found, an error will be thrown and logged in the
  `messageConsumer` Lambda function's log group.

### Added

- **CUMULUS-1629**`
  - Updates discover-granules task to respect/utilize duplicateHandling configuration such that
    - skip:               Duplicates will be filtered from the granule list
    - error:              Duplicates encountered will result in step failure
    - replace, version:   Duplicates will be ignored and handled as normal.
  - Adds a new copy of the API lambda `PrivateApiLambda()` which is configured to not require authentication. This Lambda is not connected to an API gateway
  - Adds `@cumulus/api-client` with functions for use by workflow lambdas to call the API when needed

- **CUMULUS-1732**
  - Added Python task/activity workflow and integration test (`PythonReferenceSpec`) to test `cumulus-message-adapter-python`and `cumulus-process-py` integration.
- **CUMULUS-1795**
  - Added an IAM policy on the Cumulus EC2 creation to enable SSM when the `deploy_to_ngap` flag is true

### Changed

- **CUMULUS-1762**
  - the `messageConsumer` for `sns` and `kinesis`-type rules now fetches the collection
    information from the message.

### Deprecated

- **CUMULUS-1629**
  - Deprecate `granulesApi`, `rulesApi`, `emsApi`, `executionsAPI` from `@cumulus/integration-test/api` in favor of code moved to `@cumulus/api-client`

### Removed

- **CUMULUS-1799**: Deprecated code removals
  - Removed deprecated method `@cumulus/api/models/Granule.createGranulesFromSns()`
  - Removed deprecated method `@cumulus/api/models/Granule.removeGranuleFromCmr()`
  - Removed from `@cumulus/common/aws`:
    - `apigateway()`
    - `buildS3Uri()`
    - `calculateS3ObjectChecksum()`
    - `cf()`
    - `cloudwatch()`
    - `cloudwatchevents()`
    - `cloudwatchlogs()`
    - `createAndWaitForDynamoDbTable()`
    - `createQueue()`
    - `deleteSQSMessage()`
    - `describeCfStackResources()`
    - `downloadS3File()`
    - `downloadS3Files()`
    - `DynamoDbSearchQueue` class
    - `dynamodbstreams()`
    - `ec2()`
    - `ecs()`
    - `fileExists()`
    - `findResourceArn()`
    - `fromSfnExecutionName()`
    - `getFileBucketAndKey()`
    - `getJsonS3Object()`
    - `getQueueUrl()`
    - `getObjectSize()`
    - `getS3ObjectReadStream()`
    - `getSecretString()`
    - `getStateMachineArn()`
    - `headObject()`
    - `isThrottlingException()`
    - `kinesis()`
    - `lambda()`
    - `listS3Objects()`
    - `promiseS3Upload()`
    - `publishSnsMessage()`
    - `putJsonS3Object()`
    - `receiveSQSMessages()`
    - `s3CopyObject()`
    - `s3GetObjectTagging()`
    - `s3Join()`
    - `S3ListObjectsV2Queue` class
    - `s3TagSetToQueryString()`
    - `s3PutObjectTagging()`
    - `secretsManager()`
    - `sendSQSMessage()`
    - `sfn()`
    - `sns()`
    - `sqs()`
    - `sqsQueueExists()`
    - `toSfnExecutionName()`
    - `uploadS3FileStream()`
    - `uploadS3Files()`
    - `validateS3ObjectChecksum()`
  - Removed `@cumulus/common/CloudFormationGateway` class
  - Removed `@cumulus/common/concurrency/Mutex` class
  - Removed `@cumulus/common/errors`
  - Removed `@cumulus/common/sftp`
  - Removed `@cumulus/common/string.unicodeEscape`
  - Removed `@cumulus/cmrjs/cmr-utils.getGranuleId()`
  - Removed `@cumulus/cmrjs/cmr-utils.getCmrFiles()`
  - Removed `@cumulus/cmrjs/cmr/CMR` class
  - Removed `@cumulus/cmrjs/cmr/CMRSearchConceptQueue` class
  - Removed `@cumulus/cmrjs/utils.getHost()`
  - Removed `@cumulus/cmrjs/utils.getIp()`
  - Removed `@cumulus/cmrjs/utils.hostId()`
  - Removed `@cumulus/cmrjs/utils/ummVersion()`
  - Removed `@cumulus/cmrjs/utils.updateToken()`
  - Removed `@cumulus/cmrjs/utils.validateUMMG()`
  - Removed `@cumulus/ingest/aws.getEndpoint()`
  - Removed `@cumulus/ingest/aws.getExecutionUrl()`
  - Removed `@cumulus/ingest/aws/invoke()`
  - Removed `@cumulus/ingest/aws/CloudWatch` class
  - Removed `@cumulus/ingest/aws/ECS` class
  - Removed `@cumulus/ingest/aws/Events` class
  - Removed `@cumulus/ingest/aws/SQS` class
  - Removed `@cumulus/ingest/aws/StepFunction` class
  - Removed `@cumulus/ingest/util.normalizeProviderPath()`
  - Removed `@cumulus/integration-tests/index.listCollections()`
  - Removed `@cumulus/integration-tests/index.listProviders()`
  - Removed `@cumulus/integration-tests/index.rulesList()`
  - Removed `@cumulus/integration-tests/api/api.addCollectionApi()`

## [v1.20.0] 2020-03-12

### BREAKING CHANGES

- **CUMULUS-1714**
  - Changed the format of the message sent to the granule SNS Topic. Message includes the granule record under `record` and the type of event under `event`. Messages with `deleted` events will have the record that was deleted with a `deletedAt` timestamp. Options for `event` are `Create | Update | Delete`
- **CUMULUS-1769** - `deploy_to_ngap` is now a **required** variable for the `tf-modules/cumulus` module. **For those deploying to NGAP environments, this variable should always be set to `true`.**

### Notable changes

- **CUMULUS-1739** - You can now exclude Elasticsearch from your `tf-modules/data-persistence` deployment (via `include_elasticsearch = false`) and your `tf-modules/cumulus` module will still deploy successfully.

- **CUMULUS-1769** - If you set `deploy_to_ngap = true` for the `tf-modules/archive` Terraform module, **you can only deploy your archive API gateway as `PRIVATE`**, not `EDGE`.

### Added

- Added `@cumulus/aws-client/S3.getS3ObjectReadStreamAsync()` to deal with S3 eventual consistency issues by checking for the existence an S3 object with retries before getting a readable stream for that object.
- **CUMULUS-1769**
  - Added `deploy_to_ngap` boolean variable for the `tf-modules/cumulus` and `tf-modules/archive` Terraform modules. This variable is required. **For those deploying to NGAP environments, this variable should always be set to `true`.**
- **HYRAX-70**
  - Add the hyrax-metadata-update task

### Changed

- [`AccessToken.get()`](https://github.com/nasa/cumulus/blob/master/packages/api/models/access-tokens.js) now enforces [strongly consistent reads from DynamoDB](https://docs.aws.amazon.com/amazondynamodb/latest/developerguide/HowItWorks.ReadConsistency.html)
- **CUMULUS-1739**
  - Updated `tf-modules/data-persistence` to make Elasticsearch alarm resources and outputs conditional on the `include_elasticsearch` variable
  - Updated `@cumulus/aws-client/S3.getObjectSize` to include automatic retries for any failures from `S3.headObject`
- **CUMULUS-1784**
  - Updated `@cumulus/api/lib/DistributionEvent.remoteIP()` to parse the IP address in an S3 access log from the `A-sourceip` query parameter if present, otherwise fallback to the original parsing behavior.
- **CUMULUS-1768**
  - The `stats/summary` endpoint reports the distinct collections for the number of granules reported

### Fixed

- **CUMULUS-1739** - Fixed the `tf-modules/cumulus` and `tf-modules/archive` modules to make these Elasticsearch variables truly optional:
  - `elasticsearch_domain_arn`
  - `elasticsearch_hostname`
  - `elasticsearch_security_group_id`

- **CUMULUS-1768**
  - Fixed the `stats/` endpoint so that data is correctly filtered by timestamp and `processingTime` is calculated correctly.

- **CUMULUS-1769**
  - In the `tf-modules/archive` Terraform module, the `lifecycle` block ignoring changes to the `policy` of the archive API gateway is now only enforced if `deploy_to_ngap = true`. This fixes a bug where users deploying outside of NGAP could not update their API gateway's resource policy when going from `PRIVATE` to `EDGE`, preventing their API from being accessed publicly.

- **CUMULUS-1775**
  - Fix/update api endpoint to use updated google auth endpoints such that it will work with new accounts

### Removed

- **CUMULUS-1768**
  - Removed API endpoints `stats/histogram` and `stats/average`. All advanced stats needs should be acquired from Cloud Metrics or similarly configured ELK stack.

## [v1.19.0] 2020-02-28

### BREAKING CHANGES

- **CUMULUS-1736**
  - The `@cumulus/discover-granules` task now sets the `dataType` of discovered
    granules based on the `name` of the configured collection, not the
    `dataType`.
  - The config schema of the `@cumulus/discover-granules` task now requires that
    collections contain a `version`.
  - The `@cumulus/sync-granule` task will set the `dataType` and `version` of a
    granule based on the configured collection if those fields are not already
    set on the granule. Previously it was using the `dataType` field of the
    configured collection, then falling back to the `name` field of the
    collection. This update will just use the `name` field of the collection to
    set the `dataType` field of the granule.

- **CUMULUS-1446**
  - Update the `@cumulus/integration-tests/api/executions.getExecution()`
    function to parse the response and return the execution, rather than return
    the full API response.

- **CUMULUS-1672**
  - The `cumulus` Terraform module in previous releases set a
    `Deployment = var.prefix` tag on all resources that it managed. In this
    release, a `tags` input variable has been added to the `cumulus` Terraform
    module to allow resource tagging to be customized. No default tags will be
    applied to Cumulus-managed resources. To replicate the previous behavior,
    set `tags = { Deployment: var.prefix }` as an input variable for the
    `cumulus` Terraform module.

- **CUMULUS-1684 Migration Instructions**
  - In previous releases, a provider's username and password were encrypted
    using a custom encryption library. That has now been updated to use KMS.
    This release includes a Lambda function named
    `<prefix>-ProviderSecretsMigration`, which will re-encrypt existing
    provider credentials to use KMS. After this release has been deployed, you
    will need to manually invoke that Lambda function using either the AWS CLI
    or AWS Console. It should only need to be successfully run once.
  - Future releases of Cumulus will invoke a
    `<prefix>-VerifyProviderSecretsMigration` Lambda function as part of the
    deployment, which will cause the deployment to fail if the migration
    Lambda has not been run.

- **CUMULUS-1718**
  - The `@cumulus/sf-sns-report` task for reporting mid-workflow updates has been retired.
  This task was used as the `PdrStatusReport` task in our ParsePdr example workflow.
  If you have a ParsePdr or other workflow using this task, use `@cumulus/sf-sqs-report` instead.
  Trying to deploy the old task will result in an error as the cumulus module no longer exports `sf_sns_report_task`.
  - Migration instruction: In your workflow definition, for each step using the old task change:
  `"Resource": "${module.cumulus.sf_sns_report_task.task_arn}"`
  to
  `"Resource": "${module.cumulus.sf_sqs_report_task.task_arn}"`

- **CUMULUS-1755**
  - The `thin_egress_jwt_secret_name` variable for the `tf-modules/cumulus` Terraform module is now **required**. This variable is passed on to the Thin Egress App in `tf-modules/distribution/main.tf`, which uses the keys stored in the secret to sign JWTs. See the [Thin Egress App documentation on how to create a value for this secret](https://github.com/asfadmin/thin-egress-app#setting-up-the-jwt-cookie-secrets).

### Added

- **CUMULUS-1446**
  - Add `@cumulus/common/FileUtils.readJsonFile()` function
  - Add `@cumulus/common/FileUtils.readTextFile()` function
  - Add `@cumulus/integration-tests/api/collections.createCollection()` function
  - Add `@cumulus/integration-tests/api/collections.deleteCollection()` function
  - Add `@cumulus/integration-tests/api/collections.getCollection()` function
  - Add `@cumulus/integration-tests/api/providers.getProvider()` function
  - Add `@cumulus/integration-tests/index.getExecutionOutput()` function
  - Add `@cumulus/integration-tests/index.loadCollection()` function
  - Add `@cumulus/integration-tests/index.loadProvider()` function
  - Add `@cumulus/integration-tests/index.readJsonFilesFromDir()` function

- **CUMULUS-1672**
  - Add a `tags` input variable to the `archive` Terraform module
  - Add a `tags` input variable to the `cumulus` Terraform module
  - Add a `tags` input variable to the `cumulus_ecs_service` Terraform module
  - Add a `tags` input variable to the `data-persistence` Terraform module
  - Add a `tags` input variable to the `distribution` Terraform module
  - Add a `tags` input variable to the `ingest` Terraform module
  - Add a `tags` input variable to the `s3-replicator` Terraform module

- **CUMULUS-1707**
  - Enable logrotate on ECS cluster

- **CUMULUS-1684**
  - Add a `@cumulus/aws-client/KMS` library of KMS-related functions
  - Add `@cumulus/aws-client/S3.getTextObject()`
  - Add `@cumulus/sftp-client` package
  - Create `ProviderSecretsMigration` Lambda function
  - Create `VerifyProviderSecretsMigration` Lambda function

- **CUMULUS-1548**
  - Add ability to put default Cumulus logs in Metrics' ELK stack
  - Add ability to add custom logs to Metrics' ELK Stack

- **CUMULUS-1702**
  - When logs are sent to Metrics' ELK stack, the logs endpoints will return results from there

- **CUMULUS-1459**
  - Async Operations are indexed in Elasticsearch
  - To index any existing async operations you'll need to perform an index from
    database function.

- **CUMULUS-1717**
  - Add `@cumulus/aws-client/deleteAndWaitForDynamoDbTableNotExists`, which
    deletes a DynamoDB table and waits to ensure the table no longer exists
  - Added `publishGranules` Lambda to handle publishing granule messages to SNS when granule records are written to DynamoDB
  - Added `@cumulus/api/models/Granule.storeGranulesFromCumulusMessage` to store granules from a Cumulus message to DynamoDB

- **CUMULUS-1718**
  - Added `@cumulus/sf-sqs-report` task to allow mid-workflow reporting updates.
  - Added `stepfunction_event_reporter_queue_url` and `sf_sqs_report_task` outputs to the `cumulus` module.
  - Added `publishPdrs` Lambda to handle publishing PDR messages to SNS when PDR records are written to DynamoDB.
  - Added `@cumulus/api/models/Pdr.storePdrFromCumulusMessage` to store PDRs from a Cumulus message to DynamoDB.
  - Added `@cumulus/aws-client/parseSQSMessageBody` to parse an SQS message body string into an object.

- **Ability to set custom backend API url in the archive module**
  - Add `api_url` definition in `tf-modules/cumulus/archive.tf`
  - Add `archive_api_url` variable in `tf-modules/cumulus/variables.tf`

- **CUMULUS-1741**
  - Added an optional `elasticsearch_security_group_ids` variable to the
    `data-persistence` Terraform module to allow additional security groups to
    be assigned to the Elasticsearch Domain.

- **CUMULUS-1752**
  - Added `@cumulus/integration-tests/api/distribution.invokeTEADistributionLambda` to simulate a request to the [Thin Egress App](https://github.com/asfadmin/thin-egress-app) by invoking the Lambda and getting a response payload.
  - Added `@cumulus/integration-tests/api/distribution.getTEARequestHeaders` to generate necessary request headers for a request to the Thin Egress App
  - Added `@cumulus/integration-tests/api/distribution.getTEADistributionApiFileStream` to get a response stream for a file served by Thin Egress App
  - Added `@cumulus/integration-tests/api/distribution.getTEADistributionApiRedirect` to get a redirect response from the Thin Egress App

- **CUMULUS-1755**
  - Added `@cumulus/aws-client/CloudFormation.describeCfStack()` to describe a Cloudformation stack
  - Added `@cumulus/aws-client/CloudFormation.getCfStackParameterValues()` to get multiple parameter values for a Cloudformation stack

### Changed

- **CUMULUS-1725**
  - Moved the logic that updates the granule files cache Dynamo table into its
    own Lambda function called `granuleFilesCacheUpdater`.

- **CUMULUS-1736**
  - The `collections` model in the API package now determines the name of a
    collection based on the `name` property, rather than using `dataType` and
    then falling back to `name`.
  - The `@cumulus/integration-tests.loadCollection()` function no longer appends
    the postfix to the end of the collection's `dataType`.
  - The `@cumulus/integration-tests.addCollections()` function no longer appends
    the postfix to the end of the collection's `dataType`.

- **CUMULUS-1672**
  - Add a `retryOptions` parameter to the `@cumulus/aws-client/S3.headObject`
     function, which will retry if the object being queried does not exist.

- **CUMULUS-1446**
  - Mark the `@cumulus/integration-tests/api.addCollectionApi()` function as
    deprecated
  - Mark the `@cumulus/integration-tests/index.listCollections()` function as
    deprecated
  - Mark the `@cumulus/integration-tests/index.listProviders()` function as
    deprecated
  - Mark the `@cumulus/integration-tests/index.rulesList()` function as
    deprecated

- **CUMULUS-1672**
  - Previously, the `cumulus` module defaulted to setting a
    `Deployment = var.prefix` tag on all resources that it managed. In this
    release, the `cumulus` module will now accept a `tags` input variable that
    defines the tags to be assigned to all resources that it manages.
  - Previously, the `data-persistence` module defaulted to setting a
    `Deployment = var.prefix` tag on all resources that it managed. In this
    release, the `data-persistence` module will now accept a `tags` input
    variable that defines the tags to be assigned to all resources that it
    manages.
  - Previously, the `distribution` module defaulted to setting a
    `Deployment = var.prefix` tag on all resources that it managed. In this
    release, the `distribution` module will now accept a `tags` input variable
    that defines the tags to be assigned to all resources that it manages.
  - Previously, the `ingest` module defaulted to setting a
    `Deployment = var.prefix` tag on all resources that it managed. In this
    release, the `ingest` module will now accept a `tags` input variable that
    defines the tags to be assigned to all resources that it manages.
  - Previously, the `s3-replicator` module defaulted to setting a
    `Deployment = var.prefix` tag on all resources that it managed. In this
    release, the `s3-replicator` module will now accept a `tags` input variable
    that defines the tags to be assigned to all resources that it manages.

- **CUMULUS-1684**
  - Update the API package to encrypt provider credentials using KMS instead of
    using RSA keys stored in S3

- **CUMULUS-1717**
  - Changed name of `cwSfExecutionEventToDb` Lambda to `cwSfEventToDbRecords`
  - Updated `cwSfEventToDbRecords` to write granule records to DynamoDB from the incoming Cumulus message

- **CUMULUS-1718**
  - Renamed `cwSfEventToDbRecords` to `sfEventSqsToDbRecords` due to architecture change to being a consumer of an SQS queue of Step Function Cloudwatch events.
  - Updated `sfEventSqsToDbRecords` to write PDR records to DynamoDB from the incoming Cumulus message
  - Moved `data-cookbooks/sns.md` to `data-cookbooks/ingest-notifications.md` and updated it to reflect recent changes.

- **CUMULUS-1748**
  - (S)FTP discovery tasks now use the provider-path as-is instead of forcing it to a relative path.
  - Improved error handling to catch permission denied FTP errors better and log them properly. Workflows will still fail encountering this error and we intend to consider that approach in a future ticket.

- **CUMULUS-1752**
  - Moved class for parsing distribution events to its own file: `@cumulus/api/lib/DistributionEvent.js`
    - Updated `DistributionEvent` to properly parse S3 access logs generated by requests from the [Thin Egress App](https://github.com/asfadmin/thin-egress-app)

- **CUMULUS-1753** - Changes to `@cumulus/ingest/HttpProviderClient.js`:
  - Removed regex filter in `HttpProviderClient.list()` that was used to return only files with an extension between 1 and 4 characters long. `HttpProviderClient.list()` will now return all files linked from the HTTP provider host.

- **CUMULUS-1755**
  - Updated the Thin Egress App module used in `tf-modules/distribution/main.tf` to build 61. [See the release notes](https://github.com/asfadmin/thin-egress-app/releases/tag/tea-build.61).

- **CUMULUS-1757**
  - Update @cumulus/cmr-client CMRSearchConceptQueue to take optional cmrEnvironment parameter

### Deprecated

- **CUMULUS-1684**
  - Deprecate `@cumulus/common/key-pair-provider/S3KeyPairProvider`
  - Deprecate `@cumulus/common/key-pair-provider/S3KeyPairProvider.encrypt()`
  - Deprecate `@cumulus/common/key-pair-provider/S3KeyPairProvider.decrypt()`
  - Deprecate `@cumulus/common/kms/KMS`
  - Deprecate `@cumulus/common/kms/KMS.encrypt()`
  - Deprecate `@cumulus/common/kms/KMS.decrypt()`
  - Deprecate `@cumulus/common/sftp.Sftp`

- **CUMULUS-1717**
  - Deprecate `@cumulus/api/models/Granule.createGranulesFromSns`

- **CUMULUS-1718**
  - Deprecate `@cumulus/sf-sns-report`.
    - This task has been updated to always throw an error directing the user to use `@cumulus/sf-sqs-report` instead. This was done because there is no longer an SNS topic to which to publish, and no consumers to listen to it.

- **CUMULUS-1748**
  - Deprecate `@cumulus/ingest/util.normalizeProviderPath`

- **CUMULUS-1752**
  - Deprecate `@cumulus/integration-tests/api/distribution.getDistributionApiFileStream`
  - Deprecate `@cumulus/integration-tests/api/distribution.getDistributionApiRedirect`
  - Deprecate `@cumulus/integration-tests/api/distribution.invokeApiDistributionLambda`

### Removed

- **CUMULUS-1684**
  - Remove the deployment script that creates encryption keys and stores them to
    S3

- **CUMULUS-1768**
  - Removed API endpoints `stats/histogram` and `stats/average`. All advanced stats needs should be acquired from Cloud Metrics or similarly configured ELK stack.

### Fixed

- **Fix default values for urs_url in variables.tf files**
  - Remove trailing `/` from default `urs_url` values.

- **CUMULUS-1610** - Add the Elasticsearch security group to the EC2 security groups

- **CUMULUS-1740** - `cumulus_meta.workflow_start_time` is now set in Cumulus
  messages

- **CUMULUS-1753** - Fixed `@cumulus/ingest/HttpProviderClient.js` to properly handle HTTP providers with:
  - Multiple link tags (e.g. `<a>`) per line of source code
  - Link tags in uppercase or lowercase (e.g. `<A>`)
  - Links with filepaths in the link target (e.g. `<a href="/path/to/file.txt">`). These files will be returned from HTTP file discovery **as the file name only** (e.g. `file.txt`).

- **CUMULUS-1768**
  - Fix an issue in the stats endpoints in `@cumulus/api` to send back stats for the correct type

## [v1.18.0] 2020-02-03

### BREAKING CHANGES

- **CUMULUS-1686**

  - `ecs_cluster_instance_image_id` is now a _required_ variable of the `cumulus` module, instead of optional.

- **CUMULUS-1698**

  - Change variable `saml_launchpad_metadata_path` to `saml_launchpad_metadata_url` in the `tf-modules/cumulus` Terraform module.

- **CUMULUS-1703**
  - Remove the unused `forceDownload` option from the `sync-granule` tasks's config
  - Remove the `@cumulus/ingest/granule.Discover` class
  - Remove the `@cumulus/ingest/granule.Granule` class
  - Remove the `@cumulus/ingest/pdr.Discover` class
  - Remove the `@cumulus/ingest/pdr.Granule` class
  - Remove the `@cumulus/ingest/parse-pdr.parsePdr` function

### Added

- **CUMULUS-1040**

  - Added `@cumulus/aws-client` package to provide utilities for working with AWS services and the Node.js AWS SDK
  - Added `@cumulus/errors` package which exports error classes for use in Cumulus workflow code
  - Added `@cumulus/integration-tests/sfnStep` to provide utilities for parsing step function execution histories

- **CUMULUS-1102**

  - Adds functionality to the @cumulus/api package for better local testing.
    - Adds data seeding for @cumulus/api's localAPI.
      - seed functions allow adding collections, executions, granules, pdrs, providers, and rules to a Localstack Elasticsearch and DynamoDB via `addCollections`, `addExecutions`, `addGranules`, `addPdrs`, `addProviders`, and `addRules`.
    - Adds `eraseDataStack` function to local API server code allowing resetting of local datastack for testing (ES and DynamoDB).
    - Adds optional parameters to the @cumulus/api bin serve to allow for launching the api without destroying the current data.

- **CUMULUS-1697**

  - Added the `@cumulus/tf-inventory` package that provides command line utilities for managing Terraform resources in your AWS account

- **CUMULUS-1703**

  - Add `@cumulus/aws-client/S3.createBucket` function
  - Add `@cumulus/aws-client/S3.putFile` function
  - Add `@cumulus/common/string.isNonEmptyString` function
  - Add `@cumulus/ingest/FtpProviderClient` class
  - Add `@cumulus/ingest/HttpProviderClient` class
  - Add `@cumulus/ingest/S3ProviderClient` class
  - Add `@cumulus/ingest/SftpProviderClient` class
  - Add `@cumulus/ingest/providerClientUtils.buildProviderClient` function
  - Add `@cumulus/ingest/providerClientUtils.fetchTextFile` function

- **CUMULUS-1731**

  - Add new optional input variables to the Cumulus Terraform module to support TEA upgrade:
    - `thin_egress_cookie_domain` - Valid domain for Thin Egress App cookie
    - `thin_egress_domain_cert_arn` - Certificate Manager SSL Cert ARN for Thin
      Egress App if deployed outside NGAP/CloudFront
    - `thin_egress_download_role_in_region_arn` - ARN for reading of Thin Egress
      App data buckets for in-region requests
    - `thin_egress_jwt_algo` - Algorithm with which to encode the Thin Egress
      App JWT cookie
    - `thin_egress_jwt_secret_name` - Name of AWS secret where keys for the Thin
      Egress App JWT encode/decode are stored
    - `thin_egress_lambda_code_dependency_archive_key` - Thin Egress App - S3
      Key of packaged python modules for lambda dependency layer

- **CUMULUS-1733**
  - Add `discovery-filtering` operator doc to document previously undocumented functionality.

- **CUMULUS-1737**
  - Added the `cumulus-test-cleanup` module to run a nightly cleanup on resources left over from the integration tests run from the `example/spec` directory.

### Changed

- **CUMULUS-1102**

  - Updates `@cumulus/api/auth/testAuth` to use JWT instead of random tokens.
  - Updates the default AMI for the ecs_cluster_instance_image_id.

- **CUMULUS-1622**

  - Mutex class has been deprecated in `@cumulus/common/concurrency` and will be removed in a future release.

- **CUMULUS-1686**

  - Changed `ecs_cluster_instance_image_id` to be a required variable of the `cumulus` module and removed the default value.
    The default was not available across accounts and regions, nor outside of NGAP and therefore not particularly useful.

- **CUMULUS-1688**

  - Updated `@cumulus/aws.receiveSQSMessages` not to replace `message.Body` with a parsed object. This behavior was undocumented and confusing as received messages appeared to contradict AWS docs that state `message.Body` is always a string.
  - Replaced `sf_watcher` CloudWatch rule from `cloudwatch-events.tf` with an EventSourceMapping on `sqs2sf` mapped to the `start_sf` SQS queue (in `event-sources.tf`).
  - Updated `sqs2sf` with an EventSourceMapping handler and unit test.

- **CUMULUS-1698**

  - Change variable `saml_launchpad_metadata_path` to `saml_launchpad_metadata_url` in the `tf-modules/cumulus` Terraform module.
  - Updated `@cumulus/api/launchpadSaml` to download launchpad IDP metadata from configured location when the metadata in s3 is not valid, and to work with updated IDP metadata and SAML response.

- **CUMULUS-1731**
  - Upgrade the version of the Thin Egress App deployed by Cumulus to v48
    - Note: New variables available, see the 'Added' section of this changelog.

### Fixed

- **CUMULUS-1664**

  - Updated `dbIndexer` Lambda to remove hardcoded references to DynamoDB table names.

- **CUMULUS-1733**
  - Fixed granule discovery recursion algorithm used in S/FTP protocols.

### Removed

- **CUMULUS-1481**
  - removed `process` config and output from PostToCmr as it was not required by the task nor downstream steps, and should still be in the output message's `meta` regardless.

### Deprecated

- **CUMULUS-1040**
  - Deprecated the following code. For cases where the code was moved into another package, the new code location is noted:
    - `@cumulus/common/CloudFormationGateway` -> `@cumulus/aws-client/CloudFormationGateway`
    - `@cumulus/common/DynamoDb` -> `@cumulus/aws-client/DynamoDb`
    - `@cumulus/common/errors` -> `@cumulus/errors`
    - `@cumulus/common/StepFunctions` -> `@cumulus/aws-client/StepFunctions`
    - All of the exported functions in `@cumulus/commmon/aws` (moved into `@cumulus/aws-client`), except:
      - `@cumulus/common/aws/isThrottlingException` -> `@cumulus/errors/isThrottlingException`
      - `@cumulus/common/aws/improveStackTrace` (not deprecated)
      - `@cumulus/common/aws/retryOnThrottlingException` (not deprecated)
    - `@cumulus/common/sfnStep/SfnStep.parseStepMessage` -> `@cumulus/integration-tests/sfnStep/SfnStep.parseStepMessage`
    - `@cumulus/common/sfnStep/ActivityStep` -> `@cumulus/integration-tests/sfnStep/ActivityStep`
    - `@cumulus/common/sfnStep/LambdaStep` -> `@cumulus/integration-tests/sfnStep/LambdaStep`
    - `@cumulus/common/string/unicodeEscape` -> `@cumulus/aws-client/StepFunctions.unicodeEscape`
    - `@cumulus/common/util/setErrorStack` -> `@cumulus/aws-client/util/setErrorStack`
    - `@cumulus/ingest/aws/invoke` -> `@cumulus/aws-client/Lambda/invoke`
    - `@cumulus/ingest/aws/CloudWatch.bucketSize`
    - `@cumulus/ingest/aws/CloudWatch.cw`
    - `@cumulus/ingest/aws/ECS.ecs`
    - `@cumulus/ingest/aws/ECS`
    - `@cumulus/ingest/aws/Events.putEvent` -> `@cumulus/aws-client/CloudwatchEvents.putEvent`
    - `@cumulus/ingest/aws/Events.deleteEvent` -> `@cumulus/aws-client/CloudwatchEvents.deleteEvent`
    - `@cumulus/ingest/aws/Events.deleteTarget` -> `@cumulus/aws-client/CloudwatchEvents.deleteTarget`
    - `@cumulus/ingest/aws/Events.putTarget` -> `@cumulus/aws-client/CloudwatchEvents.putTarget`
    - `@cumulus/ingest/aws/SQS.attributes` -> `@cumulus/aws-client/SQS.getQueueAttributes`
    - `@cumulus/ingest/aws/SQS.deleteMessage` -> `@cumulus/aws-client/SQS.deleteSQSMessage`
    - `@cumulus/ingest/aws/SQS.deleteQueue` -> `@cumulus/aws-client/SQS.deleteQueue`
    - `@cumulus/ingest/aws/SQS.getUrl` -> `@cumulus/aws-client/SQS.getQueueUrlByName`
    - `@cumulus/ingest/aws/SQS.receiveMessage` -> `@cumulus/aws-client/SQS.receiveSQSMessages`
    - `@cumulus/ingest/aws/SQS.sendMessage` -> `@cumulus/aws-client/SQS.sendSQSMessage`
    - `@cumulus/ingest/aws/StepFunction.getExecutionStatus` -> `@cumulus/aws-client/StepFunction.getExecutionStatus`
    - `@cumulus/ingest/aws/StepFunction.getExecutionUrl` -> `@cumulus/aws-client/StepFunction.getExecutionUrl`

## [v1.17.0] - 2019-12-31

### BREAKING CHANGES

- **CUMULUS-1498**
  - The `@cumulus/cmrjs.publish2CMR` function expects that the value of its
    `creds.password` parameter is a plaintext password.
  - Rather than using an encrypted password from the `cmr_password` environment
    variable, the `@cumulus/cmrjs.updateCMRMetadata` function now looks for an
    environment variable called `cmr_password_secret_name` and fetches the CMR
    password from that secret in AWS Secrets Manager.
  - The `@cumulus/post-to-cmr` task now expects a
    `config.cmr.passwordSecretName` value, rather than `config.cmr.password`.
    The CMR password will be fetched from that secret in AWS Secrets Manager.

### Added

- **CUMULUS-630**

  - Added support for replaying Kinesis records on a stream into the Cumulus Kinesis workflow triggering mechanism: either all the records, or some time slice delimited by start and end timestamps.
  - Added `/replays` endpoint to the operator API for triggering replays.
  - Added `Replay Kinesis Messages` documentation to Operator Docs.
  - Added `manualConsumer` lambda function to consume a Kinesis stream. Used by the replay AsyncOperation.

- **CUMULUS-1687**
  - Added new API endpoint for listing async operations at `/asyncOperations`
  - All asyncOperations now include the fields `description` and `operationType`. `operationType` can be one of the following. [`Bulk Delete`, `Bulk Granules`, `ES Index`, `Kinesis Replay`]

### Changed

- **CUMULUS-1626**

  - Updates Cumulus to use node10/CMA 1.1.2 for all of its internal lambdas in prep for AWS node 8 EOL

- **CUMULUS-1498**
  - Remove the DynamoDB Users table. The list of OAuth users who are allowed to
    use the API is now stored in S3.
  - The CMR password and Launchpad passphrase are now stored in Secrets Manager

## [v1.16.1] - 2019-12-6

**Please note**:

- The `region` argument to the `cumulus` Terraform module has been removed. You may see a warning or error if you have that variable populated.
- Your workflow tasks should use the following versions of the CMA libraries to utilize new granule, parentArn, asyncOperationId, and stackName fields on the logs:
  - `cumulus-message-adapter-js` version 1.0.10+
  - `cumulus-message-adapter-python` version 1.1.1+
  - `cumulus-message-adapter-java` version 1.2.11+
- The `data-persistence` module no longer manages the creation of an Elasticsearch service-linked role for deploying Elasticsearch to a VPC. Follow the [deployment instructions on preparing your VPC](https://nasa.github.io/cumulus/docs/deployment/deployment-readme#vpc-subnets-and-security-group) for guidance on how to create the Elasticsearch service-linked role manually.
- There is now a `distribution_api_gateway_stage` variable for the `tf-modules/cumulus` Terraform module that will be used as the API gateway stage name used for the distribution API (Thin Egress App)
- Default value for the `urs_url` variable is now `https://uat.urs.earthdata.nasa.gov/` in the `tf-modules/cumulus` and `tf-modules/archive` Terraform modules. So deploying the `cumulus` module without a `urs_url` variable set will integrate your Cumulus deployment with the UAT URS environment.

### Added

- **CUMULUS-1563**

  - Added `custom_domain_name` variable to `tf-modules/data-persistence` module

- **CUMULUS-1654**
  - Added new helpers to `@cumulus/common/execution-history`:
    - `getStepExitedEvent()` returns the `TaskStateExited` event in a workflow execution history after the given step completion/failure event
    - `getTaskExitedEventOutput()` returns the output message for a `TaskStateExited` event in a workflow execution history

### Changed

- **CUMULUS-1578**

  - Updates SAML launchpad configuration to authorize via configured userGroup.
    [See the NASA specific documentation (protected)](https://wiki.earthdata.nasa.gov/display/CUMULUS/Cumulus+SAML+Launchpad+Integration)

- **CUMULUS-1579**

  - Elasticsearch list queries use `match` instead of `term`. `term` had been analyzing the terms and not supporting `-` in the field values.

- **CUMULUS-1619**

  - Adds 4 new keys to `@cumulus/logger` to display granules, parentArn, asyncOperationId, and stackName.
  - Depends on `cumulus-message-adapter-js` version 1.0.10+. Cumulus tasks updated to use this version.

- **CUMULUS-1654**

  - Changed `@cumulus/common/SfnStep.parseStepMessage()` to a static class method

- **CUMULUS-1641**
  - Added `meta.retries` and `meta.visibilityTimeout` properties to sqs-type rule. To create sqs-type rule, you're required to configure a dead-letter queue on your queue.
  - Added `sqsMessageRemover` lambda which removes the message from SQS queue upon successful workflow execution.
  - Updated `sqsMessageConsumer` lambda to not delete message from SQS queue, and to retry the SQS message for configured number of times.

### Removed

- Removed `create_service_linked_role` variable from `tf-modules/data-persistence` module.

- **CUMULUS-1321**
  - The `region` argument to the `cumulus` Terraform module has been removed

### Fixed

- **CUMULUS-1668** - Fixed a race condition where executions may not have been
  added to the database correctly
- **CUMULUS-1654** - Fixed issue with `publishReports` Lambda not including workflow execution error information for failed workflows with a single step
- Fixed `tf-modules/cumulus` module so that the `urs_url` variable is passed on to its invocation of the `tf-modules/archive` module

## [v1.16.0] - 2019-11-15

### Added

- **CUMULUS-1321**

  - A `deploy_distribution_s3_credentials_endpoint` variable has been added to
    the `cumulus` Terraform module. If true, the NGAP-backed S3 credentials
    endpoint will be added to the Thin Egress App's API. Default: true

- **CUMULUS-1544**

  - Updated the `/granules/bulk` endpoint to correctly query Elasticsearch when
    granule ids are not provided.

- **CUMULUS-1580**
  - Added `/granules/bulk` endpoint to `@cumulus/api` to perform bulk actions on granules given either a list of granule ids or an Elasticsearch query and the workflow to perform.

### Changed

- **CUMULUS-1561**

  - Fix the way that we are handling Terraform provider version requirements
  - Pass provider configs into child modules using the method that the
    [Terraform documentation](https://www.terraform.io/docs/configuration/modules.html#providers-within-modules)
    suggests
  - Remove the `region` input variable from the `s3_access_test` Terraform module
  - Remove the `aws_profile` and `aws_region` input variables from the
    `s3-replicator` Terraform module

- **CUMULUS-1639**
  - Because of
    [S3's Data Consistency Model](https://docs.aws.amazon.com/AmazonS3/latest/dev/Introduction.html#BasicsObjects),
    there may be situations where a GET operation for an object can temporarily
    return a `NoSuchKey` response even if that object _has_ been created. The
    `@cumulus/common/aws.getS3Object()` function has been updated to support
    retries if a `NoSuchKey` response is returned by S3. This behavior can be
    enabled by passing a `retryOptions` object to that function. Supported
    values for that object can be found here:
    <https://github.com/tim-kos/node-retry#retryoperationoptions>

### Removed

- **CUMULUS-1559**
  - `logToSharedDestination` has been migrated to the Terraform deployment as `log_api_gateway_to_cloudwatch` and will ONLY apply to egress lambdas.
    Due to the differences in the Terraform deployment model, we cannot support a global log subscription toggle for a configurable subset of lambdas.
    However, setting up your own log forwarding for a Lambda with Terraform is fairly simple, as you will only need to add SubscriptionFilters to your Terraform configuration, one per log group.
    See [the Terraform documentation](https://www.terraform.io/docs/providers/aws/r/cloudwatch_log_subscription_filter.html) for details on how to do this.
    An empty FilterPattern ("") will capture all logs in a group.

## [v1.15.0] - 2019-11-04

### BREAKING CHANGES

- **CUMULUS-1644** - When a workflow execution begins or ends, the workflow
  payload is parsed and any new or updated PDRs or granules referenced in that
  workflow are stored to the Cumulus archive. The defined interface says that a
  PDR in `payload.pdr` will be added to the archive, and any granules in
  `payload.granules` will also be added to the archive. In previous releases,
  PDRs found in `meta.pdr` and granules found in `meta.input_granules` were also
  added to the archive. This caused unexpected behavior and has been removed.
  Only PDRs from `payload.pdr` and granules from `payload.granules` will now be
  added to the Cumulus archive.

- **CUMULUS-1449** - Cumulus now uses a universal workflow template when
  starting a workflow that contains general information specific to the
  deployment, but not specific to the workflow. Workflow task configs must be
  defined using AWS step function parameters. As part of this change,
  `CumulusConfig` has been retired and task configs must now be defined under
  the `cma.task_config` key in the Parameters section of a step function
  definition.

  **Migration instructions**:

  NOTE: These instructions require the use of Cumulus Message Adapter v1.1.x+.
  Please ensure you are using a compatible version before attempting to migrate
  workflow configurations. When defining workflow steps, remove any
  `CumulusConfig` section, as shown below:

  ```yaml
  ParsePdr:
    CumulusConfig:
      provider: "{$.meta.provider}"
      bucket: "{$.meta.buckets.internal.name}"
      stack: "{$.meta.stack}"
  ```

  Instead, use AWS Parameters to pass `task_config` for the task directly into
  the Cumulus Message Adapter:

  ```yaml
  ParsePdr:
    Parameters:
      cma:
        event.$: "$"
        task_config:
          provider: "{$.meta.provider}"
          bucket: "{$.meta.buckets.internal.name}"
          stack: "{$.meta.stack}"
  ```

  In this example, the `cma` key is used to pass parameters to the message
  adapter. Using `task_config` in combination with `event.$: '$'` allows the
  message adapter to process `task_config` as the `config` passed to the Cumulus
  task. See `example/workflows/sips.yml` in the core repository for further
  examples of how to set the Parameters.

  Additionally, workflow configurations for the `QueueGranules` and `QueuePdrs`
  tasks need to be updated:

  - `queue-pdrs` config changes:
    - `parsePdrMessageTemplateUri` replaced with `parsePdrWorkflow`, which is
      the workflow name (i.e. top-level name in `config.yml`, e.g. 'ParsePdr').
    - `internalBucket` and `stackName` configs now required to look up
      configuration from the deployment. Brings the task config in line with
      that of `queue-granules`.
  - `queue-granules` config change: `ingestGranuleMessageTemplateUri` replaced
    with `ingestGranuleWorkflow`, which is the workflow name (e.g.
    'IngestGranule').

- **CUMULUS-1396** - **Workflow steps at the beginning and end of a workflow
  using the `SfSnsReport` Lambda have now been deprecated (e.g. `StartStatus`,
  `StopStatus`) and should be removed from your workflow definitions**. These
  steps were used for publishing ingest notifications and have been replaced by
  an implementation using Cloudwatch events for Step Functions to trigger a
  Lambda that publishes ingest notifications. For further detail on how ingest
  notifications are published, see the notes below on **CUMULUS-1394**. For
  examples of how to update your workflow definitions, see our
  [example workflow definitions](https://github.com/nasa/cumulus/blob/master/example/workflows/).

- **CUMULUS-1470**
  - Remove Cumulus-defined ECS service autoscaling, allowing integrators to
    better customize autoscaling to meet their needs. In order to use
    autoscaling with ECS services, appropriate
    `AWS::ApplicationAutoScaling::ScalableTarget`,
    `AWS::ApplicationAutoScaling::ScalingPolicy`, and `AWS::CloudWatch::Alarm`
    resources should be defined in a kes overrides file. See
    [this example](https://github.com/nasa/cumulus/blob/release-1.15.x/example/overrides/app/cloudformation.template.yml)
    for an example.
  - The following config parameters are no longer used:
    - ecs.services.\<NAME\>.minTasks
    - ecs.services.\<NAME\>.maxTasks
    - ecs.services.\<NAME\>.scaleInActivityScheduleTime
    - ecs.services.\<NAME\>.scaleInAdjustmentPercent
    - ecs.services.\<NAME\>.scaleOutActivityScheduleTime
    - ecs.services.\<NAME\>.scaleOutAdjustmentPercent
    - ecs.services.\<NAME\>.activityName

### Added

- **CUMULUS-1100**

  - Added 30-day retention properties to all log groups that were missing those policies.

- **CUMULUS-1396**

  - Added `@cumulus/common/sfnStep`:
    - `LambdaStep` - A class for retrieving and parsing input and output to Lambda steps in AWS Step Functions
    - `ActivityStep` - A class for retrieving and parsing input and output to ECS activity steps in AWS Step Functions

- **CUMULUS-1574**

  - Added `GET /token` endpoint for SAML authorization when cumulus is protected by Launchpad.
    This lets a user retrieve a token by hand that can be presented to the API.

- **CUMULUS-1625**

  - Added `sf_start_rate` variable to the `ingest` Terraform module, equivalent to `sqs_consumer_rate` in the old model, but will not be automatically applied to custom queues as that was.

- **CUMULUS-1513**
  - Added `sqs`-type rule support in the Cumulus API `@cumulus/api`
  - Added `sqsMessageConsumer` lambda which processes messages from the SQS queues configured in the `sqs` rules.

### Changed

- **CUMULUS-1639**

  - Because of
    [S3's Data Consistency Model](https://docs.aws.amazon.com/AmazonS3/latest/dev/Introduction.html#BasicsObjects),
    there may be situations where a GET operation for an object can temporarily
    return a `NoSuchKey` response even if that object _has_ been created. The
    `@cumulus/common/aws.getS3Object()` function will now retry up to 10 times
    if a `NoSuchKey` response is returned by S3. This can behavior can be
    overridden by passing `{ retries: 0 }` as the `retryOptions` argument.

- **CUMULUS-1449**

  - `queue-pdrs` & `queue-granules` config changes. Details in breaking changes section.
  - Cumulus now uses a universal workflow template when starting workflow that contains general information specific to the deployment, but not specific to the workflow.
  - Changed the way workflow configs are defined, from `CumulusConfig` to a `task_config` AWS Parameter.

- **CUMULUS-1452**

  - Changed the default ECS docker storage drive to `devicemapper`

- **CUMULUS-1453**
  - Removed config schema for `@cumulus/sf-sns-report` task
  - Updated `@cumulus/sf-sns-report` to always assume that it is running as an intermediate step in a workflow, not as the first or last step

### Removed

- **CUMULUS-1449**
  - Retired `CumulusConfig` as part of step function definitions, as this is an artifact of the way Kes parses workflow definitions that was not possible to migrate to Terraform. Use AWS Parameters and the `task_config` key instead. See change note above.
  - Removed individual workflow templates.

### Fixed

- **CUMULUS-1620** - Fixed bug where `message_adapter_version` does not correctly inject the CMA

- **CUMULUS-1396** - Updated `@cumulus/common/StepFunctions.getExecutionHistory()` to recursively fetch execution history when `nextToken` is returned in response

- **CUMULUS-1571** - Updated `@cumulus/common/DynamoDb.get()` to throw any errors encountered when trying to get a record and the record does exist

- **CUMULUS-1452**
  - Updated the EC2 initialization scripts to use full volume size for docker storage
  - Changed the default ECS docker storage drive to `devicemapper`

## [v1.14.5] - 2019-12-30 - [BACKPORT]

### Updated

- **CUMULUS-1626**
  - Updates Cumulus to use node10/CMA 1.1.2 for all of its internal lambdas in prep for AWS node 8 EOL

## [v1.14.4] - 2019-10-28

### Fixed

- **CUMULUS-1632** - Pinned `aws-elasticsearch-connector` package in `@cumulus/api` to version `8.1.3`, since `8.2.0` includes breaking changes

## [v1.14.3] - 2019-10-18

### Fixed

- **CUMULUS-1620** - Fixed bug where `message_adapter_version` does not correctly inject the CMA

- **CUMULUS-1572** - A granule is now included in discovery results even when
  none of its files has a matching file type in the associated collection
  configuration. Previously, if all files for a granule were unmatched by a file
  type configuration, the granule was excluded from the discovery results.
  Further, added support for a `boolean` property
  `ignoreFilesConfigForDiscovery`, which controls how a granule's files are
  filtered at discovery time.

## [v1.14.2] - 2019-10-08

### BREAKING CHANGES

Your Cumulus Message Adapter version should be pinned to `v1.0.13` or lower in your `app/config.yml` using `message_adapter_version: v1.0.13` OR you should use the workflow migration steps below to work with CMA v1.1.1+.

- **CUMULUS-1394** - The implementation of the `SfSnsReport` Lambda requires additional environment variables for integration with the new ingest notification SNS topics. Therefore, **you must update the definition of `SfSnsReport` in your `lambdas.yml` like so**:

```yaml
SfSnsReport:
  handler: index.handler
  timeout: 300
  source: node_modules/@cumulus/sf-sns-report/dist
  tables:
    - ExecutionsTable
  envs:
    execution_sns_topic_arn:
      function: Ref
      value: reportExecutionsSns
    granule_sns_topic_arn:
      function: Ref
      value: reportGranulesSns
    pdr_sns_topic_arn:
      function: Ref
      value: reportPdrsSns
```

- **CUMULUS-1447** -
  The newest release of the Cumulus Message Adapter (v1.1.1) requires that parameterized configuration be used for remote message functionality. Once released, Kes will automatically bring in CMA v1.1.1 without additional configuration.

  **Migration instructions**
  Oversized messages are no longer written to S3 automatically. In order to utilize remote messaging functionality, configure a `ReplaceConfig` AWS Step Function parameter on your CMA task:

  ```yaml
  ParsePdr:
    Parameters:
      cma:
        event.$: "$"
        ReplaceConfig:
          FullMessage: true
  ```

  Accepted fields in `ReplaceConfig` include `MaxSize`, `FullMessage`, `Path` and `TargetPath`.
  See https://github.com/nasa/cumulus-message-adapter/blob/master/CONTRACT.md#remote-message-configuration for full details.

  As this change is backward compatible in Cumulus Core, users wishing to utilize the previous version of the CMA may opt to transition to using a CMA lambda layer, or set `message_adapter_version` in their configuration to a version prior to v1.1.0.

### PLEASE NOTE

- **CUMULUS-1394** - Ingest notifications are now provided via 3 separate SNS topics for executions, granules, and PDRs, instead of a single `sftracker` SNS topic. Whereas the `sftracker` SNS topic received a full Cumulus execution message, the new topics all receive generated records for the given object. The new topics are only published to if the given object exists for the current execution. For a given execution/granule/PDR, **two messages will be received by each topic**: one message indicating that ingest is running and another message indicating that ingest has completed or failed. The new SNS topics are:

  - `reportExecutions` - Receives 1 message per execution
  - `reportGranules` - Receives 1 message per granule in an execution
  - `reportPdrs` - Receives 1 message per PDR

### Added

- **CUMULUS-639**

  - Adds SAML JWT and launchpad token authentication to Cumulus API (configurable)
    - **NOTE** to authenticate with Launchpad ensure your launchpad user_id is in the `<prefix>-UsersTable`
    - when Cumulus configured to protect API via Launchpad:
      - New endpoints
        - `GET /saml/login` - starting point for SAML SSO creates the login request url and redirects to the SAML Identity Provider Service (IDP)
        - `POST /saml/auth` - SAML Assertion Consumer Service. POST receiver from SAML IDP. Validates response, logs the user in, and returns a SAML-based JWT.
    - Disabled endpoints
      - `POST /refresh`
      - Changes authorization worklow:
      - `ensureAuthorized` now presumes the bearer token is a JWT and tries to validate. If the token is malformed, it attempts to validate the token against Launchpad. This allows users to bring their own token as described here https://wiki.earthdata.nasa.gov/display/CUMULUS/Cumulus+API+with+Launchpad+Authentication. But it also allows dashboard users to manually authenticate via Launchpad SAML to receive a Launchpad-based JWT.

- **CUMULUS-1394**
  - Added `Granule.generateGranuleRecord()` method to granules model to generate a granule database record from a Cumulus execution message
  - Added `Pdr.generatePdrRecord()` method to PDRs model to generate a granule database record from a Cumulus execution message
  - Added helpers to `@cumulus/common/message`:
    - `getMessageExecutionName()` - Get the execution name from a Cumulus execution message
    - `getMessageStateMachineArn()` - Get the state machine ARN from a Cumulus execution message
    - `getMessageExecutionArn()` - Get the execution ARN for a Cumulus execution message
    - `getMessageGranules()` - Get the granules from a Cumulus execution message, if any.
  - Added `@cumulus/common/cloudwatch-event/isFailedSfStatus()` to determine if a Step Function status from a Cloudwatch event is a failed status

### Changed

- **CUMULUS-1308**

  - HTTP PUT of a Collection, Provider, or Rule via the Cumulus API now
    performs full replacement of the existing object with the object supplied
    in the request payload. Previous behavior was to perform a modification
    (partial update) by merging the existing object with the (possibly partial)
    object in the payload, but this did not conform to the HTTP standard, which
    specifies PATCH as the means for modifications rather than replacements.

- **CUMULUS-1375**

  - Migrate Cumulus from deprecated Elasticsearch JS client to new, supported one in `@cumulus/api`

- **CUMULUS-1485** Update `@cumulus/cmr-client` to return error message from CMR for validation failures.

- **CUMULUS-1394**

  - Renamed `Execution.generateDocFromPayload()` to `Execution.generateRecord()` on executions model. The method generates an execution database record from a Cumulus execution message.

- **CUMULUS-1432**

  - `logs` endpoint takes the level parameter as a string and not a number
  - Elasticsearch term query generation no longer converts numbers to boolean

- **CUMULUS-1447**

  - Consolidated all remote message handling code into @common/aws
  - Update remote message code to handle updated CMA remote message flags
  - Update example SIPS workflows to utilize Parameterized CMA configuration

- **CUMULUS-1448** Refactor workflows that are mutating cumulus_meta to utilize meta field

- **CUMULUS-1451**

  - Elasticsearch cluster setting `auto_create_index` will be set to false. This had been causing issues in the bootstrap lambda on deploy.

- **CUMULUS-1456**
  - `@cumulus/api` endpoints default error handler uses `boom` package to format errors, which is consistent with other API endpoint errors.

### Fixed

- **CUMULUS-1432** `logs` endpoint filter correctly filters logs by level
- **CUMULUS-1484** `useMessageAdapter` now does not set CUMULUS_MESSAGE_ADAPTER_DIR when `true`

### Removed

- **CUMULUS-1394**
  - Removed `sfTracker` SNS topic. Replaced by three new SNS topics for granule, execution, and PDR ingest notifications.
  - Removed unused functions from `@cumulus/common/aws`:
    - `getGranuleS3Params()`
    - `setGranuleStatus()`

## [v1.14.1] - 2019-08-29

### Fixed

- **CUMULUS-1455**

  - CMR token links updated to point to CMR legacy services rather than echo

- **CUMULUS-1211**
  - Errors thrown during granule discovery are no longer swallowed and ignored.
    Rather, errors are propagated to allow for proper error-handling and
    meaningful messaging.

## [v1.14.0] - 2019-08-22

### PLEASE NOTE

- We have encountered transient lambda service errors in our integration testing. Please handle transient service errors following [these guidelines](https://docs.aws.amazon.com/step-functions/latest/dg/bp-lambda-serviceexception.html). The workflows in the `example/workflows` folder have been updated with retries configured for these errors.

- **CUMULUS-799** added additional IAM permissions to support reading CloudWatch and API Gateway, so **you will have to redeploy your IAM stack.**

- **CUMULUS-800** Several items:

  - **Delete existing API Gateway stages**: To allow enabling of API Gateway logging, Cumulus now creates and manages a Stage resource during deployment. Before upgrading Cumulus, it is necessary to delete the API Gateway stages on both the Backend API and the Distribution API. Instructions are included in the documentation under [Delete API Gateway Stages](https://nasa.github.io/cumulus/docs/additional-deployment-options/delete-api-gateway-stages).

  - **Set up account permissions for API Gateway to write to CloudWatch**: In a one time operation for your AWS account, to enable CloudWatch Logs for API Gateway, you must first grant the API Gateway permission to read and write logs to CloudWatch for your account. The `AmazonAPIGatewayPushToCloudWatchLogs` managed policy (with an ARN of `arn:aws:iam::aws:policy/service-role/AmazonAPIGatewayPushToCloudWatchLogs`) has all the required permissions. You can find a simple how to in the documentation under [Enable API Gateway Logging.](https://nasa.github.io/cumulus/docs/additional-deployment-options/enable-gateway-logging-permissions)

  - **Configure API Gateway to write logs to CloudWatch** To enable execution logging for the distribution API set `config.yaml` `apiConfigs.distribution.logApigatewayToCloudwatch` value to `true`. More information [Enable API Gateway Logs](https://nasa.github.io/cumulus/docs/additional-deployment-options/enable-api-logs)

  - **Configure CloudWatch log delivery**: It is possible to deliver CloudWatch API execution and access logs to a cross-account shared AWS::Logs::Destination. An operator does this by adding the key `logToSharedDestination` to the `config.yml` at the default level with a value of a writable log destination. More information in the documentation under [Configure CloudWatch Logs Delivery.](https://nasa.github.io/cumulus/docs/additional-deployment-options/configure-cloudwatch-logs-delivery)

  - **Additional Lambda Logging**: It is now possible to configure any lambda to deliver logs to a shared subscriptions by setting `logToSharedDestination` to the ARN of a writable location (either an AWS::Logs::Destination or a Kinesis Stream) on any lambda config. Documentation for [Lambda Log Subscriptions](https://nasa.github.io/cumulus/docs/additional-deployment-options/additional-lambda-logging)

  - **Configure S3 Server Access Logs**: If you are running Cumulus in an NGAP environment you may [configure S3 Server Access Logs](https://nasa.github.io/cumulus/docs/next/deployment/server_access_logging) to be delivered to a shared bucket where the Metrics Team will ingest the logs into their ELK stack. Contact the Metrics team for permission and location.

- **CUMULUS-1368** The Cumulus distribution API has been deprecated and is being replaced by ASF's Thin Egress App. By default, the distribution API will not deploy. Please follow [the instructions for deploying and configuring Thin Egress](https://nasa.github.io/cumulus/docs/deployment/thin_egress_app).

To instead continue to deploy and use the legacy Cumulus distribution app, add the following to your `config.yml`:

```yaml
deployDistributionApi: true
```

If you deploy with no distribution app your deployment will succeed but you may encounter errors in your workflows, particularly in the `MoveGranule` task.

- **CUMULUS-1418** Users who are packaging the CMA in their Lambdas outside of Cumulus may need to update their Lambda configuration. Please see `BREAKING CHANGES` below for details.

### Added

- **CUMULUS-642**
  - Adds Launchpad as an authentication option for the Cumulus API.
  - Updated deployment documentation and added [instructions to setup Cumulus API Launchpad authentication](https://wiki.earthdata.nasa.gov/display/CUMULUS/Cumulus+API+with+Launchpad+Authentication)
- **CUMULUS-1418**
  - Adds usage docs/testing of lambda layers (introduced in PR1125), updates Core example tasks to use the updated `cumulus-ecs-task` and a CMA layer instead of kes CMA injection.
  - Added Terraform module to publish CMA as layer to user account.
- **PR1125** - Adds `layers` config option to support deploying Lambdas with layers
- **PR1128** - Added `useXRay` config option to enable AWS X-Ray for Lambdas.
- **CUMULUS-1345**
  - Adds new variables to the app deployment under `cmr`.
  - `cmrEnvironment` values are `SIT`, `UAT`, or `OPS` with `UAT` as the default.
  - `cmrLimit` and `cmrPageSize` have been added as configurable options.
- **CUMULUS-1273**
  - Added lambda function EmsProductMetadataReport to generate EMS Product Metadata report
- **CUMULUS-1226**
  - Added API endpoint `elasticsearch/index-from-database` to index to an Elasticsearch index from the database for recovery purposes and `elasticsearch/indices-status` to check the status of Elasticsearch indices via the API.
- **CUMULUS-824**
  - Added new Collection parameter `reportToEms` to configure whether the collection is reported to EMS
- **CUMULUS-1357**
  - Added new BackendApi endpoint `ems` that generates EMS reports.
- **CUMULUS-1241**
  - Added information about queues with maximum execution limits defined to default workflow templates (`meta.queueExecutionLimits`)
- **CUMULUS-1311**
  - Added `@cumulus/common/message` with various message parsing/preparation helpers
- **CUMULUS-812**

  - Added support for limiting the number of concurrent executions started from a queue. [See the data cookbook](https://nasa.github.io/cumulus/docs/data-cookbooks/throttling-queued-executions) for more information.

- **CUMULUS-1337**

  - Adds `cumulus.stackName` value to the `instanceMetadata` endpoint.

- **CUMULUS-1368**

  - Added `cmrGranuleUrlType` to the `@cumulus/move-granules` task. This determines what kind of links go in the CMR files. The options are `distribution`, `s3`, or `none`, with the default being distribution. If there is no distribution API being used with Cumulus, you must set the value to `s3` or `none`.

- Added `packages/s3-replicator` Terraform module to allow same-region s3 replication to metrics bucket.

- **CUMULUS-1392**

  - Added `tf-modules/report-granules` Terraform module which processes granule ingest notifications received via SNS and stores granule data to a database. The module includes:
    - SNS topic for publishing granule ingest notifications
    - Lambda to process granule notifications and store data
    - IAM permissions for the Lambda
    - Subscription for the Lambda to the SNS topic

- **CUMULUS-1393**

  - Added `tf-modules/report-pdrs` Terraform module which processes PDR ingest notifications received via SNS and stores PDR data to a database. The module includes:
    - SNS topic for publishing PDR ingest notifications
    - Lambda to process PDR notifications and store data
    - IAM permissions for the Lambda
    - Subscription for the Lambda to the SNS topic
  - Added unit tests for `@cumulus/api/models/pdrs.createPdrFromSns()`

- **CUMULUS-1400**

  - Added `tf-modules/report-executions` Terraform module which processes workflow execution information received via SNS and stores it to a database. The module includes:
    - SNS topic for publishing execution data
    - Lambda to process and store execution data
    - IAM permissions for the Lambda
    - Subscription for the Lambda to the SNS topic
  - Added `@cumulus/common/sns-event` which contains helpers for SNS events:
    - `isSnsEvent()` returns true if event is from SNS
    - `getSnsEventMessage()` extracts and parses the message from an SNS event
    - `getSnsEventMessageObject()` extracts and parses message object from an SNS event
  - Added `@cumulus/common/cloudwatch-event` which contains helpers for Cloudwatch events:
    - `isSfExecutionEvent()` returns true if event is from Step Functions
    - `isTerminalSfStatus()` determines if a Step Function status from a Cloudwatch event is a terminal status
    - `getSfEventStatus()` gets the Step Function status from a Cloudwatch event
    - `getSfEventDetailValue()` extracts a Step Function event detail field from a Cloudwatch event
    - `getSfEventMessageObject()` extracts and parses Step Function detail object from a Cloudwatch event

- **CUMULUS-1429**

  - Added `tf-modules/data-persistence` Terraform module which includes resources for data persistence in Cumulus:
    - DynamoDB tables
    - Elasticsearch with optional support for VPC
    - Cloudwatch alarm for number of Elasticsearch nodes

- **CUMULUS-1379** CMR Launchpad Authentication
  - Added `launchpad` configuration to `@cumulus/deployment/app/config.yml`, and cloudformation templates, workflow message, lambda configuration, api endpoint configuration
  - Added `@cumulus/common/LaunchpadToken` and `@cumulus/common/launchpad` to provide methods to get token and validate token
  - Updated lambdas to use Launchpad token for CMR actions (ingest and delete granules)
  - Updated deployment documentation and added [instructions to setup CMR client for Launchpad authentication](https://wiki.earthdata.nasa.gov/display/CUMULUS/CMR+Launchpad+Authentication)

## Changed

- **CUMULUS-1232**

  - Added retries to update `@cumulus/cmr-client` `updateToken()`

- **CUMULUS-1245 CUMULUS-795**

  - Added additional `ems` configuration parameters for sending the ingest reports to EMS
  - Added functionality to send daily ingest reports to EMS

- **CUMULUS-1241**

  - Removed the concept of "priority levels" and added ability to define a number of maximum concurrent executions per SQS queue
  - Changed mapping of Cumulus message properties for the `sqs2sfThrottle` lambda:
    - Queue name is read from `cumulus_meta.queueName`
    - Maximum executions for the queue is read from `meta.queueExecutionLimits[queueName]`, where `queueName` is `cumulus_meta.queueName`
  - Changed `sfSemaphoreDown` lambda to only attempt decrementing semaphores when:
    - the message is for a completed/failed/aborted/timed out workflow AND
    - `cumulus_meta.queueName` exists on the Cumulus message AND
    - An entry for the queue name (`cumulus_meta.queueName`) exists in the the object `meta.queueExecutionLimits` on the Cumulus message

- **CUMULUS-1338**

  - Updated `sfSemaphoreDown` lambda to be triggered via AWS Step Function Cloudwatch events instead of subscription to `sfTracker` SNS topic

- **CUMULUS-1311**

  - Updated `@cumulus/queue-granules` to set `cumulus_meta.queueName` for queued execution messages
  - Updated `@cumulus/queue-pdrs` to set `cumulus_meta.queueName` for queued execution messages
  - Updated `sqs2sfThrottle` lambda to immediately decrement queue semaphore value if dispatching Step Function execution throws an error

- **CUMULUS-1362**

  - Granule `processingStartTime` and `processingEndTime` will be set to the execution start time and end time respectively when there is no sync granule or post to cmr task present in the workflow

- **CUMULUS-1400**
  - Deprecated `@cumulus/ingest/aws/getExecutionArn`. Use `@cumulus/common/aws/getExecutionArn` instead.

### Fixed

- **CUMULUS-1439**

  - Fix bug with rule.logEventArn deletion on Kinesis rule update and fix unit test to verify

- **CUMULUS-796**

  - Added production information (collection ShortName and Version, granuleId) to EMS distribution report
  - Added functionality to send daily distribution reports to EMS

- **CUMULUS-1319**

  - Fixed a bug where granule ingest times were not being stored to the database

- **CUMULUS-1356**

  - The `Collection` model's `delete` method now _removes_ the specified item
    from the collection config store that was inserted by the `create` method.
    Previously, this behavior was missing.

- **CUMULUS-1374**
  - Addressed audit concerns (https://www.npmjs.com/advisories/782) in api package

### BREAKING CHANGES

### Changed

- **CUMULUS-1418**
  - Adding a default `cmaDir` key to configuration will cause `CUMULUS_MESSAGE_ADAPTER_DIR` to be set by default to `/opt` for any Lambda not setting `useCma` to true, or explicitly setting the CMA environment variable. In lambdas that package the CMA independently of the Cumulus packaging. Lambdas manually packaging the CMA should have their Lambda configuration updated to set the CMA path, or alternately if not using the CMA as a Lambda layer in this deployment set `cmaDir` to `./cumulus-message-adapter`.

### Removed

- **CUMULUS-1337**

  - Removes the S3 Access Metrics package added in CUMULUS-799

- **PR1130**
  - Removed code deprecated since v1.11.1:
    - Removed `@cumulus/common/step-functions`. Use `@cumulus/common/StepFunctions` instead.
    - Removed `@cumulus/api/lib/testUtils.fakeFilesFactory`. Use `@cumulus/api/lib/testUtils.fakeFileFactory` instead.
    - Removed `@cumulus/cmrjs/cmr` functions: `searchConcept`, `ingestConcept`, `deleteConcept`. Use the functions in `@cumulus/cmr-client` instead.
    - Removed `@cumulus/ingest/aws.getExecutionHistory`. Use `@cumulus/common/StepFunctions.getExecutionHistory` instead.

## [v1.13.5] - 2019-08-29 - [BACKPORT]

### Fixed

- **CUMULUS-1455** - CMR token links updated to point to CMR legacy services rather than echo

## [v1.13.4] - 2019-07-29

- **CUMULUS-1411** - Fix deployment issue when using a template override

## [v1.13.3] - 2019-07-26

- **CUMULUS-1345** Full backport of CUMULUS-1345 features - Adds new variables to the app deployment under `cmr`.
  - `cmrEnvironment` values are `SIT`, `UAT`, or `OPS` with `UAT` as the default.
  - `cmrLimit` and `cmrPageSize` have been added as configurable options.

## [v1.13.2] - 2019-07-25

- Re-release of v1.13.1 to fix broken npm packages.

## [v1.13.1] - 2019-07-22

- **CUMULUS-1374** - Resolve audit compliance with lodash version for api package subdependency
- **CUMULUS-1412** - Resolve audit compliance with googleapi package
- **CUMULUS-1345** - Backported CMR environment setting in getUrl to address immediate user need. CMR_ENVIRONMENT can now be used to set the CMR environment to OPS/SIT

## [v1.13.0] - 2019-5-20

### PLEASE NOTE

**CUMULUS-802** added some additional IAM permissions to support ECS autoscaling, so **you will have to redeploy your IAM stack.**
As a result of the changes for **CUMULUS-1193**, **CUMULUS-1264**, and **CUMULUS-1310**, **you must delete your existing stacks (except IAM) before deploying this version of Cumulus.**
If running Cumulus within a VPC and extended downtime is acceptable, we recommend doing this at the end of the day to allow AWS backend resources and network interfaces to be cleaned up overnight.

### BREAKING CHANGES

- **CUMULUS-1228**

  - The default AMI used by ECS instances is now an NGAP-compliant AMI. This
    will be a breaking change for non-NGAP deployments. If you do not deploy to
    NGAP, you will need to find the AMI ID of the
    [most recent Amazon ECS-optimized AMI](https://docs.aws.amazon.com/AmazonECS/latest/developerguide/ecs-optimized_AMI.html),
    and set the `ecs.amiid` property in your config. Instructions for finding
    the most recent NGAP AMI can be found using
    [these instructions](https://wiki.earthdata.nasa.gov/display/ESKB/Select+an+NGAP+Created+AMI).

- **CUMULUS-1310**

  - Database resources (DynamoDB, ElasticSearch) have been moved to an independent `db` stack.
    Migrations for this version will need to be user-managed. (e.g. [elasticsearch](https://docs.aws.amazon.com/elasticsearch-service/latest/developerguide/es-version-migration.html#snapshot-based-migration) and [dynamoDB](https://docs.aws.amazon.com/datapipeline/latest/DeveloperGuide/dp-template-exports3toddb.html)).
    Order of stack deployment is `iam` -> `db` -> `app`.
  - All stacks can now be deployed using a single `config.yml` file, i.e.: `kes cf deploy --kes-folder app --template node_modules/@cumulus/deployment/[iam|db|app] [...]`
    Backwards-compatible. For development, please re-run `npm run bootstrap` to build new `kes` overrides.
    Deployment docs have been updated to show how to deploy a single-config Cumulus instance.
  - `params` have been moved: Nest `params` fields under `app`, `db` or `iam` to override all Parameters for a particular stack's cloudformation template. Backwards-compatible with multi-config setups.
  - `stackName` and `stackNameNoDash` have been retired. Use `prefix` and `prefixNoDash` instead.
  - The `iams` section in `app/config.yml` IAM roles has been deprecated as a user-facing parameter,
    _unless_ your IAM role ARNs do not match the convention shown in `@cumulus/deployment/app/config.yml`
  - The `vpc.securityGroup` will need to be set with a pre-existing security group ID to use Cumulus in a VPC. Must allow inbound HTTP(S) (Port 443).

- **CUMULUS-1212**

  - `@cumulus/post-to-cmr` will now fail if any granules being processed are missing a metadata file. You can set the new config option `skipMetaCheck` to `true` to pass post-to-cmr without a metadata file.

- **CUMULUS-1232**

  - `@cumulus/sync-granule` will no longer silently pass if no checksum data is provided. It will use input
    from the granule object to:
    - Verify checksum if `checksumType` and `checksumValue` are in the file record OR a checksum file is provided
      (throws `InvalidChecksum` on fail), else log warning that no checksum is available.
    - Then, verify synced S3 file size if `file.size` is in the file record (throws `UnexpectedFileSize` on fail),
      else log warning that no file size is available.
    - Pass the step.

- **CUMULUS-1264**

  - The Cloudformation templating and deployment configuration has been substantially refactored.
    - `CumulusApiDefault` nested stack resource has been renamed to `CumulusApiDistribution`
    - `CumulusApiV1` nested stack resource has been renamed to `CumulusApiBackend`
  - The `urs: true` config option for when defining your lambdas (e.g. in `lambdas.yml`) has been deprecated. There are two new options to replace it:
    - `urs_redirect: 'token'`: This will expose a `TOKEN_REDIRECT_ENDPOINT` environment variable to your lambda that references the `/token` endpoint on the Cumulus backend API
    - `urs_redirect: 'distribution'`: This will expose a `DISTRIBUTION_REDIRECT_ENDPOINT` environment variable to your lambda that references the `/redirect` endpoint on the Cumulus distribution API

- **CUMULUS-1193**

  - The elasticsearch instance is moved behind the VPC.
  - Your account will need an Elasticsearch Service Linked role. This is a one-time setup for the account. You can follow the instructions to use the AWS console or AWS CLI [here](https://docs.aws.amazon.com/IAM/latest/UserGuide/using-service-linked-roles.html) or use the following AWS CLI command: `aws iam create-service-linked-role --aws-service-name es.amazonaws.com`

- **CUMULUS-802**

  - ECS `maxInstances` must be greater than `minInstances`. If you use defaults, no change is required.

- **CUMULUS-1269**
  - Brought Cumulus data models in line with CNM JSON schema:
    - Renamed file object `fileType` field to `type`
    - Renamed file object `fileSize` field to `size`
    - Renamed file object `checksumValue` field to `checksum` where not already done.
    - Added `ancillary` and `linkage` type support to file objects.

### Added

- **CUMULUS-799**

  - Added an S3 Access Metrics package which will take S3 Server Access Logs and
    write access metrics to CloudWatch

- **CUMULUS-1242** - Added `sqs2sfThrottle` lambda. The lambda reads SQS messages for queued executions and uses semaphores to only start new executions if the maximum number of executions defined for the priority key (`cumulus_meta.priorityKey`) has not been reached. Any SQS messages that are read but not used to start executions remain in the queue.

- **CUMULUS-1240**

  - Added `sfSemaphoreDown` lambda. This lambda receives SNS messages and for each message it decrements the semaphore used to track the number of running executions if:
    - the message is for a completed/failed workflow AND
    - the message contains a level of priority (`cumulus_meta.priorityKey`)
  - Added `sfSemaphoreDown` lambda as a subscriber to the `sfTracker` SNS topic

- **CUMULUS-1265**

  - Added `apiConfigs` configuration option to configure API Gateway to be private
  - All internal lambdas configured to run inside the VPC by default
  - Removed references to `NoVpc` lambdas from documentation and `example` folder.

- **CUMULUS-802**
  - Adds autoscaling of ECS clusters
  - Adds autoscaling of ECS services that are handling StepFunction activities

## Changed

- Updated `@cumulus/ingest/http/httpMixin.list()` to trim trailing spaces on discovered filenames

- **CUMULUS-1310**

  - Database resources (DynamoDB, ElasticSearch) have been moved to an independent `db` stack.
    This will enable future updates to avoid affecting database resources or requiring migrations.
    Migrations for this version will need to be user-managed.
    (e.g. [elasticsearch](https://docs.aws.amazon.com/elasticsearch-service/latest/developerguide/es-version-migration.html#snapshot-based-migration) and [dynamoDB](https://docs.aws.amazon.com/datapipeline/latest/DeveloperGuide/dp-template-exports3toddb.html)).
    Order of stack deployment is `iam` -> `db` -> `app`.
  - All stacks can now be deployed using a single `config.yml` file, i.e.: `kes cf deploy --kes-folder app --template node_modules/@cumulus/deployment/[iam|db|app] [...]`
    Backwards-compatible. Please re-run `npm run bootstrap` to build new `kes` overrides.
    Deployment docs have been updated to show how to deploy a single-config Cumulus instance.
  - `params` fields should now be nested under the stack key (i.e. `app`, `db` or `iam`) to provide Parameters for a particular stack's cloudformation template,
    for use with single-config instances. Keys _must_ match the name of the deployment package folder (`app`, `db`, or `iam`).
    Backwards-compatible with multi-config setups.
  - `stackName` and `stackNameNoDash` have been retired as user-facing config parameters. Use `prefix` and `prefixNoDash` instead.
    This will be used to create stack names for all stacks in a single-config use case.
    `stackName` may still be used as an override in multi-config usage, although this is discouraged.
    Warning: overriding the `db` stack's `stackName` will require you to set `dbStackName` in your `app/config.yml`.
    This parameter is required to fetch outputs from the `db` stack to reference in the `app` stack.
  - The `iams` section in `app/config.yml` IAM roles has been retired as a user-facing parameter,
    _unless_ your IAM role ARNs do not match the convention shown in `@cumulus/deployment/app/config.yml`
    In that case, overriding `iams` in your own config is recommended.
  - `iam` and `db` `cloudformation.yml` file names will have respective prefixes (e.g `iam.cloudformation.yml`).
  - Cumulus will now only attempt to create reconciliation reports for buckets of the `private`, `public` and `protected` types.
  - Cumulus will no longer set up its own security group.
    To pass a pre-existing security group for in-VPC deployments as a parameter to the Cumulus template, populate `vpc.securityGroup` in `config.yml`.
    This security group must allow inbound HTTP(S) traffic (Port 443). SSH traffic (Port 22) must be permitted for SSH access to ECS instances.
  - Deployment docs have been updated with examples for the new deployment model.

- **CUMULUS-1236**

  - Moves access to public files behind the distribution endpoint. Authentication is not required, but direct http access has been disallowed.

- **CUMULUS-1223**

  - Adds unauthenticated access for public bucket files to the Distribution API. Public files should be requested the same way as protected files, but for public files a redirect to a self-signed S3 URL will happen without requiring authentication with Earthdata login.

- **CUMULUS-1232**

  - Unifies duplicate handling in `ingest/granule.handleDuplicateFile` for maintainability.
  - Changed `ingest/granule.ingestFile` and `move-granules/index.moveFileRequest` to use new function.
  - Moved file versioning code to `ingest/granule.moveGranuleFileWithVersioning`
  - `ingest/granule.verifyFile` now also tests `file.size` for verification if it is in the file record and throws
    `UnexpectedFileSize` error for file size not matching input.
  - `ingest/granule.verifyFile` logs warnings if checksum and/or file size are not available.

- **CUMULUS-1193**

  - Moved reindex CLI functionality to an API endpoint. See [API docs](https://nasa.github.io/cumulus-api/#elasticsearch-1)

- **CUMULUS-1207**
  - No longer disable lambda event source mappings when disabling a rule

### Fixed

- Updated Lerna publish script so that published Cumulus packages will pin their dependencies on other Cumulus packages to exact versions (e.g. `1.12.1` instead of `^1.12.1`)

- **CUMULUS-1203**

  - Fixes IAM template's use of intrinsic functions such that IAM template overrides now work with kes

- **CUMULUS-1268**
  - Deployment will not fail if there are no ES alarms or ECS services

## [v1.12.1] - 2019-4-8

## [v1.12.0] - 2019-4-4

Note: There was an issue publishing 1.12.0. Upgrade to 1.12.1.

### BREAKING CHANGES

- **CUMULUS-1139**

  - `granule.applyWorkflow` uses the new-style granule record as input to workflows.

- **CUMULUS-1171**

  - Fixed provider handling in the API to make it consistent between protocols.
    NOTE: This is a breaking change. When applying this upgrade, users will need to:
    1. Disable all workflow rules
    2. Update any `http` or `https` providers so that the host field only
       contains a valid hostname or IP address, and the port field contains the
       provider port.
    3. Perform the deployment
    4. Re-enable workflow rules

- **CUMULUS-1176**:

  - `@cumulus/move-granules` input expectations have changed. `@cumulus/files-to-granules` is a new intermediate task to perform input translation in the old style.
    See the Added and Changed sections of this release changelog for more information.

- **CUMULUS-670**

  - The behavior of ParsePDR and related code has changed in this release. PDRs with FILE_TYPEs that do not conform to the PDR ICD (+ TGZ) (https://cdn.earthdata.nasa.gov/conduit/upload/6376/ESDS-RFC-030v1.0.pdf) will fail to parse.

- **CUMULUS-1208**
  - The granule object input to `@cumulus/queue-granules` will now be added to ingest workflow messages **as is**. In practice, this means that if you are using `@cumulus/queue-granules` to trigger ingest workflows and your granule objects input have invalid properties, then your ingest workflows will fail due to schema validation errors.

### Added

- **CUMULUS-777**
  - Added new cookbook entry on configuring Cumulus to track ancillary files.
- **CUMULUS-1183**
  - Kes overrides will now abort with a warning if a workflow step is configured without a corresponding
    lambda configuration
- **CUMULUS-1223**

  - Adds convenience function `@cumulus/common/bucketsConfigJsonObject` for fetching stack's bucket configuration as an object.

- **CUMULUS-853**
  - Updated FakeProcessing example lambda to include option to generate fake browse
  - Added feature documentation for ancillary metadata export, a new cookbook entry describing a workflow with ancillary metadata generation(browse), and related task definition documentation
- **CUMULUS-805**
  - Added a CloudWatch alarm to check running ElasticSearch instances, and a CloudWatch dashboard to view the health of ElasticSearch
  - Specify `AWS_REGION` in `.env` to be used by deployment script
- **CUMULUS-803**
  - Added CloudWatch alarms to check running tasks of each ECS service, and add the alarms to CloudWatch dashboard
- **CUMULUS-670**
  - Added Ancillary Metadata Export feature (see https://nasa.github.io/cumulus/docs/features/ancillary_metadata for more information)
  - Added new Collection file parameter "fileType" that allows configuration of workflow granule file fileType
- **CUMULUS-1184** - Added kes logging output to ensure we always see the state machine reference before failures due to configuration
- **CUMULUS-1105** - Added a dashboard endpoint to serve the dashboard from an S3 bucket
- **CUMULUS-1199** - Moves `s3credentials` endpoint from the backend to the distribution API.
- **CUMULUS-666**
  - Added `@api/endpoints/s3credentials` to allow EarthData Login authorized users to retrieve temporary security credentials for same-region direct S3 access.
- **CUMULUS-671**
  - Added `@packages/integration-tests/api/distribution/getDistributionApiS3SignedUrl()` to return the S3 signed URL for a file protected by the distribution API
- **CUMULUS-672**
  - Added `cmrMetadataFormat` and `cmrConceptId` to output for individual granules from `@cumulus/post-to-cmr`. `cmrMetadataFormat` will be read from the `cmrMetadataFormat` generated for each granule in `@cumulus/cmrjs/publish2CMR()`
  - Added helpers to `@packages/integration-tests/api/distribution`:
    - `getDistributionApiFileStream()` returns a stream to download files protected by the distribution API
    - `getDistributionFileUrl()` constructs URLs for requesting files from the distribution API
- **CUMULUS-1185** `@cumulus/api/models/Granule.removeGranuleFromCmrByGranule` to replace `@cumulus/api/models/Granule.removeGranuleFromCmr` and use the Granule UR from the CMR metadata to remove the granule from CMR

- **CUMULUS-1101**

  - Added new `@cumulus/checksum` package. This package provides functions to calculate and validate checksums.
  - Added new checksumming functions to `@cumulus/common/aws`: `calculateS3ObjectChecksum` and `validateS3ObjectChecksum`, which depend on the `checksum` package.

- CUMULUS-1171

  - Added `@cumulus/common` API documentation to `packages/common/docs/API.md`
  - Added an `npm run build-docs` task to `@cumulus/common`
  - Added `@cumulus/common/string#isValidHostname()`
  - Added `@cumulus/common/string#match()`
  - Added `@cumulus/common/string#matches()`
  - Added `@cumulus/common/string#toLower()`
  - Added `@cumulus/common/string#toUpper()`
  - Added `@cumulus/common/URLUtils#buildURL()`
  - Added `@cumulus/common/util#isNil()`
  - Added `@cumulus/common/util#isNull()`
  - Added `@cumulus/common/util#isUndefined()`
  - Added `@cumulus/common/util#negate()`

- **CUMULUS-1176**

  - Added new `@cumulus/files-to-granules` task to handle converting file array output from `cumulus-process` tasks into granule objects.
    Allows simplification of `@cumulus/move-granules` and `@cumulus/post-to-cmr`, see Changed section for more details.

- CUMULUS-1151 Compare the granule holdings in CMR with Cumulus' internal data store
- CUMULUS-1152 Compare the granule file holdings in CMR with Cumulus' internal data store

### Changed

- **CUMULUS-1216** - Updated `@cumulus/ingest/granule/ingestFile` to download files to expected staging location.
- **CUMULUS-1208** - Updated `@cumulus/ingest/queue/enqueueGranuleIngestMessage()` to not transform granule object passed to it when building an ingest message
- **CUMULUS-1198** - `@cumulus/ingest` no longer enforces any expectations about whether `provider_path` contains a leading slash or not.
- **CUMULUS-1170**
  - Update scripts and docs to use `npm` instead of `yarn`
  - Use `package-lock.json` files to ensure matching versions of npm packages
  - Update CI builds to use `npm ci` instead of `npm install`
- **CUMULUS-670**
  - Updated ParsePDR task to read standard PDR types+ (+ tgz as an external customer requirement) and add a fileType to granule-files on Granule discovery
  - Updated ParsePDR to fail if unrecognized type is used
  - Updated all relevant task schemas to include granule->files->filetype as a string value
  - Updated tests/test fixtures to include the fileType in the step function/task inputs and output validations as needed
  - Updated MoveGranules task to handle incoming configuration with new "fileType" values and to add them as appropriate to the lambda output.
  - Updated DiscoverGranules step/related workflows to read new Collection file parameter fileType that will map a discovered file to a workflow fileType
  - Updated CNM parser to add the fileType to the defined granule file fileType on ingest and updated integration tests to verify/validate that behavior
  - Updated generateEcho10XMLString in cmr-utils.js to use a map/related library to ensure order as CMR requires ordering for their online resources.
  - Updated post-to-cmr task to appropriately export CNM filetypes to CMR in echo10/UMM exports
- **CUMULUS-1139** - Granules stored in the API contain a `files` property. That schema has been greatly
  simplified and now better matches the CNM format.
  - The `name` property has been renamed to `fileName`.
  - The `filepath` property has been renamed to `key`.
  - The `checksumValue` property has been renamed to `checksum`.
  - The `path` property has been removed.
  - The `url_path` property has been removed.
  - The `filename` property (which contained an `s3://` URL) has been removed, and the `bucket`
    and `key` properties should be used instead. Any requests sent to the API containing a `granule.files[].filename`
    property will be rejected, and any responses coming back from the API will not contain that
    `filename` property.
  - A `source` property has been added, which is a URL indicating the original source of the file.
  - `@cumulus/ingest/granule.moveGranuleFiles()` no longer includes a `filename` field in its
    output. The `bucket` and `key` fields should be used instead.
- **CUMULUS-672**

  - Changed `@cumulus/integration-tests/api/EarthdataLogin.getEarthdataLoginRedirectResponse` to `@cumulus/integration-tests/api/EarthdataLogin.getEarthdataAccessToken`. The new function returns an access response from Earthdata login, if successful.
  - `@cumulus/integration-tests/cmr/getOnlineResources` now accepts an object of options, including `cmrMetadataFormat`. Based on the `cmrMetadataFormat`, the function will correctly retrieve the online resources for each metadata format (ECHO10, UMM-G)

- **CUMULUS-1101**

  - Moved `@cumulus/common/file/getFileChecksumFromStream` into `@cumulus/checksum`, and renamed it to `generateChecksumFromStream`.
    This is a breaking change for users relying on `@cumulus/common/file/getFileChecksumFromStream`.
  - Refactored `@cumulus/ingest/Granule` to depend on new `common/aws` checksum functions and remove significantly present checksumming code.
    - Deprecated `@cumulus/ingest/granule.validateChecksum`. Replaced with `@cumulus/ingest/granule.verifyFile`.
    - Renamed `granule.getChecksumFromFile` to `granule.retrieveSuppliedFileChecksumInformation` to be more accurate.
  - Deprecated `@cumulus/common/aws.checksumS3Objects`. Use `@cumulus/common/aws.calculateS3ObjectChecksum` instead.

- CUMULUS-1171

  - Fixed provider handling in the API to make it consistent between protocols.
    Before this change, FTP providers were configured using the `host` and
    `port` properties. HTTP providers ignored `port` and `protocol`, and stored
    an entire URL in the `host` property. Updated the API to only accept valid
    hostnames or IP addresses in the `provider.host` field. Updated ingest code
    to properly build HTTP and HTTPS URLs from `provider.protocol`,
    `provider.host`, and `provider.port`.
  - The default provider port was being set to 21, no matter what protocol was
    being used. Removed that default.

- **CUMULUS-1176**

  - `@cumulus/move-granules` breaking change:
    Input to `move-granules` is now expected to be in the form of a granules object (i.e. `{ granules: [ { ... }, { ... } ] }`);
    For backwards compatibility with array-of-files outputs from processing steps, use the new `@cumulus/files-to-granules` task as an intermediate step.
    This task will perform the input translation. This change allows `move-granules` to be simpler and behave more predictably.
    `config.granuleIdExtraction` and `config.input_granules` are no longer needed/used by `move-granules`.
  - `@cumulus/post-to-cmr`: `config.granuleIdExtraction` is no longer needed/used by `post-to-cmr`.

- CUMULUS-1174
  - Better error message and stacktrace for S3KeyPairProvider error reporting.

### Fixed

- **CUMULUS-1218** Reconciliation report will now scan only completed granules.
- `@cumulus/api` files and granules were not getting indexed correctly because files indexing was failing in `db-indexer`
- `@cumulus/deployment` A bug in the Cloudformation template was preventing the API from being able to be launched in a VPC, updated the IAM template to give the permissions to be able to run the API in a VPC

### Deprecated

- `@cumulus/api/models/Granule.removeGranuleFromCmr`, instead use `@cumulus/api/models/Granule.removeGranuleFromCmrByGranule`
- `@cumulus/ingest/granule.validateChecksum`, instead use `@cumulus/ingest/granule.verifyFile`
- `@cumulus/common/aws.checksumS3Objects`, instead use `@cumulus/common/aws.calculateS3ObjectChecksum`
- `@cumulus/cmrjs`: `getGranuleId` and `getCmrFiles` are deprecated due to changes in input handling.

## [v1.11.3] - 2019-3-5

### Added

- **CUMULUS-1187** - Added `@cumulus/ingest/granule/duplicateHandlingType()` to determine how duplicate files should be handled in an ingest workflow

### Fixed

- **CUMULUS-1187** - workflows not respecting the duplicate handling value specified in the collection
- Removed refreshToken schema requirement for OAuth

## [v1.11.2] - 2019-2-15

### Added

- CUMULUS-1169
  - Added a `@cumulus/common/StepFunctions` module. It contains functions for querying the AWS
    StepFunctions API. These functions have the ability to retry when a ThrottlingException occurs.
  - Added `@cumulus/common/aws.retryOnThrottlingException()`, which will wrap a function in code to
    retry on ThrottlingExceptions.
  - Added `@cumulus/common/test-utils.throttleOnce()`, which will cause a function to return a
    ThrottlingException the first time it is called, then return its normal result after that.
- CUMULUS-1103 Compare the collection holdings in CMR with Cumulus' internal data store
- CUMULUS-1099 Add support for UMMG JSON metadata versions > 1.4.
  - If a version is found in the metadata object, that version is used for processing and publishing to CMR otherwise, version 1.4 is assumed.
- CUMULUS-678
  - Added support for UMMG json v1.4 metadata files.
    `reconcileCMRMetadata` added to `@cumulus/cmrjs` to update metadata record with new file locations.
    `@cumulus/common/errors` adds two new error types `CMRMetaFileNotFound` and `InvalidArgument`.
    `@cumulus/common/test-utils` adds new function `randomId` to create a random string with id to help in debugging.
    `@cumulus/common/BucketsConfig` adds a new helper class `BucketsConfig` for working with bucket stack configuration and bucket names.
    `@cumulus/common/aws` adds new function `s3PutObjectTagging` as a convenience for the aws [s3().putObjectTagging](https://docs.aws.amazon.com/AWSJavaScriptSDK/latest/AWS/S3.html#putObjectTagging-property) function.
    `@cumulus/cmrjs` Adds: - `isCMRFile` - Identify an echo10(xml) or UMMG(json) metadata file. - `metadataObjectFromCMRFile` Read and parse CMR XML file from s3. - `updateCMRMetadata` Modify a cmr metadata (xml/json) file with updated information. - `publish2CMR` Posts XML or UMMG CMR data to CMR service. - `reconcileCMRMetadata` Reconciles cmr metadata file after a file moves.
- Adds some ECS and other permissions to StepRole to enable running ECS tasks from a workflow
- Added Apache logs to cumulus api and distribution lambdas
- **CUMULUS-1119** - Added `@cumulus/integration-tests/api/EarthdataLogin.getEarthdataLoginRedirectResponse` helper for integration tests to handle login with Earthdata and to return response from redirect to Cumulus API
- **CUMULUS-673** Added `@cumulus/common/file/getFileChecksumFromStream` to get file checksum from a readable stream

### Fixed

- CUMULUS-1123
  - Cloudformation template overrides now work as expected

### Changed

- CUMULUS-1169
  - Deprecated the `@cumulus/common/step-functions` module.
  - Updated code that queries the StepFunctions API to use the retry-enabled functions from
    `@cumulus/common/StepFunctions`
- CUMULUS-1121
  - Schema validation is now strongly enforced when writing to the database.
    Additional properties are not allowed and will result in a validation error.
- CUMULUS-678
  `tasks/move-granules` simplified and refactored to use functionality from cmrjs.
  `ingest/granules.moveGranuleFiles` now just moves granule files and returns a list of the updated files. Updating metadata now handled by `@cumulus/cmrjs/reconcileCMRMetadata`.
  `move-granules.updateGranuleMetadata` refactored and bugs fixed in the case of a file matching multiple collection.files.regexps.
  `getCmrXmlFiles` simplified and now only returns an object with the cmrfilename and the granuleId.
  `@cumulus/test-processing` - test processing task updated to generate UMM-G metadata

- CUMULUS-1043

  - `@cumulus/api` now uses [express](http://expressjs.com/) as the API engine.
  - All `@cumulus/api` endpoints on ApiGateway are consolidated to a single endpoint the uses `{proxy+}` definition.
  - All files under `packages/api/endpoints` along with associated tests are updated to support express's request and response objects.
  - Replaced environment variables `internal`, `bucket` and `systemBucket` with `system_bucket`.
  - Update `@cumulus/integration-tests` to work with updated cumulus-api express endpoints

- `@cumulus/integration-tests` - `buildAndExecuteWorkflow` and `buildWorkflow` updated to take a `meta` param to allow for additional fields to be added to the workflow `meta`

- **CUMULUS-1049** Updated `Retrieve Execution Status API` in `@cumulus/api`: If the execution doesn't exist in Step Function API, Cumulus API returns the execution status information from the database.

- **CUMULUS-1119**
  - Renamed `DISTRIBUTION_URL` environment variable to `DISTRIBUTION_ENDPOINT`
  - Renamed `DEPLOYMENT_ENDPOINT` environment variable to `DISTRIBUTION_REDIRECT_ENDPOINT`
  - Renamed `API_ENDPOINT` environment variable to `TOKEN_REDIRECT_ENDPOINT`

### Removed

- Functions deprecated before 1.11.0:
  - @cumulus/api/models/base: static Manager.createTable() and static Manager.deleteTable()
  - @cumulus/ingest/aws/S3
  - @cumulus/ingest/aws/StepFunction.getExecution()
  - @cumulus/ingest/aws/StepFunction.pullEvent()
  - @cumulus/ingest/consumer.Consume
  - @cumulus/ingest/granule/Ingest.getBucket()

### Deprecated

`@cmrjs/ingestConcept`, instead use the CMR object methods. `@cmrjs/CMR.ingestGranule` or `@cmrjs/CMR.ingestCollection`
`@cmrjs/searchConcept`, instead use the CMR object methods. `@cmrjs/CMR.searchGranules` or `@cmrjs/CMR.searchCollections`
`@cmrjs/deleteConcept`, instead use the CMR object methods. `@cmrjs/CMR.deleteGranule` or `@cmrjs/CMR.deleteCollection`

## [v1.11.1] - 2018-12-18

**Please Note**

- Ensure your `app/config.yml` has a `clientId` specified in the `cmr` section. This will allow CMR to identify your requests for better support and metrics.
  - For an example, please see [the example config](https://github.com/nasa/cumulus/blob/1c7e2bf41b75da9f87004c4e40fbcf0f39f56794/example/app/config.yml#L128).

### Added

- Added a `/tokenDelete` endpoint in `@cumulus/api` to delete access token records

### Changed

- CUMULUS-678
  `@cumulus/ingest/crypto` moved and renamed to `@cumulus/common/key-pair-provider`
  `@cumulus/ingest/aws` function: `KMSDecryptionFailed` and class: `KMS` extracted and moved to `@cumulus/common` and `KMS` is exported as `KMSProvider` from `@cumulus/common/key-pair-provider`
  `@cumulus/ingest/granule` functions: `publish`, `getGranuleId`, `getXMLMetadataAsString`, `getMetadataBodyAndTags`, `parseXmlString`, `getCmrXMLFiles`, `postS3Object`, `contructOnlineAccessUrls`, `updateMetadata`, extracted and moved to `@cumulus/cmrjs`
  `getGranuleId`, `getCmrXMLFiles`, `publish`, `updateMetadata` removed from `@cumulus/ingest/granule` and added to `@cumulus/cmrjs`;
  `updateMetadata` renamed `updateCMRMetadata`.
  `@cumulus/ingest` test files renamed.
- **CUMULUS-1070**
  - Add `'Client-Id'` header to all `@cumulus/cmrjs` requests (made via `searchConcept`, `ingestConcept`, and `deleteConcept`).
  - Updated `cumulus/example/app/config.yml` entry for `cmr.clientId` to use stackName for easier CMR-side identification.

## [v1.11.0] - 2018-11-30

**Please Note**

- Redeploy IAM roles:
  - CUMULUS-817 includes a migration that requires reconfiguration/redeployment of IAM roles. Please see the [upgrade instructions](https://nasa.github.io/cumulus/docs/upgrade/1.11.0) for more information.
  - CUMULUS-977 includes a few new SNS-related permissions added to the IAM roles that will require redeployment of IAM roles.
- `cumulus-message-adapter` v1.0.13+ is required for `@cumulus/api` granule reingest API to work properly. The latest version should be downloaded automatically by kes.
- A `TOKEN_SECRET` value (preferably 256-bit for security) must be added to `.env` to securely sign JWTs used for authorization in `@cumulus/api`

### Changed

- **CUUMULUS-1000** - Distribution endpoint now persists logins, instead of
  redirecting to Earthdata Login on every request
- **CUMULUS-783 CUMULUS-790** - Updated `@cumulus/sync-granule` and `@cumulus/move-granules` tasks to always overwrite existing files for manually-triggered reingest.
- **CUMULUS-906** - Updated `@cumulus/api` granule reingest API to
  - add `reingestGranule: true` and `forceDuplicateOverwrite: true` to Cumulus message `cumulus_meta.cumulus_context` field to indicate that the workflow is a manually triggered re-ingest.
  - return warning message to operator when duplicateHandling is not `replace`
  - `cumulus-message-adapter` v1.0.13+ is required.
- **CUMULUS-793** - Updated the granule move PUT request in `@cumulus/api` to reject the move with a 409 status code if one or more of the files already exist at the destination location
- Updated `@cumulus/helloworld` to use S3 to store state for pass on retry tests
- Updated `@cumulus/ingest`:
  - [Required for MAAP] `http.js#list` will now find links with a trailing whitespace
  - Removed code from `granule.js` which looked for files in S3 using `{ Bucket: discoveredFile.bucket, Key: discoveredFile.name }`. This is obsolete since `@cumulus/ingest` uses a `file-staging` and `constructCollectionId()` directory prefixes by default.
- **CUMULUS-989**
  - Updated `@cumulus/api` to use [JWT (JSON Web Token)](https://jwt.io/introduction/) as the transport format for API authorization tokens and to use JWT verification in the request authorization
  - Updated `/token` endpoint in `@cumulus/api` to return tokens as JWTs
  - Added a `/refresh` endpoint in `@cumulus/api` to request new access tokens from the OAuth provider using the refresh token
  - Added `refreshAccessToken` to `@cumulus/api/lib/EarthdataLogin` to manage refresh token requests with the Earthdata OAuth provider

### Added

- **CUMULUS-1050**
  - Separated configuration flags for originalPayload/finalPayload cleanup such that they can be set to different retention times
- **CUMULUS-798**
  - Added daily Executions cleanup CloudWatch event that triggers cleanExecutions lambda
  - Added cleanExecutions lambda that removes finalPayload/originalPayload field entries for records older than configured timeout value (execution_payload_retention_period), with a default of 30 days
- **CUMULUS-815/816**
  - Added 'originalPayload' and 'finalPayload' fields to Executions table
  - Updated Execution model to populate originalPayload with the execution payload on record creation
  - Updated Execution model code to populate finalPayload field with the execution payload on execution completion
  - Execution API now exposes the above fields
- **CUMULUS-977**
  - Rename `kinesisConsumer` to `messageConsumer` as it handles both Kinesis streams and SNS topics as of this version.
  - Add `sns`-type rule support. These rules create a subscription between an SNS topic and the `messageConsumer`.
    When a message is received, `messageConsumer` is triggered and passes the SNS message (JSON format expected) in
    its entirety to the workflow in the `payload` field of the Cumulus message. For more information on sns-type rules,
    see the [documentation](https://nasa.github.io/cumulus/docs/data-cookbooks/setup#rules).
- **CUMULUS-975**
  - Add `KinesisInboundEventLogger` and `KinesisOutboundEventLogger` API lambdas. These lambdas
    are utilized to dump incoming and outgoing ingest workflow kinesis streams
    to cloudwatch for analytics in case of AWS/stream failure.
  - Update rules model to allow tracking of log_event ARNs related to
    Rule event logging. Kinesis rule types will now automatically log
    incoming events via a Kinesis event triggered lambda.
    CUMULUS-975-migration-4
  - Update migration code to require explicit migration names per run
  - Added migration_4 to migrate/update existing Kinesis rules to have a log event mapping
  - Added new IAM policy for migration lambda
- **CUMULUS-775**
  - Adds a instance metadata endpoint to the `@cumulus/api` package.
  - Adds a new convenience function `hostId` to the `@cumulus/cmrjs` to help build environment specific cmr urls.
  - Fixed `@cumulus/cmrjs.searchConcept` to search and return CMR results.
  - Modified `@cumulus/cmrjs.CMR.searchGranule` and `@cumulus/cmrjs.CMR.searchCollection` to include CMR's provider as a default parameter to searches.
- **CUMULUS-965**
  - Add `@cumulus/test-data.loadJSONTestData()`,
    `@cumulus/test-data.loadTestData()`, and
    `@cumulus/test-data.streamTestData()` to safely load test data. These
    functions should be used instead of using `require()` to load test data,
    which could lead to tests interfering with each other.
  - Add a `@cumulus/common/util/deprecate()` function to mark a piece of code as
    deprecated
- **CUMULUS-986**
  - Added `waitForTestExecutionStart` to `@cumulus/integration-tests`
- **CUMULUS-919**
  - In `@cumulus/deployment`, added support for NGAP permissions boundaries for IAM roles with `useNgapPermissionBoundary` flag in `iam/config.yml`. Defaults to false.

### Fixed

- Fixed a bug where FTP sockets were not closed after an error, keeping the Lambda function active until it timed out [CUMULUS-972]
- **CUMULUS-656**
  - The API will no longer allow the deletion of a provider if that provider is
    referenced by a rule
  - The API will no longer allow the deletion of a collection if that collection
    is referenced by a rule
- Fixed a bug where `@cumulus/sf-sns-report` was not pulling large messages from S3 correctly.

### Deprecated

- `@cumulus/ingest/aws/StepFunction.pullEvent()`. Use `@cumulus/common/aws.pullStepFunctionEvent()`.
- `@cumulus/ingest/consumer.Consume` due to unpredictable implementation. Use `@cumulus/ingest/consumer.Consumer`.
  Call `Consumer.consume()` instead of `Consume.read()`.

## [v1.10.4] - 2018-11-28

### Added

- **CUMULUS-1008**
  - New `config.yml` parameter for SQS consumers: `sqs_consumer_rate: (default 500)`, which is the maximum number of
    messages the consumer will attempt to process per execution. Currently this is only used by the sf-starter consumer,
    which runs every minute by default, making this a messages-per-minute upper bound. SQS does not guarantee the number
    of messages returned per call, so this is not a fixed rate of consumption, only attempted number of messages received.

### Deprecated

- `@cumulus/ingest/consumer.Consume` due to unpredictable implementation. Use `@cumulus/ingest/consumer.Consumer`.

### Changed

- Backported update of `packages/api` dependency `@mapbox/dyno` to `1.4.2` to mitigate `event-stream` vulnerability.

## [v1.10.3] - 2018-10-31

### Added

- **CUMULUS-817**
  - Added AWS Dead Letter Queues for lambdas that are scheduled asynchronously/such that failures show up only in cloudwatch logs.
- **CUMULUS-956**
  - Migrated developer documentation and data-cookbooks to Docusaurus
    - supports versioning of documentation
  - Added `docs/docs-how-to.md` to outline how to do things like add new docs or locally install for testing.
  - Deployment/CI scripts have been updated to work with the new format
- **CUMULUS-811**
  - Added new S3 functions to `@cumulus/common/aws`:
    - `aws.s3TagSetToQueryString`: converts S3 TagSet array to querystring (for use with upload()).
    - `aws.s3PutObject`: Returns promise of S3 `putObject`, which puts an object on S3
    - `aws.s3CopyObject`: Returns promise of S3 `copyObject`, which copies an object in S3 to a new S3 location
    - `aws.s3GetObjectTagging`: Returns promise of S3 `getObjectTagging`, which returns an object containing an S3 TagSet.
  - `@/cumulus/common/aws.s3PutObject` defaults to an explicit `ACL` of 'private' if not overridden.
  - `@/cumulus/common/aws.s3CopyObject` defaults to an explicit `TaggingDirective` of 'COPY' if not overridden.

### Deprecated

- **CUMULUS-811**
  - Deprecated `@cumulus/ingest/aws.S3`. Member functions of this class will now
    log warnings pointing to similar functionality in `@cumulus/common/aws`.

## [v1.10.2] - 2018-10-24

### Added

- **CUMULUS-965**
  - Added a `@cumulus/logger` package
- **CUMULUS-885**
  - Added 'human readable' version identifiers to Lambda Versioning lambda aliases
- **CUMULUS-705**
  - Note: Make sure to update the IAM stack when deploying this update.
  - Adds an AsyncOperations model and associated DynamoDB table to the
    `@cumulus/api` package
  - Adds an /asyncOperations endpoint to the `@cumulus/api` package, which can
    be used to fetch the status of an AsyncOperation.
  - Adds a /bulkDelete endpoint to the `@cumulus/api` package, which performs an
    asynchronous bulk-delete operation. This is a stub right now which is only
    intended to demonstration how AsyncOperations work.
  - Adds an AsyncOperation ECS task to the `@cumulus/api` package, which will
    fetch an Lambda function, run it in ECS, and then store the result to the
    AsyncOperations table in DynamoDB.
- **CUMULUS-851** - Added workflow lambda versioning feature to allow in-flight workflows to use lambda versions that were in place when a workflow was initiated

  - Updated Kes custom code to remove logic that used the CMA file key to determine template compilation logic. Instead, utilize a `customCompilation` template configuration flag to indicate a template should use Cumulus's kes customized methods instead of 'core'.
  - Added `useWorkflowLambdaVersions` configuration option to enable the lambdaVersioning feature set. **This option is set to true by default** and should be set to false to disable the feature.
  - Added uniqueIdentifier configuration key to S3 sourced lambdas to optionally support S3 lambda resource versioning within this scheme. This key must be unique for each modified version of the lambda package and must be updated in configuration each time the source changes.
  - Added a new nested stack template that will create a `LambdaVersions` stack that will take lambda parameters from the base template, generate lambda versions/aliases and return outputs with references to the most 'current' lambda alias reference, and updated 'core' template to utilize these outputs (if `useWorkflowLambdaVersions` is enabled).

- Created a `@cumulus/api/lib/OAuth2` interface, which is implemented by the
  `@cumulus/api/lib/EarthdataLogin` and `@cumulus/api/lib/GoogleOAuth2` classes.
  Endpoints that need to handle authentication will determine which class to use
  based on environment variables. This also greatly simplifies testing.
- Added `@cumulus/api/lib/assertions`, containing more complex AVA test assertions
- Added PublishGranule workflow to publish a granule to CMR without full reingest. (ingest-in-place capability)

- `@cumulus/integration-tests` new functionality:
  - `listCollections` to list collections from a provided data directory
  - `deleteCollection` to delete list of collections from a deployed stack
  - `cleanUpCollections` combines the above in one function.
  - `listProviders` to list providers from a provided data directory
  - `deleteProviders` to delete list of providers from a deployed stack
  - `cleanUpProviders` combines the above in one function.
  - `@cumulus/integrations-tests/api.js`: `deleteGranule` and `deletePdr` functions to make `DELETE` requests to Cumulus API
  - `rules` API functionality for posting and deleting a rule and listing all rules
  - `wait-for-deploy` lambda for use in the redeployment tests
- `@cumulus/ingest/granule.js`: `ingestFile` inserts new `duplicate_found: true` field in the file's record if a duplicate file already exists on S3.
- `@cumulus/api`: `/execution-status` endpoint requests and returns complete execution output if execution output is stored in S3 due to size.
- Added option to use environment variable to set CMR host in `@cumulus/cmrjs`.
- **CUMULUS-781** - Added integration tests for `@cumulus/sync-granule` when `duplicateHandling` is set to `replace` or `skip`
- **CUMULUS-791** - `@cumulus/move-granules`: `moveFileRequest` inserts new `duplicate_found: true` field in the file's record if a duplicate file already exists on S3. Updated output schema to document new `duplicate_found` field.

### Removed

- Removed `@cumulus/common/fake-earthdata-login-server`. Tests can now create a
  service stub based on `@cumulus/api/lib/OAuth2` if testing requires handling
  authentication.

### Changed

- **CUMULUS-940** - modified `@cumulus/common/aws` `receiveSQSMessages` to take a parameter object instead of positional parameters. All defaults remain the same, but now access to long polling is available through `options.waitTimeSeconds`.
- **CUMULUS-948** - Update lambda functions `CNMToCMA` and `CnmResponse` in the `cumulus-data-shared` bucket and point the default stack to them.
- **CUMULUS-782** - Updated `@cumulus/sync-granule` task and `Granule.ingestFile` in `@cumulus/ingest` to keep both old and new data when a destination file with different checksum already exists and `duplicateHandling` is `version`
- Updated the config schema in `@cumulus/move-granules` to include the `moveStagedFiles` param.
- **CUMULUS-778** - Updated config schema and documentation in `@cumulus/sync-granule` to include `duplicateHandling` parameter for specifying how duplicate filenames should be handled
- **CUMULUS-779** - Updated `@cumulus/sync-granule` to throw `DuplicateFile` error when destination files already exist and `duplicateHandling` is `error`
- **CUMULUS-780** - Updated `@cumulus/sync-granule` to use `error` as the default for `duplicateHandling` when it is not specified
- **CUMULUS-780** - Updated `@cumulus/api` to use `error` as the default value for `duplicateHandling` in the `Collection` model
- **CUMULUS-785** - Updated the config schema and documentation in `@cumulus/move-granules` to include `duplicateHandling` parameter for specifying how duplicate filenames should be handled
- **CUMULUS-786, CUMULUS-787** - Updated `@cumulus/move-granules` to throw `DuplicateFile` error when destination files already exist and `duplicateHandling` is `error` or not specified
- **CUMULUS-789** - Updated `@cumulus/move-granules` to keep both old and new data when a destination file with different checksum already exists and `duplicateHandling` is `version`

### Fixed

- `getGranuleId` in `@cumulus/ingest` bug: `getGranuleId` was constructing an error using `filename` which was undefined. The fix replaces `filename` with the `uri` argument.
- Fixes to `del` in `@cumulus/api/endpoints/granules.js` to not error/fail when not all files exist in S3 (e.g. delete granule which has only 2 of 3 files ingested).
- `@cumulus/deployment/lib/crypto.js` now checks for private key existence properly.

## [v1.10.1] - 2018-09-4

### Fixed

- Fixed cloudformation template errors in `@cumulus/deployment/`
  - Replaced references to Fn::Ref: with Ref:
  - Moved long form template references to a newline

## [v1.10.0] - 2018-08-31

### Removed

- Removed unused and broken code from `@cumulus/common`
  - Removed `@cumulus/common/test-helpers`
  - Removed `@cumulus/common/task`
  - Removed `@cumulus/common/message-source`
  - Removed the `getPossiblyRemote` function from `@cumulus/common/aws`
  - Removed the `startPromisedSfnExecution` function from `@cumulus/common/aws`
  - Removed the `getCurrentSfnTask` function from `@cumulus/common/aws`

### Changed

- **CUMULUS-839** - In `@cumulus/sync-granule`, 'collection' is now an optional config parameter

### Fixed

- **CUMULUS-859** Moved duplicate code in `@cumulus/move-granules` and `@cumulus/post-to-cmr` to `@cumulus/ingest`. Fixed imports making assumptions about directory structure.
- `@cumulus/ingest/consumer` correctly limits the number of messages being received and processed from SQS. Details:
  - **Background:** `@cumulus/api` includes a lambda `<stack-name>-sqs2sf` which processes messages from the `<stack-name>-startSF` SQS queue every minute. The `sqs2sf` lambda uses `@cumulus/ingest/consumer` to receive and process messages from SQS.
  - **Bug:** More than `messageLimit` number of messages were being consumed and processed from the `<stack-name>-startSF` SQS queue. Many step functions were being triggered simultaneously by the lambda `<stack-name>-sqs2sf` (which consumes every minute from the `startSF` queue) and resulting in step function failure with the error: `An error occurred (ThrottlingException) when calling the GetExecutionHistory`.
  - **Fix:** `@cumulus/ingest/consumer#processMessages` now processes messages until `timeLimit` has passed _OR_ once it receives up to `messageLimit` messages. `sqs2sf` is deployed with a [default `messageLimit` of 10](https://github.com/nasa/cumulus/blob/670000c8a821ff37ae162385f921c40956e293f7/packages/deployment/app/config.yml#L147).
  - **IMPORTANT NOTE:** `consumer` will actually process up to `messageLimit * 2 - 1` messages. This is because sometimes `receiveSQSMessages` will return less than `messageLimit` messages and thus the consumer will continue to make calls to `receiveSQSMessages`. For example, given a `messageLimit` of 10 and subsequent calls to `receiveSQSMessages` returns up to 9 messages, the loop will continue and a final call could return up to 10 messages.

## [v1.9.1] - 2018-08-22

**Please Note** To take advantage of the added granule tracking API functionality, updates are required for the message adapter and its libraries. You should be on the following versions:

- `cumulus-message-adapter` 1.0.9+
- `cumulus-message-adapter-js` 1.0.4+
- `cumulus-message-adapter-java` 1.2.7+
- `cumulus-message-adapter-python` 1.0.5+

### Added

- **CUMULUS-687** Added logs endpoint to search for logs from a specific workflow execution in `@cumulus/api`. Added integration test.
- **CUMULUS-836** - `@cumulus/deployment` supports a configurable docker storage driver for ECS. ECS can be configured with either `devicemapper` (the default storage driver for AWS ECS-optimized AMIs) or `overlay2` (the storage driver used by the NGAP 2.0 AMI). The storage driver can be configured in `app/config.yml` with `ecs.docker.storageDriver: overlay2 | devicemapper`. The default is `overlay2`.
  - To support this configuration, a [Handlebars](https://handlebarsjs.com/) helper `ifEquals` was added to `packages/deployment/lib/kes.js`.
- **CUMULUS-836** - `@cumulus/api` added IAM roles required by the NGAP 2.0 AMI. The NGAP 2.0 AMI runs a script `register_instances_with_ssm.py` which requires the ECS IAM role to include `ec2:DescribeInstances` and `ssm:GetParameter` permissions.

### Fixed

- **CUMULUS-836** - `@cumulus/deployment` uses `overlay2` driver by default and does not attempt to write `--storage-opt dm.basesize` to fix [this error](https://github.com/moby/moby/issues/37039).
- **CUMULUS-413** Kinesis processing now captures all errors.
  - Added kinesis fallback mechanism when errors occur during record processing.
  - Adds FallbackTopicArn to `@cumulus/api/lambdas.yml`
  - Adds fallbackConsumer lambda to `@cumulus/api`
  - Adds fallbackqueue option to lambda definitions capture lambda failures after three retries.
  - Adds kinesisFallback SNS topic to signal incoming errors from kinesis stream.
  - Adds kinesisFailureSQS to capture fully failed events from all retries.
- **CUMULUS-855** Adds integration test for kinesis' error path.
- **CUMULUS-686** Added workflow task name and version tracking via `@cumulus/api` executions endpoint under new `tasks` property, and under `workflow_tasks` in step input/output.
  - Depends on `cumulus-message-adapter` 1.0.9+, `cumulus-message-adapter-js` 1.0.4+, `cumulus-message-adapter-java` 1.2.7+ and `cumulus-message-adapter-python` 1.0.5+
- **CUMULUS-771**
  - Updated sync-granule to stream the remote file to s3
  - Added integration test for ingesting granules from ftp provider
  - Updated http/https integration tests for ingesting granules from http/https providers
- **CUMULUS-862** Updated `@cumulus/integration-tests` to handle remote lambda output
- **CUMULUS-856** Set the rule `state` to have default value `ENABLED`

### Changed

- In `@cumulus/deployment`, changed the example app config.yml to have additional IAM roles

## [v1.9.0] - 2018-08-06

**Please note** additional information and upgrade instructions [here](https://nasa.github.io/cumulus/docs/upgrade/1.9.0)

### Added

- **CUMULUS-712** - Added integration tests verifying expected behavior in workflows
- **GITC-776-2** - Add support for versioned collections

### Fixed

- **CUMULUS-832**
  - Fixed indentation in example config.yml in `@cumulus/deployment`
  - Fixed issue with new deployment using the default distribution endpoint in `@cumulus/deployment` and `@cumulus/api`

## [v1.8.1] - 2018-08-01

**Note** IAM roles should be re-deployed with this release.

- **Cumulus-726**
  - Added function to `@cumulus/integration-tests`: `sfnStep` includes `getStepInput` which returns the input to the schedule event of a given step function step.
  - Added IAM policy `@cumulus/deployment`: Lambda processing IAM role includes `kinesis::PutRecord` so step function lambdas can write to kinesis streams.
- **Cumulus Community Edition**
  - Added Google OAuth authentication token logic to `@cumulus/api`. Refactored token endpoint to use environment variable flag `OAUTH_PROVIDER` when determining with authentication method to use.
  - Added API Lambda memory configuration variable `api_lambda_memory` to `@cumulus/api` and `@cumulus/deployment`.

### Changed

- **Cumulus-726**
  - Changed function in `@cumulus/api`: `models/rules.js#addKinesisEventSource` was modified to call to `deleteKinesisEventSource` with all required parameters (rule's name, arn and type).
  - Changed function in `@cumulus/integration-tests`: `getStepOutput` can now be used to return output of failed steps. If users of this function want the output of a failed event, they can pass a third parameter `eventType` as `'failure'`. This function will work as always for steps which completed successfully.

### Removed

- **Cumulus-726**

  - Configuration change to `@cumulus/deployment`: Removed default auto scaling configuration for Granules and Files DynamoDB tables.

- **CUMULUS-688**
  - Add integration test for ExecutionStatus
  - Function addition to `@cumulus/integration-tests`: `api` includes `getExecutionStatus` which returns the execution status from the Cumulus API

## [v1.8.0] - 2018-07-23

### Added

- **CUMULUS-718** Adds integration test for Kinesis triggering a workflow.

- **GITC-776-3** Added more flexibility for rules. You can now edit all fields on the rule's record
  We may need to update the api documentation to reflect this.

- **CUMULUS-681** - Add ingest-in-place action to granules endpoint

  - new applyWorkflow action at PUT /granules/{granuleid} Applying a workflow starts an execution of the provided workflow and passes the granule record as payload.
    Parameter(s):
    - workflow - the workflow name

- **CUMULUS-685** - Add parent exeuction arn to the execution which is triggered from a parent step function

### Changed

- **CUMULUS-768** - Integration tests get S3 provider data from shared data folder

### Fixed

- **CUMULUS-746** - Move granule API correctly updates record in dynamo DB and cmr xml file
- **CUMULUS-766** - Populate database fileSize field from S3 if value not present in Ingest payload

## [v1.7.1] - 2018-07-27 - [BACKPORT]

### Fixed

- **CUMULUS-766** - Backport from 1.8.0 - Populate database fileSize field from S3 if value not present in Ingest payload

## [v1.7.0] - 2018-07-02

### Please note: [Upgrade Instructions](https://nasa.github.io/cumulus/docs/upgrade/1.7.0)

### Added

- **GITC-776-2** - Add support for versioned collections
- **CUMULUS-491** - Add granule reconciliation API endpoints.
- **CUMULUS-480** Add support for backup and recovery:
  - Add DynamoDB tables for granules, executions and pdrs
  - Add ability to write all records to S3
  - Add ability to download all DynamoDB records in form json files
  - Add ability to upload records to DynamoDB
  - Add migration scripts for copying granule, pdr and execution records from ElasticSearch to DynamoDB
  - Add IAM support for batchWrite on dynamoDB
-
- **CUMULUS-508** - `@cumulus/deployment` cloudformation template allows for lambdas and ECS clusters to have multiple AZ availability.
  - `@cumulus/deployment` also ensures docker uses `devicemapper` storage driver.
- **CUMULUS-755** - `@cumulus/deployment` Add DynamoDB autoscaling support.
  - Application developers can add autoscaling and override default values in their deployment's `app/config.yml` file using a `{TableName}Table:` key.

### Fixed

- **CUMULUS-747** - Delete granule API doesn't delete granule files in s3 and granule in elasticsearch
  - update the StreamSpecification DynamoDB tables to have StreamViewType: "NEW_AND_OLD_IMAGES"
  - delete granule files in s3
- **CUMULUS-398** - Fix not able to filter executions by workflow
- **CUMULUS-748** - Fix invalid lambda .zip files being validated/uploaded to AWS
- **CUMULUS-544** - Post to CMR task has UAT URL hard-coded
  - Made configurable: PostToCmr now requires CMR_ENVIRONMENT env to be set to 'SIT' or 'OPS' for those CMR environments. Default is UAT.

### Changed

- **GITC-776-4** - Changed Discover-pdrs to not rely on collection but use provider_path in config. It also has an optional filterPdrs regex configuration parameter

- **CUMULUS-710** - In the integration test suite, `getStepOutput` returns the output of the first successful step execution or last failed, if none exists

## [v1.6.0] - 2018-06-06

### Please note: [Upgrade Instructions](https://nasa.github.io/cumulus/docs/upgrade/1.6.0)

### Fixed

- **CUMULUS-602** - Format all logs sent to Elastic Search.
  - Extract cumulus log message and index it to Elastic Search.

### Added

- **CUMULUS-556** - add a mechanism for creating and running migration scripts on deployment.
- **CUMULUS-461** Support use of metadata date and other components in `url_path` property

### Changed

- **CUMULUS-477** Update bucket configuration to support multiple buckets of the same type:
  - Change the structure of the buckets to allow for more than one bucket of each type. The bucket structure is now:
    bucket-key:
    name: <bucket-name>
    type: <type> i.e. internal, public, etc.
  - Change IAM and app deployment configuration to support new bucket structure
  - Update tasks and workflows to support new bucket structure
  - Replace instances where buckets.internal is relied upon to either use the system bucket or a configured bucket
  - Move IAM template to the deployment package. NOTE: You now have to specify '--template node_modules/@cumulus/deployment/iam' in your IAM deployment
  - Add IAM cloudformation template support to filter buckets by type

## [v1.5.5] - 2018-05-30

### Added

- **CUMULUS-530** - PDR tracking through Queue-granules
  - Add optional `pdr` property to the sync-granule task's input config and output payload.
- **CUMULUS-548** - Create a Lambda task that generates EMS distribution reports
  - In order to supply EMS Distribution Reports, you must enable S3 Server
    Access Logging on any S3 buckets used for distribution. See [How Do I Enable Server Access Logging for an S3 Bucket?](https://docs.aws.amazon.com/AmazonS3/latest/user-guide/server-access-logging.html)
    The "Target bucket" setting should point at the Cumulus internal bucket.
    The "Target prefix" should be
    "<STACK_NAME>/ems-distribution/s3-server-access-logs/", where "STACK_NAME"
    is replaced with the name of your Cumulus stack.

### Fixed

- **CUMULUS-546 - Kinesis Consumer should catch and log invalid JSON**
  - Kinesis Consumer lambda catches and logs errors so that consumer doesn't get stuck in a loop re-processing bad json records.
- EMS report filenames are now based on their start time instead of the time
  instead of the time that the report was generated
- **CUMULUS-552 - Cumulus API returns different results for the same collection depending on query**
  - The collection, provider and rule records in elasticsearch are now replaced with records from dynamo db when the dynamo db records are updated.

### Added

- `@cumulus/deployment`'s default cloudformation template now configures storage for Docker to match the configured ECS Volume. The template defines Docker's devicemapper basesize (`dm.basesize`) using `ecs.volumeSize`. This addresses ECS default of limiting Docker containers to 10GB of storage ([Read more](https://aws.amazon.com/premiumsupport/knowledge-center/increase-default-ecs-docker-limit/)).

## [v1.5.4] - 2018-05-21

### Added

- **CUMULUS-535** - EMS Ingest, Archive, Archive Delete reports
  - Add lambda EmsReport to create daily EMS Ingest, Archive, Archive Delete reports
  - ems.provider property added to `@cumulus/deployment/app/config.yml`.
    To change the provider name, please add `ems: provider` property to `app/config.yml`.
- **CUMULUS-480** Use DynamoDB to store granules, pdrs and execution records
  - Activate PointInTime feature on DynamoDB tables
  - Increase test coverage on api package
  - Add ability to restore metadata records from json files to DynamoDB
- **CUMULUS-459** provide API endpoint for moving granules from one location on s3 to another

## [v1.5.3] - 2018-05-18

### Fixed

- **CUMULUS-557 - "Add dataType to DiscoverGranules output"**
  - Granules discovered by the DiscoverGranules task now include dataType
  - dataType is now a required property for granules used as input to the
    QueueGranules task
- **CUMULUS-550** Update deployment app/config.yml to force elasticsearch updates for deleted granules

## [v1.5.2] - 2018-05-15

### Fixed

- **CUMULUS-514 - "Unable to Delete the Granules"**
  - updated cmrjs.deleteConcept to return success if the record is not found
    in CMR.

### Added

- **CUMULUS-547** - The distribution API now includes an
  "earthdataLoginUsername" query parameter when it returns a signed S3 URL
- **CUMULUS-527 - "parse-pdr queues up all granules and ignores regex"**
  - Add an optional config property to the ParsePdr task called
    "granuleIdFilter". This property is a regular expression that is applied
    against the filename of the first file of each granule contained in the
    PDR. If the regular expression matches, then the granule is included in
    the output. Defaults to '.', which will match all granules in the PDR.
- File checksums in PDRs now support MD5
- Deployment support to subscribe to an SNS topic that already exists
- **CUMULUS-470, CUMULUS-471** In-region S3 Policy lambda added to API to update bucket policy for in-region access.
- **CUMULUS-533** Added fields to granule indexer to support EMS ingest and archive record creation
- **CUMULUS-534** Track deleted granules
  - added `deletedgranule` type to `cumulus` index.
  - **Important Note:** Force custom bootstrap to re-run by adding this to
    app/config.yml `es: elasticSearchMapping: 7`
- You can now deploy cumulus without ElasticSearch. Just add `es: null` to your `app/config.yml` file. This is only useful for debugging purposes. Cumulus still requires ElasticSearch to properly operate.
- `@cumulus/integration-tests` includes and exports the `addRules` function, which seeds rules into the DynamoDB table.
- Added capability to support EFS in cloud formation template. Also added
  optional capability to ssh to your instance and privileged lambda functions.
- Added support to force discovery of PDRs that have already been processed
  and filtering of selected data types
- `@cumulus/cmrjs` uses an environment variable `USER_IP_ADDRESS` or fallback
  IP address of `10.0.0.0` when a public IP address is not available. This
  supports lambda functions deployed into a VPC's private subnet, where no
  public IP address is available.

### Changed

- **CUMULUS-550** Custom bootstrap automatically adds new types to index on
  deployment

## [v1.5.1] - 2018-04-23

### Fixed

- add the missing dist folder to the hello-world task
- disable uglifyjs on the built version of the pdr-status-check (read: https://github.com/webpack-contrib/uglifyjs-webpack-plugin/issues/264)

## [v1.5.0] - 2018-04-23

### Changed

- Removed babel from all tasks and packages and increased minimum node requirements to version 8.10
- Lambda functions created by @cumulus/deployment will use node8.10 by default
- Moved [cumulus-integration-tests](https://github.com/nasa/cumulus-integration-tests) to the `example` folder CUMULUS-512
- Streamlined all packages dependencies (e.g. remove redundant dependencies and make sure versions are the same across packages)
- **CUMULUS-352:** Update Cumulus Elasticsearch indices to use [index aliases](https://www.elastic.co/guide/en/elasticsearch/reference/current/indices-aliases.html).
- **CUMULUS-519:** ECS tasks are no longer restarted after each CF deployment unless `ecs.restartTasksOnDeploy` is set to true
- **CUMULUS-298:** Updated log filterPattern to include all CloudWatch logs in ElasticSearch
- **CUMULUS-518:** Updates to the SyncGranule config schema
  - `granuleIdExtraction` is no longer a property
  - `process` is now an optional property
  - `provider_path` is no longer a property

### Fixed

- **CUMULUS-455 "Kes deployments using only an updated message adapter do not get automatically deployed"**
  - prepended the hash value of cumulus-message-adapter.zip file to the zip file name of lambda which uses message adapter.
  - the lambda function will be redeployed when message adapter or lambda function are updated
- Fixed a bug in the bootstrap lambda function where it stuck during update process
- Fixed a bug where the sf-sns-report task did not return the payload of the incoming message as the output of the task [CUMULUS-441]

### Added

- **CUMULUS-352:** Add reindex CLI to the API package.
- **CUMULUS-465:** Added mock http/ftp/sftp servers to the integration tests
- Added a `delete` method to the `@common/CollectionConfigStore` class
- **CUMULUS-467 "@cumulus/integration-tests or cumulus-integration-tests should seed provider and collection in deployed DynamoDB"**
  - `example` integration-tests populates providers and collections to database
  - `example` workflow messages are populated from workflow templates in s3, provider and collection information in database, and input payloads. Input templates are removed.
  - added `https` protocol to provider schema

## [v1.4.1] - 2018-04-11

### Fixed

- Sync-granule install

## [v1.4.0] - 2018-04-09

### Fixed

- **CUMULUS-392 "queue-granules not returning the sfn-execution-arns queued"**
  - updated queue-granules to return the sfn-execution-arns queued and pdr if exists.
  - added pdr to ingest message meta.pdr instead of payload, so the pdr information doesn't get lost in the ingest workflow, and ingested granule in elasticsearch has pdr name.
  - fixed sf-sns-report schema, remove the invalid part
  - fixed pdr-status-check schema, the failed execution contains arn and reason
- **CUMULUS-206** make sure homepage and repository urls exist in package.json files of tasks and packages

### Added

- Example folder with a cumulus deployment example

### Changed

- [CUMULUS-450](https://bugs.earthdata.nasa.gov/browse/CUMULUS-450) - Updated
  the config schema of the **queue-granules** task
  - The config no longer takes a "collection" property
  - The config now takes an "internalBucket" property
  - The config now takes a "stackName" property
- [CUMULUS-450](https://bugs.earthdata.nasa.gov/browse/CUMULUS-450) - Updated
  the config schema of the **parse-pdr** task
  - The config no longer takes a "collection" property
  - The "stack", "provider", and "bucket" config properties are now
    required
- **CUMULUS-469** Added a lambda to the API package to prototype creating an S3 bucket policy for direct, in-region S3 access for the prototype bucket

### Removed

- Removed the `findTmpTestDataDirectory()` function from
  `@cumulus/common/test-utils`

### Fixed

- [CUMULUS-450](https://bugs.earthdata.nasa.gov/browse/CUMULUS-450)
  - The **queue-granules** task now enqueues a **sync-granule** task with the
    correct collection config for that granule based on the granule's
    data-type. It had previously been using the collection config from the
    config of the **queue-granules** task, which was a problem if the granules
    being queued belonged to different data-types.
  - The **parse-pdr** task now handles the case where a PDR contains granules
    with different data types, and uses the correct granuleIdExtraction for
    each granule.

### Added

- **CUMULUS-448** Add code coverage checking using [nyc](https://github.com/istanbuljs/nyc).

## [v1.3.0] - 2018-03-29

### Deprecated

- discover-s3-granules is deprecated. The functionality is provided by the discover-granules task

### Fixed

- **CUMULUS-331:** Fix aws.downloadS3File to handle non-existent key
- Using test ftp provider for discover-granules testing [CUMULUS-427]
- **CUMULUS-304: "Add AWS API throttling to pdr-status-check task"** Added concurrency limit on SFN API calls. The default concurrency is 10 and is configurable through Lambda environment variable CONCURRENCY.
- **CUMULUS-414: "Schema validation not being performed on many tasks"** revised npm build scripts of tasks that use cumulus-message-adapter to place schema directories into dist directories.
- **CUMULUS-301:** Update all tests to use test-data package for testing data.
- **CUMULUS-271: "Empty response body from rules PUT endpoint"** Added the updated rule to response body.
- Increased memory allotment for `CustomBootstrap` lambda function. Resolves failed deployments where `CustomBootstrap` lambda function was failing with error `Process exited before completing request`. This was causing deployments to stall, fail to update and fail to rollback. This error is thrown when the lambda function tries to use more memory than it is allotted.
- Cumulus repository folders structure updated:
  - removed the `cumulus` folder altogether
  - moved `cumulus/tasks` to `tasks` folder at the root level
  - moved the tasks that are not converted to use CMA to `tasks/.not_CMA_compliant`
  - updated paths where necessary

### Added

- `@cumulus/integration-tests` - Added support for testing the output of an ECS activity as well as a Lambda function.

## [v1.2.0] - 2018-03-20

### Fixed

- Update vulnerable npm packages [CUMULUS-425]
- `@cumulus/api`: `kinesis-consumer.js` uses `sf-scheduler.js#schedule` instead of placing a message directly on the `startSF` SQS queue. This is a fix for [CUMULUS-359](https://bugs.earthdata.nasa.gov/browse/CUMULUS-359) because `sf-scheduler.js#schedule` looks up the provider and collection data in DynamoDB and adds it to the `meta` object of the enqueued message payload.
- `@cumulus/api`: `kinesis-consumer.js` catches and logs errors instead of doing an error callback. Before this change, `kinesis-consumer` was failing to process new records when an existing record caused an error because it would call back with an error and stop processing additional records. It keeps trying to process the record causing the error because it's "position" in the stream is unchanged. Catching and logging the errors is part 1 of the fix. Proposed part 2 is to enqueue the error and the message on a "dead-letter" queue so it can be processed later ([CUMULUS-413](https://bugs.earthdata.nasa.gov/browse/CUMULUS-413)).
- **CUMULUS-260: "PDR page on dashboard only shows zeros."** The PDR stats in LPDAAC are all 0s, even if the dashboard has been fixed to retrieve the correct fields. The current version of pdr-status-check has a few issues.
  - pdr is not included in the input/output schema. It's available from the input event. So the pdr status and stats are not updated when the ParsePdr workflow is complete. Adding the pdr to the input/output of the task will fix this.
  - pdr-status-check doesn't update pdr stats which prevent the real time pdr progress from showing up in the dashboard. To solve this, added lambda function sf-sns-report which is copied from @cumulus/api/lambdas/sf-sns-broadcast with modification, sf-sns-report can be used to report step function status anywhere inside a step function. So add step sf-sns-report after each pdr-status-check, we will get the PDR status progress at real time.
  - It's possible an execution is still in the queue and doesn't exist in sfn yet. Added code to handle 'ExecutionDoesNotExist' error when checking the execution status.
- Fixed `aws.cloudwatchevents()` typo in `packages/ingest/aws.js`. This typo was the root cause of the error: `Error: Could not process scheduled_ingest, Error: : aws.cloudwatchevents is not a constructor` seen when trying to update a rule.

### Removed

- `@cumulus/ingest/aws`: Remove queueWorkflowMessage which is no longer being used by `@cumulus/api`'s `kinesis-consumer.js`.

## [v1.1.4] - 2018-03-15

### Added

- added flag `useList` to parse-pdr [CUMULUS-404]

### Fixed

- Pass encrypted password to the ApiGranule Lambda function [CUMULUS-424]

## [v1.1.3] - 2018-03-14

### Fixed

- Changed @cumulus/deployment package install behavior. The build process will happen after installation

## [v1.1.2] - 2018-03-14

### Added

- added tools to @cumulus/integration-tests for local integration testing
- added end to end testing for discovering and parsing of PDRs
- `yarn e2e` command is available for end to end testing

### Fixed

- **CUMULUS-326: "Occasionally encounter "Too Many Requests" on deployment"** The api gateway calls will handle throttling errors
- **CUMULUS-175: "Dashboard providers not in sync with AWS providers."** The root cause of this bug - DynamoDB operations not showing up in Elasticsearch - was shared by collections and rules. The fix was to update providers', collections' and rules; POST, PUT and DELETE endpoints to operate on DynamoDB and using DynamoDB streams to update Elasticsearch. The following packages were made:
  - `@cumulus/deployment` deploys DynamoDB streams for the Collections, Providers and Rules tables as well as a new lambda function called `dbIndexer`. The `dbIndexer` lambda has an event source mapping which listens to each of the DynamoDB streams. The dbIndexer lambda receives events referencing operations on the DynamoDB table and updates the elasticsearch cluster accordingly.
  - The `@cumulus/api` endpoints for collections, providers and rules _only_ query DynamoDB, with the exception of LIST endpoints and the collections' GET endpoint.

### Updated

- Broke up `kes.override.js` of @cumulus/deployment to multiple modules and moved to a new location
- Expanded @cumulus/deployment test coverage
- all tasks were updated to use cumulus-message-adapter-js 1.0.1
- added build process to integration-tests package to babelify it before publication
- Update @cumulus/integration-tests lambda.js `getLambdaOutput` to return the entire lambda output. Previously `getLambdaOutput` returned only the payload.

## [v1.1.1] - 2018-03-08

### Removed

- Unused queue lambda in api/lambdas [CUMULUS-359]

### Fixed

- Kinesis message content is passed to the triggered workflow [CUMULUS-359]
- Kinesis message queues a workflow message and does not write to rules table [CUMULUS-359]

## [v1.1.0] - 2018-03-05

### Added

- Added a `jlog` function to `common/test-utils` to aid in test debugging
- Integration test package with command line tool [CUMULUS-200] by @laurenfrederick
- Test for FTP `useList` flag [CUMULUS-334] by @kkelly51

### Updated

- The `queue-pdrs` task now uses the [cumulus-message-adapter-js](https://github.com/nasa/cumulus-message-adapter-js)
  library
- Updated the `queue-pdrs` JSON schemas
- The test-utils schema validation functions now throw an error if validation
  fails
- The `queue-granules` task now uses the [cumulus-message-adapter-js](https://github.com/nasa/cumulus-message-adapter-js)
  library
- Updated the `queue-granules` JSON schemas

### Removed

- Removed the `getSfnExecutionByName` function from `common/aws`
- Removed the `getGranuleStatus` function from `common/aws`

## [v1.0.1] - 2018-02-27

### Added

- More tests for discover-pdrs, dicover-granules by @yjpa7145
- Schema validation utility for tests by @yjpa7145

### Changed

- Fix an FTP listing bug for servers that do not support STAT [CUMULUS-334] by @kkelly51

## [v1.0.0] - 2018-02-23


[Unreleased]: https://github.com/nasa/cumulus/compare/v19.1.0...HEAD
[v19.1.0]: https://github.com/nasa/cumulus/compare/v19.0.0...v19.1.0
[v19.0.0]: https://github.com/nasa/cumulus/compare/v18.5.0...v19.0.0
[v18.5.1]: https://github.com/nasa/cumulus/compare/v18.5.0...v18.5.1
[v18.5.0]: https://github.com/nasa/cumulus/compare/v18.4.0...v18.5.0
[v18.4.0]: https://github.com/nasa/cumulus/compare/v18.3.4...v18.4.0
[v18.3.4]: https://github.com/nasa/cumulus/compare/v18.3.3...v18.3.4
[v18.3.3]: https://github.com/nasa/cumulus/compare/v18.3.2...v18.3.3
[v18.3.2]: https://github.com/nasa/cumulus/compare/v18.3.1...v18.3.2
[v18.3.1]: https://github.com/nasa/cumulus/compare/v18.2.2...v18.3.1
[v18.2.2]: https://github.com/nasa/cumulus/compare/v18.2.1...v18.2.2
[v18.2.1]: https://github.com/nasa/cumulus/compare/v18.2.0...v18.2.1
[v18.2.0]: https://github.com/nasa/cumulus/compare/v18.1.0...v18.2.0
[v18.1.0]: https://github.com/nasa/cumulus/compare/v18.0.0...v18.1.0
[v18.0.0]: https://github.com/nasa/cumulus/compare/v17.0.0...v18.0.0
[v17.0.0]: https://github.com/nasa/cumulus/compare/v16.1.3...v17.0.0
[v16.1.3]: https://github.com/nasa/cumulus/compare/v16.1.2...v16.1.3
[v16.1.2]: https://github.com/nasa/cumulus/compare/v16.1.1...v16.1.2
[v16.1.1]: https://github.com/nasa/cumulus/compare/v16.0.0...v16.1.1
[v16.0.0]: https://github.com/nasa/cumulus/compare/v15.0.4...v16.0.0
[v15.0.4]: https://github.com/nasa/cumulus/compare/v15.0.3...v15.0.4
[v15.0.3]: https://github.com/nasa/cumulus/compare/v15.0.2...v15.0.3
[v15.0.2]: https://github.com/nasa/cumulus/compare/v15.0.1...v15.0.2
[v15.0.1]: https://github.com/nasa/cumulus/compare/v15.0.0...v15.0.1
[v15.0.0]: https://github.com/nasa/cumulus/compare/v14.1.0...v15.0.0
[v14.1.0]: https://github.com/nasa/cumulus/compare/v14.0.0...v14.1.0
[v14.0.0]: https://github.com/nasa/cumulus/compare/v13.4.0...v14.0.0
[v13.4.0]: https://github.com/nasa/cumulus/compare/v13.3.2...v13.4.0
[v13.3.2]: https://github.com/nasa/cumulus/compare/v13.3.0...v13.3.2
[v13.3.0]: https://github.com/nasa/cumulus/compare/v13.2.1...v13.3.0
[v13.2.1]: https://github.com/nasa/cumulus/compare/v13.2.0...v13.2.1
[v13.2.0]: https://github.com/nasa/cumulus/compare/v13.1.0...v13.2.0
[v13.1.0]: https://github.com/nasa/cumulus/compare/v13.0.1...v13.1.0
[v13.0.1]: https://github.com/nasa/cumulus/compare/v13.0.0...v13.0.1
[v13.0.0]: https://github.com/nasa/cumulus/compare/v12.0.3...v13.0.0
[v12.0.3]: https://github.com/nasa/cumulus/compare/v12.0.2...v12.0.3
[v12.0.2]: https://github.com/nasa/cumulus/compare/v12.0.1...v12.0.2
[v12.0.1]: https://github.com/nasa/cumulus/compare/v12.0.0...v12.0.1
[v12.0.0]: https://github.com/nasa/cumulus/compare/v11.1.8...v12.0.0
[v11.1.8]: https://github.com/nasa/cumulus/compare/v11.1.7...v11.1.8
[v11.1.7]: https://github.com/nasa/cumulus/compare/v11.1.5...v11.1.7
[v11.1.5]: https://github.com/nasa/cumulus/compare/v11.1.4...v11.1.5
[v11.1.4]: https://github.com/nasa/cumulus/compare/v11.1.3...v11.1.4
[v11.1.3]: https://github.com/nasa/cumulus/compare/v11.1.2...v11.1.3
[v11.1.2]: https://github.com/nasa/cumulus/compare/v11.1.1...v11.1.2
[v11.1.1]: https://github.com/nasa/cumulus/compare/v11.1.0...v11.1.1
[v11.1.0]: https://github.com/nasa/cumulus/compare/v11.0.0...v11.1.0
[v11.0.0]: https://github.com/nasa/cumulus/compare/v10.1.3...v11.0.0
[v10.1.3]: https://github.com/nasa/cumulus/compare/v10.1.2...v10.1.3
[v10.1.2]: https://github.com/nasa/cumulus/compare/v10.1.1...v10.1.2
[v10.1.1]: https://github.com/nasa/cumulus/compare/v10.1.0...v10.1.1
[v10.1.0]: https://github.com/nasa/cumulus/compare/v10.0.1...v10.1.0
[v10.0.1]: https://github.com/nasa/cumulus/compare/v10.0.0...v10.0.1
[v10.0.0]: https://github.com/nasa/cumulus/compare/v9.9.0...v10.0.0
[v9.9.3]: https://github.com/nasa/cumulus/compare/v9.9.2...v9.9.3
[v9.9.2]: https://github.com/nasa/cumulus/compare/v9.9.1...v9.9.2
[v9.9.1]: https://github.com/nasa/cumulus/compare/v9.9.0...v9.9.1
[v9.9.0]: https://github.com/nasa/cumulus/compare/v9.8.0...v9.9.0
[v9.8.0]: https://github.com/nasa/cumulus/compare/v9.7.0...v9.8.0
[v9.7.1]: https://github.com/nasa/cumulus/compare/v9.7.0...v9.7.1
[v9.7.0]: https://github.com/nasa/cumulus/compare/v9.6.0...v9.7.0
[v9.6.0]: https://github.com/nasa/cumulus/compare/v9.5.0...v9.6.0
[v9.5.0]: https://github.com/nasa/cumulus/compare/v9.4.0...v9.5.0
[v9.4.1]: https://github.com/nasa/cumulus/compare/v9.3.0...v9.4.1
[v9.4.0]: https://github.com/nasa/cumulus/compare/v9.3.0...v9.4.0
[v9.3.0]: https://github.com/nasa/cumulus/compare/v9.2.2...v9.3.0
[v9.2.2]: https://github.com/nasa/cumulus/compare/v9.2.1...v9.2.2
[v9.2.1]: https://github.com/nasa/cumulus/compare/v9.2.0...v9.2.1
[v9.2.0]: https://github.com/nasa/cumulus/compare/v9.1.0...v9.2.0
[v9.1.0]: https://github.com/nasa/cumulus/compare/v9.0.1...v9.1.0
[v9.0.1]: https://github.com/nasa/cumulus/compare/v9.0.0...v9.0.1
[v9.0.0]: https://github.com/nasa/cumulus/compare/v8.1.0...v9.0.0
[v8.1.0]: https://github.com/nasa/cumulus/compare/v8.0.0...v8.1.0
[v8.0.0]: https://github.com/nasa/cumulus/compare/v7.2.0...v8.0.0
[v7.2.0]: https://github.com/nasa/cumulus/compare/v7.1.0...v7.2.0
[v7.1.0]: https://github.com/nasa/cumulus/compare/v7.0.0...v7.1.0
[v7.0.0]: https://github.com/nasa/cumulus/compare/v6.0.0...v7.0.0
[v6.0.0]: https://github.com/nasa/cumulus/compare/v5.0.1...v6.0.0
[v5.0.1]: https://github.com/nasa/cumulus/compare/v5.0.0...v5.0.1
[v5.0.0]: https://github.com/nasa/cumulus/compare/v4.0.0...v5.0.0
[v4.0.0]: https://github.com/nasa/cumulus/compare/v3.0.1...v4.0.0
[v3.0.1]: https://github.com/nasa/cumulus/compare/v3.0.0...v3.0.1
[v3.0.0]: https://github.com/nasa/cumulus/compare/v2.0.1...v3.0.0
[v2.0.7]: https://github.com/nasa/cumulus/compare/v2.0.6...v2.0.7
[v2.0.6]: https://github.com/nasa/cumulus/compare/v2.0.5...v2.0.6
[v2.0.5]: https://github.com/nasa/cumulus/compare/v2.0.4...v2.0.5
[v2.0.4]: https://github.com/nasa/cumulus/compare/v2.0.3...v2.0.4
[v2.0.3]: https://github.com/nasa/cumulus/compare/v2.0.2...v2.0.3
[v2.0.2]: https://github.com/nasa/cumulus/compare/v2.0.1...v2.0.2
[v2.0.1]: https://github.com/nasa/cumulus/compare/v1.24.0...v2.0.1
[v2.0.0]: https://github.com/nasa/cumulus/compare/v1.24.0...v2.0.0
[v1.24.0]: https://github.com/nasa/cumulus/compare/v1.23.2...v1.24.0
[v1.23.2]: https://github.com/nasa/cumulus/compare/v1.22.1...v1.23.2
[v1.22.1]: https://github.com/nasa/cumulus/compare/v1.21.0...v1.22.1
[v1.21.0]: https://github.com/nasa/cumulus/compare/v1.20.0...v1.21.0
[v1.20.0]: https://github.com/nasa/cumulus/compare/v1.19.0...v1.20.0
[v1.19.0]: https://github.com/nasa/cumulus/compare/v1.18.0...v1.19.0
[v1.18.0]: https://github.com/nasa/cumulus/compare/v1.17.0...v1.18.0
[v1.17.0]: https://github.com/nasa/cumulus/compare/v1.16.1...v1.17.0
[v1.16.1]: https://github.com/nasa/cumulus/compare/v1.16.0...v1.16.1
[v1.16.0]: https://github.com/nasa/cumulus/compare/v1.15.0...v1.16.0
[v1.15.0]: https://github.com/nasa/cumulus/compare/v1.14.5...v1.15.0
[v1.14.5]: https://github.com/nasa/cumulus/compare/v1.14.4...v1.14.5
[v1.14.4]: https://github.com/nasa/cumulus/compare/v1.14.3...v1.14.4
[v1.14.3]: https://github.com/nasa/cumulus/compare/v1.14.2...v1.14.3
[v1.14.2]: https://github.com/nasa/cumulus/compare/v1.14.1...v1.14.2
[v1.14.1]: https://github.com/nasa/cumulus/compare/v1.14.0...v1.14.1
[v1.14.0]: https://github.com/nasa/cumulus/compare/v1.13.5...v1.14.0
[v1.13.5]: https://github.com/nasa/cumulus/compare/v1.13.4...v1.13.5
[v1.13.4]: https://github.com/nasa/cumulus/compare/v1.13.3...v1.13.4
[v1.13.3]: https://github.com/nasa/cumulus/compare/v1.13.2...v1.13.3
[v1.13.2]: https://github.com/nasa/cumulus/compare/v1.13.1...v1.13.2
[v1.13.1]: https://github.com/nasa/cumulus/compare/v1.13.0...v1.13.1
[v1.13.0]: https://github.com/nasa/cumulus/compare/v1.12.1...v1.13.0
[v1.12.1]: https://github.com/nasa/cumulus/compare/v1.12.0...v1.12.1
[v1.12.0]: https://github.com/nasa/cumulus/compare/v1.11.3...v1.12.0
[v1.11.3]: https://github.com/nasa/cumulus/compare/v1.11.2...v1.11.3
[v1.11.2]: https://github.com/nasa/cumulus/compare/v1.11.1...v1.11.2
[v1.11.1]: https://github.com/nasa/cumulus/compare/v1.11.0...v1.11.1
[v1.11.0]: https://github.com/nasa/cumulus/compare/v1.10.4...v1.11.0
[v1.10.4]: https://github.com/nasa/cumulus/compare/v1.10.3...v1.10.4
[v1.10.3]: https://github.com/nasa/cumulus/compare/v1.10.2...v1.10.3
[v1.10.2]: https://github.com/nasa/cumulus/compare/v1.10.1...v1.10.2
[v1.10.1]: https://github.com/nasa/cumulus/compare/v1.10.0...v1.10.1
[v1.10.0]: https://github.com/nasa/cumulus/compare/v1.9.1...v1.10.0
[v1.9.1]: https://github.com/nasa/cumulus/compare/v1.9.0...v1.9.1
[v1.9.0]: https://github.com/nasa/cumulus/compare/v1.8.1...v1.9.0
[v1.8.1]: https://github.com/nasa/cumulus/compare/v1.8.0...v1.8.1
[v1.8.0]: https://github.com/nasa/cumulus/compare/v1.7.0...v1.8.0
[v1.7.0]: https://github.com/nasa/cumulus/compare/v1.6.0...v1.7.0
[v1.6.0]: https://github.com/nasa/cumulus/compare/v1.5.5...v1.6.0
[v1.5.5]: https://github.com/nasa/cumulus/compare/v1.5.4...v1.5.5
[v1.5.4]: https://github.com/nasa/cumulus/compare/v1.5.3...v1.5.4
[v1.5.3]: https://github.com/nasa/cumulus/compare/v1.5.2...v1.5.3
[v1.5.2]: https://github.com/nasa/cumulus/compare/v1.5.1...v1.5.2
[v1.5.1]: https://github.com/nasa/cumulus/compare/v1.5.0...v1.5.1
[v1.5.0]: https://github.com/nasa/cumulus/compare/v1.4.1...v1.5.0
[v1.4.1]: https://github.com/nasa/cumulus/compare/v1.4.0...v1.4.1
[v1.4.0]: https://github.com/nasa/cumulus/compare/v1.3.0...v1.4.0
[v1.3.0]: https://github.com/nasa/cumulus/compare/v1.2.0...v1.3.0
[v1.2.0]: https://github.com/nasa/cumulus/compare/v1.1.4...v1.2.0
[v1.1.4]: https://github.com/nasa/cumulus/compare/v1.1.3...v1.1.4
[v1.1.3]: https://github.com/nasa/cumulus/compare/v1.1.2...v1.1.3
[v1.1.2]: https://github.com/nasa/cumulus/compare/v1.1.1...v1.1.2
[v1.1.1]: https://github.com/nasa/cumulus/compare/v1.0.1...v1.1.1
[v1.1.0]: https://github.com/nasa/cumulus/compare/v1.0.1...v1.1.0
[v1.0.1]: https://github.com/nasa/cumulus/compare/v1.0.0...v1.0.1
[v1.0.0]: https://github.com/nasa/cumulus/compare/pre-v1-release...v1.0.0

[thin-egress-app]: <https://github.com/asfadmin/thin-egress-app> "Thin Egress App"<|MERGE_RESOLUTION|>--- conflicted
+++ resolved
@@ -42,7 +42,6 @@
 
 - **CUMULUS-3947**
   - Bump @cumulus/cumulus-message-adapter-js to version 2.3.0. This will explicitly put the Python cumulus-message-adapter spawn into UTF-8 mode. See https://github.com/nasa/cumulus-message-adapter-js/releases/tag/v2.3.0
-
 - **CUMULUS-3967**
   - Pinned @aws-sdk/client-s3 in @cumulus/aws-client to 3.726.0 to address breaking changes/incompatibility in releases > 3.726.0
   - Pinned @aws-sdk/client-s3 in @cumulus/lib-storage to 3.726.0 to address breaking changes/incompatibility in releases > 3.726.0
@@ -55,7 +54,6 @@
     - `dbMaxPool` - specifies how many database connections to allow the process to utilize.  Defaults to 30.  Process should at minimum the value set for `concurrency`.
   - Add API memory-constrained performance test to test minimum functionality under default+ configuration
   - Updated `@cumulus/async-operations.startAsyncOperation to take `containerName` as a parameter name, allowing it to specify a container other than the default 'AsyncOperations' container
-
 - **CUMULUS-3759**
   - Migrated `tf-modules/cumulus/ecs_cluster` ECS Autoscaling group from launch configurations to launch templates
 - **CUMULUS-3955**
@@ -73,13 +71,9 @@
   - Fixed `tf-modules/cumulus` scripts to use Instance Metadata Service V2
   - Updated `fake-provider-cf.yml` to work for Amazon Linux 2023 AMI
 - **CUMULUS-3965**
-<<<<<<< HEAD
   - Updated `tf-modules/cumulus/ecs_cluster` and `fake-provider-cf.yml` launch templates to require IMDSv2
-=======
-  - Updated `tf-modules/cumulus/ecs_cluster` and `fake-provider-cf.yml` launch templates to require IMDSv2 
 - **CUMULUS-3990**
   - Upgraded localstack from 3.0.0 to 4.0.3
->>>>>>> 5ca8e9cd
 
 ### Fixed
 
