# Changelog

All notable changes to this project will be documented in this file.

The format is based on [Keep a Changelog](http://keepachangelog.com/en/1.0.0/).

## Unreleased

### Breaking Changes

<<<<<<< HEAD
=======
- **CUMULUS-2889**
  - Removed unused CloudWatch Logs AWS SDK client. This change removes the CloudWatch Logs
    client from the `@cumulus/aws-client` package.
- **CUMULUS-2890**
  - Removed unused CloudWatch AWS SDK client. This change removes the CloudWatch client
    from the `@cumulus/aws-client` package.
- **CUMULUS-2897**
  - Removed unused Systems Manager AWS SDK client. This change removes the Systems Manager client
    from the `@cumulus/aws-client` package.
    
>>>>>>> 81538405
### Changed

- **CUMULUS-3456**
  - Added stateMachine, collection, execution, granules, error fields to Dead Letter Archive message
  - Added cumulusError field to records in sfEventSqsToDbRecordsDeadLetterQueue
- **CUMULUS-3245**
  - Update `@cumulus/lzards-backup` task to either respect the `lzards_provider`
    terraform configuration value or utilize `lzardsProvider` as part of the task
    workflow configuration
  - Minor refactor of `@cumulus/lzards-api-client` to:
<<<<<<< HEAD
    - Use proper ECMAScript import for `@cumulus/launchpad-auth`
    - Update incorrect docstring
=======
   - Use proper ECMAScript import for `@cumulus/launchpad-auth`
   - Update incorrect docstring

### Changed

- **CUMULUS-2896**
  - Updated Secrets Manager code to AWS SDK v3.
>>>>>>> 81538405
- **CUMULUS-3497**
  - Updated `example/cumulus-tf/orca.tf` to use v9.0.4
- **CUMULUS-3527**
  - Added suppport for additional kex algorithms in the sftp-client.

## [v18.2.0] 2023-02-02

### Migration Notes

From this release forward, Cumulus Core will be tested against PostgreSQL v13. Users
should migrate their datastores to Aurora PostgreSQL 13.9+ compatible data
stores as soon as possible after upgrading to this release.

#### Database Upgrade

Users utilizing the `cumulus-rds-tf` module should reference [cumulus-rds-tf
upgrade
instructions](https://nasa.github.io/cumulus/docs/upgrade-notes/upgrade-rds-cluster-tf-postgres-13).

### Breaking Changes

- **CUMULUS-2889**
  - Removed unused CloudWatch Logs AWS SDK client. This change removes the CloudWatch Logs
    client from the `@cumulus/aws-client` package.
- **CUMULUS-2890**
  - Removed unused CloudWatch AWS SDK client. This change removes the CloudWatch client
    from the `@cumulus/aws-client` package.

### Changed

- **CUMULUS-3492**
  - add teclark to select-stack.js
- **CUMULUS-3444**
  - Update `cumulus-rds-tf` module to take additional parameters in support of
    migration from Aurora PostgreSQl v11 to v13.   See Migration Notes for more details.
- **CUMULUS-3564**
  - Update webpack configuration to explicitly disable chunking
- **CUMULUS-2891**
  - Updated ECS code to aws sdk v3
- **CUMULUS-2895**
  - Updated KMS code to aws sdk v3
- **CUMULUS-2888**
  - Update CloudWatch Events code to AWS SDK v3
- **CUMULUS-2893**
  - Updated Kinesis code to AWS SDK v3
- **CUMULUS-3555**
  - Revert 3540, un-stubbing cmr facing tests
  - Raise memory_size of ftpPopulateTestLambda to 512MB
- **CUMULUS-2887**
  - Updated CloudFormation code to aws sdk v3
- **CUMULUS-2899**
  - Updated SNS code to aws sdk v3
- **CUMULUS_3499**
  - Update AWS-SDK dependency pin to "2.1490" to prevent SQS issue.  Dependency
    pin expected to be changed with the resolution to CUMULUS-2900
- **CUMULUS-2894**
  - Update Lambda code to AWS SDK v3
- **CUMULUS-3432**
  - Update `cumulus-rds-tf` `engine_version` to `13.9`
  - Update `cumulus-rds-tf` `parameter_group_family` to `aurora-postgresql13`
  - Update development/local stack postgres image version to postgres:13.9-alpine
- **CUMULUS-2900**
  - Update SQS code to AWS SDK v3
- **CUMULUS-3352**
  - Update example project to use CMA v2.0.3 for integration testing
  - Update example deployment to deploy cnmResponse lambda version
    2.1.1-aplha.2-SNAPSHOT
  - Update example deployment to deploy cnmToGranule lambda
    version 1.7.0-alpha.2-SNAPSHOT
- **CUMULUS-3501**
  - Updated CreateReconciliationReport lambda to save report record to Elasticsearch.
  - Created docker image cumuluss/async-operation:48 from v16.1.2, and used it as default async_operation_image.
- **CUMULUS-3502**
  - Upgraded localstack to v3.0.0 to support recent aws-sdk releases and update unit tests.
- **CUMULUS-3540**
  - stubbed cmr interfaces in integration tests allow integration tests to pass
  - needed while cmr is failing to continue needed releases and progress
  - this change should be reverted ASAP when cmr is working as needed again
- **CUMULUS-3547**
  - Updated ECS Cluster `/dev/xvdcz` EBS volumes so they're encrypted.

### Fixed

- **CUMULUS-3177**
  - changed `_removeGranuleFromCmr` function for granule `bulkDelete` to not throw an error and instead catch the error when the granule is not found in CMR
- **CUMULUS-3293**
  - Process Dead Letter Archive is fixed to properly copy objects from `/sqs/` to `/failed-sqs/` location
- **CUMULUS-3467**
  - Added `childWorkflowMeta` to `QueueWorkflow` task configuration
- **CUMULUS-3474**
  - Fixed overridden changes to `rules.buildPayload' to restore changes from ticket `CUMULUS-2969` which limited the definition object to `name` and `arn` to
    account for AWS character limits.
- **CUMULUS-3479**
  - Fixed typo in s3-replicator resource declaration where `var.lambda_memory_size` is supposed to be `var.lambda_memory_sizes`
- **CUMULUS-3510**
  - Fixed `@cumulus/api` `validateAndUpdateSqsRule` method to allow 0 retries and 0 visibilityTimeout
    in rule's meta.  This fix from CUMULUS-2863 was not in release 16 and later.
- **CUMULUS-3562**
  - updated crypto-js to 4.2.0
  - updated aws-sdk/client-api-gateway to 3.499 to avoid older crypto-js dependency

## [v18.1.0] 2023-10-25

### MIGRATION notes

#### Rules API Endpoint Versioning

As part of the work on CUMULUS-3095, we have added a required header for the
rules PUT/PATCH endpoints -- to ensure that older clients/utilities do not
unexpectedly make destructive use of those endpoints, a validation check of a
header value against supported versions has been implemented.

Moving forward, if a breaking change is made to an existing endpoint that
requires user updates, as part of that update we will set the current version of
the core API and require a header that confirms the client is compatible with
the version required or greater.

In this instance, the rules PUT/PATCH
endpoints will require a `Cumulus-API-Version` value of at least `2`.

```bash
 curl --request PUT https://example.com/rules/repeat_test\
 --header 'Cumulus-API-Version: 2'\
 --header 'Content-Type: application/json'\
 --header 'Authorization: Bearer ReplaceWithToken'\
 --data ...
```

Users/clients that do not make use of these endpoints will not be impacted.

### Breaking Changes
- **CUMULUS-3427**
  - Changed the naming conventions for memory size and timeouts configuration to simply the lambda name
### Notable Changes

- **CUMULUS-3095**
  - Added `PATCH` rules endpoint to update rule which works as the existing `PUT` endpoint.
  - Updated `PUT` rules endpoint to replace rule.

### Added

- **CUMULUS-3218**
  - Added optional `maxDownloadTime` field to `provider` schema
  - Added `max_download_time` column to PostgreSQL `providers` table
  - Updated `@cumulus/ingest/lock` to check expired locks based on `provider.maxDownloadTime`

### Changed

- **CUMULUS-3095**
  - Updated `@cumulus/api-client/rules` to have`replaceRule` and `updateRule` methods.
  - Updated mapping for rule Elasticsearch records to prevent dynamic field for keys under
    `meta` and `payload`, and fixed `rule` field mapping.
- **CUMULUS-3351**
  - Updated `constructOnlineAccessUrls()` to group CMR online access URLs by link type.
- **CUMULUS-3377**
  - Added configuration option to cumulus-tf/terraform.tfvars to include sns:Subscribe access policy for
    executions, granules, collections, and PDRs report topics.
- **CUMULUS-3392**
  - Modify cloudwatch rule by deleting `custom`
- **CUMULUS-3434**
  - Updated `@cumulus/orca-recovery-adapter` task to output both input granules and recovery output.
  - Updated `example/cumulus-tf/orca.tf` to use v9.0.0.

### Fixed

- **CUMULUS-3095**
  - Added back `rule` schema validation which is missing after RDS phase 3.
  - Fixed a bug for creating rule with tags.
- **CUMULUS-3286**
  - Fixed `@cumulus/cmrjs/cmr-utils/getGranuleTemporalInfo` and `@cumulus/message/Granules/getGranuleCmrTemporalInfo`
    to handle non-existing cmr file.
  - Updated mapping for granule and deletedgranule Elasticsearch records to prevent dynamic field for keys under
    `queryFields`.
  - Updated mapping for collection Elasticsearch records to prevent dynamic field for keys under `meta`.
- **CUMULUS-3393**
  - Fixed `PUT` collection endpoint to update collection configuration in S3.
- **CUMULUS-3427**
  - Fixed issue where some lambda and task memory sizes and timeouts were not configurable
- **@aws-sdk upgrade**
  - Fixed TS compilation error on aws-client package caused by @aws-sdk/client-dynamodb 3.433.0 upgrade

## [v18.0.0] 2023-08-28

### Notable Changes

- **CUMULUS-3270**
  - update python lambdas to use python3.10
  - update dependencies to use python3.10 including cumulus-message-adapter, cumulus-message-adapter-python and cumulus-process-py
- **CUMULUS-3259**
  - Updated Terraform version from 0.13.6 to 1.5.3. Please see the [instructions to upgrade your deployments](https://github.com/nasa/cumulus/blob/master/docs/upgrade-notes/upgrading-tf-version-1.5.3.md).

### Changed

- **CUMULUS-3366**
  - Added logging to the `collectionRuleMatcher` Rules Helper, which is used by the sqs-message-consumer and message-consumer Lambdas,
    to report when an incoming message's collection does not match any rules.

## [v17.0.0] 2023-08-09

### MIGRATION notes

- This release updates the `hashicorp/aws` provider required by Cumulus to `~> 5.0`
  which in turn requires updates to all modules deployed with Core in the same stack
  to use a compatible provider version.
- This update is *not* compatible with prior stack states - Terraform will not
  allow redeployment of a prior version of Cumulus using an older version of
  the provider.  Please be sure to validate the install changeset is what you
  expect prior to upgrading to this version.
- Upgrading Cumulus to v17 from prior versions should only require the usual
  terraform init/apply steps.  As always **be sure** to inspect the `terraform plan` or
  `terraform apply` changeset to ensure the changes between providers are what
  you're expecting for all modules you've chosen to deploy with Cumulus

### Notable Changes

- **CUMULUS-3258**
  - @cumulus/api is now compatible *only* with Orca >= 8.1.0.    Prior versions of
    Orca are not compatible with Cumulus 17+
  - Updated all hashicorp terraform AWS provider configs to ~> 5.0
    - Upstream/downstream terraform modules will need to utilize an AWS provider
      that matches this range

### Breaking Changes

- **CUMULUS-3258**
  - Update @cumulus/api/lib/orca/getOrcaRecoveryStatusByGranuleCollection
    to @cumulus/api/lib/orca/getOrcaRecoveryStatusByGranuleIdAndCollection and
    add collectionId to arguments to support Orca v8+ required use of
    collectionId

  - Updated all terraform AWS providers to ~> 5.0

### Changed

- **CUMULUS-3258**
  - Update all Core integration tests/integrations to be compatible with Orca >=
    v8.1.0 only

### Fixed

- **CUMULUS-3319**
  - Removed @cumulus/api/models/schema and changed all references to
    @cumulus/api/lib/schema in docs and related models
  - Removed @cumulus/api/models/errors.js
  - Updated API granule write logic to cause postgres schema/db write failures on an individual granule file write to result  in a thrown error/400 return instead of a 200 return and a 'silent' update of the granule to failed status.
  - Update api/lib/_writeGranule/_writeGranulefiles logic to allow for schema failures on individual granule writes via an optional method parameter in _writeGranules, and an update to the API granule write calls.
  - Updated thrown error to include information related to automatic failure behavior in addition to the stack trace.

## [v16.1.3] 2024-1-15

**Please note** changes in 16.1.3 may not yet be released in future versions, as this
is a backport/patch release on the 16.x series of releases.  Updates that are
included in the future will have a corresponding CHANGELOG entry in future releases.

### Changed

- **CUMULUS_3499
  - Update AWS-SDK dependency pin to "2.1490" to prevent SQS issue.  Dependency
    pin expected to be changed with the resolution to CUMULUS-2900

### Fixed

- **CUMULUS-3474**
  - Fixed overriden changes to `rules.buildPayload' to restore changes from
    ticket `CUMULUS-2969` which limited the definition object to `name` and `arn` to
    account for AWS character limits.
- **CUMULUS-3501**
  - Updated CreateReconciliationReport lambda to save report record to Elasticsearch.
  - Created docker image cumuluss/async-operation:48 from v16.1.2, and used it as default async_operation_image.
- **CUMULUS-3510**
  - Fixed `@cumulus/api` `validateAndUpdateSqsRule` method to allow 0 retries and 0 visibilityTimeout
    in rule's meta.  This fix from CUMULUS-2863 was not in release 16 and later.
- **CUMULUS-3540**
  - stubbed cmr interfaces in integration tests allow integration tests to pass
  - needed while cmr is failing to continue needed releases and progress
  - this change should be reverted ASAP when cmr is working as needed again

## [v16.1.2] 2023-11-01

**Please note** changes in 16.1.2 may not yet be released in future versions, as this
is a backport/patch release on the 16.x series of releases.  Updates that are
included in the future will have a corresponding CHANGELOG entry in future releases.

### Added

- **CUMULUS-3218**
  - Added optional `maxDownloadTime` field to `provider` schema
  - Added `max_download_time` column to PostgreSQL `providers` table
  - Updated `@cumulus/ingest/lock` to check expired locks based on `provider.maxDownloadTime`

### Fixed

- **@aws-sdk upgrade**
  - Fixed TS compilation error on aws-client package caused by @aws-sdk/client-dynamodb 3.433.0 upgrade
  - Updated mapping for collection Elasticsearch records to prevent dynamic field for keys under `meta`.
- **CUMULUS-3286**
  - Fixed `@cumulus/cmrjs/cmr-utils/getGranuleTemporalInfo` and `@cumulus/message/Granules/getGranuleCmrTemporalInfo`
    to handle non-existing cmr file.
  - Updated mapping for granule and deletedgranule Elasticsearch records to prevent dynamic field for keys under
    `queryFields`.
- **CUMULUS-3293**
  - Process Dead Letter Archive is fixed to properly copy objects from `/sqs/` to `/failed-sqs/` location
- **CUMULUS-3393**
  - Fixed `PUT` collection endpoint to update collection configuration in S3.
- **CUMULUS-3467**
  - Added `childWorkflowMeta` to `QueueWorkflow` task configuration

## [v16.1.1] 2023-08-03

### Notable Changes

- The async_operation_image property of cumulus module should be updated to pull
  the ECR image for cumuluss/async-operation:47

### Added

- **CUMULUS-3298**
  - Added extra time to the buffer for replacing the launchpad token before it
    expires to alleviate CMR error messages
- **CUMULUS-3220**
  - Created a new send-pan task
- **CUMULUS-3287**
  - Added variable to allow the aws_ecs_task_definition health check to be configurable.
  - Added clarity to how the bucket field needs to be configured for the
    move-granules task definition

### Changed

- Security upgrade node from 14.19.3-buster to 14.21.1-buster
- **CUMULUS-2985**
  - Changed `onetime` rules RuleTrigger to only execute when the state is `ENABLED` and updated documentation to reflect the change
  - Changed the `invokeRerun` function to only re-run enabled rules
- **CUMULUS-3188**
  - Updated QueueGranules to support queueing granules that meet the required API granule schema.
  - Added optional additional properties to queue-granules input schema
- **CUMULUS-3252**
  - Updated example/cumulus-tf/orca.tf to use orca v8.0.1
  - Added cumulus task `@cumulus/orca-copy-to-archive-adapter`, and add the task to `tf-modules/ingest`
  - Updated `tf-modules/cumulus` module to take variable `orca_lambda_copy_to_archive_arn` and pass to `tf-modules/ingest`
  - Updated `example/cumulus-tf/ingest_and_publish_granule_with_orca_workflow.tf` `CopyToGlacier` (renamed to `CopyToArchive`) step to call
    `orca_copy_to_archive_adapter_task`
- **CUMULUS-3253**
  - Added cumulus task `@cumulus/orca-recovery-adapter`, and add the task to `tf-modules/ingest`
  - Updated `tf-modules/cumulus` module to take variable `orca_sfn_recovery_workflow_arn` and pass to `tf-modules/ingest`
  - Added `example/cumulus-tf/orca_recovery_adapter_workflow.tf`, `OrcaRecoveryAdapterWorkflow` workflow has `OrcaRecoveryAdapter` task
    to call the ORCA recovery step-function.
  - Updated `example/data/collections/` collection configuration `meta.granuleRecoveryWorkflow` to use `OrcaRecoveryAdapterWorkflow`
- **CUMULUS-3215**
  - Create reconciliation reports will properly throw errors and set the async
    operation status correctly to failed if there is an error.
  - Knex calls relating to reconciliation reports will retry if there is a
    connection terminated unexpectedly error
  - Improved logging for async operation
  - Set default async_operation_image_version to 47
- **CUMULUS-3024**
  - Combined unit testing of @cumulus/api/lib/rulesHelpers to a single test file
    `api/tests/lib/test-rulesHelpers` and removed extraneous test files.
- **CUMULUS-3209**
  - Apply brand color with high contrast settings for both (light and dark) themes.
  - Cumulus logo can be seen when scrolling down.
  - "Back to Top" button matches the brand color for both themes.
  - Update "note", "info", "tip", "caution", and "warning" components to [new admonition styling](https://docusaurus.io/docs/markdown-features/admonitions).
  - Add updated arch diagram for both themes.
- **CUMULUS-3203**
  - Removed ACL setting of private on S3.multipartCopyObject() call
  - Removed ACL setting of private for s3PutObject()
  - Removed ACL confguration on sync-granules task
  - Update documentation on dashboard deployment to exclude ACL public-read setting
- **CUMULUS-3245**
  - Update SQS consumer logic to catch ExecutionAlreadyExists error and
    delete SQS message accordingly.
  - Add ReportBatchItemFailures to event source mapping start_sf_mapping
- **CUMULUS-3357**
  - `@cumulus/queue-granules` is now written in TypeScript
  - `@cumulus/schemas` can now generate TypeScript interfaces for the task input, output and config.
- Added missing name to throttle_queue_watcher Cloudwatch event in `throttled-queue.tf`


### Fixed

- **CUMULUS-3258**
  - Fix un-prefixed s3 lifecycle configuration ID from CUMULUS-2915
- **CUMULUS-2625**
  - Optimized heap memory and api load in queue-granules task to scale to larger workloads.
- **CUMULUS-3265**
  - Fixed `@cumulus/api` `getGranulesForPayload` function to query cloud metrics es when needed.
- **CUMULUS-3389**
  - Updated runtime of `send-pan` and `startAsyncOperation` lambdas to `nodejs16.x`

## [v16.0.0] 2023-05-09

### Notable Changes

- The async_operation_image property of cumulus module should be updated to pull
  the ECR image for cumuluss/async-operation:46

### MIGRATION notes

#### PI release version

When updating directly to v16 from prior releases older that V15, please make sure to
read through all prior release notes.

Notable migration concerns since the last PI release version (11.1.x):

- [v14.1.0] - Postgres compatibility update to Aurora PostgreSQL 11.13.
- [v13.1.0] - Postgres update to add `files_granules_cumulus_id_index` to the
  `files` table may require manual steps depending on load.

#### RDS Phase 3 migration notes

This release includes updates that remove existing DynamoDB tables as part of
release deployment process.   This release *cannot* be properly rolled back in
production as redeploying a prior version of Cumulus will not recover the
associated Dynamo tables.

Please read the full change log for RDS Phase 3 and consult the [RDS Phase 3 update
documentation](https://nasa.github.io/cumulus/docs/next/upgrade-notes/upgrade-rds-phase-3-release)

#### API Endpoint Versioning

As part of the work on CUMULUS-3072, we have added a required header for the
granule PUT/PATCH endpoints -- to ensure that older clients/utilities do not
unexpectedly make destructive use of those endpoints, a validation check of a
header value against supported versions has been implemented.

Moving forward, if a breaking change is made to an existing endpoint that
requires user updates, as part of that update we will set the current version of
the core API and require a header that confirms the client is compatible with
the version required or greater.

In this instance, the granule PUT/PATCH
endpoints will require a `Cumulus-API-Version` value of at least `2`.

```bash
 curl --request PUT https://example.com/granules/granuleId.A19990103.006.1000\
 --header 'Cumulus-API-Version: 2'\
 --header 'Content-Type: application/json'\
 --header 'Authorization: Bearer ReplaceWithToken'\
 --data ...
```

Users/clients that do not make use of these endpoints will not be impacted.

### RDS Phase 3
#### Breaking Changes

- **CUMULUS-2688**
  - Updated bulk operation logic to use collectionId in addition to granuleId to fetch granules.
  - Tasks using the `bulk-operation` Lambda should provide collectionId and granuleId e.g. { granuleId: xxx, collectionId: xxx }
- **CUMULUS-2856**
  - Update execution PUT endpoint to no longer respect message write constraints and update all values passed in

#### Changed

- **CUMULUS-3282**
  - Updated internal granule endpoint parameters from :granuleName to :granuleId
    for maintenance/consistency reasons
- **CUMULUS-2312** - RDS Migration Epic Phase 3
  - **CUMULUS-2645**
    - Removed unused index functionality for all tables other than
      `ReconciliationReportsTable` from `dbIndexer` lambda
  - **CUMULUS-2398**
    - Remove all dynamoDB updates for `@cumulus/api/ecs/async-operation/*`
    - Updates all api endpoints with updated signature for
      `asyncOperationsStart` calls
    - Remove all dynamoDB models calls from async-operations api endpoints
  - **CUMULUS-2801**
    - Move `getFilesExistingAtLocation`from api granules model to api/lib, update granules put
      endpoint to remove model references
  - **CUMULUS-2804**
    - Updates api/lib/granule-delete.deleteGranuleAndFiles:
      - Updates dynamoGranule -> apiGranule in the signature and throughout the dependent code
      - Updates logic to make apiGranule optional, but pgGranule required, and
        all lookups use postgres instead of ES/implied apiGranule values
      - Updates logic to make pgGranule optional - in this case the logic removes the entry from ES only
    - Removes all dynamo model logic from api/endpoints/granules
    - Removes dynamo write logic from api/lib/writeRecords.*
    - Removes dynamo write logic from api/lib/ingest.*
    - Removes all granule model calls from api/lambdas/bulk-operations and any dependencies
    - Removes dynamo model calls from api/lib/granule-remove-from-cmr.unpublishGranule
    - Removes Post Deployment execution check from sf-event-sqs-to-db-records
    - Moves describeGranuleExecution from api granule model to api/lib/executions.js
  - **CUMULUS-2806**
    - Remove DynamoDB logic from executions `POST` endpoint
    - Remove DynamoDB logic from sf-event-sqs-to-db-records lambda execution writes.
    - Remove DynamoDB logic from executions `PUT` endpoint
  - **CUMULUS-2808**
    - Remove DynamoDB logic from executions `DELETE` endpoint
  - **CUMULUS-2809**
    - Remove DynamoDB logic from providers `PUT` endpoint
    - Updates DB models asyncOperation, provider and rule to return all fields on upsert.
  - **CUMULUS-2810**
    - Removes addition of DynamoDB record from API endpoint POST /provider/<name>
  - **CUMULUS-2811**
    - Removes deletion of DynamoDB record from API endpoint DELETE /provider/<name>
  - **CUMULUS-2817**
    - Removes deletion of DynamoDB record from API endpoint DELETE /collection/<name>/<version>
  - **CUMULUS-2814**
    - Move event resources deletion logic from `rulesModel` to `rulesHelper`
  - **CUMULUS-2815**
    - Move File Config and Core Config validation logic for Postgres Collections from `api/models/collections.js` to `api/lib/utils.js`
  - **CUMULUS-2813**
    - Removes creation and deletion of DynamoDB record from API endpoint POST /rules/
  - **CUMULUS-2816**
    - Removes addition of DynamoDB record from API endpoint POST /collections
  - **CUMULUS-2797**
    - Move rule helper functions to separate rulesHelpers file
  - **CUMULUS-2821**
    - Remove DynamoDB logic from `sfEventSqsToDbRecords` lambda
  - **CUMULUS-2856**
    - Update API/Message write logic to handle nulls as deletion in execution PUT/message write logic

#### Added

- **CUMULUS-2312** - RDS Migration Epic Phase 3
  - **CUMULUS-2813**
    - Added function `create` in the `db` model for Rules
      to return an array of objects containing all columns of the created record.
  - **CUMULUS-2812**
    - Move event resources logic from `rulesModel` to `rulesHelper`
  - **CUMULUS-2820**
    - Remove deletion of DynamoDB record from API endpoint DELETE /pdr/<pdrName>
  - **CUMULUS-2688**
    - Add new endpoint to fetch granules by collectionId as well as granuleId: GET /collectionId/granuleId
    - Add new endpoints to update and delete granules by collectionId as well as
      granuleId

#### Removed

- **CUMULUS-2994**
  - Delete code/lambdas that publish DynamoDB stream events to SNS
- **CUMULUS-3226**
  - Removed Dynamo Async Operations table
- **CUMULUS-3199**
  - Removed DbIndexer lambda and all associated terraform resources
- **CUMULUS-3009**
  - Removed Dynamo PDRs table
- **CUMULUS-3008**
  - Removed DynamoDB Collections table
- **CUMULUS-2815**
  - Remove update of DynamoDB record from API endpoint PUT /collections/<name>/<version>
- **CUMULUS-2814**
  - Remove DynamoDB logic from rules `DELETE` endpoint
- **CUMULUS-2812**
  - Remove DynamoDB logic from rules `PUT` endpoint
- **CUMULUS-2798**
  - Removed AsyncOperations model
- **CUMULUS-2797**
- **CUMULUS-2795**
  - Removed API executions model
- **CUMULUS-2796**
  - Remove API pdrs model and all related test code
  - Remove API Rules model and all related test code
- **CUMULUS-2794**
  - Remove API Collections model and all related test code
  - Remove lambdas/postgres-migration-count-tool, api/endpoints/migrationCounts and api-client/migrationCounts
  - Remove lambdas/data-migration1 tool
  - Remove lambdas/data-migration2 and
    lambdas/postgres-migration-async-operation
- **CUMULUS-2793**
  - Removed Provider Dynamo model and related test code
- **CUMULUS-2792**
  - Remove API Granule model and all related test code
  - Remove granule-csv endpoint
- **CUMULUS-2645**
  - Removed dynamo structural migrations and related code from `@cumulus/api`
  - Removed `executeMigrations` lambda
  - Removed `granuleFilesCacheUpdater` lambda
  - Removed dynamo files table from `data-persistence` module.  *This table and
    all of its data will be removed on deployment*.

### Added
- **CUMULUS-3072**
  - Added `replaceGranule` to `@cumulus/api-client/granules` to add usage of the
    updated RESTful PUT logic
- **CUMULUS-3121**
  - Added a map of variables for the cloud_watch_log retention_in_days for the various cloudwatch_log_groups, as opposed to keeping them hardcoded at 30 days. Can be configured by adding the <module>_<cloudwatch_log_group_name>_log_retention value in days to the cloudwatch_log_retention_groups map variable
- **CUMULUS-3201**
  - Added support for sha512 as checksumType for LZARDs backup task.

### Changed

- **CUMULUS-3315**
  - Updated `@cumulus/api-client/granules.bulkOperation` to remove `ids`
    parameter in favor of `granules` parameter, in the form of a
    `@cumulus/types/ApiGranule` that requires the following keys: `[granuleId, collectionId]`
- **CUMULUS-3307**
  - Pinned cumulus dependency on `pg` to `v8.10.x`
- **CUMULUS-3279**
  - Updated core dependencies on `xml2js` to `v0.5.0`
  - Forcibly updated downstream dependency for `xml2js` in `saml2-js` to
    `v0.5.0`
  - Added audit-ci CVE override until July 1 to allow for Core package releases
- **CUMULUS-3106**
  - Updated localstack version to 1.4.0 and removed 'skip' from all skipped tests
- **CUMULUS-3115**
  - Fixed DiscoverGranules' workflow's duplicateHandling when set to `skip` or `error` to stop retrying
    after receiving a 404 Not Found Response Error from the `cumulus-api`.
- **CUMULUS-3165**
  - Update example/cumulus-tf/orca.tf to use orca v6.0.3

### Fixed

- **CUMULUS-3315**
  - Update CI scripts to use shell logic/GNU timeout to bound test timeouts
    instead of NPM `parallel` package, as timeouts were not resulting in
    integration test failure
- **CUMULUS-3223**
  - Update `@cumulus/cmrjs/cmr-utils.getGranuleTemporalInfo` to handle the error when the cmr file s3url is not available
  - Update `sfEventSqsToDbRecords` lambda to return [partial batch failure](https://docs.aws.amazon.com/lambda/latest/dg/with-sqs.html#services-sqs-batchfailurereporting),
    and only reprocess messages when cumulus message can't be retrieved from the execution events.
  - Update `@cumulus/cumulus-message-adapter-js` to `2.0.5` for all cumulus tasks

## [v15.0.4] 2023-06-23

### Changed

- **CUMULUS-3307**
  - Pinned cumulus dependency on `pg` to `v8.10.x`

### Fixed

- **CUMULUS-3115**
  - Fixed DiscoverGranules' workflow's duplicateHandling when set to `skip` or `error` to stop retrying
    after receiving a 404 Not Found Response Error from the `cumulus-api`.
- **CUMULUS-3315**
  - Update CI scripts to use shell logic/GNU timeout to bound test timeouts
    instead of NPM `parallel` package, as timeouts were not resulting in
    integration test failure
- **CUMULUS-3223**
  - Update `@cumulus/cmrjs/cmr-utils.getGranuleTemporalInfo` to handle the error when the cmr file s3url is not available
  - Update `sfEventSqsToDbRecords` lambda to return [partial batch failure](https://docs.aws.amazon.com/lambda/latest/dg/with-sqs.html#services-sqs-batchfailurereporting),
    and only reprocess messages when cumulus message can't be retrieved from the execution events.
  - Update `@cumulus/cumulus-message-adapter-js` to `2.0.5` for all cumulus tasks

## [v15.0.3] 2023-04-28

### Fixed

- **CUMULUS-3243**
  - Updated granule delete logic to delete granule which is not in DynamoDB
  - Updated granule unpublish logic to handle granule which is not in DynamoDB and/or CMR

## [v15.0.2] 2023-04-25

### Fixed

- **CUMULUS-3120**
  - Fixed a bug by adding in `default_log_retention_periods` and `cloudwatch_log_retention_periods`
  to Cumulus modules so they can be used during deployment for configuring cloudwatch retention periods, for more information check here: [retention document](https://nasa.github.io/cumulus/docs/configuration/cloudwatch-retention)
  - Updated cloudwatch retention documentation to reflect the bugfix changes

## [v15.0.1] 2023-04-20

### Changed

- **CUMULUS-3279**
  - Updated core dependencies on `xml2js` to `v0.5.0`
  - Forcibly updated downstream dependency for `xml2js` in `saml2-js` to
    `v0.5.0`
  - Added audit-ci CVE override until July 1 to allow for Core package releases

## Fixed

- **CUMULUS-3285**
  - Updated `api/lib/distribution.js isAuthBearTokenRequest` to handle non-Bearer authorization header

## [v15.0.0] 2023-03-10

### Breaking Changes

- **CUMULUS-3147**
  - The minimum supported version for all published Cumulus Core npm packages is now Node 16.19.0
  - Tasks using the `cumuluss/cumulus-ecs-task` Docker image must be updated to `cumuluss/cumulus-ecs-task:1.9.0.` which is built with node:16.19.0-alpine.  This can be done by updating the `image` property of any tasks defined using the `cumulus_ecs_service` Terraform module.
  - Updated Dockerfile of async operation docker image to build from node:16.19.0-buster
  - Published new tag [`44` of `cumuluss/async-operation` to Docker Hub](https://hub.docker.com/layers/cumuluss/async-operation/44/images/sha256-8d757276714153e4ab8c24a2b7b6b9ffee14cc78b482d9924e7093af88362b04?context=explore).
  - The `async_operation_image` property of `cumulus` module must be updated to pull the ECR image for `cumuluss/async-operation:44`.

### Changed

- **CUMULUS-2997**
  - Migrate Cumulus Docs to Docusaurus v2 and DocSearch v3.
- **CUMULUS-3044**
  - Deployment section:
    - Consolidate and migrate Cumulus deployment (public facing) content from wiki to Cumulus Docs in GitHub.
    - Update links to make sure that the user can maintain flow between the wiki and GitHub deployment documentation.
    - Organize and update sidebar to include categories for similar deployment topics.
- **CUMULUS-3147**
  - Set example/cumulus-tf default async_operation_image_version to 44.
  - Set example/cumulus-tf default ecs_task_image_version to 1.9.0.
- **CUMULUS-3166**
  - Updated example/cumulus-tf/thin_egress_app.tf to use tea 1.3.2

### Fixed

- **CUMULUS-3187**
  - Restructured Earthdata Login class to be individual methods as opposed to a Class Object
  - Removed typescript no-checks and reformatted EarthdataLogin code to be more type friendly

## [v14.1.0] 2023-02-27

### MIGRATION notes

#### PostgreSQL compatibility update

From this release forward Core will be tested against PostgreSQL 11   Existing
release compatibility testing was done for release 11.1.8/14.0.0+.   Users
should migrate their datastores to Aurora PostgreSQL 11.13+ compatible data stores
as soon as possible.

Users utilizing the `cumulus-rds-tf` module will have upgraded/had their
database clusters forcibly upgraded at the next maintenance window after 31 Jan
2023.   Our guidance to mitigate this issue is to do a manual (outside of
terraform) upgrade.   This will result in the cluster being upgraded with a
manually set parameter group not managed by terraform.

If you manually upgraded and the cluster is now on version 11.13, to continue
using the `cumulus-rds-tf` module *once upgraded* update following module
configuration values if set, or allow their defaults to be utilized:

```terraform
parameter_group_family = "aurora-postgresql11"
engine_version = 11.13
```

When you apply this update, the original PostgreSQL v10 parameter group will be
removed, and recreated using PG11 defaults/configured terraform values and
update the database cluster to use the new configuration.

### Added

- **CUMULUS-3193**
  - Add a Python version file
- **CUMULUS-3121**
  - Added a map of variables in terraform for custom configuration of cloudwatch_log_groups' retention periods.
    Please refer to the [Cloudwatch-Retention] (https://nasa.github.io/cumulus/docs/configuration/cloudwatch-retention)
    section of the Cumulus documentation in order for more detailed information and an example into how to do this.
- **CUMULUS-3071**
  - Added 'PATCH' granules endpoint as an exact duplicate of the existing `PUT`
    endpoint.    In future releases the `PUT` endpoint will be replaced with valid PUT logic
    behavior (complete overwrite) in a future release.   **The existing PUT
    implementation is deprecated** and users should move all existing usage of
    `PUT` to `PATCH` before upgrading to a release with `CUMULUS-3072`.

### Fixed

- **CUMULUS-3033**
  - Fixed `granuleEsQuery` to properly terminate if `body.hit.total.value` is 0.

- The `getLambdaAliases` function has been removed from the `@cumulus/integration-tests` package
- The `getLambdaVersions` function has been removed from the `@cumulus/integration-tests` package
- **CUMULUS-3117**
  - Update `@cumulus/es-client/indexer.js` to properly handle framework write
    constraints for queued granules.    Queued writes will now be properly
    dropped from elasticsearch writes along with the primary datastore(s) when
    write constraints apply
- **CUMULUS-3134**
  - Get tests working on M1 Macs
- **CUMULUS-3148**:
  - Updates cumulus-rds-tf to use defaults for PostgreSQL 11.13
  - Update IngestGranuleSuccessSpec as test was dependant on file ordering and
    PostgreSQL 11 upgrade exposed dependency on database results in the API return
  - Update unit test container to utilize PostgreSQL 11.13 container
- **CUMULUS-3149**
  - Updates the api `/granules/bulkDelete` endpoint to take the
    following configuration keys for the bulkDelete:
    - concurrency - Number of concurrent bulk deletions to process at a time.
            Defaults to 10, increasing this value may improve throughput at the cost
            of additional database/CMR/etc load.
    - maxDbConnections - Defaults to `concurrency`, and generally should not be
        changed unless troubleshooting performance concerns.
  - Updates all bulk api endpoints to add knexDebug boolean query parameter to
    allow for debugging of database connection issues in the future.  Defaults
    to false.
  - Fixed logic defect in bulk deletion logic where an information query was
    nested in a transaction call, resulting in transactions holding knex
    connection pool connections in a blocking way that would not resolve,
    resulting in deletion failures.
- **CUMULUS-3142**
  - Fix issue from CUMULUS-3070 where undefined values for status results in
    unexpected insertion failure on PATCH.
- **CUMULUS-3181**
  - Fixed `sqsMessageRemover` lambda to correctly retrieve ENABLED sqs rules.

- **CUMULUS-3189**
  - Upgraded `cumulus-process` and `cumulus-message-adapter-python` versions to
    support pip 23.0
- **CUMULUS-3196**
  - Moved `createServer` initialization outside the `s3-credentials-endpoint` lambda
    handler to reduce file descriptor usage
- README shell snippets better support copying
- **CUMULUS-3111**
  - Fix issue where if granule update dropped due to write constraints for writeGranuleFromMessage, still possible for granule files to be written
  - Fix issue where if granule update is limited to status and timestamp values due to write constraints for writeGranuleFromMessage, Dynamo or ES granules could be out of sync with PG

### Breaking Changes

- **CUMULUS-3072**
  - Removed original PUT granule endpoint logic (in favor of utilizing new PATCH
    endpoint introduced in CUMULUS-3071)
  - Updated PUT granule endpoint to expected RESTful behavior:
    - PUT will now overwrite all non-provided fields as either non-defined or
      defaults, removing existing related database records (e.g. files,
      granule-execution linkages ) as appropriate.
    - PUT will continue to overwrite fields that are provided in the payload,
      excepting collectionId and granuleId which cannot be modified.
    - PUT will create a new granule record if one does not already exist
    - Like PATCH, the execution field is additive only - executions, once
      associated with a granule record cannot be unassociated via the granule
      endpoint.
  - /granule PUT and PATCH endpoints now require a header with values `{
    version: 2 }`
  - PUT endpoint will now only support /:collectionId/:granuleId formatted
    queries
  - `@cumulus/api-client.replaceGranule now utilizes body.collectionId to
    utilize the correct API PUT endpoint
  - Cumulus API version updated to `2`

### Changed

- **Snyk Security**
  - Upgraded jsonwebtoken from 8.5.1 to 9.0.0
  - CUMULUS-3160: Upgrade knex from 0.95.15 to 2.4.1
  - Upgraded got from 11.8.3 to ^11.8.5
- **Dependabot Security**
  - Upgraded the python package dependencies of the example lambdas
- **CUMULUS-3043**
  - Organize & link Getting Started public docs for better user guidance
  - Update Getting Started sections with current content
- **CUMULUS-3046**
  - Update 'Deployment' public docs
  - Apply grammar, link fixes, and continuity/taxonomy standards
- **CUMULUS-3071**
  - Updated `@cumulus/api-client` packages to use `PATCH` protocol for existing
    granule `PUT` calls, this change should not require user updates for
    `api-client` users.
    - `@cumulus/api-client/granules.updateGranule`
    - `@cumulus/api-client/granules.moveGranule`
    - `@cumulus/api-client/granules.updateGranule`
    - `@cumulus/api-client/granules.reingestGranule`
    - `@cumulus/api-client/granules.removeFromCMR`
    - `@cumulus/api-client/granules.applyWorkflow`
- **CUMULUS-3097**
  - Changed `@cumulus/cmr-client` package's token from Echo-Token to Earthdata Login (EDL) token in updateToken method
  - Updated CMR header and token tests to reflect the Earthdata Login changes
- **CUMULUS-3144**
  - Increased the memory of API lambda to 1280MB
- **CUMULUS-3140**
  - Update release note to include cumulus-api release
- **CUMULUS-3193**
  - Update eslint config to better support typing
- Improve linting of TS files

### Removed

- **CUMULUS-2798**
  - Removed AsyncOperations model

### Removed

- **CUMULUS-3009**
  - Removed Dynamo PDRs table

## [v14.0.0] 2022-12-08

### Breaking Changes

- **CUMULUS-2915**
  - API endpoint GET `/executions/status/${executionArn}` returns `presignedS3Url` and `data`
  - The user (dashboard) must read the `s3SignedURL` and `data` from the return
- **CUMULUS-3070/3074**
  - Updated granule PUT/POST endpoints to no longer respect message write
    constraints.  Functionally this means that:
    - Granules with older createdAt values will replace newer ones, instead of
        ignoring the write request
    - Granules that attempt to set a non-complete state (e.g. 'queued' and
        'running') will now ignore execution state/state change and always write
    - Granules being set to non-complete state will update all values passed in,
      instead of being restricted to `['createdAt', 'updatedAt', 'timestamp',
      'status', 'execution']`

### Added

- **CUMULUS-3070**
  - Remove granules dynamoDb model logic that sets default publish value on record
    validation
  - Update API granule write logic to not set default publish value on record
    updates to avoid overwrite (PATCH behavior)
  - Update API granule write logic to publish to false on record
    creation if not specified
  - Update message granule write logic to set default publish value on record
    creation update.
  - Update granule write logic to set published to default value of `false` if
    `null` is explicitly set with intention to delete the value.
  - Removed dataType/version from api granule schema
  - Added `@cumulus/api/endpoints/granules` unit to cover duration overwrite
    logic for PUT/PATCH endpoint.
- **CUMULUS-3098**
  - Added task configuration setting named `failTaskWhenFileBackupFail` to the
    `lzards-backup` task. This setting is `false` by default, but when set to
    `true`, task will fail if one of the file backup request fails.

### Changed

- Updated CI deploy process to utilize the distribution module in the published zip file which
    will be run against for the integration tests
- **CUMULUS-2915**
  - Updated API endpoint GET `/executions/status/${executionArn}` to return the
    presigned s3 URL in addition to execution status data
- **CUMULUS-3045**
  - Update GitHub FAQs:
    - Add new and refreshed content for previous sections
    - Add new dedicated Workflows section
- **CUMULUS-3070**
  - Updated API granule write logic to no longer require createdAt value in
    dynamo/API granule validation.   Write-time createdAt defaults will be set in the case
    of new API granule writes without the value set, and createdAt will be
    overwritten if it already exists.
  - Refactored granule write logic to allow PATCH behavior on API granule update
    such that existing createdAt values will be retained in case of overwrite
    across all API granule writes.
  - Updated granule write code to validate written createdAt is synced between
    datastores in cases where granule.createdAt is not provided for a new
    granule.
  - Updated @cumulus/db/translate/granules.translateApiGranuleToPostgresGranuleWithoutNilsRemoved to validate incoming values to ensure values that can't be set to null are not
  - Updated @cumulus/db/translate/granules.translateApiGranuleToPostgresGranuleWithoutNilsRemoved to handle null values in incoming ApiGranule
  - Updated @cumulus/db/types/granules.PostgresGranule typings to allow for null values
  - Added ApiGranuleRecord to @cumulus/api/granule type to represent a written/retrieved from datastore API granule record.
  - Update API/Message write logic to handle nulls as deletion in granule PUT/message write logic
- **CUMULUS-3075**
  - Changed the API endpoint return value for a granule with no files. When a granule has no files, the return value beforehand for
    the translatePostgresGranuletoApiGranule, the function which does the translation of a Postgres granule to an API granule, was
    undefined, now changed to an empty array.
  - Existing behavior which relied on the pre-disposed undefined value was changed to instead accept the empty array.
  - Standardized tests in order to expect an empty array for a granule with no files files' object instead of undefined.
- **CUMULUS-3077**
  - Updated `lambdas/data-migration2` granule and files migration to have a `removeExcessFiles` function like in write-granules that will remove file records no longer associated with a granule being migrated
- **CUMULUS-3080**
  - Changed the retention period in days from 14 to 30 for cloudwatch logs for NIST-5 compliance
- **CUMULUS-3100**
  - Updated `POST` granules endpoint to check if granuleId exists across all collections rather than a single collection.
  - Updated `PUT` granules endpoint to check if granuleId exists across a different collection and throw conflict error if so.
  - Updated logic for writing granules from a message to check if granuleId exists across a different collection and throw conflict error if so.

### Fixed

- **CUMULUS-3070**
  - Fixed inaccurate typings for PostgresGranule in @cumulus/db/types/granule
  - Fixed inaccurate typings for @cumulus/api/granules.ApiGranule and updated to
    allow null
- **CUMULUS-3104**
  - Fixed TS compilation error on aws-client package caused by @aws-sdk/client-s3 3.202.0 upgrade
- **CUMULUS-3116**
  - Reverted the default ElasticSearch sorting behavior to the pre-13.3.0 configuration
  - Results from ElasticSearch are sorted by default by the `timestamp` field. This means that the order
  is not guaranteed if two or more records have identical timestamps as there is no secondary sort/tie-breaker.

## [v13.4.0] 2022-10-31

### Notable changes

- **CUMULUS-3104**
  - Published new tag [`43` of `cumuluss/async-operation` to Docker Hub](https://hub.docker.com/layers/cumuluss/async-operation/43/images/sha256-5f989c7d45db3dde87c88c553182d1e4e250a1e09af691a84ff6aa683088b948?context=explore) which was built with node:14.19.3-buster.

### Added

- **CUMULUS-2998**
  - Added Memory Size and Timeout terraform variable configuration for the following Cumulus tasks:
    - fake_processing_task_timeout and fake_processing_task_memory_size
    - files_to_granules_task_timeout and files_to_granule_task_memory_size
    - hello_world_task_timeout and hello_world_task_memory_size
    - sf_sqs_report_task_timeout and sf_sqs_report_task_memory_size
- **CUMULUS-2986**
  - Adds Terraform memory_size configurations to lambda functions with customizable timeouts enabled (the minimum default size has also been raised from 256 MB to 512 MB)
    allowed properties include:
      - add_missing_file_checksums_task_memory_size
      - discover_granules_task_memory_size
      - discover_pdrs_task_memory_size
      - hyrax_metadata_updates_task_memory_size
      - lzards_backup_task_memory_size
      - move_granules_task_memory_size
      - parse_pdr_task_memory_size
      - pdr_status_check_task_memory_size
      - post_to_cmr_task_memory_size
      - queue_granules_task_memory_size
      - queue_pdrs_task_memory_size
      - queue_workflow_task_memory_size
      - sync_granule_task_memory_size
      - update_cmr_access_constraints_task_memory_size
      - update_granules_cmr_task_memory_size
  - Initializes the lambda_memory_size(s) variable in the Terraform variable list
  - Adds Terraform timeout variable for add_missing_file_checksums_task
- **CUMULUS-2631**
  - Added 'Bearer token' support to s3credentials endpoint
- **CUMULUS-2787**
  - Added `lzards-api-client` package to Cumulus with `submitQueryToLzards` method
- **CUMULUS-2944**
  - Added configuration to increase the limit for body-parser's JSON and URL encoded parsers to allow for larger input payloads

### Changed


- Updated `example/cumulus-tf/variables.tf` to have `cmr_oauth_provider` default to `launchpad`
- **CUMULUS-3024**
  - Update PUT /granules endpoint to operate consistently across datastores
    (PostgreSQL, ElasticSearch, DynamoDB). Previously it was possible, given a
    partial Granule payload to have different data in Dynamo/ElasticSearch and PostgreSQL
  - Given a partial Granule object, the /granules update endpoint now operates
    with behavior more consistent with a PATCH operation where fields not provided
    in the payload will not be updated in the datastores.
  - Granule translation (db/src/granules.ts) now supports removing null/undefined fields when converting from API to Postgres
    granule formats.
  - Update granule write logic: if a `null` files key is provided in an update payload (e.g. `files: null`),
    an error will be thrown. `null` files were not previously supported and would throw potentially unclear errors. This makes the error clearer and more explicit.
  - Update granule write logic: If an empty array is provided for the `files` key, all files will be removed in all datastores
- **CUMULUS-2787**
  - Updated `lzards-backup-task` to send Cumulus provider and granule createdAt values as metadata in LZARDS backup request to support querying LZARDS for reconciliation reports
- **CUMULUS-2913**
  - Changed `process-dead-letter-archive` lambda to put messages from S3 dead
    letter archive that fail to process to new S3 location.
- **CUMULUS-2974**
  - The `DELETE /granules/<granuleId>` endpoint now includes additional details about granule
    deletion, including collection, deleted granule ID, deleted files, and deletion time.
- **CUMULUS-3027**
  - Pinned typescript to ~4.7.x to address typing incompatibility issues
    discussed in https://github.com/knex/knex/pull/5279
  - Update generate-ts-build-cache script to always install root project dependencies
- **CUMULUS-3104**
  - Updated Dockerfile of async operation docker image to build from node:14.19.3-buster
  - Sets default async_operation_image version to 43.
  - Upgraded saml2-js 4.0.0, rewire to 6.0.0 to address security vulnerabilities
  - Fixed TS compilation error caused by @aws-sdk/client-s3 3.190->3.193 upgrade

## [v13.3.2] 2022-10-10 [BACKPORT]

**Please note** changes in 13.3.2 may not yet be released in future versions, as
this is a backport and patch release on the 13.3.x series of releases. Updates that
are included in the future will have a corresponding CHANGELOG entry in future
releases.

### Fixed

- **CUMULUS-2557**
  - Updated `@cumulus/aws-client/S3/moveObject` to handle zero byte files (0 byte files).
- **CUMULUS-2971**
  - Updated `@cumulus/aws-client/S3ObjectStore` class to take string query parameters and
    its methods `signGetObject` and `signHeadObject` to take parameter presignOptions
- **CUMULUS-3021**
  - Updated `@cumulus/api-client/collections` and `@cumulus/integration-tests/api` to encode
    collection version in the URI path
- **CUMULUS-3024**
  - Update PUT /granules endpoint to operate consistently across datastores
    (PostgreSQL, ElasticSearch, DynamoDB). Previously it was possible, given a
    partial Granule payload to have different data in Dynamo/ElasticSearch and PostgreSQL
  - Given a partial Granule object, the /granules update endpoint now operates
    with behavior more consistent with a PATCH operation where fields not provided
    in the payload will not be updated in the datastores.
  - Granule translation (db/src/granules.ts) now supports removing null/undefined fields when converting from API to Postgres
    granule formats.
  - Update granule write logic: if a `null` files key is provided in an update payload (e.g. `files: null`),
    an error will be thrown. `null` files were not previously supported and would throw potentially unclear errors. This makes the error clearer and more explicit.
  - Update granule write logic: If an empty array is provided for the `files` key, all files will be removed in all datastores

## [v13.3.0] 2022-8-19

### Notable Changes

- **CUMULUS-2930**
  - The `GET /granules` endpoint has a new optional query parameter:
    `searchContext`, which is used to resume listing within the same search
    context. It is provided in every response from the endpoint as
    `meta.searchContext`. The searchContext value must be submitted with every
    consequent API call, and must be fetched from each new response to maintain
    the context.
  - Use of the `searchContext` query string parameter allows listing past 10,000 results.
  - Note that using the `from` query param in a request will cause the `searchContext` to
    be ignored and also make the query subject to the 10,000 results cap again.
  - Updated `GET /granules` endpoint to leverage ElasticSearch search-after API.
    The endpoint will only use search-after when the `searchContext` parameter
    is provided in a request.

## [v13.2.1] 2022-8-10 [BACKPORT]

### Notable changes

- **CUMULUS-3019**
  - Fix file write logic to delete files by `granule_cumulus_id` instead of
    `cumulus_id`. Previous logic removed files by matching `file.cumulus_id`
    to `granule.cumulus_id`.

## [v13.2.0] 2022-8-04

### Changed

- **CUMULUS-2940**
  - Updated bulk operation lambda to utilize system wide rds_connection_timing
    configuration parameters from the main `cumulus` module
- **CUMULUS-2980**
  - Updated `ingestPdrWithNodeNameSpec.js` to use `deleteProvidersAndAllDependenciesByHost` function.
  - Removed `deleteProvidersByHost`function.
- **CUMULUS-2954**
  - Updated Backup LZARDS task to run as a single task in a step function workflow.
  - Updated task to allow user to provide `collectionId` in workflow input and
    updated task to use said `collectionId` to look up the corresponding collection record in RDS.

## [v13.1.0] 2022-7-22

### MIGRATION notes

- The changes introduced in CUMULUS-2962 will re-introduce a
  `files_granules_cumulus_id_index` on the `files` table in the RDS database.
  This index will be automatically created as part of the bootstrap lambda
  function *on deployment* of the `data-persistence` module.

  *In cases where the index is already applied, this update will have no effect*.

  **Please Note**: In some cases where ingest is occurring at high volume levels and/or the
  files table has > 150M file records, the migration may
  fail on deployment due to timing required to both acquire the table state needed for the
  migration and time to create the index given the resources available.

  For reference a rx.5 large Aurora/RDS database
  with *no activity* took roughly 6 minutes to create the index for a file table with 300M records and no active ingest, however timed out when the same migration was attempted
  in production with possible activity on the table.

  If you believe you are subject to the above consideration, you may opt to
  manually create the `files` table index *prior* to deploying this version of
  Core with the following procedure:

  -----

  - Verify you do not have the index:

  ```text
  select * from pg_indexes where tablename = 'files';

   schemaname | tablename |        indexname        | tablespace |                                       indexdef
  ------------+-----------+-------------------------+------------+---------------------------------------------------------------------------------------
   public     | files     | files_pkey              |            | CREATE UNIQUE INDEX files_pkey ON public.files USING btree (cumulus_id)
   public     | files     | files_bucket_key_unique |            | CREATE UNIQUE INDEX files_bucket_key_unique ON public.files USING btree (bucket, key)
  ```

  In this instance you should not see an `indexname` row with
  `files_granules_cumulus_id_index` as the value.     If you *do*, you should be
  clear to proceed with the installation.
  - Quiesce ingest

  Stop all ingest operations in Cumulus Core according to your operational
  procedures.    You should validate that it appears there are no active queries that
  appear to be inserting granules/files into the database as a secondary method
  of evaluating the database system state:

  ```text
  select pid, query, state, wait_event_type, wait_event from pg_stat_activity where state = 'active';
  ```

  If query rows are returned with a `query` value that involves the files table,
  make sure ingest is halted and no other granule-update activity is running on
  the system.

  Note: In rare instances if there are hung queries that are unable to resolve, it may be necessary to
  manually use psql [Server Signaling
  Functions](https://www.postgresql.org/docs/10/functions-admin.html#FUNCTIONS-ADMIN-SIGNAL)
  `pg_cancel_backend` and/or
  `pg_terminate_backend` if the migration will not complete in the next step.

  - Create the Index

  Run the following query to create the index.    Depending on the situation
  this may take many minutes to complete, and you will note your CPU load and
  disk I/O rates increase on your cluster:

  ```text
  CREATE INDEX files_granule_cumulus_id_index ON files (granule_cumulus_id);
  ```

  You should see a response like:

  ```text
  CREATE INDEX
  ```

  and can verify the index `files_granule_cumulus_id_index` was created:

  ```text
  => select * from pg_indexes where tablename = 'files';
  schemaname | tablename |           indexname            | tablespace |                                           indexdef
   ------------+-----------+--------------------------------+------------+----------------------------------------------------------------------------------------------
   public     | files     | files_pkey                     |            | CREATE UNIQUE INDEX files_pkey ON public.files USING btree (cumulus_id)
   public     | files     | files_bucket_key_unique        |            | CREATE UNIQUE INDEX files_bucket_key_unique ON public.files USING btree (bucket, key)
   public     | files     | files_granule_cumulus_id_index |            | CREATE INDEX files_granule_cumulus_id_index ON public.files USING btree (granule_cumulus_id)
  (3 rows)
  ```

  - Once this is complete, you may deploy this version of Cumulus as you
    normally would.
  **If you are unable to stop ingest for the above procedure** *and* cannot
  migrate with deployment, you may be able to manually create the index while
  writes are ongoing using postgres's `CONCURRENTLY` option for `CREATE INDEX`.
  This can have significant impacts on CPU/write IO, particularly if you are
  already using a significant amount of your cluster resources, and may result
  in failed writes or an unexpected index/database state.

  PostgreSQL's
  [documentation](https://www.postgresql.org/docs/10/sql-createindex.html#SQL-CREATEINDEX-CONCURRENTLY)
  provides more information on this option.   Please be aware it is
  **unsupported** by Cumulus at this time, so community members that opt to go
  this route should proceed with caution.

  -----

### Notable changes

- **CUMULUS-2962**
  - Re-added database structural migration to `files` table to add an index on `granule_cumulus_id`
- **CUMULUS-2929**
  - Updated `move-granule` task to check the optional collection configuration parameter
    `meta.granuleMetadataFileExtension` to determine the granule metadata file.
    If none is specified, the granule CMR metadata or ISO metadata file is used.

### Changed

- Updated Moment.js package to 2.29.4 to address security vulnerability
- **CUMULUS-2967**
  - Added fix example/spec/helpers/Provider that doesn't fail deletion 404 in
    case of deletion race conditions
### Fixed

- **CUMULUS-2995**
  - Updated Lerna package to 5.1.8 to address security vulnerability

- **CUMULUS-2863**
  - Fixed `@cumulus/api` `validateAndUpdateSqsRule` method to allow 0 retries and 0 visibilityTimeout
    in rule's meta.

- **CUMULUS-2959**
  - Fixed `@cumulus/api` `granules` module to convert numeric productVolume to string
    when an old granule record is retrieved from DynamoDB
- Fixed the following links on Cumulus docs' [Getting Started](https://nasa.github.io/cumulus/docs/getting-started) page:
    * Cumulus Deployment
    * Terraform Best Practices
    * Integrator Common Use Cases
- Also corrected the _How to Deploy Cumulus_ link in the [Glossary](https://nasa.github.io/cumulus/docs/glossary)


## [v13.0.1] 2022-7-12

- **CUMULUS-2995**
  - Updated Moment.js package to 2.29.4 to address security vulnerability

## [v13.0.0] 2022-06-13

### MIGRATION NOTES

- The changes introduced in CUMULUS-2955 should result in removal of
  `files_granule_cumulus_id_index` from the `files` table (added in the v11.1.1
  release).  The success of this operation is dependent on system ingest load.

  In rare cases where data-persistence deployment fails because the
  `postgres-db-migration` times out, it may be required to manually remove the
  index and then redeploy:

  ```text
  DROP INDEX IF EXISTS files_granule_cumulus_id_index;
  ```

### Breaking Changes

- **CUMULUS-2931**

  - Updates CustomBootstrap lambda to default to failing if attempting to remove
    a pre-existing `cumulus-alias` index that would collide with the required
    `cumulus-alias` *alias*.   A configuration parameter
    `elasticsearch_remove_index_alias_conflict`  on the `cumulus` and
    `archive` modules has been added to enable the original behavior that would
    remove the invalid index (and all it's data).
  - Updates `@cumulus/es-client.bootstrapElasticSearch` signature to be
    parameterized and accommodate a new parameter `removeAliasConflict` which
    allows/disallows the deletion of a conflicting `cumulus-alias` index

### Notable changes

- **CUMULUS-2929**
  - Updated `move-granule` task to check the optional collection configuration parameter
    `meta.granuleMetadataFileExtension` to determine the granule metadata file.
    If none is specified, the granule CMR metadata or ISO metadata file is used.

### Added

- **CUMULUS-2929**
  - Added optional collection configuration `meta.granuleMetadataFileExtension` to specify CMR metadata
    file extension for tasks that utilize metadata file lookups

- **CUMULUS-2939**
  - Added `@cumulus/api/lambdas/start-async-operation` to start an async operation

- **CUMULUS-2953**
  - Added `skipMetadataCheck` flag to config for Hyrax metadata updates task.
  - If this config flag is set to `true`, and a granule has no CMR file, the task will simply return the input values.

- **CUMULUS-2966**
  - Added extractPath operation and support of nested string replacement to `url_path` in the collection configuration

### Changed

- **CUMULUS-2965**
  - Update `cumulus-rds-tf` module to ignore `engine_version` lifecycle changes
- **CUMULUS-2967**
  - Added fix example/spec/helpers/Provider that doesn't fail deletion 404 in
    case of deletion race conditions
- **CUMULUS-2955**
  - Updates `20220126172008_files_granule_id_index` to *not* create an index on
    `granule_cumulus_id` on the files table.
  - Adds `20220609024044_remove_files_granule_id_index` migration to revert
    changes from `20220126172008_files_granule_id_index` on any deployed stacks
    that might have the index to ensure consistency in deployed stacks

- **CUMULUS-2923**
  - Changed public key setup for SFTP local testing.
- **CUMULUS-2939**
  - Updated `@cumulus/api` `granules/bulk*`, `elasticsearch/index-from-database` and
    `POST reconciliationReports` endpoints to invoke StartAsyncOperation lambda

### Fixed

- **CUMULUS-2863**
  - Fixed `@cumulus/api` `validateAndUpdateSqsRule` method to allow 0 retries
    and 0 visibilityTimeout in rule's meta.
- **CUMULUS-2961**
  - Fixed `data-migration2` granule migration logic to allow for DynamoDb granules that have a null/empty string value for `execution`.   The migration will now migrate them without a linked execution.
  - Fixed `@cumulus/api` `validateAndUpdateSqsRule` method to allow 0 retries and 0 visibilityTimeout
    in rule's meta.

- **CUMULUS-2959**
  - Fixed `@cumulus/api` `granules` module to convert numeric productVolume to string
    when an old granule record is retrieved from DynamoDB.

## [v12.0.3] 2022-10-03 [BACKPORT]

**Please note** changes in 12.0.3 may not yet be released in future versions, as
this is a backport and patch release on the 12.0.x series of releases. Updates that
are included in the future will have a corresponding CHANGELOG entry in future
releases.

### Fixed

- **CUMULUS-3024**
  - Update PUT /granules endpoint to operate consistently across datastores
    (PostgreSQL, ElasticSearch, DynamoDB). Previously it was possible, given a
    partial Granule payload to have different data in Dynamo/ElasticSearch and PostgreSQL
  - Given a partial Granule object, the /granules update endpoint now operates
    with behavior more consistent with a PATCH operation where fields not provided
    in the payload will not be updated in the datastores.
  - Granule translation (db/src/granules.ts) now supports removing null/undefined fields when converting from API to Postgres
    granule formats.
  - Update granule write logic: if a `null` files key is provided in an update payload (e.g. `files: null`),
    an error will be thrown. `null` files were not previously supported and would throw potentially unclear errors. This makes the error clearer and more explicit.
  - Update granule write logic: If an empty array is provided for the `files` key, all files will be removed in all datastores
- **CUMULUS-2971**
  - Updated `@cumulus/aws-client/S3ObjectStore` class to take string query parameters and
    its methods `signGetObject` and `signHeadObject` to take parameter presignOptions
- **CUMULUS-2557**
  - Updated `@cumulus/aws-client/S3/moveObject` to handle zero byte files (0 byte files).
- **CUMULUS-3021**
  - Updated `@cumulus/api-client/collections` and `@cumulus/integration-tests/api` to encode
    collection version in the URI path

## [v12.0.2] 2022-08-10 [BACKPORT]

**Please note** changes in 12.0.2 may not yet be released in future versions, as
this is a backport and patch release on the 12.0.x series of releases. Updates that
are included in the future will have a corresponding CHANGELOG entry in future
releases.

### Notable Changes

- **CUMULUS-3019**
  - Fix file write logic to delete files by `granule_cumulus_id` instead of
      `cumulus_id`. Previous logic removed files by matching `file.cumulus_id`
      to `granule.cumulus_id`.

## [v12.0.1] 2022-07-18

- **CUMULUS-2995**
  - Updated Moment.js package to 2.29.4 to address security vulnerability

## [v12.0.0] 2022-05-20

### Breaking Changes

- **CUMULUS-2903**

  - The minimum supported version for all published Cumulus Core npm packages is now Node 14.19.1
  - Tasks using the `cumuluss/cumulus-ecs-task` Docker image must be updated to
    `cumuluss/cumulus-ecs-task:1.8.0`. This can be done by updating the `image`
    property of any tasks defined using the `cumulus_ecs_service` Terraform
    module.

### Changed

- **CUMULUS-2932**

  - Updates `SyncGranule` task to include `disableOrDefaultAcl` function that uses
    the configuration ACL parameter to set ACL to private by default or disable ACL.
  - Updates `@cumulus/sync-granule` `download()` function to take in ACL parameter
  - Updates `@cumulus/ingest` `proceed()` function to take in ACL parameter
  - Updates `@cumulus/ingest` `addLock()` function to take in an optional ACL parameter
  - Updates `SyncGranule` example worfklow config
    `example/cumulus-tf/sync_granule_workflow.asl.json` to include `ACL`
    parameter.

## [v11.1.8] 2022-11-07 [BACKPORT]

**Please note** changes in 11.1.7 may not yet be released in future versions, as
this is a backport and patch release on the 11.1.x series of releases. Updates that
are included in the future will have a corresponding CHANGELOG entry in future
releases.

### Breaking Changes

- **CUMULUS-2903**
  - The minimum supported version for all published Cumulus Core npm packages is now Node 14.19.1
  - Tasks using the `cumuluss/cumulus-ecs-task` Docker image must be updated to
    `cumuluss/cumulus-ecs-task:1.8.0`. This can be done by updating the `image`
    property of any tasks defined using the `cumulus_ecs_service` Terraform
    module.

### Notable changes

- Published new tag [`43` of `cumuluss/async-operation` to Docker Hub](https://hub.docker.com/layers/cumuluss/async-operation/43/images/sha256-5f989c7d45db3dde87c88c553182d1e4e250a1e09af691a84ff6aa683088b948?context=explore) which was built with node:14.19.3-buster.

### Changed

- **CUMULUS-3104**
  - Updated Dockerfile of async operation docker image to build from node:14.19.3-buster
  - Sets default async_operation_image version to 43.
  - Upgraded saml2-js 4.0.0, rewire to 6.0.0 to address security vulnerabilities
  - Fixed TS compilation error on aws-client package caused by @aws-sdk/client-s3 3.202.0 upgrade

- **CUMULUS-3080**
  - Changed the retention period in days from 14 to 30 for cloudwatch logs for NIST-5 compliance

## [v11.1.7] 2022-10-05 [BACKPORT]

**Please note** changes in 11.1.7 may not yet be released in future versions, as
this is a backport and patch release on the 11.1.x series of releases. Updates that
are included in the future will have a corresponding CHANGELOG entry in future
releases.

### Fixed

- **CUMULUS-3024**
  - Update PUT /granules endpoint to operate consistently across datastores
    (PostgreSQL, ElasticSearch, DynamoDB). Previously it was possible, given a
    partial Granule payload to have different data in Dynamo/ElasticSearch and PostgreSQL
  - Given a partial Granule object, the /granules update endpoint now operates
    with behavior more consistent with a PATCH operation where fields not provided
    in the payload will not be updated in the datastores.
  - Granule translation (db/src/granules.ts) now supports removing null/undefined fields when converting from API to Postgres
    granule formats.
  - Update granule write logic: if a `null` files key is provided in an update payload (e.g. `files: null`),
    an error will be thrown. `null` files were not previously supported and would throw potentially unclear errors. This makes the error clearer and more explicit.
  - Update granule write logic: If an empty array is provided for the `files` key, all files will be removed in all datastores
- **CUMULUS-2971**
  - Updated `@cumulus/aws-client/S3ObjectStore` class to take string query parameters and
    its methods `signGetObject` and `signHeadObject` to take parameter presignOptions
- **CUMULUS-2557**
  - Updated `@cumulus/aws-client/S3/moveObject` to handle zero byte files (0 byte files).
- **CUMULUS-3021**
  - Updated `@cumulus/api-client/collections` and `@cumulus/integration-tests/api` to encode
    collection version in the URI path
- **CUMULUS-3027**
  - Pinned typescript to ~4.7.x to address typing incompatibility issues
    discussed in https://github.com/knex/knex/pull/5279
  - Update generate-ts-build-cache script to always install root project dependencies

## [v11.1.5] 2022-08-10 [BACKPORT]

**Please note** changes in 11.1.5 may not yet be released in future versions, as
this is a backport and patch release on the 11.1.x series of releases. Updates that
are included in the future will have a corresponding CHANGELOG entry in future
releases.

### Notable changes

- **CUMULUS-3019**
  - Fix file write logic to delete files by `granule_cumulus_id` instead of
      `cumulus_id`. Previous logic removed files by matching `file.cumulus_id`
      to `granule.cumulus_id`.

## [v11.1.4] 2022-07-18

**Please note** changes in 11.1.4 may not yet be released in future versions, as
this is a backport and patch release on the 11.1.x series of releases. Updates that
are included in the future will have a corresponding CHANGELOG entry in future
releases.

### MIGRATION notes


- The changes introduced in CUMULUS-2962 will re-introduce a
  `files_granules_cumulus_id_index` on the `files` table in the RDS database.
  This index will be automatically created as part of the bootstrap lambda
  function *on deployment* of the `data-persistence` module.

  *In cases where the index is already applied, this update will have no effect*.

  **Please Note**: In some cases where ingest is occurring at high volume levels and/or the
  files table has > 150M file records, the migration may
  fail on deployment due to timing required to both acquire the table state needed for the
  migration and time to create the index given the resources available.

  For reference a rx.5 large Aurora/RDS database
  with *no activity* took roughly 6 minutes to create the index for a file table with 300M records and no active ingest, however timed out when the same migration was attempted
  in production with possible activity on the table.

  If you believe you are subject to the above consideration, you may opt to
  manually create the `files` table index *prior* to deploying this version of
  Core with the following procedure:

  -----

  - Verify you do not have the index:

  ```text
  select * from pg_indexes where tablename = 'files';

   schemaname | tablename |        indexname        | tablespace |                                       indexdef
  ------------+-----------+-------------------------+------------+---------------------------------------------------------------------------------------
   public     | files     | files_pkey              |            | CREATE UNIQUE INDEX files_pkey ON public.files USING btree (cumulus_id)
   public     | files     | files_bucket_key_unique |            | CREATE UNIQUE INDEX files_bucket_key_unique ON public.files USING btree (bucket, key)
  ```

  In this instance you should not see an `indexname` row with
  `files_granules_cumulus_id_index` as the value.     If you *do*, you should be
  clear to proceed with the installation.
  - Quiesce ingest

  Stop all ingest operations in Cumulus Core according to your operational
  procedures.    You should validate that it appears there are no active queries that
  appear to be inserting granules/files into the database as a secondary method
  of evaluating the database system state:

  ```text
  select pid, query, state, wait_event_type, wait_event from pg_stat_activity where state = 'active';
  ```

  If query rows are returned with a `query` value that involves the files table,
  make sure ingest is halted and no other granule-update activity is running on
  the system.

  Note: In rare instances if there are hung queries that are unable to resolve, it may be necessary to
  manually use psql [Server Signaling
  Functions](https://www.postgresql.org/docs/10/functions-admin.html#FUNCTIONS-ADMIN-SIGNAL)
  `pg_cancel_backend` and/or
  `pg_terminate_backend` if the migration will not complete in the next step.

  - Create the Index

  Run the following query to create the index.    Depending on the situation
  this may take many minutes to complete, and you will note your CPU load and
  disk I/O rates increase on your cluster:

  ```text
  CREATE INDEX files_granule_cumulus_id_index ON files (granule_cumulus_id);
  ```

  You should see a response like:

  ```text
  CREATE INDEX
  ```

  and can verify the index `files_granule_cumulus_id_index` was created:

  ```text
  => select * from pg_indexes where tablename = 'files';
  schemaname | tablename |           indexname            | tablespace |                                           indexdef
   ------------+-----------+--------------------------------+------------+----------------------------------------------------------------------------------------------
   public     | files     | files_pkey                     |            | CREATE UNIQUE INDEX files_pkey ON public.files USING btree (cumulus_id)
   public     | files     | files_bucket_key_unique        |            | CREATE UNIQUE INDEX files_bucket_key_unique ON public.files USING btree (bucket, key)
   public     | files     | files_granule_cumulus_id_index |            | CREATE INDEX files_granule_cumulus_id_index ON public.files USING btree (granule_cumulus_id)
  (3 rows)
  ```

  - Once this is complete, you may deploy this version of Cumulus as you
    normally would.
  **If you are unable to stop ingest for the above procedure** *and* cannot
  migrate with deployment, you may be able to manually create the index while
  writes are ongoing using postgres's `CONCURRENTLY` option for `CREATE INDEX`.
  This can have significant impacts on CPU/write IO, particularly if you are
  already using a significant amount of your cluster resources, and may result
  in failed writes or an unexpected index/database state.

  PostgreSQL's
  [documentation](https://www.postgresql.org/docs/10/sql-createindex.html#SQL-CREATEINDEX-CONCURRENTLY)
  provides more information on this option.   Please be aware it is
  **unsupported** by Cumulus at this time, so community members that opt to go
  this route should proceed with caution.

  -----

### Changed

- Updated Moment.js package to 2.29.4 to address security vulnerability

## [v11.1.3] 2022-06-24

**Please note** changes in 11.1.3 may not yet be released in future versions, as
this is a backport and patch release on the 11.1.x series of releases. Updates that
are included in the future will have a corresponding CHANGELOG entry in future
releases.

### Notable changes

- **CUMULUS-2929**
  - Updated `move-granule` task to check the optional collection configuration parameter
    `meta.granuleMetadataFileExtension` to determine the granule metadata file.
    If none is specified, the granule CMR metadata or ISO metadata file is used.

### Added

- **CUMULUS-2929**
  - Added optional collection configuration `meta.granuleMetadataFileExtension` to specify CMR metadata
    file extension for tasks that utilize metadata file lookups
- **CUMULUS-2966**
  - Added extractPath operation and support of nested string replacement to `url_path` in the collection configuration
### Fixed

- **CUMULUS-2863**
  - Fixed `@cumulus/api` `validateAndUpdateSqsRule` method to allow 0 retries
    and 0 visibilityTimeout in rule's meta.
- **CUMULUS-2959**
  - Fixed `@cumulus/api` `granules` module to convert numeric productVolume to string
    when an old granule record is retrieved from DynamoDB.
- **CUMULUS-2961**
  - Fixed `data-migration2` granule migration logic to allow for DynamoDb granules that have a null/empty string value for `execution`.   The migration will now migrate them without a linked execution.

## [v11.1.2] 2022-06-13

**Please note** changes in 11.1.2 may not yet be released in future versions, as
this is a backport and patch release on the 11.1.x series of releases. Updates that
are included in the future will have a corresponding CHANGELOG entry in future
releases.

### MIGRATION NOTES

- The changes introduced in CUMULUS-2955 should result in removal of
  `files_granule_cumulus_id_index` from the `files` table (added in the v11.1.1
  release).  The success of this operation is dependent on system ingest load

  In rare cases where data-persistence deployment fails because the
  `postgres-db-migration` times out, it may be required to manually remove the
  index and then redeploy:

  ```text
  > DROP INDEX IF EXISTS postgres-db-migration;
  DROP INDEX
  ```

### Changed

- **CUMULUS-2955**
  - Updates `20220126172008_files_granule_id_index` to *not* create an index on
    `granule_cumulus_id` on the files table.
  - Adds `20220609024044_remove_files_granule_id_index` migration to revert
    changes from `20220126172008_files_granule_id_index` on any deployed stacks
    that might have the index to ensure consistency in deployed stacks

## [v11.1.1] 2022-04-26

### Added

### Changed

- **CUMULUS-2885**
  - Updated `@cumulus/aws-client` to use new AWS SDK v3 packages for S3 requests:
    - `@aws-sdk/client-s3`
    - `@aws-sdk/lib-storage`
    - `@aws-sdk/s3-request-presigner`
  - Updated code for compatibility with updated `@cumulus/aws-client` and AWS SDK v3 S3 packages:
    - `@cumulus/api`
    - `@cumulus/async-operations`
    - `@cumulus/cmrjs`
    - `@cumulus/common`
    - `@cumulus/collection-config-store`
    - `@cumulus/ingest`
    - `@cumulus/launchpad-auth`
    - `@cumulus/sftp-client`
    - `@cumulus/tf-inventory`
    - `lambdas/data-migration2`
    - `tasks/add-missing-file-checksums`
    - `tasks/hyrax-metadata-updates`
    - `tasks/lzards-backup`
    - `tasks/sync-granule`
- **CUMULUS-2886**
  - Updated `@cumulus/aws-client` to use new AWS SDK v3 packages for API Gateway requests:
    - `@aws-sdk/client-api-gateway`
- **CUMULUS-2920**
  - Update npm version for Core build to 8.6
- **CUMULUS-2922**
  - Added `@cumulus/example-lib` package to example project to allow unit tests `example/script/lib` dependency.
  - Updates Mutex unit test to address changes made in [#2902](https://github.com/nasa/cumulus/pull/2902/files)
- **CUMULUS-2924**
  - Update acquireTimeoutMillis to 400 seconds for the db-provision-lambda module to address potential timeout issues on RDS database start
- **CUMULUS-2925**
  - Updates CI to utilize `audit-ci` v6.2.0
  - Updates CI to utilize a on-container filesystem when building Core in 'uncached' mode
  - Updates CI to selectively bootstrap Core modules in the cleanup job phase
- **CUMULUS-2934**
  - Update CI Docker container build to install pipenv to prevent contention on parallel lambda builds


## [v11.1.0] 2022-04-07

### MIGRATION NOTES

- 11.1.0 is an amendment release and supersedes 11.0.0. However, follow the migration steps for 11.0.0.

- **CUMULUS-2905**
  - Updates migration script with new `migrateAndOverwrite` and
    `migrateOnlyFiles` options.

### Added

- **CUMULUS-2860**
  - Added an optional configuration parameter `skipMetadataValidation` to `hyrax-metadata-updates` task
- **CUMULUS-2870**
  - Added `last_modified_date` as output to all tasks in Terraform `ingest` module.
- **CUMULUS-NONE**
  - Added documentation on choosing and configuring RDS at `deployment/choosing_configuring_rds`.

### Changed

- **CUMULUS-2703**
  - Updated `ORCA Backup` reconciliation report to report `cumulusFilesCount` and `orcaFilesCount`
- **CUMULUS-2849**
  - Updated `@cumulus/aws-client` to use new AWS SDK v3 packages for DynamoDB requests:
    - `@aws-sdk/client-dynamodb`
    - `@aws-sdk/lib-dynamodb`
    - `@aws-sdk/util-dynamodb`
  - Updated code for compatibility with AWS SDK v3 Dynamo packages
    - `@cumulus/api`
    - `@cumulus/errors`
    - `@cumulus/tf-inventory`
    - `lambdas/data-migration2`
    - `packages/api/ecs/async-operation`
- **CUMULUS-2864**
  - Updated `@cumulus/cmr-client/ingestUMMGranule` and `@cumulus/cmr-client/ingestConcept`
    functions to not perform separate validation request
- **CUMULUS-2870**
  - Updated `hello_world_service` module to pass in `lastModified` parameter in command list to trigger a Terraform state change when the `hello_world_task` is modified.

### Fixed

- **CUMULUS-2849**
  - Fixed AWS service client memoization logic in `@cumulus/aws-client`

## [v11.0.0] 2022-03-24 [STABLE]

### v9.9->v11.0 MIGRATION NOTES

Release v11.0 is a maintenance release series, replacing v9.9.   If you are
upgrading to or past v11 from v9.9.x to this release, please pay attention to the following
migration notes from prior releases:

#### Migration steps

##### **After deploying the `data-persistence` module, but before deploying the main `cumulus` module**

- Due to a bug in the PUT `/rules/<name>` endpoint, the rule records in PostgreSQL may be
out of sync with records in DynamoDB. In order to bring the records into sync, re-deploy and re-run the
[`data-migration1` Lambda](https://nasa.github.io/cumulus/docs/upgrade-notes/upgrade-rds#3-deploy-and-run-data-migration1) with a payload of
`{"forceRulesMigration": true}`:

```shell
aws lambda invoke --function-name $PREFIX-data-migration1 \
  --payload $(echo '{"forceRulesMigration": true}' | base64) $OUTFILE
```

##### As part of the `cumulus` deployment

- Please read the [documentation on the updates to the granule files schema for our Cumulus workflow tasks and how to upgrade your deployment for compatibility](https://nasa.github.io/cumulus/docs/upgrade-notes/update-task-file-schemas).
- (Optional) Update the `task-config` for all workflows that use the `sync-granule` task to include `workflowStartTime` set to
`{$.cumulus_meta.workflow_start_time}`. See [here](https://github.com/nasa/cumulus/blob/master/example/cumulus-tf/sync_granule_workflow.asl.json#L9) for an example.

##### After the `cumulus` deployment

As part of the work on the RDS Phase 2 feature, it was decided to re-add the
granule file `type` property on the file table (detailed reasoning
https://wiki.earthdata.nasa.gov/pages/viewpage.action?pageId=219186829).  This
change was implemented as part of CUMULUS-2672/CUMULUS-2673, however granule
records ingested prior to v11 will *not* have the file.type property stored in the
PostGreSQL database, and on installation of v11 API calls to get granule.files
will not return this value. We anticipate most users are impacted by this issue.

Users that are impacted by these changes should re-run the granule migration
lambda to *only* migrate granule file records:

```shell
PAYLOAD=$(echo '{"migrationsList": ["granules"], "granuleMigrationParams": {"migrateOnlyFiles": "true"}}' | base64)
aws lambda invoke --function-name $PREFIX-postgres-migration-async-operation \
--payload $PAYLOAD $OUTFILE
```

You should note that this will *only* move files for granule records in
PostgreSQL.  **If you have not completed the phase 1 data migration or
have granule records in dynamo that are not in PostgreSQL, the migration will
report failure for both the DynamoDB granule and all the associated files and the file
records will not be updated**.

If you prefer to do a full granule and file migration, you may instead
opt to run the migration with the `migrateAndOverwrite` option instead, this will re-run a
full granule/files migration and overwrite all values in the PostgreSQL database from
what is in DynamoDB for both granules and associated files:

```shell
PAYLOAD=$(echo '{"migrationsList": ["granules"], "granuleMigrationParams": {"migrateAndOverwrite": "true"}}' | base64)
aws lambda invoke --function-name $PREFIX-postgres-migration-async-operation \
--payload $PAYLOAD $OUTFILE
```

*Please note*: Since this data migration is copying all of your granule data
from DynamoDB to PostgreSQL, it can take multiple hours (or even days) to run,
depending on how much data you have and how much parallelism you configure the
migration to use. In general, the more parallelism you configure the migration
to use, the faster it will go, but the higher load it will put on your
PostgreSQL database. Excessive database load can cause database outages and
result in data loss/recovery scenarios. Thus, the parallelism settings for the
migration are intentionally set by default to conservative values but are
configurable.      If this impacts only some of your data products you may want
to consider using other `granuleMigrationParams`.

Please see [the second data migration
docs](https://nasa.github.io/cumulus/docs/upgrade-notes/upgrade-rds#5-run-the-second-data-migration)
for more on this tool if you are unfamiliar with the various options.

### Notable changes

- **CUMULUS-2703**
  - `ORCA Backup` is now a supported `reportType` for the `POST /reconciliationReports` endpoint

### Added

- **CUMULUS-2311** - RDS Migration Epic Phase 2
  - **CUMULUS-2208**
    - Added `@cumulus/message/utils.parseException` to parse exception objects
    - Added helpers to `@cumulus/message/Granules`:
      - `getGranuleProductVolume`
      - `getGranuleTimeToPreprocess`
      - `getGranuleTimeToArchive`
      - `generateGranuleApiRecord`
    - Added `@cumulus/message/PDRs/generatePdrApiRecordFromMessage` to generate PDR from Cumulus workflow message
    - Added helpers to `@cumulus/es-client/indexer`:
      - `deleteAsyncOperation` to delete async operation records from Elasticsearch
      - `updateAsyncOperation` to update an async operation record in Elasticsearch
    - Added granules `PUT` endpoint to Cumulus API for updating a granule.
    Requests to this endpoint should be submitted **without an `action`**
    attribute in the request body.
    - Added `@cumulus/api-client/granules.updateGranule` to update granule via the API
  - **CUMULUS-2303**
    - Add translatePostgresProviderToApiProvider method to `@cumulus/db/translate/providers`
  - **CUMULUS-2306**
    - Updated API execution GET endpoint to read individual execution records
      from PostgreSQL database instead of DynamoDB
    - Updated API execution-status endpoint to read execution records from
      PostgreSQL database instead of DynamoDB
  - **CUMULUS-2302**
    - Added translatePostgresCollectionToApiCollection method to
      `@cumulus/db/translate/collections`
    - Added `searchWithUpdatedAtRange` method to
      `@cumulus/db/models/collections`
  - **CUMULUS-2301**
    - Created API asyncOperations POST endpoint to create async operations.
  - **CUMULUS-2307**
    - Updated API PDR GET endpoint to read individual PDR records from
      PostgreSQL database instead of DynamoDB
    - Added `deletePdr` to `@cumulus/api-client/pdrs`
  - **CUMULUS-2782**
    - Update API granules endpoint `move` action to update granules in the index
      and utilize postgres as the authoritative datastore
  - **CUMULUS-2769**
    - Update collection PUT endpoint to require existance of postgresql record
      and to ignore lack of dynamoDbRecord on update
  - **CUMULUS-2767**
    - Update provider PUT endpoint to require existence of PostgreSQL record
      and to ignore lack of DynamoDB record on update
  - **CUMULUS-2759**
    - Updates collection/provider/rules/granules creation (post) endpoints to
      primarily check for existence/collision in PostgreSQL database instead of DynamoDB
  - **CUMULUS-2714**
    - Added `@cumulus/db/base.deleteExcluding` method to allow for deletion of a
      record set with an exclusion list of cumulus_ids
  - **CUMULUS-2317**
    - Added `@cumulus/db/getFilesAndGranuleInfoQuery()` to build a query for searching file
    records in PostgreSQL and return specified granule information for each file
    - Added `@cumulus/db/QuerySearchClient` library to handle sequentially fetching and paging
    through results for an arbitrary PostgreSQL query
    - Added `insert` method to all `@cumulus/db` models to handle inserting multiple records into
    the database at once
    - Added `@cumulus/db/translatePostgresGranuleResultToApiGranule` helper to
    translate custom PostgreSQL granule result to API granule
  - **CUMULUS-2672**
    - Added migration to add `type` text column to Postgres database `files` table
  - **CUMULUS-2634**
    - Added new functions for upserting data to Elasticsearch:
      - `@cumulus/es-client/indexer.upsertExecution` to upsert an execution
      - `@cumulus/es-client/indexer.upsertPdr` to upsert a PDR
      - `@cumulus/es-client/indexer.upsertGranule` to upsert a granule
  - **CUMULUS-2510**
    - Added `execution_sns_topic_arn` environment variable to
      `sf_event_sqs_to_db_records` lambda TF definition.
    - Added to `sf_event_sqs_to_db_records_lambda` IAM policy to include
      permissions for SNS publish for `report_executions_topic`
    - Added `collection_sns_topic_arn` environment variable to
      `PrivateApiLambda` and `ApiEndpoints` lambdas.
    - Added `updateCollection` to `@cumulus/api-client`.
    - Added to `ecs_cluster` IAM policy to include permissions for SNS publish
      for `report_executions_sns_topic_arn`, `report_pdrs_sns_topic_arn`,
      `report_granules_sns_topic_arn`
    - Added variables for report topic ARNs to `process_dead_letter_archive.tf`
    - Added variable for granule report topic ARN to `bulk_operation.tf`
    - Added `pdr_sns_topic_arn` environment variable to
      `sf_event_sqs_to_db_records` lambda TF definition.
    - Added the new function `publishSnsMessageByDataType` in `@cumulus/api` to
      publish SNS messages to the report topics to PDRs, Collections, and
      Executions.
    - Added the following functions in `publishSnsMessageUtils` to handle
      publishing SNS messages for specific data and event types:
      - `publishCollectionUpdateSnsMessage`
      - `publishCollectionCreateSnsMessage`
      - `publishCollectionDeleteSnsMessage`
      - `publishGranuleUpdateSnsMessage`
      - `publishGranuleDeleteSnsMessage`
      - `publishGranuleCreateSnsMessage`
      - `publishExecutionSnsMessage`
      - `publishPdrSnsMessage`
      - `publishGranuleSnsMessageByEventType`
    - Added to `ecs_cluster` IAM policy to include permissions for SNS publish
      for `report_executions_topic` and `report_pdrs_topic`.
  - **CUMULUS-2315**
    - Added `paginateByCumulusId` to `@cumulus/db` `BasePgModel` to allow for paginated
      full-table select queries in support of elasticsearch indexing.
    - Added `getMaxCumulusId` to `@cumulus/db` `BasePgModel` to allow all
      derived table classes to support querying the current max `cumulus_id`.
  - **CUMULUS-2673**
    - Added `ES_HOST` environment variable to `postgres-migration-async-operation`
    Lambda using value of `elasticsearch_hostname` Terraform variable.
    - Added `elasticsearch_security_group_id` to security groups for
      `postgres-migration-async-operation` lambda.
    - Added permission for `DynamoDb:DeleteItem` to
      `postgres-migration-async-operation` lambda.
  - **CUMULUS-2778**
    - Updated default value of `async_operation_image` in
      `tf-modules/cumulus/variables.tf` to `cumuluss/async-operation:41`
    - Added `ES_HOST` environment variable to async operation ECS task
      definition to ensure that async operation tasks write to the correct
      Elasticsearch domain
- **CUMULUS-2642**
  - Reduces the reconcilation report's default maxResponseSize that returns
     the full report rather than an s3 signed url. Reports very close to the
     previous limits were failing to download, so the limit has been lowered to
     ensure all files are handled properly.
- **CUMULUS-2703**
  - Added `@cumulus/api/lambdas/reports/orca-backup-reconciliation-report` to create
    `ORCA Backup` reconciliation report

### Removed

- **CUMULUS-2311** - RDS Migration Epic Phase 2
  - **CUMULUS-2208**
    - Removed trigger for `dbIndexer` Lambda for DynamoDB tables:
      - `<prefix>-AsyncOperationsTable`
      - `<prefix>-CollectionsTable`
      - `<prefix>-ExecutionsTable`
      - `<prefix>-GranulesTable`
      - `<prefix>-PdrsTable`
      - `<prefix>-ProvidersTable`
      - `<prefix>-RulesTable`
  - **CUMULUS-2782**
    - Remove deprecated `@ingest/granule.moveGranuleFiles`
  - **CUMULUS-2770**
    - Removed `waitForModelStatus` from `example/spec/helpers/apiUtils` integration test helpers
  - **CUMULUS-2510**
    - Removed `stream_enabled` and `stream_view_type` from `executions_table` TF
      definition.
    - Removed `aws_lambda_event_source_mapping` TF definition on executions
      DynamoDB table.
    - Removed `stream_enabled` and `stream_view_type` from `collections_table`
      TF definition.
    - Removed `aws_lambda_event_source_mapping` TF definition on collections
      DynamoDB table.
    - Removed lambda `publish_collections` TF resource.
    - Removed `aws_lambda_event_source_mapping` TF definition on granules
    - Removed `stream_enabled` and `stream_view_type` from `pdrs_table` TF
      definition.
    - Removed `aws_lambda_event_source_mapping` TF definition on PDRs
      DynamoDB table.
  - **CUMULUS-2694**
    - Removed `@cumulus/api/models/granules.storeGranulesFromCumulusMessage()` method
  - **CUMULUS-2662**
    - Removed call to `addToLocalES` in POST `/granules` endpoint since it is
      redundant.
    - Removed call to `addToLocalES` in POST and PUT `/executions` endpoints
      since it is redundant.
    - Removed function `addToLocalES` from `es-client` package since it is no
      longer used.
  - **CUMULUS-2771**
    - Removed `_updateGranuleStatus` to update granule to "running" from `@cumulus/api/lib/ingest.reingestGranule`
    and `@cumulus/api/lib/ingest.applyWorkflow`

### Changed

- CVE-2022-2477
  - Update node-forge to 1.3.0 in `@cumulus/common` to address CVE-2022-2477
- **CUMULUS-2311** - RDS Migration Epic Phase 2
  - **CUMULUS_2641**
    - Update API granule schema to set productVolume as a string value
    - Update `@cumulus/message` package to set productVolume as string
      (calculated with `file.size` as a `BigInt`) to match API schema
    - Update `@cumulus/db` granule translation to translate `granule` objects to
      match the updated API schema
  - **CUMULUS-2714**
    - Updated
      - @cumulus/api/lib.writeRecords.writeGranulesFromMessage
      - @cumulus/api/lib.writeRecords.writeGranuleFromApi
      - @cumulus/api/lib.writeRecords.createGranuleFromApi
      - @cumulus/api/lib.writeRecords.updateGranuleFromApi
    - These methods now remove postgres file records that aren't contained in
        the write/update action if such file records exist.  This update
        maintains consistency with the writes to elasticsearch/dynamodb.
  - **CUMULUS-2672**
    - Updated `data-migration2` lambda to migrate Dynamo `granule.files[].type`
      instead of dropping it.
    - Updated `@cumlus/db` `translateApiFiletoPostgresFile` to retain `type`
    - Updated `@cumulus/db` `translatePostgresFileToApiFile` to retain `type`
    - Updated `@cumulus/types.api.file` to add `type` to the typing.
  - **CUMULUS-2315**
    - Update `index-from-database` lambda/ECS task and elasticsearch endpoint to read
      from PostgreSQL database
    - Update `index-from-database` endpoint to add the following configuration
      tuning parameters:
      - postgresResultPageSize -- The number of records to read from each
        postgres table per request.   Default is 1000.
      - postgresConnectionPoolSize -- The max number of connections to allow the
        index function to make to the database.  Default is 10.
      - esRequestConcurrency -- The maximium number of concurrent record
        translation/ES record update requests.   Default is 10.
  - **CUMULUS-2308**
    - Update `/granules/<granule_id>` GET endpoint to return PostgreSQL Granules instead of DynamoDB Granules
    - Update `/granules/<granule_id>` PUT endpoint to use PostgreSQL Granule as source rather than DynamoDB Granule
    - Update `unpublishGranule` (used in /granules PUT) to use PostgreSQL Granule as source rather than DynamoDB Granule
    - Update integration tests to use `waitForApiStatus` instead of `waitForModelStatus`
    - Update Granule ingest to update the Postgres Granule status as well as the DynamoDB Granule status
  - **CUMULUS-2302**
    - Update API collection GET endpoint to read individual provider records from
      PostgreSQL database instead of DynamoDB
    - Update sf-scheduler lambda to utilize API endpoint to get provider record
      from database via Private API lambda
    - Update API granule `reingest` endpoint to read collection from PostgreSQL
      database instead of DynamoDB
    - Update internal-reconciliation report to base report Collection comparison
      on PostgreSQL instead of DynamoDB
    - Moved createGranuleAndFiles `@cumulus/api` unit helper from `./lib` to
      `.test/helpers`
  - **CUMULUS-2208**
    - Moved all `@cumulus/api/es/*` code to new `@cumulus/es-client` package
    - Updated logic for collections API POST/PUT/DELETE to create/update/delete
      records directly in Elasticsearch in parallel with updates to
      DynamoDb/PostgreSQL
    - Updated logic for rules API POST/PUT/DELETE to create/update/delete
      records directly in Elasticsearch in parallel with updates to
      DynamoDb/PostgreSQL
    - Updated logic for providers API POST/PUT/DELETE to create/update/delete
      records directly in  Elasticsearch in parallel with updates to
      DynamoDb/PostgreSQL
    - Updated logic for PDRs API DELETE to delete records directly in
      Elasticsearch in parallel with deletes to DynamoDB/PostgreSQL
    - Updated logic for executions API DELETE to delete records directly in
      Elasticsearch in parallel with deletes to DynamoDB/PostgreSQL
    - Updated logic for granules API DELETE to delete records directly in
      Elasticsearch in parallel with deletes to DynamoDB/PostgreSQL
    - `sfEventSqsToDbRecords` Lambda now writes following data directly to
      Elasticsearch in parallel with writes to DynamoDB/PostgreSQL:
      - executions
      - PDRs
      - granules
    - All async operations are now written directly to Elasticsearch in parallel
      with DynamoDB/PostgreSQL
    - Updated logic for async operation API DELETE to delete records directly in
      Elasticsearch in parallel with deletes to DynamoDB/PostgreSQL
    - Moved:
      - `packages/api/lib/granules.getGranuleProductVolume` ->
      `@cumulus/message/Granules.getGranuleProductVolume`
      - `packages/api/lib/granules.getGranuleTimeToPreprocess`
      -> `@cumulus/message/Granules.getGranuleTimeToPreprocess`
      - `packages/api/lib/granules.getGranuleTimeToArchive` ->
      `@cumulus/message/Granules.getGranuleTimeToArchive`
      - `packages/api/models/Granule.generateGranuleRecord`
      -> `@cumulus/message/Granules.generateGranuleApiRecord`
  - **CUMULUS-2306**
    - Updated API local serve (`api/bin/serve.js`) setup code to add cleanup/executions
    related records
    - Updated @cumulus/db/models/granules-executions to add a delete method in
      support of local cleanup
    - Add spec/helpers/apiUtils/waitForApiStatus integration helper to retry API
      record retrievals on status in lieu of using `waitForModelStatus`
  - **CUMULUS-2303**
    - Update API provider GET endpoint to read individual provider records from
      PostgreSQL database instead of DynamoDB
    - Update sf-scheduler lambda to utilize API endpoint to get provider record
      from database via Private API lambda
  - **CUMULUS-2301**
    - Updated `getAsyncOperation` to read from PostgreSQL database instead of
      DynamoDB.
    - Added `translatePostgresAsyncOperationToApiAsyncOperation` function in
      `@cumulus/db/translate/async-operation`.
    - Updated `translateApiAsyncOperationToPostgresAsyncOperation` function to
      ensure that `output` is properly translated to an object for the
      PostgreSQL record for the following cases of `output` on the incoming API
      record:
      - `record.output` is a JSON stringified object
      - `record.output` is a JSON stringified array
      - `record.output` is a JSON stringified string
      - `record.output` is a string
  - **CUMULUS-2317**
    - Changed reconciliation reports to read file records from PostgreSQL instead of DynamoDB
  - **CUMULUS-2304**
    - Updated API rule GET endpoint to read individual rule records from
      PostgreSQL database instead of DynamoDB
    - Updated internal consumer lambdas for SNS, SQS and Kinesis to read
      rules from PostgreSQL.
  - **CUMULUS-2634**
    - Changed `sfEventSqsToDbRecords` Lambda to use new upsert helpers for executions, granules, and PDRs
    to ensure out-of-order writes are handled correctly when writing to Elasticsearch
  - **CUMULUS-2510**
    - Updated `@cumulus/api/lib/writeRecords/write-execution` to publish SNS
      messages after a successful write to Postgres, DynamoDB, and ES.
    - Updated functions `create` and `upsert` in the `db` model for Executions
      to return an array of objects containing all columns of the created or
      updated records.
    - Updated `@cumulus/api/endpoints/collections` to publish an SNS message
      after a successful collection delete, update (PUT), create (POST).
    - Updated functions `create` and `upsert` in the `db` model for Collections
      to return an array of objects containing all columns for the created or
      updated records.
    - Updated functions `create` and `upsert` in the `db` model for Granules
      to return an array of objects containing all columns for the created or
      updated records.
    - Updated `@cumulus/api/lib/writeRecords/write-granules` to publish SNS
      messages after a successful write to Postgres, DynamoDB, and ES.
    - Updated `@cumulus/api/lib/writeRecords/write-pdr` to publish SNS
      messages after a successful write to Postgres, DynamoDB, and ES.
  - **CUMULUS-2733**
    - Updated `_writeGranuleFiles` function creates an aggregate error which
      contains the workflow error, if any, as well as any error that may occur
      from writing granule files.
  - **CUMULUS-2674**
    - Updated `DELETE` endpoints for the following data types to check that record exists in
      PostgreSQL or Elasticsearch before proceeding with deletion:
      - `provider`
      - `async operations`
      - `collections`
      - `granules`
      - `executions`
      - `PDRs`
      - `rules`
  - **CUMULUS-2294**
    - Updated architecture and deployment documentation to reference RDS
  - **CUMULUS-2642**
    - Inventory and Granule Not Found Reconciliation Reports now compare
      Databse against S3 in on direction only, from Database to S3
      Objects. This means that only files in the database are compared against
      objects found on S3 and the filesInCumulus.onlyInS3 report key will
      always be empty. This significantly decreases the report output size and
      aligns with a users expectations.
    - Updates getFilesAndGranuleInfoQuery to take additional optional
      parameters `collectionIds`, `granuleIds`, and `providers` to allow
      targeting/filtering of the results.

  - **CUMULUS-2694**
    - Updated database write logic in `sfEventSqsToDbRccords` to log message if Cumulus
    workflow message is from pre-RDS deployment but still attempt parallel writing to DynamoDB
    and PostgreSQL
    - Updated database write logic in `sfEventSqsToDbRccords` to throw error if requirements to write execution to PostgreSQL cannot be met
  - **CUMULUS-2660**
    - Updated POST `/executions` endpoint to publish SNS message of created record to executions SNS topic
  - **CUMULUS-2661**
    - Updated PUT `/executions/<arn>` endpoint to publish SNS message of updated record to executions SNS topic
  - **CUMULUS-2765**
    - Updated `updateGranuleStatusToQueued` in `write-granules` to write to
      Elasticsearch and publish SNS message to granules topic.
  - **CUMULUS-2774**
    - Updated `constructGranuleSnsMessage` and `constructCollectionSnsMessage`
      to throw error if `eventType` is invalid or undefined.
  - **CUMULUS-2776**
    - Updated `getTableIndexDetails` in `db-indexer` to use correct
      `deleteFnName` for reconciliation reports.
  - **CUMULUS-2780**
    - Updated bulk granule reingest operation to read granules from PostgreSQL instead of DynamoDB.
  - **CUMULUS-2778**
    - Updated default value of `async_operation_image` in `tf-modules/cumulus/variables.tf` to `cumuluss/async-operation:38`
  - **CUMULUS-2854**
    - Updated rules model to decouple `createRuleTrigger` from `create`.
    - Updated rules POST endpoint to call `rulesModel.createRuleTrigger` directly to create rule trigger.
    - Updated rules PUT endpoints to call `rulesModel.createRuleTrigger` if update fails and reversion needs to occur.

### Fixed

- **CUMULUS-2311** - RDS Migration Epic Phase 2
  - **CUMULUS-2810**
    - Updated @cumulus/db/translate/translatePostgresProviderToApiProvider to
      correctly return provider password and updated tests to prevent
      reintroduction.
  - **CUMULUS-2778**
    - Fixed async operation docker image to correctly update record status in
    Elasticsearch
  - Updated localAPI to set additional env variable, and fixed `GET /executions/status` response
  - **CUMULUS-2877**
    - Ensure database records receive a timestamp when writing granules.

## [v10.1.3] 2022-06-28 [BACKPORT]

### Added

- **CUMULUS-2966**
  - Added extractPath operation and support of nested string replacement to `url_path` in the collection configuration

## [v10.1.2] 2022-03-11

### Added

- **CUMULUS-2859**
  - Update `postgres-db-migration` lambda timeout to default 900 seconds
  - Add `db_migration_lambda_timeout` variable to `data-persistence` module to
    allow this timeout to be user configurable
- **CUMULUS-2868**
  - Added `iam:PassRole` permission to `step_policy` in `tf-modules/ingest/iam.tf`

## [v10.1.1] 2022-03-04

### Migration steps

- Due to a bug in the PUT `/rules/<name>` endpoint, the rule records in PostgreSQL may be
out of sync with records in DynamoDB. In order to bring the records into sync, re-run the
[previously deployed `data-migration1` Lambda](https://nasa.github.io/cumulus/docs/upgrade-notes/upgrade-rds#3-deploy-and-run-data-migration1) with a payload of
`{"forceRulesMigration": true}`:

```shell
aws lambda invoke --function-name $PREFIX-data-migration1 \
  --payload $(echo '{"forceRulesMigration": true}' | base64) $OUTFILE
```

### Added

- **CUMULUS-2841**
  - Add integration test to validate PDR node provider that requires password
    credentials succeeds on ingest

- **CUMULUS-2846**
  - Added `@cumulus/db/translate/rule.translateApiRuleToPostgresRuleRaw` to translate API rule to PostgreSQL rules and
  **keep undefined fields**

### Changed

- **CUMULUS-NONE**
  - Adds logging to ecs/async-operation Docker container that launches async
    tasks on ECS. Sets default async_operation_image_version to 39.

- **CUMULUS-2845**
  - Updated rules model to decouple `createRuleTrigger` from `create`.
  - Updated rules POST endpoint to call `rulesModel.createRuleTrigger` directly to create rule trigger.
  - Updated rules PUT endpoints to call `rulesModel.createRuleTrigger` if update fails and reversion needs to occur.
- **CUMULUS-2846**
  - Updated version of `localstack/localstack` used in local unit testing to `0.11.5`

### Fixed

- Upgraded lodash to version 4.17.21 to fix vulnerability
- **CUMULUS-2845**
  - Fixed bug in POST `/rules` endpoint causing rule records to be created
  inconsistently in DynamoDB and PostgreSQL
- **CUMULUS-2846**
  - Fixed logic for `PUT /rules/<name>` endpoint causing rules to be saved
  inconsistently between DynamoDB and PostgreSQL
- **CUMULUS-2854**
  - Fixed queue granules behavior where the task was not accounting for granules that
  *already* had createdAt set. Workflows downstream in this scenario should no longer
  fail to write their granules due to order-of-db-writes constraints in the database
  update logic.

## [v10.1.0] 2022-02-23

### Added

- **CUMULUS-2775**
  - Added a configurable parameter group for the RDS serverless database cluster deployed by `tf-modules/rds-cluster-tf`. The allowed parameters for the parameter group can be found in the AWS documentation of [allowed parameters for an Aurora PostgreSQL cluster](https://docs.aws.amazon.com/AmazonRDS/latest/AuroraUserGuide/AuroraPostgreSQL.Reference.ParameterGroups.html). By default, the following parameters are specified:
    - `shared_preload_libraries`: `pg_stat_statements,auto_explain`
    - `log_min_duration_statement`: `250`
    - `auto_explain.log_min_duration`: `250`
- **CUMULUS-2781**
  - Add api_config secret to hold API/Private API lambda configuration values
- **CUMULUS-2840**
  - Added an index on `granule_cumulus_id` to the RDS files table.

### Changed

- **CUMULUS-2492**
  - Modify collectionId logic to accomodate trailing underscores in collection short names. e.g. `shortName____`
- **CUMULUS-2847**
  - Move DyanmoDb table name into API keystore and initialize only on lambda cold start
- **CUMULUS-2833**
  - Updates provider model schema titles to display on the dashboard.
- **CUMULUS-2837**
  - Update process-s3-dead-letter-archive to unpack SQS events in addition to
    Cumulus Messages
  - Update process-s3-dead-letter-archive to look up execution status using
    getCumulusMessageFromExecutionEvent (common method with sfEventSqsToDbRecords)
  - Move methods in api/lib/cwSfExecutionEventUtils to
    @cumulus/message/StepFunctions
- **CUMULUS-2775**
  - Changed the `timeout_action` to `ForceApplyCapacityChange` by default for the RDS serverless database cluster `tf-modules/rds-cluster-tf`
- **CUMULUS-2781**
  - Update API lambda to utilize api_config secret for initial environment variables

### Fixed

- **CUMULUS-2853**
  - Move OAUTH_PROVIDER to lambda env variables to address regression in CUMULUS-2781
  - Add logging output to api app router
- Added Cloudwatch permissions to `<prefix>-steprole` in `tf-modules/ingest/iam.tf` to address the
`Error: error creating Step Function State Machine (xxx): AccessDeniedException: 'arn:aws:iam::XXX:role/xxx-steprole' is not authorized to create managed-rule`
error in non-NGAP accounts:
  - `events:PutTargets`
  - `events:PutRule`
  - `events:DescribeRule`

## [v10.0.1] 2022-02-03

### Fixed

- Fixed IAM permissions issue with `<prefix>-postgres-migration-async-operation` Lambda
which prevented it from running a Fargate task for data migration.

## [v10.0.0] 2022-02-01

### Migration steps

- Please read the [documentation on the updates to the granule files schema for our Cumulus workflow tasks and how to upgrade your deployment for compatibility](https://nasa.github.io/cumulus/docs/upgrade-notes/update-task-file-schemas).
- (Optional) Update the `task-config` for all workflows that use the `sync-granule` task to include `workflowStartTime` set to
`{$.cumulus_meta.workflow_start_time}`. See [here](https://github.com/nasa/cumulus/blob/master/example/cumulus-tf/sync_granule_workflow.asl.json#L9) for an example.

### BREAKING CHANGES

- **NDCUM-624**
  - Functions in @cumulus/cmrjs renamed for consistency with `isCMRFilename` and `isCMRFile`
    - `isECHO10File` -> `isECHO10Filename`
    - `isUMMGFile` -> `isUMMGFilename`
    - `isISOFile` -> `isCMRISOFilename`
- **CUMULUS-2388**
  - In order to standardize task messaging formats, please note the updated input, output and config schemas for the following Cumulus workflow tasks:
    - add-missing-file-checksums
    - files-to-granules
    - hyrax-metadata-updates
    - lzards-backup
    - move-granules
    - post-to-cmr
    - sync-granule
    - update-cmr-access-constraints
    - update-granules-cmr-metadata-file-links
  The primary focus of the schema updates was to standardize the format of granules, and
  particularly their files data. The granule `files` object now matches the file schema in the
  Cumulus database and thus also matches the `files` object produced by the API with use cases like
  `applyWorkflow`. This includes removal of `name` and `filename` in favor of `bucket` and `key`,
  removal of certain properties such as `etag` and `duplicate_found` and outputting them as
  separate objects stored in `meta`.
  - Checksum values calculated by `@cumulus/checksum` are now converted to string to standardize
  checksum formatting across the Cumulus library.

### Notable changes

- **CUMULUS-2718**
  - The `sync-granule` task has been updated to support an optional configuration parameter `workflowStartTime`. The output payload of `sync-granule` now includes a `createdAt` time for each granule which is set to the
  provided `workflowStartTime` or falls back to `Date.now()` if not provided. Workflows using
  `sync-granule` may be updated to include this parameter with the value of `{$.cumulus_meta.workflow_start_time}` in the `task_config`.
- Updated version of `@cumulus/cumulus-message-adapter-js` from `2.0.3` to `2.0.4` for
all Cumulus workflow tasks
- **CUMULUS-2783**
  - A bug in the ECS cluster autoscaling configuration has been
resolved. ECS clusters should now correctly autoscale by adding new cluster
instances according to the [policy configuration](https://github.com/nasa/cumulus/blob/master/tf-modules/cumulus/ecs_cluster.tf).
  - Async operations that are started by these endpoints will be run as ECS tasks
  with a launch type of Fargate, not EC2:
    - `POST /deadLetterArchive/recoverCumulusMessages`
    - `POST /elasticsearch/index-from-database`
    - `POST /granules/bulk`
    - `POST /granules/bulkDelete`
    - `POST /granules/bulkReingest`
    - `POST /migrationCounts`
    - `POST /reconciliationReports`
    - `POST /replays`
    - `POST /replays/sqs`

### Added

- Upgraded version of dependencies on `knex` package from `0.95.11` to `0.95.15`
- Added Terraform data sources to `example/cumulus-tf` module to retrieve default VPC and subnets in NGAP accounts
  - Added `vpc_tag_name` variable which defines the tags used to look up a VPC. Defaults to VPC tag name used in NGAP accounts
  - Added `subnets_tag_name` variable which defines the tags used to look up VPC subnets. Defaults to a subnet tag name used in NGAP accounts
- Added Terraform data sources to `example/data-persistence-tf` module to retrieve default VPC and subnets in NGAP accounts
  - Added `vpc_tag_name` variable which defines the tags used to look up a VPC. Defaults to VPC tag name used in NGAP accounts
  - Added `subnets_tag_name` variable which defines the tags used to look up VPC subnets. Defaults to a subnet tag name used in NGAP accounts
- Added Terraform data sources to `example/rds-cluster-tf` module to retrieve default VPC and subnets in NGAP accounts
  - Added `vpc_tag_name` variable which defines the tags used to look up a VPC. Defaults to VPC tag name used in NGAP accounts
  - Added `subnets_tag_name` variable which defines the tags used to look up VPC subnets. Defaults to tag names used in subnets in for NGAP accounts
- **CUMULUS-2299**
  - Added support for SHA checksum types with hyphens (e.g. `SHA-256` vs `SHA256`) to tasks that calculate checksums.
- **CUMULUS-2439**
  - Added CMR search client setting to the CreateReconciliationReport lambda function.
  - Added `cmr_search_client_config` tfvars to the archive and cumulus terraform modules.
  - Updated CreateReconciliationReport lambda to search CMR collections with CMRSearchConceptQueue.
- **CUMULUS-2441**
  - Added support for 'PROD' CMR environment.
- **CUMULUS-2456**
  - Updated api lambdas to query ORCA Private API
  - Updated example/cumulus-tf/orca.tf to the ORCA release v4.0.0-Beta3
- **CUMULUS-2638**
  - Adds documentation to clarify bucket config object use.
- **CUMULUS-2684**
  - Added optional collection level parameter `s3MultipartChunksizeMb` to collection's `meta` field
  - Updated `move-granules` task to take in an optional config parameter s3MultipartChunksizeMb
- **CUMULUS-2747**
  - Updated data management type doc to include additional fields for provider configurations
- **CUMULUS-2773**
  - Added a document to the workflow-tasks docs describing deployment, configuration and usage of the LZARDS backup task.

### Changed

- Made `vpc_id` variable optional for `example/cumulus-tf` module
- Made `vpc_id` and `subnet_ids` variables optional for `example/data-persistence-tf` module
- Made `vpc_id` and `subnets` variables optional for `example/rds-cluster-tf` module
- Changes audit script to handle integration test failure when `USE\_CACHED\_BOOTSTRAP` is disabled.
- Increases wait time for CMR to return online resources in integration tests
- **CUMULUS-1823**
  - Updates to Cumulus rule/provider schemas to improve field titles and descriptions.
- **CUMULUS-2638**
  - Transparent to users, remove typescript type `BucketType`.
- **CUMULUS-2718**
  - Updated config for SyncGranules to support optional `workflowStartTime`
  - Updated SyncGranules to provide `createdAt` on output based on `workflowStartTime` if provided,
  falling back to `Date.now()` if not provided.
  - Updated `task_config` of SyncGranule in example workflows
- **CUMULUS-2735**
  - Updated reconciliation reports to write formatted JSON to S3 to improve readability for
    large reports
  - Updated TEA version from 102 to 121 to address TEA deployment issue with the max size of
    a policy role being exceeded
- **CUMULUS-2743**
  - Updated bamboo Dockerfile to upgrade pip as part of the image creation process
- **CUMULUS-2744**
  - GET executions/status returns associated granules for executions retrieved from the Step Function API
- **CUMULUS-2751**
  - Upgraded all Cumulus (node.js) workflow tasks to use
    `@cumulus/cumulus-message-adapter-js` version `2.0.3`, which includes an
    update cma-js to better expose CMA stderr stream output on lambda timeouts
    as well as minor logging enhancements.
- **CUMULUS-2752**
  - Add new mappings for execution records to prevent dynamic field expansion from exceeding
  Elasticsearch field limits
    - Nested objects under `finalPayload.*` will not dynamically add new fields to mapping
    - Nested objects under `originalPayload.*` will not dynamically add new fields to mapping
    - Nested keys under `tasks` will not dynamically add new fields to mapping
- **CUMULUS-2753**
  - Updated example/cumulus-tf/orca.tf to the latest ORCA release v4.0.0-Beta2 which is compatible with granule.files file schema
  - Updated /orca/recovery to call new lambdas request_status_for_granule and request_status_for_job.
  - Updated orca integration test
- [**PR #2569**](https://github.com/nasa/cumulus/pull/2569)
  - Fixed `TypeError` thrown by `@cumulus/cmrjs/cmr-utils.getGranuleTemporalInfo` when
    a granule's associated UMM-G JSON metadata file does not contain a `ProviderDates`
    element that has a `Type` of either `"Update"` or `"Insert"`.  If neither are
    present, the granule's last update date falls back to the `"Create"` type
    provider date, or `undefined`, if none is present.
- **CUMULUS-2775**
  - Changed `@cumulus/api-client/invokeApi()` to accept a single accepted status code or an array
  of accepted status codes via `expectedStatusCodes`
- [**PR #2611**](https://github.com/nasa/cumulus/pull/2611)
  - Changed `@cumulus/launchpad-auth/LaunchpadToken.requestToken` and `validateToken`
    to use the HTTPS request option `https.pfx` instead of the deprecated `pfx` option
    for providing the certificate.
- **CUMULUS-2836**
  - Updates `cmr-utils/getGranuleTemporalInfo` to search for a SingleDateTime
    element, when beginningDateTime value is not
    found in the metadata file.  The granule's temporal information is
    returned so that both beginningDateTime and endingDateTime are set to the
    discovered singleDateTimeValue.
- **CUMULUS-2756**
  - Updated `_writeGranule()` in `write-granules.js` to catch failed granule writes due to schema validation, log the failure and then attempt to set the status of the granule to `failed` if it already exists to prevent a failure from allowing the granule to get "stuck" in a non-failed status.

### Fixed

- **CUMULUS-2775**
  - Updated `@cumulus/api-client` to not log an error for 201 response from `updateGranule`
- **CUMULUS-2783**
  - Added missing lower bound on scale out policy for ECS cluster to ensure that
  the cluster will autoscale correctly.
- **CUMULUS-2835**
  - Updated `hyrax-metadata-updates` task to support reading the DatasetId from ECHO10 XML, and the EntryTitle from UMM-G JSON; these are both valid alternatives to the shortname and version ID.

## [v9.9.3] 2021-02-17 [BACKPORT]

**Please note** changes in 9.9.3 may not yet be released in future versions, as
this is a backport and patch release on the 9.9.x series of releases. Updates that
are included in the future will have a corresponding CHANGELOG entry in future
releases.

- **CUMULUS-2853**
  - Move OAUTH_PROVIDER to lambda env variables to address regression in 9.9.2/CUMULUS-2275
  - Add logging output to api app router

## [v9.9.2] 2021-02-10 [BACKPORT]

**Please note** changes in 9.9.2 may not yet be released in future versions, as
this is a backport and patch release on the 9.9.x series of releases. Updates that
are included in the future will have a corresponding CHANGELOG entry in future
releases.### Added

- **CUMULUS-2775**
  - Added a configurable parameter group for the RDS serverless database cluster deployed by `tf-modules/rds-cluster-tf`. The allowed parameters for the parameter group can be found in the AWS documentation of [allowed parameters for an Aurora PostgreSQL cluster](https://docs.aws.amazon.com/AmazonRDS/latest/AuroraUserGuide/AuroraPostgreSQL.Reference.ParameterGroups.html). By default, the following parameters are specified:
    - `shared_preload_libraries`: `pg_stat_statements,auto_explain`
    - `log_min_duration_statement`: `250`
    - `auto_explain.log_min_duration`: `250`
- **CUMULUS-2840**
  - Added an index on `granule_cumulus_id` to the RDS files table.

### Changed

- **CUMULUS-2847**
  - Move DyanmoDb table name into API keystore and initialize only on lambda cold start
- **CUMULUS-2781**
  - Add api_config secret to hold API/Private API lambda configuration values
- **CUMULUS-2775**
  - Changed the `timeout_action` to `ForceApplyCapacityChange` by default for the RDS serverless database cluster `tf-modules/rds-cluster-tf`

## [v9.9.1] 2021-02-10 [BACKPORT]

**Please note** changes in 9.9.1 may not yet be released in future versions, as
this is a backport and patch release on the 9.9.x series of releases. Updates that
are included in the future will have a corresponding CHANGELOG entry in future
releases.

### Fixed

- **CUMULUS-2775**
  - Updated `@cumulus/api-client` to not log an error for 201 response from `updateGranule`

### Changed

- Updated version of `@cumulus/cumulus-message-adapter-js` from `2.0.3` to `2.0.4` for
all Cumulus workflow tasks
- **CUMULUS-2775**
  - Changed `@cumulus/api-client/invokeApi()` to accept a single accepted status code or an array
  of accepted status codes via `expectedStatusCodes`
- **CUMULUS-2837**
  - Update process-s3-dead-letter-archive to unpack SQS events in addition to
    Cumulus Messages
  - Update process-s3-dead-letter-archive to look up execution status using
    getCumulusMessageFromExecutionEvent (common method with sfEventSqsToDbRecords)
  - Move methods in api/lib/cwSfExecutionEventUtils to
    @cumulus/message/StepFunctions

## [v9.9.0] 2021-11-03

### Added

- **NDCUM-624**: Add support for ISO metadata files for the `MoveGranules` step
  - Add function `isISOFile` to check if a given file object is an ISO file
  - `granuleToCmrFileObject` and `granulesToCmrFileObjects` now take a
    `filterFunc` argument
    - `filterFunc`'s default value is `isCMRFile`, so the previous behavior is
      maintained if no value is given for this argument
    - `MoveGranules` passes a custom filter function to
      `granulesToCmrFileObjects` to check for `isISOFile` in addition to
      `isCMRFile`, so that metadata from `.iso.xml` files can be used in the
      `urlPathTemplate`
- [**PR #2535**](https://github.com/nasa/cumulus/pull/2535)
  - NSIDC and other cumulus users had desire for returning formatted dates for
    the 'url_path' date extraction utilities. Added 'dateFormat' function as
    an option for extracting and formating the entire date. See
    docs/workflow/workflow-configuration-how-to.md for more information.
- [**PR #2548**](https://github.com/nasa/cumulus/pull/2548)
  - Updated webpack configuration for html-loader v2
- **CUMULUS-2640**
  - Added Elasticsearch client scroll setting to the CreateReconciliationReport lambda function.
  - Added `elasticsearch_client_config` tfvars to the archive and cumulus terraform modules.
- **CUMULUS-2683**
  - Added `default_s3_multipart_chunksize_mb` setting to the `move-granules` lambda function.
  - Added `default_s3_multipart_chunksize_mb` tfvars to the cumulus and ingest terraform modules.
  - Added optional parameter `chunkSize` to `@cumulus/aws-client/S3.moveObject` and
    `@cumulus/aws-client/S3.multipartCopyObject` to set the chunk size of the S3 multipart uploads.
  - Renamed optional parameter `maxChunkSize` to `chunkSize` in
    `@cumulus/aws-client/lib/S3MultipartUploads.createMultipartChunks`.

### Changed

- Upgraded all Cumulus workflow tasks to use `@cumulus/cumulus-message-adapter-js` version `2.0.1`
- **CUMULUS-2725**
  - Updated providers endpoint to return encrypted password
  - Updated providers model to try decrypting credentials before encryption to allow for better handling of updating providers
- **CUMULUS-2734**
  - Updated `@cumulus/api/launchpadSaml.launchpadPublicCertificate` to correctly retrieve
    certificate from launchpad IdP metadata with and without namespace prefix.

## [v9.8.0] 2021-10-19

### Notable changes

- Published new tag [`36` of `cumuluss/async-operation` to Docker Hub](https://hub.docker.com/layers/cumuluss/async-operation/35/images/sha256-cf777a6ef5081cd90a0f9302d45243b6c0a568e6d977c0ee2ccc5a90b12d45d0?context=explore) for compatibility with
upgrades to `knex` package and to address security vulnerabilities.

### Added

- Added `@cumulus/db/createRejectableTransaction()` to handle creating a Knex transaction that **will throw an error** if the transaction rolls back. [As of Knex 0.95+, promise rejection on transaction rollback is no longer the default behavior](https://github.com/knex/knex/blob/master/UPGRADING.md#upgrading-to-version-0950).

- **CUMULUS-2639**
  - Increases logging on reconciliation reports.

- **CUMULUS-2670**
  - Updated `lambda_timeouts` string map variable for `cumulus` module to accept a
  `update_granules_cmr_metadata_file_links_task_timeout` property
- **CUMULUS-2598**
  - Add unit and integration tests to describe queued granules as ignored when
    duplicate handling is 'skip'

### Changed

- Updated `knex` version from 0.23.11 to 0.95.11 to address security vulnerabilities
- Updated default version of async operations Docker image to `cumuluss/async-operation:36`
- **CUMULUS-2590**
  - Granule applyWorkflow, Reingest actions and Bulk operation now update granule status to `queued` when scheduling the granule.
- **CUMULUS-2643**
  - relocates system file `buckets.json` out of the
    `s3://internal-bucket/workflows` directory into
    `s3://internal-bucket/buckets`.


## [v9.7.1] 2021-12-08 [Backport]

Please note changes in 9.7.0 may not yet be released in future versions, as this is a backport and patch release on the 9.7.x series of releases. Updates that are included in the future will have a corresponding CHANGELOG entry in future releases.
Fixed

- **CUMULUS-2751**
  - Update all tasks to update to use cumulus-message-adapter-js version 2.0.4

## [v9.7.0] 2021-10-01

### Notable Changes

- **CUMULUS-2583**
  - The `queue-granules` task now updates granule status to `queued` when a granule is queued. In order to prevent issues with the private API endpoint and Lambda API request and concurrency limits, this functionality runs with limited concurrency, which may increase the task's overall runtime when large numbers of granules are being queued. If you are facing Lambda timeout errors with this task, we recommend converting your `queue-granules` task to an ECS activity. This concurrency is configurable via the task config's `concurrency` value.
- **CUMULUS-2676**
  - The `discover-granules` task has been updated to limit concurrency on checks to identify and skip already ingested granules in order to prevent issues with the private API endpoint and Lambda API request and concurrency limits. This may increase the task's overall runtime when large numbers of granules are discovered. If you are facing Lambda timeout errors with this task, we recommend converting your `discover-granules` task to an ECS activity. This concurrency is configurable via the task config's `concurrency` value.
- Updated memory of `<prefix>-sfEventSqsToDbRecords` Lambda to 1024MB

### Added

- **CUMULUS-2000**
  - Updated `@cumulus/queue-granules` to respect a new config parameter: `preferredQueueBatchSize`. Queue-granules will respect this batchsize as best as it can to batch granules into workflow payloads. As workflows generally rely on information such as collection and provider expected to be shared across all granules in a workflow, queue-granules will break batches up by collection, as well as provider if there is a `provider` field on the granule. This may result in batches that are smaller than the preferred size, but never larger ones. The default value is 1, which preserves current behavior of queueing 1 granule per workflow.
- **CUMULUS-2630**
  - Adds a new workflow `DiscoverGranulesToThrottledQueue` that discovers and writes
    granules to a throttled background queue.  This allows discovery and ingest
    of larger numbers of granules without running into limits with lambda
    concurrency.

### Changed

- **CUMULUS-2720**
  - Updated Core CI scripts to validate CHANGELOG diffs as part of the lint process
- **CUMULUS-2695**
  - Updates the example/cumulus-tf deployment to change
    `archive_api_reserved_concurrency` from 8 to 5 to use fewer reserved lambda
    functions. If you see throttling errors on the `<stack>-apiEndpoints` you
    should increase this value.
  - Updates cumulus-tf/cumulus/variables.tf to change
    `archive_api_reserved_concurrency` from 8 to 15 to prevent throttling on
    the dashboard for default deployments.
- **CUMULUS-2584**
  - Updates `api/endpoints/execution-status.js` `get` method to include associated granules, as
    an array, for the provided execution.
  - Added `getExecutionArnsByGranuleCumulusId` returning a list of executionArns sorted by most recent first,
    for an input Granule Cumulus ID in support of the move of `translatePostgresGranuleToApiGranule` from RDS-Phase2
    feature branch
  - Added `getApiExecutionCumulusIds` returning cumulus IDs for a given list of executions
- **CUMULUS-NONE**
  - Downgrades elasticsearch version in testing container to 5.3 to match AWS version.
  - Update serve.js -> `eraseDynamoTables()`. Changed the call `Promise.all()` to `Promise.allSettled()` to ensure all dynamo records (provider records in particular) are deleted prior to reseeding.

### Fixed

- **CUMULUS-2583**
  - Fixed a race condition where granules set as “queued” were not able to be set as “running” or “completed”

## [v9.6.0] 2021-09-20

### Added

- **CUMULUS-2576**
  - Adds `PUT /granules` API endpoint to update a granule
  - Adds helper `updateGranule` to `@cumulus/api-client/granules`
- **CUMULUS-2606**
  - Adds `POST /granules/{granuleId}/executions` API endpoint to associate an execution with a granule
  - Adds helper `associateExecutionWithGranule` to `@cumulus/api-client/granules`
- **CUMULUS-2583**
  - Adds `queued` as option for granule's `status` field

### Changed

- Moved `ssh2` package from `@cumulus/common` to `@cumulus/sftp-client` and
  upgraded package from `^0.8.7` to `^1.0.0` to address security vulnerability
  issue in previous version.
- **CUMULUS-2583**
  - `QueueGranules` task now updates granule status to `queued` once it is added to the queue.

- **CUMULUS-2617**
  - Use the `Authorization` header for CMR Launchpad authentication instead of the deprecated `Echo-Token` header.

### Fixed

- Added missing permission for `<prefix>_ecs_cluster_instance_role` IAM role (used when running ECS services/tasks)
to allow `kms:Decrypt` on the KMS key used to encrypt provider credentials. Adding this permission fixes the `sync-granule` task when run as an ECS activity in a Step Function, which previously failed trying to decrypt credentials for providers.

- **CUMULUS-2576**
  - Adds default value to granule's timestamp when updating a granule via API.

## [v9.5.0] 2021-09-07

### BREAKING CHANGES

- Removed `logs` record type from mappings from Elasticsearch. This change **should not have**
any adverse impact on existing deployments, even those which still contain `logs` records,
but technically it is a breaking change to the Elasticsearch mappings.
- Changed `@cumulus/api-client/asyncOperations.getAsyncOperation` to return parsed JSON body
of response and not the raw API endpoint response

### Added

- **CUMULUS-2670**
  - Updated core `cumulus` module to take lambda_timeouts string map variable that allows timeouts of ingest tasks to be configurable. Allowed properties for the mapping include:
  - discover_granules_task_timeout
  - discover_pdrs_task_timeout
  - hyrax_metadata_update_tasks_timeout
  - lzards_backup_task_timeout
  - move_granules_task_timeout
  - parse_pdr_task_timeout
  - pdr_status_check_task_timeout
  - post_to_cmr_task_timeout
  - queue_granules_task_timeout
  - queue_pdrs_task_timeout
  - queue_workflow_task_timeout
  - sync_granule_task_timeout
- **CUMULUS-2575**
  - Adds `POST /granules` API endpoint to create a granule
  - Adds helper `createGranule` to `@cumulus/api-client`
- **CUMULUS-2577**
  - Adds `POST /executions` endpoint to create an execution
- **CUMULUS-2578**
  - Adds `PUT /executions` endpoint to update an execution
- **CUMULUS-2592**
  - Adds logging when messages fail to be added to queue
- **CUMULUS-2644**
  - Pulled `delete` method for `granules-executions.ts` implemented as part of CUMULUS-2306
  from the RDS-Phase-2 feature branch in support of CUMULUS-2644.
  - Pulled `erasePostgresTables` method in `serve.js` implemented as part of CUMULUS-2644,
  and CUMULUS-2306 from the RDS-Phase-2 feature branch in support of CUMULUS-2644
  - Added `resetPostgresDb` method to support resetting between integration test suite runs

### Changed

- Updated `processDeadLetterArchive` Lambda to return an object where
`processingSucceededKeys` is an array of the S3 keys for successfully
processed objects and `processingFailedKeys` is an array of S3 keys
for objects that could not be processed
- Updated async operations to handle writing records to the databases
when output of the operation is `undefined`

- **CUMULUS-2644**
  - Moved `migration` directory from the `db-migration-lambda` to the `db` package and
  updated unit test references to migrationDir to be pulled from `@cumulus/db`
  - Updated `@cumulus/api/bin/serveUtils` to write records to PostgreSQL tables

- **CUMULUS-2575**
  - Updates model/granule to allow a granule created from API to not require an
    execution to be associated with it. This is a backwards compatible change
    that will not affect granules created in the normal way.
  - Updates `@cumulus/db/src/model/granules` functions `get` and `exists` to
    enforce parameter checking so that requests include either (granule\_id
    and collection\_cumulus\_id) or (cumulus\_id) to prevent incorrect results.
  - `@cumulus/message/src/Collections.deconstructCollectionId` has been
    modified to throw a descriptive error if the input `collectionId` is
    undefined rather than `TypeError: Cannot read property 'split' of
    undefined`. This function has also been updated to throw descriptive errors
    if an incorrectly formatted collectionId is input.

## [v9.4.1] 2022-02-14 [BACKPORT]

**Please note** changes in 9.4.1 may not yet be released in future versions, as
this is a backport and patch release on the 9.4.x series of releases. Updates that
are included in the future will have a corresponding CHANGELOG entry in future
releases.

- **CUMULUS-2847**
  - Update dynamo configuration to read from S3 instead of System Manager
    Parameter Store
  - Move api configuration initialization outside the lambda handler to
    eliminate unneded S3 calls/require config on cold-start only
  - Moved `ssh2` package from `@cumulus/common` to `@cumulus/sftp-client` and
    upgraded package from `^0.8.7` to `^1.0.0` to address security vulnerability
    issue in previous version.
  - Fixed hyrax task package.json dev dependency
  - Update CNM lambda dependencies for Core tasks
    - cumulus-cnm-response-task: 1.4.4
    - cumulus-cnm-to-granule: 1.5.4
  - Whitelist ssh2 re: https://github.com/advisories/GHSA-652h-xwhf-q4h6

## [v9.4.0] 2021-08-16

### Notable changes

- `@cumulus/sync-granule` task should now properly handle
syncing files from HTTP/HTTPS providers where basic auth is
required and involves a redirect to a different host (e.g.
downloading files protected by Earthdata Login)

### Added

- **CUMULUS-2591**
  - Adds `failedExecutionStepName` to failed execution's jsonb error records.
    This is the name of the Step Function step for the last failed event in the
    execution's event history.
- **CUMULUS-2548**
  - Added `allowed_redirects` field to PostgreSQL `providers` table
  - Added `allowedRedirects` field to DynamoDB `<prefix>-providers` table
  - Added `@cumulus/aws-client/S3.streamS3Upload` to handle uploading the contents
  of a readable stream to S3 and returning a promise
- **CUMULUS-2373**
  - Added `replaySqsMessages` lambda to replay archived incoming SQS
    messages from S3.
  - Added `/replays/sqs` endpoint to trigger an async operation for
    the `replaySqsMessages` lambda.
  - Added unit tests and integration tests for new endpoint and lambda.
  - Added `getS3PrefixForArchivedMessage` to `ingest/sqs` package to get prefix
    for an archived message.
  - Added new `async_operation` type `SQS Replay`.
- **CUMULUS-2460**
  - Adds `POST` /executions/workflows-by-granules for retrieving workflow names common to a set of granules
  - Adds `workflowsByGranules` to `@cumulus/api-client/executions`
- **CUMULUS-2635**
  - Added helper functions:
    - `@cumulus/db/translate/file/translateApiPdrToPostgresPdr`

### Fixed

- **CUMULUS-2548**
  - Fixed `@cumulus/ingest/HttpProviderClient.sync` to
properly handle basic auth when redirecting to a different
host and/or host with a different port
- **CUMULUS-2626**
  - Update [PDR migration](https://github.com/nasa/cumulus/blob/master/lambdas/data-migration2/src/pdrs.ts) to correctly find Executions by a Dynamo PDR's `execution` field
- **CUMULUS-2635**
  - Update `data-migration2` to migrate PDRs before migrating granules.
  - Update `data-migration2` unit tests testing granules migration to reference
    PDR records to better model the DB schema.
  - Update `migratePdrRecord` to use `translateApiPdrToPostgresPdr` function.

### Changed

- **CUMULUS-2373**
  - Updated `getS3KeyForArchivedMessage` in `ingest/sqs` to store SQS messages
    by `queueName`.
- **CUMULUS-2630**
  - Updates the example/cumulus-tf deployment to change
    `archive_api_reserved_concurrency` from 2 to 8 to prevent throttling with
    the dashboard.

## [v9.3.0] 2021-07-26

### BREAKING CHANGES

- All API requests made by `@cumulus/api-client` will now throw an error if the status code
does not match the expected response (200 for most requests and 202 for a few requests that
trigger async operations). Previously the helpers in this package would return the response
regardless of the status code, so you may need to update any code using helpers from this
package to catch or to otherwise handle errors that you may encounter.
- The Cumulus API Lambda function has now been configured with reserved concurrency to ensure
availability in a high-concurrency environment. However, this also caps max concurrency which
may result in throttling errors if trying to reach the Cumulus API multiple times in a short
period. Reserved concurrency can be configured with the `archive_api_reserved_concurrency`
terraform variable on the Cumulus module and increased if you are seeing throttling errors.
The default reserved concurrency value is 8.

### Notable changes

- `cmr_custom_host` variable for `cumulus` module can now be used to configure Cumulus to
  integrate with a custom CMR host name and protocol (e.g.
  `http://custom-cmr-host.com`). Note that you **must** include a protocol
  (`http://` or `https://)  if specifying a value for this variable.
- The cumulus module configuration value`rds_connetion_heartbeat` and it's
  behavior has been replaced by a more robust database connection 'retry'
  solution.   Users can remove this value from their configuration, regardless
  of value.  See the `Changed` section notes on CUMULUS-2528 for more details.

### Added

- Added user doc describing new features related to the Cumulus dead letter archive.
- **CUMULUS-2327**
  - Added reserved concurrency setting to the Cumulus API lambda function.
  - Added relevant tfvars to the archive and cumulus terraform modules.
- **CUMULUS-2460**
  - Adds `POST` /executions/search-by-granules for retrieving executions from a list of granules or granule query
  - Adds `searchExecutionsByGranules` to `@cumulus/api-client/executions`
- **CUMULUS-2475**
  - Adds `GET` endpoint to distribution API
- **CUMULUS-2463**
  - `PUT /granules` reingest action allows a user to override the default execution
    to use by providing an optional `workflowName` or `executionArn` parameter on
    the request body.
  - `PUT /granules/bulkReingest` action allows a user to override the default
    execution/workflow combination to reingest with by providing an optional
    `workflowName` on the request body.
- Adds `workflowName` and `executionArn` params to @cumulus/api-client/reingestGranules
- **CUMULUS-2476**
  - Adds handler for authenticated `HEAD` Distribution requests replicating current behavior of TEA
- **CUMULUS-2478**
  - Implemented [bucket map](https://github.com/asfadmin/thin-egress-app#bucket-mapping).
  - Implemented /locate endpoint
  - Cumulus distribution API checks the file request against bucket map:
    - retrieves the bucket and key from file path
    - determines if the file request is public based on the bucket map rather than the bucket type
    - (EDL only) restricts download from PRIVATE_BUCKETS to users who belong to certain EDL User Groups
    - bucket prefix and object prefix are supported
  - Add 'Bearer token' support as an authorization method
- **CUMULUS-2486**
  - Implemented support for custom headers
  - Added 'Bearer token' support as an authorization method
- **CUMULUS-2487**
  - Added integration test for cumulus distribution API
- **CUMULUS-2569**
  - Created bucket map cache for cumulus distribution API
- **CUMULUS-2568**
  - Add `deletePdr`/PDR deletion functionality to `@cumulus/api-client/pdrs`
  - Add `removeCollectionAndAllDependencies` to integration test helpers
  - Added `example/spec/apiUtils.waitForApiStatus` to wait for a
  record to be returned by the API with a specific value for
  `status`
  - Added `example/spec/discoverUtils.uploadS3GranuleDataForDiscovery` to upload granule data fixtures
  to S3 with a randomized granule ID for `discover-granules` based
  integration tests
  - Added `example/spec/Collections.removeCollectionAndAllDependencies` to remove a collection and
  all dependent objects (e.g. PDRs, granules, executions) from the
  database via the API
  - Added helpers to `@cumulus/api-client`:
    - `pdrs.deletePdr` - Delete a PDR via the API
    - `replays.postKinesisReplays` - Submit a POST request to the `/replays` endpoint for replaying Kinesis messages

- `@cumulus/api-client/granules.getGranuleResponse` to return the raw endpoint response from the GET `/granules/<granuleId>` endpoint

### Changed

- Moved functions from `@cumulus/integration-tests` to `example/spec/helpers/workflowUtils`:
  - `startWorkflowExecution`
  - `startWorkflow`
  - `executeWorkflow`
  - `buildWorkflow`
  - `testWorkflow`
  - `buildAndExecuteWorkflow`
  - `buildAndStartWorkflow`
- `example/spec/helpers/workflowUtils.executeWorkflow` now uses
`waitForApiStatus` to ensure that the execution is `completed` or
`failed` before resolving
- `example/spec/helpers/testUtils.updateAndUploadTestFileToBucket`
now accepts an object of parameters rather than positional
arguments
- Removed PDR from the `payload` in the input payload test fixture for reconciliation report integration tests
- The following integration tests for PDR-based workflows were
updated to use randomized granule IDs:
  - `example/spec/parallel/ingest/ingestFromPdrSpec.js`
  - `example/spec/parallel/ingest/ingestFromPdrWithChildWorkflowMetaSpec.js`
  - `example/spec/parallel/ingest/ingestFromPdrWithExecutionNamePrefixSpec.js`
  - `example/spec/parallel/ingest/ingestPdrWithNodeNameSpec.js`
- Updated the `@cumulus/api-client/CumulusApiClientError` error class to include new properties that can be accessed directly on
the error object:
  - `statusCode` - The HTTP status code of the API response
  - `apiMessage` - The message from the API response
- Added `params.pRetryOptions` parameter to
`@cumulus/api-client/granules.deleteGranule` to control the retry
behavior
- Updated `cmr_custom_host` variable to accept a full protocol and host name
(e.g. `http://cmr-custom-host.com`), whereas it previously only accepted a host name
- **CUMULUS-2482**
  - Switches the default distribution app in the `example/cumulus-tf` deployment to the new Cumulus Distribution
  - TEA is still available by following instructions in `example/README.md`
- **CUMULUS-2463**
  - Increases the duration of allowed backoff times for a successful test from
    0.5 sec to 1 sec.
- **CUMULUS-2528**
  - Removed `rds_connection_heartbeat` as a configuration option from all
    Cumulus terraform modules
  - Removed `dbHeartBeat` as an environmental switch from
    `@cumulus/db.getKnexClient` in favor of more comprehensive general db
    connect retry solution
  - Added new `rds_connection_timing_configuration` string map to allow for
    configuration and tuning of Core's internal database retry/connection
    timeout behaviors.  These values map to connection pool configuration
    values for tarn (https://github.com/vincit/tarn.js/) which Core's database
    module / knex(https://www.npmjs.com/package/knex) use for this purpose:
    - acquireTimeoutMillis
    - createRetryIntervalMillis
    - createTimeoutMillis
    - idleTimeoutMillis
    - reapIntervalMillis
      Connection errors will result in a log line prepended with 'knex failed on
      attempted connection error' and sent from '@cumulus/db/connection'
  - Updated `@cumulus/db` and all terraform mdules to set default retry
    configuration values for the database module to cover existing database
    heartbeat connection failures as well as all other knex/tarn connection
    creation failures.

### Fixed

- Fixed bug where `cmr_custom_host` variable was not properly forwarded into `archive`, `ingest`, and `sqs-message-remover` modules from `cumulus` module
- Fixed bug where `parse-pdr` set a granule's provider to the entire provider record when a `NODE_NAME`
  is present. Expected behavior consistent with other tasks is to set the provider name in that field.
- **CUMULUS-2568**
  - Update reconciliation report integration test to have better cleanup/failure behavior
  - Fixed `@cumulus/api-client/pdrs.getPdr` to request correct endpoint for returning a PDR from the API
- **CUMULUS-2620**
  - Fixed a bug where a granule could be removed from CMR but still be set as
  `published: true` and with a CMR link in the Dynamo/PostgreSQL databases. Now,
  the CMR deletion and the Dynamo/PostgreSQL record updates will all succeed or fail
  together, preventing the database records from being out of sync with CMR.
  - Fixed `@cumulus/api-client/pdrs.getPdr` to request correct
  endpoint for returning a PDR from the API

## [v9.2.2] 2021-08-06 - [BACKPORT]

**Please note** changes in 9.2.2 may not yet be released in future versions, as
this is a backport and patch release on the 9.2.x series of releases. Updates that
are included in the future will have a corresponding CHANGELOG entry in future
releases.

### Added

- **CUMULUS-2635**
  - Added helper functions:
    - `@cumulus/db/translate/file/translateApiPdrToPostgresPdr`

### Fixed

- **CUMULUS-2635**
  - Update `data-migration2` to migrate PDRs before migrating granules.
  - Update `data-migration2` unit tests testing granules migration to reference
    PDR records to better model the DB schema.
  - Update `migratePdrRecord` to use `translateApiPdrToPostgresPdr` function.

## [v9.2.1] 2021-07-29 - [BACKPORT]

### Fixed

- **CUMULUS-2626**
  - Update [PDR migration](https://github.com/nasa/cumulus/blob/master/lambdas/data-migration2/src/pdrs.ts) to correctly find Executions by a Dynamo PDR's `execution` field

## [v9.2.0] 2021-06-22

### Added

- **CUMULUS-2475**
  - Adds `GET` endpoint to distribution API
- **CUMULUS-2476**
  - Adds handler for authenticated `HEAD` Distribution requests replicating current behavior of TEA

### Changed

- **CUMULUS-2482**
  - Switches the default distribution app in the `example/cumulus-tf` deployment to the new Cumulus Distribution
  - TEA is still available by following instructions in `example/README.md`

### Fixed

- **CUMULUS-2520**
  - Fixed error that prevented `/elasticsearch/index-from-database` from starting.
- **CUMULUS-2558**
  - Fixed issue where executions original_payload would not be retained on successful execution

## [v9.1.0] 2021-06-03

### BREAKING CHANGES

- @cumulus/api-client/granules.getGranule now returns the granule record from the GET /granules/<granuleId> endpoint, not the raw endpoint response
- **CUMULUS-2434**
  - To use the updated `update-granules-cmr-metadata-file-links` task, the
    granule  UMM-G metadata should have version 1.6.2 or later, since CMR s3
    link type 'GET DATA VIA DIRECT ACCESS' is not valid until UMM-G version
    [1.6.2](https://cdn.earthdata.nasa.gov/umm/granule/v1.6.2/umm-g-json-schema.json)
- **CUMULUS-2488**
  - Removed all EMS reporting including lambdas, endpoints, params, etc as all
    reporting is now handled through Cloud Metrics
- **CUMULUS-2472**
  - Moved existing `EarthdataLoginClient` to
    `@cumulus/oauth-client/EarthdataLoginClient` and updated all references in
    Cumulus Core.
  - Rename `EarthdataLoginClient` property from `earthdataLoginUrl` to
    `loginUrl for consistency with new OAuth clients. See example in
    [oauth-client
    README](https://github.com/nasa/cumulus/blob/master/packages/oauth-client/README.md)

### Added

- **HYRAX-439** - Corrected README.md according to a new Hyrax URL format.
- **CUMULUS-2354**
  - Adds configuration options to allow `/s3credentials` endpoint to distribute
    same-region read-only tokens based on a user's CMR ACLs.
  - Configures the example deployment to enable this feature.
- **CUMULUS-2442**
  - Adds option to generate cloudfront URL to lzards-backup task. This will require a few new task config options that have been documented in the [task README](https://github.com/nasa/cumulus/blob/master/tasks/lzards-backup/README.md).
- **CUMULUS-2470**
  - Added `/s3credentials` endpoint for distribution API
- **CUMULUS-2471**
  - Add `/s3credentialsREADME` endpoint to distribution API
- **CUMULUS-2473**
  - Updated `tf-modules/cumulus_distribution` module to take earthdata or cognito credentials
  - Configured `example/cumulus-tf/cumulus_distribution.tf` to use CSDAP credentials
- **CUMULUS-2474**
  - Add `S3ObjectStore` to `aws-client`. This class allows for interaction with the S3 object store.
  - Add `object-store` package which contains abstracted object store functions for working with various cloud providers
- **CUMULUS-2477**
  - Added `/`, `/login` and `/logout` endpoints to cumulus distribution api
- **CUMULUS-2479**
  - Adds /version endpoint to distribution API
- **CUMULUS-2497**
  - Created `isISOFile()` to check if a CMR file is a CMR ISO file.
- **CUMULUS-2371**
  - Added helpers to `@cumulus/ingest/sqs`:
    - `archiveSqsMessageToS3` - archives an incoming SQS message to S3
    - `deleteArchivedMessageFromS3` - deletes a processed SQS message from S3
  - Added call to `archiveSqsMessageToS3` to `sqs-message-consumer` which
    archives all incoming SQS messages to S3.
  - Added call to `deleteArchivedMessageFrom` to `sqs-message-remover` which
    deletes archived SQS message from S3 once it has been processed.

### Changed

- **[PR2224](https://github.com/nasa/cumulus/pull/2244)**
- **CUMULUS-2208**
  - Moved all `@cumulus/api/es/*` code to new `@cumulus/es-client` package
- Changed timeout on `sfEventSqsToDbRecords` Lambda to 60 seconds to match
  timeout for Knex library to acquire database connections
- **CUMULUS-2517**
  - Updated postgres-migration-count-tool default concurrency to '1'
- **CUMULUS-2489**
  - Updated docs for Terraform references in FAQs, glossary, and in Deployment sections
- **CUMULUS-2434**
  - Updated `@cumulus/cmrjs` `updateCMRMetadata` and related functions to add
    both HTTPS URLS and S3 URIs to CMR metadata.
  - Updated `update-granules-cmr-metadata-file-links` task to add both HTTPS
    URLs and S3 URIs to the OnlineAccessURLs field of CMR metadata. The task
    configuration parameter `cmrGranuleUrlType` now has default value `both`.
  - To use the updated `update-granules-cmr-metadata-file-links` task, the
    granule UMM-G metadata should have version 1.6.2 or later, since CMR s3 link
    type 'GET DATA VIA DIRECT ACCESS' is not valid until UMM-G version
    [1.6.2](https://cdn.earthdata.nasa.gov/umm/granule/v1.6.2/umm-g-json-schema.json)
- **CUMULUS-2472**
  - Renamed `@cumulus/earthdata-login-client` to more generic
    `@cumulus/oauth-client` as a parent  class for new OAuth clients.
  - Added `@cumulus/oauth-client/CognitoClient` to interface with AWS cognito login service.
- **CUMULUS-2497**
  - Changed the `@cumulus/cmrjs` package:
    - Updated `@cumulus/cmrjs/cmr-utils.getGranuleTemporalInfo()` so it now
      returns temporal info for CMR ISO 19115 SMAP XML files.
    - Updated `@cumulus/cmrjs/cmr-utils.isCmrFilename()` to include
      `isISOFile()`.
- **CUMULUS-2532**
  - Changed integration tests to use `api-client/granules` functions as opposed to granulesApi from `@cumulus/integration-tests`.

### Fixed

- **CUMULUS-2519**
  - Update @cumulus/integration-tests.buildWorkflow to fail if provider/collection API response is not successful
- **CUMULUS-2518**
  - Update sf-event-sqs-to-db-records to not throw if a collection is not
    defined on a payload that has no granules/an empty granule payload object
- **CUMULUS-2512**
  - Updated ingest package S3 provider client to take additional parameter
    `remoteAltBucket` on `download` method to allow for per-file override of
    provider bucket for checksum
  - Updated @cumulus/ingest.fetchTextFile's signature to be parameterized and
    added `remoteAltBucket`to allow for an override of the passed in provider
    bucket for the source file
  - Update "eslint-plugin-import" to be pinned to 2.22.1
- **CUMULUS-2520**
  - Fixed error that prevented `/elasticsearch/index-from-database` from starting.
- **CUMULUS-2532**
  - Fixed integration tests to have granule deletion occur before provider and
    collection deletion in test cleanup.
- **[2231](https://github.com/nasa/cumulus/issues/2231)**
  - Fixes broken relative path links in `docs/README.md`

### Removed

- **CUMULUS-2502**
  - Removed outdated documentation regarding Kibana index patterns for metrics.

## [v9.0.1] 2021-05-07

### Migration Steps

Please review the migration steps for 9.0.0 as this release is only a patch to
correct a failure in our build script and push out corrected release artifacts. The previous migration steps still apply.

### Changed

- Corrected `@cumulus/db` configuration to correctly build package.

## [v9.0.0] 2021-05-03

### Migration steps

- This release of Cumulus enables integration with a PostgreSQL database for archiving Cumulus data. There are several upgrade steps involved, **some of which need to be done before redeploying Cumulus**. See the [documentation on upgrading to the RDS release](https://nasa.github.io/cumulus/docs/upgrade-notes/upgrade-rds).

### BREAKING CHANGES

- **CUMULUS-2185** - RDS Migration Epic
  - **CUMULUS-2191**
    - Removed the following from the `@cumulus/api/models.asyncOperation` class in
      favor of the added `@cumulus/async-operations` module:
      - `start`
      - `startAsyncOperations`
  - **CUMULUS-2187**
    - The `async-operations` endpoint will now omit `output` instead of
      returning `none` when the operation did not return output.
  - **CUMULUS-2309**
    - Removed `@cumulus/api/models/granule.unpublishAndDeleteGranule` in favor
      of `@cumulus/api/lib/granule-remove-from-cmr.unpublishGranule` and
      `@cumulus/api/lib/granule-delete.deleteGranuleAndFiles`.
  - **CUMULUS-2385**
    - Updated `sf-event-sqs-to-db-records` to write a granule's files to
      PostgreSQL only after the workflow has exited the `Running` status.
      Please note that any workflow that uses `sf_sqs_report_task` for
      mid-workflow updates will be impacted.
    - Changed PostgreSQL `file` schema and TypeScript type definition to require
      `bucket` and `key` fields.
    - Updated granule/file write logic to mark a granule's status as "failed"
  - **CUMULUS-2455**
    - API `move granule` endpoint now moves granule files on a per-file basis
    - API `move granule` endpoint on granule file move failure will retain the
      file at it's original location, but continue to move any other granule
      files.
    - Removed the `move` method from the `@cumulus/api/models.granule` class.
      logic is now handled in `@cumulus/api/endpoints/granules` and is
      accessible via the Core API.

### Added

- **CUMULUS-2185** - RDS Migration Epic
  - **CUMULUS-2130**
    - Added postgres-migration-count-tool lambda/ECS task to allow for
      evaluation of database state
    - Added /migrationCounts api endpoint that allows running of the
      postgres-migration-count-tool as an asyncOperation
  - **CUMULUS-2394**
    - Updated PDR and Granule writes to check the step function
      workflow_start_time against the createdAt field for each record to ensure
      old records do not overwrite newer ones for legacy Dynamo and PostgreSQL
      writes
  - **CUMULUS-2188**
    - Added `data-migration2` Lambda to be run after `data-migration1`
    - Added logic to `data-migration2` Lambda for migrating execution records
      from DynamoDB to PostgreSQL
  - **CUMULUS-2191**
    - Added `@cumulus/async-operations` to core packages, exposing
      `startAsyncOperation` which will handle starting an async operation and
      adding an entry to both PostgreSQL and DynamoDb
  - **CUMULUS-2127**
    - Add schema migration for `collections` table
  - **CUMULUS-2129**
    - Added logic to `data-migration1` Lambda for migrating collection records
      from Dynamo to PostgreSQL
  - **CUMULUS-2157**
    - Add schema migration for `providers` table
    - Added logic to `data-migration1` Lambda for migrating provider records
      from Dynamo to PostgreSQL
  - **CUMULUS-2187**
    - Added logic to `data-migration1` Lambda for migrating async operation
      records from Dynamo to PostgreSQL
  - **CUMULUS-2198**
    - Added logic to `data-migration1` Lambda for migrating rule records from
      DynamoDB to PostgreSQL
  - **CUMULUS-2182**
    - Add schema migration for PDRs table
  - **CUMULUS-2230**
    - Add schema migration for `rules` table
  - **CUMULUS-2183**
    - Add schema migration for `asyncOperations` table
  - **CUMULUS-2184**
    - Add schema migration for `executions` table
  - **CUMULUS-2257**
    - Updated PostgreSQL table and column names to snake_case
    - Added `translateApiAsyncOperationToPostgresAsyncOperation` function to `@cumulus/db`
  - **CUMULUS-2186**
    - Added logic to `data-migration2` Lambda for migrating PDR records from
      DynamoDB to PostgreSQL
  - **CUMULUS-2235**
    - Added initial ingest load spec test/utility
  - **CUMULUS-2167**
    - Added logic to `data-migration2` Lambda for migrating Granule records from
      DynamoDB to PostgreSQL and parse Granule records to store File records in
      RDS.
  - **CUMULUS-2367**
    - Added `granules_executions` table to PostgreSQL schema to allow for a
      many-to-many relationship between granules and executions
      - The table refers to granule and execution records using foreign keys
        defined with ON CASCADE DELETE, which means that any time a granule or
        execution record is deleted, all of the records in the
        `granules_executions` table referring to that record will also be
        deleted.
    - Added `upsertGranuleWithExecutionJoinRecord` helper to `@cumulus/db` to
      allow for upserting a granule record and its corresponding
      `granules_execution` record
  - **CUMULUS-2128**
    - Added helper functions:
      - `@cumulus/db/translate/file/translateApiFiletoPostgresFile`
      - `@cumulus/db/translate/file/translateApiGranuletoPostgresGranule`
      - `@cumulus/message/Providers/getMessageProvider`
  - **CUMULUS-2190**
    - Added helper functions:
      - `@cumulus/message/Executions/getMessageExecutionOriginalPayload`
      - `@cumulus/message/Executions/getMessageExecutionFinalPayload`
      - `@cumulus/message/workflows/getMessageWorkflowTasks`
      - `@cumulus/message/workflows/getMessageWorkflowStartTime`
      - `@cumulus/message/workflows/getMessageWorkflowStopTime`
      - `@cumulus/message/workflows/getMessageWorkflowName`
  - **CUMULUS-2192**
    - Added helper functions:
      - `@cumulus/message/PDRs/getMessagePdrRunningExecutions`
      - `@cumulus/message/PDRs/getMessagePdrCompletedExecutions`
      - `@cumulus/message/PDRs/getMessagePdrFailedExecutions`
      - `@cumulus/message/PDRs/getMessagePdrStats`
      - `@cumulus/message/PDRs/getPdrPercentCompletion`
      - `@cumulus/message/workflows/getWorkflowDuration`
  - **CUMULUS-2199**
    - Added `translateApiRuleToPostgresRule` to `@cumulus/db` to translate API
      Rule to conform to Postgres Rule definition.
  - **CUMUlUS-2128**
    - Added "upsert" logic to the `sfEventSqsToDbRecords` Lambda for granule and
      file writes to the core PostgreSQL database
  - **CUMULUS-2199**
    - Updated Rules endpoint to write rules to core PostgreSQL database in
      addition to DynamoDB and to delete rules from the PostgreSQL database in
      addition to DynamoDB.
    - Updated `create` in Rules Model to take in optional `createdAt` parameter
      which sets the value of createdAt if not specified during function call.
  - **CUMULUS-2189**
    - Updated Provider endpoint logic to write providers in parallel to Core
      PostgreSQL database
    - Update integration tests to utilize API calls instead of direct
      api/model/Provider calls
  - **CUMULUS-2191**
    - Updated cumuluss/async-operation task to write async-operations to the
      PostgreSQL database.
  - **CUMULUS-2228**
    - Added logic to the `sfEventSqsToDbRecords` Lambda to write execution, PDR,
      and granule records to the core PostgreSQL database in parallel with
      writes to DynamoDB
  - **CUMUlUS-2190**
    - Added "upsert" logic to the `sfEventSqsToDbRecords` Lambda for PDR writes
      to the core PostgreSQL database
  - **CUMUlUS-2192**
    - Added "upsert" logic to the `sfEventSqsToDbRecords` Lambda for execution
      writes to the core PostgreSQL database
  - **CUMULUS-2187**
    - The `async-operations` endpoint will now omit `output` instead of
      returning `none` when the operation did not return output.
  - **CUMULUS-2167**
    - Change PostgreSQL schema definition for `files` to remove `filename` and
      `name` and only support `file_name`.
    - Change PostgreSQL schema definition for `files` to remove `size` to only
      support `file_size`.
    - Change `PostgresFile` to remove duplicate fields `filename` and `name` and
      rename `size` to `file_size`.
  - **CUMULUS-2266**
    - Change `sf-event-sqs-to-db-records` behavior to discard and not throw an
      error on an out-of-order/delayed message so as not to have it be sent to
      the DLQ.
  - **CUMULUS-2305**
    - Changed `DELETE /pdrs/{pdrname}` API behavior to also delete record from
      PostgreSQL database.
  - **CUMULUS-2309**
    - Changed `DELETE /granules/{granuleName}` API behavior to also delete
      record from PostgreSQL database.
    - Changed `Bulk operation BULK_GRANULE_DELETE` API behavior to also delete
      records from PostgreSQL database.
  - **CUMULUS-2367**
    - Updated `granule_cumulus_id` foreign key to granule in PostgreSQL `files`
      table to use a CASCADE delete, so records in the files table are
      automatically deleted by the database when the corresponding granule is
      deleted.
  - **CUMULUS-2407**
    - Updated data-migration1 and data-migration2 Lambdas to use UPSERT instead
      of UPDATE when migrating dynamoDB records to PostgreSQL.
    - Changed data-migration1 and data-migration2 logic to only update already
      migrated records if the incoming record update has a newer timestamp
  - **CUMULUS-2329**
    - Add `write-db-dlq-records-to-s3` lambda.
    - Add terraform config to automatically write db records DLQ messages to an
      s3 archive on the system bucket.
    - Add unit tests and a component spec test for the above.
  - **CUMULUS-2380**
    - Add `process-dead-letter-archive` lambda to pick up and process dead letters in the S3 system bucket dead letter archive.
    - Add `/deadLetterArchive/recoverCumulusMessages` endpoint to trigger an async operation to leverage this capability on demand.
    - Add unit tests and integration test for all of the above.
  - **CUMULUS-2406**
    - Updated parallel write logic to ensure that updatedAt/updated_at
      timestamps are the same in Dynamo/PG on record write for the following
      data types:
      - async operations
      - granules
      - executions
      - PDRs
  - **CUMULUS-2446**
    - Remove schema validation check against DynamoDB table for collections when
      migrating records from DynamoDB to core PostgreSQL database.
  - **CUMULUS-2447**
    - Changed `translateApiAsyncOperationToPostgresAsyncOperation` to call
      `JSON.stringify` and then `JSON.parse` on output.
  - **CUMULUS-2313**
    - Added `postgres-migration-async-operation` lambda to start an ECS task to
      run a the `data-migration2` lambda.
    - Updated `async_operations` table to include `Data Migration 2` as a new
      `operation_type`.
    - Updated `cumulus-tf/variables.tf` to include `optional_dynamo_tables` that
      will be merged with `dynamo_tables`.
  - **CUMULUS-2451**
    - Added summary type file `packages/db/src/types/summary.ts` with
      `MigrationSummary` and `DataMigration1` and `DataMigration2` types.
    - Updated `data-migration1` and `data-migration2` lambdas to return
      `MigrationSummary` objects.
    - Added logging for every batch of 100 records processed for executions,
      granules and files, and PDRs.
    - Removed `RecordAlreadyMigrated` logs in `data-migration1` and
      `data-migration2`
  - **CUMULUS-2452**
    - Added support for only migrating certain granules by specifying the
      `granuleSearchParams.granuleId` or `granuleSearchParams.collectionId`
      properties in the payload for the
      `<prefix>-postgres-migration-async-operation` Lambda
    - Added support for only running certain migrations for data-migration2 by
      specifying the `migrationsList` property in the payload for the
      `<prefix>-postgres-migration-async-operation` Lambda
  - **CUMULUS-2453**
    - Created `storeErrors` function which stores errors in system bucket.
    - Updated `executions` and `granulesAndFiles` data migrations to call `storeErrors` to store migration errors.
    - Added `system_bucket` variable to `data-migration2`.
  - **CUMULUS-2455**
    - Move granules API endpoint records move updates for migrated granule files
      if writing any of the granule files fails.
  - **CUMULUS-2468**
    - Added support for doing [DynamoDB parallel scanning](https://docs.aws.amazon.com/amazondynamodb/latest/developerguide/Scan.html#Scan.ParallelScan) for `executions` and `granules` migrations to improve performance. The behavior of the parallel scanning and writes can be controlled via the following properties on the event input to the `<prefix>-postgres-migration-async-operation` Lambda:
      - `granuleMigrationParams.parallelScanSegments`: How many segments to divide your granules DynamoDB table into for parallel scanning
      - `granuleMigrationParams.parallelScanLimit`: The maximum number of granule records to evaluate for each parallel scanning segment of the DynamoDB table
      - `granuleMigrationParams.writeConcurrency`: The maximum number of concurrent granule/file writes to perform to the PostgreSQL database across all DynamoDB segments
      - `executionMigrationParams.parallelScanSegments`: How many segments to divide your executions DynamoDB table into for parallel scanning
      - `executionMigrationParams.parallelScanLimit`: The maximum number of execution records to evaluate for each parallel scanning segment of the DynamoDB table
      - `executionMigrationParams.writeConcurrency`: The maximum number of concurrent execution writes to perform to the PostgreSQL database across all DynamoDB segments
  - **CUMULUS-2468** - Added `@cumulus/aws-client/DynamoDb.parallelScan` helper to perform [parallel scanning on DynamoDb tables](https://docs.aws.amazon.com/amazondynamodb/latest/developerguide/Scan.html#Scan.ParallelScan)
  - **CUMULUS-2507**
    - Updated granule record write logic to set granule status to `failed` in both Postgres and DynamoDB if any/all of its files fail to write to the database.

### Deprecated

- **CUMULUS-2185** - RDS Migration Epic
  - **CUMULUS-2455**
    - `@cumulus/ingest/moveGranuleFiles`

## [v8.1.2] 2021-07-29

**Please note** changes in 8.1.2 may not yet be released in future versions, as this
is a backport/patch release on the 8.x series of releases.  Updates that are
included in the future will have a corresponding CHANGELOG entry in future releases.

### Notable changes

- `cmr_custom_host` variable for `cumulus` module can now be used to configure Cumulus to
integrate with a custom CMR host name and protocol (e.g. `http://custom-cmr-host.com`). Note
that you **must** include a protocol (`http://` or `https://`) if specifying a value for this
variable.
- `@cumulus/sync-granule` task should now properly handle
syncing files from HTTP/HTTPS providers where basic auth is
required and involves a redirect to a different host (e.g.
downloading files protected by Earthdata Login)

### Added

- **CUMULUS-2548**
  - Added `allowed_redirects` field to PostgreSQL `providers` table
  - Added `allowedRedirects` field to DynamoDB `<prefix>-providers` table
  - Added `@cumulus/aws-client/S3.streamS3Upload` to handle uploading the contents
  of a readable stream to S3 and returning a promise

### Changed

- Updated `cmr_custom_host` variable to accept a full protocol and host name
(e.g. `http://cmr-custom-host.com`), whereas it previously only accepted a host name

### Fixed

- Fixed bug where `cmr_custom_host` variable was not properly forwarded into `archive`, `ingest`, and `sqs-message-remover` modules from `cumulus` module
- **CUMULUS-2548**
  - Fixed `@cumulus/ingest/HttpProviderClient.sync` to
properly handle basic auth when redirecting to a different
host and/or host with a different port

## [v8.1.1] 2021-04-30 -- Patch Release

**Please note** changes in 8.1.1 may not yet be released in future versions, as this
is a backport/patch release on the 8.x series of releases.  Updates that are
included in the future will have a corresponding CHANGELOG entry in future releases.

### Added

- **CUMULUS-2497**
  - Created `isISOFile()` to check if a CMR file is a CMR ISO file.

### Fixed

- **CUMULUS-2512**
  - Updated ingest package S3 provider client to take additional parameter
    `remoteAltBucket` on `download` method to allow for per-file override of
    provider bucket for checksum
  - Updated @cumulus/ingest.fetchTextFile's signature to be parameterized and
    added `remoteAltBucket`to allow for an override of the passed in provider
    bucket for the source file
  - Update "eslint-plugin-import" to be pinned to 2.22.1

### Changed

- **CUMULUS-2497**
  - Changed the `@cumulus/cmrjs` package:
    - Updated `@cumulus/cmrjs/cmr-utils.getGranuleTemporalInfo()` so it now
      returns temporal info for CMR ISO 19115 SMAP XML files.
    - Updated `@cumulus/cmrjs/cmr-utils.isCmrFilename()` to include
      `isISOFile()`.

- **[2216](https://github.com/nasa/cumulus/issues/2216)**
  - Removed "node-forge", "xml-crypto" from audit whitelist, added "underscore"

## [v8.1.0] 2021-04-29

### Added

- **CUMULUS-2348**
  - The `@cumulus/api` `/granules` and `/granules/{granuleId}` endpoints now take `getRecoveryStatus` parameter
  to include recoveryStatus in result granule(s)
  - The `@cumulus/api-client.granules.getGranule` function takes a `query` parameter which can be used to
  request additional granule information.
  - Published `@cumulus/api@7.2.1-alpha.0` for dashboard testing
- **CUMULUS-2469**
  - Added `tf-modules/cumulus_distribution` module to standup a skeleton
    distribution api

## [v8.0.0] 2021-04-08

### BREAKING CHANGES

- **CUMULUS-2428**
  - Changed `/granules/bulk` to use `queueUrl` property instead of a `queueName` property for setting the queue to use for scheduling bulk granule workflows

### Notable changes

- Bulk granule operations endpoint now supports setting a custom queue for scheduling workflows via the `queueUrl` property in the request body. If provided, this value should be the full URL for an SQS queue.

### Added

- **CUMULUS-2374**
  - Add cookbok entry for queueing PostToCmr step
  - Add example workflow to go with cookbook
- **CUMULUS-2421**
  - Added **experimental** `ecs_include_docker_cleanup_cronjob` boolean variable to the Cumulus module to enable cron job to clean up docker root storage blocks in ECS cluster template for non-`device-mapper` storage drivers. Default value is `false`. This fulfills a specific user support request. This feature is otherwise untested and will remain so until we can iterate with a better, more general-purpose solution. Use of this feature is **NOT** recommended unless you are certain you need it.

- **CUMULUS-1808**
  - Add additional error messaging in `deleteSnsTrigger` to give users more context about where to look to resolve ResourceNotFound error when disabling or deleting a rule.

### Fixed

- **CUMULUS-2281**
  - Changed discover-granules task to write discovered granules directly to
    logger, instead of via environment variable. This fixes a problem where a
    large number of found granules prevents this lambda from running as an
    activity with an E2BIG error.

## [v7.2.0] 2021-03-23

### Added

- **CUMULUS-2346**
  - Added orca API endpoint to `@cumulus/api` to get recovery status
  - Add `CopyToGlacier` step to [example IngestAndPublishGranuleWithOrca workflow](https://github.com/nasa/cumulus/blob/master/example/cumulus-tf/ingest_and_publish_granule_with_orca_workflow.tf)

### Changed

- **HYRAX-357**
  - Format of NGAP OPeNDAP URL changed and by default now is referring to concept id and optionally can include short name and version of collection.
  - `addShortnameAndVersionIdToConceptId` field has been added to the config inputs of the `hyrax-metadata-updates` task

## [v7.1.0] 2021-03-12

### Notable changes

- `sync-granule` task will now properly handle syncing 0 byte files to S3
- SQS/Kinesis rules now support scheduling workflows to a custom queue via the `rule.queueUrl` property. If provided, this value should be the full URL for an SQS queue.

### Added

- `tf-modules/cumulus` module now supports a `cmr_custom_host` variable that can
  be used to set to an arbitrary  host for making CMR requests (e.g.
  `https://custom-cmr-host.com`).
- Added `buckets` variable to `tf-modules/archive`
- **CUMULUS-2345**
  - Deploy ORCA with Cumulus, see `example/cumulus-tf/orca.tf` and `example/cumulus-tf/terraform.tfvars.example`
  - Add `CopyToGlacier` step to [example IngestAndPublishGranule workflow](https://github.com/nasa/cumulus/blob/master/example/cumulus-tf/ingest_and_publish_granule_workflow.asl.json)
- **CUMULUS-2424**
  - Added `childWorkflowMeta` to `queue-pdrs` config. An object passed to this config value will be merged into a child workflow message's `meta` object. For an example of how this can be used, see `example/cumulus-tf/discover_and_queue_pdrs_with_child_workflow_meta_workflow.asl.json`.
- **CUMULUS-2427**
  - Added support for using a custom queue with SQS and Kinesis rules. Whatever queue URL is set on the `rule.queueUrl` property will be used to schedule workflows for that rule. This change allows SQS/Kinesis rules to use [any throttled queues defined for a deployment](https://nasa.github.io/cumulus/docs/data-cookbooks/throttling-queued-executions).

### Fixed

- **CUMULUS-2394**
  - Updated PDR and Granule writes to check the step function `workflow_start_time` against
      the `createdAt` field  for each record to ensure old records do not
      overwrite newer ones

### Changed

- `<prefix>-lambda-api-gateway` IAM role used by API Gateway Lambda now
  supports accessing all buckets defined in your `buckets` variable except
  "internal" buckets
- Updated the default scroll duration used in ESScrollSearch and part of the
  reconciliation report functions as a result of testing and seeing timeouts
  at its current value of 2min.
- **CUMULUS-2355**
  - Added logic to disable `/s3Credentials` endpoint based upon value for
    environment variable `DISABLE_S3_CREDENTIALS`. If set to "true", the
    endpoint will not dispense S3 credentials and instead return a message
    indicating that the endpoint has been disabled.
- **CUMULUS-2397**
  - Updated `/elasticsearch` endpoint's `reindex` function to prevent
    reindexing when source and destination indices are the same.
- **CUMULUS-2420**
  - Updated test function `waitForAsyncOperationStatus` to take a retryObject
    and use exponential backoff.  Increased the total test duration for both
    AsycOperation specs and the ReconciliationReports tests.
  - Updated the default scroll duration used in ESScrollSearch and part of the
    reconciliation report functions as a result of testing and seeing timeouts
    at its current value of 2min.
- **CUMULUS-2427**
  - Removed `queueUrl` from the parameters object for `@cumulus/message/Build.buildQueueMessageFromTemplate`
  - Removed `queueUrl` from the parameters object for `@cumulus/message/Build.buildCumulusMeta`

### Fixed

- Fixed issue in `@cumulus/ingest/S3ProviderClient.sync()` preventing 0 byte files from being synced to S3.

### Removed

- Removed variables from `tf-modules/archive`:
  - `private_buckets`
  - `protected_buckets`
  - `public_buckets`

## [v7.0.0] 2021-02-22

### BREAKING CHANGES

- **CUMULUS-2362** - Endpoints for the logs (/logs) will now throw an error unless Metrics is set up

### Added

- **CUMULUS-2345**
  - Deploy ORCA with Cumulus, see `example/cumulus-tf/orca.tf` and `example/cumulus-tf/terraform.tfvars.example`
  - Add `CopyToGlacier` step to [example IngestAndPublishGranule workflow](https://github.com/nasa/cumulus/blob/master/example/cumulus-tf/ingest_and_publish_granule_workflow.asl.json)
- **CUMULUS-2376**
  - Added `cmrRevisionId` as an optional parameter to `post-to-cmr` that will be used when publishing metadata to CMR.
- **CUMULUS-2412**
  - Adds function `getCollectionsByShortNameAndVersion` to @cumulus/cmrjs that performs a compound query to CMR to retrieve collection information on a list of collections. This replaces a series of calls to the CMR for each collection with a single call on the `/collections` endpoint and should improve performance when CMR return times are increased.

### Changed

- **CUMULUS-2362**
  - Logs endpoints only work with Metrics set up
- **CUMULUS-2376**
  - Updated `publishUMMGJSON2CMR` to take in an optional `revisionId` parameter.
  - Updated `publishUMMGJSON2CMR` to throw an error if optional `revisionId` does not match resulting revision ID.
  - Updated `publishECHO10XML2CMR` to take in an optional `revisionId` parameter.
  - Updated `publishECHO10XML2CMR` to throw an error if optional `revisionId` does not match resulting revision ID.
  - Updated `publish2CMR` to take in optional `cmrRevisionId`.
  - Updated `getWriteHeaders` to take in an optional CMR Revision ID.
  - Updated `ingestGranule` to take in an optional CMR Revision ID to pass to `getWriteHeaders`.
  - Updated `ingestUMMGranule` to take in an optional CMR Revision ID to pass to `getWriteHeaders`.
- **CUMULUS-2350**
  - Updates the examples on the `/s3credentialsREADME`, to include Python and
    JavaScript code demonstrating how to refrsh  the s3credential for
    programatic access.
- **CUMULUS-2383**
  - PostToCMR task will return CMRInternalError when a `500` status is returned from CMR

## [v6.0.0] 2021-02-16

### MIGRATION NOTES

- **CUMULUS-2255** - Cumulus has upgraded its supported version of Terraform
  from **0.12.12** to **0.13.6**. Please see the [instructions to upgrade your
  deployments](https://github.com/nasa/cumulus/blob/master/docs/upgrade-notes/upgrading-tf-version-0.13.6.md).

- **CUMULUS-2350**
  - If the  `/s3credentialsREADME`, does not appear to be working after
    deployment, [manual redeployment](https://docs.aws.amazon.com/apigateway/latest/developerguide/how-to-deploy-api-with-console.html)
    of the API-gateway stage may be necessary to finish the deployment.

### BREAKING CHANGES

- **CUMULUS-2255** - Cumulus has upgraded its supported version of Terraform from **0.12.12** to **0.13.6**.

### Added

- **CUMULUS-2291**
  - Add provider filter to Granule Inventory Report
- **CUMULUS-2300**
  - Added `childWorkflowMeta` to `queue-granules` config. Object passed to this
    value will be merged into a child workflow message's  `meta` object. For an
    example of how this can be used, see
    `example/cumulus-tf/discover_granules_workflow.asl.json`.
- **CUMULUS-2350**
  - Adds an unprotected endpoint, `/s3credentialsREADME`, to the
    s3-credentials-endpoint that displays  information on how to use the
    `/s3credentials` endpoint
- **CUMULUS-2368**
  - Add QueueWorkflow task
- **CUMULUS-2391**
  - Add reportToEms to collections.files file schema
- **CUMULUS-2395**
  - Add Core module parameter `ecs_custom_sg_ids` to Cumulus module to allow for
    custom security group mappings
- **CUMULUS-2402**
  - Officially expose `sftp()` for use in `@cumulus/sftp-client`

### Changed

- **CUMULUS-2323**
  - The sync granules task when used with the s3 provider now uses the
    `source_bucket` key in `granule.files` objects.  If incoming payloads using
    this task have a `source_bucket` value for a file using the s3 provider, the
    task will attempt to sync from the bucket defined in the file's
    `source_bucket` key instead of the `provider`.
    - Updated `S3ProviderClient.sync` to allow for an optional bucket parameter
      in support of the changed behavior.
  - Removed `addBucketToFile` and related code from sync-granules task

- **CUMULUS-2255**
  - Updated Terraform deployment code syntax for compatibility with version 0.13.6
- **CUMULUS-2321**
  - Updated API endpoint GET `/reconciliationReports/{name}` to return the
    presigned s3 URL in addition to report data

### Fixed

- Updated `hyrax-metadata-updates` task so the opendap url has Type 'USE SERVICE API'

- **CUMULUS-2310**
  - Use valid filename for reconciliation report
- **CUMULUS-2351**
  - Inventory report no longer includes the File/Granule relation object in the
    okCountByGranules key of a report.  The information is only included when a
    'Granule Not Found' report is run.

### Removed

- **CUMULUS-2364**
  - Remove the internal Cumulus logging lambda (log2elasticsearch)

## [v5.0.1] 2021-01-27

### Changed

- **CUMULUS-2344**
  - Elasticsearch API now allows you to reindex to an index that already exists
  - If using the Change Index operation and the new index doesn't exist, it will be created
  - Regarding instructions for CUMULUS-2020, you can now do a change index
    operation before a reindex operation. This will
    ensure that new data will end up in the new index while Elasticsearch is reindexing.

- **CUMULUS-2351**
  - Inventory report no longer includes the File/Granule relation object in the okCountByGranules key of a report. The information is only included when a 'Granule Not Found' report is run.

### Removed

- **CUMULUS-2367**
  - Removed `execution_cumulus_id` column from granules RDS schema and data type

## [v5.0.0] 2021-01-12

### BREAKING CHANGES

- **CUMULUS-2020**
  - Elasticsearch data mappings have been updated to improve search and the API
    has been update to reflect those changes. See Migration notes on how to
    update the Elasticsearch mappings.

### Migration notes

- **CUMULUS-2020**
  - Elasticsearch data mappings have been updated to improve search. For
    example, case insensitive searching will now work (e.g. 'MOD' and 'mod' will
    return the same granule results). To use the improved Elasticsearch queries,
    [reindex](https://nasa.github.io/cumulus-api/#reindex) to create a new index
    with the correct types. Then perform a [change
    index](https://nasa.github.io/cumulus-api/#change-index) operation to use
    the new index.
- **CUMULUS-2258**
  - Because the `egress_lambda_log_group` and
    `egress_lambda_log_subscription_filter` resource were removed from the
    `cumulus` module, new definitions for these resources must be added to
    `cumulus-tf/main.tf`. For reference on how to define these resources, see
    [`example/cumulus-tf/thin_egress_app.tf`](https://github.com/nasa/cumulus/blob/master/example/cumulus-tf/thin_egress_app.tf).
  - The `tea_stack_name` variable being passed into the `cumulus` module should be removed
- **CUMULUS-2344**
  - Regarding instructions for CUMULUS-2020, you can now do a change index operation before a reindex operation. This will
    ensure that new data will end up in the new index while Elasticsearch is reindexing.

### BREAKING CHANGES

- **CUMULUS-2020**
  - Elasticsearch data mappings have been updated to improve search and the API has been updated to reflect those changes. See Migration notes on how to update the Elasticsearch mappings.

### Added

- **CUMULUS-2318**
  - Added`async_operation_image` as `cumulus` module variable to allow for override of the async_operation container image.  Users can optionally specify a non-default docker image for use with Core async operations.
- **CUMULUS-2219**
  - Added `lzards-backup` Core task to facilitate making LZARDS backup requests in Cumulus ingest workflows
- **CUMULUS-2092**
  - Add documentation for Granule Not Found Reports
- **HYRAX-320**
  - `@cumulus/hyrax-metadata-updates`Add component URI encoding for entry title id and granule ur to allow for values with special characters in them. For example, EntryTitleId 'Sentinel-6A MF/Jason-CS L2 Advanced Microwave Radiometer (AMR-C) NRT Geophysical Parameters' Now, URLs generated from such values will be encoded correctly and parsable by HyraxInTheCloud
- **CUMULUS-1370**
  - Add documentation for Getting Started section including FAQs
- **CUMULUS-2092**
  - Add documentation for Granule Not Found Reports
- **CUMULUS-2219**
  - Added `lzards-backup` Core task to facilitate making LZARDS backup requests in Cumulus ingest workflows
- **CUMULUS-2280**
  - In local api, retry to create tables if they fail to ensure localstack has had time to start fully.
- **CUMULUS-2290**
  - Add `queryFields` to granule schema, and this allows workflow tasks to add queryable data to granule record. For reference on how to add data to `queryFields` field, see [`example/cumulus-tf/kinesis_trigger_test_workflow.tf`](https://github.com/nasa/cumulus/blob/master/example/cumulus-tf/kinesis_trigger_test_workflow.tf).
- **CUMULUS-2318**
  - Added`async_operation_image` as `cumulus` module variable to allow for override of the async_operation container image.  Users can optionally specify a non-default docker image for use with Core async operations.

### Changed

- **CUMULUS-2020**
  - Updated Elasticsearch mappings to support case-insensitive search
- **CUMULUS-2124**
  - cumulus-rds-tf terraform module now takes engine_version as an input variable.
- **CUMULUS-2279**
  - Changed the formatting of granule CMR links: instead of a link to the `/search/granules.json` endpoint, now it is a direct link to `/search/concepts/conceptid.format`
- **CUMULUS-2296**
  - Improved PDR spec compliance of `parse-pdr` by updating `@cumulus/pvl` to parse fields in a manner more consistent with the PDR ICD, with respect to numbers and dates. Anything not matching the ICD expectations, or incompatible with Javascript parsing, will be parsed as a string instead.
- **CUMULUS-2344**
  - Elasticsearch API now allows you to reindex to an index that already exists
  - If using the Change Index operation and the new index doesn't exist, it will be created

### Removed

- **CUMULUS-2258**
  - Removed `tea_stack_name` variable from `tf-modules/distribution/variables.tf` and `tf-modules/cumulus/variables.tf`
  - Removed `egress_lambda_log_group` and `egress_lambda_log_subscription_filter` resources from `tf-modules/distribution/main.tf`

## [v4.0.0] 2020-11-20

### Migration notes

- Update the name of your `cumulus_message_adapter_lambda_layer_arn` variable for the `cumulus` module to `cumulus_message_adapter_lambda_layer_version_arn`. The value of the variable should remain the same (a layer version ARN of a Lambda layer for the [`cumulus-message-adapter`](https://github.com/nasa/cumulus-message-adapter/).
- **CUMULUS-2138** - Update all workflows using the `MoveGranules` step to add `UpdateGranulesCmrMetadataFileLinksStep`that runs after it. See the example [`IngestAndPublishWorkflow`](https://github.com/nasa/cumulus/blob/master/example/cumulus-tf/ingest_and_publish_granule_workflow.asl.json) for reference.
- **CUMULUS-2251**
  - Because it has been removed from the `cumulus` module, a new resource definition for `egress_api_gateway_log_subscription_filter` must be added to `cumulus-tf/main.tf`. For reference on how to define this resource, see [`example/cumulus-tf/main.tf`](https://github.com/nasa/cumulus/blob/master/example/cumulus-tf/main.tf).

### Added

- **CUMULUS-2248**
  - Updates Integration Tests README to point to new fake provider template.
- **CUMULUS-2239**
  - Add resource declaration to create a VPC endpoint in tea-map-cache module if `deploy_to_ngap` is false.
- **CUMULUS-2063**
  - Adds a new, optional query parameter to the `/collections[&getMMT=true]` and `/collections/active[&getMMT=true]` endpoints. When a user provides a value of `true` for `getMMT` in the query parameters, the endpoint will search CMR and update each collection's results with new key `MMTLink` containing a link to the MMT (Metadata Management Tool) if a CMR collection id is found.
- **CUMULUS-2170**
  - Adds ability to filter granule inventory reports
- **CUMULUS-2211**
  - Adds `granules/bulkReingest` endpoint to `@cumulus/api`
- **CUMULUS-2251**
  - Adds `log_api_gateway_to_cloudwatch` variable to `example/cumulus-tf/variables.tf`.
  - Adds `log_api_gateway_to_cloudwatch` variable to `thin_egress_app` module definition.

### Changed

- **CUMULUS-2216**
  - `/collection` and `/collection/active` endpoints now return collections without granule aggregate statistics by default. The original behavior is preserved and can be found by including a query param of `includeStats=true` on the request to the endpoint.
  - The `es/collections` Collection class takes a new parameter includeStats. It no longer appends granule aggregate statistics to the returned results by default. One must set the new parameter to any non-false value.
- **CUMULUS-2201**
  - Update `dbIndexer` lambda to process requests in serial
  - Fixes ingestPdrWithNodeNameSpec parsePdr provider error
- **CUMULUS-2251**
  - Moves Egress Api Gateway Log Group Filter from `tf-modules/distribution/main.tf` to `example/cumulus-tf/main.tf`

### Fixed

- **CUMULUS-2251**
  - This fixes a deployment error caused by depending on the `thin_egress_app` module output for a resource count.

### Removed

- **CUMULUS-2251**
  - Removes `tea_api_egress_log_group` variable from `tf-modules/distribution/variables.tf` and `tf-modules/cumulus/variables.tf`.

### BREAKING CHANGES

- **CUMULUS-2138** - CMR metadata update behavior has been removed from the `move-granules` task into a
new `update-granules-cmr-metadata-file-links` task.
- **CUMULUS-2216**
  - `/collection` and `/collection/active` endpoints now return collections without granule aggregate statistics by default. The original behavior is preserved and can be found by including a query param of `includeStats=true` on the request to the endpoint.  This is likely to affect the dashboard only but included here for the change of behavior.
- **[1956](https://github.com/nasa/cumulus/issues/1956)**
  - Update the name of the `cumulus_message_adapter_lambda_layer_arn` output from the `cumulus-message-adapter` module to `cumulus_message_adapter_lambda_layer_version_arn`. The output value has changed from being the ARN of the Lambda layer **without a version** to the ARN of the Lambda layer **with a version**.
  - Update the variable name in the `cumulus` and `ingest` modules from `cumulus_message_adapter_lambda_layer_arn` to `cumulus_message_adapter_lambda_layer_version_arn`

## [v3.0.1] 2020-10-21

- **CUMULUS-2203**
  - Update Core tasks to use
    [cumulus-message-adapter-js](https://github.com/nasa/cumulus-message-adapter-js)
    v2.0.0 to resolve memory leak/lambda ENOMEM constant failure issue.   This
    issue caused lambdas to slowly use all memory in the run environment and
    prevented AWS from halting/restarting warmed instances when task code was
    throwing consistent errors under load.

- **CUMULUS-2232**
  - Updated versions for `ajv`, `lodash`, `googleapis`, `archiver`, and
    `@cumulus/aws-client` to remediate vulnerabilities found in SNYK scan.

### Fixed

- **CUMULUS-2233**
  - Fixes /s3credentials bug where the expiration time on the cookie was set to a time that is always expired, so authentication was never being recognized as complete by the API. Consequently, the user would end up in a redirect loop and requests to /s3credentials would never complete successfully. The bug was caused by the fact that the code setting the expiration time for the cookie was expecting a time value in milliseconds, but was receiving the expirationTime from the EarthdataLoginClient in seconds. This bug has been fixed by converting seconds into milliseconds. Unit tests were added to test that the expiration time has been converted to milliseconds and checking that the cookie's expiration time is greater than the current time.

## [v3.0.0] 2020-10-7

### MIGRATION STEPS

- **CUMULUS-2099**
  - All references to `meta.queues` in workflow configuration must be replaced with references to queue URLs from Terraform resources. See the updated [data cookbooks](https://nasa.github.io/cumulus/docs/data-cookbooks/about-cookbooks) or example [Discover Granules workflow configuration](https://github.com/nasa/cumulus/blob/master/example/cumulus-tf/discover_granules_workflow.asl.json).
  - The steps for configuring queued execution throttling have changed. See the [updated documentation](https://nasa.github.io/cumulus/docs/data-cookbooks/throttling-queued-executions).
  - In addition to the configuration for execution throttling, the internal mechanism for tracking executions by queue has changed. As a result, you should **disable any rules or workflows scheduling executions via a throttled queue** before upgrading. Otherwise, you may be at risk of having **twice as many executions** as are configured for the queue while the updated tracking is deployed. You can re-enable these rules/workflows once the upgrade is complete.

- **CUMULUS-2111**
  - **Before you re-deploy your `cumulus-tf` module**, note that the [`thin-egress-app`][thin-egress-app] is no longer deployed by default as part of the `cumulus` module, so you must add the TEA module to your deployment and manually modify your Terraform state **to avoid losing your API gateway and impacting any Cloudfront endpoints pointing to those gateways**. If you don't care about losing your API gateway and impacting Cloudfront endpoints, you can ignore the instructions for manually modifying state.

    1. Add the [`thin-egress-app`][thin-egress-app] module to your `cumulus-tf` deployment as shown in the [Cumulus example deployment](https://github.com/nasa/cumulus/tree/master/example/cumulus-tf/main.tf).

         - Note that the values for `tea_stack_name` variable to the `cumulus` module and the `stack_name` variable to the `thin_egress_app` module **must match**
         - Also, if you are specifying the `stage_name` variable to the `thin_egress_app` module, **the value of the `tea_api_gateway_stage` variable to the `cumulus` module must match it**

    2. **If you want to preserve your existing `thin-egress-app` API gateway and avoid having to update your Cloudfront endpoint for distribution, then you must follow these instructions**: <https://nasa.github.io/cumulus/docs/upgrade-notes/migrate_tea_standalone>. Otherwise, you can re-deploy as usual.

  - If you provide your own custom bucket map to TEA as a standalone module, **you must ensure that your custom bucket map includes mappings for the `protected` and `public` buckets specified in your `cumulus-tf/terraform.tfvars`, otherwise Cumulus may not be able to determine the correct distribution URL for ingested files and you may encounter errors**

- **CUMULUS-2197**
  - EMS resources are now optional, and `ems_deploy` is set to `false` by default, which will delete your EMS resources.
  - If you would like to keep any deployed EMS resources, add the `ems_deploy` variable set to `true` in your `cumulus-tf/terraform.tfvars`

### BREAKING CHANGES

- **CUMULUS-2200**
  - Changes return from 303 redirect to 200 success for `Granule Inventory`'s
    `/reconciliationReport` returns.  The user (dashboard) must read the value
    of `url` from the return to get the s3SignedURL and then download the report.
- **CUMULUS-2099**
  - `meta.queues` has been removed from Cumulus core workflow messages.
  - `@cumulus/sf-sqs-report` workflow task no longer reads the reporting queue URL from `input.meta.queues.reporting` on the incoming event. Instead, it requires that the queue URL be set as the `reporting_queue_url` environment variable on the deployed Lambda.
- **CUMULUS-2111**
  - The deployment of the `thin-egress-app` module has be removed from `tf-modules/distribution`, which is a part of the `tf-modules/cumulus` module. Thus, the `thin-egress-app` module is no longer deployed for you by default. See the migration steps for details about how to add deployment for the `thin-egress-app`.
- **CUMULUS-2141**
  - The `parse-pdr` task has been updated to respect the `NODE_NAME` property in
    a PDR's `FILE_GROUP`. If a `NODE_NAME` is present, the task will query the
    Cumulus API for a provider with that host. If a provider is found, the
    output granule from the task will contain a `provider` property containing
    that provider. If `NODE_NAME` is set but a provider with that host cannot be
    found in the API, or if multiple providers are found with that same host,
    the task will fail.
  - The `queue-granules` task has been updated to expect an optional
    `granule.provider` property on each granule. If present, the granule will be
    enqueued using that provider. If not present, the task's `config.provider`
    will be used instead.
- **CUMULUS-2197**
  - EMS resources are now optional and will not be deployed by default. See migration steps for information
    about how to deploy EMS resources.

#### CODE CHANGES

- The `@cumulus/api-client.providers.getProviders` function now takes a
  `queryStringParameters` parameter which can be used to filter the providers
  which are returned
- The `@cumulus/aws-client/S3.getS3ObjectReadStreamAsync` function has been
  removed. It read the entire S3 object into memory before returning a read
  stream, which could cause Lambdas to run out of memory. Use
  `@cumulus/aws-client/S3.getObjectReadStream` instead.
- The `@cumulus/ingest/util.lookupMimeType` function now returns `undefined`
  rather than `null` if the mime type could not be found.
- The `@cumulus/ingest/lock.removeLock` function now returns `undefined`
- The `@cumulus/ingest/granule.generateMoveFileParams` function now returns
  `source: undefined` and `target :undefined` on the response object if either could not be
  determined. Previously, `null` had been returned.
- The `@cumulus/ingest/recursion.recursion` function must now be imported using
  `const { recursion } = require('@cumulus/ingest/recursion');`
- The `@cumulus/ingest/granule.getRenamedS3File` function has been renamed to
  `listVersionedObjects`
- `@cumulus/common.http` has been removed
- `@cumulus/common/http.download` has been removed

### Added

- **CUMULUS-1855**
  - Fixed SyncGranule task to return an empty granules list when given an empty
    (or absent) granules list on input, rather than throwing an exception
- **CUMULUS-1955**
  - Added `@cumulus/aws-client/S3.getObject` to get an AWS S3 object
  - Added `@cumulus/aws-client/S3.waitForObject` to get an AWS S3 object,
    retrying, if necessary
- **CUMULUS-1961**
  - Adds `startTimestamp` and `endTimestamp` parameters to endpoint
    `reconcilationReports`.  Setting these values will filter the returned
    report to cumulus data that falls within the timestamps. It also causes the
    report to be one directional, meaning cumulus is only reconciled with CMR,
    but not the other direction. The Granules will be filtered by their
    `updatedAt` values. Collections are filtered by the updatedAt time of their
    granules, i.e. Collections with granules that are updatedAt a time between
    the time parameters will be returned in the reconciliation reports.
  - Adds `startTimestamp` and `endTimestamp` parameters to create-reconciliation-reports
    lambda function. If either of these params is passed in with a value that can be
    converted to a date object, the inter-platform comparison between Cumulus and CMR will
    be one way.  That is, collections, granules, and files will be filtered by time for
    those found in Cumulus and only those compared to the CMR holdings. For the moment
    there is not enough information to change the internal consistency check, and S3 vs
    Cumulus comparisons are unchanged by the timestamps.
- **CUMULUS-1962**
  - Adds `location` as parameter to `/reconciliationReports` endpoint. Options are `S3`
    resulting in a S3 vs. Cumulus database search or `CMR` resulting in CMR vs. Cumulus database search.
- **CUMULUS-1963**
  - Adds `granuleId` as input parameter to `/reconcilationReports`
    endpoint. Limits inputs parameters to either `collectionId` or `granuleId`
    and will fail to create the report if both are provided.  Adding granuleId
    will find collections in Cumulus by granuleId and compare those one way
    with those in CMR.
  - `/reconciliationReports` now validates any input json before starting the
    async operation and the lambda handler no longer validates input
    parameters.
- **CUMULUS-1964**
  - Reports can now be filtered on provider
- **CUMULUS-1965**
  - Adds `collectionId` parameter to the `/reconcilationReports`
    endpoint. Setting this value will limit the scope of the reconcilation
    report to only the input collectionId when comparing Cumulus and
    CMR. `collectionId` is provided an array of strings e.g. `[shortname___version, shortname2___version2]`
- **CUMULUS-2107**
  - Added a new task, `update-cmr-access-constraints`, that will set access constraints in CMR Metadata.
    Currently supports UMMG-JSON and Echo10XML, where it will configure `AccessConstraints` and
    `RestrictionFlag/RestrictionComment`, respectively.
  - Added an operator doc on how to configure and run the access constraint update workflow, which will update the metadata using the new task, and then publish the updated metadata to CMR.
  - Added an operator doc on bulk operations.
- **CUMULUS-2111**
  - Added variables to `cumulus` module:
    - `tea_api_egress_log_group`
    - `tea_external_api_endpoint`
    - `tea_internal_api_endpoint`
    - `tea_rest_api_id`
    - `tea_rest_api_root_resource_id`
    - `tea_stack_name`
  - Added variables to `distribution` module:
    - `tea_api_egress_log_group`
    - `tea_external_api_endpoint`
    - `tea_internal_api_endpoint`
    - `tea_rest_api_id`
    - `tea_rest_api_root_resource_id`
    - `tea_stack_name`
- **CUMULUS-2112**
  - Added `@cumulus/api/lambdas/internal-reconciliation-report`, so create-reconciliation-report
    lambda can create `Internal` reconciliation report
- **CUMULUS-2116**
  - Added `@cumulus/api/models/granule.unpublishAndDeleteGranule` which
  unpublishes a granule from CMR and deletes it from Cumulus, but does not
  update the record to `published: false` before deletion
- **CUMULUS-2113**
  - Added Granule not found report to reports endpoint
  - Update reports to return breakdown by Granule of files both in DynamoDB and S3
- **CUMULUS-2123**
  - Added `cumulus-rds-tf` DB cluster module to `tf-modules` that adds a
    serverless RDS Aurora/PostgreSQL database cluster to meet the PostgreSQL
    requirements for future releases.
  - Updated the default Cumulus module to take the following new required variables:
    - rds_user_access_secret_arn:
      AWS Secrets Manager secret ARN containing a JSON string of DB credentials
      (containing at least host, password, port as keys)
    - rds_security_group:
      RDS Security Group that provides connection access to the RDS cluster
  - Updated API lambdas and default ECS cluster to add them to the
    `rds_security_group` for database access
- **CUMULUS-2126**
  - The collections endpoint now writes to the RDS database
- **CUMULUS-2127**
  - Added migration to create collections relation for RDS database
- **CUMULUS-2129**
  - Added `data-migration1` Terraform module and Lambda to migrate data from Dynamo to RDS
    - Added support to Lambda for migrating collections data from Dynamo to RDS
- **CUMULUS-2155**
  - Added `rds_connection_heartbeat` to `cumulus` and `data-migration` tf
    modules.  If set to true, this diagnostic variable instructs Core's database
    code to fire off a connection 'heartbeat' query and log the timing/results
    for diagnostic purposes, and retry certain connection timeouts once.
    This option is disabled by default
- **CUMULUS-2156**
  - Support array inputs parameters for `Internal` reconciliation report
- **CUMULUS-2157**
  - Added support to `data-migration1` Lambda for migrating providers data from Dynamo to RDS
    - The migration process for providers will convert any credentials that are stored unencrypted or encrypted with an S3 keypair provider to be encrypted with a KMS key instead
- **CUMULUS-2161**
  - Rules now support an `executionNamePrefix` property. If set, any executions
    triggered as a result of that rule will use that prefix in the name of the
    execution.
  - The `QueueGranules` task now supports an `executionNamePrefix` property. Any
    executions queued by that task will use that prefix in the name of the
    execution. See the
    [example workflow](./example/cumulus-tf/discover_granules_with_execution_name_prefix_workflow.asl.json)
    for usage.
  - The `QueuePdrs` task now supports an `executionNamePrefix` config property.
    Any executions queued by that task will use that prefix in the name of the
    execution. See the
    [example workflow](./example/cumulus-tf/discover_and_queue_pdrs_with_execution_name_prefix_workflow.asl.json)
    for usage.
- **CUMULUS-2162**
  - Adds new report type to `/reconciliationReport` endpoint.  The new report
    is `Granule Inventory`. This report is a CSV file of all the granules in
    the Cumulus DB. This report will eventually replace the existing
    `granules-csv` endpoint which has been deprecated.
- **CUMULUS-2197**
  - Added `ems_deploy` variable to the `cumulus` module. This is set to false by default, except
    for our example deployment, where it is needed for integration tests.

### Changed

- Upgraded version of [TEA](https://github.com/asfadmin/thin-egress-app/) deployed with Cumulus to build 88.
- **CUMULUS-2107**
  - Updated the `applyWorkflow` functionality on the granules endpoint to take a `meta` property to pass into the workflow message.
  - Updated the `BULK_GRANULE` functionality on the granules endpoint to support the above `applyWorkflow` change.
- **CUMULUS-2111**
  - Changed `distribution_api_gateway_stage` variable for `cumulus` module to `tea_api_gateway_stage`
  - Changed `api_gateway_stage` variable for `distribution` module to `tea_api_gateway_stage`
- **CUMULUS-2224**
  - Updated `/reconciliationReport`'s file reconciliation to include `"EXTENDED METADATA"` as a valid CMR relatedUrls Type.

### Fixed

- **CUMULUS-2168**
  - Fixed issue where large number of documents (generally logs) in the
    `cumulus` elasticsearch index results in the collection granule stats
    queries failing for the collections list api endpoint
- **CUMULUS-1955**
  - Due to AWS's eventual consistency model, it was possible for PostToCMR to
    publish an earlier version of a CMR metadata file, rather than the latest
    version created in a workflow.  This fix guarantees that the latest version
    is published, as expected.
- **CUMULUS-1961**
  - Fixed `activeCollections` query only returning 10 results
- **CUMULUS-2201**
  - Fix Reconciliation Report integration test failures by waiting for collections appear
    in es list and ingesting a fake granule xml file to CMR
- **CUMULUS-2015**
  - Reduced concurrency of `QueueGranules` task. That task now has a
    `config.concurrency` option that defaults to `3`.
- **CUMULUS-2116**
  - Fixed a race condition with bulk granule delete causing deleted granules to still appear in Elasticsearch. Granules removed via bulk delete should now be removed from Elasticsearch.
- **CUMULUS-2163**
  - Remove the `public-read` ACL from the `move-granules` task
- **CUMULUS-2164**
  - Fix issue where `cumulus` index is recreated and attached to an alias if it has been previously deleted
- **CUMULUS-2195**
  - Fixed issue with redirect from `/token` not working when using a Cloudfront endpoint to access the Cumulus API with Launchpad authentication enabled. The redirect should now work properly whether you are using a plain API gateway URL or a Cloudfront endpoint pointing at an API gateway URL.
- **CUMULUS-2200**
  - Fixed issue where __in and __not queries were stripping spaces from values

### Deprecated

- **CUMULUS-1955**
  - `@cumulus/aws-client/S3.getS3Object()`
  - `@cumulus/message/Queue.getQueueNameByUrl()`
  - `@cumulus/message/Queue.getQueueName()`
- **CUMULUS-2162**
  - `@cumulus/api/endpoints/granules-csv/list()`

### Removed

- **CUMULUS-2111**
  - Removed `distribution_url` and `distribution_redirect_uri` outputs from the `cumulus` module
  - Removed variables from the `cumulus` module:
    - `distribution_url`
    - `log_api_gateway_to_cloudwatch`
    - `thin_egress_cookie_domain`
    - `thin_egress_domain_cert_arn`
    - `thin_egress_download_role_in_region_arn`
    - `thin_egress_jwt_algo`
    - `thin_egress_jwt_secret_name`
    - `thin_egress_lambda_code_dependency_archive_key`
    - `thin_egress_stack_name`
  - Removed outputs from the `distribution` module:
    - `distribution_url`
    - `internal_tea_api`
    - `rest_api_id`
    - `thin_egress_app_redirect_uri`
  - Removed variables from the `distribution` module:
    - `bucket_map_key`
    - `distribution_url`
    - `log_api_gateway_to_cloudwatch`
    - `thin_egress_cookie_domain`
    - `thin_egress_domain_cert_arn`
    - `thin_egress_download_role_in_region_arn`
    - `thin_egress_jwt_algo`
    - `thin_egress_jwt_secret_name`
    - `thin_egress_lambda_code_dependency_archive_key`
- **CUMULUS-2157**
  - Removed `providerSecretsMigration` and `verifyProviderSecretsMigration` lambdas
- Removed deprecated `@cumulus/sf-sns-report` task
- Removed code:
  - `@cumulus/aws-client/S3.calculateS3ObjectChecksum`
  - `@cumulus/aws-client/S3.getS3ObjectReadStream`
  - `@cumulus/cmrjs.getFullMetadata`
  - `@cumulus/cmrjs.getMetadata`
  - `@cumulus/common/util.isNil`
  - `@cumulus/common/util.isNull`
  - `@cumulus/common/util.isUndefined`
  - `@cumulus/common/util.lookupMimeType`
  - `@cumulus/common/util.mkdtempSync`
  - `@cumulus/common/util.negate`
  - `@cumulus/common/util.noop`
  - `@cumulus/common/util.omit`
  - `@cumulus/common/util.renameProperty`
  - `@cumulus/common/util.sleep`
  - `@cumulus/common/util.thread`
  - `@cumulus/ingest/granule.copyGranuleFile`
  - `@cumulus/ingest/granule.moveGranuleFile`
  - `@cumulus/integration-tests/api/rules.deleteRule`
  - `@cumulus/integration-tests/api/rules.getRule`
  - `@cumulus/integration-tests/api/rules.listRules`
  - `@cumulus/integration-tests/api/rules.postRule`
  - `@cumulus/integration-tests/api/rules.rerunRule`
  - `@cumulus/integration-tests/api/rules.updateRule`
  - `@cumulus/integration-tests/sfnStep.parseStepMessage`
  - `@cumulus/message/Queue.getQueueName`
  - `@cumulus/message/Queue.getQueueNameByUrl`

## v2.0.2+ Backport releases

Release v2.0.1 was the last release on the 2.0.x release series.

Changes after this version on the 2.0.x release series are limited
security/requested feature patches and will not be ported forward to future
releases unless there is a corresponding CHANGELOG entry.

For up-to-date CHANGELOG for the maintenance release branch see
[CHANGELOG.md](https://github.com/nasa/cumulus/blob/release-2.0.x/CHANGELOG.md)
from the 2.0.x branch.

For the most recent release information for the maintenance branch please see
the [release page](https://github.com/nasa/cumulus/releases)

## [v2.0.7] 2020-10-1 - [BACKPORT]

### Fixed

- CVE-2020-7720
  - Updated common `node-forge` dependency to 0.10.0 to address CVE finding

### [v2.0.6] 2020-09-25 - [BACKPORT]

### Fixed

- **CUMULUS-2168**
  - Fixed issue where large number of documents (generally logs) in the
    `cumulus` elasticsearch index results in the collection granule stats
    queries failing for the collections list api endpoint

### [v2.0.5] 2020-09-15 - [BACKPORT]

#### Added

- Added `thin_egress_stack_name` variable to `cumulus` and `distribution` Terraform modules to allow overriding the default Cloudformation stack name used for the `thin-egress-app`. **Please note that if you change/set this value for an existing deployment, it will destroy and re-create your API gateway for the `thin-egress-app`.**

#### Fixed

- Fix collection list queries. Removed fixes to collection stats, which break queries for a large number of granules.

### [v2.0.4] 2020-09-08 - [BACKPORT]

#### Changed

- Upgraded version of [TEA](https://github.com/asfadmin/thin-egress-app/) deployed with Cumulus to build 88.

### [v2.0.3] 2020-09-02 - [BACKPORT]

#### Fixed

- **CUMULUS-1961**
  - Fixed `activeCollections` query only returning 10 results

- **CUMULUS-2039**
  - Fix issue causing SyncGranules task to run out of memory on large granules

#### CODE CHANGES

- The `@cumulus/aws-client/S3.getS3ObjectReadStreamAsync` function has been
  removed. It read the entire S3 object into memory before returning a read
  stream, which could cause Lambdas to run out of memory. Use
  `@cumulus/aws-client/S3.getObjectReadStream` instead.

### [v2.0.2] 2020-08-17 - [BACKPORT]

#### CODE CHANGES

- The `@cumulus/ingest/util.lookupMimeType` function now returns `undefined`
  rather than `null` if the mime type could not be found.
- The `@cumulus/ingest/lock.removeLock` function now returns `undefined`

#### Added

- **CUMULUS-2116**
  - Added `@cumulus/api/models/granule.unpublishAndDeleteGranule` which
  unpublishes a granule from CMR and deletes it from Cumulus, but does not
  update the record to `published: false` before deletion

### Fixed

- **CUMULUS-2116**
  - Fixed a race condition with bulk granule delete causing deleted granules to still appear in Elasticsearch. Granules removed via bulk delete should now be removed from Elasticsearch.

## [v2.0.1] 2020-07-28

### Added

- **CUMULUS-1886**
  - Added `multiple sort keys` support to `@cumulus/api`
- **CUMULUS-2099**
  - `@cumulus/message/Queue.getQueueUrl` to get the queue URL specified in a Cumulus workflow message, if any.

### Fixed

- **[PR 1790](https://github.com/nasa/cumulus/pull/1790)**
  - Fixed bug with request headers in `@cumulus/launchpad-auth` causing Launchpad token requests to fail

## [v2.0.0] 2020-07-23

### BREAKING CHANGES

- Changes to the `@cumulus/api-client` package
  - The `CumulusApiClientError` class must now be imported using
    `const { CumulusApiClientError } = require('@cumulus/api-client/CumulusApiClientError')`
- The `@cumulus/sftp-client/SftpClient` class must now be imported using
  `const { SftpClient } = require('@cumulus/sftp-client');`
- Instances of `@cumulus/ingest/SftpProviderClient` no longer implicitly connect
  when `download`, `list`, or `sync` are called. You must call `connect` on the
  provider client before issuing one of those calls. Failure to do so will
  result in a "Client not connected" exception being thrown.
- Instances of `@cumulus/ingest/SftpProviderClient` no longer implicitly
  disconnect from the SFTP server when `list` is called.
- Instances of `@cumulus/sftp-client/SftpClient` must now be explicitly closed
  by calling `.end()`
- Instances of `@cumulus/sftp-client/SftpClient` no longer implicitly connect to
  the server when `download`, `unlink`, `syncToS3`, `syncFromS3`, and `list` are
  called. You must explicitly call `connect` before calling one of those
  methods.
- Changes to the `@cumulus/common` package
  - `cloudwatch-event.getSfEventMessageObject()` now returns `undefined` if the
    message could not be found or could not be parsed. It previously returned
    `null`.
  - `S3KeyPairProvider.decrypt()` now throws an exception if the bucket
    containing the key cannot be determined.
  - `S3KeyPairProvider.decrypt()` now throws an exception if the stack cannot be
    determined.
  - `S3KeyPairProvider.encrypt()` now throws an exception if the bucket
    containing the key cannot be determined.
  - `S3KeyPairProvider.encrypt()` now throws an exception if the stack cannot be
    determined.
  - `sns-event.getSnsEventMessageObject()` now returns `undefined` if it could
    not be parsed. It previously returned `null`.
  - The `aws` module has been removed.
  - The `BucketsConfig.buckets` property is now read-only and private
  - The `test-utils.validateConfig()` function now resolves to `undefined`
    rather than `true`.
  - The `test-utils.validateInput()` function now resolves to `undefined` rather
    than `true`.
  - The `test-utils.validateOutput()` function now resolves to `undefined`
    rather than `true`.
  - The static `S3KeyPairProvider.retrieveKey()` function has been removed.
- Changes to the `@cumulus/cmrjs` package
  - `@cumulus/cmrjs.constructOnlineAccessUrl()` and
    `@cumulus/cmrjs/cmr-utils.constructOnlineAccessUrl()` previously took a
    `buckets` parameter, which was an instance of
    `@cumulus/common/BucketsConfig`. They now take a `bucketTypes` parameter,
    which is a simple object mapping bucket names to bucket types. Example:
    `{ 'private-1': 'private', 'public-1': 'public' }`
  - `@cumulus/cmrjs.reconcileCMRMetadata()` and
    `@cumulus/cmrjs/cmr-utils.reconcileCMRMetadata()` now take a **required**
    `bucketTypes` parameter, which is a simple object mapping bucket names to
    bucket types. Example: `{ 'private-1': 'private', 'public-1': 'public' }`
  - `@cumulus/cmrjs.updateCMRMetadata()` and
    `@cumulus/cmrjs/cmr-utils.updateCMRMetadata()` previously took an optional
    `inBuckets` parameter, which was an instance of
    `@cumulus/common/BucketsConfig`. They now take a **required** `bucketTypes`
    parameter, which is a simple object mapping bucket names to bucket types.
    Example: `{ 'private-1': 'private', 'public-1': 'public' }`
- The minimum supported version of all published Cumulus packages is now Node
  12.18.0
  - Tasks using the `cumuluss/cumulus-ecs-task` Docker image must be updated to
    `cumuluss/cumulus-ecs-task:1.7.0`. This can be done by updating the `image`
    property of any tasks defined using the `cumulus_ecs_service` Terraform
    module.
- Changes to `@cumulus/aws-client/S3`
  - The signature of the `getObjectSize` function has changed. It now takes a
    params object with three properties:
    - **s3**: an instance of an AWS.S3 object
    - **bucket**
    - **key**
  - The `getObjectSize` function will no longer retry if the object does not
    exist
- **CUMULUS-1861**
  - `@cumulus/message/Collections.getCollectionIdFromMessage` now throws a
    `CumulusMessageError` if `collectionName` and `collectionVersion` are missing
    from `meta.collection`.   Previously this method would return
    `'undefined___undefined'` instead
  - `@cumulus/integration-tests/addCollections` now returns an array of collections that
    were added rather than the count of added collections
- **CUMULUS-1930**
  - The `@cumulus/common/util.uuid()` function has been removed
- **CUMULUS-1955**
  - `@cumulus/aws-client/S3.multipartCopyObject` now returns an object with the
    AWS `etag` of the destination object
  - `@cumulus/ingest/S3ProviderClient.list` now sets a file object's `path`
    property to `undefined` instead of `null` when the file is at the top level
    of its bucket
  - The `sync` methods of the following classes in the `@cumulus/ingest` package
    now return an object with the AWS `s3uri` and `etag` of the destination file
    (they previously returned only a string representing the S3 URI)
    - `FtpProviderClient`
    - `HttpProviderClient`
    - `S3ProviderClient`
    - `SftpProviderClient`
- **CUMULUS-1958**
  - The following methods exported from `@cumulus/cmr-js/cmr-utils` were made
    async, and added distributionBucketMap as a parameter:
    - constructOnlineAccessUrl
    - generateFileUrl
    - reconcileCMRMetadata
    - updateCMRMetadata
- **CUMULUS-1969**
  - The `DiscoverPdrs` task now expects `provider_path` to be provided at
    `event.config.provider_path`, not `event.config.collection.provider_path`
  - `event.config.provider_path` is now a required parameter of the
    `DiscoverPdrs` task
  - `event.config.collection` is no longer a parameter to the `DiscoverPdrs`
    task
  - Collections no longer support the `provider_path` property. The tasks that
    relied on that property are now referencing `config.meta.provider_path`.
    Workflows should be updated accordingly.
- **CUMULUS-1977**
  - Moved bulk granule deletion endpoint from `/bulkDelete` to
    `/granules/bulkDelete`
- **CUMULUS-1991**
  - Updated CMR metadata generation to use "Download file.hdf" (where `file.hdf` is the filename of the given resource) as the resource description instead of "File to download"
  - CMR metadata updates now respect changes to resource descriptions (previously only changes to resource URLs were respected)

### MIGRATION STEPS

- Due to an issue with the AWS API Gateway and how the Thin Egress App Cloudformation template applies updates, you may need to redeploy your
  `thin-egress-app-EgressGateway` manually as a one time migration step.    If your deployment fails with an
  error similar to:

  ```bash
  Error: Lambda function (<stack>-tf-TeaCache) returned error: ({"errorType":"HTTPError","errorMessage":"Response code 404 (Not Found)"})
  ```

  Then follow the [AWS
  instructions](https://docs.aws.amazon.com/apigateway/latest/developerguide/how-to-deploy-api-with-console.html)
  to `Redeploy a REST API to a stage` for your egress API and re-run `terraform
  apply`.

### Added

- **CUMULUS-2081**
  - Add Integrator Guide section for onboarding
  - Add helpful tips documentation

- **CUMULUS-1902**
  - Add Common Use Cases section under Operator Docs

- **CUMULUS-2058**
  - Added `lambda_processing_role_name` as an output from the `cumulus` module
    to provide the processing role name
- **CUMULUS-1417**
  - Added a `checksumFor` property to collection `files` config. Set this
    property on a checksum file's definition matching the `regex` of the target
    file. More details in the ['Data Cookbooks
    Setup'](https://nasa.github.io/cumulus/docs/next/data-cookbooks/setup)
    documentation.
  - Added `checksumFor` validation to collections model.
- **CUMULUS-1956**
  - Added `@cumulus/earthata-login-client` package
  - The `/s3credentials` endpoint that is deployed as part of distribution now
    supports authentication using tokens created by a different application. If
    a request contains the `EDL-ClientId` and `EDL-Token` headers,
    authentication will be handled using that token rather than attempting to
    use OAuth.
  - `@cumulus/earthata-login-client.getTokenUsername()` now accepts an
    `xRequestId` argument, which will be included as the `X-Request-Id` header
    when calling Earthdata Login.
  - If the `s3Credentials` endpoint is invoked with an EDL token and an
    `X-Request-Id` header, that `X-Request-Id` header will be forwarded to
    Earthata Login.
- **CUMULUS-1957**
  - If EDL token authentication is being used, and the `EDL-Client-Name` header
    is set, `@the-client-name` will be appended to the end of the Earthdata
    Login username that is used as the `RoleSessionName` of the temporary IAM
    credentials. This value will show up in the AWS S3 server access logs.
- **CUMULUS-1958**
  - Add the ability for users to specify a `bucket_map_key` to the `cumulus`
    terraform module as an override for the default .yaml values that are passed
    to TEA by Core.    Using this option *requires* that each configured
    Cumulus 'distribution' bucket (e.g. public/protected buckets) have a single
    TEA mapping.  Multiple maps per bucket are not supported.
  - Updated Generating a distribution URL, the MoveGranules task and all CMR
    reconciliation functionality to utilize the TEA bucket map override.
  - Updated deploy process to utilize a bootstrap 'tea-map-cache' lambda that
    will, after deployment of Cumulus Core's TEA instance, query TEA for all
    protected/public buckets and generate a mapping configuration used
    internally by Core.  This object is also exposed as an output of the Cumulus
    module as `distribution_bucket_map`.
- **CUMULUS-1961**
  - Replaces DynamoDB for Elasticsearch for reconciliationReportForCumulusCMR
    comparisons between Cumulus and CMR.
- **CUMULUS-1970**
  - Created the `add-missing-file-checksums` workflow task
  - Added `@cumulus/aws-client/S3.calculateObjectHash()` function
  - Added `@cumulus/aws-client/S3.getObjectReadStream()` function
- **CUMULUS-1887**
  - Add additional fields to the granule CSV download file
- **CUMULUS-2019**
  - Add `infix` search to es query builder `@cumulus/api/es/es/queries` to
    support partial matching of the keywords

### Changed

- **CUMULUS-2032**
  - Updated @cumulus/ingest/HttpProviderClient to utilize a configuration key
    `httpListTimeout` to set the default timeout for discovery HTTP/HTTPS
    requests, and updates the default for the provider to 5 minutes (300 seconds).
  - Updated the DiscoverGranules and DiscoverPDRs tasks to utilize the updated
    configuration value if set via workflow config, and updates the default for
    these tasks to 5 minutes (300 seconds).

- **CUMULUS-176**
  - The API will now respond with a 400 status code when a request body contains
    invalid JSON. It had previously returned a 500 status code.
- **CUMULUS-1861**
  - Updates Rule objects to no longer require a collection.
  - Changes the DLQ behavior for `sfEventSqsToDbRecords` and
    `sfEventSqsToDbRecordsInputQueue`. Previously failure to write a database
    record would result in lambda success, and an error log in the CloudWatch
    logs.   The lambda has been updated to manually add a record to
    the `sfEventSqsToDbRecordsDeadLetterQueue` if the granule, execution, *or*
    pdr record fails to write, in addition to the previous error logging.
- **CUMULUS-1956**
  - The `/s3credentials` endpoint that is deployed as part of distribution now
    supports authentication using tokens created by a different application. If
    a request contains the `EDL-ClientId` and `EDL-Token` headers,
    authentication will be handled using that token rather than attempting to
    use OAuth.
- **CUMULUS-1977**
  - API endpoint POST `/granules/bulk` now returns a 202 status on a successful
    response instead of a 200 response
  - API endpoint DELETE `/granules/<granule-id>` now returns a 404 status if the
    granule record was already deleted
  - `@cumulus/api/models/Granule.update()` now returns the updated granule
    record
  - Implemented POST `/granules/bulkDelete` API endpoint to support deleting
    granules specified by ID or returned by the provided query in the request
    body. If the request is successful, the endpoint returns the async operation
    ID that has been started to remove the granules.
    - To use a query in the request body, your deployment must be
      [configured to access the Elasticsearch host for ESDIS metrics](https://nasa.github.io/cumulus/docs/additional-deployment-options/cloudwatch-logs-delivery#esdis-metrics)
      in your environment
  - Added `@cumulus/api/models/Granule.getRecord()` method to return raw record
    from DynamoDB
  - Added `@cumulus/api/models/Granule.delete()` method which handles deleting
    the granule record from DynamoDB and the granule files from S3
- **CUMULUS-1982**
  - The `globalConnectionLimit` property of providers is now optional and
    defaults to "unlimited"
- **CUMULUS-1997**
  - Added optional `launchpad` configuration to `@cumulus/hyrax-metadata-updates` task config schema.
- **CUMULUS-1991**
  - `@cumulus/cmrjs/src/cmr-utils/constructOnlineAccessUrls()` now throws an error if `cmrGranuleUrlType = "distribution"` and no distribution endpoint argument is provided
- **CUMULUS-2011**
  - Reconciliation reports are now generated within an AsyncOperation
- **CUMULUS-2016**
  - Upgrade TEA to version 79

### Fixed

- **CUMULUS-1991**
  - Added missing `DISTRIBUTION_ENDPOINT` environment variable for API lambdas. This environment variable is required for API requests to move granules.

- **CUMULUS-1961**
  - Fixed granules and executions query params not getting sent to API in granule list operation in `@cumulus/api-client`

### Deprecated

- `@cumulus/aws-client/S3.calculateS3ObjectChecksum()`
- `@cumulus/aws-client/S3.getS3ObjectReadStream()`
- `@cumulus/common/log.convertLogLevel()`
- `@cumulus/collection-config-store`
- `@cumulus/common/util.sleep()`

- **CUMULUS-1930**
  - `@cumulus/common/log.convertLogLevel()`
  - `@cumulus/common/util.isNull()`
  - `@cumulus/common/util.isUndefined()`
  - `@cumulus/common/util.negate()`
  - `@cumulus/common/util.noop()`
  - `@cumulus/common/util.isNil()`
  - `@cumulus/common/util.renameProperty()`
  - `@cumulus/common/util.lookupMimeType()`
  - `@cumulus/common/util.thread()`
  - `@cumulus/common/util.mkdtempSync()`

### Removed

- The deprecated `@cumulus/common.bucketsConfigJsonObject` function has been
  removed
- The deprecated `@cumulus/common.CollectionConfigStore` class has been removed
- The deprecated `@cumulus/common.concurrency` module has been removed
- The deprecated `@cumulus/common.constructCollectionId` function has been
  removed
- The deprecated `@cumulus/common.launchpad` module has been removed
- The deprecated `@cumulus/common.LaunchpadToken` class has been removed
- The deprecated `@cumulus/common.Semaphore` class has been removed
- The deprecated `@cumulus/common.stringUtils` module has been removed
- The deprecated `@cumulus/common/aws.cloudwatchlogs` function has been removed
- The deprecated `@cumulus/common/aws.deleteS3Files` function has been removed
- The deprecated `@cumulus/common/aws.deleteS3Object` function has been removed
- The deprecated `@cumulus/common/aws.dynamodb` function has been removed
- The deprecated `@cumulus/common/aws.dynamodbDocClient` function has been
  removed
- The deprecated `@cumulus/common/aws.getExecutionArn` function has been removed
- The deprecated `@cumulus/common/aws.headObject` function has been removed
- The deprecated `@cumulus/common/aws.listS3ObjectsV2` function has been removed
- The deprecated `@cumulus/common/aws.parseS3Uri` function has been removed
- The deprecated `@cumulus/common/aws.promiseS3Upload` function has been removed
- The deprecated `@cumulus/common/aws.recursivelyDeleteS3Bucket` function has
  been removed
- The deprecated `@cumulus/common/aws.s3CopyObject` function has been removed
- The deprecated `@cumulus/common/aws.s3ObjectExists` function has been removed
- The deprecated `@cumulus/common/aws.s3PutObject` function has been removed
- The deprecated `@cumulus/common/bucketsConfigJsonObject` function has been
  removed
- The deprecated `@cumulus/common/CloudWatchLogger` class has been removed
- The deprecated `@cumulus/common/collection-config-store.CollectionConfigStore`
  class has been removed
- The deprecated `@cumulus/common/collection-config-store.constructCollectionId`
  function has been removed
- The deprecated `@cumulus/common/concurrency.limit` function has been removed
- The deprecated `@cumulus/common/concurrency.mapTolerant` function has been
  removed
- The deprecated `@cumulus/common/concurrency.promiseUrl` function has been
  removed
- The deprecated `@cumulus/common/concurrency.toPromise` function has been
  removed
- The deprecated `@cumulus/common/concurrency.unless` function has been removed
- The deprecated `@cumulus/common/config.parseConfig` function has been removed
- The deprecated `@cumulus/common/config.resolveResource` function has been
  removed
- The deprecated `@cumulus/common/DynamoDb.get` function has been removed
- The deprecated `@cumulus/common/DynamoDb.scan` function has been removed
- The deprecated `@cumulus/common/FieldPattern` class has been removed
- The deprecated `@cumulus/common/launchpad.getLaunchpadToken` function has been
  removed
- The deprecated `@cumulus/common/launchpad.validateLaunchpadToken` function has
  been removed
- The deprecated `@cumulus/common/LaunchpadToken` class has been removed
- The deprecated `@cumulus/common/message.buildCumulusMeta` function has been
  removed
- The deprecated `@cumulus/common/message.buildQueueMessageFromTemplate`
  function has been removed
- The deprecated `@cumulus/common/message.getCollectionIdFromMessage` function
  has been removed
- The deprecated `@cumulus/common/message.getMaximumExecutions` function has
  been removed
- The deprecated `@cumulus/common/message.getMessageExecutionArn` function has
  been removed
- The deprecated `@cumulus/common/message.getMessageExecutionName` function has
  been removed
- The deprecated `@cumulus/common/message.getMessageFromTemplate` function has
  been removed
- The deprecated `@cumulus/common/message.getMessageGranules` function has been
  removed
- The deprecated `@cumulus/common/message.getMessageStateMachineArn` function
  has been removed
- The deprecated `@cumulus/common/message.getQueueName` function has been
  removed
- The deprecated `@cumulus/common/message.getQueueNameByUrl` function has been
  removed
- The deprecated `@cumulus/common/message.hasQueueAndExecutionLimit` function
  has been removed
- The deprecated `@cumulus/common/Semaphore` class has been removed
- The deprecated `@cumulus/common/string.globalReplace` function has been removed
- The deprecated `@cumulus/common/string.isNonEmptyString` function has been
  removed
- The deprecated `@cumulus/common/string.isValidHostname` function has been
  removed
- The deprecated `@cumulus/common/string.match` function has been removed
- The deprecated `@cumulus/common/string.matches` function has been removed
- The deprecated `@cumulus/common/string.replace` function has been removed
- The deprecated `@cumulus/common/string.toLower` function has been removed
- The deprecated `@cumulus/common/string.toUpper` function has been removed
- The deprecated `@cumulus/common/testUtils.getLocalstackEndpoint` function has been removed
- The deprecated `@cumulus/common/util.setErrorStack` function has been removed
- The `@cumulus/common/util.uuid` function has been removed
- The deprecated `@cumulus/common/workflows.getWorkflowArn` function has been
  removed
- The deprecated `@cumulus/common/workflows.getWorkflowFile` function has been
  removed
- The deprecated `@cumulus/common/workflows.getWorkflowList` function has been
  removed
- The deprecated `@cumulus/common/workflows.getWorkflowTemplate` function has
  been removed
- `@cumulus/aws-client/StepFunctions.toSfnExecutionName()`
- `@cumulus/aws-client/StepFunctions.fromSfnExecutionName()`
- `@cumulus/aws-client/StepFunctions.getExecutionArn()`
- `@cumulus/aws-client/StepFunctions.getExecutionUrl()`
- `@cumulus/aws-client/StepFunctions.getStateMachineArn()`
- `@cumulus/aws-client/StepFunctions.pullStepFunctionEvent()`
- `@cumulus/common/test-utils/throttleOnce()`
- `@cumulus/integration-tests/api/distribution.invokeApiDistributionLambda()`
- `@cumulus/integration-tests/api/distribution.getDistributionApiRedirect()`
- `@cumulus/integration-tests/api/distribution.getDistributionApiFileStream()`

## [v1.24.0] 2020-06-03

### BREAKING CHANGES

- **CUMULUS-1969**
  - The `DiscoverPdrs` task now expects `provider_path` to be provided at
    `event.config.provider_path`, not `event.config.collection.provider_path`
  - `event.config.provider_path` is now a required parameter of the
    `DiscoverPdrs` task
  - `event.config.collection` is no longer a parameter to the `DiscoverPdrs`
    task
  - Collections no longer support the `provider_path` property. The tasks that
    relied on that property are now referencing `config.meta.provider_path`.
    Workflows should be updated accordingly.

- **CUMULUS-1997**
  - `@cumulus/cmr-client/CMRSearchConceptQueue` parameters have been changed to take a `cmrSettings` object containing clientId, provider, and auth information. This can be generated using `@cumulus/cmrjs/cmr-utils/getCmrSettings`. The `cmrEnvironment` variable has been removed.

### Added

- **CUMULUS-1800**
  - Added task configuration setting named `syncChecksumFiles` to the
    SyncGranule task. This setting is `false` by default, but when set to
    `true`, all checksum files associated with data files that are downloaded
    will be downloaded as well.
- **CUMULUS-1952**
  - Updated HTTP(S) provider client to accept username/password for Basic authorization. This change adds support for Basic Authorization such as Earthdata login redirects to ingest (i.e. as implemented in SyncGranule), but not to discovery (i.e. as implemented in DiscoverGranules). Discovery still expects the provider's file system to be publicly accessible, but not the individual files and their contents.
  - **NOTE**: Using this in combination with the HTTP protocol may expose usernames and passwords to intermediary network entities. HTTPS is highly recommended.
- **CUMULUS-1997**
  - Added optional `launchpad` configuration to `@cumulus/hyrax-metadata-updates` task config schema.

### Fixed

- **CUMULUS-1997**
  - Updated all CMR operations to use configured authentication scheme
- **CUMULUS-2010**
  - Updated `@cumulus/api/launchpadSaml` to support multiple userGroup attributes from the SAML response

## [v1.23.2] 2020-05-22

### BREAKING CHANGES

- Updates to the Cumulus archive API:
  - All endpoints now return a `401` response instead of a `403` for any request where the JWT passed as a Bearer token is invalid.
  - POST `/refresh` and DELETE `/token/<token>` endpoints now return a `401` response for requests with expired tokens

- **CUMULUS-1894**
  - `@cumulus/ingest/granule.handleDuplicateFile()`
    - The `copyOptions` parameter has been removed
    - An `ACL` parameter has been added
  - `@cumulus/ingest/granule.renameS3FileWithTimestamp()`
    - Now returns `undefined`

- **CUMULUS-1896**
  Updated all Cumulus core lambdas to utilize the new message adapter streaming interface via [cumulus-message-adapter-js v1.2.0](https://github.com/nasa/cumulus-message-adapter-js/releases/tag/v1.2.0).   Users of this version of Cumulus (or later) must utilize version 1.3.0 or greater of the [cumulus-message-adapter](https://github.com/nasa/cumulus-message-adapter) to support core lambdas.

- **CUMULUS-1912**
  - `@cumulus/api` reconciliationReports list endpoint returns a list of reconciliationReport records instead of S3Uri.

- **CUMULUS-1969**
  - The `DiscoverGranules` task now expects `provider_path` to be provided at
    `event.config.provider_path`, not `event.config.collection.provider_path`
  - `config.provider_path` is now a required parameter of the `DiscoverGranules`
    task

### MIGRATION STEPS

- To take advantage of the new TTL-based access token expiration implemented in CUMULUS-1777 (see notes below) and clear out existing records in your access tokens table, do the following:
  1. Log out of any active dashboard sessions
  2. Use the AWS console or CLI to delete your `<prefix>-AccessTokensTable` DynamoDB table
  3. [Re-deploy your `data-persistence` module](https://nasa.github.io/cumulus/docs/deployment/upgrade-readme#update-data-persistence-resources), which should re-create the `<prefix>-AccessTokensTable` DynamoDB table
  4. Return to using the Cumulus API/dashboard as normal
- This release requires the Cumulus Message Adapter layer deployed with Cumulus Core to be at least 1.3.0, as the core lambdas have updated to [cumulus-message-adapter-js v1.2.0](https://github.com/nasa/cumulus-message-adapter-js/releases/tag/v1.2.0) and the new CMA interface.  As a result, users should:
  1. Follow the [Cumulus Message Adapter (CMA) deployment instructions](https://nasa.github.io/cumulus/docs/deployment/deployment-readme#deploy-the-cumulus-message-adapter-layer) and install a CMA layer version >=1.3.0
  2. If you are using any custom Node.js Lambdas in your workflows **and** the Cumulus CMA layer/`cumulus-message-adapter-js`, you must update your lambda to use [cumulus-message-adapter-js v1.2.0](https://github.com/nasa/cumulus-message-adapter-js/releases/tag/v1.2.0) and follow the migration instructions in the release notes. Prior versions of `cumulus-message-adapter-js` are not compatible with CMA >= 1.3.0.
- Migrate existing s3 reconciliation report records to database (CUMULUS-1911):
  - After update your `data persistence` module and Cumulus resources, run the command:

  ```bash
  ./node_modules/.bin/cumulus-api migrate --stack `<your-terraform-deployment-prefix>` --migrationVersion migration5
  ```

### Added

- Added a limit for concurrent Elasticsearch requests when doing an index from database operation
- Added the `es_request_concurrency` parameter to the archive and cumulus Terraform modules

- **CUMULUS-1995**
  - Added the `es_index_shards` parameter to the archive and cumulus Terraform modules to configure the number of shards for the ES index
    - If you have an existing ES index, you will need to [reindex](https://nasa.github.io/cumulus-api/#reindex) and then [change index](https://nasa.github.io/cumulus-api/#change-index) to take advantage of shard updates

- **CUMULUS-1894**
  - Added `@cumulus/aws-client/S3.moveObject()`

- **CUMULUS-1911**
  - Added ReconciliationReports table
  - Updated CreateReconciliationReport lambda to save Reconciliation Report records to database
  - Updated dbIndexer and IndexFromDatabase lambdas to index Reconciliation Report records to Elasticsearch
  - Added migration_5 to migrate existing s3 reconciliation report records to database and Elasticsearch
  - Updated `@cumulus/api` package, `tf-modules/archive` and `tf-modules/data-persistence` Terraform modules

- **CUMULUS-1916**
  - Added util function for seeding reconciliation reports when running API locally in dashboard

### Changed

- **CUMULUS-1777**
  - The `expirationTime` property is now a **required field** of the access tokens model.
  - Updated the `AccessTokens` table to set a [TTL](https://docs.aws.amazon.com/amazondynamodb/latest/developerguide/howitworks-ttl.html) on the `expirationTime` field in `tf-modules/data-persistence/dynamo.tf`. As a result, access token records in this table whose `expirationTime` has passed should be **automatically deleted by DynamoDB**.
  - Updated all code creating access token records in the Dynamo `AccessTokens` table to set the `expirationTime` field value in seconds from the epoch.
- **CUMULUS-1912**
  - Updated reconciliationReports endpoints to query against Elasticsearch, delete report from both database and s3
  - Added `@cumulus/api-client/reconciliationReports`
- **CUMULUS-1999**
  - Updated `@cumulus/common/util.deprecate()` so that only a single deprecation notice is printed for each name/version combination

### Fixed

- **CUMULUS-1894**
  - The `SyncGranule` task can now handle files larger than 5 GB
- **CUMULUS-1987**
  - `Remove granule from CMR` operation in `@cumulus/api` now passes token to CMR when fetching granule metadata, allowing removal of private granules
- **CUMULUS-1993**
  - For a given queue, the `sqs-message-consumer` Lambda will now only schedule workflows for rules matching the queue **and the collection information in each queue message (if any)**
    - The consumer also now only reads each queue message **once per Lambda invocation**, whereas previously each message was read **once per queue rule per Lambda invocation**
  - Fixed bug preventing the deletion of multiple SNS rules that share the same SNS topic

### Deprecated

- **CUMULUS-1894**
  - `@cumulus/ingest/granule.copyGranuleFile()`
  - `@cumulus/ingest/granule.moveGranuleFile()`

- **CUMULUS-1987** - Deprecated the following functions:
  - `@cumulus/cmrjs/getMetadata(cmrLink)` -> `@cumulus/cmr-client/CMR.getGranuleMetadata(cmrLink)`
  - `@cumulus/cmrjs/getFullMetadata(cmrLink)`

## [v1.22.1] 2020-05-04

**Note**: v1.22.0 was not released as a package due to npm/release concerns.  Users upgrading to 1.22.x should start with 1.22.1

### Added

- **CUMULUS-1894**
  - Added `@cumulus/aws-client/S3.multipartCopyObject()`
- **CUMULUS-408**
  - Added `certificateUri` field to provider schema. This optional field allows operators to specify an S3 uri to a CA bundle to use for HTTPS requests.
- **CUMULUS-1787**
  - Added `collections/active` endpoint for returning collections with active granules in `@cumulus/api`
- **CUMULUS-1799**
  - Added `@cumulus/common/stack.getBucketsConfigKey()` to return the S3 key for the buckets config object
  - Added `@cumulus/common/workflows.getWorkflowFileKey()` to return the S3 key for a workflow definition object
  - Added `@cumulus/common/workflows.getWorkflowsListKeyPrefix()` to return the S3 key prefix for objects containing workflow definitions
  - Added `@cumulus/message` package containing utilities for building and parsing Cumulus messages
- **CUMULUS-1850**
  - Added `@cumulus/aws-client/Kinesis.describeStream()` to get a Kinesis stream description
- **CUMULUS-1853**
  - Added `@cumulus/integration-tests/collections.createCollection()`
  - Added `@cumulus/integration-tests/executions.findExecutionArn()`
  - Added `@cumulus/integration-tests/executions.getExecutionWithStatus()`
  - Added `@cumulus/integration-tests/granules.getGranuleWithStatus()`
  - Added `@cumulus/integration-tests/providers.createProvider()`
  - Added `@cumulus/integration-tests/rules.createOneTimeRule()`

### Changed

- **CUMULUS-1682**
  - Moved all `@cumulus/ingest/parse-pdr` code into the `parse-pdr` task as it had become tightly coupled with that task's handler and was not used anywhere else. Unit tests also restored.
- **CUMULUS-1820**
  - Updated the Thin Egress App module used in `tf-modules/distribution/main.tf` to build 74. [See the release notes](https://github.com/asfadmin/thin-egress-app/releases/tag/tea-build.74).
- **CUMULUS-1852**
  - Updated POST endpoints for `/collections`, `/providers`, and `/rules` to log errors when returning a 500 response
  - Updated POST endpoint for `/collections`:
    - Return a 400 response when the `name` or `version` fields are missing
    - Return a 409 response if the collection already exists
    - Improved error messages to be more explicit
  - Updated POST endpoint for `/providers`:
    - Return a 400 response if the `host` field value is invalid
    - Return a 409 response if the provider already exists
  - Updated POST endpoint for `/rules`:
    - Return a 400 response if rule `name` is invalid
    - Return a 400 response if rule `type` is invalid
- **CUMULUS-1891**
  - Updated the following endpoints using async operations to return a 503 error if the ECS task  cannot be started and a 500 response for a non-specific error:
    - POST `/replays`
    - POST `/bulkDelete`
    - POST `/elasticsearch/index-from-database`
    - POST `/granules/bulk`

### Fixed

- **CUMULUS-408**
  - Fixed HTTPS discovery and ingest.

- **CUMULUS-1850**
  - Fixed a bug in Kinesis event processing where the message consumer would not properly filter available rules based on the collection information in the event and the Kinesis stream ARN

- **CUMULUS-1853**
  - Fixed a bug where attempting to create a rule containing a payload property
    would fail schema validation.

- **CUMULUS-1854**
  - Rule schema is validated before starting workflows or creating event source mappings

- **CUMULUS-1974**
  - Fixed @cumulus/api webpack config for missing underscore object due to underscore update

- **CUMULUS-2210**
  - Fixed `cmr_oauth_provider` variable not being propagated to reconciliation reports

### Deprecated

- **CUMULUS-1799** - Deprecated the following code. For cases where the code was moved into another package, the new code location is noted:
  - `@cumulus/aws-client/StepFunctions.fromSfnExecutionName()`
  - `@cumulus/aws-client/StepFunctions.toSfnExecutionName()`
  - `@cumulus/aws-client/StepFunctions.getExecutionArn()` -> `@cumulus/message/Executions.buildExecutionArn()`
  - `@cumulus/aws-client/StepFunctions.getExecutionUrl()` -> `@cumulus/message/Executions.getExecutionUrlFromArn()`
  - `@cumulus/aws-client/StepFunctions.getStateMachineArn()` -> `@cumulus/message/Executions.getStateMachineArnFromExecutionArn()`
  - `@cumulus/aws-client/StepFunctions.pullStepFunctionEvent()` -> `@cumulus/message/StepFunctions.pullStepFunctionEvent()`
  - `@cumulus/common/bucketsConfigJsonObject()`
  - `@cumulus/common/CloudWatchLogger`
  - `@cumulus/common/collection-config-store/CollectionConfigStore` -> `@cumulus/collection-config-store`
  - `@cumulus/common/collection-config-store.constructCollectionId()` -> `@cumulus/message/Collections.constructCollectionId`
  - `@cumulus/common/concurrency.limit()`
  - `@cumulus/common/concurrency.mapTolerant()`
  - `@cumulus/common/concurrency.promiseUrl()`
  - `@cumulus/common/concurrency.toPromise()`
  - `@cumulus/common/concurrency.unless()`
  - `@cumulus/common/config.buildSchema()`
  - `@cumulus/common/config.parseConfig()`
  - `@cumulus/common/config.resolveResource()`
  - `@cumulus/common/config.resourceToArn()`
  - `@cumulus/common/FieldPattern`
  - `@cumulus/common/launchpad.getLaunchpadToken()` -> `@cumulus/launchpad-auth/index.getLaunchpadToken()`
  - `@cumulus/common/LaunchpadToken` -> `@cumulus/launchpad-auth/LaunchpadToken`
  - `@cumulus/common/launchpad.validateLaunchpadToken()` -> `@cumulus/launchpad-auth/index.validateLaunchpadToken()`
  - `@cumulus/common/message.buildCumulusMeta()` -> `@cumulus/message/Build.buildCumulusMeta()`
  - `@cumulus/common/message.buildQueueMessageFromTemplate()` -> `@cumulus/message/Build.buildQueueMessageFromTemplate()`
  - `@cumulus/common/message.getCollectionIdFromMessage()` -> `@cumulus/message/Collections.getCollectionIdFromMessage()`
  - `@cumulus/common/message.getMessageExecutionArn()` -> `@cumulus/message/Executions.getMessageExecutionArn()`
  - `@cumulus/common/message.getMessageExecutionName()` -> `@cumulus/message/Executions.getMessageExecutionName()`
  - `@cumulus/common/message.getMaximumExecutions()` -> `@cumulus/message/Queue.getMaximumExecutions()`
  - `@cumulus/common/message.getMessageFromTemplate()`
  - `@cumulus/common/message.getMessageStateMachineArn()` -> `@cumulus/message/Executions.getMessageStateMachineArn()`)
  - `@cumulus/common/message.getMessageGranules()` -> `@cumulus/message/Granules.getMessageGranules()`
  - `@cumulus/common/message.getQueueNameByUrl()` -> `@cumulus/message/Queue.getQueueNameByUrl()`
  - `@cumulus/common/message.getQueueName()` -> `@cumulus/message/Queue.getQueueName()`)
  - `@cumulus/common/message.hasQueueAndExecutionLimit()` -> `@cumulus/message/Queue.hasQueueAndExecutionLimit()`
  - `@cumulus/common/Semaphore`
  - `@cumulus/common/test-utils.throttleOnce()`
  - `@cumulus/common/workflows.getWorkflowArn()`
  - `@cumulus/common/workflows.getWorkflowFile()`
  - `@cumulus/common/workflows.getWorkflowList()`
  - `@cumulus/common/workflows.getWorkflowTemplate()`
  - `@cumulus/integration-tests/sfnStep/SfnStep.parseStepMessage()` -> `@cumulus/message/StepFunctions.parseStepMessage()`
- **CUMULUS-1858** - Deprecated the following functions.
  - `@cumulus/common/string.globalReplace()`
  - `@cumulus/common/string.isNonEmptyString()`
  - `@cumulus/common/string.isValidHostname()`
  - `@cumulus/common/string.match()`
  - `@cumulus/common/string.matches()`
  - `@cumulus/common/string.replace()`
  - `@cumulus/common/string.toLower()`
  - `@cumulus/common/string.toUpper()`

### Removed

- **CUMULUS-1799**: Deprecated code removals:
  - Removed from `@cumulus/common/aws`:
    - `pullStepFunctionEvent()`
  - Removed `@cumulus/common/sfnStep`
  - Removed `@cumulus/common/StepFunctions`

## [v1.21.0] 2020-03-30

### PLEASE NOTE

- **CUMULUS-1762**: the `messageConsumer` for `sns` and `kinesis`-type rules now fetches
  the collection information from the message. You should ensure that your rule's collection
  name and version match what is in the message for these ingest messages to be processed.
  If no matching rule is found, an error will be thrown and logged in the
  `messageConsumer` Lambda function's log group.

### Added

- **CUMULUS-1629**`
  - Updates discover-granules task to respect/utilize duplicateHandling configuration such that
    - skip:               Duplicates will be filtered from the granule list
    - error:              Duplicates encountered will result in step failure
    - replace, version:   Duplicates will be ignored and handled as normal.
  - Adds a new copy of the API lambda `PrivateApiLambda()` which is configured to not require authentication. This Lambda is not connected to an API gateway
  - Adds `@cumulus/api-client` with functions for use by workflow lambdas to call the API when needed

- **CUMULUS-1732**
  - Added Python task/activity workflow and integration test (`PythonReferenceSpec`) to test `cumulus-message-adapter-python`and `cumulus-process-py` integration.
- **CUMULUS-1795**
  - Added an IAM policy on the Cumulus EC2 creation to enable SSM when the `deploy_to_ngap` flag is true

### Changed

- **CUMULUS-1762**
  - the `messageConsumer` for `sns` and `kinesis`-type rules now fetches the collection
    information from the message.

### Deprecated

- **CUMULUS-1629**
  - Deprecate `granulesApi`, `rulesApi`, `emsApi`, `executionsAPI` from `@cumulus/integration-test/api` in favor of code moved to `@cumulus/api-client`

### Removed

- **CUMULUS-1799**: Deprecated code removals
  - Removed deprecated method `@cumulus/api/models/Granule.createGranulesFromSns()`
  - Removed deprecated method `@cumulus/api/models/Granule.removeGranuleFromCmr()`
  - Removed from `@cumulus/common/aws`:
    - `apigateway()`
    - `buildS3Uri()`
    - `calculateS3ObjectChecksum()`
    - `cf()`
    - `cloudwatch()`
    - `cloudwatchevents()`
    - `cloudwatchlogs()`
    - `createAndWaitForDynamoDbTable()`
    - `createQueue()`
    - `deleteSQSMessage()`
    - `describeCfStackResources()`
    - `downloadS3File()`
    - `downloadS3Files()`
    - `DynamoDbSearchQueue` class
    - `dynamodbstreams()`
    - `ec2()`
    - `ecs()`
    - `fileExists()`
    - `findResourceArn()`
    - `fromSfnExecutionName()`
    - `getFileBucketAndKey()`
    - `getJsonS3Object()`
    - `getQueueUrl()`
    - `getObjectSize()`
    - `getS3ObjectReadStream()`
    - `getSecretString()`
    - `getStateMachineArn()`
    - `headObject()`
    - `isThrottlingException()`
    - `kinesis()`
    - `lambda()`
    - `listS3Objects()`
    - `promiseS3Upload()`
    - `publishSnsMessage()`
    - `putJsonS3Object()`
    - `receiveSQSMessages()`
    - `s3CopyObject()`
    - `s3GetObjectTagging()`
    - `s3Join()`
    - `S3ListObjectsV2Queue` class
    - `s3TagSetToQueryString()`
    - `s3PutObjectTagging()`
    - `secretsManager()`
    - `sendSQSMessage()`
    - `sfn()`
    - `sns()`
    - `sqs()`
    - `sqsQueueExists()`
    - `toSfnExecutionName()`
    - `uploadS3FileStream()`
    - `uploadS3Files()`
    - `validateS3ObjectChecksum()`
  - Removed `@cumulus/common/CloudFormationGateway` class
  - Removed `@cumulus/common/concurrency/Mutex` class
  - Removed `@cumulus/common/errors`
  - Removed `@cumulus/common/sftp`
  - Removed `@cumulus/common/string.unicodeEscape`
  - Removed `@cumulus/cmrjs/cmr-utils.getGranuleId()`
  - Removed `@cumulus/cmrjs/cmr-utils.getCmrFiles()`
  - Removed `@cumulus/cmrjs/cmr/CMR` class
  - Removed `@cumulus/cmrjs/cmr/CMRSearchConceptQueue` class
  - Removed `@cumulus/cmrjs/utils.getHost()`
  - Removed `@cumulus/cmrjs/utils.getIp()`
  - Removed `@cumulus/cmrjs/utils.hostId()`
  - Removed `@cumulus/cmrjs/utils/ummVersion()`
  - Removed `@cumulus/cmrjs/utils.updateToken()`
  - Removed `@cumulus/cmrjs/utils.validateUMMG()`
  - Removed `@cumulus/ingest/aws.getEndpoint()`
  - Removed `@cumulus/ingest/aws.getExecutionUrl()`
  - Removed `@cumulus/ingest/aws/invoke()`
  - Removed `@cumulus/ingest/aws/CloudWatch` class
  - Removed `@cumulus/ingest/aws/ECS` class
  - Removed `@cumulus/ingest/aws/Events` class
  - Removed `@cumulus/ingest/aws/SQS` class
  - Removed `@cumulus/ingest/aws/StepFunction` class
  - Removed `@cumulus/ingest/util.normalizeProviderPath()`
  - Removed `@cumulus/integration-tests/index.listCollections()`
  - Removed `@cumulus/integration-tests/index.listProviders()`
  - Removed `@cumulus/integration-tests/index.rulesList()`
  - Removed `@cumulus/integration-tests/api/api.addCollectionApi()`

## [v1.20.0] 2020-03-12

### BREAKING CHANGES

- **CUMULUS-1714**
  - Changed the format of the message sent to the granule SNS Topic. Message includes the granule record under `record` and the type of event under `event`. Messages with `deleted` events will have the record that was deleted with a `deletedAt` timestamp. Options for `event` are `Create | Update | Delete`
- **CUMULUS-1769** - `deploy_to_ngap` is now a **required** variable for the `tf-modules/cumulus` module. **For those deploying to NGAP environments, this variable should always be set to `true`.**

### Notable changes

- **CUMULUS-1739** - You can now exclude Elasticsearch from your `tf-modules/data-persistence` deployment (via `include_elasticsearch = false`) and your `tf-modules/cumulus` module will still deploy successfully.

- **CUMULUS-1769** - If you set `deploy_to_ngap = true` for the `tf-modules/archive` Terraform module, **you can only deploy your archive API gateway as `PRIVATE`**, not `EDGE`.

### Added

- Added `@cumulus/aws-client/S3.getS3ObjectReadStreamAsync()` to deal with S3 eventual consistency issues by checking for the existence an S3 object with retries before getting a readable stream for that object.
- **CUMULUS-1769**
  - Added `deploy_to_ngap` boolean variable for the `tf-modules/cumulus` and `tf-modules/archive` Terraform modules. This variable is required. **For those deploying to NGAP environments, this variable should always be set to `true`.**
- **HYRAX-70**
  - Add the hyrax-metadata-update task

### Changed

- [`AccessToken.get()`](https://github.com/nasa/cumulus/blob/master/packages/api/models/access-tokens.js) now enforces [strongly consistent reads from DynamoDB](https://docs.aws.amazon.com/amazondynamodb/latest/developerguide/HowItWorks.ReadConsistency.html)
- **CUMULUS-1739**
  - Updated `tf-modules/data-persistence` to make Elasticsearch alarm resources and outputs conditional on the `include_elasticsearch` variable
  - Updated `@cumulus/aws-client/S3.getObjectSize` to include automatic retries for any failures from `S3.headObject`
- **CUMULUS-1784**
  - Updated `@cumulus/api/lib/DistributionEvent.remoteIP()` to parse the IP address in an S3 access log from the `A-sourceip` query parameter if present, otherwise fallback to the original parsing behavior.
- **CUMULUS-1768**
  - The `stats/summary` endpoint reports the distinct collections for the number of granules reported

### Fixed

- **CUMULUS-1739** - Fixed the `tf-modules/cumulus` and `tf-modules/archive` modules to make these Elasticsearch variables truly optional:
  - `elasticsearch_domain_arn`
  - `elasticsearch_hostname`
  - `elasticsearch_security_group_id`

- **CUMULUS-1768**
  - Fixed the `stats/` endpoint so that data is correctly filtered by timestamp and `processingTime` is calculated correctly.

- **CUMULUS-1769**
  - In the `tf-modules/archive` Terraform module, the `lifecycle` block ignoring changes to the `policy` of the archive API gateway is now only enforced if `deploy_to_ngap = true`. This fixes a bug where users deploying outside of NGAP could not update their API gateway's resource policy when going from `PRIVATE` to `EDGE`, preventing their API from being accessed publicly.

- **CUMULUS-1775**
  - Fix/update api endpoint to use updated google auth endpoints such that it will work with new accounts

### Removed

- **CUMULUS-1768**
  - Removed API endpoints `stats/histogram` and `stats/average`. All advanced stats needs should be acquired from Cloud Metrics or similarly configured ELK stack.

## [v1.19.0] 2020-02-28

### BREAKING CHANGES

- **CUMULUS-1736**
  - The `@cumulus/discover-granules` task now sets the `dataType` of discovered
    granules based on the `name` of the configured collection, not the
    `dataType`.
  - The config schema of the `@cumulus/discover-granules` task now requires that
    collections contain a `version`.
  - The `@cumulus/sync-granule` task will set the `dataType` and `version` of a
    granule based on the configured collection if those fields are not already
    set on the granule. Previously it was using the `dataType` field of the
    configured collection, then falling back to the `name` field of the
    collection. This update will just use the `name` field of the collection to
    set the `dataType` field of the granule.

- **CUMULUS-1446**
  - Update the `@cumulus/integration-tests/api/executions.getExecution()`
    function to parse the response and return the execution, rather than return
    the full API response.

- **CUMULUS-1672**
  - The `cumulus` Terraform module in previous releases set a
    `Deployment = var.prefix` tag on all resources that it managed. In this
    release, a `tags` input variable has been added to the `cumulus` Terraform
    module to allow resource tagging to be customized. No default tags will be
    applied to Cumulus-managed resources. To replicate the previous behavior,
    set `tags = { Deployment: var.prefix }` as an input variable for the
    `cumulus` Terraform module.

- **CUMULUS-1684 Migration Instructions**
  - In previous releases, a provider's username and password were encrypted
    using a custom encryption library. That has now been updated to use KMS.
    This release includes a Lambda function named
    `<prefix>-ProviderSecretsMigration`, which will re-encrypt existing
    provider credentials to use KMS. After this release has been deployed, you
    will need to manually invoke that Lambda function using either the AWS CLI
    or AWS Console. It should only need to be successfully run once.
  - Future releases of Cumulus will invoke a
    `<prefix>-VerifyProviderSecretsMigration` Lambda function as part of the
    deployment, which will cause the deployment to fail if the migration
    Lambda has not been run.

- **CUMULUS-1718**
  - The `@cumulus/sf-sns-report` task for reporting mid-workflow updates has been retired.
  This task was used as the `PdrStatusReport` task in our ParsePdr example workflow.
  If you have a ParsePdr or other workflow using this task, use `@cumulus/sf-sqs-report` instead.
  Trying to deploy the old task will result in an error as the cumulus module no longer exports `sf_sns_report_task`.
  - Migration instruction: In your workflow definition, for each step using the old task change:
  `"Resource": "${module.cumulus.sf_sns_report_task.task_arn}"`
  to
  `"Resource": "${module.cumulus.sf_sqs_report_task.task_arn}"`

- **CUMULUS-1755**
  - The `thin_egress_jwt_secret_name` variable for the `tf-modules/cumulus` Terraform module is now **required**. This variable is passed on to the Thin Egress App in `tf-modules/distribution/main.tf`, which uses the keys stored in the secret to sign JWTs. See the [Thin Egress App documentation on how to create a value for this secret](https://github.com/asfadmin/thin-egress-app#setting-up-the-jwt-cookie-secrets).

### Added

- **CUMULUS-1446**
  - Add `@cumulus/common/FileUtils.readJsonFile()` function
  - Add `@cumulus/common/FileUtils.readTextFile()` function
  - Add `@cumulus/integration-tests/api/collections.createCollection()` function
  - Add `@cumulus/integration-tests/api/collections.deleteCollection()` function
  - Add `@cumulus/integration-tests/api/collections.getCollection()` function
  - Add `@cumulus/integration-tests/api/providers.getProvider()` function
  - Add `@cumulus/integration-tests/index.getExecutionOutput()` function
  - Add `@cumulus/integration-tests/index.loadCollection()` function
  - Add `@cumulus/integration-tests/index.loadProvider()` function
  - Add `@cumulus/integration-tests/index.readJsonFilesFromDir()` function

- **CUMULUS-1672**
  - Add a `tags` input variable to the `archive` Terraform module
  - Add a `tags` input variable to the `cumulus` Terraform module
  - Add a `tags` input variable to the `cumulus_ecs_service` Terraform module
  - Add a `tags` input variable to the `data-persistence` Terraform module
  - Add a `tags` input variable to the `distribution` Terraform module
  - Add a `tags` input variable to the `ingest` Terraform module
  - Add a `tags` input variable to the `s3-replicator` Terraform module

- **CUMULUS-1707**
  - Enable logrotate on ECS cluster

- **CUMULUS-1684**
  - Add a `@cumulus/aws-client/KMS` library of KMS-related functions
  - Add `@cumulus/aws-client/S3.getTextObject()`
  - Add `@cumulus/sftp-client` package
  - Create `ProviderSecretsMigration` Lambda function
  - Create `VerifyProviderSecretsMigration` Lambda function

- **CUMULUS-1548**
  - Add ability to put default Cumulus logs in Metrics' ELK stack
  - Add ability to add custom logs to Metrics' ELK Stack

- **CUMULUS-1702**
  - When logs are sent to Metrics' ELK stack, the logs endpoints will return results from there

- **CUMULUS-1459**
  - Async Operations are indexed in Elasticsearch
  - To index any existing async operations you'll need to perform an index from
    database function.

- **CUMULUS-1717**
  - Add `@cumulus/aws-client/deleteAndWaitForDynamoDbTableNotExists`, which
    deletes a DynamoDB table and waits to ensure the table no longer exists
  - Added `publishGranules` Lambda to handle publishing granule messages to SNS when granule records are written to DynamoDB
  - Added `@cumulus/api/models/Granule.storeGranulesFromCumulusMessage` to store granules from a Cumulus message to DynamoDB

- **CUMULUS-1718**
  - Added `@cumulus/sf-sqs-report` task to allow mid-workflow reporting updates.
  - Added `stepfunction_event_reporter_queue_url` and `sf_sqs_report_task` outputs to the `cumulus` module.
  - Added `publishPdrs` Lambda to handle publishing PDR messages to SNS when PDR records are written to DynamoDB.
  - Added `@cumulus/api/models/Pdr.storePdrFromCumulusMessage` to store PDRs from a Cumulus message to DynamoDB.
  - Added `@cumulus/aws-client/parseSQSMessageBody` to parse an SQS message body string into an object.

- **Ability to set custom backend API url in the archive module**
  - Add `api_url` definition in `tf-modules/cumulus/archive.tf`
  - Add `archive_api_url` variable in `tf-modules/cumulus/variables.tf`

- **CUMULUS-1741**
  - Added an optional `elasticsearch_security_group_ids` variable to the
    `data-persistence` Terraform module to allow additional security groups to
    be assigned to the Elasticsearch Domain.

- **CUMULUS-1752**
  - Added `@cumulus/integration-tests/api/distribution.invokeTEADistributionLambda` to simulate a request to the [Thin Egress App](https://github.com/asfadmin/thin-egress-app) by invoking the Lambda and getting a response payload.
  - Added `@cumulus/integration-tests/api/distribution.getTEARequestHeaders` to generate necessary request headers for a request to the Thin Egress App
  - Added `@cumulus/integration-tests/api/distribution.getTEADistributionApiFileStream` to get a response stream for a file served by Thin Egress App
  - Added `@cumulus/integration-tests/api/distribution.getTEADistributionApiRedirect` to get a redirect response from the Thin Egress App

- **CUMULUS-1755**
  - Added `@cumulus/aws-client/CloudFormation.describeCfStack()` to describe a Cloudformation stack
  - Added `@cumulus/aws-client/CloudFormation.getCfStackParameterValues()` to get multiple parameter values for a Cloudformation stack

### Changed

- **CUMULUS-1725**
  - Moved the logic that updates the granule files cache Dynamo table into its
    own Lambda function called `granuleFilesCacheUpdater`.

- **CUMULUS-1736**
  - The `collections` model in the API package now determines the name of a
    collection based on the `name` property, rather than using `dataType` and
    then falling back to `name`.
  - The `@cumulus/integration-tests.loadCollection()` function no longer appends
    the postfix to the end of the collection's `dataType`.
  - The `@cumulus/integration-tests.addCollections()` function no longer appends
    the postfix to the end of the collection's `dataType`.

- **CUMULUS-1672**
  - Add a `retryOptions` parameter to the `@cumulus/aws-client/S3.headObject`
     function, which will retry if the object being queried does not exist.

- **CUMULUS-1446**
  - Mark the `@cumulus/integration-tests/api.addCollectionApi()` function as
    deprecated
  - Mark the `@cumulus/integration-tests/index.listCollections()` function as
    deprecated
  - Mark the `@cumulus/integration-tests/index.listProviders()` function as
    deprecated
  - Mark the `@cumulus/integration-tests/index.rulesList()` function as
    deprecated

- **CUMULUS-1672**
  - Previously, the `cumulus` module defaulted to setting a
    `Deployment = var.prefix` tag on all resources that it managed. In this
    release, the `cumulus` module will now accept a `tags` input variable that
    defines the tags to be assigned to all resources that it manages.
  - Previously, the `data-persistence` module defaulted to setting a
    `Deployment = var.prefix` tag on all resources that it managed. In this
    release, the `data-persistence` module will now accept a `tags` input
    variable that defines the tags to be assigned to all resources that it
    manages.
  - Previously, the `distribution` module defaulted to setting a
    `Deployment = var.prefix` tag on all resources that it managed. In this
    release, the `distribution` module will now accept a `tags` input variable
    that defines the tags to be assigned to all resources that it manages.
  - Previously, the `ingest` module defaulted to setting a
    `Deployment = var.prefix` tag on all resources that it managed. In this
    release, the `ingest` module will now accept a `tags` input variable that
    defines the tags to be assigned to all resources that it manages.
  - Previously, the `s3-replicator` module defaulted to setting a
    `Deployment = var.prefix` tag on all resources that it managed. In this
    release, the `s3-replicator` module will now accept a `tags` input variable
    that defines the tags to be assigned to all resources that it manages.

- **CUMULUS-1684**
  - Update the API package to encrypt provider credentials using KMS instead of
    using RSA keys stored in S3

- **CUMULUS-1717**
  - Changed name of `cwSfExecutionEventToDb` Lambda to `cwSfEventToDbRecords`
  - Updated `cwSfEventToDbRecords` to write granule records to DynamoDB from the incoming Cumulus message

- **CUMULUS-1718**
  - Renamed `cwSfEventToDbRecords` to `sfEventSqsToDbRecords` due to architecture change to being a consumer of an SQS queue of Step Function Cloudwatch events.
  - Updated `sfEventSqsToDbRecords` to write PDR records to DynamoDB from the incoming Cumulus message
  - Moved `data-cookbooks/sns.md` to `data-cookbooks/ingest-notifications.md` and updated it to reflect recent changes.

- **CUMULUS-1748**
  - (S)FTP discovery tasks now use the provider-path as-is instead of forcing it to a relative path.
  - Improved error handling to catch permission denied FTP errors better and log them properly. Workflows will still fail encountering this error and we intend to consider that approach in a future ticket.

- **CUMULUS-1752**
  - Moved class for parsing distribution events to its own file: `@cumulus/api/lib/DistributionEvent.js`
    - Updated `DistributionEvent` to properly parse S3 access logs generated by requests from the [Thin Egress App](https://github.com/asfadmin/thin-egress-app)

- **CUMULUS-1753** - Changes to `@cumulus/ingest/HttpProviderClient.js`:
  - Removed regex filter in `HttpProviderClient.list()` that was used to return only files with an extension between 1 and 4 characters long. `HttpProviderClient.list()` will now return all files linked from the HTTP provider host.

- **CUMULUS-1755**
  - Updated the Thin Egress App module used in `tf-modules/distribution/main.tf` to build 61. [See the release notes](https://github.com/asfadmin/thin-egress-app/releases/tag/tea-build.61).

- **CUMULUS-1757**
  - Update @cumulus/cmr-client CMRSearchConceptQueue to take optional cmrEnvironment parameter

### Deprecated

- **CUMULUS-1684**
  - Deprecate `@cumulus/common/key-pair-provider/S3KeyPairProvider`
  - Deprecate `@cumulus/common/key-pair-provider/S3KeyPairProvider.encrypt()`
  - Deprecate `@cumulus/common/key-pair-provider/S3KeyPairProvider.decrypt()`
  - Deprecate `@cumulus/common/kms/KMS`
  - Deprecate `@cumulus/common/kms/KMS.encrypt()`
  - Deprecate `@cumulus/common/kms/KMS.decrypt()`
  - Deprecate `@cumulus/common/sftp.Sftp`

- **CUMULUS-1717**
  - Deprecate `@cumulus/api/models/Granule.createGranulesFromSns`

- **CUMULUS-1718**
  - Deprecate `@cumulus/sf-sns-report`.
    - This task has been updated to always throw an error directing the user to use `@cumulus/sf-sqs-report` instead. This was done because there is no longer an SNS topic to which to publish, and no consumers to listen to it.

- **CUMULUS-1748**
  - Deprecate `@cumulus/ingest/util.normalizeProviderPath`

- **CUMULUS-1752**
  - Deprecate `@cumulus/integration-tests/api/distribution.getDistributionApiFileStream`
  - Deprecate `@cumulus/integration-tests/api/distribution.getDistributionApiRedirect`
  - Deprecate `@cumulus/integration-tests/api/distribution.invokeApiDistributionLambda`

### Removed

- **CUMULUS-1684**
  - Remove the deployment script that creates encryption keys and stores them to
    S3

- **CUMULUS-1768**
  - Removed API endpoints `stats/histogram` and `stats/average`. All advanced stats needs should be acquired from Cloud Metrics or similarly configured ELK stack.

### Fixed

- **Fix default values for urs_url in variables.tf files**
  - Remove trailing `/` from default `urs_url` values.

- **CUMULUS-1610** - Add the Elasticsearch security group to the EC2 security groups

- **CUMULUS-1740** - `cumulus_meta.workflow_start_time` is now set in Cumulus
  messages

- **CUMULUS-1753** - Fixed `@cumulus/ingest/HttpProviderClient.js` to properly handle HTTP providers with:
  - Multiple link tags (e.g. `<a>`) per line of source code
  - Link tags in uppercase or lowercase (e.g. `<A>`)
  - Links with filepaths in the link target (e.g. `<a href="/path/to/file.txt">`). These files will be returned from HTTP file discovery **as the file name only** (e.g. `file.txt`).

- **CUMULUS-1768**
  - Fix an issue in the stats endpoints in `@cumulus/api` to send back stats for the correct type

## [v1.18.0] 2020-02-03

### BREAKING CHANGES

- **CUMULUS-1686**

  - `ecs_cluster_instance_image_id` is now a _required_ variable of the `cumulus` module, instead of optional.

- **CUMULUS-1698**

  - Change variable `saml_launchpad_metadata_path` to `saml_launchpad_metadata_url` in the `tf-modules/cumulus` Terraform module.

- **CUMULUS-1703**
  - Remove the unused `forceDownload` option from the `sync-granule` tasks's config
  - Remove the `@cumulus/ingest/granule.Discover` class
  - Remove the `@cumulus/ingest/granule.Granule` class
  - Remove the `@cumulus/ingest/pdr.Discover` class
  - Remove the `@cumulus/ingest/pdr.Granule` class
  - Remove the `@cumulus/ingest/parse-pdr.parsePdr` function

### Added

- **CUMULUS-1040**

  - Added `@cumulus/aws-client` package to provide utilities for working with AWS services and the Node.js AWS SDK
  - Added `@cumulus/errors` package which exports error classes for use in Cumulus workflow code
  - Added `@cumulus/integration-tests/sfnStep` to provide utilities for parsing step function execution histories

- **CUMULUS-1102**

  - Adds functionality to the @cumulus/api package for better local testing.
    - Adds data seeding for @cumulus/api's localAPI.
      - seed functions allow adding collections, executions, granules, pdrs, providers, and rules to a Localstack Elasticsearch and DynamoDB via `addCollections`, `addExecutions`, `addGranules`, `addPdrs`, `addProviders`, and `addRules`.
    - Adds `eraseDataStack` function to local API server code allowing resetting of local datastack for testing (ES and DynamoDB).
    - Adds optional parameters to the @cumulus/api bin serve to allow for launching the api without destroying the current data.

- **CUMULUS-1697**

  - Added the `@cumulus/tf-inventory` package that provides command line utilities for managing Terraform resources in your AWS account

- **CUMULUS-1703**

  - Add `@cumulus/aws-client/S3.createBucket` function
  - Add `@cumulus/aws-client/S3.putFile` function
  - Add `@cumulus/common/string.isNonEmptyString` function
  - Add `@cumulus/ingest/FtpProviderClient` class
  - Add `@cumulus/ingest/HttpProviderClient` class
  - Add `@cumulus/ingest/S3ProviderClient` class
  - Add `@cumulus/ingest/SftpProviderClient` class
  - Add `@cumulus/ingest/providerClientUtils.buildProviderClient` function
  - Add `@cumulus/ingest/providerClientUtils.fetchTextFile` function

- **CUMULUS-1731**

  - Add new optional input variables to the Cumulus Terraform module to support TEA upgrade:
    - `thin_egress_cookie_domain` - Valid domain for Thin Egress App cookie
    - `thin_egress_domain_cert_arn` - Certificate Manager SSL Cert ARN for Thin
      Egress App if deployed outside NGAP/CloudFront
    - `thin_egress_download_role_in_region_arn` - ARN for reading of Thin Egress
      App data buckets for in-region requests
    - `thin_egress_jwt_algo` - Algorithm with which to encode the Thin Egress
      App JWT cookie
    - `thin_egress_jwt_secret_name` - Name of AWS secret where keys for the Thin
      Egress App JWT encode/decode are stored
    - `thin_egress_lambda_code_dependency_archive_key` - Thin Egress App - S3
      Key of packaged python modules for lambda dependency layer

- **CUMULUS-1733**
  - Add `discovery-filtering` operator doc to document previously undocumented functionality.

- **CUMULUS-1737**
  - Added the `cumulus-test-cleanup` module to run a nightly cleanup on resources left over from the integration tests run from the `example/spec` directory.

### Changed

- **CUMULUS-1102**

  - Updates `@cumulus/api/auth/testAuth` to use JWT instead of random tokens.
  - Updates the default AMI for the ecs_cluster_instance_image_id.

- **CUMULUS-1622**

  - Mutex class has been deprecated in `@cumulus/common/concurrency` and will be removed in a future release.

- **CUMULUS-1686**

  - Changed `ecs_cluster_instance_image_id` to be a required variable of the `cumulus` module and removed the default value.
    The default was not available across accounts and regions, nor outside of NGAP and therefore not particularly useful.

- **CUMULUS-1688**

  - Updated `@cumulus/aws.receiveSQSMessages` not to replace `message.Body` with a parsed object. This behavior was undocumented and confusing as received messages appeared to contradict AWS docs that state `message.Body` is always a string.
  - Replaced `sf_watcher` CloudWatch rule from `cloudwatch-events.tf` with an EventSourceMapping on `sqs2sf` mapped to the `start_sf` SQS queue (in `event-sources.tf`).
  - Updated `sqs2sf` with an EventSourceMapping handler and unit test.

- **CUMULUS-1698**

  - Change variable `saml_launchpad_metadata_path` to `saml_launchpad_metadata_url` in the `tf-modules/cumulus` Terraform module.
  - Updated `@cumulus/api/launchpadSaml` to download launchpad IDP metadata from configured location when the metadata in s3 is not valid, and to work with updated IDP metadata and SAML response.

- **CUMULUS-1731**
  - Upgrade the version of the Thin Egress App deployed by Cumulus to v48
    - Note: New variables available, see the 'Added' section of this changelog.

### Fixed

- **CUMULUS-1664**

  - Updated `dbIndexer` Lambda to remove hardcoded references to DynamoDB table names.

- **CUMULUS-1733**
  - Fixed granule discovery recursion algorithm used in S/FTP protocols.

### Removed

- **CUMULUS-1481**
  - removed `process` config and output from PostToCmr as it was not required by the task nor downstream steps, and should still be in the output message's `meta` regardless.

### Deprecated

- **CUMULUS-1040**
  - Deprecated the following code. For cases where the code was moved into another package, the new code location is noted:
    - `@cumulus/common/CloudFormationGateway` -> `@cumulus/aws-client/CloudFormationGateway`
    - `@cumulus/common/DynamoDb` -> `@cumulus/aws-client/DynamoDb`
    - `@cumulus/common/errors` -> `@cumulus/errors`
    - `@cumulus/common/StepFunctions` -> `@cumulus/aws-client/StepFunctions`
    - All of the exported functions in `@cumulus/commmon/aws` (moved into `@cumulus/aws-client`), except:
      - `@cumulus/common/aws/isThrottlingException` -> `@cumulus/errors/isThrottlingException`
      - `@cumulus/common/aws/improveStackTrace` (not deprecated)
      - `@cumulus/common/aws/retryOnThrottlingException` (not deprecated)
    - `@cumulus/common/sfnStep/SfnStep.parseStepMessage` -> `@cumulus/integration-tests/sfnStep/SfnStep.parseStepMessage`
    - `@cumulus/common/sfnStep/ActivityStep` -> `@cumulus/integration-tests/sfnStep/ActivityStep`
    - `@cumulus/common/sfnStep/LambdaStep` -> `@cumulus/integration-tests/sfnStep/LambdaStep`
    - `@cumulus/common/string/unicodeEscape` -> `@cumulus/aws-client/StepFunctions.unicodeEscape`
    - `@cumulus/common/util/setErrorStack` -> `@cumulus/aws-client/util/setErrorStack`
    - `@cumulus/ingest/aws/invoke` -> `@cumulus/aws-client/Lambda/invoke`
    - `@cumulus/ingest/aws/CloudWatch.bucketSize`
    - `@cumulus/ingest/aws/CloudWatch.cw`
    - `@cumulus/ingest/aws/ECS.ecs`
    - `@cumulus/ingest/aws/ECS`
    - `@cumulus/ingest/aws/Events.putEvent` -> `@cumulus/aws-client/CloudwatchEvents.putEvent`
    - `@cumulus/ingest/aws/Events.deleteEvent` -> `@cumulus/aws-client/CloudwatchEvents.deleteEvent`
    - `@cumulus/ingest/aws/Events.deleteTarget` -> `@cumulus/aws-client/CloudwatchEvents.deleteTarget`
    - `@cumulus/ingest/aws/Events.putTarget` -> `@cumulus/aws-client/CloudwatchEvents.putTarget`
    - `@cumulus/ingest/aws/SQS.attributes` -> `@cumulus/aws-client/SQS.getQueueAttributes`
    - `@cumulus/ingest/aws/SQS.deleteMessage` -> `@cumulus/aws-client/SQS.deleteSQSMessage`
    - `@cumulus/ingest/aws/SQS.deleteQueue` -> `@cumulus/aws-client/SQS.deleteQueue`
    - `@cumulus/ingest/aws/SQS.getUrl` -> `@cumulus/aws-client/SQS.getQueueUrlByName`
    - `@cumulus/ingest/aws/SQS.receiveMessage` -> `@cumulus/aws-client/SQS.receiveSQSMessages`
    - `@cumulus/ingest/aws/SQS.sendMessage` -> `@cumulus/aws-client/SQS.sendSQSMessage`
    - `@cumulus/ingest/aws/StepFunction.getExecutionStatus` -> `@cumulus/aws-client/StepFunction.getExecutionStatus`
    - `@cumulus/ingest/aws/StepFunction.getExecutionUrl` -> `@cumulus/aws-client/StepFunction.getExecutionUrl`

## [v1.17.0] - 2019-12-31

### BREAKING CHANGES

- **CUMULUS-1498**
  - The `@cumulus/cmrjs.publish2CMR` function expects that the value of its
    `creds.password` parameter is a plaintext password.
  - Rather than using an encrypted password from the `cmr_password` environment
    variable, the `@cumulus/cmrjs.updateCMRMetadata` function now looks for an
    environment variable called `cmr_password_secret_name` and fetches the CMR
    password from that secret in AWS Secrets Manager.
  - The `@cumulus/post-to-cmr` task now expects a
    `config.cmr.passwordSecretName` value, rather than `config.cmr.password`.
    The CMR password will be fetched from that secret in AWS Secrets Manager.

### Added

- **CUMULUS-630**

  - Added support for replaying Kinesis records on a stream into the Cumulus Kinesis workflow triggering mechanism: either all the records, or some time slice delimited by start and end timestamps.
  - Added `/replays` endpoint to the operator API for triggering replays.
  - Added `Replay Kinesis Messages` documentation to Operator Docs.
  - Added `manualConsumer` lambda function to consume a Kinesis stream. Used by the replay AsyncOperation.

- **CUMULUS-1687**
  - Added new API endpoint for listing async operations at `/asyncOperations`
  - All asyncOperations now include the fields `description` and `operationType`. `operationType` can be one of the following. [`Bulk Delete`, `Bulk Granules`, `ES Index`, `Kinesis Replay`]

### Changed

- **CUMULUS-1626**

  - Updates Cumulus to use node10/CMA 1.1.2 for all of its internal lambdas in prep for AWS node 8 EOL

- **CUMULUS-1498**
  - Remove the DynamoDB Users table. The list of OAuth users who are allowed to
    use the API is now stored in S3.
  - The CMR password and Launchpad passphrase are now stored in Secrets Manager

## [v1.16.1] - 2019-12-6

**Please note**:

- The `region` argument to the `cumulus` Terraform module has been removed. You may see a warning or error if you have that variable populated.
- Your workflow tasks should use the following versions of the CMA libraries to utilize new granule, parentArn, asyncOperationId, and stackName fields on the logs:
  - `cumulus-message-adapter-js` version 1.0.10+
  - `cumulus-message-adapter-python` version 1.1.1+
  - `cumulus-message-adapter-java` version 1.2.11+
- The `data-persistence` module no longer manages the creation of an Elasticsearch service-linked role for deploying Elasticsearch to a VPC. Follow the [deployment instructions on preparing your VPC](https://nasa.github.io/cumulus/docs/deployment/deployment-readme#vpc-subnets-and-security-group) for guidance on how to create the Elasticsearch service-linked role manually.
- There is now a `distribution_api_gateway_stage` variable for the `tf-modules/cumulus` Terraform module that will be used as the API gateway stage name used for the distribution API (Thin Egress App)
- Default value for the `urs_url` variable is now `https://uat.urs.earthdata.nasa.gov/` in the `tf-modules/cumulus` and `tf-modules/archive` Terraform modules. So deploying the `cumulus` module without a `urs_url` variable set will integrate your Cumulus deployment with the UAT URS environment.

### Added

- **CUMULUS-1563**

  - Added `custom_domain_name` variable to `tf-modules/data-persistence` module

- **CUMULUS-1654**
  - Added new helpers to `@cumulus/common/execution-history`:
    - `getStepExitedEvent()` returns the `TaskStateExited` event in a workflow execution history after the given step completion/failure event
    - `getTaskExitedEventOutput()` returns the output message for a `TaskStateExited` event in a workflow execution history

### Changed

- **CUMULUS-1578**

  - Updates SAML launchpad configuration to authorize via configured userGroup.
    [See the NASA specific documentation (protected)](https://wiki.earthdata.nasa.gov/display/CUMULUS/Cumulus+SAML+Launchpad+Integration)

- **CUMULUS-1579**

  - Elasticsearch list queries use `match` instead of `term`. `term` had been analyzing the terms and not supporting `-` in the field values.

- **CUMULUS-1619**

  - Adds 4 new keys to `@cumulus/logger` to display granules, parentArn, asyncOperationId, and stackName.
  - Depends on `cumulus-message-adapter-js` version 1.0.10+. Cumulus tasks updated to use this version.

- **CUMULUS-1654**

  - Changed `@cumulus/common/SfnStep.parseStepMessage()` to a static class method

- **CUMULUS-1641**
  - Added `meta.retries` and `meta.visibilityTimeout` properties to sqs-type rule. To create sqs-type rule, you're required to configure a dead-letter queue on your queue.
  - Added `sqsMessageRemover` lambda which removes the message from SQS queue upon successful workflow execution.
  - Updated `sqsMessageConsumer` lambda to not delete message from SQS queue, and to retry the SQS message for configured number of times.

### Removed

- Removed `create_service_linked_role` variable from `tf-modules/data-persistence` module.

- **CUMULUS-1321**
  - The `region` argument to the `cumulus` Terraform module has been removed

### Fixed

- **CUMULUS-1668** - Fixed a race condition where executions may not have been
  added to the database correctly
- **CUMULUS-1654** - Fixed issue with `publishReports` Lambda not including workflow execution error information for failed workflows with a single step
- Fixed `tf-modules/cumulus` module so that the `urs_url` variable is passed on to its invocation of the `tf-modules/archive` module

## [v1.16.0] - 2019-11-15

### Added

- **CUMULUS-1321**

  - A `deploy_distribution_s3_credentials_endpoint` variable has been added to
    the `cumulus` Terraform module. If true, the NGAP-backed S3 credentials
    endpoint will be added to the Thin Egress App's API. Default: true

- **CUMULUS-1544**

  - Updated the `/granules/bulk` endpoint to correctly query Elasticsearch when
    granule ids are not provided.

- **CUMULUS-1580**
  - Added `/granules/bulk` endpoint to `@cumulus/api` to perform bulk actions on granules given either a list of granule ids or an Elasticsearch query and the workflow to perform.

### Changed

- **CUMULUS-1561**

  - Fix the way that we are handling Terraform provider version requirements
  - Pass provider configs into child modules using the method that the
    [Terraform documentation](https://www.terraform.io/docs/configuration/modules.html#providers-within-modules)
    suggests
  - Remove the `region` input variable from the `s3_access_test` Terraform module
  - Remove the `aws_profile` and `aws_region` input variables from the
    `s3-replicator` Terraform module

- **CUMULUS-1639**
  - Because of
    [S3's Data Consistency Model](https://docs.aws.amazon.com/AmazonS3/latest/dev/Introduction.html#BasicsObjects),
    there may be situations where a GET operation for an object can temporarily
    return a `NoSuchKey` response even if that object _has_ been created. The
    `@cumulus/common/aws.getS3Object()` function has been updated to support
    retries if a `NoSuchKey` response is returned by S3. This behavior can be
    enabled by passing a `retryOptions` object to that function. Supported
    values for that object can be found here:
    <https://github.com/tim-kos/node-retry#retryoperationoptions>

### Removed

- **CUMULUS-1559**
  - `logToSharedDestination` has been migrated to the Terraform deployment as `log_api_gateway_to_cloudwatch` and will ONLY apply to egress lambdas.
    Due to the differences in the Terraform deployment model, we cannot support a global log subscription toggle for a configurable subset of lambdas.
    However, setting up your own log forwarding for a Lambda with Terraform is fairly simple, as you will only need to add SubscriptionFilters to your Terraform configuration, one per log group.
    See [the Terraform documentation](https://www.terraform.io/docs/providers/aws/r/cloudwatch_log_subscription_filter.html) for details on how to do this.
    An empty FilterPattern ("") will capture all logs in a group.

## [v1.15.0] - 2019-11-04

### BREAKING CHANGES

- **CUMULUS-1644** - When a workflow execution begins or ends, the workflow
  payload is parsed and any new or updated PDRs or granules referenced in that
  workflow are stored to the Cumulus archive. The defined interface says that a
  PDR in `payload.pdr` will be added to the archive, and any granules in
  `payload.granules` will also be added to the archive. In previous releases,
  PDRs found in `meta.pdr` and granules found in `meta.input_granules` were also
  added to the archive. This caused unexpected behavior and has been removed.
  Only PDRs from `payload.pdr` and granules from `payload.granules` will now be
  added to the Cumulus archive.

- **CUMULUS-1449** - Cumulus now uses a universal workflow template when
  starting a workflow that contains general information specific to the
  deployment, but not specific to the workflow. Workflow task configs must be
  defined using AWS step function parameters. As part of this change,
  `CumulusConfig` has been retired and task configs must now be defined under
  the `cma.task_config` key in the Parameters section of a step function
  definition.

  **Migration instructions**:

  NOTE: These instructions require the use of Cumulus Message Adapter v1.1.x+.
  Please ensure you are using a compatible version before attempting to migrate
  workflow configurations. When defining workflow steps, remove any
  `CumulusConfig` section, as shown below:

  ```yaml
  ParsePdr:
    CumulusConfig:
      provider: "{$.meta.provider}"
      bucket: "{$.meta.buckets.internal.name}"
      stack: "{$.meta.stack}"
  ```

  Instead, use AWS Parameters to pass `task_config` for the task directly into
  the Cumulus Message Adapter:

  ```yaml
  ParsePdr:
    Parameters:
      cma:
        event.$: "$"
        task_config:
          provider: "{$.meta.provider}"
          bucket: "{$.meta.buckets.internal.name}"
          stack: "{$.meta.stack}"
  ```

  In this example, the `cma` key is used to pass parameters to the message
  adapter. Using `task_config` in combination with `event.$: '$'` allows the
  message adapter to process `task_config` as the `config` passed to the Cumulus
  task. See `example/workflows/sips.yml` in the core repository for further
  examples of how to set the Parameters.

  Additionally, workflow configurations for the `QueueGranules` and `QueuePdrs`
  tasks need to be updated:

  - `queue-pdrs` config changes:
    - `parsePdrMessageTemplateUri` replaced with `parsePdrWorkflow`, which is
      the workflow name (i.e. top-level name in `config.yml`, e.g. 'ParsePdr').
    - `internalBucket` and `stackName` configs now required to look up
      configuration from the deployment. Brings the task config in line with
      that of `queue-granules`.
  - `queue-granules` config change: `ingestGranuleMessageTemplateUri` replaced
    with `ingestGranuleWorkflow`, which is the workflow name (e.g.
    'IngestGranule').

- **CUMULUS-1396** - **Workflow steps at the beginning and end of a workflow
  using the `SfSnsReport` Lambda have now been deprecated (e.g. `StartStatus`,
  `StopStatus`) and should be removed from your workflow definitions**. These
  steps were used for publishing ingest notifications and have been replaced by
  an implementation using Cloudwatch events for Step Functions to trigger a
  Lambda that publishes ingest notifications. For further detail on how ingest
  notifications are published, see the notes below on **CUMULUS-1394**. For
  examples of how to update your workflow definitions, see our
  [example workflow definitions](https://github.com/nasa/cumulus/blob/master/example/workflows/).

- **CUMULUS-1470**
  - Remove Cumulus-defined ECS service autoscaling, allowing integrators to
    better customize autoscaling to meet their needs. In order to use
    autoscaling with ECS services, appropriate
    `AWS::ApplicationAutoScaling::ScalableTarget`,
    `AWS::ApplicationAutoScaling::ScalingPolicy`, and `AWS::CloudWatch::Alarm`
    resources should be defined in a kes overrides file. See
    [this example](https://github.com/nasa/cumulus/blob/release-1.15.x/example/overrides/app/cloudformation.template.yml)
    for an example.
  - The following config parameters are no longer used:
    - ecs.services.\<NAME\>.minTasks
    - ecs.services.\<NAME\>.maxTasks
    - ecs.services.\<NAME\>.scaleInActivityScheduleTime
    - ecs.services.\<NAME\>.scaleInAdjustmentPercent
    - ecs.services.\<NAME\>.scaleOutActivityScheduleTime
    - ecs.services.\<NAME\>.scaleOutAdjustmentPercent
    - ecs.services.\<NAME\>.activityName

### Added

- **CUMULUS-1100**

  - Added 30-day retention properties to all log groups that were missing those policies.

- **CUMULUS-1396**

  - Added `@cumulus/common/sfnStep`:
    - `LambdaStep` - A class for retrieving and parsing input and output to Lambda steps in AWS Step Functions
    - `ActivityStep` - A class for retrieving and parsing input and output to ECS activity steps in AWS Step Functions

- **CUMULUS-1574**

  - Added `GET /token` endpoint for SAML authorization when cumulus is protected by Launchpad.
    This lets a user retrieve a token by hand that can be presented to the API.

- **CUMULUS-1625**

  - Added `sf_start_rate` variable to the `ingest` Terraform module, equivalent to `sqs_consumer_rate` in the old model, but will not be automatically applied to custom queues as that was.

- **CUMULUS-1513**
  - Added `sqs`-type rule support in the Cumulus API `@cumulus/api`
  - Added `sqsMessageConsumer` lambda which processes messages from the SQS queues configured in the `sqs` rules.

### Changed

- **CUMULUS-1639**

  - Because of
    [S3's Data Consistency Model](https://docs.aws.amazon.com/AmazonS3/latest/dev/Introduction.html#BasicsObjects),
    there may be situations where a GET operation for an object can temporarily
    return a `NoSuchKey` response even if that object _has_ been created. The
    `@cumulus/common/aws.getS3Object()` function will now retry up to 10 times
    if a `NoSuchKey` response is returned by S3. This can behavior can be
    overridden by passing `{ retries: 0 }` as the `retryOptions` argument.

- **CUMULUS-1449**

  - `queue-pdrs` & `queue-granules` config changes. Details in breaking changes section.
  - Cumulus now uses a universal workflow template when starting workflow that contains general information specific to the deployment, but not specific to the workflow.
  - Changed the way workflow configs are defined, from `CumulusConfig` to a `task_config` AWS Parameter.

- **CUMULUS-1452**

  - Changed the default ECS docker storage drive to `devicemapper`

- **CUMULUS-1453**
  - Removed config schema for `@cumulus/sf-sns-report` task
  - Updated `@cumulus/sf-sns-report` to always assume that it is running as an intermediate step in a workflow, not as the first or last step

### Removed

- **CUMULUS-1449**
  - Retired `CumulusConfig` as part of step function definitions, as this is an artifact of the way Kes parses workflow definitions that was not possible to migrate to Terraform. Use AWS Parameters and the `task_config` key instead. See change note above.
  - Removed individual workflow templates.

### Fixed

- **CUMULUS-1620** - Fixed bug where `message_adapter_version` does not correctly inject the CMA

- **CUMULUS-1396** - Updated `@cumulus/common/StepFunctions.getExecutionHistory()` to recursively fetch execution history when `nextToken` is returned in response

- **CUMULUS-1571** - Updated `@cumulus/common/DynamoDb.get()` to throw any errors encountered when trying to get a record and the record does exist

- **CUMULUS-1452**
  - Updated the EC2 initialization scripts to use full volume size for docker storage
  - Changed the default ECS docker storage drive to `devicemapper`

## [v1.14.5] - 2019-12-30 - [BACKPORT]

### Updated

- **CUMULUS-1626**
  - Updates Cumulus to use node10/CMA 1.1.2 for all of its internal lambdas in prep for AWS node 8 EOL

## [v1.14.4] - 2019-10-28

### Fixed

- **CUMULUS-1632** - Pinned `aws-elasticsearch-connector` package in `@cumulus/api` to version `8.1.3`, since `8.2.0` includes breaking changes

## [v1.14.3] - 2019-10-18

### Fixed

- **CUMULUS-1620** - Fixed bug where `message_adapter_version` does not correctly inject the CMA

- **CUMULUS-1572** - A granule is now included in discovery results even when
  none of its files has a matching file type in the associated collection
  configuration. Previously, if all files for a granule were unmatched by a file
  type configuration, the granule was excluded from the discovery results.
  Further, added support for a `boolean` property
  `ignoreFilesConfigForDiscovery`, which controls how a granule's files are
  filtered at discovery time.

## [v1.14.2] - 2019-10-08

### BREAKING CHANGES

Your Cumulus Message Adapter version should be pinned to `v1.0.13` or lower in your `app/config.yml` using `message_adapter_version: v1.0.13` OR you should use the workflow migration steps below to work with CMA v1.1.1+.

- **CUMULUS-1394** - The implementation of the `SfSnsReport` Lambda requires additional environment variables for integration with the new ingest notification SNS topics. Therefore, **you must update the definition of `SfSnsReport` in your `lambdas.yml` like so**:

```yaml
SfSnsReport:
  handler: index.handler
  timeout: 300
  source: node_modules/@cumulus/sf-sns-report/dist
  tables:
    - ExecutionsTable
  envs:
    execution_sns_topic_arn:
      function: Ref
      value: reportExecutionsSns
    granule_sns_topic_arn:
      function: Ref
      value: reportGranulesSns
    pdr_sns_topic_arn:
      function: Ref
      value: reportPdrsSns
```

- **CUMULUS-1447** -
  The newest release of the Cumulus Message Adapter (v1.1.1) requires that parameterized configuration be used for remote message functionality. Once released, Kes will automatically bring in CMA v1.1.1 without additional configuration.

  **Migration instructions**
  Oversized messages are no longer written to S3 automatically. In order to utilize remote messaging functionality, configure a `ReplaceConfig` AWS Step Function parameter on your CMA task:

  ```yaml
  ParsePdr:
    Parameters:
      cma:
        event.$: "$"
        ReplaceConfig:
          FullMessage: true
  ```

  Accepted fields in `ReplaceConfig` include `MaxSize`, `FullMessage`, `Path` and `TargetPath`.
  See https://github.com/nasa/cumulus-message-adapter/blob/master/CONTRACT.md#remote-message-configuration for full details.

  As this change is backward compatible in Cumulus Core, users wishing to utilize the previous version of the CMA may opt to transition to using a CMA lambda layer, or set `message_adapter_version` in their configuration to a version prior to v1.1.0.

### PLEASE NOTE

- **CUMULUS-1394** - Ingest notifications are now provided via 3 separate SNS topics for executions, granules, and PDRs, instead of a single `sftracker` SNS topic. Whereas the `sftracker` SNS topic received a full Cumulus execution message, the new topics all receive generated records for the given object. The new topics are only published to if the given object exists for the current execution. For a given execution/granule/PDR, **two messages will be received by each topic**: one message indicating that ingest is running and another message indicating that ingest has completed or failed. The new SNS topics are:

  - `reportExecutions` - Receives 1 message per execution
  - `reportGranules` - Receives 1 message per granule in an execution
  - `reportPdrs` - Receives 1 message per PDR

### Added

- **CUMULUS-639**

  - Adds SAML JWT and launchpad token authentication to Cumulus API (configurable)
    - **NOTE** to authenticate with Launchpad ensure your launchpad user_id is in the `<prefix>-UsersTable`
    - when Cumulus configured to protect API via Launchpad:
      - New endpoints
        - `GET /saml/login` - starting point for SAML SSO creates the login request url and redirects to the SAML Identity Provider Service (IDP)
        - `POST /saml/auth` - SAML Assertion Consumer Service. POST receiver from SAML IDP. Validates response, logs the user in, and returns a SAML-based JWT.
    - Disabled endpoints
      - `POST /refresh`
      - Changes authorization worklow:
      - `ensureAuthorized` now presumes the bearer token is a JWT and tries to validate. If the token is malformed, it attempts to validate the token against Launchpad. This allows users to bring their own token as described here https://wiki.earthdata.nasa.gov/display/CUMULUS/Cumulus+API+with+Launchpad+Authentication. But it also allows dashboard users to manually authenticate via Launchpad SAML to receive a Launchpad-based JWT.

- **CUMULUS-1394**
  - Added `Granule.generateGranuleRecord()` method to granules model to generate a granule database record from a Cumulus execution message
  - Added `Pdr.generatePdrRecord()` method to PDRs model to generate a granule database record from a Cumulus execution message
  - Added helpers to `@cumulus/common/message`:
    - `getMessageExecutionName()` - Get the execution name from a Cumulus execution message
    - `getMessageStateMachineArn()` - Get the state machine ARN from a Cumulus execution message
    - `getMessageExecutionArn()` - Get the execution ARN for a Cumulus execution message
    - `getMessageGranules()` - Get the granules from a Cumulus execution message, if any.
  - Added `@cumulus/common/cloudwatch-event/isFailedSfStatus()` to determine if a Step Function status from a Cloudwatch event is a failed status

### Changed

- **CUMULUS-1308**

  - HTTP PUT of a Collection, Provider, or Rule via the Cumulus API now
    performs full replacement of the existing object with the object supplied
    in the request payload. Previous behavior was to perform a modification
    (partial update) by merging the existing object with the (possibly partial)
    object in the payload, but this did not conform to the HTTP standard, which
    specifies PATCH as the means for modifications rather than replacements.

- **CUMULUS-1375**

  - Migrate Cumulus from deprecated Elasticsearch JS client to new, supported one in `@cumulus/api`

- **CUMULUS-1485** Update `@cumulus/cmr-client` to return error message from CMR for validation failures.

- **CUMULUS-1394**

  - Renamed `Execution.generateDocFromPayload()` to `Execution.generateRecord()` on executions model. The method generates an execution database record from a Cumulus execution message.

- **CUMULUS-1432**

  - `logs` endpoint takes the level parameter as a string and not a number
  - Elasticsearch term query generation no longer converts numbers to boolean

- **CUMULUS-1447**

  - Consolidated all remote message handling code into @common/aws
  - Update remote message code to handle updated CMA remote message flags
  - Update example SIPS workflows to utilize Parameterized CMA configuration

- **CUMULUS-1448** Refactor workflows that are mutating cumulus_meta to utilize meta field

- **CUMULUS-1451**

  - Elasticsearch cluster setting `auto_create_index` will be set to false. This had been causing issues in the bootstrap lambda on deploy.

- **CUMULUS-1456**
  - `@cumulus/api` endpoints default error handler uses `boom` package to format errors, which is consistent with other API endpoint errors.

### Fixed

- **CUMULUS-1432** `logs` endpoint filter correctly filters logs by level
- **CUMULUS-1484** `useMessageAdapter` now does not set CUMULUS_MESSAGE_ADAPTER_DIR when `true`

### Removed

- **CUMULUS-1394**
  - Removed `sfTracker` SNS topic. Replaced by three new SNS topics for granule, execution, and PDR ingest notifications.
  - Removed unused functions from `@cumulus/common/aws`:
    - `getGranuleS3Params()`
    - `setGranuleStatus()`

## [v1.14.1] - 2019-08-29

### Fixed

- **CUMULUS-1455**

  - CMR token links updated to point to CMR legacy services rather than echo

- **CUMULUS-1211**
  - Errors thrown during granule discovery are no longer swallowed and ignored.
    Rather, errors are propagated to allow for proper error-handling and
    meaningful messaging.

## [v1.14.0] - 2019-08-22

### PLEASE NOTE

- We have encountered transient lambda service errors in our integration testing. Please handle transient service errors following [these guidelines](https://docs.aws.amazon.com/step-functions/latest/dg/bp-lambda-serviceexception.html). The workflows in the `example/workflows` folder have been updated with retries configured for these errors.

- **CUMULUS-799** added additional IAM permissions to support reading CloudWatch and API Gateway, so **you will have to redeploy your IAM stack.**

- **CUMULUS-800** Several items:

  - **Delete existing API Gateway stages**: To allow enabling of API Gateway logging, Cumulus now creates and manages a Stage resource during deployment. Before upgrading Cumulus, it is necessary to delete the API Gateway stages on both the Backend API and the Distribution API. Instructions are included in the documentation under [Delete API Gateway Stages](https://nasa.github.io/cumulus/docs/additional-deployment-options/delete-api-gateway-stages).

  - **Set up account permissions for API Gateway to write to CloudWatch**: In a one time operation for your AWS account, to enable CloudWatch Logs for API Gateway, you must first grant the API Gateway permission to read and write logs to CloudWatch for your account. The `AmazonAPIGatewayPushToCloudWatchLogs` managed policy (with an ARN of `arn:aws:iam::aws:policy/service-role/AmazonAPIGatewayPushToCloudWatchLogs`) has all the required permissions. You can find a simple how to in the documentation under [Enable API Gateway Logging.](https://nasa.github.io/cumulus/docs/additional-deployment-options/enable-gateway-logging-permissions)

  - **Configure API Gateway to write logs to CloudWatch** To enable execution logging for the distribution API set `config.yaml` `apiConfigs.distribution.logApigatewayToCloudwatch` value to `true`. More information [Enable API Gateway Logs](https://nasa.github.io/cumulus/docs/additional-deployment-options/enable-api-logs)

  - **Configure CloudWatch log delivery**: It is possible to deliver CloudWatch API execution and access logs to a cross-account shared AWS::Logs::Destination. An operator does this by adding the key `logToSharedDestination` to the `config.yml` at the default level with a value of a writable log destination. More information in the documentation under [Configure CloudWatch Logs Delivery.](https://nasa.github.io/cumulus/docs/additional-deployment-options/configure-cloudwatch-logs-delivery)

  - **Additional Lambda Logging**: It is now possible to configure any lambda to deliver logs to a shared subscriptions by setting `logToSharedDestination` to the ARN of a writable location (either an AWS::Logs::Destination or a Kinesis Stream) on any lambda config. Documentation for [Lambda Log Subscriptions](https://nasa.github.io/cumulus/docs/additional-deployment-options/additional-lambda-logging)

  - **Configure S3 Server Access Logs**: If you are running Cumulus in an NGAP environment you may [configure S3 Server Access Logs](https://nasa.github.io/cumulus/docs/next/deployment/server_access_logging) to be delivered to a shared bucket where the Metrics Team will ingest the logs into their ELK stack. Contact the Metrics team for permission and location.

- **CUMULUS-1368** The Cumulus distribution API has been deprecated and is being replaced by ASF's Thin Egress App. By default, the distribution API will not deploy. Please follow [the instructions for deploying and configuring Thin Egress](https://nasa.github.io/cumulus/docs/deployment/thin_egress_app).

To instead continue to deploy and use the legacy Cumulus distribution app, add the following to your `config.yml`:

```yaml
deployDistributionApi: true
```

If you deploy with no distribution app your deployment will succeed but you may encounter errors in your workflows, particularly in the `MoveGranule` task.

- **CUMULUS-1418** Users who are packaging the CMA in their Lambdas outside of Cumulus may need to update their Lambda configuration. Please see `BREAKING CHANGES` below for details.

### Added

- **CUMULUS-642**
  - Adds Launchpad as an authentication option for the Cumulus API.
  - Updated deployment documentation and added [instructions to setup Cumulus API Launchpad authentication](https://wiki.earthdata.nasa.gov/display/CUMULUS/Cumulus+API+with+Launchpad+Authentication)
- **CUMULUS-1418**
  - Adds usage docs/testing of lambda layers (introduced in PR1125), updates Core example tasks to use the updated `cumulus-ecs-task` and a CMA layer instead of kes CMA injection.
  - Added Terraform module to publish CMA as layer to user account.
- **PR1125** - Adds `layers` config option to support deploying Lambdas with layers
- **PR1128** - Added `useXRay` config option to enable AWS X-Ray for Lambdas.
- **CUMULUS-1345**
  - Adds new variables to the app deployment under `cmr`.
  - `cmrEnvironment` values are `SIT`, `UAT`, or `OPS` with `UAT` as the default.
  - `cmrLimit` and `cmrPageSize` have been added as configurable options.
- **CUMULUS-1273**
  - Added lambda function EmsProductMetadataReport to generate EMS Product Metadata report
- **CUMULUS-1226**
  - Added API endpoint `elasticsearch/index-from-database` to index to an Elasticsearch index from the database for recovery purposes and `elasticsearch/indices-status` to check the status of Elasticsearch indices via the API.
- **CUMULUS-824**
  - Added new Collection parameter `reportToEms` to configure whether the collection is reported to EMS
- **CUMULUS-1357**
  - Added new BackendApi endpoint `ems` that generates EMS reports.
- **CUMULUS-1241**
  - Added information about queues with maximum execution limits defined to default workflow templates (`meta.queueExecutionLimits`)
- **CUMULUS-1311**
  - Added `@cumulus/common/message` with various message parsing/preparation helpers
- **CUMULUS-812**

  - Added support for limiting the number of concurrent executions started from a queue. [See the data cookbook](https://nasa.github.io/cumulus/docs/data-cookbooks/throttling-queued-executions) for more information.

- **CUMULUS-1337**

  - Adds `cumulus.stackName` value to the `instanceMetadata` endpoint.

- **CUMULUS-1368**

  - Added `cmrGranuleUrlType` to the `@cumulus/move-granules` task. This determines what kind of links go in the CMR files. The options are `distribution`, `s3`, or `none`, with the default being distribution. If there is no distribution API being used with Cumulus, you must set the value to `s3` or `none`.

- Added `packages/s3-replicator` Terraform module to allow same-region s3 replication to metrics bucket.

- **CUMULUS-1392**

  - Added `tf-modules/report-granules` Terraform module which processes granule ingest notifications received via SNS and stores granule data to a database. The module includes:
    - SNS topic for publishing granule ingest notifications
    - Lambda to process granule notifications and store data
    - IAM permissions for the Lambda
    - Subscription for the Lambda to the SNS topic

- **CUMULUS-1393**

  - Added `tf-modules/report-pdrs` Terraform module which processes PDR ingest notifications received via SNS and stores PDR data to a database. The module includes:
    - SNS topic for publishing PDR ingest notifications
    - Lambda to process PDR notifications and store data
    - IAM permissions for the Lambda
    - Subscription for the Lambda to the SNS topic
  - Added unit tests for `@cumulus/api/models/pdrs.createPdrFromSns()`

- **CUMULUS-1400**

  - Added `tf-modules/report-executions` Terraform module which processes workflow execution information received via SNS and stores it to a database. The module includes:
    - SNS topic for publishing execution data
    - Lambda to process and store execution data
    - IAM permissions for the Lambda
    - Subscription for the Lambda to the SNS topic
  - Added `@cumulus/common/sns-event` which contains helpers for SNS events:
    - `isSnsEvent()` returns true if event is from SNS
    - `getSnsEventMessage()` extracts and parses the message from an SNS event
    - `getSnsEventMessageObject()` extracts and parses message object from an SNS event
  - Added `@cumulus/common/cloudwatch-event` which contains helpers for Cloudwatch events:
    - `isSfExecutionEvent()` returns true if event is from Step Functions
    - `isTerminalSfStatus()` determines if a Step Function status from a Cloudwatch event is a terminal status
    - `getSfEventStatus()` gets the Step Function status from a Cloudwatch event
    - `getSfEventDetailValue()` extracts a Step Function event detail field from a Cloudwatch event
    - `getSfEventMessageObject()` extracts and parses Step Function detail object from a Cloudwatch event

- **CUMULUS-1429**

  - Added `tf-modules/data-persistence` Terraform module which includes resources for data persistence in Cumulus:
    - DynamoDB tables
    - Elasticsearch with optional support for VPC
    - Cloudwatch alarm for number of Elasticsearch nodes

- **CUMULUS-1379** CMR Launchpad Authentication
  - Added `launchpad` configuration to `@cumulus/deployment/app/config.yml`, and cloudformation templates, workflow message, lambda configuration, api endpoint configuration
  - Added `@cumulus/common/LaunchpadToken` and `@cumulus/common/launchpad` to provide methods to get token and validate token
  - Updated lambdas to use Launchpad token for CMR actions (ingest and delete granules)
  - Updated deployment documentation and added [instructions to setup CMR client for Launchpad authentication](https://wiki.earthdata.nasa.gov/display/CUMULUS/CMR+Launchpad+Authentication)

## Changed

- **CUMULUS-1232**

  - Added retries to update `@cumulus/cmr-client` `updateToken()`

- **CUMULUS-1245 CUMULUS-795**

  - Added additional `ems` configuration parameters for sending the ingest reports to EMS
  - Added functionality to send daily ingest reports to EMS

- **CUMULUS-1241**

  - Removed the concept of "priority levels" and added ability to define a number of maximum concurrent executions per SQS queue
  - Changed mapping of Cumulus message properties for the `sqs2sfThrottle` lambda:
    - Queue name is read from `cumulus_meta.queueName`
    - Maximum executions for the queue is read from `meta.queueExecutionLimits[queueName]`, where `queueName` is `cumulus_meta.queueName`
  - Changed `sfSemaphoreDown` lambda to only attempt decrementing semaphores when:
    - the message is for a completed/failed/aborted/timed out workflow AND
    - `cumulus_meta.queueName` exists on the Cumulus message AND
    - An entry for the queue name (`cumulus_meta.queueName`) exists in the the object `meta.queueExecutionLimits` on the Cumulus message

- **CUMULUS-1338**

  - Updated `sfSemaphoreDown` lambda to be triggered via AWS Step Function Cloudwatch events instead of subscription to `sfTracker` SNS topic

- **CUMULUS-1311**

  - Updated `@cumulus/queue-granules` to set `cumulus_meta.queueName` for queued execution messages
  - Updated `@cumulus/queue-pdrs` to set `cumulus_meta.queueName` for queued execution messages
  - Updated `sqs2sfThrottle` lambda to immediately decrement queue semaphore value if dispatching Step Function execution throws an error

- **CUMULUS-1362**

  - Granule `processingStartTime` and `processingEndTime` will be set to the execution start time and end time respectively when there is no sync granule or post to cmr task present in the workflow

- **CUMULUS-1400**
  - Deprecated `@cumulus/ingest/aws/getExecutionArn`. Use `@cumulus/common/aws/getExecutionArn` instead.

### Fixed

- **CUMULUS-1439**

  - Fix bug with rule.logEventArn deletion on Kinesis rule update and fix unit test to verify

- **CUMULUS-796**

  - Added production information (collection ShortName and Version, granuleId) to EMS distribution report
  - Added functionality to send daily distribution reports to EMS

- **CUMULUS-1319**

  - Fixed a bug where granule ingest times were not being stored to the database

- **CUMULUS-1356**

  - The `Collection` model's `delete` method now _removes_ the specified item
    from the collection config store that was inserted by the `create` method.
    Previously, this behavior was missing.

- **CUMULUS-1374**
  - Addressed audit concerns (https://www.npmjs.com/advisories/782) in api package

### BREAKING CHANGES

### Changed

- **CUMULUS-1418**
  - Adding a default `cmaDir` key to configuration will cause `CUMULUS_MESSAGE_ADAPTER_DIR` to be set by default to `/opt` for any Lambda not setting `useCma` to true, or explicitly setting the CMA environment variable. In lambdas that package the CMA independently of the Cumulus packaging. Lambdas manually packaging the CMA should have their Lambda configuration updated to set the CMA path, or alternately if not using the CMA as a Lambda layer in this deployment set `cmaDir` to `./cumulus-message-adapter`.

### Removed

- **CUMULUS-1337**

  - Removes the S3 Access Metrics package added in CUMULUS-799

- **PR1130**
  - Removed code deprecated since v1.11.1:
    - Removed `@cumulus/common/step-functions`. Use `@cumulus/common/StepFunctions` instead.
    - Removed `@cumulus/api/lib/testUtils.fakeFilesFactory`. Use `@cumulus/api/lib/testUtils.fakeFileFactory` instead.
    - Removed `@cumulus/cmrjs/cmr` functions: `searchConcept`, `ingestConcept`, `deleteConcept`. Use the functions in `@cumulus/cmr-client` instead.
    - Removed `@cumulus/ingest/aws.getExecutionHistory`. Use `@cumulus/common/StepFunctions.getExecutionHistory` instead.

## [v1.13.5] - 2019-08-29 - [BACKPORT]

### Fixed

- **CUMULUS-1455** - CMR token links updated to point to CMR legacy services rather than echo

## [v1.13.4] - 2019-07-29

- **CUMULUS-1411** - Fix deployment issue when using a template override

## [v1.13.3] - 2019-07-26

- **CUMULUS-1345** Full backport of CUMULUS-1345 features - Adds new variables to the app deployment under `cmr`.
  - `cmrEnvironment` values are `SIT`, `UAT`, or `OPS` with `UAT` as the default.
  - `cmrLimit` and `cmrPageSize` have been added as configurable options.

## [v1.13.2] - 2019-07-25

- Re-release of v1.13.1 to fix broken npm packages.

## [v1.13.1] - 2019-07-22

- **CUMULUS-1374** - Resolve audit compliance with lodash version for api package subdependency
- **CUMULUS-1412** - Resolve audit compliance with googleapi package
- **CUMULUS-1345** - Backported CMR environment setting in getUrl to address immediate user need. CMR_ENVIRONMENT can now be used to set the CMR environment to OPS/SIT

## [v1.13.0] - 2019-5-20

### PLEASE NOTE

**CUMULUS-802** added some additional IAM permissions to support ECS autoscaling, so **you will have to redeploy your IAM stack.**
As a result of the changes for **CUMULUS-1193**, **CUMULUS-1264**, and **CUMULUS-1310**, **you must delete your existing stacks (except IAM) before deploying this version of Cumulus.**
If running Cumulus within a VPC and extended downtime is acceptable, we recommend doing this at the end of the day to allow AWS backend resources and network interfaces to be cleaned up overnight.

### BREAKING CHANGES

- **CUMULUS-1228**

  - The default AMI used by ECS instances is now an NGAP-compliant AMI. This
    will be a breaking change for non-NGAP deployments. If you do not deploy to
    NGAP, you will need to find the AMI ID of the
    [most recent Amazon ECS-optimized AMI](https://docs.aws.amazon.com/AmazonECS/latest/developerguide/ecs-optimized_AMI.html),
    and set the `ecs.amiid` property in your config. Instructions for finding
    the most recent NGAP AMI can be found using
    [these instructions](https://wiki.earthdata.nasa.gov/display/ESKB/Select+an+NGAP+Created+AMI).

- **CUMULUS-1310**

  - Database resources (DynamoDB, ElasticSearch) have been moved to an independent `db` stack.
    Migrations for this version will need to be user-managed. (e.g. [elasticsearch](https://docs.aws.amazon.com/elasticsearch-service/latest/developerguide/es-version-migration.html#snapshot-based-migration) and [dynamoDB](https://docs.aws.amazon.com/datapipeline/latest/DeveloperGuide/dp-template-exports3toddb.html)).
    Order of stack deployment is `iam` -> `db` -> `app`.
  - All stacks can now be deployed using a single `config.yml` file, i.e.: `kes cf deploy --kes-folder app --template node_modules/@cumulus/deployment/[iam|db|app] [...]`
    Backwards-compatible. For development, please re-run `npm run bootstrap` to build new `kes` overrides.
    Deployment docs have been updated to show how to deploy a single-config Cumulus instance.
  - `params` have been moved: Nest `params` fields under `app`, `db` or `iam` to override all Parameters for a particular stack's cloudformation template. Backwards-compatible with multi-config setups.
  - `stackName` and `stackNameNoDash` have been retired. Use `prefix` and `prefixNoDash` instead.
  - The `iams` section in `app/config.yml` IAM roles has been deprecated as a user-facing parameter,
    _unless_ your IAM role ARNs do not match the convention shown in `@cumulus/deployment/app/config.yml`
  - The `vpc.securityGroup` will need to be set with a pre-existing security group ID to use Cumulus in a VPC. Must allow inbound HTTP(S) (Port 443).

- **CUMULUS-1212**

  - `@cumulus/post-to-cmr` will now fail if any granules being processed are missing a metadata file. You can set the new config option `skipMetaCheck` to `true` to pass post-to-cmr without a metadata file.

- **CUMULUS-1232**

  - `@cumulus/sync-granule` will no longer silently pass if no checksum data is provided. It will use input
    from the granule object to:
    - Verify checksum if `checksumType` and `checksumValue` are in the file record OR a checksum file is provided
      (throws `InvalidChecksum` on fail), else log warning that no checksum is available.
    - Then, verify synced S3 file size if `file.size` is in the file record (throws `UnexpectedFileSize` on fail),
      else log warning that no file size is available.
    - Pass the step.

- **CUMULUS-1264**

  - The Cloudformation templating and deployment configuration has been substantially refactored.
    - `CumulusApiDefault` nested stack resource has been renamed to `CumulusApiDistribution`
    - `CumulusApiV1` nested stack resource has been renamed to `CumulusApiBackend`
  - The `urs: true` config option for when defining your lambdas (e.g. in `lambdas.yml`) has been deprecated. There are two new options to replace it:
    - `urs_redirect: 'token'`: This will expose a `TOKEN_REDIRECT_ENDPOINT` environment variable to your lambda that references the `/token` endpoint on the Cumulus backend API
    - `urs_redirect: 'distribution'`: This will expose a `DISTRIBUTION_REDIRECT_ENDPOINT` environment variable to your lambda that references the `/redirect` endpoint on the Cumulus distribution API

- **CUMULUS-1193**

  - The elasticsearch instance is moved behind the VPC.
  - Your account will need an Elasticsearch Service Linked role. This is a one-time setup for the account. You can follow the instructions to use the AWS console or AWS CLI [here](https://docs.aws.amazon.com/IAM/latest/UserGuide/using-service-linked-roles.html) or use the following AWS CLI command: `aws iam create-service-linked-role --aws-service-name es.amazonaws.com`

- **CUMULUS-802**

  - ECS `maxInstances` must be greater than `minInstances`. If you use defaults, no change is required.

- **CUMULUS-1269**
  - Brought Cumulus data models in line with CNM JSON schema:
    - Renamed file object `fileType` field to `type`
    - Renamed file object `fileSize` field to `size`
    - Renamed file object `checksumValue` field to `checksum` where not already done.
    - Added `ancillary` and `linkage` type support to file objects.

### Added

- **CUMULUS-799**

  - Added an S3 Access Metrics package which will take S3 Server Access Logs and
    write access metrics to CloudWatch

- **CUMULUS-1242** - Added `sqs2sfThrottle` lambda. The lambda reads SQS messages for queued executions and uses semaphores to only start new executions if the maximum number of executions defined for the priority key (`cumulus_meta.priorityKey`) has not been reached. Any SQS messages that are read but not used to start executions remain in the queue.

- **CUMULUS-1240**

  - Added `sfSemaphoreDown` lambda. This lambda receives SNS messages and for each message it decrements the semaphore used to track the number of running executions if:
    - the message is for a completed/failed workflow AND
    - the message contains a level of priority (`cumulus_meta.priorityKey`)
  - Added `sfSemaphoreDown` lambda as a subscriber to the `sfTracker` SNS topic

- **CUMULUS-1265**

  - Added `apiConfigs` configuration option to configure API Gateway to be private
  - All internal lambdas configured to run inside the VPC by default
  - Removed references to `NoVpc` lambdas from documentation and `example` folder.

- **CUMULUS-802**
  - Adds autoscaling of ECS clusters
  - Adds autoscaling of ECS services that are handling StepFunction activities

## Changed

- Updated `@cumulus/ingest/http/httpMixin.list()` to trim trailing spaces on discovered filenames

- **CUMULUS-1310**

  - Database resources (DynamoDB, ElasticSearch) have been moved to an independent `db` stack.
    This will enable future updates to avoid affecting database resources or requiring migrations.
    Migrations for this version will need to be user-managed.
    (e.g. [elasticsearch](https://docs.aws.amazon.com/elasticsearch-service/latest/developerguide/es-version-migration.html#snapshot-based-migration) and [dynamoDB](https://docs.aws.amazon.com/datapipeline/latest/DeveloperGuide/dp-template-exports3toddb.html)).
    Order of stack deployment is `iam` -> `db` -> `app`.
  - All stacks can now be deployed using a single `config.yml` file, i.e.: `kes cf deploy --kes-folder app --template node_modules/@cumulus/deployment/[iam|db|app] [...]`
    Backwards-compatible. Please re-run `npm run bootstrap` to build new `kes` overrides.
    Deployment docs have been updated to show how to deploy a single-config Cumulus instance.
  - `params` fields should now be nested under the stack key (i.e. `app`, `db` or `iam`) to provide Parameters for a particular stack's cloudformation template,
    for use with single-config instances. Keys _must_ match the name of the deployment package folder (`app`, `db`, or `iam`).
    Backwards-compatible with multi-config setups.
  - `stackName` and `stackNameNoDash` have been retired as user-facing config parameters. Use `prefix` and `prefixNoDash` instead.
    This will be used to create stack names for all stacks in a single-config use case.
    `stackName` may still be used as an override in multi-config usage, although this is discouraged.
    Warning: overriding the `db` stack's `stackName` will require you to set `dbStackName` in your `app/config.yml`.
    This parameter is required to fetch outputs from the `db` stack to reference in the `app` stack.
  - The `iams` section in `app/config.yml` IAM roles has been retired as a user-facing parameter,
    _unless_ your IAM role ARNs do not match the convention shown in `@cumulus/deployment/app/config.yml`
    In that case, overriding `iams` in your own config is recommended.
  - `iam` and `db` `cloudformation.yml` file names will have respective prefixes (e.g `iam.cloudformation.yml`).
  - Cumulus will now only attempt to create reconciliation reports for buckets of the `private`, `public` and `protected` types.
  - Cumulus will no longer set up its own security group.
    To pass a pre-existing security group for in-VPC deployments as a parameter to the Cumulus template, populate `vpc.securityGroup` in `config.yml`.
    This security group must allow inbound HTTP(S) traffic (Port 443). SSH traffic (Port 22) must be permitted for SSH access to ECS instances.
  - Deployment docs have been updated with examples for the new deployment model.

- **CUMULUS-1236**

  - Moves access to public files behind the distribution endpoint. Authentication is not required, but direct http access has been disallowed.

- **CUMULUS-1223**

  - Adds unauthenticated access for public bucket files to the Distribution API. Public files should be requested the same way as protected files, but for public files a redirect to a self-signed S3 URL will happen without requiring authentication with Earthdata login.

- **CUMULUS-1232**

  - Unifies duplicate handling in `ingest/granule.handleDuplicateFile` for maintainability.
  - Changed `ingest/granule.ingestFile` and `move-granules/index.moveFileRequest` to use new function.
  - Moved file versioning code to `ingest/granule.moveGranuleFileWithVersioning`
  - `ingest/granule.verifyFile` now also tests `file.size` for verification if it is in the file record and throws
    `UnexpectedFileSize` error for file size not matching input.
  - `ingest/granule.verifyFile` logs warnings if checksum and/or file size are not available.

- **CUMULUS-1193**

  - Moved reindex CLI functionality to an API endpoint. See [API docs](https://nasa.github.io/cumulus-api/#elasticsearch-1)

- **CUMULUS-1207**
  - No longer disable lambda event source mappings when disabling a rule

### Fixed

- Updated Lerna publish script so that published Cumulus packages will pin their dependencies on other Cumulus packages to exact versions (e.g. `1.12.1` instead of `^1.12.1`)

- **CUMULUS-1203**

  - Fixes IAM template's use of intrinsic functions such that IAM template overrides now work with kes

- **CUMULUS-1268**
  - Deployment will not fail if there are no ES alarms or ECS services

## [v1.12.1] - 2019-4-8

## [v1.12.0] - 2019-4-4

Note: There was an issue publishing 1.12.0. Upgrade to 1.12.1.

### BREAKING CHANGES

- **CUMULUS-1139**

  - `granule.applyWorkflow` uses the new-style granule record as input to workflows.

- **CUMULUS-1171**

  - Fixed provider handling in the API to make it consistent between protocols.
    NOTE: This is a breaking change. When applying this upgrade, users will need to:
    1. Disable all workflow rules
    2. Update any `http` or `https` providers so that the host field only
       contains a valid hostname or IP address, and the port field contains the
       provider port.
    3. Perform the deployment
    4. Re-enable workflow rules

- **CUMULUS-1176**:

  - `@cumulus/move-granules` input expectations have changed. `@cumulus/files-to-granules` is a new intermediate task to perform input translation in the old style.
    See the Added and Changed sections of this release changelog for more information.

- **CUMULUS-670**

  - The behavior of ParsePDR and related code has changed in this release. PDRs with FILE_TYPEs that do not conform to the PDR ICD (+ TGZ) (https://cdn.earthdata.nasa.gov/conduit/upload/6376/ESDS-RFC-030v1.0.pdf) will fail to parse.

- **CUMULUS-1208**
  - The granule object input to `@cumulus/queue-granules` will now be added to ingest workflow messages **as is**. In practice, this means that if you are using `@cumulus/queue-granules` to trigger ingest workflows and your granule objects input have invalid properties, then your ingest workflows will fail due to schema validation errors.

### Added

- **CUMULUS-777**
  - Added new cookbook entry on configuring Cumulus to track ancillary files.
- **CUMULUS-1183**
  - Kes overrides will now abort with a warning if a workflow step is configured without a corresponding
    lambda configuration
- **CUMULUS-1223**

  - Adds convenience function `@cumulus/common/bucketsConfigJsonObject` for fetching stack's bucket configuration as an object.

- **CUMULUS-853**
  - Updated FakeProcessing example lambda to include option to generate fake browse
  - Added feature documentation for ancillary metadata export, a new cookbook entry describing a workflow with ancillary metadata generation(browse), and related task definition documentation
- **CUMULUS-805**
  - Added a CloudWatch alarm to check running ElasticSearch instances, and a CloudWatch dashboard to view the health of ElasticSearch
  - Specify `AWS_REGION` in `.env` to be used by deployment script
- **CUMULUS-803**
  - Added CloudWatch alarms to check running tasks of each ECS service, and add the alarms to CloudWatch dashboard
- **CUMULUS-670**
  - Added Ancillary Metadata Export feature (see https://nasa.github.io/cumulus/docs/features/ancillary_metadata for more information)
  - Added new Collection file parameter "fileType" that allows configuration of workflow granule file fileType
- **CUMULUS-1184** - Added kes logging output to ensure we always see the state machine reference before failures due to configuration
- **CUMULUS-1105** - Added a dashboard endpoint to serve the dashboard from an S3 bucket
- **CUMULUS-1199** - Moves `s3credentials` endpoint from the backend to the distribution API.
- **CUMULUS-666**
  - Added `@api/endpoints/s3credentials` to allow EarthData Login authorized users to retrieve temporary security credentials for same-region direct S3 access.
- **CUMULUS-671**
  - Added `@packages/integration-tests/api/distribution/getDistributionApiS3SignedUrl()` to return the S3 signed URL for a file protected by the distribution API
- **CUMULUS-672**
  - Added `cmrMetadataFormat` and `cmrConceptId` to output for individual granules from `@cumulus/post-to-cmr`. `cmrMetadataFormat` will be read from the `cmrMetadataFormat` generated for each granule in `@cumulus/cmrjs/publish2CMR()`
  - Added helpers to `@packages/integration-tests/api/distribution`:
    - `getDistributionApiFileStream()` returns a stream to download files protected by the distribution API
    - `getDistributionFileUrl()` constructs URLs for requesting files from the distribution API
- **CUMULUS-1185** `@cumulus/api/models/Granule.removeGranuleFromCmrByGranule` to replace `@cumulus/api/models/Granule.removeGranuleFromCmr` and use the Granule UR from the CMR metadata to remove the granule from CMR

- **CUMULUS-1101**

  - Added new `@cumulus/checksum` package. This package provides functions to calculate and validate checksums.
  - Added new checksumming functions to `@cumulus/common/aws`: `calculateS3ObjectChecksum` and `validateS3ObjectChecksum`, which depend on the `checksum` package.

- CUMULUS-1171

  - Added `@cumulus/common` API documentation to `packages/common/docs/API.md`
  - Added an `npm run build-docs` task to `@cumulus/common`
  - Added `@cumulus/common/string#isValidHostname()`
  - Added `@cumulus/common/string#match()`
  - Added `@cumulus/common/string#matches()`
  - Added `@cumulus/common/string#toLower()`
  - Added `@cumulus/common/string#toUpper()`
  - Added `@cumulus/common/URLUtils#buildURL()`
  - Added `@cumulus/common/util#isNil()`
  - Added `@cumulus/common/util#isNull()`
  - Added `@cumulus/common/util#isUndefined()`
  - Added `@cumulus/common/util#negate()`

- **CUMULUS-1176**

  - Added new `@cumulus/files-to-granules` task to handle converting file array output from `cumulus-process` tasks into granule objects.
    Allows simplification of `@cumulus/move-granules` and `@cumulus/post-to-cmr`, see Changed section for more details.

- CUMULUS-1151 Compare the granule holdings in CMR with Cumulus' internal data store
- CUMULUS-1152 Compare the granule file holdings in CMR with Cumulus' internal data store

### Changed

- **CUMULUS-1216** - Updated `@cumulus/ingest/granule/ingestFile` to download files to expected staging location.
- **CUMULUS-1208** - Updated `@cumulus/ingest/queue/enqueueGranuleIngestMessage()` to not transform granule object passed to it when building an ingest message
- **CUMULUS-1198** - `@cumulus/ingest` no longer enforces any expectations about whether `provider_path` contains a leading slash or not.
- **CUMULUS-1170**
  - Update scripts and docs to use `npm` instead of `yarn`
  - Use `package-lock.json` files to ensure matching versions of npm packages
  - Update CI builds to use `npm ci` instead of `npm install`
- **CUMULUS-670**
  - Updated ParsePDR task to read standard PDR types+ (+ tgz as an external customer requirement) and add a fileType to granule-files on Granule discovery
  - Updated ParsePDR to fail if unrecognized type is used
  - Updated all relevant task schemas to include granule->files->filetype as a string value
  - Updated tests/test fixtures to include the fileType in the step function/task inputs and output validations as needed
  - Updated MoveGranules task to handle incoming configuration with new "fileType" values and to add them as appropriate to the lambda output.
  - Updated DiscoverGranules step/related workflows to read new Collection file parameter fileType that will map a discovered file to a workflow fileType
  - Updated CNM parser to add the fileType to the defined granule file fileType on ingest and updated integration tests to verify/validate that behavior
  - Updated generateEcho10XMLString in cmr-utils.js to use a map/related library to ensure order as CMR requires ordering for their online resources.
  - Updated post-to-cmr task to appropriately export CNM filetypes to CMR in echo10/UMM exports
- **CUMULUS-1139** - Granules stored in the API contain a `files` property. That schema has been greatly
  simplified and now better matches the CNM format.
  - The `name` property has been renamed to `fileName`.
  - The `filepath` property has been renamed to `key`.
  - The `checksumValue` property has been renamed to `checksum`.
  - The `path` property has been removed.
  - The `url_path` property has been removed.
  - The `filename` property (which contained an `s3://` URL) has been removed, and the `bucket`
    and `key` properties should be used instead. Any requests sent to the API containing a `granule.files[].filename`
    property will be rejected, and any responses coming back from the API will not contain that
    `filename` property.
  - A `source` property has been added, which is a URL indicating the original source of the file.
  - `@cumulus/ingest/granule.moveGranuleFiles()` no longer includes a `filename` field in its
    output. The `bucket` and `key` fields should be used instead.
- **CUMULUS-672**

  - Changed `@cumulus/integration-tests/api/EarthdataLogin.getEarthdataLoginRedirectResponse` to `@cumulus/integration-tests/api/EarthdataLogin.getEarthdataAccessToken`. The new function returns an access response from Earthdata login, if successful.
  - `@cumulus/integration-tests/cmr/getOnlineResources` now accepts an object of options, including `cmrMetadataFormat`. Based on the `cmrMetadataFormat`, the function will correctly retrieve the online resources for each metadata format (ECHO10, UMM-G)

- **CUMULUS-1101**

  - Moved `@cumulus/common/file/getFileChecksumFromStream` into `@cumulus/checksum`, and renamed it to `generateChecksumFromStream`.
    This is a breaking change for users relying on `@cumulus/common/file/getFileChecksumFromStream`.
  - Refactored `@cumulus/ingest/Granule` to depend on new `common/aws` checksum functions and remove significantly present checksumming code.
    - Deprecated `@cumulus/ingest/granule.validateChecksum`. Replaced with `@cumulus/ingest/granule.verifyFile`.
    - Renamed `granule.getChecksumFromFile` to `granule.retrieveSuppliedFileChecksumInformation` to be more accurate.
  - Deprecated `@cumulus/common/aws.checksumS3Objects`. Use `@cumulus/common/aws.calculateS3ObjectChecksum` instead.

- CUMULUS-1171

  - Fixed provider handling in the API to make it consistent between protocols.
    Before this change, FTP providers were configured using the `host` and
    `port` properties. HTTP providers ignored `port` and `protocol`, and stored
    an entire URL in the `host` property. Updated the API to only accept valid
    hostnames or IP addresses in the `provider.host` field. Updated ingest code
    to properly build HTTP and HTTPS URLs from `provider.protocol`,
    `provider.host`, and `provider.port`.
  - The default provider port was being set to 21, no matter what protocol was
    being used. Removed that default.

- **CUMULUS-1176**

  - `@cumulus/move-granules` breaking change:
    Input to `move-granules` is now expected to be in the form of a granules object (i.e. `{ granules: [ { ... }, { ... } ] }`);
    For backwards compatibility with array-of-files outputs from processing steps, use the new `@cumulus/files-to-granules` task as an intermediate step.
    This task will perform the input translation. This change allows `move-granules` to be simpler and behave more predictably.
    `config.granuleIdExtraction` and `config.input_granules` are no longer needed/used by `move-granules`.
  - `@cumulus/post-to-cmr`: `config.granuleIdExtraction` is no longer needed/used by `post-to-cmr`.

- CUMULUS-1174
  - Better error message and stacktrace for S3KeyPairProvider error reporting.

### Fixed

- **CUMULUS-1218** Reconciliation report will now scan only completed granules.
- `@cumulus/api` files and granules were not getting indexed correctly because files indexing was failing in `db-indexer`
- `@cumulus/deployment` A bug in the Cloudformation template was preventing the API from being able to be launched in a VPC, updated the IAM template to give the permissions to be able to run the API in a VPC

### Deprecated

- `@cumulus/api/models/Granule.removeGranuleFromCmr`, instead use `@cumulus/api/models/Granule.removeGranuleFromCmrByGranule`
- `@cumulus/ingest/granule.validateChecksum`, instead use `@cumulus/ingest/granule.verifyFile`
- `@cumulus/common/aws.checksumS3Objects`, instead use `@cumulus/common/aws.calculateS3ObjectChecksum`
- `@cumulus/cmrjs`: `getGranuleId` and `getCmrFiles` are deprecated due to changes in input handling.

## [v1.11.3] - 2019-3-5

### Added

- **CUMULUS-1187** - Added `@cumulus/ingest/granule/duplicateHandlingType()` to determine how duplicate files should be handled in an ingest workflow

### Fixed

- **CUMULUS-1187** - workflows not respecting the duplicate handling value specified in the collection
- Removed refreshToken schema requirement for OAuth

## [v1.11.2] - 2019-2-15

### Added

- CUMULUS-1169
  - Added a `@cumulus/common/StepFunctions` module. It contains functions for querying the AWS
    StepFunctions API. These functions have the ability to retry when a ThrottlingException occurs.
  - Added `@cumulus/common/aws.retryOnThrottlingException()`, which will wrap a function in code to
    retry on ThrottlingExceptions.
  - Added `@cumulus/common/test-utils.throttleOnce()`, which will cause a function to return a
    ThrottlingException the first time it is called, then return its normal result after that.
- CUMULUS-1103 Compare the collection holdings in CMR with Cumulus' internal data store
- CUMULUS-1099 Add support for UMMG JSON metadata versions > 1.4.
  - If a version is found in the metadata object, that version is used for processing and publishing to CMR otherwise, version 1.4 is assumed.
- CUMULUS-678
  - Added support for UMMG json v1.4 metadata files.
    `reconcileCMRMetadata` added to `@cumulus/cmrjs` to update metadata record with new file locations.
    `@cumulus/common/errors` adds two new error types `CMRMetaFileNotFound` and `InvalidArgument`.
    `@cumulus/common/test-utils` adds new function `randomId` to create a random string with id to help in debugging.
    `@cumulus/common/BucketsConfig` adds a new helper class `BucketsConfig` for working with bucket stack configuration and bucket names.
    `@cumulus/common/aws` adds new function `s3PutObjectTagging` as a convenience for the aws [s3().putObjectTagging](https://docs.aws.amazon.com/AWSJavaScriptSDK/latest/AWS/S3.html#putObjectTagging-property) function.
    `@cumulus/cmrjs` Adds: - `isCMRFile` - Identify an echo10(xml) or UMMG(json) metadata file. - `metadataObjectFromCMRFile` Read and parse CMR XML file from s3. - `updateCMRMetadata` Modify a cmr metadata (xml/json) file with updated information. - `publish2CMR` Posts XML or UMMG CMR data to CMR service. - `reconcileCMRMetadata` Reconciles cmr metadata file after a file moves.
- Adds some ECS and other permissions to StepRole to enable running ECS tasks from a workflow
- Added Apache logs to cumulus api and distribution lambdas
- **CUMULUS-1119** - Added `@cumulus/integration-tests/api/EarthdataLogin.getEarthdataLoginRedirectResponse` helper for integration tests to handle login with Earthdata and to return response from redirect to Cumulus API
- **CUMULUS-673** Added `@cumulus/common/file/getFileChecksumFromStream` to get file checksum from a readable stream

### Fixed

- CUMULUS-1123
  - Cloudformation template overrides now work as expected

### Changed

- CUMULUS-1169
  - Deprecated the `@cumulus/common/step-functions` module.
  - Updated code that queries the StepFunctions API to use the retry-enabled functions from
    `@cumulus/common/StepFunctions`
- CUMULUS-1121
  - Schema validation is now strongly enforced when writing to the database.
    Additional properties are not allowed and will result in a validation error.
- CUMULUS-678
  `tasks/move-granules` simplified and refactored to use functionality from cmrjs.
  `ingest/granules.moveGranuleFiles` now just moves granule files and returns a list of the updated files. Updating metadata now handled by `@cumulus/cmrjs/reconcileCMRMetadata`.
  `move-granules.updateGranuleMetadata` refactored and bugs fixed in the case of a file matching multiple collection.files.regexps.
  `getCmrXmlFiles` simplified and now only returns an object with the cmrfilename and the granuleId.
  `@cumulus/test-processing` - test processing task updated to generate UMM-G metadata

- CUMULUS-1043

  - `@cumulus/api` now uses [express](http://expressjs.com/) as the API engine.
  - All `@cumulus/api` endpoints on ApiGateway are consolidated to a single endpoint the uses `{proxy+}` definition.
  - All files under `packages/api/endpoints` along with associated tests are updated to support express's request and response objects.
  - Replaced environment variables `internal`, `bucket` and `systemBucket` with `system_bucket`.
  - Update `@cumulus/integration-tests` to work with updated cumulus-api express endpoints

- `@cumulus/integration-tests` - `buildAndExecuteWorkflow` and `buildWorkflow` updated to take a `meta` param to allow for additional fields to be added to the workflow `meta`

- **CUMULUS-1049** Updated `Retrieve Execution Status API` in `@cumulus/api`: If the execution doesn't exist in Step Function API, Cumulus API returns the execution status information from the database.

- **CUMULUS-1119**
  - Renamed `DISTRIBUTION_URL` environment variable to `DISTRIBUTION_ENDPOINT`
  - Renamed `DEPLOYMENT_ENDPOINT` environment variable to `DISTRIBUTION_REDIRECT_ENDPOINT`
  - Renamed `API_ENDPOINT` environment variable to `TOKEN_REDIRECT_ENDPOINT`

### Removed

- Functions deprecated before 1.11.0:
  - @cumulus/api/models/base: static Manager.createTable() and static Manager.deleteTable()
  - @cumulus/ingest/aws/S3
  - @cumulus/ingest/aws/StepFunction.getExecution()
  - @cumulus/ingest/aws/StepFunction.pullEvent()
  - @cumulus/ingest/consumer.Consume
  - @cumulus/ingest/granule/Ingest.getBucket()

### Deprecated

`@cmrjs/ingestConcept`, instead use the CMR object methods. `@cmrjs/CMR.ingestGranule` or `@cmrjs/CMR.ingestCollection`
`@cmrjs/searchConcept`, instead use the CMR object methods. `@cmrjs/CMR.searchGranules` or `@cmrjs/CMR.searchCollections`
`@cmrjs/deleteConcept`, instead use the CMR object methods. `@cmrjs/CMR.deleteGranule` or `@cmrjs/CMR.deleteCollection`

## [v1.11.1] - 2018-12-18

**Please Note**

- Ensure your `app/config.yml` has a `clientId` specified in the `cmr` section. This will allow CMR to identify your requests for better support and metrics.
  - For an example, please see [the example config](https://github.com/nasa/cumulus/blob/1c7e2bf41b75da9f87004c4e40fbcf0f39f56794/example/app/config.yml#L128).

### Added

- Added a `/tokenDelete` endpoint in `@cumulus/api` to delete access token records

### Changed

- CUMULUS-678
  `@cumulus/ingest/crypto` moved and renamed to `@cumulus/common/key-pair-provider`
  `@cumulus/ingest/aws` function: `KMSDecryptionFailed` and class: `KMS` extracted and moved to `@cumulus/common` and `KMS` is exported as `KMSProvider` from `@cumulus/common/key-pair-provider`
  `@cumulus/ingest/granule` functions: `publish`, `getGranuleId`, `getXMLMetadataAsString`, `getMetadataBodyAndTags`, `parseXmlString`, `getCmrXMLFiles`, `postS3Object`, `contructOnlineAccessUrls`, `updateMetadata`, extracted and moved to `@cumulus/cmrjs`
  `getGranuleId`, `getCmrXMLFiles`, `publish`, `updateMetadata` removed from `@cumulus/ingest/granule` and added to `@cumulus/cmrjs`;
  `updateMetadata` renamed `updateCMRMetadata`.
  `@cumulus/ingest` test files renamed.
- **CUMULUS-1070**
  - Add `'Client-Id'` header to all `@cumulus/cmrjs` requests (made via `searchConcept`, `ingestConcept`, and `deleteConcept`).
  - Updated `cumulus/example/app/config.yml` entry for `cmr.clientId` to use stackName for easier CMR-side identification.

## [v1.11.0] - 2018-11-30

**Please Note**

- Redeploy IAM roles:
  - CUMULUS-817 includes a migration that requires reconfiguration/redeployment of IAM roles. Please see the [upgrade instructions](https://nasa.github.io/cumulus/docs/upgrade/1.11.0) for more information.
  - CUMULUS-977 includes a few new SNS-related permissions added to the IAM roles that will require redeployment of IAM roles.
- `cumulus-message-adapter` v1.0.13+ is required for `@cumulus/api` granule reingest API to work properly. The latest version should be downloaded automatically by kes.
- A `TOKEN_SECRET` value (preferably 256-bit for security) must be added to `.env` to securely sign JWTs used for authorization in `@cumulus/api`

### Changed

- **CUUMULUS-1000** - Distribution endpoint now persists logins, instead of
  redirecting to Earthdata Login on every request
- **CUMULUS-783 CUMULUS-790** - Updated `@cumulus/sync-granule` and `@cumulus/move-granules` tasks to always overwrite existing files for manually-triggered reingest.
- **CUMULUS-906** - Updated `@cumulus/api` granule reingest API to
  - add `reingestGranule: true` and `forceDuplicateOverwrite: true` to Cumulus message `cumulus_meta.cumulus_context` field to indicate that the workflow is a manually triggered re-ingest.
  - return warning message to operator when duplicateHandling is not `replace`
  - `cumulus-message-adapter` v1.0.13+ is required.
- **CUMULUS-793** - Updated the granule move PUT request in `@cumulus/api` to reject the move with a 409 status code if one or more of the files already exist at the destination location
- Updated `@cumulus/helloworld` to use S3 to store state for pass on retry tests
- Updated `@cumulus/ingest`:
  - [Required for MAAP] `http.js#list` will now find links with a trailing whitespace
  - Removed code from `granule.js` which looked for files in S3 using `{ Bucket: discoveredFile.bucket, Key: discoveredFile.name }`. This is obsolete since `@cumulus/ingest` uses a `file-staging` and `constructCollectionId()` directory prefixes by default.
- **CUMULUS-989**
  - Updated `@cumulus/api` to use [JWT (JSON Web Token)](https://jwt.io/introduction/) as the transport format for API authorization tokens and to use JWT verification in the request authorization
  - Updated `/token` endpoint in `@cumulus/api` to return tokens as JWTs
  - Added a `/refresh` endpoint in `@cumulus/api` to request new access tokens from the OAuth provider using the refresh token
  - Added `refreshAccessToken` to `@cumulus/api/lib/EarthdataLogin` to manage refresh token requests with the Earthdata OAuth provider

### Added

- **CUMULUS-1050**
  - Separated configuration flags for originalPayload/finalPayload cleanup such that they can be set to different retention times
- **CUMULUS-798**
  - Added daily Executions cleanup CloudWatch event that triggers cleanExecutions lambda
  - Added cleanExecutions lambda that removes finalPayload/originalPayload field entries for records older than configured timeout value (execution_payload_retention_period), with a default of 30 days
- **CUMULUS-815/816**
  - Added 'originalPayload' and 'finalPayload' fields to Executions table
  - Updated Execution model to populate originalPayload with the execution payload on record creation
  - Updated Execution model code to populate finalPayload field with the execution payload on execution completion
  - Execution API now exposes the above fields
- **CUMULUS-977**
  - Rename `kinesisConsumer` to `messageConsumer` as it handles both Kinesis streams and SNS topics as of this version.
  - Add `sns`-type rule support. These rules create a subscription between an SNS topic and the `messageConsumer`.
    When a message is received, `messageConsumer` is triggered and passes the SNS message (JSON format expected) in
    its entirety to the workflow in the `payload` field of the Cumulus message. For more information on sns-type rules,
    see the [documentation](https://nasa.github.io/cumulus/docs/data-cookbooks/setup#rules).
- **CUMULUS-975**
  - Add `KinesisInboundEventLogger` and `KinesisOutboundEventLogger` API lambdas. These lambdas
    are utilized to dump incoming and outgoing ingest workflow kinesis streams
    to cloudwatch for analytics in case of AWS/stream failure.
  - Update rules model to allow tracking of log_event ARNs related to
    Rule event logging. Kinesis rule types will now automatically log
    incoming events via a Kinesis event triggered lambda.
    CUMULUS-975-migration-4
  - Update migration code to require explicit migration names per run
  - Added migration_4 to migrate/update existing Kinesis rules to have a log event mapping
  - Added new IAM policy for migration lambda
- **CUMULUS-775**
  - Adds a instance metadata endpoint to the `@cumulus/api` package.
  - Adds a new convenience function `hostId` to the `@cumulus/cmrjs` to help build environment specific cmr urls.
  - Fixed `@cumulus/cmrjs.searchConcept` to search and return CMR results.
  - Modified `@cumulus/cmrjs.CMR.searchGranule` and `@cumulus/cmrjs.CMR.searchCollection` to include CMR's provider as a default parameter to searches.
- **CUMULUS-965**
  - Add `@cumulus/test-data.loadJSONTestData()`,
    `@cumulus/test-data.loadTestData()`, and
    `@cumulus/test-data.streamTestData()` to safely load test data. These
    functions should be used instead of using `require()` to load test data,
    which could lead to tests interfering with each other.
  - Add a `@cumulus/common/util/deprecate()` function to mark a piece of code as
    deprecated
- **CUMULUS-986**
  - Added `waitForTestExecutionStart` to `@cumulus/integration-tests`
- **CUMULUS-919**
  - In `@cumulus/deployment`, added support for NGAP permissions boundaries for IAM roles with `useNgapPermissionBoundary` flag in `iam/config.yml`. Defaults to false.

### Fixed

- Fixed a bug where FTP sockets were not closed after an error, keeping the Lambda function active until it timed out [CUMULUS-972]
- **CUMULUS-656**
  - The API will no longer allow the deletion of a provider if that provider is
    referenced by a rule
  - The API will no longer allow the deletion of a collection if that collection
    is referenced by a rule
- Fixed a bug where `@cumulus/sf-sns-report` was not pulling large messages from S3 correctly.

### Deprecated

- `@cumulus/ingest/aws/StepFunction.pullEvent()`. Use `@cumulus/common/aws.pullStepFunctionEvent()`.
- `@cumulus/ingest/consumer.Consume` due to unpredictable implementation. Use `@cumulus/ingest/consumer.Consumer`.
  Call `Consumer.consume()` instead of `Consume.read()`.

## [v1.10.4] - 2018-11-28

### Added

- **CUMULUS-1008**
  - New `config.yml` parameter for SQS consumers: `sqs_consumer_rate: (default 500)`, which is the maximum number of
    messages the consumer will attempt to process per execution. Currently this is only used by the sf-starter consumer,
    which runs every minute by default, making this a messages-per-minute upper bound. SQS does not guarantee the number
    of messages returned per call, so this is not a fixed rate of consumption, only attempted number of messages received.

### Deprecated

- `@cumulus/ingest/consumer.Consume` due to unpredictable implementation. Use `@cumulus/ingest/consumer.Consumer`.

### Changed

- Backported update of `packages/api` dependency `@mapbox/dyno` to `1.4.2` to mitigate `event-stream` vulnerability.

## [v1.10.3] - 2018-10-31

### Added

- **CUMULUS-817**
  - Added AWS Dead Letter Queues for lambdas that are scheduled asynchronously/such that failures show up only in cloudwatch logs.
- **CUMULUS-956**
  - Migrated developer documentation and data-cookbooks to Docusaurus
    - supports versioning of documentation
  - Added `docs/docs-how-to.md` to outline how to do things like add new docs or locally install for testing.
  - Deployment/CI scripts have been updated to work with the new format
- **CUMULUS-811**
  - Added new S3 functions to `@cumulus/common/aws`:
    - `aws.s3TagSetToQueryString`: converts S3 TagSet array to querystring (for use with upload()).
    - `aws.s3PutObject`: Returns promise of S3 `putObject`, which puts an object on S3
    - `aws.s3CopyObject`: Returns promise of S3 `copyObject`, which copies an object in S3 to a new S3 location
    - `aws.s3GetObjectTagging`: Returns promise of S3 `getObjectTagging`, which returns an object containing an S3 TagSet.
  - `@/cumulus/common/aws.s3PutObject` defaults to an explicit `ACL` of 'private' if not overridden.
  - `@/cumulus/common/aws.s3CopyObject` defaults to an explicit `TaggingDirective` of 'COPY' if not overridden.

### Deprecated

- **CUMULUS-811**
  - Deprecated `@cumulus/ingest/aws.S3`. Member functions of this class will now
    log warnings pointing to similar functionality in `@cumulus/common/aws`.

## [v1.10.2] - 2018-10-24

### Added

- **CUMULUS-965**
  - Added a `@cumulus/logger` package
- **CUMULUS-885**
  - Added 'human readable' version identifiers to Lambda Versioning lambda aliases
- **CUMULUS-705**
  - Note: Make sure to update the IAM stack when deploying this update.
  - Adds an AsyncOperations model and associated DynamoDB table to the
    `@cumulus/api` package
  - Adds an /asyncOperations endpoint to the `@cumulus/api` package, which can
    be used to fetch the status of an AsyncOperation.
  - Adds a /bulkDelete endpoint to the `@cumulus/api` package, which performs an
    asynchronous bulk-delete operation. This is a stub right now which is only
    intended to demonstration how AsyncOperations work.
  - Adds an AsyncOperation ECS task to the `@cumulus/api` package, which will
    fetch an Lambda function, run it in ECS, and then store the result to the
    AsyncOperations table in DynamoDB.
- **CUMULUS-851** - Added workflow lambda versioning feature to allow in-flight workflows to use lambda versions that were in place when a workflow was initiated

  - Updated Kes custom code to remove logic that used the CMA file key to determine template compilation logic. Instead, utilize a `customCompilation` template configuration flag to indicate a template should use Cumulus's kes customized methods instead of 'core'.
  - Added `useWorkflowLambdaVersions` configuration option to enable the lambdaVersioning feature set. **This option is set to true by default** and should be set to false to disable the feature.
  - Added uniqueIdentifier configuration key to S3 sourced lambdas to optionally support S3 lambda resource versioning within this scheme. This key must be unique for each modified version of the lambda package and must be updated in configuration each time the source changes.
  - Added a new nested stack template that will create a `LambdaVersions` stack that will take lambda parameters from the base template, generate lambda versions/aliases and return outputs with references to the most 'current' lambda alias reference, and updated 'core' template to utilize these outputs (if `useWorkflowLambdaVersions` is enabled).

- Created a `@cumulus/api/lib/OAuth2` interface, which is implemented by the
  `@cumulus/api/lib/EarthdataLogin` and `@cumulus/api/lib/GoogleOAuth2` classes.
  Endpoints that need to handle authentication will determine which class to use
  based on environment variables. This also greatly simplifies testing.
- Added `@cumulus/api/lib/assertions`, containing more complex AVA test assertions
- Added PublishGranule workflow to publish a granule to CMR without full reingest. (ingest-in-place capability)

- `@cumulus/integration-tests` new functionality:
  - `listCollections` to list collections from a provided data directory
  - `deleteCollection` to delete list of collections from a deployed stack
  - `cleanUpCollections` combines the above in one function.
  - `listProviders` to list providers from a provided data directory
  - `deleteProviders` to delete list of providers from a deployed stack
  - `cleanUpProviders` combines the above in one function.
  - `@cumulus/integrations-tests/api.js`: `deleteGranule` and `deletePdr` functions to make `DELETE` requests to Cumulus API
  - `rules` API functionality for posting and deleting a rule and listing all rules
  - `wait-for-deploy` lambda for use in the redeployment tests
- `@cumulus/ingest/granule.js`: `ingestFile` inserts new `duplicate_found: true` field in the file's record if a duplicate file already exists on S3.
- `@cumulus/api`: `/execution-status` endpoint requests and returns complete execution output if execution output is stored in S3 due to size.
- Added option to use environment variable to set CMR host in `@cumulus/cmrjs`.
- **CUMULUS-781** - Added integration tests for `@cumulus/sync-granule` when `duplicateHandling` is set to `replace` or `skip`
- **CUMULUS-791** - `@cumulus/move-granules`: `moveFileRequest` inserts new `duplicate_found: true` field in the file's record if a duplicate file already exists on S3. Updated output schema to document new `duplicate_found` field.

### Removed

- Removed `@cumulus/common/fake-earthdata-login-server`. Tests can now create a
  service stub based on `@cumulus/api/lib/OAuth2` if testing requires handling
  authentication.

### Changed

- **CUMULUS-940** - modified `@cumulus/common/aws` `receiveSQSMessages` to take a parameter object instead of positional parameters. All defaults remain the same, but now access to long polling is available through `options.waitTimeSeconds`.
- **CUMULUS-948** - Update lambda functions `CNMToCMA` and `CnmResponse` in the `cumulus-data-shared` bucket and point the default stack to them.
- **CUMULUS-782** - Updated `@cumulus/sync-granule` task and `Granule.ingestFile` in `@cumulus/ingest` to keep both old and new data when a destination file with different checksum already exists and `duplicateHandling` is `version`
- Updated the config schema in `@cumulus/move-granules` to include the `moveStagedFiles` param.
- **CUMULUS-778** - Updated config schema and documentation in `@cumulus/sync-granule` to include `duplicateHandling` parameter for specifying how duplicate filenames should be handled
- **CUMULUS-779** - Updated `@cumulus/sync-granule` to throw `DuplicateFile` error when destination files already exist and `duplicateHandling` is `error`
- **CUMULUS-780** - Updated `@cumulus/sync-granule` to use `error` as the default for `duplicateHandling` when it is not specified
- **CUMULUS-780** - Updated `@cumulus/api` to use `error` as the default value for `duplicateHandling` in the `Collection` model
- **CUMULUS-785** - Updated the config schema and documentation in `@cumulus/move-granules` to include `duplicateHandling` parameter for specifying how duplicate filenames should be handled
- **CUMULUS-786, CUMULUS-787** - Updated `@cumulus/move-granules` to throw `DuplicateFile` error when destination files already exist and `duplicateHandling` is `error` or not specified
- **CUMULUS-789** - Updated `@cumulus/move-granules` to keep both old and new data when a destination file with different checksum already exists and `duplicateHandling` is `version`

### Fixed

- `getGranuleId` in `@cumulus/ingest` bug: `getGranuleId` was constructing an error using `filename` which was undefined. The fix replaces `filename` with the `uri` argument.
- Fixes to `del` in `@cumulus/api/endpoints/granules.js` to not error/fail when not all files exist in S3 (e.g. delete granule which has only 2 of 3 files ingested).
- `@cumulus/deployment/lib/crypto.js` now checks for private key existence properly.

## [v1.10.1] - 2018-09-4

### Fixed

- Fixed cloudformation template errors in `@cumulus/deployment/`
  - Replaced references to Fn::Ref: with Ref:
  - Moved long form template references to a newline

## [v1.10.0] - 2018-08-31

### Removed

- Removed unused and broken code from `@cumulus/common`
  - Removed `@cumulus/common/test-helpers`
  - Removed `@cumulus/common/task`
  - Removed `@cumulus/common/message-source`
  - Removed the `getPossiblyRemote` function from `@cumulus/common/aws`
  - Removed the `startPromisedSfnExecution` function from `@cumulus/common/aws`
  - Removed the `getCurrentSfnTask` function from `@cumulus/common/aws`

### Changed

- **CUMULUS-839** - In `@cumulus/sync-granule`, 'collection' is now an optional config parameter

### Fixed

- **CUMULUS-859** Moved duplicate code in `@cumulus/move-granules` and `@cumulus/post-to-cmr` to `@cumulus/ingest`. Fixed imports making assumptions about directory structure.
- `@cumulus/ingest/consumer` correctly limits the number of messages being received and processed from SQS. Details:
  - **Background:** `@cumulus/api` includes a lambda `<stack-name>-sqs2sf` which processes messages from the `<stack-name>-startSF` SQS queue every minute. The `sqs2sf` lambda uses `@cumulus/ingest/consumer` to receive and process messages from SQS.
  - **Bug:** More than `messageLimit` number of messages were being consumed and processed from the `<stack-name>-startSF` SQS queue. Many step functions were being triggered simultaneously by the lambda `<stack-name>-sqs2sf` (which consumes every minute from the `startSF` queue) and resulting in step function failure with the error: `An error occurred (ThrottlingException) when calling the GetExecutionHistory`.
  - **Fix:** `@cumulus/ingest/consumer#processMessages` now processes messages until `timeLimit` has passed _OR_ once it receives up to `messageLimit` messages. `sqs2sf` is deployed with a [default `messageLimit` of 10](https://github.com/nasa/cumulus/blob/670000c8a821ff37ae162385f921c40956e293f7/packages/deployment/app/config.yml#L147).
  - **IMPORTANT NOTE:** `consumer` will actually process up to `messageLimit * 2 - 1` messages. This is because sometimes `receiveSQSMessages` will return less than `messageLimit` messages and thus the consumer will continue to make calls to `receiveSQSMessages`. For example, given a `messageLimit` of 10 and subsequent calls to `receiveSQSMessages` returns up to 9 messages, the loop will continue and a final call could return up to 10 messages.

## [v1.9.1] - 2018-08-22

**Please Note** To take advantage of the added granule tracking API functionality, updates are required for the message adapter and its libraries. You should be on the following versions:

- `cumulus-message-adapter` 1.0.9+
- `cumulus-message-adapter-js` 1.0.4+
- `cumulus-message-adapter-java` 1.2.7+
- `cumulus-message-adapter-python` 1.0.5+

### Added

- **CUMULUS-687** Added logs endpoint to search for logs from a specific workflow execution in `@cumulus/api`. Added integration test.
- **CUMULUS-836** - `@cumulus/deployment` supports a configurable docker storage driver for ECS. ECS can be configured with either `devicemapper` (the default storage driver for AWS ECS-optimized AMIs) or `overlay2` (the storage driver used by the NGAP 2.0 AMI). The storage driver can be configured in `app/config.yml` with `ecs.docker.storageDriver: overlay2 | devicemapper`. The default is `overlay2`.
  - To support this configuration, a [Handlebars](https://handlebarsjs.com/) helper `ifEquals` was added to `packages/deployment/lib/kes.js`.
- **CUMULUS-836** - `@cumulus/api` added IAM roles required by the NGAP 2.0 AMI. The NGAP 2.0 AMI runs a script `register_instances_with_ssm.py` which requires the ECS IAM role to include `ec2:DescribeInstances` and `ssm:GetParameter` permissions.

### Fixed

- **CUMULUS-836** - `@cumulus/deployment` uses `overlay2` driver by default and does not attempt to write `--storage-opt dm.basesize` to fix [this error](https://github.com/moby/moby/issues/37039).
- **CUMULUS-413** Kinesis processing now captures all errors.
  - Added kinesis fallback mechanism when errors occur during record processing.
  - Adds FallbackTopicArn to `@cumulus/api/lambdas.yml`
  - Adds fallbackConsumer lambda to `@cumulus/api`
  - Adds fallbackqueue option to lambda definitions capture lambda failures after three retries.
  - Adds kinesisFallback SNS topic to signal incoming errors from kinesis stream.
  - Adds kinesisFailureSQS to capture fully failed events from all retries.
- **CUMULUS-855** Adds integration test for kinesis' error path.
- **CUMULUS-686** Added workflow task name and version tracking via `@cumulus/api` executions endpoint under new `tasks` property, and under `workflow_tasks` in step input/output.
  - Depends on `cumulus-message-adapter` 1.0.9+, `cumulus-message-adapter-js` 1.0.4+, `cumulus-message-adapter-java` 1.2.7+ and `cumulus-message-adapter-python` 1.0.5+
- **CUMULUS-771**
  - Updated sync-granule to stream the remote file to s3
  - Added integration test for ingesting granules from ftp provider
  - Updated http/https integration tests for ingesting granules from http/https providers
- **CUMULUS-862** Updated `@cumulus/integration-tests` to handle remote lambda output
- **CUMULUS-856** Set the rule `state` to have default value `ENABLED`

### Changed

- In `@cumulus/deployment`, changed the example app config.yml to have additional IAM roles

## [v1.9.0] - 2018-08-06

**Please note** additional information and upgrade instructions [here](https://nasa.github.io/cumulus/docs/upgrade/1.9.0)

### Added

- **CUMULUS-712** - Added integration tests verifying expected behavior in workflows
- **GITC-776-2** - Add support for versioned collections

### Fixed

- **CUMULUS-832**
  - Fixed indentation in example config.yml in `@cumulus/deployment`
  - Fixed issue with new deployment using the default distribution endpoint in `@cumulus/deployment` and `@cumulus/api`

## [v1.8.1] - 2018-08-01

**Note** IAM roles should be re-deployed with this release.

- **Cumulus-726**
  - Added function to `@cumulus/integration-tests`: `sfnStep` includes `getStepInput` which returns the input to the schedule event of a given step function step.
  - Added IAM policy `@cumulus/deployment`: Lambda processing IAM role includes `kinesis::PutRecord` so step function lambdas can write to kinesis streams.
- **Cumulus Community Edition**
  - Added Google OAuth authentication token logic to `@cumulus/api`. Refactored token endpoint to use environment variable flag `OAUTH_PROVIDER` when determining with authentication method to use.
  - Added API Lambda memory configuration variable `api_lambda_memory` to `@cumulus/api` and `@cumulus/deployment`.

### Changed

- **Cumulus-726**
  - Changed function in `@cumulus/api`: `models/rules.js#addKinesisEventSource` was modified to call to `deleteKinesisEventSource` with all required parameters (rule's name, arn and type).
  - Changed function in `@cumulus/integration-tests`: `getStepOutput` can now be used to return output of failed steps. If users of this function want the output of a failed event, they can pass a third parameter `eventType` as `'failure'`. This function will work as always for steps which completed successfully.

### Removed

- **Cumulus-726**

  - Configuration change to `@cumulus/deployment`: Removed default auto scaling configuration for Granules and Files DynamoDB tables.

- **CUMULUS-688**
  - Add integration test for ExecutionStatus
  - Function addition to `@cumulus/integration-tests`: `api` includes `getExecutionStatus` which returns the execution status from the Cumulus API

## [v1.8.0] - 2018-07-23

### Added

- **CUMULUS-718** Adds integration test for Kinesis triggering a workflow.

- **GITC-776-3** Added more flexibility for rules. You can now edit all fields on the rule's record
  We may need to update the api documentation to reflect this.

- **CUMULUS-681** - Add ingest-in-place action to granules endpoint

  - new applyWorkflow action at PUT /granules/{granuleid} Applying a workflow starts an execution of the provided workflow and passes the granule record as payload.
    Parameter(s):
    - workflow - the workflow name

- **CUMULUS-685** - Add parent exeuction arn to the execution which is triggered from a parent step function

### Changed

- **CUMULUS-768** - Integration tests get S3 provider data from shared data folder

### Fixed

- **CUMULUS-746** - Move granule API correctly updates record in dynamo DB and cmr xml file
- **CUMULUS-766** - Populate database fileSize field from S3 if value not present in Ingest payload

## [v1.7.1] - 2018-07-27 - [BACKPORT]

### Fixed

- **CUMULUS-766** - Backport from 1.8.0 - Populate database fileSize field from S3 if value not present in Ingest payload

## [v1.7.0] - 2018-07-02

### Please note: [Upgrade Instructions](https://nasa.github.io/cumulus/docs/upgrade/1.7.0)

### Added

- **GITC-776-2** - Add support for versioned collections
- **CUMULUS-491** - Add granule reconciliation API endpoints.
- **CUMULUS-480** Add support for backup and recovery:
  - Add DynamoDB tables for granules, executions and pdrs
  - Add ability to write all records to S3
  - Add ability to download all DynamoDB records in form json files
  - Add ability to upload records to DynamoDB
  - Add migration scripts for copying granule, pdr and execution records from ElasticSearch to DynamoDB
  - Add IAM support for batchWrite on dynamoDB
-
- **CUMULUS-508** - `@cumulus/deployment` cloudformation template allows for lambdas and ECS clusters to have multiple AZ availability.
  - `@cumulus/deployment` also ensures docker uses `devicemapper` storage driver.
- **CUMULUS-755** - `@cumulus/deployment` Add DynamoDB autoscaling support.
  - Application developers can add autoscaling and override default values in their deployment's `app/config.yml` file using a `{TableName}Table:` key.

### Fixed

- **CUMULUS-747** - Delete granule API doesn't delete granule files in s3 and granule in elasticsearch
  - update the StreamSpecification DynamoDB tables to have StreamViewType: "NEW_AND_OLD_IMAGES"
  - delete granule files in s3
- **CUMULUS-398** - Fix not able to filter executions by workflow
- **CUMULUS-748** - Fix invalid lambda .zip files being validated/uploaded to AWS
- **CUMULUS-544** - Post to CMR task has UAT URL hard-coded
  - Made configurable: PostToCmr now requires CMR_ENVIRONMENT env to be set to 'SIT' or 'OPS' for those CMR environments. Default is UAT.

### Changed

- **GITC-776-4** - Changed Discover-pdrs to not rely on collection but use provider_path in config. It also has an optional filterPdrs regex configuration parameter

- **CUMULUS-710** - In the integration test suite, `getStepOutput` returns the output of the first successful step execution or last failed, if none exists

## [v1.6.0] - 2018-06-06

### Please note: [Upgrade Instructions](https://nasa.github.io/cumulus/docs/upgrade/1.6.0)

### Fixed

- **CUMULUS-602** - Format all logs sent to Elastic Search.
  - Extract cumulus log message and index it to Elastic Search.

### Added

- **CUMULUS-556** - add a mechanism for creating and running migration scripts on deployment.
- **CUMULUS-461** Support use of metadata date and other components in `url_path` property

### Changed

- **CUMULUS-477** Update bucket configuration to support multiple buckets of the same type:
  - Change the structure of the buckets to allow for more than one bucket of each type. The bucket structure is now:
    bucket-key:
    name: <bucket-name>
    type: <type> i.e. internal, public, etc.
  - Change IAM and app deployment configuration to support new bucket structure
  - Update tasks and workflows to support new bucket structure
  - Replace instances where buckets.internal is relied upon to either use the system bucket or a configured bucket
  - Move IAM template to the deployment package. NOTE: You now have to specify '--template node_modules/@cumulus/deployment/iam' in your IAM deployment
  - Add IAM cloudformation template support to filter buckets by type

## [v1.5.5] - 2018-05-30

### Added

- **CUMULUS-530** - PDR tracking through Queue-granules
  - Add optional `pdr` property to the sync-granule task's input config and output payload.
- **CUMULUS-548** - Create a Lambda task that generates EMS distribution reports
  - In order to supply EMS Distribution Reports, you must enable S3 Server
    Access Logging on any S3 buckets used for distribution. See [How Do I Enable Server Access Logging for an S3 Bucket?](https://docs.aws.amazon.com/AmazonS3/latest/user-guide/server-access-logging.html)
    The "Target bucket" setting should point at the Cumulus internal bucket.
    The "Target prefix" should be
    "<STACK_NAME>/ems-distribution/s3-server-access-logs/", where "STACK_NAME"
    is replaced with the name of your Cumulus stack.

### Fixed

- **CUMULUS-546 - Kinesis Consumer should catch and log invalid JSON**
  - Kinesis Consumer lambda catches and logs errors so that consumer doesn't get stuck in a loop re-processing bad json records.
- EMS report filenames are now based on their start time instead of the time
  instead of the time that the report was generated
- **CUMULUS-552 - Cumulus API returns different results for the same collection depending on query**
  - The collection, provider and rule records in elasticsearch are now replaced with records from dynamo db when the dynamo db records are updated.

### Added

- `@cumulus/deployment`'s default cloudformation template now configures storage for Docker to match the configured ECS Volume. The template defines Docker's devicemapper basesize (`dm.basesize`) using `ecs.volumeSize`. This addresses ECS default of limiting Docker containers to 10GB of storage ([Read more](https://aws.amazon.com/premiumsupport/knowledge-center/increase-default-ecs-docker-limit/)).

## [v1.5.4] - 2018-05-21

### Added

- **CUMULUS-535** - EMS Ingest, Archive, Archive Delete reports
  - Add lambda EmsReport to create daily EMS Ingest, Archive, Archive Delete reports
  - ems.provider property added to `@cumulus/deployment/app/config.yml`.
    To change the provider name, please add `ems: provider` property to `app/config.yml`.
- **CUMULUS-480** Use DynamoDB to store granules, pdrs and execution records
  - Activate PointInTime feature on DynamoDB tables
  - Increase test coverage on api package
  - Add ability to restore metadata records from json files to DynamoDB
- **CUMULUS-459** provide API endpoint for moving granules from one location on s3 to another

## [v1.5.3] - 2018-05-18

### Fixed

- **CUMULUS-557 - "Add dataType to DiscoverGranules output"**
  - Granules discovered by the DiscoverGranules task now include dataType
  - dataType is now a required property for granules used as input to the
    QueueGranules task
- **CUMULUS-550** Update deployment app/config.yml to force elasticsearch updates for deleted granules

## [v1.5.2] - 2018-05-15

### Fixed

- **CUMULUS-514 - "Unable to Delete the Granules"**
  - updated cmrjs.deleteConcept to return success if the record is not found
    in CMR.

### Added

- **CUMULUS-547** - The distribution API now includes an
  "earthdataLoginUsername" query parameter when it returns a signed S3 URL
- **CUMULUS-527 - "parse-pdr queues up all granules and ignores regex"**
  - Add an optional config property to the ParsePdr task called
    "granuleIdFilter". This property is a regular expression that is applied
    against the filename of the first file of each granule contained in the
    PDR. If the regular expression matches, then the granule is included in
    the output. Defaults to '.', which will match all granules in the PDR.
- File checksums in PDRs now support MD5
- Deployment support to subscribe to an SNS topic that already exists
- **CUMULUS-470, CUMULUS-471** In-region S3 Policy lambda added to API to update bucket policy for in-region access.
- **CUMULUS-533** Added fields to granule indexer to support EMS ingest and archive record creation
- **CUMULUS-534** Track deleted granules
  - added `deletedgranule` type to `cumulus` index.
  - **Important Note:** Force custom bootstrap to re-run by adding this to
    app/config.yml `es: elasticSearchMapping: 7`
- You can now deploy cumulus without ElasticSearch. Just add `es: null` to your `app/config.yml` file. This is only useful for debugging purposes. Cumulus still requires ElasticSearch to properly operate.
- `@cumulus/integration-tests` includes and exports the `addRules` function, which seeds rules into the DynamoDB table.
- Added capability to support EFS in cloud formation template. Also added
  optional capability to ssh to your instance and privileged lambda functions.
- Added support to force discovery of PDRs that have already been processed
  and filtering of selected data types
- `@cumulus/cmrjs` uses an environment variable `USER_IP_ADDRESS` or fallback
  IP address of `10.0.0.0` when a public IP address is not available. This
  supports lambda functions deployed into a VPC's private subnet, where no
  public IP address is available.

### Changed

- **CUMULUS-550** Custom bootstrap automatically adds new types to index on
  deployment

## [v1.5.1] - 2018-04-23

### Fixed

- add the missing dist folder to the hello-world task
- disable uglifyjs on the built version of the pdr-status-check (read: https://github.com/webpack-contrib/uglifyjs-webpack-plugin/issues/264)

## [v1.5.0] - 2018-04-23

### Changed

- Removed babel from all tasks and packages and increased minimum node requirements to version 8.10
- Lambda functions created by @cumulus/deployment will use node8.10 by default
- Moved [cumulus-integration-tests](https://github.com/nasa/cumulus-integration-tests) to the `example` folder CUMULUS-512
- Streamlined all packages dependencies (e.g. remove redundant dependencies and make sure versions are the same across packages)
- **CUMULUS-352:** Update Cumulus Elasticsearch indices to use [index aliases](https://www.elastic.co/guide/en/elasticsearch/reference/current/indices-aliases.html).
- **CUMULUS-519:** ECS tasks are no longer restarted after each CF deployment unless `ecs.restartTasksOnDeploy` is set to true
- **CUMULUS-298:** Updated log filterPattern to include all CloudWatch logs in ElasticSearch
- **CUMULUS-518:** Updates to the SyncGranule config schema
  - `granuleIdExtraction` is no longer a property
  - `process` is now an optional property
  - `provider_path` is no longer a property

### Fixed

- **CUMULUS-455 "Kes deployments using only an updated message adapter do not get automatically deployed"**
  - prepended the hash value of cumulus-message-adapter.zip file to the zip file name of lambda which uses message adapter.
  - the lambda function will be redeployed when message adapter or lambda function are updated
- Fixed a bug in the bootstrap lambda function where it stuck during update process
- Fixed a bug where the sf-sns-report task did not return the payload of the incoming message as the output of the task [CUMULUS-441]

### Added

- **CUMULUS-352:** Add reindex CLI to the API package.
- **CUMULUS-465:** Added mock http/ftp/sftp servers to the integration tests
- Added a `delete` method to the `@common/CollectionConfigStore` class
- **CUMULUS-467 "@cumulus/integration-tests or cumulus-integration-tests should seed provider and collection in deployed DynamoDB"**
  - `example` integration-tests populates providers and collections to database
  - `example` workflow messages are populated from workflow templates in s3, provider and collection information in database, and input payloads. Input templates are removed.
  - added `https` protocol to provider schema

## [v1.4.1] - 2018-04-11

### Fixed

- Sync-granule install

## [v1.4.0] - 2018-04-09

### Fixed

- **CUMULUS-392 "queue-granules not returning the sfn-execution-arns queued"**
  - updated queue-granules to return the sfn-execution-arns queued and pdr if exists.
  - added pdr to ingest message meta.pdr instead of payload, so the pdr information doesn't get lost in the ingest workflow, and ingested granule in elasticsearch has pdr name.
  - fixed sf-sns-report schema, remove the invalid part
  - fixed pdr-status-check schema, the failed execution contains arn and reason
- **CUMULUS-206** make sure homepage and repository urls exist in package.json files of tasks and packages

### Added

- Example folder with a cumulus deployment example

### Changed

- [CUMULUS-450](https://bugs.earthdata.nasa.gov/browse/CUMULUS-450) - Updated
  the config schema of the **queue-granules** task
  - The config no longer takes a "collection" property
  - The config now takes an "internalBucket" property
  - The config now takes a "stackName" property
- [CUMULUS-450](https://bugs.earthdata.nasa.gov/browse/CUMULUS-450) - Updated
  the config schema of the **parse-pdr** task
  - The config no longer takes a "collection" property
  - The "stack", "provider", and "bucket" config properties are now
    required
- **CUMULUS-469** Added a lambda to the API package to prototype creating an S3 bucket policy for direct, in-region S3 access for the prototype bucket

### Removed

- Removed the `findTmpTestDataDirectory()` function from
  `@cumulus/common/test-utils`

### Fixed

- [CUMULUS-450](https://bugs.earthdata.nasa.gov/browse/CUMULUS-450)
  - The **queue-granules** task now enqueues a **sync-granule** task with the
    correct collection config for that granule based on the granule's
    data-type. It had previously been using the collection config from the
    config of the **queue-granules** task, which was a problem if the granules
    being queued belonged to different data-types.
  - The **parse-pdr** task now handles the case where a PDR contains granules
    with different data types, and uses the correct granuleIdExtraction for
    each granule.

### Added

- **CUMULUS-448** Add code coverage checking using [nyc](https://github.com/istanbuljs/nyc).

## [v1.3.0] - 2018-03-29

### Deprecated

- discover-s3-granules is deprecated. The functionality is provided by the discover-granules task

### Fixed

- **CUMULUS-331:** Fix aws.downloadS3File to handle non-existent key
- Using test ftp provider for discover-granules testing [CUMULUS-427]
- **CUMULUS-304: "Add AWS API throttling to pdr-status-check task"** Added concurrency limit on SFN API calls. The default concurrency is 10 and is configurable through Lambda environment variable CONCURRENCY.
- **CUMULUS-414: "Schema validation not being performed on many tasks"** revised npm build scripts of tasks that use cumulus-message-adapter to place schema directories into dist directories.
- **CUMULUS-301:** Update all tests to use test-data package for testing data.
- **CUMULUS-271: "Empty response body from rules PUT endpoint"** Added the updated rule to response body.
- Increased memory allotment for `CustomBootstrap` lambda function. Resolves failed deployments where `CustomBootstrap` lambda function was failing with error `Process exited before completing request`. This was causing deployments to stall, fail to update and fail to rollback. This error is thrown when the lambda function tries to use more memory than it is allotted.
- Cumulus repository folders structure updated:
  - removed the `cumulus` folder altogether
  - moved `cumulus/tasks` to `tasks` folder at the root level
  - moved the tasks that are not converted to use CMA to `tasks/.not_CMA_compliant`
  - updated paths where necessary

### Added

- `@cumulus/integration-tests` - Added support for testing the output of an ECS activity as well as a Lambda function.

## [v1.2.0] - 2018-03-20

### Fixed

- Update vulnerable npm packages [CUMULUS-425]
- `@cumulus/api`: `kinesis-consumer.js` uses `sf-scheduler.js#schedule` instead of placing a message directly on the `startSF` SQS queue. This is a fix for [CUMULUS-359](https://bugs.earthdata.nasa.gov/browse/CUMULUS-359) because `sf-scheduler.js#schedule` looks up the provider and collection data in DynamoDB and adds it to the `meta` object of the enqueued message payload.
- `@cumulus/api`: `kinesis-consumer.js` catches and logs errors instead of doing an error callback. Before this change, `kinesis-consumer` was failing to process new records when an existing record caused an error because it would call back with an error and stop processing additional records. It keeps trying to process the record causing the error because it's "position" in the stream is unchanged. Catching and logging the errors is part 1 of the fix. Proposed part 2 is to enqueue the error and the message on a "dead-letter" queue so it can be processed later ([CUMULUS-413](https://bugs.earthdata.nasa.gov/browse/CUMULUS-413)).
- **CUMULUS-260: "PDR page on dashboard only shows zeros."** The PDR stats in LPDAAC are all 0s, even if the dashboard has been fixed to retrieve the correct fields. The current version of pdr-status-check has a few issues.
  - pdr is not included in the input/output schema. It's available from the input event. So the pdr status and stats are not updated when the ParsePdr workflow is complete. Adding the pdr to the input/output of the task will fix this.
  - pdr-status-check doesn't update pdr stats which prevent the real time pdr progress from showing up in the dashboard. To solve this, added lambda function sf-sns-report which is copied from @cumulus/api/lambdas/sf-sns-broadcast with modification, sf-sns-report can be used to report step function status anywhere inside a step function. So add step sf-sns-report after each pdr-status-check, we will get the PDR status progress at real time.
  - It's possible an execution is still in the queue and doesn't exist in sfn yet. Added code to handle 'ExecutionDoesNotExist' error when checking the execution status.
- Fixed `aws.cloudwatchevents()` typo in `packages/ingest/aws.js`. This typo was the root cause of the error: `Error: Could not process scheduled_ingest, Error: : aws.cloudwatchevents is not a constructor` seen when trying to update a rule.

### Removed

- `@cumulus/ingest/aws`: Remove queueWorkflowMessage which is no longer being used by `@cumulus/api`'s `kinesis-consumer.js`.

## [v1.1.4] - 2018-03-15

### Added

- added flag `useList` to parse-pdr [CUMULUS-404]

### Fixed

- Pass encrypted password to the ApiGranule Lambda function [CUMULUS-424]

## [v1.1.3] - 2018-03-14

### Fixed

- Changed @cumulus/deployment package install behavior. The build process will happen after installation

## [v1.1.2] - 2018-03-14

### Added

- added tools to @cumulus/integration-tests for local integration testing
- added end to end testing for discovering and parsing of PDRs
- `yarn e2e` command is available for end to end testing

### Fixed

- **CUMULUS-326: "Occasionally encounter "Too Many Requests" on deployment"** The api gateway calls will handle throttling errors
- **CUMULUS-175: "Dashboard providers not in sync with AWS providers."** The root cause of this bug - DynamoDB operations not showing up in Elasticsearch - was shared by collections and rules. The fix was to update providers', collections' and rules; POST, PUT and DELETE endpoints to operate on DynamoDB and using DynamoDB streams to update Elasticsearch. The following packages were made:
  - `@cumulus/deployment` deploys DynamoDB streams for the Collections, Providers and Rules tables as well as a new lambda function called `dbIndexer`. The `dbIndexer` lambda has an event source mapping which listens to each of the DynamoDB streams. The dbIndexer lambda receives events referencing operations on the DynamoDB table and updates the elasticsearch cluster accordingly.
  - The `@cumulus/api` endpoints for collections, providers and rules _only_ query DynamoDB, with the exception of LIST endpoints and the collections' GET endpoint.

### Updated

- Broke up `kes.override.js` of @cumulus/deployment to multiple modules and moved to a new location
- Expanded @cumulus/deployment test coverage
- all tasks were updated to use cumulus-message-adapter-js 1.0.1
- added build process to integration-tests package to babelify it before publication
- Update @cumulus/integration-tests lambda.js `getLambdaOutput` to return the entire lambda output. Previously `getLambdaOutput` returned only the payload.

## [v1.1.1] - 2018-03-08

### Removed

- Unused queue lambda in api/lambdas [CUMULUS-359]

### Fixed

- Kinesis message content is passed to the triggered workflow [CUMULUS-359]
- Kinesis message queues a workflow message and does not write to rules table [CUMULUS-359]

## [v1.1.0] - 2018-03-05

### Added

- Added a `jlog` function to `common/test-utils` to aid in test debugging
- Integration test package with command line tool [CUMULUS-200] by @laurenfrederick
- Test for FTP `useList` flag [CUMULUS-334] by @kkelly51

### Updated

- The `queue-pdrs` task now uses the [cumulus-message-adapter-js](https://github.com/nasa/cumulus-message-adapter-js)
  library
- Updated the `queue-pdrs` JSON schemas
- The test-utils schema validation functions now throw an error if validation
  fails
- The `queue-granules` task now uses the [cumulus-message-adapter-js](https://github.com/nasa/cumulus-message-adapter-js)
  library
- Updated the `queue-granules` JSON schemas

### Removed

- Removed the `getSfnExecutionByName` function from `common/aws`
- Removed the `getGranuleStatus` function from `common/aws`

## [v1.0.1] - 2018-02-27

### Added

- More tests for discover-pdrs, dicover-granules by @yjpa7145
- Schema validation utility for tests by @yjpa7145

### Changed

- Fix an FTP listing bug for servers that do not support STAT [CUMULUS-334] by @kkelly51

## [v1.0.0] - 2018-02-23

[unreleased]: https://github.com/nasa/cumulus/compare/v18.2.0...HEAD
[v18.2.0]: https://github.com/nasa/cumulus/compare/v18.1.0...v18.2.0
[v18.1.0]: https://github.com/nasa/cumulus/compare/v18.0.0...v18.1.0
[v18.0.0]: https://github.com/nasa/cumulus/compare/v17.0.0...v18.0.0
[v17.0.0]: https://github.com/nasa/cumulus/compare/v16.1.3...v17.0.0
[v16.1.3]: https://github.com/nasa/cumulus/compare/v16.1.2...v16.1.3
[v16.1.2]: https://github.com/nasa/cumulus/compare/v16.1.1...v16.1.2
[v16.1.1]: https://github.com/nasa/cumulus/compare/v16.0.0...v16.1.1
[v16.0.0]: https://github.com/nasa/cumulus/compare/v15.0.4...v16.0.0
[v15.0.4]: https://github.com/nasa/cumulus/compare/v15.0.3...v15.0.4
[v15.0.3]: https://github.com/nasa/cumulus/compare/v15.0.2...v15.0.3
[v15.0.2]: https://github.com/nasa/cumulus/compare/v15.0.1...v15.0.2
[v15.0.1]: https://github.com/nasa/cumulus/compare/v15.0.0...v15.0.1
[v15.0.0]: https://github.com/nasa/cumulus/compare/v14.1.0...v15.0.0
[v14.1.0]: https://github.com/nasa/cumulus/compare/v14.0.0...v14.1.0
[v14.0.0]: https://github.com/nasa/cumulus/compare/v13.4.0...v14.0.0
[v13.4.0]: https://github.com/nasa/cumulus/compare/v13.3.2...v13.4.0
[v13.3.2]: https://github.com/nasa/cumulus/compare/v13.3.0...v13.3.2
[v13.3.0]: https://github.com/nasa/cumulus/compare/v13.2.1...v13.3.0
[v13.2.1]: https://github.com/nasa/cumulus/compare/v13.2.0...v13.2.1
[v13.2.0]: https://github.com/nasa/cumulus/compare/v13.1.0...v13.2.0
[v13.1.0]: https://github.com/nasa/cumulus/compare/v13.0.1...v13.1.0
[v13.0.1]: https://github.com/nasa/cumulus/compare/v13.0.0...v13.0.1
[v13.0.0]: https://github.com/nasa/cumulus/compare/v12.0.3...v13.0.0
[v12.0.3]: https://github.com/nasa/cumulus/compare/v12.0.2...v12.0.3
[v12.0.2]: https://github.com/nasa/cumulus/compare/v12.0.1...v12.0.2
[v12.0.1]: https://github.com/nasa/cumulus/compare/v12.0.0...v12.0.1
[v12.0.0]: https://github.com/nasa/cumulus/compare/v11.1.8...v12.0.0
[v11.1.8]: https://github.com/nasa/cumulus/compare/v11.1.7...v11.1.8
[v11.1.7]: https://github.com/nasa/cumulus/compare/v11.1.5...v11.1.7
[v11.1.5]: https://github.com/nasa/cumulus/compare/v11.1.4...v11.1.5
[v11.1.4]: https://github.com/nasa/cumulus/compare/v11.1.3...v11.1.4
[v11.1.3]: https://github.com/nasa/cumulus/compare/v11.1.2...v11.1.3
[v11.1.2]: https://github.com/nasa/cumulus/compare/v11.1.1...v11.1.2
[v11.1.1]: https://github.com/nasa/cumulus/compare/v11.1.0...v11.1.1
[v11.1.0]: https://github.com/nasa/cumulus/compare/v11.0.0...v11.1.0
[v11.0.0]: https://github.com/nasa/cumulus/compare/v10.1.3...v11.0.0
[v10.1.3]: https://github.com/nasa/cumulus/compare/v10.1.2...v10.1.3
[v10.1.2]: https://github.com/nasa/cumulus/compare/v10.1.1...v10.1.2
[v10.1.1]: https://github.com/nasa/cumulus/compare/v10.1.0...v10.1.1
[v10.1.0]: https://github.com/nasa/cumulus/compare/v10.0.1...v10.1.0
[v10.0.1]: https://github.com/nasa/cumulus/compare/v10.0.0...v10.0.1
[v10.0.0]: https://github.com/nasa/cumulus/compare/v9.9.0...v10.0.0
[v9.9.3]: https://github.com/nasa/cumulus/compare/v9.9.2...v9.9.3
[v9.9.2]: https://github.com/nasa/cumulus/compare/v9.9.1...v9.9.2
[v9.9.1]: https://github.com/nasa/cumulus/compare/v9.9.0...v9.9.1
[v9.9.0]: https://github.com/nasa/cumulus/compare/v9.8.0...v9.9.0
[v9.8.0]: https://github.com/nasa/cumulus/compare/v9.7.0...v9.8.0
[v9.7.1]: https://github.com/nasa/cumulus/compare/v9.7.0...v9.7.1
[v9.7.0]: https://github.com/nasa/cumulus/compare/v9.6.0...v9.7.0
[v9.6.0]: https://github.com/nasa/cumulus/compare/v9.5.0...v9.6.0
[v9.5.0]: https://github.com/nasa/cumulus/compare/v9.4.0...v9.5.0
[v9.4.1]: https://github.com/nasa/cumulus/compare/v9.3.0...v9.4.1
[v9.4.0]: https://github.com/nasa/cumulus/compare/v9.3.0...v9.4.0
[v9.3.0]: https://github.com/nasa/cumulus/compare/v9.2.2...v9.3.0
[v9.2.2]: https://github.com/nasa/cumulus/compare/v9.2.1...v9.2.2
[v9.2.1]: https://github.com/nasa/cumulus/compare/v9.2.0...v9.2.1
[v9.2.0]: https://github.com/nasa/cumulus/compare/v9.1.0...v9.2.0
[v9.1.0]: https://github.com/nasa/cumulus/compare/v9.0.1...v9.1.0
[v9.0.1]: https://github.com/nasa/cumulus/compare/v9.0.0...v9.0.1
[v9.0.0]: https://github.com/nasa/cumulus/compare/v8.1.0...v9.0.0
[v8.1.0]: https://github.com/nasa/cumulus/compare/v8.0.0...v8.1.0
[v8.0.0]: https://github.com/nasa/cumulus/compare/v7.2.0...v8.0.0
[v7.2.0]: https://github.com/nasa/cumulus/compare/v7.1.0...v7.2.0
[v7.1.0]: https://github.com/nasa/cumulus/compare/v7.0.0...v7.1.0
[v7.0.0]: https://github.com/nasa/cumulus/compare/v6.0.0...v7.0.0
[v6.0.0]: https://github.com/nasa/cumulus/compare/v5.0.1...v6.0.0
[v5.0.1]: https://github.com/nasa/cumulus/compare/v5.0.0...v5.0.1
[v5.0.0]: https://github.com/nasa/cumulus/compare/v4.0.0...v5.0.0
[v4.0.0]: https://github.com/nasa/cumulus/compare/v3.0.1...v4.0.0
[v3.0.1]: https://github.com/nasa/cumulus/compare/v3.0.0...v3.0.1
[v3.0.0]: https://github.com/nasa/cumulus/compare/v2.0.1...v3.0.0
[v2.0.7]: https://github.com/nasa/cumulus/compare/v2.0.6...v2.0.7
[v2.0.6]: https://github.com/nasa/cumulus/compare/v2.0.5...v2.0.6
[v2.0.5]: https://github.com/nasa/cumulus/compare/v2.0.4...v2.0.5
[v2.0.4]: https://github.com/nasa/cumulus/compare/v2.0.3...v2.0.4
[v2.0.3]: https://github.com/nasa/cumulus/compare/v2.0.2...v2.0.3
[v2.0.2]: https://github.com/nasa/cumulus/compare/v2.0.1...v2.0.2
[v2.0.1]: https://github.com/nasa/cumulus/compare/v1.24.0...v2.0.1
[v2.0.0]: https://github.com/nasa/cumulus/compare/v1.24.0...v2.0.0
[v1.24.0]: https://github.com/nasa/cumulus/compare/v1.23.2...v1.24.0
[v1.23.2]: https://github.com/nasa/cumulus/compare/v1.22.1...v1.23.2
[v1.22.1]: https://github.com/nasa/cumulus/compare/v1.21.0...v1.22.1
[v1.21.0]: https://github.com/nasa/cumulus/compare/v1.20.0...v1.21.0
[v1.20.0]: https://github.com/nasa/cumulus/compare/v1.19.0...v1.20.0
[v1.19.0]: https://github.com/nasa/cumulus/compare/v1.18.0...v1.19.0
[v1.18.0]: https://github.com/nasa/cumulus/compare/v1.17.0...v1.18.0
[v1.17.0]: https://github.com/nasa/cumulus/compare/v1.16.1...v1.17.0
[v1.16.1]: https://github.com/nasa/cumulus/compare/v1.16.0...v1.16.1
[v1.16.0]: https://github.com/nasa/cumulus/compare/v1.15.0...v1.16.0
[v1.15.0]: https://github.com/nasa/cumulus/compare/v1.14.5...v1.15.0
[v1.14.5]: https://github.com/nasa/cumulus/compare/v1.14.4...v1.14.5
[v1.14.4]: https://github.com/nasa/cumulus/compare/v1.14.3...v1.14.4
[v1.14.3]: https://github.com/nasa/cumulus/compare/v1.14.2...v1.14.3
[v1.14.2]: https://github.com/nasa/cumulus/compare/v1.14.1...v1.14.2
[v1.14.1]: https://github.com/nasa/cumulus/compare/v1.14.0...v1.14.1
[v1.14.0]: https://github.com/nasa/cumulus/compare/v1.13.5...v1.14.0
[v1.13.5]: https://github.com/nasa/cumulus/compare/v1.13.4...v1.13.5
[v1.13.4]: https://github.com/nasa/cumulus/compare/v1.13.3...v1.13.4
[v1.13.3]: https://github.com/nasa/cumulus/compare/v1.13.2...v1.13.3
[v1.13.2]: https://github.com/nasa/cumulus/compare/v1.13.1...v1.13.2
[v1.13.1]: https://github.com/nasa/cumulus/compare/v1.13.0...v1.13.1
[v1.13.0]: https://github.com/nasa/cumulus/compare/v1.12.1...v1.13.0
[v1.12.1]: https://github.com/nasa/cumulus/compare/v1.12.0...v1.12.1
[v1.12.0]: https://github.com/nasa/cumulus/compare/v1.11.3...v1.12.0
[v1.11.3]: https://github.com/nasa/cumulus/compare/v1.11.2...v1.11.3
[v1.11.2]: https://github.com/nasa/cumulus/compare/v1.11.1...v1.11.2
[v1.11.1]: https://github.com/nasa/cumulus/compare/v1.11.0...v1.11.1
[v1.11.0]: https://github.com/nasa/cumulus/compare/v1.10.4...v1.11.0
[v1.10.4]: https://github.com/nasa/cumulus/compare/v1.10.3...v1.10.4
[v1.10.3]: https://github.com/nasa/cumulus/compare/v1.10.2...v1.10.3
[v1.10.2]: https://github.com/nasa/cumulus/compare/v1.10.1...v1.10.2
[v1.10.1]: https://github.com/nasa/cumulus/compare/v1.10.0...v1.10.1
[v1.10.0]: https://github.com/nasa/cumulus/compare/v1.9.1...v1.10.0
[v1.9.1]: https://github.com/nasa/cumulus/compare/v1.9.0...v1.9.1
[v1.9.0]: https://github.com/nasa/cumulus/compare/v1.8.1...v1.9.0
[v1.8.1]: https://github.com/nasa/cumulus/compare/v1.8.0...v1.8.1
[v1.8.0]: https://github.com/nasa/cumulus/compare/v1.7.0...v1.8.0
[v1.7.0]: https://github.com/nasa/cumulus/compare/v1.6.0...v1.7.0
[v1.6.0]: https://github.com/nasa/cumulus/compare/v1.5.5...v1.6.0
[v1.5.5]: https://github.com/nasa/cumulus/compare/v1.5.4...v1.5.5
[v1.5.4]: https://github.com/nasa/cumulus/compare/v1.5.3...v1.5.4
[v1.5.3]: https://github.com/nasa/cumulus/compare/v1.5.2...v1.5.3
[v1.5.2]: https://github.com/nasa/cumulus/compare/v1.5.1...v1.5.2
[v1.5.1]: https://github.com/nasa/cumulus/compare/v1.5.0...v1.5.1
[v1.5.0]: https://github.com/nasa/cumulus/compare/v1.4.1...v1.5.0
[v1.4.1]: https://github.com/nasa/cumulus/compare/v1.4.0...v1.4.1
[v1.4.0]: https://github.com/nasa/cumulus/compare/v1.3.0...v1.4.0
[v1.3.0]: https://github.com/nasa/cumulus/compare/v1.2.0...v1.3.0
[v1.2.0]: https://github.com/nasa/cumulus/compare/v1.1.4...v1.2.0
[v1.1.4]: https://github.com/nasa/cumulus/compare/v1.1.3...v1.1.4
[v1.1.3]: https://github.com/nasa/cumulus/compare/v1.1.2...v1.1.3
[v1.1.2]: https://github.com/nasa/cumulus/compare/v1.1.1...v1.1.2
[v1.1.1]: https://github.com/nasa/cumulus/compare/v1.0.1...v1.1.1
[v1.1.0]: https://github.com/nasa/cumulus/compare/v1.0.1...v1.1.0
[v1.0.1]: https://github.com/nasa/cumulus/compare/v1.0.0...v1.0.1
[v1.0.0]: https://github.com/nasa/cumulus/compare/pre-v1-release...v1.0.0

[thin-egress-app]: <https://github.com/asfadmin/thin-egress-app> "Thin Egress App"<|MERGE_RESOLUTION|>--- conflicted
+++ resolved
@@ -8,19 +8,10 @@
 
 ### Breaking Changes
 
-<<<<<<< HEAD
-=======
-- **CUMULUS-2889**
-  - Removed unused CloudWatch Logs AWS SDK client. This change removes the CloudWatch Logs
-    client from the `@cumulus/aws-client` package.
-- **CUMULUS-2890**
-  - Removed unused CloudWatch AWS SDK client. This change removes the CloudWatch client
-    from the `@cumulus/aws-client` package.
 - **CUMULUS-2897**
   - Removed unused Systems Manager AWS SDK client. This change removes the Systems Manager client
     from the `@cumulus/aws-client` package.
-    
->>>>>>> 81538405
+
 ### Changed
 
 - **CUMULUS-3456**
@@ -31,18 +22,10 @@
     terraform configuration value or utilize `lzardsProvider` as part of the task
     workflow configuration
   - Minor refactor of `@cumulus/lzards-api-client` to:
-<<<<<<< HEAD
     - Use proper ECMAScript import for `@cumulus/launchpad-auth`
     - Update incorrect docstring
-=======
-   - Use proper ECMAScript import for `@cumulus/launchpad-auth`
-   - Update incorrect docstring
-
-### Changed
-
 - **CUMULUS-2896**
   - Updated Secrets Manager code to AWS SDK v3.
->>>>>>> 81538405
 - **CUMULUS-3497**
   - Updated `example/cumulus-tf/orca.tf` to use v9.0.4
 - **CUMULUS-3527**
