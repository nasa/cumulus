--- conflicted
+++ resolved
@@ -9,7 +9,6 @@
 
 ### BREAKING CHANGES
 
-<<<<<<< HEAD
 - **CUMULUS-1449** - Cumulus now uses a universal workflow template when
   starting workflow that contains general information specific to the
   deployment, but not specific to the workflow. Workflow task configs must be
@@ -74,9 +73,6 @@
   notifications are published, see the notes below on **CUMULUS-1394**. For
   examples of how to update your workflow definitions, see our
   [example workflow definitions](https://github.com/nasa/cumulus/blob/master/example/workflows/).
-=======
-- **CUMULUS-1396** - **Workflow steps at the beginning and end of a workflow using the `SfSnsReport` Lambda have now been deprecated (e.g. `StartStatus`, `StopStatus`) and should be removed from your workflow definitions**. These steps were used for publishing ingest notifications and have been replaced by an implementation using Cloudwatch events for Step Functions to trigger a Lambda that publishes ingest notifications. For further detail on how ingest notifications are published, see the notes below on **CUMULUS-1394**. For examples of how to update your workflow definitions, see our [example workflow definitions](https://github.com/nasa/cumulus/blob/master/example/workflows/).
->>>>>>> d9d5da6d
 
 ### Added
 
@@ -89,12 +85,9 @@
   - Added `GET /token` endpoint for SAML authorization when cumulus is protected by Launchpad.
     This lets a user retieve a token by hand that can be presented to the API.
 
-<<<<<<< HEAD
 - **CUMULUS-1625**
   - Added `sf_start_rate` variable to the `ingest` Terraform module, equivalent to `sqs_consumer_rate` in the old model, but will not be automatically applied to custom queues as that was.
 
-=======
->>>>>>> d9d5da6d
 ### Changed
 
 - **CUMULUS-1453**
@@ -104,10 +97,7 @@
 ### Fixed
 
 - **CUMULUS-1396** - Updated `@cumulus/common/StepFunctions.getExecutionHistory()` to recursively fetch execution history when `nextToken` is returned in response
-<<<<<<< HEAD
 - **CUMULUS-1571** - Updated `@cumulus/common/DynamoDb.get()` to throw any errors encountered when trying to get a record and the record does exist
-=======
->>>>>>> d9d5da6d
 
 ## [v1.14.2] - 2019-10-08
 
@@ -115,8 +105,6 @@
 
 Your Cumulus Message Adapter version should be pinned to `v1.0.13` or lower in your `app/config.yml` using `message_adapter_version: v1.0.13` OR you should use the workflow migration steps below to work with CMA v1.1.1+.
 
-<<<<<<< HEAD
-=======
 - **CUMULUS-1394** - The implementation of the `SfSnsReport` Lambda requires additional environment variables for integration with the new ingest notification SNS topics. Therefore,  **you must update the definition of `SfSnsReport` in your `lambdas.yml` like so**:
 
 ```yaml
@@ -138,7 +126,6 @@
       value: reportPdrsSns
 ```
 
->>>>>>> d9d5da6d
 - **CUMULUS-1447** -
   The newest release of the Cumulus Message Adapter (v1.1.1) requires that parameterized configuration be used for remote message functionality. Once released, Kes will automatically bring in CMA v1.1.1 without additional configuration.
 
@@ -192,8 +179,6 @@
   - Added `@cumulus/common/cloudwatch-event/isFailedSfStatus()` to determine if a Step Function status from a Cloudwatch event is a failed status
 
 ### Changed
-<<<<<<< HEAD
-=======
 
 - **CUMULUS-1308**
   - HTTP PUT of a Collection, Provider, or Rule via the Cumulus API now
@@ -205,7 +190,6 @@
 
 - **CUMULUS-1375**
   - Migrate Cumulus from deprecated Elasticsearch JS client to new, supported one in `@cumulus/api`
->>>>>>> d9d5da6d
 
 - **CUMULUS-1485** Update `@cumulus/cmr-client` to return error message from CMR for validation failures.
 
@@ -229,11 +213,6 @@
 - **CUMULUS-1456**
   - `@cumulus/api` endpoints default error handler uses `boom` package to format errors, which is consistent with other API endpoint errors.
 
-<<<<<<< HEAD
-=======
-- **CUMULUS-1485** Update `@cumulus/cmr-client` to return error message from CMR for validation failures.
-
->>>>>>> d9d5da6d
 ### Fixed
 
 - **CUMULUS-1432** `logs` endpoint filter correctly filters logs by level
