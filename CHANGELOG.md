--- conflicted
+++ resolved
@@ -216,20 +216,17 @@
   - "Back to Top" button matches the brand color for both themes.
   - Update "note", "info", "tip", "caution", and "warning" components to [new admonition styling](https://docusaurus.io/docs/markdown-features/admonitions).
   - Add updated arch diagram for both themes.
-
-<<<<<<< HEAD
+- **CUMULUS-3203**
+  - Removed ACL setting of private on S3.multipartCopyObject() call
+  - Removed ACL setting of private for s3PutObject()
+  - Removed ACL confguration on sync-granules task
+
 ### Fixed
 
 - **CUMULUS-3223**
   - Update `@cumulus/cmrjs/cmr-utils.getGranuleTemporalInfo` to handle the error when the cmr file s3url is not available
   - Update sfEventSqsToDbRecords to save message when message can't be retrieved from event
   - Update `@cumulus/cumulus-message-adapter-js` to `2.0.5` for all cumulus tasks
-=======
-- **CUMULUS-3203**
-  - Removed ACL setting of private on S3.multipartCopyObject() call
-  - Removed ACL setting of private for s3PutObject()
-  - Removed ACL confguration on sync-granules task
->>>>>>> eeabfe26
 
 ### Removed
 
