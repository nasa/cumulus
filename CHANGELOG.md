# Changelog

All notable changes to this project will be documented in this file.

The format is based on [Keep a Changelog](http://keepachangelog.com/en/1.0.0/).

## Unreleased

### Changed

<<<<<<< HEAD
- **CUMULUS-2888**
  - Update CloudWatch Events code to AWS SDK v3
=======
- **CUMULUS_3499
  - Update AWS-SDK dependency pin to "2.1490" to prevent SQS issue.  Dependency
    pin expected to be changed with the resolution to CUMULUS-2900
>>>>>>> 04978d1f
- **CUMULUS-2894**
  - Update Lambda code to AWS SDK v3
- **CUMULUS-3352**
  - Update example project to use CMA v2.0.3 for integration testing
  - Update example deployment to deploy cnmResponse lambda version
    2.1.1-aplha.2-SNAPSHOT
  - Update example deployment to deploy cnmToGranule lambda
    version 1.7.0-alpha.2-SNAPSHOT
- **CUMULUS-3502**
  - Upgraded localstack to v3.0.0 to support recent aws-sdk releases

### Fixed

- **CUMULUS-3177**
  - changed `_removeGranuleFromCmr` function for granule `bulkDelete` to not throw an error and instead catch the error when the granule is not found in CMR
- **CUMULUS-3293**
  - Process Dead Letter Archive is fixed to properly copy objects from `/sqs/` to `/failed-sqs/` location
- **CUMULUS-3467**
  - Added `childWorkflowMeta` to `QueueWorkflow` task configuration
- **CUMULUS-3474**
  - Fixed overriden changes to `rules.buildPayload' to restore changes from ticket `CUMULUS-2969` which limited the definition object to `name` and `arn` to
    account for AWS character limits.
- **CUMULUS-3479**
  - Fixed typo in s3-replicator resource declaration where `var.lambda_memory_size` is supposed to be `var.lambda_memory_sizes`

## [v18.1.0] 2023-10-25

### MIGRATION notes

#### Rules API Endpoint Versioning

As part of the work on CUMULUS-3095, we have added a required header for the
rules PUT/PATCH endpoints -- to ensure that older clients/utilities do not
unexpectedly make destructive use of those endpoints, a validation check of a
header value against supported versions has been implemented.

Moving forward, if a breaking change is made to an existing endpoint that
requires user updates, as part of that update we will set the current version of
the core API and require a header that confirms the client is compatible with
the version required or greater.

In this instance, the rules PUT/PATCH
endpoints will require a `Cumulus-API-Version` value of at least `2`.

```bash
 curl --request PUT https://example.com/rules/repeat_test\
 --header 'Cumulus-API-Version: 2'\
 --header 'Content-Type: application/json'\
 --header 'Authorization: Bearer ReplaceWithToken'\
 --data ...
```

Users/clients that do not make use of these endpoints will not be impacted.

### Notable Changes

- **CUMULUS-3095**
  - Added `PATCH` rules endpoint to update rule which works as the existing `PUT` endpoint.
  - Updated `PUT` rules endpoint to replace rule.

### Added

- **CUMULUS-3218**
  - Added optional `maxDownloadTime` field to `provider` schema
  - Added `max_download_time` column to PostgreSQL `providers` table
  - Updated `@cumulus/ingest/lock` to check expired locks based on `provider.maxDownloadTime`

### Changed

- **CUMULUS-3095**
  - Updated `@cumulus/api-client/rules` to have`replaceRule` and `updateRule` methods.
  - Updated mapping for rule Elasticsearch records to prevent dynamic field for keys under
    `meta` and `payload`, and fixed `rule` field mapping.
- **CUMULUS-3351**
  - Updated `constructOnlineAccessUrls()` to group CMR online access URLs by link type.
- **CUMULUS-3377**
  - Added configuration option to cumulus-tf/terraform.tfvars to include sns:Subscribe access policy for
    executions, granules, collections, and PDRs report topics.
- **CUMULUS-3392**
  - Modify cloudwatch rule by deleting `custom`
- **CUMULUS-3434**
  - Updated `@cumulus/orca-recovery-adapter` task to output both input granules and recovery output.
  - Updated `example/cumulus-tf/orca.tf` to use v9.0.0.

### Fixed

- **CUMULUS-3095**
  - Added back `rule` schema validation which is missing after RDS phase 3.
  - Fixed a bug for creating rule with tags.
- **CUMULUS-3286**
  - Fixed `@cumulus/cmrjs/cmr-utils/getGranuleTemporalInfo` and `@cumulus/message/Granules/getGranuleCmrTemporalInfo`
    to handle non-existing cmr file.
  - Updated mapping for granule and deletedgranule Elasticsearch records to prevent dynamic field for keys under
    `queryFields`.
  - Updated mapping for collection Elasticsearch records to prevent dynamic field for keys under `meta`.
- **CUMULUS-3393**
  - Fixed `PUT` collection endpoint to update collection configuration in S3.
- **CUMULUS-3427**
  - Fixed issue where some lambda and task memory sizes and timeouts were not configurable
  - Changed the naming conventions for memory size and timeouts configuration to simply the lambda name
- **@aws-sdk upgrade**
  - Fixed TS compilation error on aws-client package caused by @aws-sdk/client-dynamodb 3.433.0 upgrade

## [v18.0.0] 2023-08-28

### Notable Changes

- **CUMULUS-3270**
  - update python lambdas to use python3.10
  - update dependencies to use python3.10 including cumulus-message-adapter, cumulus-message-adapter-python and cumulus-process-py
- **CUMULUS-3259**
  - Updated Terraform version from 0.13.6 to 1.5.3. Please see the [instructions to upgrade your deployments](https://github.com/nasa/cumulus/blob/master/docs/upgrade-notes/upgrading-tf-version-1.5.3.md).

### Changed

- **CUMULUS-3366**
  - Added logging to the `collectionRuleMatcher` Rules Helper, which is used by the sqs-message-consumer and message-consumer Lambdas,
    to report when an incoming message's collection does not match any rules.

## [v17.0.0] 2023-08-09

### MIGRATION notes

- This release updates the `hashicorp/aws` provider required by Cumulus to `~> 5.0`
  which in turn requires updates to all modules deployed with Core in the same stack
  to use a compatible provider version.
- This update is *not* compatible with prior stack states - Terraform will not
  allow redeployment of a prior version of Cumulus using an older version of
  the provider.  Please be sure to validate the install changeset is what you
  expect prior to upgrading to this version.
- Upgrading Cumulus to v17 from prior versions should only require the usual
  terraform init/apply steps.  As always **be sure** to inspect the `terraform plan` or
  `terraform apply` changeset to ensure the changes between providers are what
  you're expecting for all modules you've chosen to deploy with Cumulus

### Notable Changes

- **CUMULUS-3258**
  - @cumulus/api is now compatible *only* with Orca >= 8.1.0.    Prior versions of
    Orca are not compatible with Cumulus 17+
  - Updated all hashicorp terraform AWS provider configs to ~> 5.0
    - Upstream/downstream terraform modules will need to utilize an AWS provider
      that matches this range

### Breaking Changes

- **CUMULUS-3258**
  - Update @cumulus/api/lib/orca/getOrcaRecoveryStatusByGranuleCollection
    to @cumulus/api/lib/orca/getOrcaRecoveryStatusByGranuleIdAndCollection and
    add collectionId to arguments to support Orca v8+ required use of
    collectionId

  - Updated all terraform AWS providers to ~> 5.0

### Changed

- **CUMULUS-3258**
  - Update all Core integration tests/integrations to be compatible with Orca >=
    v8.1.0 only

### Fixed

- **CUMULUS-3319**
  - Removed @cumulus/api/models/schema and changed all references to
    @cumulus/api/lib/schema in docs and related models
  - Removed @cumulus/api/models/errors.js
  - Updated API granule write logic to cause postgres schema/db write failures on an individual granule file write to result in a thrown error/400 return instead of a 200 return and a 'silent' update of the granule to failed status.
  - Update api/lib/_writeGranule/_writeGranulefiles logic to allow for schema failures on individual granule writes via an optional method parameter in _writeGranules, and an update to the API granule write calls.
  - Updated thrown error to include information related to automatic failure behavior in addition to the stack trace.

## [v16.1.2] 2023-11-01

**Please note** changes in 16.1.2 may not yet be released in future versions, as this
is a backport/patch release on the 16.x series of releases.  Updates that are
included in the future will have a corresponding CHANGELOG entry in future releases.

### Added

- **CUMULUS-3218**
  - Added optional `maxDownloadTime` field to `provider` schema
  - Added `max_download_time` column to PostgreSQL `providers` table
  - Updated `@cumulus/ingest/lock` to check expired locks based on `provider.maxDownloadTime`

### Fixed

- **@aws-sdk upgrade**
  - Fixed TS compilation error on aws-client package caused by @aws-sdk/client-dynamodb 3.433.0 upgrade
  - Updated mapping for collection Elasticsearch records to prevent dynamic field for keys under `meta`.
- **CUMULUS-3286**
  - Fixed `@cumulus/cmrjs/cmr-utils/getGranuleTemporalInfo` and `@cumulus/message/Granules/getGranuleCmrTemporalInfo`
    to handle non-existing cmr file.
  - Updated mapping for granule and deletedgranule Elasticsearch records to prevent dynamic field for keys under
    `queryFields`.
- **CUMULUS-3293**
  - Process Dead Letter Archive is fixed to properly copy objects from `/sqs/` to `/failed-sqs/` location
- **CUMULUS-3393**
  - Fixed `PUT` collection endpoint to update collection configuration in S3.
- **CUMULUS-3467**
  - Added `childWorkflowMeta` to `QueueWorkflow` task configuration

## [v16.1.1] 2023-08-03

### Notable Changes

- The async_operation_image property of cumulus module should be updated to pull
  the ECR image for cumuluss/async-operation:47

### Added

- **CUMULUS-3298**
  - Added extra time to the buffer for replacing the launchpad token before it
    expires to alleviate CMR error messages
- **CUMULUS-3220**
  - Created a new send-pan task
- **CUMULUS-3287**
  - Added variable to allow the aws_ecs_task_definition health check to be configurable.
  - Added clarity to how the bucket field needs to be configured for the
    move-granules task definition

### Changed

- Security upgrade node from 14.19.3-buster to 14.21.1-buster
- **CUMULUS-2985**
  - Changed `onetime` rules RuleTrigger to only execute when the state is `ENABLED` and updated documentation to reflect the change
  - Changed the `invokeRerun` function to only re-run enabled rules
- **CUMULUS-3188**
  - Updated QueueGranules to support queueing granules that meet the required API granule schema.
  - Added optional additional properties to queue-granules input schema
- **CUMULUS-3252**
  - Updated example/cumulus-tf/orca.tf to use orca v8.0.1
  - Added cumulus task `@cumulus/orca-copy-to-archive-adapter`, and add the task to `tf-modules/ingest`
  - Updated `tf-modules/cumulus` module to take variable `orca_lambda_copy_to_archive_arn` and pass to `tf-modules/ingest`
  - Updated `example/cumulus-tf/ingest_and_publish_granule_with_orca_workflow.tf` `CopyToGlacier` (renamed to `CopyToArchive`) step to call
    `orca_copy_to_archive_adapter_task`
- **CUMULUS-3253**
  - Added cumulus task `@cumulus/orca-recovery-adapter`, and add the task to `tf-modules/ingest`
  - Updated `tf-modules/cumulus` module to take variable `orca_sfn_recovery_workflow_arn` and pass to `tf-modules/ingest`
  - Added `example/cumulus-tf/orca_recovery_adapter_workflow.tf`, `OrcaRecoveryAdapterWorkflow` workflow has `OrcaRecoveryAdapter` task
    to call the ORCA recovery step-function.
  - Updated `example/data/collections/` collection configuration `meta.granuleRecoveryWorkflow` to use `OrcaRecoveryAdapterWorkflow`
- **CUMULUS-3215**
  - Create reconciliation reports will properly throw errors and set the async
    operation status correctly to failed if there is an error.
  - Knex calls relating to reconciliation reports will retry if there is a
    connection terminated unexpectedly error
  - Improved logging for async operation
  - Set default async_operation_image_version to 47
- **CUMULUS-3024**
  - Combined unit testing of @cumulus/api/lib/rulesHelpers to a single test file
    `api/tests/lib/test-rulesHelpers` and removed extraneous test files.
- **CUMULUS-3209**
  - Apply brand color with high contrast settings for both (light and dark) themes.
  - Cumulus logo can be seen when scrolling down.
  - "Back to Top" button matches the brand color for both themes.
  - Update "note", "info", "tip", "caution", and "warning" components to [new admonition styling](https://docusaurus.io/docs/markdown-features/admonitions).
  - Add updated arch diagram for both themes.
- **CUMULUS-3203**
  - Removed ACL setting of private on S3.multipartCopyObject() call
  - Removed ACL setting of private for s3PutObject()
  - Removed ACL confguration on sync-granules task
  - Update documentation on dashboard deployment to exclude ACL public-read setting
- **CUMULUS-3245**
  - Update SQS consumer logic to catch ExecutionAlreadyExists error and
    delete SQS message accordingly.
  - Add ReportBatchItemFailures to event source mapping start_sf_mapping
- **CUMULUS-3357**
  - `@cumulus/queue-granules` is now written in TypeScript
  - `@cumulus/schemas` can now generate TypeScript interfaces for the task input, output and config.
- Added missing name to throttle_queue_watcher Cloudwatch event in `throttled-queue.tf`


### Fixed

- **CUMULUS-3258**
  - Fix un-prefixed s3 lifecycle configuration ID from CUMULUS-2915
- **CUMULUS-2625**
  - Optimized heap memory and api load in queue-granules task to scale to larger workloads.
- **CUMULUS-3265**
  - Fixed `@cumulus/api` `getGranulesForPayload` function to query cloud metrics es when needed.
- **CUMULUS-3389**
  - Updated runtime of `send-pan` and `startAsyncOperation` lambdas to `nodejs16.x`

## [v16.0.0] 2023-05-09

### Notable Changes

- The async_operation_image property of cumulus module should be updated to pull
  the ECR image for cumuluss/async-operation:46

### MIGRATION notes

#### PI release version

When updating directly to v16 from prior releases older that V15, please make sure to
read through all prior release notes.

Notable migration concerns since the last PI release version (11.1.x):

- [v14.1.0] - Postgres compatibility update to Aurora PostgreSQL 11.13.
- [v13.1.0] - Postgres update to add `files_granules_cumulus_id_index` to the
  `files` table may require manual steps depending on load.

#### RDS Phase 3 migration notes

This release includes updates that remove existing DynamoDB tables as part of
release deployment process.   This release *cannot* be properly rolled back in
production as redeploying a prior version of Cumulus will not recover the
associated Dynamo tables.

Please read the full change log for RDS Phase 3 and consult the [RDS Phase 3 update
documentation](https://nasa.github.io/cumulus/docs/next/upgrade-notes/upgrade-rds-phase-3-release)

#### API Endpoint Versioning

As part of the work on CUMULUS-3072, we have added a required header for the
granule PUT/PATCH endpoints -- to ensure that older clients/utilities do not
unexpectedly make destructive use of those endpoints, a validation check of a
header value against supported versions has been implemented.

Moving forward, if a breaking change is made to an existing endpoint that
requires user updates, as part of that update we will set the current version of
the core API and require a header that confirms the client is compatible with
the version required or greater.

In this instance, the granule PUT/PATCH
endpoints will require a `Cumulus-API-Version` value of at least `2`.

```bash
 curl --request PUT https://example.com/granules/granuleId.A19990103.006.1000\
 --header 'Cumulus-API-Version: 2'\
 --header 'Content-Type: application/json'\
 --header 'Authorization: Bearer ReplaceWithToken'\
 --data ...
```

Users/clients that do not make use of these endpoints will not be impacted.

### RDS Phase 3
#### Breaking Changes

- **CUMULUS-2688**
  - Updated bulk operation logic to use collectionId in addition to granuleId to fetch granules.
  - Tasks using the `bulk-operation` Lambda should provide collectionId and granuleId e.g. { granuleId: xxx, collectionId: xxx }
- **CUMULUS-2856**
  - Update execution PUT endpoint to no longer respect message write constraints and update all values passed in

#### Changed

- **CUMULUS-3282**
  - Updated internal granule endpoint parameters from :granuleName to :granuleId
    for maintenance/consistency reasons
- **CUMULUS-2312** - RDS Migration Epic Phase 3
  - **CUMULUS-2645**
    - Removed unused index functionality for all tables other than
      `ReconciliationReportsTable` from `dbIndexer` lambda
  - **CUMULUS-2398**
    - Remove all dynamoDB updates for `@cumulus/api/ecs/async-operation/*`
    - Updates all api endpoints with updated signature for
      `asyncOperationsStart` calls
    - Remove all dynamoDB models calls from async-operations api endpoints
  - **CUMULUS-2801**
    - Move `getFilesExistingAtLocation`from api granules model to api/lib, update granules put
      endpoint to remove model references
  - **CUMULUS-2804**
    - Updates api/lib/granule-delete.deleteGranuleAndFiles:
      - Updates dynamoGranule -> apiGranule in the signature and throughout the dependent code
      - Updates logic to make apiGranule optional, but pgGranule required, and
        all lookups use postgres instead of ES/implied apiGranule values
      - Updates logic to make pgGranule optional - in this case the logic removes the entry from ES only
    - Removes all dynamo model logic from api/endpoints/granules
    - Removes dynamo write logic from api/lib/writeRecords.*
    - Removes dynamo write logic from api/lib/ingest.*
    - Removes all granule model calls from api/lambdas/bulk-operations and any dependencies
    - Removes dynamo model calls from api/lib/granule-remove-from-cmr.unpublishGranule
    - Removes Post Deployment execution check from sf-event-sqs-to-db-records
    - Moves describeGranuleExecution from api granule model to api/lib/executions.js
  - **CUMULUS-2806**
    - Remove DynamoDB logic from executions `POST` endpoint
    - Remove DynamoDB logic from sf-event-sqs-to-db-records lambda execution writes.
    - Remove DynamoDB logic from executions `PUT` endpoint
  - **CUMULUS-2808**
    - Remove DynamoDB logic from executions `DELETE` endpoint
  - **CUMULUS-2809**
    - Remove DynamoDB logic from providers `PUT` endpoint
    - Updates DB models asyncOperation, provider and rule to return all fields on upsert.
  - **CUMULUS-2810**
    - Removes addition of DynamoDB record from API endpoint POST /provider/<name>
  - **CUMULUS-2811**
    - Removes deletion of DynamoDB record from API endpoint DELETE /provider/<name>
  - **CUMULUS-2817**
    - Removes deletion of DynamoDB record from API endpoint DELETE /collection/<name>/<version>
  - **CUMULUS-2814**
    - Move event resources deletion logic from `rulesModel` to `rulesHelper`
  - **CUMULUS-2815**
    - Move File Config and Core Config validation logic for Postgres Collections from `api/models/collections.js` to `api/lib/utils.js`
  - **CUMULUS-2813**
    - Removes creation and deletion of DynamoDB record from API endpoint POST /rules/
  - **CUMULUS-2816**
    - Removes addition of DynamoDB record from API endpoint POST /collections
  - **CUMULUS-2797**
    - Move rule helper functions to separate rulesHelpers file
  - **CUMULUS-2821**
    - Remove DynamoDB logic from `sfEventSqsToDbRecords` lambda
  - **CUMULUS-2856**
    - Update API/Message write logic to handle nulls as deletion in execution PUT/message write logic

#### Added

- **CUMULUS-2312** - RDS Migration Epic Phase 3
  - **CUMULUS-2813**
    - Added function `create` in the `db` model for Rules
      to return an array of objects containing all columns of the created record.
  - **CUMULUS-2812**
    - Move event resources logic from `rulesModel` to `rulesHelper`
  - **CUMULUS-2820**
    - Remove deletion of DynamoDB record from API endpoint DELETE /pdr/<pdrName>
  - **CUMULUS-2688**
    - Add new endpoint to fetch granules by collectionId as well as granuleId: GET /collectionId/granuleId
    - Add new endpoints to update and delete granules by collectionId as well as
      granuleId

#### Removed

- **CUMULUS-2994**
  - Delete code/lambdas that publish DynamoDB stream events to SNS
- **CUMULUS-3226**
  - Removed Dynamo Async Operations table
- **CUMULUS-3199**
  - Removed DbIndexer lambda and all associated terraform resources
- **CUMULUS-3009**
  - Removed Dynamo PDRs table
- **CUMULUS-3008**
  - Removed DynamoDB Collections table
- **CUMULUS-2815**
  - Remove update of DynamoDB record from API endpoint PUT /collections/<name>/<version>
- **CUMULUS-2814**
  - Remove DynamoDB logic from rules `DELETE` endpoint
- **CUMULUS-2812**
  - Remove DynamoDB logic from rules `PUT` endpoint
- **CUMULUS-2798**
  - Removed AsyncOperations model
- **CUMULUS-2797**
- **CUMULUS-2795**
  - Removed API executions model
- **CUMULUS-2796**
  - Remove API pdrs model and all related test code
  - Remove API Rules model and all related test code
- **CUMULUS-2794**
  - Remove API Collections model and all related test code
  - Remove lambdas/postgres-migration-count-tool, api/endpoints/migrationCounts and api-client/migrationCounts
  - Remove lambdas/data-migration1 tool
  - Remove lambdas/data-migration2 and
    lambdas/postgres-migration-async-operation
- **CUMULUS-2793**
  - Removed Provider Dynamo model and related test code
- **CUMULUS-2792**
  - Remove API Granule model and all related test code
  - Remove granule-csv endpoint
- **CUMULUS-2645**
  - Removed dynamo structural migrations and related code from `@cumulus/api`
  - Removed `executeMigrations` lambda
  - Removed `granuleFilesCacheUpdater` lambda
  - Removed dynamo files table from `data-persistence` module.  *This table and
    all of its data will be removed on deployment*.

### Added
- **CUMULUS-3072**
  - Added `replaceGranule` to `@cumulus/api-client/granules` to add usage of the
    updated RESTful PUT logic
- **CUMULUS-3121**
  - Added a map of variables for the cloud_watch_log retention_in_days for the various cloudwatch_log_groups, as opposed to keeping them hardcoded at 30 days. Can be configured by adding the <module>_<cloudwatch_log_group_name>_log_retention value in days to the cloudwatch_log_retention_groups map variable
- **CUMULUS-3201**
  - Added support for sha512 as checksumType for LZARDs backup task.

### Changed

- **CUMULUS-3315**
  - Updated `@cumulus/api-client/granules.bulkOperation` to remove `ids`
    parameter in favor of `granules` parameter, in the form of a
    `@cumulus/types/ApiGranule` that requires the following keys: `[granuleId, collectionId]`
- **CUMULUS-3307**
  - Pinned cumulus dependency on `pg` to `v8.10.x`
- **CUMULUS-3279**
  - Updated core dependencies on `xml2js` to `v0.5.0`
  - Forcibly updated downstream dependency for `xml2js` in `saml2-js` to
    `v0.5.0`
  - Added audit-ci CVE override until July 1 to allow for Core package releases
- **CUMULUS-3106**
  - Updated localstack version to 1.4.0 and removed 'skip' from all skipped tests
- **CUMULUS-3115**
  - Fixed DiscoverGranules' workflow's duplicateHandling when set to `skip` or `error` to stop retrying
    after receiving a 404 Not Found Response Error from the `cumulus-api`.
- **CUMULUS-3165**
  - Update example/cumulus-tf/orca.tf to use orca v6.0.3

### Fixed

- **CUMULUS-3315**
  - Update CI scripts to use shell logic/GNU timeout to bound test timeouts
    instead of NPM `parallel` package, as timeouts were not resulting in
    integration test failure
- **CUMULUS-3223**
  - Update `@cumulus/cmrjs/cmr-utils.getGranuleTemporalInfo` to handle the error when the cmr file s3url is not available
  - Update `sfEventSqsToDbRecords` lambda to return [partial batch failure](https://docs.aws.amazon.com/lambda/latest/dg/with-sqs.html#services-sqs-batchfailurereporting),
    and only reprocess messages when cumulus message can't be retrieved from the execution events.
  - Update `@cumulus/cumulus-message-adapter-js` to `2.0.5` for all cumulus tasks

## [v15.0.4] 2023-06-23

### Changed

- **CUMULUS-3307**
  - Pinned cumulus dependency on `pg` to `v8.10.x`

### Fixed

- **CUMULUS-3115**
  - Fixed DiscoverGranules' workflow's duplicateHandling when set to `skip` or `error` to stop retrying
    after receiving a 404 Not Found Response Error from the `cumulus-api`.
- **CUMULUS-3315**
  - Update CI scripts to use shell logic/GNU timeout to bound test timeouts
    instead of NPM `parallel` package, as timeouts were not resulting in
    integration test failure
- **CUMULUS-3223**
  - Update `@cumulus/cmrjs/cmr-utils.getGranuleTemporalInfo` to handle the error when the cmr file s3url is not available
  - Update `sfEventSqsToDbRecords` lambda to return [partial batch failure](https://docs.aws.amazon.com/lambda/latest/dg/with-sqs.html#services-sqs-batchfailurereporting),
    and only reprocess messages when cumulus message can't be retrieved from the execution events.
  - Update `@cumulus/cumulus-message-adapter-js` to `2.0.5` for all cumulus tasks

## [v15.0.3] 2023-04-28

### Fixed

- **CUMULUS-3243**
  - Updated granule delete logic to delete granule which is not in DynamoDB
  - Updated granule unpublish logic to handle granule which is not in DynamoDB and/or CMR

## [v15.0.2] 2023-04-25

### Fixed

- **CUMULUS-3120**
  - Fixed a bug by adding in `default_log_retention_periods` and `cloudwatch_log_retention_periods`
  to Cumulus modules so they can be used during deployment for configuring cloudwatch retention periods, for more information check here: [retention document](https://nasa.github.io/cumulus/docs/configuration/cloudwatch-retention)
  - Updated cloudwatch retention documentation to reflect the bugfix changes

## [v15.0.1] 2023-04-20

### Changed

- **CUMULUS-3279**
  - Updated core dependencies on `xml2js` to `v0.5.0`
  - Forcibly updated downstream dependency for `xml2js` in `saml2-js` to
    `v0.5.0`
  - Added audit-ci CVE override until July 1 to allow for Core package releases

## Fixed

- **CUMULUS-3285**
  - Updated `api/lib/distribution.js isAuthBearTokenRequest` to handle non-Bearer authorization header

## [v15.0.0] 2023-03-10

### Breaking Changes

- **CUMULUS-3147**
  - The minimum supported version for all published Cumulus Core npm packages is now Node 16.19.0
  - Tasks using the `cumuluss/cumulus-ecs-task` Docker image must be updated to `cumuluss/cumulus-ecs-task:1.9.0.` which is built with node:16.19.0-alpine.  This can be done by updating the `image` property of any tasks defined using the `cumulus_ecs_service` Terraform module.
  - Updated Dockerfile of async operation docker image to build from node:16.19.0-buster
  - Published new tag [`44` of `cumuluss/async-operation` to Docker Hub](https://hub.docker.com/layers/cumuluss/async-operation/44/images/sha256-8d757276714153e4ab8c24a2b7b6b9ffee14cc78b482d9924e7093af88362b04?context=explore).
  - The `async_operation_image` property of `cumulus` module must be updated to pull the ECR image for `cumuluss/async-operation:44`.

### Changed

- **CUMULUS-2997**
  - Migrate Cumulus Docs to Docusaurus v2 and DocSearch v3.
- **CUMULUS-3044**
  - Deployment section:
    - Consolidate and migrate Cumulus deployment (public facing) content from wiki to Cumulus Docs in GitHub.
    - Update links to make sure that the user can maintain flow between the wiki and GitHub deployment documentation.
    - Organize and update sidebar to include categories for similar deployment topics.
- **CUMULUS-3147**
  - Set example/cumulus-tf default async_operation_image_version to 44.
  - Set example/cumulus-tf default ecs_task_image_version to 1.9.0.
- **CUMULUS-3166**
  - Updated example/cumulus-tf/thin_egress_app.tf to use tea 1.3.2

### Fixed

- **CUMULUS-3187**
  - Restructured Earthdata Login class to be individual methods as opposed to a Class Object
  - Removed typescript no-checks and reformatted EarthdataLogin code to be more type friendly

## [v14.1.0] 2023-02-27

### MIGRATION notes

#### PostgreSQL compatibility update

From this release forward Core will be tested against PostgreSQL 11   Existing
release compatibility testing was done for release 11.1.8/14.0.0+.   Users
should migrate their datastores to Aurora PostgreSQL 11.13+ compatible data stores
as soon as possible.

Users utilizing the `cumulus-rds-tf` module will have upgraded/had their
database clusters forcibly upgraded at the next maintenance window after 31 Jan
2023.   Our guidance to mitigate this issue is to do a manual (outside of
terraform) upgrade.   This will result in the cluster being upgraded with a
manually set parameter group not managed by terraform.

If you manually upgraded and the cluster is now on version 11.13, to continue
using the `cumulus-rds-tf` module *once upgraded* update following module
configuration values if set, or allow their defaults to be utilized:

```terraform
parameter_group_family = "aurora-postgresql11"
engine_version = 11.13
```

When you apply this update, the original PostgreSQL v10 parameter group will be
removed, and recreated using PG11 defaults/configured terraform values and
update the database cluster to use the new configuration.

### Added

- **CUMULUS-3193**
  - Add a Python version file
- **CUMULUS-3121**
  - Added a map of variables in terraform for custom configuration of cloudwatch_log_groups' retention periods.
    Please refer to the [Cloudwatch-Retention] (https://nasa.github.io/cumulus/docs/configuration/cloudwatch-retention)
    section of the Cumulus documentation in order for more detailed information and an example into how to do this.
- **CUMULUS-3071**
  - Added 'PATCH' granules endpoint as an exact duplicate of the existing `PUT`
    endpoint.    In future releases the `PUT` endpoint will be replaced with valid PUT logic
    behavior (complete overwrite) in a future release.   **The existing PUT
    implementation is deprecated** and users should move all existing usage of
    `PUT` to `PATCH` before upgrading to a release with `CUMULUS-3072`.

### Fixed

- **CUMULUS-3033**
  - Fixed `granuleEsQuery` to properly terminate if `body.hit.total.value` is 0.

- The `getLambdaAliases` function has been removed from the `@cumulus/integration-tests` package
- The `getLambdaVersions` function has been removed from the `@cumulus/integration-tests` package
- **CUMULUS-3117**
  - Update `@cumulus/es-client/indexer.js` to properly handle framework write
    constraints for queued granules.    Queued writes will now be properly
    dropped from elasticsearch writes along with the primary datastore(s) when
    write constraints apply
- **CUMULUS-3134**
  - Get tests working on M1 Macs
- **CUMULUS-3148**:
  - Updates cumulus-rds-tf to use defaults for PostgreSQL 11.13
  - Update IngestGranuleSuccessSpec as test was dependant on file ordering and
    PostgreSQL 11 upgrade exposed dependency on database results in the API return
  - Update unit test container to utilize PostgreSQL 11.13 container
- **CUMULUS-3149**
  - Updates the api `/granules/bulkDelete` endpoint to take the
    following configuration keys for the bulkDelete:
    - concurrency - Number of concurrent bulk deletions to process at a time.
            Defaults to 10, increasing this value may improve throughput at the cost
            of additional database/CMR/etc load.
    - maxDbConnections - Defaults to `concurrency`, and generally should not be
        changed unless troubleshooting performance concerns.
  - Updates all bulk api endpoints to add knexDebug boolean query parameter to
    allow for debugging of database connection issues in the future.  Defaults
    to false.
  - Fixed logic defect in bulk deletion logic where an information query was
    nested in a transaction call, resulting in transactions holding knex
    connection pool connections in a blocking way that would not resolve,
    resulting in deletion failures.
- **CUMULUS-3142**
  - Fix issue from CUMULUS-3070 where undefined values for status results in
    unexpected insertion failure on PATCH.
- **CUMULUS-3181**
  - Fixed `sqsMessageRemover` lambda to correctly retrieve ENABLED sqs rules.

- **CUMULUS-3189**
  - Upgraded `cumulus-process` and `cumulus-message-adapter-python` versions to
    support pip 23.0
- **CUMULUS-3196**
  - Moved `createServer` initialization outside the `s3-credentials-endpoint` lambda
    handler to reduce file descriptor usage
- README shell snippets better support copying
- **CUMULUS-3111**
  - Fix issue where if granule update dropped due to write constraints for writeGranuleFromMessage, still possible for granule files to be written
  - Fix issue where if granule update is limited to status and timestamp values due to write constraints for writeGranuleFromMessage, Dynamo or ES granules could be out of sync with PG

### Breaking Changes

- **CUMULUS-3072**
  - Removed original PUT granule endpoint logic (in favor of utilizing new PATCH
    endpoint introduced in CUMULUS-3071)
  - Updated PUT granule endpoint to expected RESTful behavior:
    - PUT will now overwrite all non-provided fields as either non-defined or
      defaults, removing existing related database records (e.g. files,
      granule-execution linkages ) as appropriate.
    - PUT will continue to overwrite fields that are provided in the payload,
      excepting collectionId and granuleId which cannot be modified.
    - PUT will create a new granule record if one does not already exist
    - Like PATCH, the execution field is additive only - executions, once
      associated with a granule record cannot be unassociated via the granule
      endpoint.
  - /granule PUT and PATCH endpoints now require a header with values `{
    version: 2 }`
  - PUT endpoint will now only support /:collectionId/:granuleId formatted
    queries
  - `@cumulus/api-client.replaceGranule now utilizes body.collectionId to
    utilize the correct API PUT endpoint
  - Cumulus API version updated to `2`

### Changed

- **Snyk Security**
  - Upgraded jsonwebtoken from 8.5.1 to 9.0.0
  - CUMULUS-3160: Upgrade knex from 0.95.15 to 2.4.1
  - Upgraded got from 11.8.3 to ^11.8.5
- **Dependabot Security**
  - Upgraded the python package dependencies of the example lambdas
- **CUMULUS-3043**
  - Organize & link Getting Started public docs for better user guidance
  - Update Getting Started sections with current content
- **CUMULUS-3046**
  - Update 'Deployment' public docs
  - Apply grammar, link fixes, and continuity/taxonomy standards
- **CUMULUS-3071**
  - Updated `@cumulus/api-client` packages to use `PATCH` protocol for existing
    granule `PUT` calls, this change should not require user updates for
    `api-client` users.
    - `@cumulus/api-client/granules.updateGranule`
    - `@cumulus/api-client/granules.moveGranule`
    - `@cumulus/api-client/granules.updateGranule`
    - `@cumulus/api-client/granules.reingestGranule`
    - `@cumulus/api-client/granules.removeFromCMR`
    - `@cumulus/api-client/granules.applyWorkflow`
- **CUMULUS-3097**
  - Changed `@cumulus/cmr-client` package's token from Echo-Token to Earthdata Login (EDL) token in updateToken method
  - Updated CMR header and token tests to reflect the Earthdata Login changes
- **CUMULUS-3144**
  - Increased the memory of API lambda to 1280MB
- **CUMULUS-3140**
  - Update release note to include cumulus-api release
- **CUMULUS-3193**
  - Update eslint config to better support typing
- Improve linting of TS files

### Removed

- **CUMULUS-2798**
  - Removed AsyncOperations model

### Removed

- **CUMULUS-3009**
  - Removed Dynamo PDRs table

## [v14.0.0] 2022-12-08

### Breaking Changes

- **CUMULUS-2915**
  - API endpoint GET `/executions/status/${executionArn}` returns `presignedS3Url` and `data`
  - The user (dashboard) must read the `s3SignedURL` and `data` from the return
- **CUMULUS-3070/3074**
  - Updated granule PUT/POST endpoints to no longer respect message write
    constraints.  Functionally this means that:
    - Granules with older createdAt values will replace newer ones, instead of
        ignoring the write request
    - Granules that attempt to set a non-complete state (e.g. 'queued' and
        'running') will now ignore execution state/state change and always write
    - Granules being set to non-complete state will update all values passed in,
      instead of being restricted to `['createdAt', 'updatedAt', 'timestamp',
      'status', 'execution']`

### Added

- **CUMULUS-3070**
  - Remove granules dynamoDb model logic that sets default publish value on record
    validation
  - Update API granule write logic to not set default publish value on record
    updates to avoid overwrite (PATCH behavior)
  - Update API granule write logic to publish to false on record
    creation if not specified
  - Update message granule write logic to set default publish value on record
    creation update.
  - Update granule write logic to set published to default value of `false` if
    `null` is explicitly set with intention to delete the value.
  - Removed dataType/version from api granule schema
  - Added `@cumulus/api/endpoints/granules` unit to cover duration overwrite
    logic for PUT/PATCH endpoint.
- **CUMULUS-3098**
  - Added task configuration setting named `failTaskWhenFileBackupFail` to the
    `lzards-backup` task. This setting is `false` by default, but when set to
    `true`, task will fail if one of the file backup request fails.

### Changed

- Updated CI deploy process to utilize the distribution module in the published zip file which
    will be run against for the integration tests
- **CUMULUS-2915**
  - Updated API endpoint GET `/executions/status/${executionArn}` to return the
    presigned s3 URL in addition to execution status data
- **CUMULUS-3045**
  - Update GitHub FAQs:
    - Add new and refreshed content for previous sections
    - Add new dedicated Workflows section
- **CUMULUS-3070**
  - Updated API granule write logic to no longer require createdAt value in
    dynamo/API granule validation.   Write-time createdAt defaults will be set in the case
    of new API granule writes without the value set, and createdAt will be
    overwritten if it already exists.
  - Refactored granule write logic to allow PATCH behavior on API granule update
    such that existing createdAt values will be retained in case of overwrite
    across all API granule writes.
  - Updated granule write code to validate written createdAt is synced between
    datastores in cases where granule.createdAt is not provided for a new
    granule.
  - Updated @cumulus/db/translate/granules.translateApiGranuleToPostgresGranuleWithoutNilsRemoved to validate incoming values to ensure values that can't be set to null are not
  - Updated @cumulus/db/translate/granules.translateApiGranuleToPostgresGranuleWithoutNilsRemoved to handle null values in incoming ApiGranule
  - Updated @cumulus/db/types/granules.PostgresGranule typings to allow for null values
  - Added ApiGranuleRecord to @cumulus/api/granule type to represent a written/retrieved from datastore API granule record.
  - Update API/Message write logic to handle nulls as deletion in granule PUT/message write logic
- **CUMULUS-3075**
  - Changed the API endpoint return value for a granule with no files. When a granule has no files, the return value beforehand for
    the translatePostgresGranuletoApiGranule, the function which does the translation of a Postgres granule to an API granule, was
    undefined, now changed to an empty array.
  - Existing behavior which relied on the pre-disposed undefined value was changed to instead accept the empty array.
  - Standardized tests in order to expect an empty array for a granule with no files files' object instead of undefined.
- **CUMULUS-3077**
  - Updated `lambdas/data-migration2` granule and files migration to have a `removeExcessFiles` function like in write-granules that will remove file records no longer associated with a granule being migrated
- **CUMULUS-3080**
  - Changed the retention period in days from 14 to 30 for cloudwatch logs for NIST-5 compliance
- **CUMULUS-3100**
  - Updated `POST` granules endpoint to check if granuleId exists across all collections rather than a single collection.
  - Updated `PUT` granules endpoint to check if granuleId exists across a different collection and throw conflict error if so.
  - Updated logic for writing granules from a message to check if granuleId exists across a different collection and throw conflict error if so.

### Fixed

- **CUMULUS-3070**
  - Fixed inaccurate typings for PostgresGranule in @cumulus/db/types/granule
  - Fixed inaccurate typings for @cumulus/api/granules.ApiGranule and updated to
    allow null
- **CUMULUS-3104**
  - Fixed TS compilation error on aws-client package caused by @aws-sdk/client-s3 3.202.0 upgrade
- **CUMULUS-3116**
  - Reverted the default ElasticSearch sorting behavior to the pre-13.3.0 configuration
  - Results from ElasticSearch are sorted by default by the `timestamp` field. This means that the order
  is not guaranteed if two or more records have identical timestamps as there is no secondary sort/tie-breaker.

## [v13.4.0] 2022-10-31

### Notable changes

- **CUMULUS-3104**
  - Published new tag [`43` of `cumuluss/async-operation` to Docker Hub](https://hub.docker.com/layers/cumuluss/async-operation/43/images/sha256-5f989c7d45db3dde87c88c553182d1e4e250a1e09af691a84ff6aa683088b948?context=explore) which was built with node:14.19.3-buster.

### Added

- **CUMULUS-2998**
  - Added Memory Size and Timeout terraform variable configuration for the following Cumulus tasks:
    - fake_processing_task_timeout and fake_processing_task_memory_size
    - files_to_granules_task_timeout and files_to_granule_task_memory_size
    - hello_world_task_timeout and hello_world_task_memory_size
    - sf_sqs_report_task_timeout and sf_sqs_report_task_memory_size
- **CUMULUS-2986**
  - Adds Terraform memory_size configurations to lambda functions with customizable timeouts enabled (the minimum default size has also been raised from 256 MB to 512 MB)
    allowed properties include:
      - add_missing_file_checksums_task_memory_size
      - discover_granules_task_memory_size
      - discover_pdrs_task_memory_size
      - hyrax_metadata_updates_task_memory_size
      - lzards_backup_task_memory_size
      - move_granules_task_memory_size
      - parse_pdr_task_memory_size
      - pdr_status_check_task_memory_size
      - post_to_cmr_task_memory_size
      - queue_granules_task_memory_size
      - queue_pdrs_task_memory_size
      - queue_workflow_task_memory_size
      - sync_granule_task_memory_size
      - update_cmr_access_constraints_task_memory_size
      - update_granules_cmr_task_memory_size
  - Initializes the lambda_memory_size(s) variable in the Terraform variable list
  - Adds Terraform timeout variable for add_missing_file_checksums_task
- **CUMULUS-2631**
  - Added 'Bearer token' support to s3credentials endpoint
- **CUMULUS-2787**
  - Added `lzards-api-client` package to Cumulus with `submitQueryToLzards` method
- **CUMULUS-2944**
  - Added configuration to increase the limit for body-parser's JSON and URL encoded parsers to allow for larger input payloads

### Changed


- Updated `example/cumulus-tf/variables.tf` to have `cmr_oauth_provider` default to `launchpad`
- **CUMULUS-3024**
  - Update PUT /granules endpoint to operate consistently across datastores
    (PostgreSQL, ElasticSearch, DynamoDB). Previously it was possible, given a
    partial Granule payload to have different data in Dynamo/ElasticSearch and PostgreSQL
  - Given a partial Granule object, the /granules update endpoint now operates
    with behavior more consistent with a PATCH operation where fields not provided
    in the payload will not be updated in the datastores.
  - Granule translation (db/src/granules.ts) now supports removing null/undefined fields when converting from API to Postgres
    granule formats.
  - Update granule write logic: if a `null` files key is provided in an update payload (e.g. `files: null`),
    an error will be thrown. `null` files were not previously supported and would throw potentially unclear errors. This makes the error clearer and more explicit.
  - Update granule write logic: If an empty array is provided for the `files` key, all files will be removed in all datastores
- **CUMULUS-2787**
  - Updated `lzards-backup-task` to send Cumulus provider and granule createdAt values as metadata in LZARDS backup request to support querying LZARDS for reconciliation reports
- **CUMULUS-2913**
  - Changed `process-dead-letter-archive` lambda to put messages from S3 dead
    letter archive that fail to process to new S3 location.
- **CUMULUS-2974**
  - The `DELETE /granules/<granuleId>` endpoint now includes additional details about granule
    deletion, including collection, deleted granule ID, deleted files, and deletion time.
- **CUMULUS-3027**
  - Pinned typescript to ~4.7.x to address typing incompatibility issues
    discussed in https://github.com/knex/knex/pull/5279
  - Update generate-ts-build-cache script to always install root project dependencies
- **CUMULUS-3104**
  - Updated Dockerfile of async operation docker image to build from node:14.19.3-buster
  - Sets default async_operation_image version to 43.
  - Upgraded saml2-js 4.0.0, rewire to 6.0.0 to address security vulnerabilities
  - Fixed TS compilation error caused by @aws-sdk/client-s3 3.190->3.193 upgrade

## [v13.3.2] 2022-10-10 [BACKPORT]

**Please note** changes in 13.3.2 may not yet be released in future versions, as
this is a backport and patch release on the 13.3.x series of releases. Updates that
are included in the future will have a corresponding CHANGELOG entry in future
releases.

### Fixed

- **CUMULUS-2557**
  - Updated `@cumulus/aws-client/S3/moveObject` to handle zero byte files (0 byte files).
- **CUMULUS-2971**
  - Updated `@cumulus/aws-client/S3ObjectStore` class to take string query parameters and
    its methods `signGetObject` and `signHeadObject` to take parameter presignOptions
- **CUMULUS-3021**
  - Updated `@cumulus/api-client/collections` and `@cumulus/integration-tests/api` to encode
    collection version in the URI path
- **CUMULUS-3024**
  - Update PUT /granules endpoint to operate consistently across datastores
    (PostgreSQL, ElasticSearch, DynamoDB). Previously it was possible, given a
    partial Granule payload to have different data in Dynamo/ElasticSearch and PostgreSQL
  - Given a partial Granule object, the /granules update endpoint now operates
    with behavior more consistent with a PATCH operation where fields not provided
    in the payload will not be updated in the datastores.
  - Granule translation (db/src/granules.ts) now supports removing null/undefined fields when converting from API to Postgres
    granule formats.
  - Update granule write logic: if a `null` files key is provided in an update payload (e.g. `files: null`),
    an error will be thrown. `null` files were not previously supported and would throw potentially unclear errors. This makes the error clearer and more explicit.
  - Update granule write logic: If an empty array is provided for the `files` key, all files will be removed in all datastores

## [v13.3.0] 2022-8-19

### Notable Changes

- **CUMULUS-2930**
  - The `GET /granules` endpoint has a new optional query parameter:
    `searchContext`, which is used to resume listing within the same search
    context. It is provided in every response from the endpoint as
    `meta.searchContext`. The searchContext value must be submitted with every
    consequent API call, and must be fetched from each new response to maintain
    the context.
  - Use of the `searchContext` query string parameter allows listing past 10,000 results.
  - Note that using the `from` query param in a request will cause the `searchContext` to
    be ignored and also make the query subject to the 10,000 results cap again.
  - Updated `GET /granules` endpoint to leverage ElasticSearch search-after API.
    The endpoint will only use search-after when the `searchContext` parameter
    is provided in a request.

## [v13.2.1] 2022-8-10 [BACKPORT]

### Notable changes

- **CUMULUS-3019**
  - Fix file write logic to delete files by `granule_cumulus_id` instead of
    `cumulus_id`. Previous logic removed files by matching `file.cumulus_id`
    to `granule.cumulus_id`.

## [v13.2.0] 2022-8-04

### Changed

- **CUMULUS-2940**
  - Updated bulk operation lambda to utilize system wide rds_connection_timing
    configuration parameters from the main `cumulus` module
- **CUMULUS-2980**
  - Updated `ingestPdrWithNodeNameSpec.js` to use `deleteProvidersAndAllDependenciesByHost` function.
  - Removed `deleteProvidersByHost`function.
- **CUMULUS-2954**
  - Updated Backup LZARDS task to run as a single task in a step function workflow.
  - Updated task to allow user to provide `collectionId` in workflow input and
    updated task to use said `collectionId` to look up the corresponding collection record in RDS.

## [v13.1.0] 2022-7-22

### MIGRATION notes

- The changes introduced in CUMULUS-2962 will re-introduce a
  `files_granules_cumulus_id_index` on the `files` table in the RDS database.
  This index will be automatically created as part of the bootstrap lambda
  function *on deployment* of the `data-persistence` module.

  *In cases where the index is already applied, this update will have no effect*.

  **Please Note**: In some cases where ingest is occurring at high volume levels and/or the
  files table has > 150M file records, the migration may
  fail on deployment due to timing required to both acquire the table state needed for the
  migration and time to create the index given the resources available.

  For reference a rx.5 large Aurora/RDS database
  with *no activity* took roughly 6 minutes to create the index for a file table with 300M records and no active ingest, however timed out when the same migration was attempted
  in production with possible activity on the table.

  If you believe you are subject to the above consideration, you may opt to
  manually create the `files` table index *prior* to deploying this version of
  Core with the following procedure:

  -----

  - Verify you do not have the index:

  ```text
  select * from pg_indexes where tablename = 'files';

   schemaname | tablename |        indexname        | tablespace |                                       indexdef
  ------------+-----------+-------------------------+------------+---------------------------------------------------------------------------------------
   public     | files     | files_pkey              |            | CREATE UNIQUE INDEX files_pkey ON public.files USING btree (cumulus_id)
   public     | files     | files_bucket_key_unique |            | CREATE UNIQUE INDEX files_bucket_key_unique ON public.files USING btree (bucket, key)
  ```

  In this instance you should not see an `indexname` row with
  `files_granules_cumulus_id_index` as the value.     If you *do*, you should be
  clear to proceed with the installation.
  - Quiesce ingest

  Stop all ingest operations in Cumulus Core according to your operational
  procedures.    You should validate that it appears there are no active queries that
  appear to be inserting granules/files into the database as a secondary method
  of evaluating the database system state:

  ```text
  select pid, query, state, wait_event_type, wait_event from pg_stat_activity where state = 'active';
  ```

  If query rows are returned with a `query` value that involves the files table,
  make sure ingest is halted and no other granule-update activity is running on
  the system.

  Note: In rare instances if there are hung queries that are unable to resolve, it may be necessary to
  manually use psql [Server Signaling
  Functions](https://www.postgresql.org/docs/10/functions-admin.html#FUNCTIONS-ADMIN-SIGNAL)
  `pg_cancel_backend` and/or
  `pg_terminate_backend` if the migration will not complete in the next step.

  - Create the Index

  Run the following query to create the index.    Depending on the situation
  this may take many minutes to complete, and you will note your CPU load and
  disk I/O rates increase on your cluster:

  ```text
  CREATE INDEX files_granule_cumulus_id_index ON files (granule_cumulus_id);
  ```

  You should see a response like:

  ```text
  CREATE INDEX
  ```

  and can verify the index `files_granule_cumulus_id_index` was created:

  ```text
  => select * from pg_indexes where tablename = 'files';
  schemaname | tablename |           indexname            | tablespace |                                           indexdef
   ------------+-----------+--------------------------------+------------+----------------------------------------------------------------------------------------------
   public     | files     | files_pkey                     |            | CREATE UNIQUE INDEX files_pkey ON public.files USING btree (cumulus_id)
   public     | files     | files_bucket_key_unique        |            | CREATE UNIQUE INDEX files_bucket_key_unique ON public.files USING btree (bucket, key)
   public     | files     | files_granule_cumulus_id_index |            | CREATE INDEX files_granule_cumulus_id_index ON public.files USING btree (granule_cumulus_id)
  (3 rows)
  ```

  - Once this is complete, you may deploy this version of Cumulus as you
    normally would.
  **If you are unable to stop ingest for the above procedure** *and* cannot
  migrate with deployment, you may be able to manually create the index while
  writes are ongoing using postgres's `CONCURRENTLY` option for `CREATE INDEX`.
  This can have significant impacts on CPU/write IO, particularly if you are
  already using a significant amount of your cluster resources, and may result
  in failed writes or an unexpected index/database state.

  PostgreSQL's
  [documentation](https://www.postgresql.org/docs/10/sql-createindex.html#SQL-CREATEINDEX-CONCURRENTLY)
  provides more information on this option.   Please be aware it is
  **unsupported** by Cumulus at this time, so community members that opt to go
  this route should proceed with caution.

  -----

### Notable changes

- **CUMULUS-2962**
  - Re-added database structural migration to `files` table to add an index on `granule_cumulus_id`
- **CUMULUS-2929**
  - Updated `move-granule` task to check the optional collection configuration parameter
    `meta.granuleMetadataFileExtension` to determine the granule metadata file.
    If none is specified, the granule CMR metadata or ISO metadata file is used.

### Changed

- Updated Moment.js package to 2.29.4 to address security vulnerability
- **CUMULUS-2967**
  - Added fix example/spec/helpers/Provider that doesn't fail deletion 404 in
    case of deletion race conditions
### Fixed

- **CUMULUS-2995**
  - Updated Lerna package to 5.1.8 to address security vulnerability

- **CUMULUS-2863**
  - Fixed `@cumulus/api` `validateAndUpdateSqsRule` method to allow 0 retries and 0 visibilityTimeout
    in rule's meta.

- **CUMULUS-2959**
  - Fixed `@cumulus/api` `granules` module to convert numeric productVolume to string
    when an old granule record is retrieved from DynamoDB
- Fixed the following links on Cumulus docs' [Getting Started](https://nasa.github.io/cumulus/docs/getting-started) page:
    * Cumulus Deployment
    * Terraform Best Practices
    * Integrator Common Use Cases
- Also corrected the _How to Deploy Cumulus_ link in the [Glossary](https://nasa.github.io/cumulus/docs/glossary)


## [v13.0.1] 2022-7-12

- **CUMULUS-2995**
  - Updated Moment.js package to 2.29.4 to address security vulnerability

## [v13.0.0] 2022-06-13

### MIGRATION NOTES

- The changes introduced in CUMULUS-2955 should result in removal of
  `files_granule_cumulus_id_index` from the `files` table (added in the v11.1.1
  release).  The success of this operation is dependent on system ingest load.

  In rare cases where data-persistence deployment fails because the
  `postgres-db-migration` times out, it may be required to manually remove the
  index and then redeploy:

  ```text
  DROP INDEX IF EXISTS files_granule_cumulus_id_index;
  ```

### Breaking Changes

- **CUMULUS-2931**

  - Updates CustomBootstrap lambda to default to failing if attempting to remove
    a pre-existing `cumulus-alias` index that would collide with the required
    `cumulus-alias` *alias*.   A configuration parameter
    `elasticsearch_remove_index_alias_conflict`  on the `cumulus` and
    `archive` modules has been added to enable the original behavior that would
    remove the invalid index (and all it's data).
  - Updates `@cumulus/es-client.bootstrapElasticSearch` signature to be
    parameterized and accommodate a new parameter `removeAliasConflict` which
    allows/disallows the deletion of a conflicting `cumulus-alias` index

### Notable changes

- **CUMULUS-2929**
  - Updated `move-granule` task to check the optional collection configuration parameter
    `meta.granuleMetadataFileExtension` to determine the granule metadata file.
    If none is specified, the granule CMR metadata or ISO metadata file is used.

### Added

- **CUMULUS-2929**
  - Added optional collection configuration `meta.granuleMetadataFileExtension` to specify CMR metadata
    file extension for tasks that utilize metadata file lookups

- **CUMULUS-2939**
  - Added `@cumulus/api/lambdas/start-async-operation` to start an async operation

- **CUMULUS-2953**
  - Added `skipMetadataCheck` flag to config for Hyrax metadata updates task.
  - If this config flag is set to `true`, and a granule has no CMR file, the task will simply return the input values.

- **CUMULUS-2966**
  - Added extractPath operation and support of nested string replacement to `url_path` in the collection configuration

### Changed

- **CUMULUS-2965**
  - Update `cumulus-rds-tf` module to ignore `engine_version` lifecycle changes
- **CUMULUS-2967**
  - Added fix example/spec/helpers/Provider that doesn't fail deletion 404 in
    case of deletion race conditions
- **CUMULUS-2955**
  - Updates `20220126172008_files_granule_id_index` to *not* create an index on
    `granule_cumulus_id` on the files table.
  - Adds `20220609024044_remove_files_granule_id_index` migration to revert
    changes from `20220126172008_files_granule_id_index` on any deployed stacks
    that might have the index to ensure consistency in deployed stacks

- **CUMULUS-2923**
  - Changed public key setup for SFTP local testing.
- **CUMULUS-2939**
  - Updated `@cumulus/api` `granules/bulk*`, `elasticsearch/index-from-database` and
    `POST reconciliationReports` endpoints to invoke StartAsyncOperation lambda

### Fixed

- **CUMULUS-2863**
  - Fixed `@cumulus/api` `validateAndUpdateSqsRule` method to allow 0 retries
    and 0 visibilityTimeout in rule's meta.
- **CUMULUS-2961**
  - Fixed `data-migration2` granule migration logic to allow for DynamoDb granules that have a null/empty string value for `execution`.   The migration will now migrate them without a linked execution.
  - Fixed `@cumulus/api` `validateAndUpdateSqsRule` method to allow 0 retries and 0 visibilityTimeout
    in rule's meta.

- **CUMULUS-2959**
  - Fixed `@cumulus/api` `granules` module to convert numeric productVolume to string
    when an old granule record is retrieved from DynamoDB.

## [v12.0.3] 2022-10-03 [BACKPORT]

**Please note** changes in 12.0.3 may not yet be released in future versions, as
this is a backport and patch release on the 12.0.x series of releases. Updates that
are included in the future will have a corresponding CHANGELOG entry in future
releases.

### Fixed

- **CUMULUS-3024**
  - Update PUT /granules endpoint to operate consistently across datastores
    (PostgreSQL, ElasticSearch, DynamoDB). Previously it was possible, given a
    partial Granule payload to have different data in Dynamo/ElasticSearch and PostgreSQL
  - Given a partial Granule object, the /granules update endpoint now operates
    with behavior more consistent with a PATCH operation where fields not provided
    in the payload will not be updated in the datastores.
  - Granule translation (db/src/granules.ts) now supports removing null/undefined fields when converting from API to Postgres
    granule formats.
  - Update granule write logic: if a `null` files key is provided in an update payload (e.g. `files: null`),
    an error will be thrown. `null` files were not previously supported and would throw potentially unclear errors. This makes the error clearer and more explicit.
  - Update granule write logic: If an empty array is provided for the `files` key, all files will be removed in all datastores
- **CUMULUS-2971**
  - Updated `@cumulus/aws-client/S3ObjectStore` class to take string query parameters and
    its methods `signGetObject` and `signHeadObject` to take parameter presignOptions
- **CUMULUS-2557**
  - Updated `@cumulus/aws-client/S3/moveObject` to handle zero byte files (0 byte files).
- **CUMULUS-3021**
  - Updated `@cumulus/api-client/collections` and `@cumulus/integration-tests/api` to encode
    collection version in the URI path

## [v12.0.2] 2022-08-10 [BACKPORT]

**Please note** changes in 12.0.2 may not yet be released in future versions, as
this is a backport and patch release on the 12.0.x series of releases. Updates that
are included in the future will have a corresponding CHANGELOG entry in future
releases.

### Notable Changes

- **CUMULUS-3019**
  - Fix file write logic to delete files by `granule_cumulus_id` instead of
      `cumulus_id`. Previous logic removed files by matching `file.cumulus_id`
      to `granule.cumulus_id`.

## [v12.0.1] 2022-07-18

- **CUMULUS-2995**
  - Updated Moment.js package to 2.29.4 to address security vulnerability

## [v12.0.0] 2022-05-20

### Breaking Changes

- **CUMULUS-2903**

  - The minimum supported version for all published Cumulus Core npm packages is now Node 14.19.1
  - Tasks using the `cumuluss/cumulus-ecs-task` Docker image must be updated to
    `cumuluss/cumulus-ecs-task:1.8.0`. This can be done by updating the `image`
    property of any tasks defined using the `cumulus_ecs_service` Terraform
    module.

### Changed

- **CUMULUS-2932**

  - Updates `SyncGranule` task to include `disableOrDefaultAcl` function that uses
    the configuration ACL parameter to set ACL to private by default or disable ACL.
  - Updates `@cumulus/sync-granule` `download()` function to take in ACL parameter
  - Updates `@cumulus/ingest` `proceed()` function to take in ACL parameter
  - Updates `@cumulus/ingest` `addLock()` function to take in an optional ACL parameter
  - Updates `SyncGranule` example worfklow config
    `example/cumulus-tf/sync_granule_workflow.asl.json` to include `ACL`
    parameter.

## [v11.1.8] 2022-11-07 [BACKPORT]

**Please note** changes in 11.1.7 may not yet be released in future versions, as
this is a backport and patch release on the 11.1.x series of releases. Updates that
are included in the future will have a corresponding CHANGELOG entry in future
releases.

### Breaking Changes

- **CUMULUS-2903**
  - The minimum supported version for all published Cumulus Core npm packages is now Node 14.19.1
  - Tasks using the `cumuluss/cumulus-ecs-task` Docker image must be updated to
    `cumuluss/cumulus-ecs-task:1.8.0`. This can be done by updating the `image`
    property of any tasks defined using the `cumulus_ecs_service` Terraform
    module.

### Notable changes

- Published new tag [`43` of `cumuluss/async-operation` to Docker Hub](https://hub.docker.com/layers/cumuluss/async-operation/43/images/sha256-5f989c7d45db3dde87c88c553182d1e4e250a1e09af691a84ff6aa683088b948?context=explore) which was built with node:14.19.3-buster.

### Changed

- **CUMULUS-3104**
  - Updated Dockerfile of async operation docker image to build from node:14.19.3-buster
  - Sets default async_operation_image version to 43.
  - Upgraded saml2-js 4.0.0, rewire to 6.0.0 to address security vulnerabilities
  - Fixed TS compilation error on aws-client package caused by @aws-sdk/client-s3 3.202.0 upgrade

- **CUMULUS-3080**
  - Changed the retention period in days from 14 to 30 for cloudwatch logs for NIST-5 compliance

## [v11.1.7] 2022-10-05 [BACKPORT]

**Please note** changes in 11.1.7 may not yet be released in future versions, as
this is a backport and patch release on the 11.1.x series of releases. Updates that
are included in the future will have a corresponding CHANGELOG entry in future
releases.

### Fixed

- **CUMULUS-3024**
  - Update PUT /granules endpoint to operate consistently across datastores
    (PostgreSQL, ElasticSearch, DynamoDB). Previously it was possible, given a
    partial Granule payload to have different data in Dynamo/ElasticSearch and PostgreSQL
  - Given a partial Granule object, the /granules update endpoint now operates
    with behavior more consistent with a PATCH operation where fields not provided
    in the payload will not be updated in the datastores.
  - Granule translation (db/src/granules.ts) now supports removing null/undefined fields when converting from API to Postgres
    granule formats.
  - Update granule write logic: if a `null` files key is provided in an update payload (e.g. `files: null`),
    an error will be thrown. `null` files were not previously supported and would throw potentially unclear errors. This makes the error clearer and more explicit.
  - Update granule write logic: If an empty array is provided for the `files` key, all files will be removed in all datastores
- **CUMULUS-2971**
  - Updated `@cumulus/aws-client/S3ObjectStore` class to take string query parameters and
    its methods `signGetObject` and `signHeadObject` to take parameter presignOptions
- **CUMULUS-2557**
  - Updated `@cumulus/aws-client/S3/moveObject` to handle zero byte files (0 byte files).
- **CUMULUS-3021**
  - Updated `@cumulus/api-client/collections` and `@cumulus/integration-tests/api` to encode
    collection version in the URI path
- **CUMULUS-3027**
  - Pinned typescript to ~4.7.x to address typing incompatibility issues
    discussed in https://github.com/knex/knex/pull/5279
  - Update generate-ts-build-cache script to always install root project dependencies

## [v11.1.5] 2022-08-10 [BACKPORT]

**Please note** changes in 11.1.5 may not yet be released in future versions, as
this is a backport and patch release on the 11.1.x series of releases. Updates that
are included in the future will have a corresponding CHANGELOG entry in future
releases.

### Notable changes

- **CUMULUS-3019**
  - Fix file write logic to delete files by `granule_cumulus_id` instead of
      `cumulus_id`. Previous logic removed files by matching `file.cumulus_id`
      to `granule.cumulus_id`.

## [v11.1.4] 2022-07-18

**Please note** changes in 11.1.4 may not yet be released in future versions, as
this is a backport and patch release on the 11.1.x series of releases. Updates that
are included in the future will have a corresponding CHANGELOG entry in future
releases.

### MIGRATION notes


- The changes introduced in CUMULUS-2962 will re-introduce a
  `files_granules_cumulus_id_index` on the `files` table in the RDS database.
  This index will be automatically created as part of the bootstrap lambda
  function *on deployment* of the `data-persistence` module.

  *In cases where the index is already applied, this update will have no effect*.

  **Please Note**: In some cases where ingest is occurring at high volume levels and/or the
  files table has > 150M file records, the migration may
  fail on deployment due to timing required to both acquire the table state needed for the
  migration and time to create the index given the resources available.

  For reference a rx.5 large Aurora/RDS database
  with *no activity* took roughly 6 minutes to create the index for a file table with 300M records and no active ingest, however timed out when the same migration was attempted
  in production with possible activity on the table.

  If you believe you are subject to the above consideration, you may opt to
  manually create the `files` table index *prior* to deploying this version of
  Core with the following procedure:

  -----

  - Verify you do not have the index:

  ```text
  select * from pg_indexes where tablename = 'files';

   schemaname | tablename |        indexname        | tablespace |                                       indexdef
  ------------+-----------+-------------------------+------------+---------------------------------------------------------------------------------------
   public     | files     | files_pkey              |            | CREATE UNIQUE INDEX files_pkey ON public.files USING btree (cumulus_id)
   public     | files     | files_bucket_key_unique |            | CREATE UNIQUE INDEX files_bucket_key_unique ON public.files USING btree (bucket, key)
  ```

  In this instance you should not see an `indexname` row with
  `files_granules_cumulus_id_index` as the value.     If you *do*, you should be
  clear to proceed with the installation.
  - Quiesce ingest

  Stop all ingest operations in Cumulus Core according to your operational
  procedures.    You should validate that it appears there are no active queries that
  appear to be inserting granules/files into the database as a secondary method
  of evaluating the database system state:

  ```text
  select pid, query, state, wait_event_type, wait_event from pg_stat_activity where state = 'active';
  ```

  If query rows are returned with a `query` value that involves the files table,
  make sure ingest is halted and no other granule-update activity is running on
  the system.

  Note: In rare instances if there are hung queries that are unable to resolve, it may be necessary to
  manually use psql [Server Signaling
  Functions](https://www.postgresql.org/docs/10/functions-admin.html#FUNCTIONS-ADMIN-SIGNAL)
  `pg_cancel_backend` and/or
  `pg_terminate_backend` if the migration will not complete in the next step.

  - Create the Index

  Run the following query to create the index.    Depending on the situation
  this may take many minutes to complete, and you will note your CPU load and
  disk I/O rates increase on your cluster:

  ```text
  CREATE INDEX files_granule_cumulus_id_index ON files (granule_cumulus_id);
  ```

  You should see a response like:

  ```text
  CREATE INDEX
  ```

  and can verify the index `files_granule_cumulus_id_index` was created:

  ```text
  => select * from pg_indexes where tablename = 'files';
  schemaname | tablename |           indexname            | tablespace |                                           indexdef
   ------------+-----------+--------------------------------+------------+----------------------------------------------------------------------------------------------
   public     | files     | files_pkey                     |            | CREATE UNIQUE INDEX files_pkey ON public.files USING btree (cumulus_id)
   public     | files     | files_bucket_key_unique        |            | CREATE UNIQUE INDEX files_bucket_key_unique ON public.files USING btree (bucket, key)
   public     | files     | files_granule_cumulus_id_index |            | CREATE INDEX files_granule_cumulus_id_index ON public.files USING btree (granule_cumulus_id)
  (3 rows)
  ```

  - Once this is complete, you may deploy this version of Cumulus as you
    normally would.
  **If you are unable to stop ingest for the above procedure** *and* cannot
  migrate with deployment, you may be able to manually create the index while
  writes are ongoing using postgres's `CONCURRENTLY` option for `CREATE INDEX`.
  This can have significant impacts on CPU/write IO, particularly if you are
  already using a significant amount of your cluster resources, and may result
  in failed writes or an unexpected index/database state.

  PostgreSQL's
  [documentation](https://www.postgresql.org/docs/10/sql-createindex.html#SQL-CREATEINDEX-CONCURRENTLY)
  provides more information on this option.   Please be aware it is
  **unsupported** by Cumulus at this time, so community members that opt to go
  this route should proceed with caution.

  -----

### Changed

- Updated Moment.js package to 2.29.4 to address security vulnerability

## [v11.1.3] 2022-06-24

**Please note** changes in 11.1.3 may not yet be released in future versions, as
this is a backport and patch release on the 11.1.x series of releases. Updates that
are included in the future will have a corresponding CHANGELOG entry in future
releases.

### Notable changes

- **CUMULUS-2929**
  - Updated `move-granule` task to check the optional collection configuration parameter
    `meta.granuleMetadataFileExtension` to determine the granule metadata file.
    If none is specified, the granule CMR metadata or ISO metadata file is used.

### Added

- **CUMULUS-2929**
  - Added optional collection configuration `meta.granuleMetadataFileExtension` to specify CMR metadata
    file extension for tasks that utilize metadata file lookups
- **CUMULUS-2966**
  - Added extractPath operation and support of nested string replacement to `url_path` in the collection configuration
### Fixed

- **CUMULUS-2863**
  - Fixed `@cumulus/api` `validateAndUpdateSqsRule` method to allow 0 retries
    and 0 visibilityTimeout in rule's meta.
- **CUMULUS-2959**
  - Fixed `@cumulus/api` `granules` module to convert numeric productVolume to string
    when an old granule record is retrieved from DynamoDB.
- **CUMULUS-2961**
  - Fixed `data-migration2` granule migration logic to allow for DynamoDb granules that have a null/empty string value for `execution`.   The migration will now migrate them without a linked execution.

## [v11.1.2] 2022-06-13

**Please note** changes in 11.1.2 may not yet be released in future versions, as
this is a backport and patch release on the 11.1.x series of releases. Updates that
are included in the future will have a corresponding CHANGELOG entry in future
releases.

### MIGRATION NOTES

- The changes introduced in CUMULUS-2955 should result in removal of
  `files_granule_cumulus_id_index` from the `files` table (added in the v11.1.1
  release).  The success of this operation is dependent on system ingest load

  In rare cases where data-persistence deployment fails because the
  `postgres-db-migration` times out, it may be required to manually remove the
  index and then redeploy:

  ```text
  > DROP INDEX IF EXISTS postgres-db-migration;
  DROP INDEX
  ```

### Changed

- **CUMULUS-2955**
  - Updates `20220126172008_files_granule_id_index` to *not* create an index on
    `granule_cumulus_id` on the files table.
  - Adds `20220609024044_remove_files_granule_id_index` migration to revert
    changes from `20220126172008_files_granule_id_index` on any deployed stacks
    that might have the index to ensure consistency in deployed stacks

## [v11.1.1] 2022-04-26

### Added

### Changed

- **CUMULUS-2885**
  - Updated `@cumulus/aws-client` to use new AWS SDK v3 packages for S3 requests:
    - `@aws-sdk/client-s3`
    - `@aws-sdk/lib-storage`
    - `@aws-sdk/s3-request-presigner`
  - Updated code for compatibility with updated `@cumulus/aws-client` and AWS SDK v3 S3 packages:
    - `@cumulus/api`
    - `@cumulus/async-operations`
    - `@cumulus/cmrjs`
    - `@cumulus/common`
    - `@cumulus/collection-config-store`
    - `@cumulus/ingest`
    - `@cumulus/launchpad-auth`
    - `@cumulus/sftp-client`
    - `@cumulus/tf-inventory`
    - `lambdas/data-migration2`
    - `tasks/add-missing-file-checksums`
    - `tasks/hyrax-metadata-updates`
    - `tasks/lzards-backup`
    - `tasks/sync-granule`
- **CUMULUS-2886**
  - Updated `@cumulus/aws-client` to use new AWS SDK v3 packages for API Gateway requests:
    - `@aws-sdk/client-api-gateway`
- **CUMULUS-2920**
  - Update npm version for Core build to 8.6
- **CUMULUS-2922**
  - Added `@cumulus/example-lib` package to example project to allow unit tests `example/script/lib` dependency.
  - Updates Mutex unit test to address changes made in [#2902](https://github.com/nasa/cumulus/pull/2902/files)
- **CUMULUS-2924**
  - Update acquireTimeoutMillis to 400 seconds for the db-provision-lambda module to address potential timeout issues on RDS database start
- **CUMULUS-2925**
  - Updates CI to utilize `audit-ci` v6.2.0
  - Updates CI to utilize a on-container filesystem when building Core in 'uncached' mode
  - Updates CI to selectively bootstrap Core modules in the cleanup job phase
- **CUMULUS-2934**
  - Update CI Docker container build to install pipenv to prevent contention on parallel lambda builds


## [v11.1.0] 2022-04-07

### MIGRATION NOTES

- 11.1.0 is an amendment release and supersedes 11.0.0. However, follow the migration steps for 11.0.0.

- **CUMULUS-2905**
  - Updates migration script with new `migrateAndOverwrite` and
    `migrateOnlyFiles` options.

### Added

- **CUMULUS-2860**
  - Added an optional configuration parameter `skipMetadataValidation` to `hyrax-metadata-updates` task
- **CUMULUS-2870**
  - Added `last_modified_date` as output to all tasks in Terraform `ingest` module.
- **CUMULUS-NONE**
  - Added documentation on choosing and configuring RDS at `deployment/choosing_configuring_rds`.

### Changed

- **CUMULUS-2703**
  - Updated `ORCA Backup` reconciliation report to report `cumulusFilesCount` and `orcaFilesCount`
- **CUMULUS-2849**
  - Updated `@cumulus/aws-client` to use new AWS SDK v3 packages for DynamoDB requests:
    - `@aws-sdk/client-dynamodb`
    - `@aws-sdk/lib-dynamodb`
    - `@aws-sdk/util-dynamodb`
  - Updated code for compatibility with AWS SDK v3 Dynamo packages
    - `@cumulus/api`
    - `@cumulus/errors`
    - `@cumulus/tf-inventory`
    - `lambdas/data-migration2`
    - `packages/api/ecs/async-operation`
- **CUMULUS-2864**
  - Updated `@cumulus/cmr-client/ingestUMMGranule` and `@cumulus/cmr-client/ingestConcept`
    functions to not perform separate validation request
- **CUMULUS-2870**
  - Updated `hello_world_service` module to pass in `lastModified` parameter in command list to trigger a Terraform state change when the `hello_world_task` is modified.

### Fixed

- **CUMULUS-2849**
  - Fixed AWS service client memoization logic in `@cumulus/aws-client`

## [v11.0.0] 2022-03-24 [STABLE]

### v9.9->v11.0 MIGRATION NOTES

Release v11.0 is a maintenance release series, replacing v9.9.   If you are
upgrading to or past v11 from v9.9.x to this release, please pay attention to the following
migration notes from prior releases:

#### Migration steps

##### **After deploying the `data-persistence` module, but before deploying the main `cumulus` module**

- Due to a bug in the PUT `/rules/<name>` endpoint, the rule records in PostgreSQL may be
out of sync with records in DynamoDB. In order to bring the records into sync, re-deploy and re-run the
[`data-migration1` Lambda](https://nasa.github.io/cumulus/docs/upgrade-notes/upgrade-rds#3-deploy-and-run-data-migration1) with a payload of
`{"forceRulesMigration": true}`:

```shell
aws lambda invoke --function-name $PREFIX-data-migration1 \
  --payload $(echo '{"forceRulesMigration": true}' | base64) $OUTFILE
```

##### As part of the `cumulus` deployment

- Please read the [documentation on the updates to the granule files schema for our Cumulus workflow tasks and how to upgrade your deployment for compatibility](https://nasa.github.io/cumulus/docs/upgrade-notes/update-task-file-schemas).
- (Optional) Update the `task-config` for all workflows that use the `sync-granule` task to include `workflowStartTime` set to
`{$.cumulus_meta.workflow_start_time}`. See [here](https://github.com/nasa/cumulus/blob/master/example/cumulus-tf/sync_granule_workflow.asl.json#L9) for an example.

##### After the `cumulus` deployment

As part of the work on the RDS Phase 2 feature, it was decided to re-add the
granule file `type` property on the file table (detailed reasoning
https://wiki.earthdata.nasa.gov/pages/viewpage.action?pageId=219186829).  This
change was implemented as part of CUMULUS-2672/CUMULUS-2673, however granule
records ingested prior to v11 will *not* have the file.type property stored in the
PostGreSQL database, and on installation of v11 API calls to get granule.files
will not return this value. We anticipate most users are impacted by this issue.

Users that are impacted by these changes should re-run the granule migration
lambda to *only* migrate granule file records:

```shell
PAYLOAD=$(echo '{"migrationsList": ["granules"], "granuleMigrationParams": {"migrateOnlyFiles": "true"}}' | base64)
aws lambda invoke --function-name $PREFIX-postgres-migration-async-operation \
--payload $PAYLOAD $OUTFILE
```

You should note that this will *only* move files for granule records in
PostgreSQL.  **If you have not completed the phase 1 data migration or
have granule records in dynamo that are not in PostgreSQL, the migration will
report failure for both the DynamoDB granule and all the associated files and the file
records will not be updated**.

If you prefer to do a full granule and file migration, you may instead
opt to run the migration with the `migrateAndOverwrite` option instead, this will re-run a
full granule/files migration and overwrite all values in the PostgreSQL database from
what is in DynamoDB for both granules and associated files:

```shell
PAYLOAD=$(echo '{"migrationsList": ["granules"], "granuleMigrationParams": {"migrateAndOverwrite": "true"}}' | base64)
aws lambda invoke --function-name $PREFIX-postgres-migration-async-operation \
--payload $PAYLOAD $OUTFILE
```

*Please note*: Since this data migration is copying all of your granule data
from DynamoDB to PostgreSQL, it can take multiple hours (or even days) to run,
depending on how much data you have and how much parallelism you configure the
migration to use. In general, the more parallelism you configure the migration
to use, the faster it will go, but the higher load it will put on your
PostgreSQL database. Excessive database load can cause database outages and
result in data loss/recovery scenarios. Thus, the parallelism settings for the
migration are intentionally set by default to conservative values but are
configurable.      If this impacts only some of your data products you may want
to consider using other `granuleMigrationParams`.

Please see [the second data migration
docs](https://nasa.github.io/cumulus/docs/upgrade-notes/upgrade-rds#5-run-the-second-data-migration)
for more on this tool if you are unfamiliar with the various options.

### Notable changes

- **CUMULUS-2703**
  - `ORCA Backup` is now a supported `reportType` for the `POST /reconciliationReports` endpoint

### Added

- **CUMULUS-2311** - RDS Migration Epic Phase 2
  - **CUMULUS-2208**
    - Added `@cumulus/message/utils.parseException` to parse exception objects
    - Added helpers to `@cumulus/message/Granules`:
      - `getGranuleProductVolume`
      - `getGranuleTimeToPreprocess`
      - `getGranuleTimeToArchive`
      - `generateGranuleApiRecord`
    - Added `@cumulus/message/PDRs/generatePdrApiRecordFromMessage` to generate PDR from Cumulus workflow message
    - Added helpers to `@cumulus/es-client/indexer`:
      - `deleteAsyncOperation` to delete async operation records from Elasticsearch
      - `updateAsyncOperation` to update an async operation record in Elasticsearch
    - Added granules `PUT` endpoint to Cumulus API for updating a granule.
    Requests to this endpoint should be submitted **without an `action`**
    attribute in the request body.
    - Added `@cumulus/api-client/granules.updateGranule` to update granule via the API
  - **CUMULUS-2303**
    - Add translatePostgresProviderToApiProvider method to `@cumulus/db/translate/providers`
  - **CUMULUS-2306**
    - Updated API execution GET endpoint to read individual execution records
      from PostgreSQL database instead of DynamoDB
    - Updated API execution-status endpoint to read execution records from
      PostgreSQL database instead of DynamoDB
  - **CUMULUS-2302**
    - Added translatePostgresCollectionToApiCollection method to
      `@cumulus/db/translate/collections`
    - Added `searchWithUpdatedAtRange` method to
      `@cumulus/db/models/collections`
  - **CUMULUS-2301**
    - Created API asyncOperations POST endpoint to create async operations.
  - **CUMULUS-2307**
    - Updated API PDR GET endpoint to read individual PDR records from
      PostgreSQL database instead of DynamoDB
    - Added `deletePdr` to `@cumulus/api-client/pdrs`
  - **CUMULUS-2782**
    - Update API granules endpoint `move` action to update granules in the index
      and utilize postgres as the authoritative datastore
  - **CUMULUS-2769**
    - Update collection PUT endpoint to require existance of postgresql record
      and to ignore lack of dynamoDbRecord on update
  - **CUMULUS-2767**
    - Update provider PUT endpoint to require existence of PostgreSQL record
      and to ignore lack of DynamoDB record on update
  - **CUMULUS-2759**
    - Updates collection/provider/rules/granules creation (post) endpoints to
      primarily check for existence/collision in PostgreSQL database instead of DynamoDB
  - **CUMULUS-2714**
    - Added `@cumulus/db/base.deleteExcluding` method to allow for deletion of a
      record set with an exclusion list of cumulus_ids
  - **CUMULUS-2317**
    - Added `@cumulus/db/getFilesAndGranuleInfoQuery()` to build a query for searching file
    records in PostgreSQL and return specified granule information for each file
    - Added `@cumulus/db/QuerySearchClient` library to handle sequentially fetching and paging
    through results for an arbitrary PostgreSQL query
    - Added `insert` method to all `@cumulus/db` models to handle inserting multiple records into
    the database at once
    - Added `@cumulus/db/translatePostgresGranuleResultToApiGranule` helper to
    translate custom PostgreSQL granule result to API granule
  - **CUMULUS-2672**
    - Added migration to add `type` text column to Postgres database `files` table
  - **CUMULUS-2634**
    - Added new functions for upserting data to Elasticsearch:
      - `@cumulus/es-client/indexer.upsertExecution` to upsert an execution
      - `@cumulus/es-client/indexer.upsertPdr` to upsert a PDR
      - `@cumulus/es-client/indexer.upsertGranule` to upsert a granule
  - **CUMULUS-2510**
    - Added `execution_sns_topic_arn` environment variable to
      `sf_event_sqs_to_db_records` lambda TF definition.
    - Added to `sf_event_sqs_to_db_records_lambda` IAM policy to include
      permissions for SNS publish for `report_executions_topic`
    - Added `collection_sns_topic_arn` environment variable to
      `PrivateApiLambda` and `ApiEndpoints` lambdas.
    - Added `updateCollection` to `@cumulus/api-client`.
    - Added to `ecs_cluster` IAM policy to include permissions for SNS publish
      for `report_executions_sns_topic_arn`, `report_pdrs_sns_topic_arn`,
      `report_granules_sns_topic_arn`
    - Added variables for report topic ARNs to `process_dead_letter_archive.tf`
    - Added variable for granule report topic ARN to `bulk_operation.tf`
    - Added `pdr_sns_topic_arn` environment variable to
      `sf_event_sqs_to_db_records` lambda TF definition.
    - Added the new function `publishSnsMessageByDataType` in `@cumulus/api` to
      publish SNS messages to the report topics to PDRs, Collections, and
      Executions.
    - Added the following functions in `publishSnsMessageUtils` to handle
      publishing SNS messages for specific data and event types:
      - `publishCollectionUpdateSnsMessage`
      - `publishCollectionCreateSnsMessage`
      - `publishCollectionDeleteSnsMessage`
      - `publishGranuleUpdateSnsMessage`
      - `publishGranuleDeleteSnsMessage`
      - `publishGranuleCreateSnsMessage`
      - `publishExecutionSnsMessage`
      - `publishPdrSnsMessage`
      - `publishGranuleSnsMessageByEventType`
    - Added to `ecs_cluster` IAM policy to include permissions for SNS publish
      for `report_executions_topic` and `report_pdrs_topic`.
  - **CUMULUS-2315**
    - Added `paginateByCumulusId` to `@cumulus/db` `BasePgModel` to allow for paginated
      full-table select queries in support of elasticsearch indexing.
    - Added `getMaxCumulusId` to `@cumulus/db` `BasePgModel` to allow all
      derived table classes to support querying the current max `cumulus_id`.
  - **CUMULUS-2673**
    - Added `ES_HOST` environment variable to `postgres-migration-async-operation`
    Lambda using value of `elasticsearch_hostname` Terraform variable.
    - Added `elasticsearch_security_group_id` to security groups for
      `postgres-migration-async-operation` lambda.
    - Added permission for `DynamoDb:DeleteItem` to
      `postgres-migration-async-operation` lambda.
  - **CUMULUS-2778**
    - Updated default value of `async_operation_image` in
      `tf-modules/cumulus/variables.tf` to `cumuluss/async-operation:41`
    - Added `ES_HOST` environment variable to async operation ECS task
      definition to ensure that async operation tasks write to the correct
      Elasticsearch domain
- **CUMULUS-2642**
  - Reduces the reconcilation report's default maxResponseSize that returns
     the full report rather than an s3 signed url. Reports very close to the
     previous limits were failing to download, so the limit has been lowered to
     ensure all files are handled properly.
- **CUMULUS-2703**
  - Added `@cumulus/api/lambdas/reports/orca-backup-reconciliation-report` to create
    `ORCA Backup` reconciliation report

### Removed

- **CUMULUS-2311** - RDS Migration Epic Phase 2
  - **CUMULUS-2208**
    - Removed trigger for `dbIndexer` Lambda for DynamoDB tables:
      - `<prefix>-AsyncOperationsTable`
      - `<prefix>-CollectionsTable`
      - `<prefix>-ExecutionsTable`
      - `<prefix>-GranulesTable`
      - `<prefix>-PdrsTable`
      - `<prefix>-ProvidersTable`
      - `<prefix>-RulesTable`
  - **CUMULUS-2782**
    - Remove deprecated `@ingest/granule.moveGranuleFiles`
  - **CUMULUS-2770**
    - Removed `waitForModelStatus` from `example/spec/helpers/apiUtils` integration test helpers
  - **CUMULUS-2510**
    - Removed `stream_enabled` and `stream_view_type` from `executions_table` TF
      definition.
    - Removed `aws_lambda_event_source_mapping` TF definition on executions
      DynamoDB table.
    - Removed `stream_enabled` and `stream_view_type` from `collections_table`
      TF definition.
    - Removed `aws_lambda_event_source_mapping` TF definition on collections
      DynamoDB table.
    - Removed lambda `publish_collections` TF resource.
    - Removed `aws_lambda_event_source_mapping` TF definition on granules
    - Removed `stream_enabled` and `stream_view_type` from `pdrs_table` TF
      definition.
    - Removed `aws_lambda_event_source_mapping` TF definition on PDRs
      DynamoDB table.
  - **CUMULUS-2694**
    - Removed `@cumulus/api/models/granules.storeGranulesFromCumulusMessage()` method
  - **CUMULUS-2662**
    - Removed call to `addToLocalES` in POST `/granules` endpoint since it is
      redundant.
    - Removed call to `addToLocalES` in POST and PUT `/executions` endpoints
      since it is redundant.
    - Removed function `addToLocalES` from `es-client` package since it is no
      longer used.
  - **CUMULUS-2771**
    - Removed `_updateGranuleStatus` to update granule to "running" from `@cumulus/api/lib/ingest.reingestGranule`
    and `@cumulus/api/lib/ingest.applyWorkflow`

### Changed

- CVE-2022-2477
  - Update node-forge to 1.3.0 in `@cumulus/common` to address CVE-2022-2477
- **CUMULUS-2311** - RDS Migration Epic Phase 2
  - **CUMULUS_2641**
    - Update API granule schema to set productVolume as a string value
    - Update `@cumulus/message` package to set productVolume as string
      (calculated with `file.size` as a `BigInt`) to match API schema
    - Update `@cumulus/db` granule translation to translate `granule` objects to
      match the updated API schema
  - **CUMULUS-2714**
    - Updated
      - @cumulus/api/lib.writeRecords.writeGranulesFromMessage
      - @cumulus/api/lib.writeRecords.writeGranuleFromApi
      - @cumulus/api/lib.writeRecords.createGranuleFromApi
      - @cumulus/api/lib.writeRecords.updateGranuleFromApi
    - These methods now remove postgres file records that aren't contained in
        the write/update action if such file records exist.  This update
        maintains consistency with the writes to elasticsearch/dynamodb.
  - **CUMULUS-2672**
    - Updated `data-migration2` lambda to migrate Dynamo `granule.files[].type`
      instead of dropping it.
    - Updated `@cumlus/db` `translateApiFiletoPostgresFile` to retain `type`
    - Updated `@cumulus/db` `translatePostgresFileToApiFile` to retain `type`
    - Updated `@cumulus/types.api.file` to add `type` to the typing.
  - **CUMULUS-2315**
    - Update `index-from-database` lambda/ECS task and elasticsearch endpoint to read
      from PostgreSQL database
    - Update `index-from-database` endpoint to add the following configuration
      tuning parameters:
      - postgresResultPageSize -- The number of records to read from each
        postgres table per request.   Default is 1000.
      - postgresConnectionPoolSize -- The max number of connections to allow the
        index function to make to the database.  Default is 10.
      - esRequestConcurrency -- The maximium number of concurrent record
        translation/ES record update requests.   Default is 10.
  - **CUMULUS-2308**
    - Update `/granules/<granule_id>` GET endpoint to return PostgreSQL Granules instead of DynamoDB Granules
    - Update `/granules/<granule_id>` PUT endpoint to use PostgreSQL Granule as source rather than DynamoDB Granule
    - Update `unpublishGranule` (used in /granules PUT) to use PostgreSQL Granule as source rather than DynamoDB Granule
    - Update integration tests to use `waitForApiStatus` instead of `waitForModelStatus`
    - Update Granule ingest to update the Postgres Granule status as well as the DynamoDB Granule status
  - **CUMULUS-2302**
    - Update API collection GET endpoint to read individual provider records from
      PostgreSQL database instead of DynamoDB
    - Update sf-scheduler lambda to utilize API endpoint to get provider record
      from database via Private API lambda
    - Update API granule `reingest` endpoint to read collection from PostgreSQL
      database instead of DynamoDB
    - Update internal-reconciliation report to base report Collection comparison
      on PostgreSQL instead of DynamoDB
    - Moved createGranuleAndFiles `@cumulus/api` unit helper from `./lib` to
      `.test/helpers`
  - **CUMULUS-2208**
    - Moved all `@cumulus/api/es/*` code to new `@cumulus/es-client` package
    - Updated logic for collections API POST/PUT/DELETE to create/update/delete
      records directly in Elasticsearch in parallel with updates to
      DynamoDb/PostgreSQL
    - Updated logic for rules API POST/PUT/DELETE to create/update/delete
      records directly in Elasticsearch in parallel with updates to
      DynamoDb/PostgreSQL
    - Updated logic for providers API POST/PUT/DELETE to create/update/delete
      records directly in  Elasticsearch in parallel with updates to
      DynamoDb/PostgreSQL
    - Updated logic for PDRs API DELETE to delete records directly in
      Elasticsearch in parallel with deletes to DynamoDB/PostgreSQL
    - Updated logic for executions API DELETE to delete records directly in
      Elasticsearch in parallel with deletes to DynamoDB/PostgreSQL
    - Updated logic for granules API DELETE to delete records directly in
      Elasticsearch in parallel with deletes to DynamoDB/PostgreSQL
    - `sfEventSqsToDbRecords` Lambda now writes following data directly to
      Elasticsearch in parallel with writes to DynamoDB/PostgreSQL:
      - executions
      - PDRs
      - granules
    - All async operations are now written directly to Elasticsearch in parallel
      with DynamoDB/PostgreSQL
    - Updated logic for async operation API DELETE to delete records directly in
      Elasticsearch in parallel with deletes to DynamoDB/PostgreSQL
    - Moved:
      - `packages/api/lib/granules.getGranuleProductVolume` ->
      `@cumulus/message/Granules.getGranuleProductVolume`
      - `packages/api/lib/granules.getGranuleTimeToPreprocess`
      -> `@cumulus/message/Granules.getGranuleTimeToPreprocess`
      - `packages/api/lib/granules.getGranuleTimeToArchive` ->
      `@cumulus/message/Granules.getGranuleTimeToArchive`
      - `packages/api/models/Granule.generateGranuleRecord`
      -> `@cumulus/message/Granules.generateGranuleApiRecord`
  - **CUMULUS-2306**
    - Updated API local serve (`api/bin/serve.js`) setup code to add cleanup/executions
    related records
    - Updated @cumulus/db/models/granules-executions to add a delete method in
      support of local cleanup
    - Add spec/helpers/apiUtils/waitForApiStatus integration helper to retry API
      record retrievals on status in lieu of using `waitForModelStatus`
  - **CUMULUS-2303**
    - Update API provider GET endpoint to read individual provider records from
      PostgreSQL database instead of DynamoDB
    - Update sf-scheduler lambda to utilize API endpoint to get provider record
      from database via Private API lambda
  - **CUMULUS-2301**
    - Updated `getAsyncOperation` to read from PostgreSQL database instead of
      DynamoDB.
    - Added `translatePostgresAsyncOperationToApiAsyncOperation` function in
      `@cumulus/db/translate/async-operation`.
    - Updated `translateApiAsyncOperationToPostgresAsyncOperation` function to
      ensure that `output` is properly translated to an object for the
      PostgreSQL record for the following cases of `output` on the incoming API
      record:
      - `record.output` is a JSON stringified object
      - `record.output` is a JSON stringified array
      - `record.output` is a JSON stringified string
      - `record.output` is a string
  - **CUMULUS-2317**
    - Changed reconciliation reports to read file records from PostgreSQL instead of DynamoDB
  - **CUMULUS-2304**
    - Updated API rule GET endpoint to read individual rule records from
      PostgreSQL database instead of DynamoDB
    - Updated internal consumer lambdas for SNS, SQS and Kinesis to read
      rules from PostgreSQL.
  - **CUMULUS-2634**
    - Changed `sfEventSqsToDbRecords` Lambda to use new upsert helpers for executions, granules, and PDRs
    to ensure out-of-order writes are handled correctly when writing to Elasticsearch
  - **CUMULUS-2510**
    - Updated `@cumulus/api/lib/writeRecords/write-execution` to publish SNS
      messages after a successful write to Postgres, DynamoDB, and ES.
    - Updated functions `create` and `upsert` in the `db` model for Executions
      to return an array of objects containing all columns of the created or
      updated records.
    - Updated `@cumulus/api/endpoints/collections` to publish an SNS message
      after a successful collection delete, update (PUT), create (POST).
    - Updated functions `create` and `upsert` in the `db` model for Collections
      to return an array of objects containing all columns for the created or
      updated records.
    - Updated functions `create` and `upsert` in the `db` model for Granules
      to return an array of objects containing all columns for the created or
      updated records.
    - Updated `@cumulus/api/lib/writeRecords/write-granules` to publish SNS
      messages after a successful write to Postgres, DynamoDB, and ES.
    - Updated `@cumulus/api/lib/writeRecords/write-pdr` to publish SNS
      messages after a successful write to Postgres, DynamoDB, and ES.
  - **CUMULUS-2733**
    - Updated `_writeGranuleFiles` function creates an aggregate error which
      contains the workflow error, if any, as well as any error that may occur
      from writing granule files.
  - **CUMULUS-2674**
    - Updated `DELETE` endpoints for the following data types to check that record exists in
      PostgreSQL or Elasticsearch before proceeding with deletion:
      - `provider`
      - `async operations`
      - `collections`
      - `granules`
      - `executions`
      - `PDRs`
      - `rules`
  - **CUMULUS-2294**
    - Updated architecture and deployment documentation to reference RDS
  - **CUMULUS-2642**
    - Inventory and Granule Not Found Reconciliation Reports now compare
      Databse against S3 in on direction only, from Database to S3
      Objects. This means that only files in the database are compared against
      objects found on S3 and the filesInCumulus.onlyInS3 report key will
      always be empty. This significantly decreases the report output size and
      aligns with a users expectations.
    - Updates getFilesAndGranuleInfoQuery to take additional optional
      parameters `collectionIds`, `granuleIds`, and `providers` to allow
      targeting/filtering of the results.

  - **CUMULUS-2694**
    - Updated database write logic in `sfEventSqsToDbRccords` to log message if Cumulus
    workflow message is from pre-RDS deployment but still attempt parallel writing to DynamoDB
    and PostgreSQL
    - Updated database write logic in `sfEventSqsToDbRccords` to throw error if requirements to write execution to PostgreSQL cannot be met
  - **CUMULUS-2660**
    - Updated POST `/executions` endpoint to publish SNS message of created record to executions SNS topic
  - **CUMULUS-2661**
    - Updated PUT `/executions/<arn>` endpoint to publish SNS message of updated record to executions SNS topic
  - **CUMULUS-2765**
    - Updated `updateGranuleStatusToQueued` in `write-granules` to write to
      Elasticsearch and publish SNS message to granules topic.
  - **CUMULUS-2774**
    - Updated `constructGranuleSnsMessage` and `constructCollectionSnsMessage`
      to throw error if `eventType` is invalid or undefined.
  - **CUMULUS-2776**
    - Updated `getTableIndexDetails` in `db-indexer` to use correct
      `deleteFnName` for reconciliation reports.
  - **CUMULUS-2780**
    - Updated bulk granule reingest operation to read granules from PostgreSQL instead of DynamoDB.
  - **CUMULUS-2778**
    - Updated default value of `async_operation_image` in `tf-modules/cumulus/variables.tf` to `cumuluss/async-operation:38`
  - **CUMULUS-2854**
    - Updated rules model to decouple `createRuleTrigger` from `create`.
    - Updated rules POST endpoint to call `rulesModel.createRuleTrigger` directly to create rule trigger.
    - Updated rules PUT endpoints to call `rulesModel.createRuleTrigger` if update fails and reversion needs to occur.

### Fixed

- **CUMULUS-2311** - RDS Migration Epic Phase 2
  - **CUMULUS-2810**
    - Updated @cumulus/db/translate/translatePostgresProviderToApiProvider to
      correctly return provider password and updated tests to prevent
      reintroduction.
  - **CUMULUS-2778**
    - Fixed async operation docker image to correctly update record status in
    Elasticsearch
  - Updated localAPI to set additional env variable, and fixed `GET /executions/status` response
  - **CUMULUS-2877**
    - Ensure database records receive a timestamp when writing granules.

## [v10.1.3] 2022-06-28 [BACKPORT]

### Added

- **CUMULUS-2966**
  - Added extractPath operation and support of nested string replacement to `url_path` in the collection configuration

## [v10.1.2] 2022-03-11

### Added

- **CUMULUS-2859**
  - Update `postgres-db-migration` lambda timeout to default 900 seconds
  - Add `db_migration_lambda_timeout` variable to `data-persistence` module to
    allow this timeout to be user configurable
- **CUMULUS-2868**
  - Added `iam:PassRole` permission to `step_policy` in `tf-modules/ingest/iam.tf`

## [v10.1.1] 2022-03-04

### Migration steps

- Due to a bug in the PUT `/rules/<name>` endpoint, the rule records in PostgreSQL may be
out of sync with records in DynamoDB. In order to bring the records into sync, re-run the
[previously deployed `data-migration1` Lambda](https://nasa.github.io/cumulus/docs/upgrade-notes/upgrade-rds#3-deploy-and-run-data-migration1) with a payload of
`{"forceRulesMigration": true}`:

```shell
aws lambda invoke --function-name $PREFIX-data-migration1 \
  --payload $(echo '{"forceRulesMigration": true}' | base64) $OUTFILE
```

### Added

- **CUMULUS-2841**
  - Add integration test to validate PDR node provider that requires password
    credentials succeeds on ingest

- **CUMULUS-2846**
  - Added `@cumulus/db/translate/rule.translateApiRuleToPostgresRuleRaw` to translate API rule to PostgreSQL rules and
  **keep undefined fields**

### Changed

- **CUMULUS-NONE**
  - Adds logging to ecs/async-operation Docker container that launches async
    tasks on ECS. Sets default async_operation_image_version to 39.

- **CUMULUS-2845**
  - Updated rules model to decouple `createRuleTrigger` from `create`.
  - Updated rules POST endpoint to call `rulesModel.createRuleTrigger` directly to create rule trigger.
  - Updated rules PUT endpoints to call `rulesModel.createRuleTrigger` if update fails and reversion needs to occur.
- **CUMULUS-2846**
  - Updated version of `localstack/localstack` used in local unit testing to `0.11.5`

### Fixed

- Upgraded lodash to version 4.17.21 to fix vulnerability
- **CUMULUS-2845**
  - Fixed bug in POST `/rules` endpoint causing rule records to be created
  inconsistently in DynamoDB and PostgreSQL
- **CUMULUS-2846**
  - Fixed logic for `PUT /rules/<name>` endpoint causing rules to be saved
  inconsistently between DynamoDB and PostgreSQL
- **CUMULUS-2854**
  - Fixed queue granules behavior where the task was not accounting for granules that
  *already* had createdAt set. Workflows downstream in this scenario should no longer
  fail to write their granules due to order-of-db-writes constraints in the database
  update logic.

## [v10.1.0] 2022-02-23

### Added

- **CUMULUS-2775**
  - Added a configurable parameter group for the RDS serverless database cluster deployed by `tf-modules/rds-cluster-tf`. The allowed parameters for the parameter group can be found in the AWS documentation of [allowed parameters for an Aurora PostgreSQL cluster](https://docs.aws.amazon.com/AmazonRDS/latest/AuroraUserGuide/AuroraPostgreSQL.Reference.ParameterGroups.html). By default, the following parameters are specified:
    - `shared_preload_libraries`: `pg_stat_statements,auto_explain`
    - `log_min_duration_statement`: `250`
    - `auto_explain.log_min_duration`: `250`
- **CUMULUS-2781**
  - Add api_config secret to hold API/Private API lambda configuration values
- **CUMULUS-2840**
  - Added an index on `granule_cumulus_id` to the RDS files table.

### Changed

- **CUMULUS-2492**
  - Modify collectionId logic to accomodate trailing underscores in collection short names. e.g. `shortName____`
- **CUMULUS-2847**
  - Move DyanmoDb table name into API keystore and initialize only on lambda cold start
- **CUMULUS-2833**
  - Updates provider model schema titles to display on the dashboard.
- **CUMULUS-2837**
  - Update process-s3-dead-letter-archive to unpack SQS events in addition to
    Cumulus Messages
  - Update process-s3-dead-letter-archive to look up execution status using
    getCumulusMessageFromExecutionEvent (common method with sfEventSqsToDbRecords)
  - Move methods in api/lib/cwSfExecutionEventUtils to
    @cumulus/message/StepFunctions
- **CUMULUS-2775**
  - Changed the `timeout_action` to `ForceApplyCapacityChange` by default for the RDS serverless database cluster `tf-modules/rds-cluster-tf`
- **CUMULUS-2781**
  - Update API lambda to utilize api_config secret for initial environment variables

### Fixed

- **CUMULUS-2853**
  - Move OAUTH_PROVIDER to lambda env variables to address regression in CUMULUS-2781
  - Add logging output to api app router
- Added Cloudwatch permissions to `<prefix>-steprole` in `tf-modules/ingest/iam.tf` to address the
`Error: error creating Step Function State Machine (xxx): AccessDeniedException: 'arn:aws:iam::XXX:role/xxx-steprole' is not authorized to create managed-rule`
error in non-NGAP accounts:
  - `events:PutTargets`
  - `events:PutRule`
  - `events:DescribeRule`

## [v10.0.1] 2022-02-03

### Fixed

- Fixed IAM permissions issue with `<prefix>-postgres-migration-async-operation` Lambda
which prevented it from running a Fargate task for data migration.

## [v10.0.0] 2022-02-01

### Migration steps

- Please read the [documentation on the updates to the granule files schema for our Cumulus workflow tasks and how to upgrade your deployment for compatibility](https://nasa.github.io/cumulus/docs/upgrade-notes/update-task-file-schemas).
- (Optional) Update the `task-config` for all workflows that use the `sync-granule` task to include `workflowStartTime` set to
`{$.cumulus_meta.workflow_start_time}`. See [here](https://github.com/nasa/cumulus/blob/master/example/cumulus-tf/sync_granule_workflow.asl.json#L9) for an example.

### BREAKING CHANGES

- **NDCUM-624**
  - Functions in @cumulus/cmrjs renamed for consistency with `isCMRFilename` and `isCMRFile`
    - `isECHO10File` -> `isECHO10Filename`
    - `isUMMGFile` -> `isUMMGFilename`
    - `isISOFile` -> `isCMRISOFilename`
- **CUMULUS-2388**
  - In order to standardize task messaging formats, please note the updated input, output and config schemas for the following Cumulus workflow tasks:
    - add-missing-file-checksums
    - files-to-granules
    - hyrax-metadata-updates
    - lzards-backup
    - move-granules
    - post-to-cmr
    - sync-granule
    - update-cmr-access-constraints
    - update-granules-cmr-metadata-file-links
  The primary focus of the schema updates was to standardize the format of granules, and
  particularly their files data. The granule `files` object now matches the file schema in the
  Cumulus database and thus also matches the `files` object produced by the API with use cases like
  `applyWorkflow`. This includes removal of `name` and `filename` in favor of `bucket` and `key`,
  removal of certain properties such as `etag` and `duplicate_found` and outputting them as
  separate objects stored in `meta`.
  - Checksum values calculated by `@cumulus/checksum` are now converted to string to standardize
  checksum formatting across the Cumulus library.

### Notable changes

- **CUMULUS-2718**
  - The `sync-granule` task has been updated to support an optional configuration parameter `workflowStartTime`. The output payload of `sync-granule` now includes a `createdAt` time for each granule which is set to the
  provided `workflowStartTime` or falls back to `Date.now()` if not provided. Workflows using
  `sync-granule` may be updated to include this parameter with the value of `{$.cumulus_meta.workflow_start_time}` in the `task_config`.
- Updated version of `@cumulus/cumulus-message-adapter-js` from `2.0.3` to `2.0.4` for
all Cumulus workflow tasks
- **CUMULUS-2783**
  - A bug in the ECS cluster autoscaling configuration has been
resolved. ECS clusters should now correctly autoscale by adding new cluster
instances according to the [policy configuration](https://github.com/nasa/cumulus/blob/master/tf-modules/cumulus/ecs_cluster.tf).
  - Async operations that are started by these endpoints will be run as ECS tasks
  with a launch type of Fargate, not EC2:
    - `POST /deadLetterArchive/recoverCumulusMessages`
    - `POST /elasticsearch/index-from-database`
    - `POST /granules/bulk`
    - `POST /granules/bulkDelete`
    - `POST /granules/bulkReingest`
    - `POST /migrationCounts`
    - `POST /reconciliationReports`
    - `POST /replays`
    - `POST /replays/sqs`

### Added

- Upgraded version of dependencies on `knex` package from `0.95.11` to `0.95.15`
- Added Terraform data sources to `example/cumulus-tf` module to retrieve default VPC and subnets in NGAP accounts
  - Added `vpc_tag_name` variable which defines the tags used to look up a VPC. Defaults to VPC tag name used in NGAP accounts
  - Added `subnets_tag_name` variable which defines the tags used to look up VPC subnets. Defaults to a subnet tag name used in NGAP accounts
- Added Terraform data sources to `example/data-persistence-tf` module to retrieve default VPC and subnets in NGAP accounts
  - Added `vpc_tag_name` variable which defines the tags used to look up a VPC. Defaults to VPC tag name used in NGAP accounts
  - Added `subnets_tag_name` variable which defines the tags used to look up VPC subnets. Defaults to a subnet tag name used in NGAP accounts
- Added Terraform data sources to `example/rds-cluster-tf` module to retrieve default VPC and subnets in NGAP accounts
  - Added `vpc_tag_name` variable which defines the tags used to look up a VPC. Defaults to VPC tag name used in NGAP accounts
  - Added `subnets_tag_name` variable which defines the tags used to look up VPC subnets. Defaults to tag names used in subnets in for NGAP accounts
- **CUMULUS-2299**
  - Added support for SHA checksum types with hyphens (e.g. `SHA-256` vs `SHA256`) to tasks that calculate checksums.
- **CUMULUS-2439**
  - Added CMR search client setting to the CreateReconciliationReport lambda function.
  - Added `cmr_search_client_config` tfvars to the archive and cumulus terraform modules.
  - Updated CreateReconciliationReport lambda to search CMR collections with CMRSearchConceptQueue.
- **CUMULUS-2441**
  - Added support for 'PROD' CMR environment.
- **CUMULUS-2456**
  - Updated api lambdas to query ORCA Private API
  - Updated example/cumulus-tf/orca.tf to the ORCA release v4.0.0-Beta3
- **CUMULUS-2638**
  - Adds documentation to clarify bucket config object use.
- **CUMULUS-2684**
  - Added optional collection level parameter `s3MultipartChunksizeMb` to collection's `meta` field
  - Updated `move-granules` task to take in an optional config parameter s3MultipartChunksizeMb
- **CUMULUS-2747**
  - Updated data management type doc to include additional fields for provider configurations
- **CUMULUS-2773**
  - Added a document to the workflow-tasks docs describing deployment, configuration and usage of the LZARDS backup task.

### Changed

- Made `vpc_id` variable optional for `example/cumulus-tf` module
- Made `vpc_id` and `subnet_ids` variables optional for `example/data-persistence-tf` module
- Made `vpc_id` and `subnets` variables optional for `example/rds-cluster-tf` module
- Changes audit script to handle integration test failure when `USE\_CACHED\_BOOTSTRAP` is disabled.
- Increases wait time for CMR to return online resources in integration tests
- **CUMULUS-1823**
  - Updates to Cumulus rule/provider schemas to improve field titles and descriptions.
- **CUMULUS-2638**
  - Transparent to users, remove typescript type `BucketType`.
- **CUMULUS-2718**
  - Updated config for SyncGranules to support optional `workflowStartTime`
  - Updated SyncGranules to provide `createdAt` on output based on `workflowStartTime` if provided,
  falling back to `Date.now()` if not provided.
  - Updated `task_config` of SyncGranule in example workflows
- **CUMULUS-2735**
  - Updated reconciliation reports to write formatted JSON to S3 to improve readability for
    large reports
  - Updated TEA version from 102 to 121 to address TEA deployment issue with the max size of
    a policy role being exceeded
- **CUMULUS-2743**
  - Updated bamboo Dockerfile to upgrade pip as part of the image creation process
- **CUMULUS-2744**
  - GET executions/status returns associated granules for executions retrieved from the Step Function API
- **CUMULUS-2751**
  - Upgraded all Cumulus (node.js) workflow tasks to use
    `@cumulus/cumulus-message-adapter-js` version `2.0.3`, which includes an
    update cma-js to better expose CMA stderr stream output on lambda timeouts
    as well as minor logging enhancements.
- **CUMULUS-2752**
  - Add new mappings for execution records to prevent dynamic field expansion from exceeding
  Elasticsearch field limits
    - Nested objects under `finalPayload.*` will not dynamically add new fields to mapping
    - Nested objects under `originalPayload.*` will not dynamically add new fields to mapping
    - Nested keys under `tasks` will not dynamically add new fields to mapping
- **CUMULUS-2753**
  - Updated example/cumulus-tf/orca.tf to the latest ORCA release v4.0.0-Beta2 which is compatible with granule.files file schema
  - Updated /orca/recovery to call new lambdas request_status_for_granule and request_status_for_job.
  - Updated orca integration test
- [**PR #2569**](https://github.com/nasa/cumulus/pull/2569)
  - Fixed `TypeError` thrown by `@cumulus/cmrjs/cmr-utils.getGranuleTemporalInfo` when
    a granule's associated UMM-G JSON metadata file does not contain a `ProviderDates`
    element that has a `Type` of either `"Update"` or `"Insert"`.  If neither are
    present, the granule's last update date falls back to the `"Create"` type
    provider date, or `undefined`, if none is present.
- **CUMULUS-2775**
  - Changed `@cumulus/api-client/invokeApi()` to accept a single accepted status code or an array
  of accepted status codes via `expectedStatusCodes`
- [**PR #2611**](https://github.com/nasa/cumulus/pull/2611)
  - Changed `@cumulus/launchpad-auth/LaunchpadToken.requestToken` and `validateToken`
    to use the HTTPS request option `https.pfx` instead of the deprecated `pfx` option
    for providing the certificate.
- **CUMULUS-2836**
  - Updates `cmr-utils/getGranuleTemporalInfo` to search for a SingleDateTime
    element, when beginningDateTime value is not
    found in the metadata file.  The granule's temporal information is
    returned so that both beginningDateTime and endingDateTime are set to the
    discovered singleDateTimeValue.
- **CUMULUS-2756**
  - Updated `_writeGranule()` in `write-granules.js` to catch failed granule writes due to schema validation, log the failure and then attempt to set the status of the granule to `failed` if it already exists to prevent a failure from allowing the granule to get "stuck" in a non-failed status.

### Fixed

- **CUMULUS-2775**
  - Updated `@cumulus/api-client` to not log an error for 201 response from `updateGranule`
- **CUMULUS-2783**
  - Added missing lower bound on scale out policy for ECS cluster to ensure that
  the cluster will autoscale correctly.
- **CUMULUS-2835**
  - Updated `hyrax-metadata-updates` task to support reading the DatasetId from ECHO10 XML, and the EntryTitle from UMM-G JSON; these are both valid alternatives to the shortname and version ID.

## [v9.9.3] 2021-02-17 [BACKPORT]

**Please note** changes in 9.9.3 may not yet be released in future versions, as
this is a backport and patch release on the 9.9.x series of releases. Updates that
are included in the future will have a corresponding CHANGELOG entry in future
releases.

- **CUMULUS-2853**
  - Move OAUTH_PROVIDER to lambda env variables to address regression in 9.9.2/CUMULUS-2275
  - Add logging output to api app router

## [v9.9.2] 2021-02-10 [BACKPORT]

**Please note** changes in 9.9.2 may not yet be released in future versions, as
this is a backport and patch release on the 9.9.x series of releases. Updates that
are included in the future will have a corresponding CHANGELOG entry in future
releases.### Added

- **CUMULUS-2775**
  - Added a configurable parameter group for the RDS serverless database cluster deployed by `tf-modules/rds-cluster-tf`. The allowed parameters for the parameter group can be found in the AWS documentation of [allowed parameters for an Aurora PostgreSQL cluster](https://docs.aws.amazon.com/AmazonRDS/latest/AuroraUserGuide/AuroraPostgreSQL.Reference.ParameterGroups.html). By default, the following parameters are specified:
    - `shared_preload_libraries`: `pg_stat_statements,auto_explain`
    - `log_min_duration_statement`: `250`
    - `auto_explain.log_min_duration`: `250`
- **CUMULUS-2840**
  - Added an index on `granule_cumulus_id` to the RDS files table.

### Changed

- **CUMULUS-2847**
  - Move DyanmoDb table name into API keystore and initialize only on lambda cold start
- **CUMULUS-2781**
  - Add api_config secret to hold API/Private API lambda configuration values
- **CUMULUS-2775**
  - Changed the `timeout_action` to `ForceApplyCapacityChange` by default for the RDS serverless database cluster `tf-modules/rds-cluster-tf`

## [v9.9.1] 2021-02-10 [BACKPORT]

**Please note** changes in 9.9.1 may not yet be released in future versions, as
this is a backport and patch release on the 9.9.x series of releases. Updates that
are included in the future will have a corresponding CHANGELOG entry in future
releases.

### Fixed

- **CUMULUS-2775**
  - Updated `@cumulus/api-client` to not log an error for 201 response from `updateGranule`

### Changed

- Updated version of `@cumulus/cumulus-message-adapter-js` from `2.0.3` to `2.0.4` for
all Cumulus workflow tasks
- **CUMULUS-2775**
  - Changed `@cumulus/api-client/invokeApi()` to accept a single accepted status code or an array
  of accepted status codes via `expectedStatusCodes`
- **CUMULUS-2837**
  - Update process-s3-dead-letter-archive to unpack SQS events in addition to
    Cumulus Messages
  - Update process-s3-dead-letter-archive to look up execution status using
    getCumulusMessageFromExecutionEvent (common method with sfEventSqsToDbRecords)
  - Move methods in api/lib/cwSfExecutionEventUtils to
    @cumulus/message/StepFunctions

## [v9.9.0] 2021-11-03

### Added

- **NDCUM-624**: Add support for ISO metadata files for the `MoveGranules` step
  - Add function `isISOFile` to check if a given file object is an ISO file
  - `granuleToCmrFileObject` and `granulesToCmrFileObjects` now take a
    `filterFunc` argument
    - `filterFunc`'s default value is `isCMRFile`, so the previous behavior is
      maintained if no value is given for this argument
    - `MoveGranules` passes a custom filter function to
      `granulesToCmrFileObjects` to check for `isISOFile` in addition to
      `isCMRFile`, so that metadata from `.iso.xml` files can be used in the
      `urlPathTemplate`
- [**PR #2535**](https://github.com/nasa/cumulus/pull/2535)
  - NSIDC and other cumulus users had desire for returning formatted dates for
    the 'url_path' date extraction utilities. Added 'dateFormat' function as
    an option for extracting and formating the entire date. See
    docs/workflow/workflow-configuration-how-to.md for more information.
- [**PR #2548**](https://github.com/nasa/cumulus/pull/2548)
  - Updated webpack configuration for html-loader v2
- **CUMULUS-2640**
  - Added Elasticsearch client scroll setting to the CreateReconciliationReport lambda function.
  - Added `elasticsearch_client_config` tfvars to the archive and cumulus terraform modules.
- **CUMULUS-2683**
  - Added `default_s3_multipart_chunksize_mb` setting to the `move-granules` lambda function.
  - Added `default_s3_multipart_chunksize_mb` tfvars to the cumulus and ingest terraform modules.
  - Added optional parameter `chunkSize` to `@cumulus/aws-client/S3.moveObject` and
    `@cumulus/aws-client/S3.multipartCopyObject` to set the chunk size of the S3 multipart uploads.
  - Renamed optional parameter `maxChunkSize` to `chunkSize` in
    `@cumulus/aws-client/lib/S3MultipartUploads.createMultipartChunks`.

### Changed

- Upgraded all Cumulus workflow tasks to use `@cumulus/cumulus-message-adapter-js` version `2.0.1`
- **CUMULUS-2725**
  - Updated providers endpoint to return encrypted password
  - Updated providers model to try decrypting credentials before encryption to allow for better handling of updating providers
- **CUMULUS-2734**
  - Updated `@cumulus/api/launchpadSaml.launchpadPublicCertificate` to correctly retrieve
    certificate from launchpad IdP metadata with and without namespace prefix.

## [v9.8.0] 2021-10-19

### Notable changes

- Published new tag [`36` of `cumuluss/async-operation` to Docker Hub](https://hub.docker.com/layers/cumuluss/async-operation/35/images/sha256-cf777a6ef5081cd90a0f9302d45243b6c0a568e6d977c0ee2ccc5a90b12d45d0?context=explore) for compatibility with
upgrades to `knex` package and to address security vulnerabilities.

### Added

- Added `@cumulus/db/createRejectableTransaction()` to handle creating a Knex transaction that **will throw an error** if the transaction rolls back. [As of Knex 0.95+, promise rejection on transaction rollback is no longer the default behavior](https://github.com/knex/knex/blob/master/UPGRADING.md#upgrading-to-version-0950).

- **CUMULUS-2639**
  - Increases logging on reconciliation reports.

- **CUMULUS-2670**
  - Updated `lambda_timeouts` string map variable for `cumulus` module to accept a
  `update_granules_cmr_metadata_file_links_task_timeout` property
- **CUMULUS-2598**
  - Add unit and integration tests to describe queued granules as ignored when
    duplicate handling is 'skip'

### Changed

- Updated `knex` version from 0.23.11 to 0.95.11 to address security vulnerabilities
- Updated default version of async operations Docker image to `cumuluss/async-operation:36`
- **CUMULUS-2590**
  - Granule applyWorkflow, Reingest actions and Bulk operation now update granule status to `queued` when scheduling the granule.
- **CUMULUS-2643**
  - relocates system file `buckets.json` out of the
    `s3://internal-bucket/workflows` directory into
    `s3://internal-bucket/buckets`.


## [v9.7.1] 2021-12-08 [Backport]

Please note changes in 9.7.0 may not yet be released in future versions, as this is a backport and patch release on the 9.7.x series of releases. Updates that are included in the future will have a corresponding CHANGELOG entry in future releases.
Fixed

- **CUMULUS-2751**
  - Update all tasks to update to use cumulus-message-adapter-js version 2.0.4

## [v9.7.0] 2021-10-01

### Notable Changes

- **CUMULUS-2583**
  - The `queue-granules` task now updates granule status to `queued` when a granule is queued. In order to prevent issues with the private API endpoint and Lambda API request and concurrency limits, this functionality runs with limited concurrency, which may increase the task's overall runtime when large numbers of granules are being queued. If you are facing Lambda timeout errors with this task, we recommend converting your `queue-granules` task to an ECS activity. This concurrency is configurable via the task config's `concurrency` value.
- **CUMULUS-2676**
  - The `discover-granules` task has been updated to limit concurrency on checks to identify and skip already ingested granules in order to prevent issues with the private API endpoint and Lambda API request and concurrency limits. This may increase the task's overall runtime when large numbers of granules are discovered. If you are facing Lambda timeout errors with this task, we recommend converting your `discover-granules` task to an ECS activity. This concurrency is configurable via the task config's `concurrency` value.
- Updated memory of `<prefix>-sfEventSqsToDbRecords` Lambda to 1024MB

### Added

- **CUMULUS-2000**
  - Updated `@cumulus/queue-granules` to respect a new config parameter: `preferredQueueBatchSize`. Queue-granules will respect this batchsize as best as it can to batch granules into workflow payloads. As workflows generally rely on information such as collection and provider expected to be shared across all granules in a workflow, queue-granules will break batches up by collection, as well as provider if there is a `provider` field on the granule. This may result in batches that are smaller than the preferred size, but never larger ones. The default value is 1, which preserves current behavior of queueing 1 granule per workflow.
- **CUMULUS-2630**
  - Adds a new workflow `DiscoverGranulesToThrottledQueue` that discovers and writes
    granules to a throttled background queue.  This allows discovery and ingest
    of larger numbers of granules without running into limits with lambda
    concurrency.

### Changed

- **CUMULUS-2720**
  - Updated Core CI scripts to validate CHANGELOG diffs as part of the lint process
- **CUMULUS-2695**
  - Updates the example/cumulus-tf deployment to change
    `archive_api_reserved_concurrency` from 8 to 5 to use fewer reserved lambda
    functions. If you see throttling errors on the `<stack>-apiEndpoints` you
    should increase this value.
  - Updates cumulus-tf/cumulus/variables.tf to change
    `archive_api_reserved_concurrency` from 8 to 15 to prevent throttling on
    the dashboard for default deployments.
- **CUMULUS-2584**
  - Updates `api/endpoints/execution-status.js` `get` method to include associated granules, as
    an array, for the provided execution.
  - Added `getExecutionArnsByGranuleCumulusId` returning a list of executionArns sorted by most recent first,
    for an input Granule Cumulus ID in support of the move of `translatePostgresGranuleToApiGranule` from RDS-Phase2
    feature branch
  - Added `getApiExecutionCumulusIds` returning cumulus IDs for a given list of executions
- **CUMULUS-NONE**
  - Downgrades elasticsearch version in testing container to 5.3 to match AWS version.
  - Update serve.js -> `eraseDynamoTables()`. Changed the call `Promise.all()` to `Promise.allSettled()` to ensure all dynamo records (provider records in particular) are deleted prior to reseeding.

### Fixed

- **CUMULUS-2583**
  - Fixed a race condition where granules set as “queued” were not able to be set as “running” or “completed”

## [v9.6.0] 2021-09-20

### Added

- **CUMULUS-2576**
  - Adds `PUT /granules` API endpoint to update a granule
  - Adds helper `updateGranule` to `@cumulus/api-client/granules`
- **CUMULUS-2606**
  - Adds `POST /granules/{granuleId}/executions` API endpoint to associate an execution with a granule
  - Adds helper `associateExecutionWithGranule` to `@cumulus/api-client/granules`
- **CUMULUS-2583**
  - Adds `queued` as option for granule's `status` field

### Changed

- Moved `ssh2` package from `@cumulus/common` to `@cumulus/sftp-client` and
  upgraded package from `^0.8.7` to `^1.0.0` to address security vulnerability
  issue in previous version.
- **CUMULUS-2583**
  - `QueueGranules` task now updates granule status to `queued` once it is added to the queue.

- **CUMULUS-2617**
  - Use the `Authorization` header for CMR Launchpad authentication instead of the deprecated `Echo-Token` header.

### Fixed

- Added missing permission for `<prefix>_ecs_cluster_instance_role` IAM role (used when running ECS services/tasks)
to allow `kms:Decrypt` on the KMS key used to encrypt provider credentials. Adding this permission fixes the `sync-granule` task when run as an ECS activity in a Step Function, which previously failed trying to decrypt credentials for providers.

- **CUMULUS-2576**
  - Adds default value to granule's timestamp when updating a granule via API.

## [v9.5.0] 2021-09-07

### BREAKING CHANGES

- Removed `logs` record type from mappings from Elasticsearch. This change **should not have**
any adverse impact on existing deployments, even those which still contain `logs` records,
but technically it is a breaking change to the Elasticsearch mappings.
- Changed `@cumulus/api-client/asyncOperations.getAsyncOperation` to return parsed JSON body
of response and not the raw API endpoint response

### Added

- **CUMULUS-2670**
  - Updated core `cumulus` module to take lambda_timeouts string map variable that allows timeouts of ingest tasks to be configurable. Allowed properties for the mapping include:
  - discover_granules_task_timeout
  - discover_pdrs_task_timeout
  - hyrax_metadata_update_tasks_timeout
  - lzards_backup_task_timeout
  - move_granules_task_timeout
  - parse_pdr_task_timeout
  - pdr_status_check_task_timeout
  - post_to_cmr_task_timeout
  - queue_granules_task_timeout
  - queue_pdrs_task_timeout
  - queue_workflow_task_timeout
  - sync_granule_task_timeout
- **CUMULUS-2575**
  - Adds `POST /granules` API endpoint to create a granule
  - Adds helper `createGranule` to `@cumulus/api-client`
- **CUMULUS-2577**
  - Adds `POST /executions` endpoint to create an execution
- **CUMULUS-2578**
  - Adds `PUT /executions` endpoint to update an execution
- **CUMULUS-2592**
  - Adds logging when messages fail to be added to queue
- **CUMULUS-2644**
  - Pulled `delete` method for `granules-executions.ts` implemented as part of CUMULUS-2306
  from the RDS-Phase-2 feature branch in support of CUMULUS-2644.
  - Pulled `erasePostgresTables` method in `serve.js` implemented as part of CUMULUS-2644,
  and CUMULUS-2306 from the RDS-Phase-2 feature branch in support of CUMULUS-2644
  - Added `resetPostgresDb` method to support resetting between integration test suite runs

### Changed

- Updated `processDeadLetterArchive` Lambda to return an object where
`processingSucceededKeys` is an array of the S3 keys for successfully
processed objects and `processingFailedKeys` is an array of S3 keys
for objects that could not be processed
- Updated async operations to handle writing records to the databases
when output of the operation is `undefined`

- **CUMULUS-2644**
  - Moved `migration` directory from the `db-migration-lambda` to the `db` package and
  updated unit test references to migrationDir to be pulled from `@cumulus/db`
  - Updated `@cumulus/api/bin/serveUtils` to write records to PostgreSQL tables

- **CUMULUS-2575**
  - Updates model/granule to allow a granule created from API to not require an
    execution to be associated with it. This is a backwards compatible change
    that will not affect granules created in the normal way.
  - Updates `@cumulus/db/src/model/granules` functions `get` and `exists` to
    enforce parameter checking so that requests include either (granule\_id
    and collection\_cumulus\_id) or (cumulus\_id) to prevent incorrect results.
  - `@cumulus/message/src/Collections.deconstructCollectionId` has been
    modified to throw a descriptive error if the input `collectionId` is
    undefined rather than `TypeError: Cannot read property 'split' of
    undefined`. This function has also been updated to throw descriptive errors
    if an incorrectly formatted collectionId is input.

## [v9.4.1] 2022-02-14 [BACKPORT]

**Please note** changes in 9.4.1 may not yet be released in future versions, as
this is a backport and patch release on the 9.4.x series of releases. Updates that
are included in the future will have a corresponding CHANGELOG entry in future
releases.

- **CUMULUS-2847**
  - Update dynamo configuration to read from S3 instead of System Manager
    Parameter Store
  - Move api configuration initialization outside the lambda handler to
    eliminate unneded S3 calls/require config on cold-start only
  - Moved `ssh2` package from `@cumulus/common` to `@cumulus/sftp-client` and
    upgraded package from `^0.8.7` to `^1.0.0` to address security vulnerability
    issue in previous version.
  - Fixed hyrax task package.json dev dependency
  - Update CNM lambda dependencies for Core tasks
    - cumulus-cnm-response-task: 1.4.4
    - cumulus-cnm-to-granule: 1.5.4
  - Whitelist ssh2 re: https://github.com/advisories/GHSA-652h-xwhf-q4h6

## [v9.4.0] 2021-08-16

### Notable changes

- `@cumulus/sync-granule` task should now properly handle
syncing files from HTTP/HTTPS providers where basic auth is
required and involves a redirect to a different host (e.g.
downloading files protected by Earthdata Login)

### Added

- **CUMULUS-2591**
  - Adds `failedExecutionStepName` to failed execution's jsonb error records.
    This is the name of the Step Function step for the last failed event in the
    execution's event history.
- **CUMULUS-2548**
  - Added `allowed_redirects` field to PostgreSQL `providers` table
  - Added `allowedRedirects` field to DynamoDB `<prefix>-providers` table
  - Added `@cumulus/aws-client/S3.streamS3Upload` to handle uploading the contents
  of a readable stream to S3 and returning a promise
- **CUMULUS-2373**
  - Added `replaySqsMessages` lambda to replay archived incoming SQS
    messages from S3.
  - Added `/replays/sqs` endpoint to trigger an async operation for
    the `replaySqsMessages` lambda.
  - Added unit tests and integration tests for new endpoint and lambda.
  - Added `getS3PrefixForArchivedMessage` to `ingest/sqs` package to get prefix
    for an archived message.
  - Added new `async_operation` type `SQS Replay`.
- **CUMULUS-2460**
  - Adds `POST` /executions/workflows-by-granules for retrieving workflow names common to a set of granules
  - Adds `workflowsByGranules` to `@cumulus/api-client/executions`
- **CUMULUS-2635**
  - Added helper functions:
    - `@cumulus/db/translate/file/translateApiPdrToPostgresPdr`

### Fixed

- **CUMULUS-2548**
  - Fixed `@cumulus/ingest/HttpProviderClient.sync` to
properly handle basic auth when redirecting to a different
host and/or host with a different port
- **CUMULUS-2626**
  - Update [PDR migration](https://github.com/nasa/cumulus/blob/master/lambdas/data-migration2/src/pdrs.ts) to correctly find Executions by a Dynamo PDR's `execution` field
- **CUMULUS-2635**
  - Update `data-migration2` to migrate PDRs before migrating granules.
  - Update `data-migration2` unit tests testing granules migration to reference
    PDR records to better model the DB schema.
  - Update `migratePdrRecord` to use `translateApiPdrToPostgresPdr` function.

### Changed

- **CUMULUS-2373**
  - Updated `getS3KeyForArchivedMessage` in `ingest/sqs` to store SQS messages
    by `queueName`.
- **CUMULUS-2630**
  - Updates the example/cumulus-tf deployment to change
    `archive_api_reserved_concurrency` from 2 to 8 to prevent throttling with
    the dashboard.

## [v9.3.0] 2021-07-26

### BREAKING CHANGES

- All API requests made by `@cumulus/api-client` will now throw an error if the status code
does not match the expected response (200 for most requests and 202 for a few requests that
trigger async operations). Previously the helpers in this package would return the response
regardless of the status code, so you may need to update any code using helpers from this
package to catch or to otherwise handle errors that you may encounter.
- The Cumulus API Lambda function has now been configured with reserved concurrency to ensure
availability in a high-concurrency environment. However, this also caps max concurrency which
may result in throttling errors if trying to reach the Cumulus API multiple times in a short
period. Reserved concurrency can be configured with the `archive_api_reserved_concurrency`
terraform variable on the Cumulus module and increased if you are seeing throttling errors.
The default reserved concurrency value is 8.

### Notable changes

- `cmr_custom_host` variable for `cumulus` module can now be used to configure Cumulus to
  integrate with a custom CMR host name and protocol (e.g.
  `http://custom-cmr-host.com`). Note that you **must** include a protocol
  (`http://` or `https://)  if specifying a value for this variable.
- The cumulus module configuration value`rds_connetion_heartbeat` and it's
  behavior has been replaced by a more robust database connection 'retry'
  solution.   Users can remove this value from their configuration, regardless
  of value.  See the `Changed` section notes on CUMULUS-2528 for more details.

### Added

- Added user doc describing new features related to the Cumulus dead letter archive.
- **CUMULUS-2327**
  - Added reserved concurrency setting to the Cumulus API lambda function.
  - Added relevant tfvars to the archive and cumulus terraform modules.
- **CUMULUS-2460**
  - Adds `POST` /executions/search-by-granules for retrieving executions from a list of granules or granule query
  - Adds `searchExecutionsByGranules` to `@cumulus/api-client/executions`
- **CUMULUS-2475**
  - Adds `GET` endpoint to distribution API
- **CUMULUS-2463**
  - `PUT /granules` reingest action allows a user to override the default execution
    to use by providing an optional `workflowName` or `executionArn` parameter on
    the request body.
  - `PUT /granules/bulkReingest` action allows a user to override the default
    execution/workflow combination to reingest with by providing an optional
    `workflowName` on the request body.
- Adds `workflowName` and `executionArn` params to @cumulus/api-client/reingestGranules
- **CUMULUS-2476**
  - Adds handler for authenticated `HEAD` Distribution requests replicating current behavior of TEA
- **CUMULUS-2478**
  - Implemented [bucket map](https://github.com/asfadmin/thin-egress-app#bucket-mapping).
  - Implemented /locate endpoint
  - Cumulus distribution API checks the file request against bucket map:
    - retrieves the bucket and key from file path
    - determines if the file request is public based on the bucket map rather than the bucket type
    - (EDL only) restricts download from PRIVATE_BUCKETS to users who belong to certain EDL User Groups
    - bucket prefix and object prefix are supported
  - Add 'Bearer token' support as an authorization method
- **CUMULUS-2486**
  - Implemented support for custom headers
  - Added 'Bearer token' support as an authorization method
- **CUMULUS-2487**
  - Added integration test for cumulus distribution API
- **CUMULUS-2569**
  - Created bucket map cache for cumulus distribution API
- **CUMULUS-2568**
  - Add `deletePdr`/PDR deletion functionality to `@cumulus/api-client/pdrs`
  - Add `removeCollectionAndAllDependencies` to integration test helpers
  - Added `example/spec/apiUtils.waitForApiStatus` to wait for a
  record to be returned by the API with a specific value for
  `status`
  - Added `example/spec/discoverUtils.uploadS3GranuleDataForDiscovery` to upload granule data fixtures
  to S3 with a randomized granule ID for `discover-granules` based
  integration tests
  - Added `example/spec/Collections.removeCollectionAndAllDependencies` to remove a collection and
  all dependent objects (e.g. PDRs, granules, executions) from the
  database via the API
  - Added helpers to `@cumulus/api-client`:
    - `pdrs.deletePdr` - Delete a PDR via the API
    - `replays.postKinesisReplays` - Submit a POST request to the `/replays` endpoint for replaying Kinesis messages

- `@cumulus/api-client/granules.getGranuleResponse` to return the raw endpoint response from the GET `/granules/<granuleId>` endpoint

### Changed

- Moved functions from `@cumulus/integration-tests` to `example/spec/helpers/workflowUtils`:
  - `startWorkflowExecution`
  - `startWorkflow`
  - `executeWorkflow`
  - `buildWorkflow`
  - `testWorkflow`
  - `buildAndExecuteWorkflow`
  - `buildAndStartWorkflow`
- `example/spec/helpers/workflowUtils.executeWorkflow` now uses
`waitForApiStatus` to ensure that the execution is `completed` or
`failed` before resolving
- `example/spec/helpers/testUtils.updateAndUploadTestFileToBucket`
now accepts an object of parameters rather than positional
arguments
- Removed PDR from the `payload` in the input payload test fixture for reconciliation report integration tests
- The following integration tests for PDR-based workflows were
updated to use randomized granule IDs:
  - `example/spec/parallel/ingest/ingestFromPdrSpec.js`
  - `example/spec/parallel/ingest/ingestFromPdrWithChildWorkflowMetaSpec.js`
  - `example/spec/parallel/ingest/ingestFromPdrWithExecutionNamePrefixSpec.js`
  - `example/spec/parallel/ingest/ingestPdrWithNodeNameSpec.js`
- Updated the `@cumulus/api-client/CumulusApiClientError` error class to include new properties that can be accessed directly on
the error object:
  - `statusCode` - The HTTP status code of the API response
  - `apiMessage` - The message from the API response
- Added `params.pRetryOptions` parameter to
`@cumulus/api-client/granules.deleteGranule` to control the retry
behavior
- Updated `cmr_custom_host` variable to accept a full protocol and host name
(e.g. `http://cmr-custom-host.com`), whereas it previously only accepted a host name
- **CUMULUS-2482**
  - Switches the default distribution app in the `example/cumulus-tf` deployment to the new Cumulus Distribution
  - TEA is still available by following instructions in `example/README.md`
- **CUMULUS-2463**
  - Increases the duration of allowed backoff times for a successful test from
    0.5 sec to 1 sec.
- **CUMULUS-2528**
  - Removed `rds_connection_heartbeat` as a configuration option from all
    Cumulus terraform modules
  - Removed `dbHeartBeat` as an environmental switch from
    `@cumulus/db.getKnexClient` in favor of more comprehensive general db
    connect retry solution
  - Added new `rds_connection_timing_configuration` string map to allow for
    configuration and tuning of Core's internal database retry/connection
    timeout behaviors.  These values map to connection pool configuration
    values for tarn (https://github.com/vincit/tarn.js/) which Core's database
    module / knex(https://www.npmjs.com/package/knex) use for this purpose:
    - acquireTimeoutMillis
    - createRetryIntervalMillis
    - createTimeoutMillis
    - idleTimeoutMillis
    - reapIntervalMillis
      Connection errors will result in a log line prepended with 'knex failed on
      attempted connection error' and sent from '@cumulus/db/connection'
  - Updated `@cumulus/db` and all terraform mdules to set default retry
    configuration values for the database module to cover existing database
    heartbeat connection failures as well as all other knex/tarn connection
    creation failures.

### Fixed

- Fixed bug where `cmr_custom_host` variable was not properly forwarded into `archive`, `ingest`, and `sqs-message-remover` modules from `cumulus` module
- Fixed bug where `parse-pdr` set a granule's provider to the entire provider record when a `NODE_NAME`
  is present. Expected behavior consistent with other tasks is to set the provider name in that field.
- **CUMULUS-2568**
  - Update reconciliation report integration test to have better cleanup/failure behavior
  - Fixed `@cumulus/api-client/pdrs.getPdr` to request correct endpoint for returning a PDR from the API
- **CUMULUS-2620**
  - Fixed a bug where a granule could be removed from CMR but still be set as
  `published: true` and with a CMR link in the Dynamo/PostgreSQL databases. Now,
  the CMR deletion and the Dynamo/PostgreSQL record updates will all succeed or fail
  together, preventing the database records from being out of sync with CMR.
  - Fixed `@cumulus/api-client/pdrs.getPdr` to request correct
  endpoint for returning a PDR from the API

## [v9.2.2] 2021-08-06 - [BACKPORT]

**Please note** changes in 9.2.2 may not yet be released in future versions, as
this is a backport and patch release on the 9.2.x series of releases. Updates that
are included in the future will have a corresponding CHANGELOG entry in future
releases.

### Added

- **CUMULUS-2635**
  - Added helper functions:
    - `@cumulus/db/translate/file/translateApiPdrToPostgresPdr`

### Fixed

- **CUMULUS-2635**
  - Update `data-migration2` to migrate PDRs before migrating granules.
  - Update `data-migration2` unit tests testing granules migration to reference
    PDR records to better model the DB schema.
  - Update `migratePdrRecord` to use `translateApiPdrToPostgresPdr` function.

## [v9.2.1] 2021-07-29 - [BACKPORT]

### Fixed

- **CUMULUS-2626**
  - Update [PDR migration](https://github.com/nasa/cumulus/blob/master/lambdas/data-migration2/src/pdrs.ts) to correctly find Executions by a Dynamo PDR's `execution` field

## [v9.2.0] 2021-06-22

### Added

- **CUMULUS-2475**
  - Adds `GET` endpoint to distribution API
- **CUMULUS-2476**
  - Adds handler for authenticated `HEAD` Distribution requests replicating current behavior of TEA

### Changed

- **CUMULUS-2482**
  - Switches the default distribution app in the `example/cumulus-tf` deployment to the new Cumulus Distribution
  - TEA is still available by following instructions in `example/README.md`

### Fixed

- **CUMULUS-2520**
  - Fixed error that prevented `/elasticsearch/index-from-database` from starting.
- **CUMULUS-2558**
  - Fixed issue where executions original_payload would not be retained on successful execution

## [v9.1.0] 2021-06-03

### BREAKING CHANGES

- @cumulus/api-client/granules.getGranule now returns the granule record from the GET /granules/<granuleId> endpoint, not the raw endpoint response
- **CUMULUS-2434**
  - To use the updated `update-granules-cmr-metadata-file-links` task, the
    granule  UMM-G metadata should have version 1.6.2 or later, since CMR s3
    link type 'GET DATA VIA DIRECT ACCESS' is not valid until UMM-G version
    [1.6.2](https://cdn.earthdata.nasa.gov/umm/granule/v1.6.2/umm-g-json-schema.json)
- **CUMULUS-2488**
  - Removed all EMS reporting including lambdas, endpoints, params, etc as all
    reporting is now handled through Cloud Metrics
- **CUMULUS-2472**
  - Moved existing `EarthdataLoginClient` to
    `@cumulus/oauth-client/EarthdataLoginClient` and updated all references in
    Cumulus Core.
  - Rename `EarthdataLoginClient` property from `earthdataLoginUrl` to
    `loginUrl for consistency with new OAuth clients. See example in
    [oauth-client
    README](https://github.com/nasa/cumulus/blob/master/packages/oauth-client/README.md)

### Added

- **HYRAX-439** - Corrected README.md according to a new Hyrax URL format.
- **CUMULUS-2354**
  - Adds configuration options to allow `/s3credentials` endpoint to distribute
    same-region read-only tokens based on a user's CMR ACLs.
  - Configures the example deployment to enable this feature.
- **CUMULUS-2442**
  - Adds option to generate cloudfront URL to lzards-backup task. This will require a few new task config options that have been documented in the [task README](https://github.com/nasa/cumulus/blob/master/tasks/lzards-backup/README.md).
- **CUMULUS-2470**
  - Added `/s3credentials` endpoint for distribution API
- **CUMULUS-2471**
  - Add `/s3credentialsREADME` endpoint to distribution API
- **CUMULUS-2473**
  - Updated `tf-modules/cumulus_distribution` module to take earthdata or cognito credentials
  - Configured `example/cumulus-tf/cumulus_distribution.tf` to use CSDAP credentials
- **CUMULUS-2474**
  - Add `S3ObjectStore` to `aws-client`. This class allows for interaction with the S3 object store.
  - Add `object-store` package which contains abstracted object store functions for working with various cloud providers
- **CUMULUS-2477**
  - Added `/`, `/login` and `/logout` endpoints to cumulus distribution api
- **CUMULUS-2479**
  - Adds /version endpoint to distribution API
- **CUMULUS-2497**
  - Created `isISOFile()` to check if a CMR file is a CMR ISO file.
- **CUMULUS-2371**
  - Added helpers to `@cumulus/ingest/sqs`:
    - `archiveSqsMessageToS3` - archives an incoming SQS message to S3
    - `deleteArchivedMessageFromS3` - deletes a processed SQS message from S3
  - Added call to `archiveSqsMessageToS3` to `sqs-message-consumer` which
    archives all incoming SQS messages to S3.
  - Added call to `deleteArchivedMessageFrom` to `sqs-message-remover` which
    deletes archived SQS message from S3 once it has been processed.

### Changed

- **[PR2224](https://github.com/nasa/cumulus/pull/2244)**
- **CUMULUS-2208**
  - Moved all `@cumulus/api/es/*` code to new `@cumulus/es-client` package
- Changed timeout on `sfEventSqsToDbRecords` Lambda to 60 seconds to match
  timeout for Knex library to acquire database connections
- **CUMULUS-2517**
  - Updated postgres-migration-count-tool default concurrency to '1'
- **CUMULUS-2489**
  - Updated docs for Terraform references in FAQs, glossary, and in Deployment sections
- **CUMULUS-2434**
  - Updated `@cumulus/cmrjs` `updateCMRMetadata` and related functions to add
    both HTTPS URLS and S3 URIs to CMR metadata.
  - Updated `update-granules-cmr-metadata-file-links` task to add both HTTPS
    URLs and S3 URIs to the OnlineAccessURLs field of CMR metadata. The task
    configuration parameter `cmrGranuleUrlType` now has default value `both`.
  - To use the updated `update-granules-cmr-metadata-file-links` task, the
    granule UMM-G metadata should have version 1.6.2 or later, since CMR s3 link
    type 'GET DATA VIA DIRECT ACCESS' is not valid until UMM-G version
    [1.6.2](https://cdn.earthdata.nasa.gov/umm/granule/v1.6.2/umm-g-json-schema.json)
- **CUMULUS-2472**
  - Renamed `@cumulus/earthdata-login-client` to more generic
    `@cumulus/oauth-client` as a parent  class for new OAuth clients.
  - Added `@cumulus/oauth-client/CognitoClient` to interface with AWS cognito login service.
- **CUMULUS-2497**
  - Changed the `@cumulus/cmrjs` package:
    - Updated `@cumulus/cmrjs/cmr-utils.getGranuleTemporalInfo()` so it now
      returns temporal info for CMR ISO 19115 SMAP XML files.
    - Updated `@cumulus/cmrjs/cmr-utils.isCmrFilename()` to include
      `isISOFile()`.
- **CUMULUS-2532**
  - Changed integration tests to use `api-client/granules` functions as opposed to granulesApi from `@cumulus/integration-tests`.

### Fixed

- **CUMULUS-2519**
  - Update @cumulus/integration-tests.buildWorkflow to fail if provider/collection API response is not successful
- **CUMULUS-2518**
  - Update sf-event-sqs-to-db-records to not throw if a collection is not
    defined on a payload that has no granules/an empty granule payload object
- **CUMULUS-2512**
  - Updated ingest package S3 provider client to take additional parameter
    `remoteAltBucket` on `download` method to allow for per-file override of
    provider bucket for checksum
  - Updated @cumulus/ingest.fetchTextFile's signature to be parameterized and
    added `remoteAltBucket`to allow for an override of the passed in provider
    bucket for the source file
  - Update "eslint-plugin-import" to be pinned to 2.22.1
- **CUMULUS-2520**
  - Fixed error that prevented `/elasticsearch/index-from-database` from starting.
- **CUMULUS-2532**
  - Fixed integration tests to have granule deletion occur before provider and
    collection deletion in test cleanup.
- **[2231](https://github.com/nasa/cumulus/issues/2231)**
  - Fixes broken relative path links in `docs/README.md`

### Removed

- **CUMULUS-2502**
  - Removed outdated documentation regarding Kibana index patterns for metrics.

## [v9.0.1] 2021-05-07

### Migration Steps

Please review the migration steps for 9.0.0 as this release is only a patch to
correct a failure in our build script and push out corrected release artifacts. The previous migration steps still apply.

### Changed

- Corrected `@cumulus/db` configuration to correctly build package.

## [v9.0.0] 2021-05-03

### Migration steps

- This release of Cumulus enables integration with a PostgreSQL database for archiving Cumulus data. There are several upgrade steps involved, **some of which need to be done before redeploying Cumulus**. See the [documentation on upgrading to the RDS release](https://nasa.github.io/cumulus/docs/upgrade-notes/upgrade-rds).

### BREAKING CHANGES

- **CUMULUS-2185** - RDS Migration Epic
  - **CUMULUS-2191**
    - Removed the following from the `@cumulus/api/models.asyncOperation` class in
      favor of the added `@cumulus/async-operations` module:
      - `start`
      - `startAsyncOperations`
  - **CUMULUS-2187**
    - The `async-operations` endpoint will now omit `output` instead of
      returning `none` when the operation did not return output.
  - **CUMULUS-2309**
    - Removed `@cumulus/api/models/granule.unpublishAndDeleteGranule` in favor
      of `@cumulus/api/lib/granule-remove-from-cmr.unpublishGranule` and
      `@cumulus/api/lib/granule-delete.deleteGranuleAndFiles`.
  - **CUMULUS-2385**
    - Updated `sf-event-sqs-to-db-records` to write a granule's files to
      PostgreSQL only after the workflow has exited the `Running` status.
      Please note that any workflow that uses `sf_sqs_report_task` for
      mid-workflow updates will be impacted.
    - Changed PostgreSQL `file` schema and TypeScript type definition to require
      `bucket` and `key` fields.
    - Updated granule/file write logic to mark a granule's status as "failed"
  - **CUMULUS-2455**
    - API `move granule` endpoint now moves granule files on a per-file basis
    - API `move granule` endpoint on granule file move failure will retain the
      file at it's original location, but continue to move any other granule
      files.
    - Removed the `move` method from the `@cumulus/api/models.granule` class.
      logic is now handled in `@cumulus/api/endpoints/granules` and is
      accessible via the Core API.

### Added

- **CUMULUS-2185** - RDS Migration Epic
  - **CUMULUS-2130**
    - Added postgres-migration-count-tool lambda/ECS task to allow for
      evaluation of database state
    - Added /migrationCounts api endpoint that allows running of the
      postgres-migration-count-tool as an asyncOperation
  - **CUMULUS-2394**
    - Updated PDR and Granule writes to check the step function
      workflow_start_time against the createdAt field for each record to ensure
      old records do not overwrite newer ones for legacy Dynamo and PostgreSQL
      writes
  - **CUMULUS-2188**
    - Added `data-migration2` Lambda to be run after `data-migration1`
    - Added logic to `data-migration2` Lambda for migrating execution records
      from DynamoDB to PostgreSQL
  - **CUMULUS-2191**
    - Added `@cumulus/async-operations` to core packages, exposing
      `startAsyncOperation` which will handle starting an async operation and
      adding an entry to both PostgreSQL and DynamoDb
  - **CUMULUS-2127**
    - Add schema migration for `collections` table
  - **CUMULUS-2129**
    - Added logic to `data-migration1` Lambda for migrating collection records
      from Dynamo to PostgreSQL
  - **CUMULUS-2157**
    - Add schema migration for `providers` table
    - Added logic to `data-migration1` Lambda for migrating provider records
      from Dynamo to PostgreSQL
  - **CUMULUS-2187**
    - Added logic to `data-migration1` Lambda for migrating async operation
      records from Dynamo to PostgreSQL
  - **CUMULUS-2198**
    - Added logic to `data-migration1` Lambda for migrating rule records from
      DynamoDB to PostgreSQL
  - **CUMULUS-2182**
    - Add schema migration for PDRs table
  - **CUMULUS-2230**
    - Add schema migration for `rules` table
  - **CUMULUS-2183**
    - Add schema migration for `asyncOperations` table
  - **CUMULUS-2184**
    - Add schema migration for `executions` table
  - **CUMULUS-2257**
    - Updated PostgreSQL table and column names to snake_case
    - Added `translateApiAsyncOperationToPostgresAsyncOperation` function to `@cumulus/db`
  - **CUMULUS-2186**
    - Added logic to `data-migration2` Lambda for migrating PDR records from
      DynamoDB to PostgreSQL
  - **CUMULUS-2235**
    - Added initial ingest load spec test/utility
  - **CUMULUS-2167**
    - Added logic to `data-migration2` Lambda for migrating Granule records from
      DynamoDB to PostgreSQL and parse Granule records to store File records in
      RDS.
  - **CUMULUS-2367**
    - Added `granules_executions` table to PostgreSQL schema to allow for a
      many-to-many relationship between granules and executions
      - The table refers to granule and execution records using foreign keys
        defined with ON CASCADE DELETE, which means that any time a granule or
        execution record is deleted, all of the records in the
        `granules_executions` table referring to that record will also be
        deleted.
    - Added `upsertGranuleWithExecutionJoinRecord` helper to `@cumulus/db` to
      allow for upserting a granule record and its corresponding
      `granules_execution` record
  - **CUMULUS-2128**
    - Added helper functions:
      - `@cumulus/db/translate/file/translateApiFiletoPostgresFile`
      - `@cumulus/db/translate/file/translateApiGranuletoPostgresGranule`
      - `@cumulus/message/Providers/getMessageProvider`
  - **CUMULUS-2190**
    - Added helper functions:
      - `@cumulus/message/Executions/getMessageExecutionOriginalPayload`
      - `@cumulus/message/Executions/getMessageExecutionFinalPayload`
      - `@cumulus/message/workflows/getMessageWorkflowTasks`
      - `@cumulus/message/workflows/getMessageWorkflowStartTime`
      - `@cumulus/message/workflows/getMessageWorkflowStopTime`
      - `@cumulus/message/workflows/getMessageWorkflowName`
  - **CUMULUS-2192**
    - Added helper functions:
      - `@cumulus/message/PDRs/getMessagePdrRunningExecutions`
      - `@cumulus/message/PDRs/getMessagePdrCompletedExecutions`
      - `@cumulus/message/PDRs/getMessagePdrFailedExecutions`
      - `@cumulus/message/PDRs/getMessagePdrStats`
      - `@cumulus/message/PDRs/getPdrPercentCompletion`
      - `@cumulus/message/workflows/getWorkflowDuration`
  - **CUMULUS-2199**
    - Added `translateApiRuleToPostgresRule` to `@cumulus/db` to translate API
      Rule to conform to Postgres Rule definition.
  - **CUMUlUS-2128**
    - Added "upsert" logic to the `sfEventSqsToDbRecords` Lambda for granule and
      file writes to the core PostgreSQL database
  - **CUMULUS-2199**
    - Updated Rules endpoint to write rules to core PostgreSQL database in
      addition to DynamoDB and to delete rules from the PostgreSQL database in
      addition to DynamoDB.
    - Updated `create` in Rules Model to take in optional `createdAt` parameter
      which sets the value of createdAt if not specified during function call.
  - **CUMULUS-2189**
    - Updated Provider endpoint logic to write providers in parallel to Core
      PostgreSQL database
    - Update integration tests to utilize API calls instead of direct
      api/model/Provider calls
  - **CUMULUS-2191**
    - Updated cumuluss/async-operation task to write async-operations to the
      PostgreSQL database.
  - **CUMULUS-2228**
    - Added logic to the `sfEventSqsToDbRecords` Lambda to write execution, PDR,
      and granule records to the core PostgreSQL database in parallel with
      writes to DynamoDB
  - **CUMUlUS-2190**
    - Added "upsert" logic to the `sfEventSqsToDbRecords` Lambda for PDR writes
      to the core PostgreSQL database
  - **CUMUlUS-2192**
    - Added "upsert" logic to the `sfEventSqsToDbRecords` Lambda for execution
      writes to the core PostgreSQL database
  - **CUMULUS-2187**
    - The `async-operations` endpoint will now omit `output` instead of
      returning `none` when the operation did not return output.
  - **CUMULUS-2167**
    - Change PostgreSQL schema definition for `files` to remove `filename` and
      `name` and only support `file_name`.
    - Change PostgreSQL schema definition for `files` to remove `size` to only
      support `file_size`.
    - Change `PostgresFile` to remove duplicate fields `filename` and `name` and
      rename `size` to `file_size`.
  - **CUMULUS-2266**
    - Change `sf-event-sqs-to-db-records` behavior to discard and not throw an
      error on an out-of-order/delayed message so as not to have it be sent to
      the DLQ.
  - **CUMULUS-2305**
    - Changed `DELETE /pdrs/{pdrname}` API behavior to also delete record from
      PostgreSQL database.
  - **CUMULUS-2309**
    - Changed `DELETE /granules/{granuleName}` API behavior to also delete
      record from PostgreSQL database.
    - Changed `Bulk operation BULK_GRANULE_DELETE` API behavior to also delete
      records from PostgreSQL database.
  - **CUMULUS-2367**
    - Updated `granule_cumulus_id` foreign key to granule in PostgreSQL `files`
      table to use a CASCADE delete, so records in the files table are
      automatically deleted by the database when the corresponding granule is
      deleted.
  - **CUMULUS-2407**
    - Updated data-migration1 and data-migration2 Lambdas to use UPSERT instead
      of UPDATE when migrating dynamoDB records to PostgreSQL.
    - Changed data-migration1 and data-migration2 logic to only update already
      migrated records if the incoming record update has a newer timestamp
  - **CUMULUS-2329**
    - Add `write-db-dlq-records-to-s3` lambda.
    - Add terraform config to automatically write db records DLQ messages to an
      s3 archive on the system bucket.
    - Add unit tests and a component spec test for the above.
  - **CUMULUS-2380**
    - Add `process-dead-letter-archive` lambda to pick up and process dead letters in the S3 system bucket dead letter archive.
    - Add `/deadLetterArchive/recoverCumulusMessages` endpoint to trigger an async operation to leverage this capability on demand.
    - Add unit tests and integration test for all of the above.
  - **CUMULUS-2406**
    - Updated parallel write logic to ensure that updatedAt/updated_at
      timestamps are the same in Dynamo/PG on record write for the following
      data types:
      - async operations
      - granules
      - executions
      - PDRs
  - **CUMULUS-2446**
    - Remove schema validation check against DynamoDB table for collections when
      migrating records from DynamoDB to core PostgreSQL database.
  - **CUMULUS-2447**
    - Changed `translateApiAsyncOperationToPostgresAsyncOperation` to call
      `JSON.stringify` and then `JSON.parse` on output.
  - **CUMULUS-2313**
    - Added `postgres-migration-async-operation` lambda to start an ECS task to
      run a the `data-migration2` lambda.
    - Updated `async_operations` table to include `Data Migration 2` as a new
      `operation_type`.
    - Updated `cumulus-tf/variables.tf` to include `optional_dynamo_tables` that
      will be merged with `dynamo_tables`.
  - **CUMULUS-2451**
    - Added summary type file `packages/db/src/types/summary.ts` with
      `MigrationSummary` and `DataMigration1` and `DataMigration2` types.
    - Updated `data-migration1` and `data-migration2` lambdas to return
      `MigrationSummary` objects.
    - Added logging for every batch of 100 records processed for executions,
      granules and files, and PDRs.
    - Removed `RecordAlreadyMigrated` logs in `data-migration1` and
      `data-migration2`
  - **CUMULUS-2452**
    - Added support for only migrating certain granules by specifying the
      `granuleSearchParams.granuleId` or `granuleSearchParams.collectionId`
      properties in the payload for the
      `<prefix>-postgres-migration-async-operation` Lambda
    - Added support for only running certain migrations for data-migration2 by
      specifying the `migrationsList` property in the payload for the
      `<prefix>-postgres-migration-async-operation` Lambda
  - **CUMULUS-2453**
    - Created `storeErrors` function which stores errors in system bucket.
    - Updated `executions` and `granulesAndFiles` data migrations to call `storeErrors` to store migration errors.
    - Added `system_bucket` variable to `data-migration2`.
  - **CUMULUS-2455**
    - Move granules API endpoint records move updates for migrated granule files
      if writing any of the granule files fails.
  - **CUMULUS-2468**
    - Added support for doing [DynamoDB parallel scanning](https://docs.aws.amazon.com/amazondynamodb/latest/developerguide/Scan.html#Scan.ParallelScan) for `executions` and `granules` migrations to improve performance. The behavior of the parallel scanning and writes can be controlled via the following properties on the event input to the `<prefix>-postgres-migration-async-operation` Lambda:
      - `granuleMigrationParams.parallelScanSegments`: How many segments to divide your granules DynamoDB table into for parallel scanning
      - `granuleMigrationParams.parallelScanLimit`: The maximum number of granule records to evaluate for each parallel scanning segment of the DynamoDB table
      - `granuleMigrationParams.writeConcurrency`: The maximum number of concurrent granule/file writes to perform to the PostgreSQL database across all DynamoDB segments
      - `executionMigrationParams.parallelScanSegments`: How many segments to divide your executions DynamoDB table into for parallel scanning
      - `executionMigrationParams.parallelScanLimit`: The maximum number of execution records to evaluate for each parallel scanning segment of the DynamoDB table
      - `executionMigrationParams.writeConcurrency`: The maximum number of concurrent execution writes to perform to the PostgreSQL database across all DynamoDB segments
  - **CUMULUS-2468** - Added `@cumulus/aws-client/DynamoDb.parallelScan` helper to perform [parallel scanning on DynamoDb tables](https://docs.aws.amazon.com/amazondynamodb/latest/developerguide/Scan.html#Scan.ParallelScan)
  - **CUMULUS-2507**
    - Updated granule record write logic to set granule status to `failed` in both Postgres and DynamoDB if any/all of its files fail to write to the database.

### Deprecated

- **CUMULUS-2185** - RDS Migration Epic
  - **CUMULUS-2455**
    - `@cumulus/ingest/moveGranuleFiles`

## [v8.1.2] 2021-07-29

**Please note** changes in 8.1.2 may not yet be released in future versions, as this
is a backport/patch release on the 8.x series of releases.  Updates that are
included in the future will have a corresponding CHANGELOG entry in future releases.

### Notable changes

- `cmr_custom_host` variable for `cumulus` module can now be used to configure Cumulus to
integrate with a custom CMR host name and protocol (e.g. `http://custom-cmr-host.com`). Note
that you **must** include a protocol (`http://` or `https://`) if specifying a value for this
variable.
- `@cumulus/sync-granule` task should now properly handle
syncing files from HTTP/HTTPS providers where basic auth is
required and involves a redirect to a different host (e.g.
downloading files protected by Earthdata Login)

### Added

- **CUMULUS-2548**
  - Added `allowed_redirects` field to PostgreSQL `providers` table
  - Added `allowedRedirects` field to DynamoDB `<prefix>-providers` table
  - Added `@cumulus/aws-client/S3.streamS3Upload` to handle uploading the contents
  of a readable stream to S3 and returning a promise

### Changed

- Updated `cmr_custom_host` variable to accept a full protocol and host name
(e.g. `http://cmr-custom-host.com`), whereas it previously only accepted a host name

### Fixed

- Fixed bug where `cmr_custom_host` variable was not properly forwarded into `archive`, `ingest`, and `sqs-message-remover` modules from `cumulus` module
- **CUMULUS-2548**
  - Fixed `@cumulus/ingest/HttpProviderClient.sync` to
properly handle basic auth when redirecting to a different
host and/or host with a different port

## [v8.1.1] 2021-04-30 -- Patch Release

**Please note** changes in 8.1.1 may not yet be released in future versions, as this
is a backport/patch release on the 8.x series of releases.  Updates that are
included in the future will have a corresponding CHANGELOG entry in future releases.

### Added

- **CUMULUS-2497**
  - Created `isISOFile()` to check if a CMR file is a CMR ISO file.

### Fixed

- **CUMULUS-2512**
  - Updated ingest package S3 provider client to take additional parameter
    `remoteAltBucket` on `download` method to allow for per-file override of
    provider bucket for checksum
  - Updated @cumulus/ingest.fetchTextFile's signature to be parameterized and
    added `remoteAltBucket`to allow for an override of the passed in provider
    bucket for the source file
  - Update "eslint-plugin-import" to be pinned to 2.22.1

### Changed

- **CUMULUS-2497**
  - Changed the `@cumulus/cmrjs` package:
    - Updated `@cumulus/cmrjs/cmr-utils.getGranuleTemporalInfo()` so it now
      returns temporal info for CMR ISO 19115 SMAP XML files.
    - Updated `@cumulus/cmrjs/cmr-utils.isCmrFilename()` to include
      `isISOFile()`.

- **[2216](https://github.com/nasa/cumulus/issues/2216)**
  - Removed "node-forge", "xml-crypto" from audit whitelist, added "underscore"

## [v8.1.0] 2021-04-29

### Added

- **CUMULUS-2348**
  - The `@cumulus/api` `/granules` and `/granules/{granuleId}` endpoints now take `getRecoveryStatus` parameter
  to include recoveryStatus in result granule(s)
  - The `@cumulus/api-client.granules.getGranule` function takes a `query` parameter which can be used to
  request additional granule information.
  - Published `@cumulus/api@7.2.1-alpha.0` for dashboard testing
- **CUMULUS-2469**
  - Added `tf-modules/cumulus_distribution` module to standup a skeleton
    distribution api

## [v8.0.0] 2021-04-08

### BREAKING CHANGES

- **CUMULUS-2428**
  - Changed `/granules/bulk` to use `queueUrl` property instead of a `queueName` property for setting the queue to use for scheduling bulk granule workflows

### Notable changes

- Bulk granule operations endpoint now supports setting a custom queue for scheduling workflows via the `queueUrl` property in the request body. If provided, this value should be the full URL for an SQS queue.

### Added

- **CUMULUS-2374**
  - Add cookbok entry for queueing PostToCmr step
  - Add example workflow to go with cookbook
- **CUMULUS-2421**
  - Added **experimental** `ecs_include_docker_cleanup_cronjob` boolean variable to the Cumulus module to enable cron job to clean up docker root storage blocks in ECS cluster template for non-`device-mapper` storage drivers. Default value is `false`. This fulfills a specific user support request. This feature is otherwise untested and will remain so until we can iterate with a better, more general-purpose solution. Use of this feature is **NOT** recommended unless you are certain you need it.

- **CUMULUS-1808**
  - Add additional error messaging in `deleteSnsTrigger` to give users more context about where to look to resolve ResourceNotFound error when disabling or deleting a rule.

### Fixed

- **CUMULUS-2281**
  - Changed discover-granules task to write discovered granules directly to
    logger, instead of via environment variable. This fixes a problem where a
    large number of found granules prevents this lambda from running as an
    activity with an E2BIG error.

## [v7.2.0] 2021-03-23

### Added

- **CUMULUS-2346**
  - Added orca API endpoint to `@cumulus/api` to get recovery status
  - Add `CopyToGlacier` step to [example IngestAndPublishGranuleWithOrca workflow](https://github.com/nasa/cumulus/blob/master/example/cumulus-tf/ingest_and_publish_granule_with_orca_workflow.tf)

### Changed

- **HYRAX-357**
  - Format of NGAP OPeNDAP URL changed and by default now is referring to concept id and optionally can include short name and version of collection.
  - `addShortnameAndVersionIdToConceptId` field has been added to the config inputs of the `hyrax-metadata-updates` task

## [v7.1.0] 2021-03-12

### Notable changes

- `sync-granule` task will now properly handle syncing 0 byte files to S3
- SQS/Kinesis rules now support scheduling workflows to a custom queue via the `rule.queueUrl` property. If provided, this value should be the full URL for an SQS queue.

### Added

- `tf-modules/cumulus` module now supports a `cmr_custom_host` variable that can
  be used to set to an arbitrary  host for making CMR requests (e.g.
  `https://custom-cmr-host.com`).
- Added `buckets` variable to `tf-modules/archive`
- **CUMULUS-2345**
  - Deploy ORCA with Cumulus, see `example/cumulus-tf/orca.tf` and `example/cumulus-tf/terraform.tfvars.example`
  - Add `CopyToGlacier` step to [example IngestAndPublishGranule workflow](https://github.com/nasa/cumulus/blob/master/example/cumulus-tf/ingest_and_publish_granule_workflow.asl.json)
- **CUMULUS-2424**
  - Added `childWorkflowMeta` to `queue-pdrs` config. An object passed to this config value will be merged into a child workflow message's `meta` object. For an example of how this can be used, see `example/cumulus-tf/discover_and_queue_pdrs_with_child_workflow_meta_workflow.asl.json`.
- **CUMULUS-2427**
  - Added support for using a custom queue with SQS and Kinesis rules. Whatever queue URL is set on the `rule.queueUrl` property will be used to schedule workflows for that rule. This change allows SQS/Kinesis rules to use [any throttled queues defined for a deployment](https://nasa.github.io/cumulus/docs/data-cookbooks/throttling-queued-executions).

### Fixed

- **CUMULUS-2394**
  - Updated PDR and Granule writes to check the step function `workflow_start_time` against
      the `createdAt` field  for each record to ensure old records do not
      overwrite newer ones

### Changed

- `<prefix>-lambda-api-gateway` IAM role used by API Gateway Lambda now
  supports accessing all buckets defined in your `buckets` variable except
  "internal" buckets
- Updated the default scroll duration used in ESScrollSearch and part of the
  reconciliation report functions as a result of testing and seeing timeouts
  at its current value of 2min.
- **CUMULUS-2355**
  - Added logic to disable `/s3Credentials` endpoint based upon value for
    environment variable `DISABLE_S3_CREDENTIALS`. If set to "true", the
    endpoint will not dispense S3 credentials and instead return a message
    indicating that the endpoint has been disabled.
- **CUMULUS-2397**
  - Updated `/elasticsearch` endpoint's `reindex` function to prevent
    reindexing when source and destination indices are the same.
- **CUMULUS-2420**
  - Updated test function `waitForAsyncOperationStatus` to take a retryObject
    and use exponential backoff.  Increased the total test duration for both
    AsycOperation specs and the ReconciliationReports tests.
  - Updated the default scroll duration used in ESScrollSearch and part of the
    reconciliation report functions as a result of testing and seeing timeouts
    at its current value of 2min.
- **CUMULUS-2427**
  - Removed `queueUrl` from the parameters object for `@cumulus/message/Build.buildQueueMessageFromTemplate`
  - Removed `queueUrl` from the parameters object for `@cumulus/message/Build.buildCumulusMeta`

### Fixed

- Fixed issue in `@cumulus/ingest/S3ProviderClient.sync()` preventing 0 byte files from being synced to S3.

### Removed

- Removed variables from `tf-modules/archive`:
  - `private_buckets`
  - `protected_buckets`
  - `public_buckets`

## [v7.0.0] 2021-02-22

### BREAKING CHANGES

- **CUMULUS-2362** - Endpoints for the logs (/logs) will now throw an error unless Metrics is set up

### Added

- **CUMULUS-2345**
  - Deploy ORCA with Cumulus, see `example/cumulus-tf/orca.tf` and `example/cumulus-tf/terraform.tfvars.example`
  - Add `CopyToGlacier` step to [example IngestAndPublishGranule workflow](https://github.com/nasa/cumulus/blob/master/example/cumulus-tf/ingest_and_publish_granule_workflow.asl.json)
- **CUMULUS-2376**
  - Added `cmrRevisionId` as an optional parameter to `post-to-cmr` that will be used when publishing metadata to CMR.
- **CUMULUS-2412**
  - Adds function `getCollectionsByShortNameAndVersion` to @cumulus/cmrjs that performs a compound query to CMR to retrieve collection information on a list of collections. This replaces a series of calls to the CMR for each collection with a single call on the `/collections` endpoint and should improve performance when CMR return times are increased.

### Changed

- **CUMULUS-2362**
  - Logs endpoints only work with Metrics set up
- **CUMULUS-2376**
  - Updated `publishUMMGJSON2CMR` to take in an optional `revisionId` parameter.
  - Updated `publishUMMGJSON2CMR` to throw an error if optional `revisionId` does not match resulting revision ID.
  - Updated `publishECHO10XML2CMR` to take in an optional `revisionId` parameter.
  - Updated `publishECHO10XML2CMR` to throw an error if optional `revisionId` does not match resulting revision ID.
  - Updated `publish2CMR` to take in optional `cmrRevisionId`.
  - Updated `getWriteHeaders` to take in an optional CMR Revision ID.
  - Updated `ingestGranule` to take in an optional CMR Revision ID to pass to `getWriteHeaders`.
  - Updated `ingestUMMGranule` to take in an optional CMR Revision ID to pass to `getWriteHeaders`.
- **CUMULUS-2350**
  - Updates the examples on the `/s3credentialsREADME`, to include Python and
    JavaScript code demonstrating how to refrsh  the s3credential for
    programatic access.
- **CUMULUS-2383**
  - PostToCMR task will return CMRInternalError when a `500` status is returned from CMR

## [v6.0.0] 2021-02-16

### MIGRATION NOTES

- **CUMULUS-2255** - Cumulus has upgraded its supported version of Terraform
  from **0.12.12** to **0.13.6**. Please see the [instructions to upgrade your
  deployments](https://github.com/nasa/cumulus/blob/master/docs/upgrade-notes/upgrading-tf-version-0.13.6.md).

- **CUMULUS-2350**
  - If the  `/s3credentialsREADME`, does not appear to be working after
    deployment, [manual redeployment](https://docs.aws.amazon.com/apigateway/latest/developerguide/how-to-deploy-api-with-console.html)
    of the API-gateway stage may be necessary to finish the deployment.

### BREAKING CHANGES

- **CUMULUS-2255** - Cumulus has upgraded its supported version of Terraform from **0.12.12** to **0.13.6**.

### Added

- **CUMULUS-2291**
  - Add provider filter to Granule Inventory Report
- **CUMULUS-2300**
  - Added `childWorkflowMeta` to `queue-granules` config. Object passed to this
    value will be merged into a child workflow message's  `meta` object. For an
    example of how this can be used, see
    `example/cumulus-tf/discover_granules_workflow.asl.json`.
- **CUMULUS-2350**
  - Adds an unprotected endpoint, `/s3credentialsREADME`, to the
    s3-credentials-endpoint that displays  information on how to use the
    `/s3credentials` endpoint
- **CUMULUS-2368**
  - Add QueueWorkflow task
- **CUMULUS-2391**
  - Add reportToEms to collections.files file schema
- **CUMULUS-2395**
  - Add Core module parameter `ecs_custom_sg_ids` to Cumulus module to allow for
    custom security group mappings
- **CUMULUS-2402**
  - Officially expose `sftp()` for use in `@cumulus/sftp-client`

### Changed

- **CUMULUS-2323**
  - The sync granules task when used with the s3 provider now uses the
    `source_bucket` key in `granule.files` objects.  If incoming payloads using
    this task have a `source_bucket` value for a file using the s3 provider, the
    task will attempt to sync from the bucket defined in the file's
    `source_bucket` key instead of the `provider`.
    - Updated `S3ProviderClient.sync` to allow for an optional bucket parameter
      in support of the changed behavior.
  - Removed `addBucketToFile` and related code from sync-granules task

- **CUMULUS-2255**
  - Updated Terraform deployment code syntax for compatibility with version 0.13.6
- **CUMULUS-2321**
  - Updated API endpoint GET `/reconciliationReports/{name}` to return the
    presigned s3 URL in addition to report data

### Fixed

- Updated `hyrax-metadata-updates` task so the opendap url has Type 'USE SERVICE API'

- **CUMULUS-2310**
  - Use valid filename for reconciliation report
- **CUMULUS-2351**
  - Inventory report no longer includes the File/Granule relation object in the
    okCountByGranules key of a report.  The information is only included when a
    'Granule Not Found' report is run.

### Removed

- **CUMULUS-2364**
  - Remove the internal Cumulus logging lambda (log2elasticsearch)

## [v5.0.1] 2021-01-27

### Changed

- **CUMULUS-2344**
  - Elasticsearch API now allows you to reindex to an index that already exists
  - If using the Change Index operation and the new index doesn't exist, it will be created
  - Regarding instructions for CUMULUS-2020, you can now do a change index
    operation before a reindex operation. This will
    ensure that new data will end up in the new index while Elasticsearch is reindexing.

- **CUMULUS-2351**
  - Inventory report no longer includes the File/Granule relation object in the okCountByGranules key of a report. The information is only included when a 'Granule Not Found' report is run.

### Removed

- **CUMULUS-2367**
  - Removed `execution_cumulus_id` column from granules RDS schema and data type

## [v5.0.0] 2021-01-12

### BREAKING CHANGES

- **CUMULUS-2020**
  - Elasticsearch data mappings have been updated to improve search and the API
    has been update to reflect those changes. See Migration notes on how to
    update the Elasticsearch mappings.

### Migration notes

- **CUMULUS-2020**
  - Elasticsearch data mappings have been updated to improve search. For
    example, case insensitive searching will now work (e.g. 'MOD' and 'mod' will
    return the same granule results). To use the improved Elasticsearch queries,
    [reindex](https://nasa.github.io/cumulus-api/#reindex) to create a new index
    with the correct types. Then perform a [change
    index](https://nasa.github.io/cumulus-api/#change-index) operation to use
    the new index.
- **CUMULUS-2258**
  - Because the `egress_lambda_log_group` and
    `egress_lambda_log_subscription_filter` resource were removed from the
    `cumulus` module, new definitions for these resources must be added to
    `cumulus-tf/main.tf`. For reference on how to define these resources, see
    [`example/cumulus-tf/thin_egress_app.tf`](https://github.com/nasa/cumulus/blob/master/example/cumulus-tf/thin_egress_app.tf).
  - The `tea_stack_name` variable being passed into the `cumulus` module should be removed
- **CUMULUS-2344**
  - Regarding instructions for CUMULUS-2020, you can now do a change index operation before a reindex operation. This will
    ensure that new data will end up in the new index while Elasticsearch is reindexing.

### BREAKING CHANGES

- **CUMULUS-2020**
  - Elasticsearch data mappings have been updated to improve search and the API has been updated to reflect those changes. See Migration notes on how to update the Elasticsearch mappings.

### Added

- **CUMULUS-2318**
  - Added`async_operation_image` as `cumulus` module variable to allow for override of the async_operation container image.  Users can optionally specify a non-default docker image for use with Core async operations.
- **CUMULUS-2219**
  - Added `lzards-backup` Core task to facilitate making LZARDS backup requests in Cumulus ingest workflows
- **CUMULUS-2092**
  - Add documentation for Granule Not Found Reports
- **HYRAX-320**
  - `@cumulus/hyrax-metadata-updates`Add component URI encoding for entry title id and granule ur to allow for values with special characters in them. For example, EntryTitleId 'Sentinel-6A MF/Jason-CS L2 Advanced Microwave Radiometer (AMR-C) NRT Geophysical Parameters' Now, URLs generated from such values will be encoded correctly and parsable by HyraxInTheCloud
- **CUMULUS-1370**
  - Add documentation for Getting Started section including FAQs
- **CUMULUS-2092**
  - Add documentation for Granule Not Found Reports
- **CUMULUS-2219**
  - Added `lzards-backup` Core task to facilitate making LZARDS backup requests in Cumulus ingest workflows
- **CUMULUS-2280**
  - In local api, retry to create tables if they fail to ensure localstack has had time to start fully.
- **CUMULUS-2290**
  - Add `queryFields` to granule schema, and this allows workflow tasks to add queryable data to granule record. For reference on how to add data to `queryFields` field, see [`example/cumulus-tf/kinesis_trigger_test_workflow.tf`](https://github.com/nasa/cumulus/blob/master/example/cumulus-tf/kinesis_trigger_test_workflow.tf).
- **CUMULUS-2318**
  - Added`async_operation_image` as `cumulus` module variable to allow for override of the async_operation container image.  Users can optionally specify a non-default docker image for use with Core async operations.

### Changed

- **CUMULUS-2020**
  - Updated Elasticsearch mappings to support case-insensitive search
- **CUMULUS-2124**
  - cumulus-rds-tf terraform module now takes engine_version as an input variable.
- **CUMULUS-2279**
  - Changed the formatting of granule CMR links: instead of a link to the `/search/granules.json` endpoint, now it is a direct link to `/search/concepts/conceptid.format`
- **CUMULUS-2296**
  - Improved PDR spec compliance of `parse-pdr` by updating `@cumulus/pvl` to parse fields in a manner more consistent with the PDR ICD, with respect to numbers and dates. Anything not matching the ICD expectations, or incompatible with Javascript parsing, will be parsed as a string instead.
- **CUMULUS-2344**
  - Elasticsearch API now allows you to reindex to an index that already exists
  - If using the Change Index operation and the new index doesn't exist, it will be created

### Removed

- **CUMULUS-2258**
  - Removed `tea_stack_name` variable from `tf-modules/distribution/variables.tf` and `tf-modules/cumulus/variables.tf`
  - Removed `egress_lambda_log_group` and `egress_lambda_log_subscription_filter` resources from `tf-modules/distribution/main.tf`

## [v4.0.0] 2020-11-20

### Migration notes

- Update the name of your `cumulus_message_adapter_lambda_layer_arn` variable for the `cumulus` module to `cumulus_message_adapter_lambda_layer_version_arn`. The value of the variable should remain the same (a layer version ARN of a Lambda layer for the [`cumulus-message-adapter`](https://github.com/nasa/cumulus-message-adapter/).
- **CUMULUS-2138** - Update all workflows using the `MoveGranules` step to add `UpdateGranulesCmrMetadataFileLinksStep`that runs after it. See the example [`IngestAndPublishWorkflow`](https://github.com/nasa/cumulus/blob/master/example/cumulus-tf/ingest_and_publish_granule_workflow.asl.json) for reference.
- **CUMULUS-2251**
  - Because it has been removed from the `cumulus` module, a new resource definition for `egress_api_gateway_log_subscription_filter` must be added to `cumulus-tf/main.tf`. For reference on how to define this resource, see [`example/cumulus-tf/main.tf`](https://github.com/nasa/cumulus/blob/master/example/cumulus-tf/main.tf).

### Added

- **CUMULUS-2248**
  - Updates Integration Tests README to point to new fake provider template.
- **CUMULUS-2239**
  - Add resource declaration to create a VPC endpoint in tea-map-cache module if `deploy_to_ngap` is false.
- **CUMULUS-2063**
  - Adds a new, optional query parameter to the `/collections[&getMMT=true]` and `/collections/active[&getMMT=true]` endpoints. When a user provides a value of `true` for `getMMT` in the query parameters, the endpoint will search CMR and update each collection's results with new key `MMTLink` containing a link to the MMT (Metadata Management Tool) if a CMR collection id is found.
- **CUMULUS-2170**
  - Adds ability to filter granule inventory reports
- **CUMULUS-2211**
  - Adds `granules/bulkReingest` endpoint to `@cumulus/api`
- **CUMULUS-2251**
  - Adds `log_api_gateway_to_cloudwatch` variable to `example/cumulus-tf/variables.tf`.
  - Adds `log_api_gateway_to_cloudwatch` variable to `thin_egress_app` module definition.

### Changed

- **CUMULUS-2216**
  - `/collection` and `/collection/active` endpoints now return collections without granule aggregate statistics by default. The original behavior is preserved and can be found by including a query param of `includeStats=true` on the request to the endpoint.
  - The `es/collections` Collection class takes a new parameter includeStats. It no longer appends granule aggregate statistics to the returned results by default. One must set the new parameter to any non-false value.
- **CUMULUS-2201**
  - Update `dbIndexer` lambda to process requests in serial
  - Fixes ingestPdrWithNodeNameSpec parsePdr provider error
- **CUMULUS-2251**
  - Moves Egress Api Gateway Log Group Filter from `tf-modules/distribution/main.tf` to `example/cumulus-tf/main.tf`

### Fixed

- **CUMULUS-2251**
  - This fixes a deployment error caused by depending on the `thin_egress_app` module output for a resource count.

### Removed

- **CUMULUS-2251**
  - Removes `tea_api_egress_log_group` variable from `tf-modules/distribution/variables.tf` and `tf-modules/cumulus/variables.tf`.

### BREAKING CHANGES

- **CUMULUS-2138** - CMR metadata update behavior has been removed from the `move-granules` task into a
new `update-granules-cmr-metadata-file-links` task.
- **CUMULUS-2216**
  - `/collection` and `/collection/active` endpoints now return collections without granule aggregate statistics by default. The original behavior is preserved and can be found by including a query param of `includeStats=true` on the request to the endpoint.  This is likely to affect the dashboard only but included here for the change of behavior.
- **[1956](https://github.com/nasa/cumulus/issues/1956)**
  - Update the name of the `cumulus_message_adapter_lambda_layer_arn` output from the `cumulus-message-adapter` module to `cumulus_message_adapter_lambda_layer_version_arn`. The output value has changed from being the ARN of the Lambda layer **without a version** to the ARN of the Lambda layer **with a version**.
  - Update the variable name in the `cumulus` and `ingest` modules from `cumulus_message_adapter_lambda_layer_arn` to `cumulus_message_adapter_lambda_layer_version_arn`

## [v3.0.1] 2020-10-21

- **CUMULUS-2203**
  - Update Core tasks to use
    [cumulus-message-adapter-js](https://github.com/nasa/cumulus-message-adapter-js)
    v2.0.0 to resolve memory leak/lambda ENOMEM constant failure issue.   This
    issue caused lambdas to slowly use all memory in the run environment and
    prevented AWS from halting/restarting warmed instances when task code was
    throwing consistent errors under load.

- **CUMULUS-2232**
  - Updated versions for `ajv`, `lodash`, `googleapis`, `archiver`, and
    `@cumulus/aws-client` to remediate vulnerabilities found in SNYK scan.

### Fixed

- **CUMULUS-2233**
  - Fixes /s3credentials bug where the expiration time on the cookie was set to a time that is always expired, so authentication was never being recognized as complete by the API. Consequently, the user would end up in a redirect loop and requests to /s3credentials would never complete successfully. The bug was caused by the fact that the code setting the expiration time for the cookie was expecting a time value in milliseconds, but was receiving the expirationTime from the EarthdataLoginClient in seconds. This bug has been fixed by converting seconds into milliseconds. Unit tests were added to test that the expiration time has been converted to milliseconds and checking that the cookie's expiration time is greater than the current time.

## [v3.0.0] 2020-10-7

### MIGRATION STEPS

- **CUMULUS-2099**
  - All references to `meta.queues` in workflow configuration must be replaced with references to queue URLs from Terraform resources. See the updated [data cookbooks](https://nasa.github.io/cumulus/docs/data-cookbooks/about-cookbooks) or example [Discover Granules workflow configuration](https://github.com/nasa/cumulus/blob/master/example/cumulus-tf/discover_granules_workflow.asl.json).
  - The steps for configuring queued execution throttling have changed. See the [updated documentation](https://nasa.github.io/cumulus/docs/data-cookbooks/throttling-queued-executions).
  - In addition to the configuration for execution throttling, the internal mechanism for tracking executions by queue has changed. As a result, you should **disable any rules or workflows scheduling executions via a throttled queue** before upgrading. Otherwise, you may be at risk of having **twice as many executions** as are configured for the queue while the updated tracking is deployed. You can re-enable these rules/workflows once the upgrade is complete.

- **CUMULUS-2111**
  - **Before you re-deploy your `cumulus-tf` module**, note that the [`thin-egress-app`][thin-egress-app] is no longer deployed by default as part of the `cumulus` module, so you must add the TEA module to your deployment and manually modify your Terraform state **to avoid losing your API gateway and impacting any Cloudfront endpoints pointing to those gateways**. If you don't care about losing your API gateway and impacting Cloudfront endpoints, you can ignore the instructions for manually modifying state.

    1. Add the [`thin-egress-app`][thin-egress-app] module to your `cumulus-tf` deployment as shown in the [Cumulus example deployment](https://github.com/nasa/cumulus/tree/master/example/cumulus-tf/main.tf).

         - Note that the values for `tea_stack_name` variable to the `cumulus` module and the `stack_name` variable to the `thin_egress_app` module **must match**
         - Also, if you are specifying the `stage_name` variable to the `thin_egress_app` module, **the value of the `tea_api_gateway_stage` variable to the `cumulus` module must match it**

    2. **If you want to preserve your existing `thin-egress-app` API gateway and avoid having to update your Cloudfront endpoint for distribution, then you must follow these instructions**: <https://nasa.github.io/cumulus/docs/upgrade-notes/migrate_tea_standalone>. Otherwise, you can re-deploy as usual.

  - If you provide your own custom bucket map to TEA as a standalone module, **you must ensure that your custom bucket map includes mappings for the `protected` and `public` buckets specified in your `cumulus-tf/terraform.tfvars`, otherwise Cumulus may not be able to determine the correct distribution URL for ingested files and you may encounter errors**

- **CUMULUS-2197**
  - EMS resources are now optional, and `ems_deploy` is set to `false` by default, which will delete your EMS resources.
  - If you would like to keep any deployed EMS resources, add the `ems_deploy` variable set to `true` in your `cumulus-tf/terraform.tfvars`

### BREAKING CHANGES

- **CUMULUS-2200**
  - Changes return from 303 redirect to 200 success for `Granule Inventory`'s
    `/reconciliationReport` returns.  The user (dashboard) must read the value
    of `url` from the return to get the s3SignedURL and then download the report.
- **CUMULUS-2099**
  - `meta.queues` has been removed from Cumulus core workflow messages.
  - `@cumulus/sf-sqs-report` workflow task no longer reads the reporting queue URL from `input.meta.queues.reporting` on the incoming event. Instead, it requires that the queue URL be set as the `reporting_queue_url` environment variable on the deployed Lambda.
- **CUMULUS-2111**
  - The deployment of the `thin-egress-app` module has be removed from `tf-modules/distribution`, which is a part of the `tf-modules/cumulus` module. Thus, the `thin-egress-app` module is no longer deployed for you by default. See the migration steps for details about how to add deployment for the `thin-egress-app`.
- **CUMULUS-2141**
  - The `parse-pdr` task has been updated to respect the `NODE_NAME` property in
    a PDR's `FILE_GROUP`. If a `NODE_NAME` is present, the task will query the
    Cumulus API for a provider with that host. If a provider is found, the
    output granule from the task will contain a `provider` property containing
    that provider. If `NODE_NAME` is set but a provider with that host cannot be
    found in the API, or if multiple providers are found with that same host,
    the task will fail.
  - The `queue-granules` task has been updated to expect an optional
    `granule.provider` property on each granule. If present, the granule will be
    enqueued using that provider. If not present, the task's `config.provider`
    will be used instead.
- **CUMULUS-2197**
  - EMS resources are now optional and will not be deployed by default. See migration steps for information
    about how to deploy EMS resources.

#### CODE CHANGES

- The `@cumulus/api-client.providers.getProviders` function now takes a
  `queryStringParameters` parameter which can be used to filter the providers
  which are returned
- The `@cumulus/aws-client/S3.getS3ObjectReadStreamAsync` function has been
  removed. It read the entire S3 object into memory before returning a read
  stream, which could cause Lambdas to run out of memory. Use
  `@cumulus/aws-client/S3.getObjectReadStream` instead.
- The `@cumulus/ingest/util.lookupMimeType` function now returns `undefined`
  rather than `null` if the mime type could not be found.
- The `@cumulus/ingest/lock.removeLock` function now returns `undefined`
- The `@cumulus/ingest/granule.generateMoveFileParams` function now returns
  `source: undefined` and `target :undefined` on the response object if either could not be
  determined. Previously, `null` had been returned.
- The `@cumulus/ingest/recursion.recursion` function must now be imported using
  `const { recursion } = require('@cumulus/ingest/recursion');`
- The `@cumulus/ingest/granule.getRenamedS3File` function has been renamed to
  `listVersionedObjects`
- `@cumulus/common.http` has been removed
- `@cumulus/common/http.download` has been removed

### Added

- **CUMULUS-1855**
  - Fixed SyncGranule task to return an empty granules list when given an empty
    (or absent) granules list on input, rather than throwing an exception
- **CUMULUS-1955**
  - Added `@cumulus/aws-client/S3.getObject` to get an AWS S3 object
  - Added `@cumulus/aws-client/S3.waitForObject` to get an AWS S3 object,
    retrying, if necessary
- **CUMULUS-1961**
  - Adds `startTimestamp` and `endTimestamp` parameters to endpoint
    `reconcilationReports`.  Setting these values will filter the returned
    report to cumulus data that falls within the timestamps. It also causes the
    report to be one directional, meaning cumulus is only reconciled with CMR,
    but not the other direction. The Granules will be filtered by their
    `updatedAt` values. Collections are filtered by the updatedAt time of their
    granules, i.e. Collections with granules that are updatedAt a time between
    the time parameters will be returned in the reconciliation reports.
  - Adds `startTimestamp` and `endTimestamp` parameters to create-reconciliation-reports
    lambda function. If either of these params is passed in with a value that can be
    converted to a date object, the inter-platform comparison between Cumulus and CMR will
    be one way.  That is, collections, granules, and files will be filtered by time for
    those found in Cumulus and only those compared to the CMR holdings. For the moment
    there is not enough information to change the internal consistency check, and S3 vs
    Cumulus comparisons are unchanged by the timestamps.
- **CUMULUS-1962**
  - Adds `location` as parameter to `/reconciliationReports` endpoint. Options are `S3`
    resulting in a S3 vs. Cumulus database search or `CMR` resulting in CMR vs. Cumulus database search.
- **CUMULUS-1963**
  - Adds `granuleId` as input parameter to `/reconcilationReports`
    endpoint. Limits inputs parameters to either `collectionId` or `granuleId`
    and will fail to create the report if both are provided.  Adding granuleId
    will find collections in Cumulus by granuleId and compare those one way
    with those in CMR.
  - `/reconciliationReports` now validates any input json before starting the
    async operation and the lambda handler no longer validates input
    parameters.
- **CUMULUS-1964**
  - Reports can now be filtered on provider
- **CUMULUS-1965**
  - Adds `collectionId` parameter to the `/reconcilationReports`
    endpoint. Setting this value will limit the scope of the reconcilation
    report to only the input collectionId when comparing Cumulus and
    CMR. `collectionId` is provided an array of strings e.g. `[shortname___version, shortname2___version2]`
- **CUMULUS-2107**
  - Added a new task, `update-cmr-access-constraints`, that will set access constraints in CMR Metadata.
    Currently supports UMMG-JSON and Echo10XML, where it will configure `AccessConstraints` and
    `RestrictionFlag/RestrictionComment`, respectively.
  - Added an operator doc on how to configure and run the access constraint update workflow, which will update the metadata using the new task, and then publish the updated metadata to CMR.
  - Added an operator doc on bulk operations.
- **CUMULUS-2111**
  - Added variables to `cumulus` module:
    - `tea_api_egress_log_group`
    - `tea_external_api_endpoint`
    - `tea_internal_api_endpoint`
    - `tea_rest_api_id`
    - `tea_rest_api_root_resource_id`
    - `tea_stack_name`
  - Added variables to `distribution` module:
    - `tea_api_egress_log_group`
    - `tea_external_api_endpoint`
    - `tea_internal_api_endpoint`
    - `tea_rest_api_id`
    - `tea_rest_api_root_resource_id`
    - `tea_stack_name`
- **CUMULUS-2112**
  - Added `@cumulus/api/lambdas/internal-reconciliation-report`, so create-reconciliation-report
    lambda can create `Internal` reconciliation report
- **CUMULUS-2116**
  - Added `@cumulus/api/models/granule.unpublishAndDeleteGranule` which
  unpublishes a granule from CMR and deletes it from Cumulus, but does not
  update the record to `published: false` before deletion
- **CUMULUS-2113**
  - Added Granule not found report to reports endpoint
  - Update reports to return breakdown by Granule of files both in DynamoDB and S3
- **CUMULUS-2123**
  - Added `cumulus-rds-tf` DB cluster module to `tf-modules` that adds a
    serverless RDS Aurora/PostgreSQL database cluster to meet the PostgreSQL
    requirements for future releases.
  - Updated the default Cumulus module to take the following new required variables:
    - rds_user_access_secret_arn:
      AWS Secrets Manager secret ARN containing a JSON string of DB credentials
      (containing at least host, password, port as keys)
    - rds_security_group:
      RDS Security Group that provides connection access to the RDS cluster
  - Updated API lambdas and default ECS cluster to add them to the
    `rds_security_group` for database access
- **CUMULUS-2126**
  - The collections endpoint now writes to the RDS database
- **CUMULUS-2127**
  - Added migration to create collections relation for RDS database
- **CUMULUS-2129**
  - Added `data-migration1` Terraform module and Lambda to migrate data from Dynamo to RDS
    - Added support to Lambda for migrating collections data from Dynamo to RDS
- **CUMULUS-2155**
  - Added `rds_connection_heartbeat` to `cumulus` and `data-migration` tf
    modules.  If set to true, this diagnostic variable instructs Core's database
    code to fire off a connection 'heartbeat' query and log the timing/results
    for diagnostic purposes, and retry certain connection timeouts once.
    This option is disabled by default
- **CUMULUS-2156**
  - Support array inputs parameters for `Internal` reconciliation report
- **CUMULUS-2157**
  - Added support to `data-migration1` Lambda for migrating providers data from Dynamo to RDS
    - The migration process for providers will convert any credentials that are stored unencrypted or encrypted with an S3 keypair provider to be encrypted with a KMS key instead
- **CUMULUS-2161**
  - Rules now support an `executionNamePrefix` property. If set, any executions
    triggered as a result of that rule will use that prefix in the name of the
    execution.
  - The `QueueGranules` task now supports an `executionNamePrefix` property. Any
    executions queued by that task will use that prefix in the name of the
    execution. See the
    [example workflow](./example/cumulus-tf/discover_granules_with_execution_name_prefix_workflow.asl.json)
    for usage.
  - The `QueuePdrs` task now supports an `executionNamePrefix` config property.
    Any executions queued by that task will use that prefix in the name of the
    execution. See the
    [example workflow](./example/cumulus-tf/discover_and_queue_pdrs_with_execution_name_prefix_workflow.asl.json)
    for usage.
- **CUMULUS-2162**
  - Adds new report type to `/reconciliationReport` endpoint.  The new report
    is `Granule Inventory`. This report is a CSV file of all the granules in
    the Cumulus DB. This report will eventually replace the existing
    `granules-csv` endpoint which has been deprecated.
- **CUMULUS-2197**
  - Added `ems_deploy` variable to the `cumulus` module. This is set to false by default, except
    for our example deployment, where it is needed for integration tests.

### Changed

- Upgraded version of [TEA](https://github.com/asfadmin/thin-egress-app/) deployed with Cumulus to build 88.
- **CUMULUS-2107**
  - Updated the `applyWorkflow` functionality on the granules endpoint to take a `meta` property to pass into the workflow message.
  - Updated the `BULK_GRANULE` functionality on the granules endpoint to support the above `applyWorkflow` change.
- **CUMULUS-2111**
  - Changed `distribution_api_gateway_stage` variable for `cumulus` module to `tea_api_gateway_stage`
  - Changed `api_gateway_stage` variable for `distribution` module to `tea_api_gateway_stage`
- **CUMULUS-2224**
  - Updated `/reconciliationReport`'s file reconciliation to include `"EXTENDED METADATA"` as a valid CMR relatedUrls Type.

### Fixed

- **CUMULUS-2168**
  - Fixed issue where large number of documents (generally logs) in the
    `cumulus` elasticsearch index results in the collection granule stats
    queries failing for the collections list api endpoint
- **CUMULUS-1955**
  - Due to AWS's eventual consistency model, it was possible for PostToCMR to
    publish an earlier version of a CMR metadata file, rather than the latest
    version created in a workflow.  This fix guarantees that the latest version
    is published, as expected.
- **CUMULUS-1961**
  - Fixed `activeCollections` query only returning 10 results
- **CUMULUS-2201**
  - Fix Reconciliation Report integration test failures by waiting for collections appear
    in es list and ingesting a fake granule xml file to CMR
- **CUMULUS-2015**
  - Reduced concurrency of `QueueGranules` task. That task now has a
    `config.concurrency` option that defaults to `3`.
- **CUMULUS-2116**
  - Fixed a race condition with bulk granule delete causing deleted granules to still appear in Elasticsearch. Granules removed via bulk delete should now be removed from Elasticsearch.
- **CUMULUS-2163**
  - Remove the `public-read` ACL from the `move-granules` task
- **CUMULUS-2164**
  - Fix issue where `cumulus` index is recreated and attached to an alias if it has been previously deleted
- **CUMULUS-2195**
  - Fixed issue with redirect from `/token` not working when using a Cloudfront endpoint to access the Cumulus API with Launchpad authentication enabled. The redirect should now work properly whether you are using a plain API gateway URL or a Cloudfront endpoint pointing at an API gateway URL.
- **CUMULUS-2200**
  - Fixed issue where __in and __not queries were stripping spaces from values

### Deprecated

- **CUMULUS-1955**
  - `@cumulus/aws-client/S3.getS3Object()`
  - `@cumulus/message/Queue.getQueueNameByUrl()`
  - `@cumulus/message/Queue.getQueueName()`
- **CUMULUS-2162**
  - `@cumulus/api/endpoints/granules-csv/list()`

### Removed

- **CUMULUS-2111**
  - Removed `distribution_url` and `distribution_redirect_uri` outputs from the `cumulus` module
  - Removed variables from the `cumulus` module:
    - `distribution_url`
    - `log_api_gateway_to_cloudwatch`
    - `thin_egress_cookie_domain`
    - `thin_egress_domain_cert_arn`
    - `thin_egress_download_role_in_region_arn`
    - `thin_egress_jwt_algo`
    - `thin_egress_jwt_secret_name`
    - `thin_egress_lambda_code_dependency_archive_key`
    - `thin_egress_stack_name`
  - Removed outputs from the `distribution` module:
    - `distribution_url`
    - `internal_tea_api`
    - `rest_api_id`
    - `thin_egress_app_redirect_uri`
  - Removed variables from the `distribution` module:
    - `bucket_map_key`
    - `distribution_url`
    - `log_api_gateway_to_cloudwatch`
    - `thin_egress_cookie_domain`
    - `thin_egress_domain_cert_arn`
    - `thin_egress_download_role_in_region_arn`
    - `thin_egress_jwt_algo`
    - `thin_egress_jwt_secret_name`
    - `thin_egress_lambda_code_dependency_archive_key`
- **CUMULUS-2157**
  - Removed `providerSecretsMigration` and `verifyProviderSecretsMigration` lambdas
- Removed deprecated `@cumulus/sf-sns-report` task
- Removed code:
  - `@cumulus/aws-client/S3.calculateS3ObjectChecksum`
  - `@cumulus/aws-client/S3.getS3ObjectReadStream`
  - `@cumulus/cmrjs.getFullMetadata`
  - `@cumulus/cmrjs.getMetadata`
  - `@cumulus/common/util.isNil`
  - `@cumulus/common/util.isNull`
  - `@cumulus/common/util.isUndefined`
  - `@cumulus/common/util.lookupMimeType`
  - `@cumulus/common/util.mkdtempSync`
  - `@cumulus/common/util.negate`
  - `@cumulus/common/util.noop`
  - `@cumulus/common/util.omit`
  - `@cumulus/common/util.renameProperty`
  - `@cumulus/common/util.sleep`
  - `@cumulus/common/util.thread`
  - `@cumulus/ingest/granule.copyGranuleFile`
  - `@cumulus/ingest/granule.moveGranuleFile`
  - `@cumulus/integration-tests/api/rules.deleteRule`
  - `@cumulus/integration-tests/api/rules.getRule`
  - `@cumulus/integration-tests/api/rules.listRules`
  - `@cumulus/integration-tests/api/rules.postRule`
  - `@cumulus/integration-tests/api/rules.rerunRule`
  - `@cumulus/integration-tests/api/rules.updateRule`
  - `@cumulus/integration-tests/sfnStep.parseStepMessage`
  - `@cumulus/message/Queue.getQueueName`
  - `@cumulus/message/Queue.getQueueNameByUrl`

## v2.0.2+ Backport releases

Release v2.0.1 was the last release on the 2.0.x release series.

Changes after this version on the 2.0.x release series are limited
security/requested feature patches and will not be ported forward to future
releases unless there is a corresponding CHANGELOG entry.

For up-to-date CHANGELOG for the maintenance release branch see
[CHANGELOG.md](https://github.com/nasa/cumulus/blob/release-2.0.x/CHANGELOG.md)
from the 2.0.x branch.

For the most recent release information for the maintenance branch please see
the [release page](https://github.com/nasa/cumulus/releases)

## [v2.0.7] 2020-10-1 - [BACKPORT]

### Fixed

- CVE-2020-7720
  - Updated common `node-forge` dependency to 0.10.0 to address CVE finding

### [v2.0.6] 2020-09-25 - [BACKPORT]

### Fixed

- **CUMULUS-2168**
  - Fixed issue where large number of documents (generally logs) in the
    `cumulus` elasticsearch index results in the collection granule stats
    queries failing for the collections list api endpoint

### [v2.0.5] 2020-09-15 - [BACKPORT]

#### Added

- Added `thin_egress_stack_name` variable to `cumulus` and `distribution` Terraform modules to allow overriding the default Cloudformation stack name used for the `thin-egress-app`. **Please note that if you change/set this value for an existing deployment, it will destroy and re-create your API gateway for the `thin-egress-app`.**

#### Fixed

- Fix collection list queries. Removed fixes to collection stats, which break queries for a large number of granules.

### [v2.0.4] 2020-09-08 - [BACKPORT]

#### Changed

- Upgraded version of [TEA](https://github.com/asfadmin/thin-egress-app/) deployed with Cumulus to build 88.

### [v2.0.3] 2020-09-02 - [BACKPORT]

#### Fixed

- **CUMULUS-1961**
  - Fixed `activeCollections` query only returning 10 results

- **CUMULUS-2039**
  - Fix issue causing SyncGranules task to run out of memory on large granules

#### CODE CHANGES

- The `@cumulus/aws-client/S3.getS3ObjectReadStreamAsync` function has been
  removed. It read the entire S3 object into memory before returning a read
  stream, which could cause Lambdas to run out of memory. Use
  `@cumulus/aws-client/S3.getObjectReadStream` instead.

### [v2.0.2] 2020-08-17 - [BACKPORT]

#### CODE CHANGES

- The `@cumulus/ingest/util.lookupMimeType` function now returns `undefined`
  rather than `null` if the mime type could not be found.
- The `@cumulus/ingest/lock.removeLock` function now returns `undefined`

#### Added

- **CUMULUS-2116**
  - Added `@cumulus/api/models/granule.unpublishAndDeleteGranule` which
  unpublishes a granule from CMR and deletes it from Cumulus, but does not
  update the record to `published: false` before deletion

### Fixed

- **CUMULUS-2116**
  - Fixed a race condition with bulk granule delete causing deleted granules to still appear in Elasticsearch. Granules removed via bulk delete should now be removed from Elasticsearch.

## [v2.0.1] 2020-07-28

### Added

- **CUMULUS-1886**
  - Added `multiple sort keys` support to `@cumulus/api`
- **CUMULUS-2099**
  - `@cumulus/message/Queue.getQueueUrl` to get the queue URL specified in a Cumulus workflow message, if any.

### Fixed

- **[PR 1790](https://github.com/nasa/cumulus/pull/1790)**
  - Fixed bug with request headers in `@cumulus/launchpad-auth` causing Launchpad token requests to fail

## [v2.0.0] 2020-07-23

### BREAKING CHANGES

- Changes to the `@cumulus/api-client` package
  - The `CumulusApiClientError` class must now be imported using
    `const { CumulusApiClientError } = require('@cumulus/api-client/CumulusApiClientError')`
- The `@cumulus/sftp-client/SftpClient` class must now be imported using
  `const { SftpClient } = require('@cumulus/sftp-client');`
- Instances of `@cumulus/ingest/SftpProviderClient` no longer implicitly connect
  when `download`, `list`, or `sync` are called. You must call `connect` on the
  provider client before issuing one of those calls. Failure to do so will
  result in a "Client not connected" exception being thrown.
- Instances of `@cumulus/ingest/SftpProviderClient` no longer implicitly
  disconnect from the SFTP server when `list` is called.
- Instances of `@cumulus/sftp-client/SftpClient` must now be explicitly closed
  by calling `.end()`
- Instances of `@cumulus/sftp-client/SftpClient` no longer implicitly connect to
  the server when `download`, `unlink`, `syncToS3`, `syncFromS3`, and `list` are
  called. You must explicitly call `connect` before calling one of those
  methods.
- Changes to the `@cumulus/common` package
  - `cloudwatch-event.getSfEventMessageObject()` now returns `undefined` if the
    message could not be found or could not be parsed. It previously returned
    `null`.
  - `S3KeyPairProvider.decrypt()` now throws an exception if the bucket
    containing the key cannot be determined.
  - `S3KeyPairProvider.decrypt()` now throws an exception if the stack cannot be
    determined.
  - `S3KeyPairProvider.encrypt()` now throws an exception if the bucket
    containing the key cannot be determined.
  - `S3KeyPairProvider.encrypt()` now throws an exception if the stack cannot be
    determined.
  - `sns-event.getSnsEventMessageObject()` now returns `undefined` if it could
    not be parsed. It previously returned `null`.
  - The `aws` module has been removed.
  - The `BucketsConfig.buckets` property is now read-only and private
  - The `test-utils.validateConfig()` function now resolves to `undefined`
    rather than `true`.
  - The `test-utils.validateInput()` function now resolves to `undefined` rather
    than `true`.
  - The `test-utils.validateOutput()` function now resolves to `undefined`
    rather than `true`.
  - The static `S3KeyPairProvider.retrieveKey()` function has been removed.
- Changes to the `@cumulus/cmrjs` package
  - `@cumulus/cmrjs.constructOnlineAccessUrl()` and
    `@cumulus/cmrjs/cmr-utils.constructOnlineAccessUrl()` previously took a
    `buckets` parameter, which was an instance of
    `@cumulus/common/BucketsConfig`. They now take a `bucketTypes` parameter,
    which is a simple object mapping bucket names to bucket types. Example:
    `{ 'private-1': 'private', 'public-1': 'public' }`
  - `@cumulus/cmrjs.reconcileCMRMetadata()` and
    `@cumulus/cmrjs/cmr-utils.reconcileCMRMetadata()` now take a **required**
    `bucketTypes` parameter, which is a simple object mapping bucket names to
    bucket types. Example: `{ 'private-1': 'private', 'public-1': 'public' }`
  - `@cumulus/cmrjs.updateCMRMetadata()` and
    `@cumulus/cmrjs/cmr-utils.updateCMRMetadata()` previously took an optional
    `inBuckets` parameter, which was an instance of
    `@cumulus/common/BucketsConfig`. They now take a **required** `bucketTypes`
    parameter, which is a simple object mapping bucket names to bucket types.
    Example: `{ 'private-1': 'private', 'public-1': 'public' }`
- The minimum supported version of all published Cumulus packages is now Node
  12.18.0
  - Tasks using the `cumuluss/cumulus-ecs-task` Docker image must be updated to
    `cumuluss/cumulus-ecs-task:1.7.0`. This can be done by updating the `image`
    property of any tasks defined using the `cumulus_ecs_service` Terraform
    module.
- Changes to `@cumulus/aws-client/S3`
  - The signature of the `getObjectSize` function has changed. It now takes a
    params object with three properties:
    - **s3**: an instance of an AWS.S3 object
    - **bucket**
    - **key**
  - The `getObjectSize` function will no longer retry if the object does not
    exist
- **CUMULUS-1861**
  - `@cumulus/message/Collections.getCollectionIdFromMessage` now throws a
    `CumulusMessageError` if `collectionName` and `collectionVersion` are missing
    from `meta.collection`.   Previously this method would return
    `'undefined___undefined'` instead
  - `@cumulus/integration-tests/addCollections` now returns an array of collections that
    were added rather than the count of added collections
- **CUMULUS-1930**
  - The `@cumulus/common/util.uuid()` function has been removed
- **CUMULUS-1955**
  - `@cumulus/aws-client/S3.multipartCopyObject` now returns an object with the
    AWS `etag` of the destination object
  - `@cumulus/ingest/S3ProviderClient.list` now sets a file object's `path`
    property to `undefined` instead of `null` when the file is at the top level
    of its bucket
  - The `sync` methods of the following classes in the `@cumulus/ingest` package
    now return an object with the AWS `s3uri` and `etag` of the destination file
    (they previously returned only a string representing the S3 URI)
    - `FtpProviderClient`
    - `HttpProviderClient`
    - `S3ProviderClient`
    - `SftpProviderClient`
- **CUMULUS-1958**
  - The following methods exported from `@cumulus/cmr-js/cmr-utils` were made
    async, and added distributionBucketMap as a parameter:
    - constructOnlineAccessUrl
    - generateFileUrl
    - reconcileCMRMetadata
    - updateCMRMetadata
- **CUMULUS-1969**
  - The `DiscoverPdrs` task now expects `provider_path` to be provided at
    `event.config.provider_path`, not `event.config.collection.provider_path`
  - `event.config.provider_path` is now a required parameter of the
    `DiscoverPdrs` task
  - `event.config.collection` is no longer a parameter to the `DiscoverPdrs`
    task
  - Collections no longer support the `provider_path` property. The tasks that
    relied on that property are now referencing `config.meta.provider_path`.
    Workflows should be updated accordingly.
- **CUMULUS-1977**
  - Moved bulk granule deletion endpoint from `/bulkDelete` to
    `/granules/bulkDelete`
- **CUMULUS-1991**
  - Updated CMR metadata generation to use "Download file.hdf" (where `file.hdf` is the filename of the given resource) as the resource description instead of "File to download"
  - CMR metadata updates now respect changes to resource descriptions (previously only changes to resource URLs were respected)

### MIGRATION STEPS

- Due to an issue with the AWS API Gateway and how the Thin Egress App Cloudformation template applies updates, you may need to redeploy your
  `thin-egress-app-EgressGateway` manually as a one time migration step.    If your deployment fails with an
  error similar to:

  ```bash
  Error: Lambda function (<stack>-tf-TeaCache) returned error: ({"errorType":"HTTPError","errorMessage":"Response code 404 (Not Found)"})
  ```

  Then follow the [AWS
  instructions](https://docs.aws.amazon.com/apigateway/latest/developerguide/how-to-deploy-api-with-console.html)
  to `Redeploy a REST API to a stage` for your egress API and re-run `terraform
  apply`.

### Added

- **CUMULUS-2081**
  - Add Integrator Guide section for onboarding
  - Add helpful tips documentation

- **CUMULUS-1902**
  - Add Common Use Cases section under Operator Docs

- **CUMULUS-2058**
  - Added `lambda_processing_role_name` as an output from the `cumulus` module
    to provide the processing role name
- **CUMULUS-1417**
  - Added a `checksumFor` property to collection `files` config. Set this
    property on a checksum file's definition matching the `regex` of the target
    file. More details in the ['Data Cookbooks
    Setup'](https://nasa.github.io/cumulus/docs/next/data-cookbooks/setup)
    documentation.
  - Added `checksumFor` validation to collections model.
- **CUMULUS-1956**
  - Added `@cumulus/earthata-login-client` package
  - The `/s3credentials` endpoint that is deployed as part of distribution now
    supports authentication using tokens created by a different application. If
    a request contains the `EDL-ClientId` and `EDL-Token` headers,
    authentication will be handled using that token rather than attempting to
    use OAuth.
  - `@cumulus/earthata-login-client.getTokenUsername()` now accepts an
    `xRequestId` argument, which will be included as the `X-Request-Id` header
    when calling Earthdata Login.
  - If the `s3Credentials` endpoint is invoked with an EDL token and an
    `X-Request-Id` header, that `X-Request-Id` header will be forwarded to
    Earthata Login.
- **CUMULUS-1957**
  - If EDL token authentication is being used, and the `EDL-Client-Name` header
    is set, `@the-client-name` will be appended to the end of the Earthdata
    Login username that is used as the `RoleSessionName` of the temporary IAM
    credentials. This value will show up in the AWS S3 server access logs.
- **CUMULUS-1958**
  - Add the ability for users to specify a `bucket_map_key` to the `cumulus`
    terraform module as an override for the default .yaml values that are passed
    to TEA by Core.    Using this option *requires* that each configured
    Cumulus 'distribution' bucket (e.g. public/protected buckets) have a single
    TEA mapping.  Multiple maps per bucket are not supported.
  - Updated Generating a distribution URL, the MoveGranules task and all CMR
    reconciliation functionality to utilize the TEA bucket map override.
  - Updated deploy process to utilize a bootstrap 'tea-map-cache' lambda that
    will, after deployment of Cumulus Core's TEA instance, query TEA for all
    protected/public buckets and generate a mapping configuration used
    internally by Core.  This object is also exposed as an output of the Cumulus
    module as `distribution_bucket_map`.
- **CUMULUS-1961**
  - Replaces DynamoDB for Elasticsearch for reconciliationReportForCumulusCMR
    comparisons between Cumulus and CMR.
- **CUMULUS-1970**
  - Created the `add-missing-file-checksums` workflow task
  - Added `@cumulus/aws-client/S3.calculateObjectHash()` function
  - Added `@cumulus/aws-client/S3.getObjectReadStream()` function
- **CUMULUS-1887**
  - Add additional fields to the granule CSV download file
- **CUMULUS-2019**
  - Add `infix` search to es query builder `@cumulus/api/es/es/queries` to
    support partial matching of the keywords

### Changed

- **CUMULUS-2032**
  - Updated @cumulus/ingest/HttpProviderClient to utilize a configuration key
    `httpListTimeout` to set the default timeout for discovery HTTP/HTTPS
    requests, and updates the default for the provider to 5 minutes (300 seconds).
  - Updated the DiscoverGranules and DiscoverPDRs tasks to utilize the updated
    configuration value if set via workflow config, and updates the default for
    these tasks to 5 minutes (300 seconds).

- **CUMULUS-176**
  - The API will now respond with a 400 status code when a request body contains
    invalid JSON. It had previously returned a 500 status code.
- **CUMULUS-1861**
  - Updates Rule objects to no longer require a collection.
  - Changes the DLQ behavior for `sfEventSqsToDbRecords` and
    `sfEventSqsToDbRecordsInputQueue`. Previously failure to write a database
    record would result in lambda success, and an error log in the CloudWatch
    logs.   The lambda has been updated to manually add a record to
    the `sfEventSqsToDbRecordsDeadLetterQueue` if the granule, execution, *or*
    pdr record fails to write, in addition to the previous error logging.
- **CUMULUS-1956**
  - The `/s3credentials` endpoint that is deployed as part of distribution now
    supports authentication using tokens created by a different application. If
    a request contains the `EDL-ClientId` and `EDL-Token` headers,
    authentication will be handled using that token rather than attempting to
    use OAuth.
- **CUMULUS-1977**
  - API endpoint POST `/granules/bulk` now returns a 202 status on a successful
    response instead of a 200 response
  - API endpoint DELETE `/granules/<granule-id>` now returns a 404 status if the
    granule record was already deleted
  - `@cumulus/api/models/Granule.update()` now returns the updated granule
    record
  - Implemented POST `/granules/bulkDelete` API endpoint to support deleting
    granules specified by ID or returned by the provided query in the request
    body. If the request is successful, the endpoint returns the async operation
    ID that has been started to remove the granules.
    - To use a query in the request body, your deployment must be
      [configured to access the Elasticsearch host for ESDIS metrics](https://nasa.github.io/cumulus/docs/additional-deployment-options/cloudwatch-logs-delivery#esdis-metrics)
      in your environment
  - Added `@cumulus/api/models/Granule.getRecord()` method to return raw record
    from DynamoDB
  - Added `@cumulus/api/models/Granule.delete()` method which handles deleting
    the granule record from DynamoDB and the granule files from S3
- **CUMULUS-1982**
  - The `globalConnectionLimit` property of providers is now optional and
    defaults to "unlimited"
- **CUMULUS-1997**
  - Added optional `launchpad` configuration to `@cumulus/hyrax-metadata-updates` task config schema.
- **CUMULUS-1991**
  - `@cumulus/cmrjs/src/cmr-utils/constructOnlineAccessUrls()` now throws an error if `cmrGranuleUrlType = "distribution"` and no distribution endpoint argument is provided
- **CUMULUS-2011**
  - Reconciliation reports are now generated within an AsyncOperation
- **CUMULUS-2016**
  - Upgrade TEA to version 79

### Fixed

- **CUMULUS-1991**
  - Added missing `DISTRIBUTION_ENDPOINT` environment variable for API lambdas. This environment variable is required for API requests to move granules.

- **CUMULUS-1961**
  - Fixed granules and executions query params not getting sent to API in granule list operation in `@cumulus/api-client`

### Deprecated

- `@cumulus/aws-client/S3.calculateS3ObjectChecksum()`
- `@cumulus/aws-client/S3.getS3ObjectReadStream()`
- `@cumulus/common/log.convertLogLevel()`
- `@cumulus/collection-config-store`
- `@cumulus/common/util.sleep()`

- **CUMULUS-1930**
  - `@cumulus/common/log.convertLogLevel()`
  - `@cumulus/common/util.isNull()`
  - `@cumulus/common/util.isUndefined()`
  - `@cumulus/common/util.negate()`
  - `@cumulus/common/util.noop()`
  - `@cumulus/common/util.isNil()`
  - `@cumulus/common/util.renameProperty()`
  - `@cumulus/common/util.lookupMimeType()`
  - `@cumulus/common/util.thread()`
  - `@cumulus/common/util.mkdtempSync()`

### Removed

- The deprecated `@cumulus/common.bucketsConfigJsonObject` function has been
  removed
- The deprecated `@cumulus/common.CollectionConfigStore` class has been removed
- The deprecated `@cumulus/common.concurrency` module has been removed
- The deprecated `@cumulus/common.constructCollectionId` function has been
  removed
- The deprecated `@cumulus/common.launchpad` module has been removed
- The deprecated `@cumulus/common.LaunchpadToken` class has been removed
- The deprecated `@cumulus/common.Semaphore` class has been removed
- The deprecated `@cumulus/common.stringUtils` module has been removed
- The deprecated `@cumulus/common/aws.cloudwatchlogs` function has been removed
- The deprecated `@cumulus/common/aws.deleteS3Files` function has been removed
- The deprecated `@cumulus/common/aws.deleteS3Object` function has been removed
- The deprecated `@cumulus/common/aws.dynamodb` function has been removed
- The deprecated `@cumulus/common/aws.dynamodbDocClient` function has been
  removed
- The deprecated `@cumulus/common/aws.getExecutionArn` function has been removed
- The deprecated `@cumulus/common/aws.headObject` function has been removed
- The deprecated `@cumulus/common/aws.listS3ObjectsV2` function has been removed
- The deprecated `@cumulus/common/aws.parseS3Uri` function has been removed
- The deprecated `@cumulus/common/aws.promiseS3Upload` function has been removed
- The deprecated `@cumulus/common/aws.recursivelyDeleteS3Bucket` function has
  been removed
- The deprecated `@cumulus/common/aws.s3CopyObject` function has been removed
- The deprecated `@cumulus/common/aws.s3ObjectExists` function has been removed
- The deprecated `@cumulus/common/aws.s3PutObject` function has been removed
- The deprecated `@cumulus/common/bucketsConfigJsonObject` function has been
  removed
- The deprecated `@cumulus/common/CloudWatchLogger` class has been removed
- The deprecated `@cumulus/common/collection-config-store.CollectionConfigStore`
  class has been removed
- The deprecated `@cumulus/common/collection-config-store.constructCollectionId`
  function has been removed
- The deprecated `@cumulus/common/concurrency.limit` function has been removed
- The deprecated `@cumulus/common/concurrency.mapTolerant` function has been
  removed
- The deprecated `@cumulus/common/concurrency.promiseUrl` function has been
  removed
- The deprecated `@cumulus/common/concurrency.toPromise` function has been
  removed
- The deprecated `@cumulus/common/concurrency.unless` function has been removed
- The deprecated `@cumulus/common/config.parseConfig` function has been removed
- The deprecated `@cumulus/common/config.resolveResource` function has been
  removed
- The deprecated `@cumulus/common/DynamoDb.get` function has been removed
- The deprecated `@cumulus/common/DynamoDb.scan` function has been removed
- The deprecated `@cumulus/common/FieldPattern` class has been removed
- The deprecated `@cumulus/common/launchpad.getLaunchpadToken` function has been
  removed
- The deprecated `@cumulus/common/launchpad.validateLaunchpadToken` function has
  been removed
- The deprecated `@cumulus/common/LaunchpadToken` class has been removed
- The deprecated `@cumulus/common/message.buildCumulusMeta` function has been
  removed
- The deprecated `@cumulus/common/message.buildQueueMessageFromTemplate`
  function has been removed
- The deprecated `@cumulus/common/message.getCollectionIdFromMessage` function
  has been removed
- The deprecated `@cumulus/common/message.getMaximumExecutions` function has
  been removed
- The deprecated `@cumulus/common/message.getMessageExecutionArn` function has
  been removed
- The deprecated `@cumulus/common/message.getMessageExecutionName` function has
  been removed
- The deprecated `@cumulus/common/message.getMessageFromTemplate` function has
  been removed
- The deprecated `@cumulus/common/message.getMessageGranules` function has been
  removed
- The deprecated `@cumulus/common/message.getMessageStateMachineArn` function
  has been removed
- The deprecated `@cumulus/common/message.getQueueName` function has been
  removed
- The deprecated `@cumulus/common/message.getQueueNameByUrl` function has been
  removed
- The deprecated `@cumulus/common/message.hasQueueAndExecutionLimit` function
  has been removed
- The deprecated `@cumulus/common/Semaphore` class has been removed
- The deprecated `@cumulus/common/string.globalReplace` function has been removed
- The deprecated `@cumulus/common/string.isNonEmptyString` function has been
  removed
- The deprecated `@cumulus/common/string.isValidHostname` function has been
  removed
- The deprecated `@cumulus/common/string.match` function has been removed
- The deprecated `@cumulus/common/string.matches` function has been removed
- The deprecated `@cumulus/common/string.replace` function has been removed
- The deprecated `@cumulus/common/string.toLower` function has been removed
- The deprecated `@cumulus/common/string.toUpper` function has been removed
- The deprecated `@cumulus/common/testUtils.getLocalstackEndpoint` function has been removed
- The deprecated `@cumulus/common/util.setErrorStack` function has been removed
- The `@cumulus/common/util.uuid` function has been removed
- The deprecated `@cumulus/common/workflows.getWorkflowArn` function has been
  removed
- The deprecated `@cumulus/common/workflows.getWorkflowFile` function has been
  removed
- The deprecated `@cumulus/common/workflows.getWorkflowList` function has been
  removed
- The deprecated `@cumulus/common/workflows.getWorkflowTemplate` function has
  been removed
- `@cumulus/aws-client/StepFunctions.toSfnExecutionName()`
- `@cumulus/aws-client/StepFunctions.fromSfnExecutionName()`
- `@cumulus/aws-client/StepFunctions.getExecutionArn()`
- `@cumulus/aws-client/StepFunctions.getExecutionUrl()`
- `@cumulus/aws-client/StepFunctions.getStateMachineArn()`
- `@cumulus/aws-client/StepFunctions.pullStepFunctionEvent()`
- `@cumulus/common/test-utils/throttleOnce()`
- `@cumulus/integration-tests/api/distribution.invokeApiDistributionLambda()`
- `@cumulus/integration-tests/api/distribution.getDistributionApiRedirect()`
- `@cumulus/integration-tests/api/distribution.getDistributionApiFileStream()`

## [v1.24.0] 2020-06-03

### BREAKING CHANGES

- **CUMULUS-1969**
  - The `DiscoverPdrs` task now expects `provider_path` to be provided at
    `event.config.provider_path`, not `event.config.collection.provider_path`
  - `event.config.provider_path` is now a required parameter of the
    `DiscoverPdrs` task
  - `event.config.collection` is no longer a parameter to the `DiscoverPdrs`
    task
  - Collections no longer support the `provider_path` property. The tasks that
    relied on that property are now referencing `config.meta.provider_path`.
    Workflows should be updated accordingly.

- **CUMULUS-1997**
  - `@cumulus/cmr-client/CMRSearchConceptQueue` parameters have been changed to take a `cmrSettings` object containing clientId, provider, and auth information. This can be generated using `@cumulus/cmrjs/cmr-utils/getCmrSettings`. The `cmrEnvironment` variable has been removed.

### Added

- **CUMULUS-1800**
  - Added task configuration setting named `syncChecksumFiles` to the
    SyncGranule task. This setting is `false` by default, but when set to
    `true`, all checksum files associated with data files that are downloaded
    will be downloaded as well.
- **CUMULUS-1952**
  - Updated HTTP(S) provider client to accept username/password for Basic authorization. This change adds support for Basic Authorization such as Earthdata login redirects to ingest (i.e. as implemented in SyncGranule), but not to discovery (i.e. as implemented in DiscoverGranules). Discovery still expects the provider's file system to be publicly accessible, but not the individual files and their contents.
  - **NOTE**: Using this in combination with the HTTP protocol may expose usernames and passwords to intermediary network entities. HTTPS is highly recommended.
- **CUMULUS-1997**
  - Added optional `launchpad` configuration to `@cumulus/hyrax-metadata-updates` task config schema.

### Fixed

- **CUMULUS-1997**
  - Updated all CMR operations to use configured authentication scheme
- **CUMULUS-2010**
  - Updated `@cumulus/api/launchpadSaml` to support multiple userGroup attributes from the SAML response

## [v1.23.2] 2020-05-22

### BREAKING CHANGES

- Updates to the Cumulus archive API:
  - All endpoints now return a `401` response instead of a `403` for any request where the JWT passed as a Bearer token is invalid.
  - POST `/refresh` and DELETE `/token/<token>` endpoints now return a `401` response for requests with expired tokens

- **CUMULUS-1894**
  - `@cumulus/ingest/granule.handleDuplicateFile()`
    - The `copyOptions` parameter has been removed
    - An `ACL` parameter has been added
  - `@cumulus/ingest/granule.renameS3FileWithTimestamp()`
    - Now returns `undefined`

- **CUMULUS-1896**
  Updated all Cumulus core lambdas to utilize the new message adapter streaming interface via [cumulus-message-adapter-js v1.2.0](https://github.com/nasa/cumulus-message-adapter-js/releases/tag/v1.2.0).   Users of this version of Cumulus (or later) must utilize version 1.3.0 or greater of the [cumulus-message-adapter](https://github.com/nasa/cumulus-message-adapter) to support core lambdas.

- **CUMULUS-1912**
  - `@cumulus/api` reconciliationReports list endpoint returns a list of reconciliationReport records instead of S3Uri.

- **CUMULUS-1969**
  - The `DiscoverGranules` task now expects `provider_path` to be provided at
    `event.config.provider_path`, not `event.config.collection.provider_path`
  - `config.provider_path` is now a required parameter of the `DiscoverGranules`
    task

### MIGRATION STEPS

- To take advantage of the new TTL-based access token expiration implemented in CUMULUS-1777 (see notes below) and clear out existing records in your access tokens table, do the following:
  1. Log out of any active dashboard sessions
  2. Use the AWS console or CLI to delete your `<prefix>-AccessTokensTable` DynamoDB table
  3. [Re-deploy your `data-persistence` module](https://nasa.github.io/cumulus/docs/deployment/upgrade-readme#update-data-persistence-resources), which should re-create the `<prefix>-AccessTokensTable` DynamoDB table
  4. Return to using the Cumulus API/dashboard as normal
- This release requires the Cumulus Message Adapter layer deployed with Cumulus Core to be at least 1.3.0, as the core lambdas have updated to [cumulus-message-adapter-js v1.2.0](https://github.com/nasa/cumulus-message-adapter-js/releases/tag/v1.2.0) and the new CMA interface.  As a result, users should:
  1. Follow the [Cumulus Message Adapter (CMA) deployment instructions](https://nasa.github.io/cumulus/docs/deployment/deployment-readme#deploy-the-cumulus-message-adapter-layer) and install a CMA layer version >=1.3.0
  2. If you are using any custom Node.js Lambdas in your workflows **and** the Cumulus CMA layer/`cumulus-message-adapter-js`, you must update your lambda to use [cumulus-message-adapter-js v1.2.0](https://github.com/nasa/cumulus-message-adapter-js/releases/tag/v1.2.0) and follow the migration instructions in the release notes. Prior versions of `cumulus-message-adapter-js` are not compatible with CMA >= 1.3.0.
- Migrate existing s3 reconciliation report records to database (CUMULUS-1911):
  - After update your `data persistence` module and Cumulus resources, run the command:

  ```bash
  ./node_modules/.bin/cumulus-api migrate --stack `<your-terraform-deployment-prefix>` --migrationVersion migration5
  ```

### Added

- Added a limit for concurrent Elasticsearch requests when doing an index from database operation
- Added the `es_request_concurrency` parameter to the archive and cumulus Terraform modules

- **CUMULUS-1995**
  - Added the `es_index_shards` parameter to the archive and cumulus Terraform modules to configure the number of shards for the ES index
    - If you have an existing ES index, you will need to [reindex](https://nasa.github.io/cumulus-api/#reindex) and then [change index](https://nasa.github.io/cumulus-api/#change-index) to take advantage of shard updates

- **CUMULUS-1894**
  - Added `@cumulus/aws-client/S3.moveObject()`

- **CUMULUS-1911**
  - Added ReconciliationReports table
  - Updated CreateReconciliationReport lambda to save Reconciliation Report records to database
  - Updated dbIndexer and IndexFromDatabase lambdas to index Reconciliation Report records to Elasticsearch
  - Added migration_5 to migrate existing s3 reconciliation report records to database and Elasticsearch
  - Updated `@cumulus/api` package, `tf-modules/archive` and `tf-modules/data-persistence` Terraform modules

- **CUMULUS-1916**
  - Added util function for seeding reconciliation reports when running API locally in dashboard

### Changed

- **CUMULUS-1777**
  - The `expirationTime` property is now a **required field** of the access tokens model.
  - Updated the `AccessTokens` table to set a [TTL](https://docs.aws.amazon.com/amazondynamodb/latest/developerguide/howitworks-ttl.html) on the `expirationTime` field in `tf-modules/data-persistence/dynamo.tf`. As a result, access token records in this table whose `expirationTime` has passed should be **automatically deleted by DynamoDB**.
  - Updated all code creating access token records in the Dynamo `AccessTokens` table to set the `expirationTime` field value in seconds from the epoch.
- **CUMULUS-1912**
  - Updated reconciliationReports endpoints to query against Elasticsearch, delete report from both database and s3
  - Added `@cumulus/api-client/reconciliationReports`
- **CUMULUS-1999**
  - Updated `@cumulus/common/util.deprecate()` so that only a single deprecation notice is printed for each name/version combination

### Fixed

- **CUMULUS-1894**
  - The `SyncGranule` task can now handle files larger than 5 GB
- **CUMULUS-1987**
  - `Remove granule from CMR` operation in `@cumulus/api` now passes token to CMR when fetching granule metadata, allowing removal of private granules
- **CUMULUS-1993**
  - For a given queue, the `sqs-message-consumer` Lambda will now only schedule workflows for rules matching the queue **and the collection information in each queue message (if any)**
    - The consumer also now only reads each queue message **once per Lambda invocation**, whereas previously each message was read **once per queue rule per Lambda invocation**
  - Fixed bug preventing the deletion of multiple SNS rules that share the same SNS topic

### Deprecated

- **CUMULUS-1894**
  - `@cumulus/ingest/granule.copyGranuleFile()`
  - `@cumulus/ingest/granule.moveGranuleFile()`

- **CUMULUS-1987** - Deprecated the following functions:
  - `@cumulus/cmrjs/getMetadata(cmrLink)` -> `@cumulus/cmr-client/CMR.getGranuleMetadata(cmrLink)`
  - `@cumulus/cmrjs/getFullMetadata(cmrLink)`

## [v1.22.1] 2020-05-04

**Note**: v1.22.0 was not released as a package due to npm/release concerns.  Users upgrading to 1.22.x should start with 1.22.1

### Added

- **CUMULUS-1894**
  - Added `@cumulus/aws-client/S3.multipartCopyObject()`
- **CUMULUS-408**
  - Added `certificateUri` field to provider schema. This optional field allows operators to specify an S3 uri to a CA bundle to use for HTTPS requests.
- **CUMULUS-1787**
  - Added `collections/active` endpoint for returning collections with active granules in `@cumulus/api`
- **CUMULUS-1799**
  - Added `@cumulus/common/stack.getBucketsConfigKey()` to return the S3 key for the buckets config object
  - Added `@cumulus/common/workflows.getWorkflowFileKey()` to return the S3 key for a workflow definition object
  - Added `@cumulus/common/workflows.getWorkflowsListKeyPrefix()` to return the S3 key prefix for objects containing workflow definitions
  - Added `@cumulus/message` package containing utilities for building and parsing Cumulus messages
- **CUMULUS-1850**
  - Added `@cumulus/aws-client/Kinesis.describeStream()` to get a Kinesis stream description
- **CUMULUS-1853**
  - Added `@cumulus/integration-tests/collections.createCollection()`
  - Added `@cumulus/integration-tests/executions.findExecutionArn()`
  - Added `@cumulus/integration-tests/executions.getExecutionWithStatus()`
  - Added `@cumulus/integration-tests/granules.getGranuleWithStatus()`
  - Added `@cumulus/integration-tests/providers.createProvider()`
  - Added `@cumulus/integration-tests/rules.createOneTimeRule()`

### Changed

- **CUMULUS-1682**
  - Moved all `@cumulus/ingest/parse-pdr` code into the `parse-pdr` task as it had become tightly coupled with that task's handler and was not used anywhere else. Unit tests also restored.
- **CUMULUS-1820**
  - Updated the Thin Egress App module used in `tf-modules/distribution/main.tf` to build 74. [See the release notes](https://github.com/asfadmin/thin-egress-app/releases/tag/tea-build.74).
- **CUMULUS-1852**
  - Updated POST endpoints for `/collections`, `/providers`, and `/rules` to log errors when returning a 500 response
  - Updated POST endpoint for `/collections`:
    - Return a 400 response when the `name` or `version` fields are missing
    - Return a 409 response if the collection already exists
    - Improved error messages to be more explicit
  - Updated POST endpoint for `/providers`:
    - Return a 400 response if the `host` field value is invalid
    - Return a 409 response if the provider already exists
  - Updated POST endpoint for `/rules`:
    - Return a 400 response if rule `name` is invalid
    - Return a 400 response if rule `type` is invalid
- **CUMULUS-1891**
  - Updated the following endpoints using async operations to return a 503 error if the ECS task  cannot be started and a 500 response for a non-specific error:
    - POST `/replays`
    - POST `/bulkDelete`
    - POST `/elasticsearch/index-from-database`
    - POST `/granules/bulk`

### Fixed

- **CUMULUS-408**
  - Fixed HTTPS discovery and ingest.

- **CUMULUS-1850**
  - Fixed a bug in Kinesis event processing where the message consumer would not properly filter available rules based on the collection information in the event and the Kinesis stream ARN

- **CUMULUS-1853**
  - Fixed a bug where attempting to create a rule containing a payload property
    would fail schema validation.

- **CUMULUS-1854**
  - Rule schema is validated before starting workflows or creating event source mappings

- **CUMULUS-1974**
  - Fixed @cumulus/api webpack config for missing underscore object due to underscore update

- **CUMULUS-2210**
  - Fixed `cmr_oauth_provider` variable not being propagated to reconciliation reports

### Deprecated

- **CUMULUS-1799** - Deprecated the following code. For cases where the code was moved into another package, the new code location is noted:
  - `@cumulus/aws-client/StepFunctions.fromSfnExecutionName()`
  - `@cumulus/aws-client/StepFunctions.toSfnExecutionName()`
  - `@cumulus/aws-client/StepFunctions.getExecutionArn()` -> `@cumulus/message/Executions.buildExecutionArn()`
  - `@cumulus/aws-client/StepFunctions.getExecutionUrl()` -> `@cumulus/message/Executions.getExecutionUrlFromArn()`
  - `@cumulus/aws-client/StepFunctions.getStateMachineArn()` -> `@cumulus/message/Executions.getStateMachineArnFromExecutionArn()`
  - `@cumulus/aws-client/StepFunctions.pullStepFunctionEvent()` -> `@cumulus/message/StepFunctions.pullStepFunctionEvent()`
  - `@cumulus/common/bucketsConfigJsonObject()`
  - `@cumulus/common/CloudWatchLogger`
  - `@cumulus/common/collection-config-store/CollectionConfigStore` -> `@cumulus/collection-config-store`
  - `@cumulus/common/collection-config-store.constructCollectionId()` -> `@cumulus/message/Collections.constructCollectionId`
  - `@cumulus/common/concurrency.limit()`
  - `@cumulus/common/concurrency.mapTolerant()`
  - `@cumulus/common/concurrency.promiseUrl()`
  - `@cumulus/common/concurrency.toPromise()`
  - `@cumulus/common/concurrency.unless()`
  - `@cumulus/common/config.buildSchema()`
  - `@cumulus/common/config.parseConfig()`
  - `@cumulus/common/config.resolveResource()`
  - `@cumulus/common/config.resourceToArn()`
  - `@cumulus/common/FieldPattern`
  - `@cumulus/common/launchpad.getLaunchpadToken()` -> `@cumulus/launchpad-auth/index.getLaunchpadToken()`
  - `@cumulus/common/LaunchpadToken` -> `@cumulus/launchpad-auth/LaunchpadToken`
  - `@cumulus/common/launchpad.validateLaunchpadToken()` -> `@cumulus/launchpad-auth/index.validateLaunchpadToken()`
  - `@cumulus/common/message.buildCumulusMeta()` -> `@cumulus/message/Build.buildCumulusMeta()`
  - `@cumulus/common/message.buildQueueMessageFromTemplate()` -> `@cumulus/message/Build.buildQueueMessageFromTemplate()`
  - `@cumulus/common/message.getCollectionIdFromMessage()` -> `@cumulus/message/Collections.getCollectionIdFromMessage()`
  - `@cumulus/common/message.getMessageExecutionArn()` -> `@cumulus/message/Executions.getMessageExecutionArn()`
  - `@cumulus/common/message.getMessageExecutionName()` -> `@cumulus/message/Executions.getMessageExecutionName()`
  - `@cumulus/common/message.getMaximumExecutions()` -> `@cumulus/message/Queue.getMaximumExecutions()`
  - `@cumulus/common/message.getMessageFromTemplate()`
  - `@cumulus/common/message.getMessageStateMachineArn()` -> `@cumulus/message/Executions.getMessageStateMachineArn()`)
  - `@cumulus/common/message.getMessageGranules()` -> `@cumulus/message/Granules.getMessageGranules()`
  - `@cumulus/common/message.getQueueNameByUrl()` -> `@cumulus/message/Queue.getQueueNameByUrl()`
  - `@cumulus/common/message.getQueueName()` -> `@cumulus/message/Queue.getQueueName()`)
  - `@cumulus/common/message.hasQueueAndExecutionLimit()` -> `@cumulus/message/Queue.hasQueueAndExecutionLimit()`
  - `@cumulus/common/Semaphore`
  - `@cumulus/common/test-utils.throttleOnce()`
  - `@cumulus/common/workflows.getWorkflowArn()`
  - `@cumulus/common/workflows.getWorkflowFile()`
  - `@cumulus/common/workflows.getWorkflowList()`
  - `@cumulus/common/workflows.getWorkflowTemplate()`
  - `@cumulus/integration-tests/sfnStep/SfnStep.parseStepMessage()` -> `@cumulus/message/StepFunctions.parseStepMessage()`
- **CUMULUS-1858** - Deprecated the following functions.
  - `@cumulus/common/string.globalReplace()`
  - `@cumulus/common/string.isNonEmptyString()`
  - `@cumulus/common/string.isValidHostname()`
  - `@cumulus/common/string.match()`
  - `@cumulus/common/string.matches()`
  - `@cumulus/common/string.replace()`
  - `@cumulus/common/string.toLower()`
  - `@cumulus/common/string.toUpper()`

### Removed

- **CUMULUS-1799**: Deprecated code removals:
  - Removed from `@cumulus/common/aws`:
    - `pullStepFunctionEvent()`
  - Removed `@cumulus/common/sfnStep`
  - Removed `@cumulus/common/StepFunctions`

## [v1.21.0] 2020-03-30

### PLEASE NOTE

- **CUMULUS-1762**: the `messageConsumer` for `sns` and `kinesis`-type rules now fetches
  the collection information from the message. You should ensure that your rule's collection
  name and version match what is in the message for these ingest messages to be processed.
  If no matching rule is found, an error will be thrown and logged in the
  `messageConsumer` Lambda function's log group.

### Added

- **CUMULUS-1629**`
  - Updates discover-granules task to respect/utilize duplicateHandling configuration such that
    - skip:               Duplicates will be filtered from the granule list
    - error:              Duplicates encountered will result in step failure
    - replace, version:   Duplicates will be ignored and handled as normal.
  - Adds a new copy of the API lambda `PrivateApiLambda()` which is configured to not require authentication. This Lambda is not connected to an API gateway
  - Adds `@cumulus/api-client` with functions for use by workflow lambdas to call the API when needed

- **CUMULUS-1732**
  - Added Python task/activity workflow and integration test (`PythonReferenceSpec`) to test `cumulus-message-adapter-python`and `cumulus-process-py` integration.
- **CUMULUS-1795**
  - Added an IAM policy on the Cumulus EC2 creation to enable SSM when the `deploy_to_ngap` flag is true

### Changed

- **CUMULUS-1762**
  - the `messageConsumer` for `sns` and `kinesis`-type rules now fetches the collection
    information from the message.

### Deprecated

- **CUMULUS-1629**
  - Deprecate `granulesApi`, `rulesApi`, `emsApi`, `executionsAPI` from `@cumulus/integration-test/api` in favor of code moved to `@cumulus/api-client`

### Removed

- **CUMULUS-1799**: Deprecated code removals
  - Removed deprecated method `@cumulus/api/models/Granule.createGranulesFromSns()`
  - Removed deprecated method `@cumulus/api/models/Granule.removeGranuleFromCmr()`
  - Removed from `@cumulus/common/aws`:
    - `apigateway()`
    - `buildS3Uri()`
    - `calculateS3ObjectChecksum()`
    - `cf()`
    - `cloudwatch()`
    - `cloudwatchevents()`
    - `cloudwatchlogs()`
    - `createAndWaitForDynamoDbTable()`
    - `createQueue()`
    - `deleteSQSMessage()`
    - `describeCfStackResources()`
    - `downloadS3File()`
    - `downloadS3Files()`
    - `DynamoDbSearchQueue` class
    - `dynamodbstreams()`
    - `ec2()`
    - `ecs()`
    - `fileExists()`
    - `findResourceArn()`
    - `fromSfnExecutionName()`
    - `getFileBucketAndKey()`
    - `getJsonS3Object()`
    - `getQueueUrl()`
    - `getObjectSize()`
    - `getS3ObjectReadStream()`
    - `getSecretString()`
    - `getStateMachineArn()`
    - `headObject()`
    - `isThrottlingException()`
    - `kinesis()`
    - `lambda()`
    - `listS3Objects()`
    - `promiseS3Upload()`
    - `publishSnsMessage()`
    - `putJsonS3Object()`
    - `receiveSQSMessages()`
    - `s3CopyObject()`
    - `s3GetObjectTagging()`
    - `s3Join()`
    - `S3ListObjectsV2Queue` class
    - `s3TagSetToQueryString()`
    - `s3PutObjectTagging()`
    - `secretsManager()`
    - `sendSQSMessage()`
    - `sfn()`
    - `sns()`
    - `sqs()`
    - `sqsQueueExists()`
    - `toSfnExecutionName()`
    - `uploadS3FileStream()`
    - `uploadS3Files()`
    - `validateS3ObjectChecksum()`
  - Removed `@cumulus/common/CloudFormationGateway` class
  - Removed `@cumulus/common/concurrency/Mutex` class
  - Removed `@cumulus/common/errors`
  - Removed `@cumulus/common/sftp`
  - Removed `@cumulus/common/string.unicodeEscape`
  - Removed `@cumulus/cmrjs/cmr-utils.getGranuleId()`
  - Removed `@cumulus/cmrjs/cmr-utils.getCmrFiles()`
  - Removed `@cumulus/cmrjs/cmr/CMR` class
  - Removed `@cumulus/cmrjs/cmr/CMRSearchConceptQueue` class
  - Removed `@cumulus/cmrjs/utils.getHost()`
  - Removed `@cumulus/cmrjs/utils.getIp()`
  - Removed `@cumulus/cmrjs/utils.hostId()`
  - Removed `@cumulus/cmrjs/utils/ummVersion()`
  - Removed `@cumulus/cmrjs/utils.updateToken()`
  - Removed `@cumulus/cmrjs/utils.validateUMMG()`
  - Removed `@cumulus/ingest/aws.getEndpoint()`
  - Removed `@cumulus/ingest/aws.getExecutionUrl()`
  - Removed `@cumulus/ingest/aws/invoke()`
  - Removed `@cumulus/ingest/aws/CloudWatch` class
  - Removed `@cumulus/ingest/aws/ECS` class
  - Removed `@cumulus/ingest/aws/Events` class
  - Removed `@cumulus/ingest/aws/SQS` class
  - Removed `@cumulus/ingest/aws/StepFunction` class
  - Removed `@cumulus/ingest/util.normalizeProviderPath()`
  - Removed `@cumulus/integration-tests/index.listCollections()`
  - Removed `@cumulus/integration-tests/index.listProviders()`
  - Removed `@cumulus/integration-tests/index.rulesList()`
  - Removed `@cumulus/integration-tests/api/api.addCollectionApi()`

## [v1.20.0] 2020-03-12

### BREAKING CHANGES

- **CUMULUS-1714**
  - Changed the format of the message sent to the granule SNS Topic. Message includes the granule record under `record` and the type of event under `event`. Messages with `deleted` events will have the record that was deleted with a `deletedAt` timestamp. Options for `event` are `Create | Update | Delete`
- **CUMULUS-1769** - `deploy_to_ngap` is now a **required** variable for the `tf-modules/cumulus` module. **For those deploying to NGAP environments, this variable should always be set to `true`.**

### Notable changes

- **CUMULUS-1739** - You can now exclude Elasticsearch from your `tf-modules/data-persistence` deployment (via `include_elasticsearch = false`) and your `tf-modules/cumulus` module will still deploy successfully.

- **CUMULUS-1769** - If you set `deploy_to_ngap = true` for the `tf-modules/archive` Terraform module, **you can only deploy your archive API gateway as `PRIVATE`**, not `EDGE`.

### Added

- Added `@cumulus/aws-client/S3.getS3ObjectReadStreamAsync()` to deal with S3 eventual consistency issues by checking for the existence an S3 object with retries before getting a readable stream for that object.
- **CUMULUS-1769**
  - Added `deploy_to_ngap` boolean variable for the `tf-modules/cumulus` and `tf-modules/archive` Terraform modules. This variable is required. **For those deploying to NGAP environments, this variable should always be set to `true`.**
- **HYRAX-70**
  - Add the hyrax-metadata-update task

### Changed

- [`AccessToken.get()`](https://github.com/nasa/cumulus/blob/master/packages/api/models/access-tokens.js) now enforces [strongly consistent reads from DynamoDB](https://docs.aws.amazon.com/amazondynamodb/latest/developerguide/HowItWorks.ReadConsistency.html)
- **CUMULUS-1739**
  - Updated `tf-modules/data-persistence` to make Elasticsearch alarm resources and outputs conditional on the `include_elasticsearch` variable
  - Updated `@cumulus/aws-client/S3.getObjectSize` to include automatic retries for any failures from `S3.headObject`
- **CUMULUS-1784**
  - Updated `@cumulus/api/lib/DistributionEvent.remoteIP()` to parse the IP address in an S3 access log from the `A-sourceip` query parameter if present, otherwise fallback to the original parsing behavior.
- **CUMULUS-1768**
  - The `stats/summary` endpoint reports the distinct collections for the number of granules reported

### Fixed

- **CUMULUS-1739** - Fixed the `tf-modules/cumulus` and `tf-modules/archive` modules to make these Elasticsearch variables truly optional:
  - `elasticsearch_domain_arn`
  - `elasticsearch_hostname`
  - `elasticsearch_security_group_id`

- **CUMULUS-1768**
  - Fixed the `stats/` endpoint so that data is correctly filtered by timestamp and `processingTime` is calculated correctly.

- **CUMULUS-1769**
  - In the `tf-modules/archive` Terraform module, the `lifecycle` block ignoring changes to the `policy` of the archive API gateway is now only enforced if `deploy_to_ngap = true`. This fixes a bug where users deploying outside of NGAP could not update their API gateway's resource policy when going from `PRIVATE` to `EDGE`, preventing their API from being accessed publicly.

- **CUMULUS-1775**
  - Fix/update api endpoint to use updated google auth endpoints such that it will work with new accounts

### Removed

- **CUMULUS-1768**
  - Removed API endpoints `stats/histogram` and `stats/average`. All advanced stats needs should be acquired from Cloud Metrics or similarly configured ELK stack.

## [v1.19.0] 2020-02-28

### BREAKING CHANGES

- **CUMULUS-1736**
  - The `@cumulus/discover-granules` task now sets the `dataType` of discovered
    granules based on the `name` of the configured collection, not the
    `dataType`.
  - The config schema of the `@cumulus/discover-granules` task now requires that
    collections contain a `version`.
  - The `@cumulus/sync-granule` task will set the `dataType` and `version` of a
    granule based on the configured collection if those fields are not already
    set on the granule. Previously it was using the `dataType` field of the
    configured collection, then falling back to the `name` field of the
    collection. This update will just use the `name` field of the collection to
    set the `dataType` field of the granule.

- **CUMULUS-1446**
  - Update the `@cumulus/integration-tests/api/executions.getExecution()`
    function to parse the response and return the execution, rather than return
    the full API response.

- **CUMULUS-1672**
  - The `cumulus` Terraform module in previous releases set a
    `Deployment = var.prefix` tag on all resources that it managed. In this
    release, a `tags` input variable has been added to the `cumulus` Terraform
    module to allow resource tagging to be customized. No default tags will be
    applied to Cumulus-managed resources. To replicate the previous behavior,
    set `tags = { Deployment: var.prefix }` as an input variable for the
    `cumulus` Terraform module.

- **CUMULUS-1684 Migration Instructions**
  - In previous releases, a provider's username and password were encrypted
    using a custom encryption library. That has now been updated to use KMS.
    This release includes a Lambda function named
    `<prefix>-ProviderSecretsMigration`, which will re-encrypt existing
    provider credentials to use KMS. After this release has been deployed, you
    will need to manually invoke that Lambda function using either the AWS CLI
    or AWS Console. It should only need to be successfully run once.
  - Future releases of Cumulus will invoke a
    `<prefix>-VerifyProviderSecretsMigration` Lambda function as part of the
    deployment, which will cause the deployment to fail if the migration
    Lambda has not been run.

- **CUMULUS-1718**
  - The `@cumulus/sf-sns-report` task for reporting mid-workflow updates has been retired.
  This task was used as the `PdrStatusReport` task in our ParsePdr example workflow.
  If you have a ParsePdr or other workflow using this task, use `@cumulus/sf-sqs-report` instead.
  Trying to deploy the old task will result in an error as the cumulus module no longer exports `sf_sns_report_task`.
  - Migration instruction: In your workflow definition, for each step using the old task change:
  `"Resource": "${module.cumulus.sf_sns_report_task.task_arn}"`
  to
  `"Resource": "${module.cumulus.sf_sqs_report_task.task_arn}"`

- **CUMULUS-1755**
  - The `thin_egress_jwt_secret_name` variable for the `tf-modules/cumulus` Terraform module is now **required**. This variable is passed on to the Thin Egress App in `tf-modules/distribution/main.tf`, which uses the keys stored in the secret to sign JWTs. See the [Thin Egress App documentation on how to create a value for this secret](https://github.com/asfadmin/thin-egress-app#setting-up-the-jwt-cookie-secrets).

### Added

- **CUMULUS-1446**
  - Add `@cumulus/common/FileUtils.readJsonFile()` function
  - Add `@cumulus/common/FileUtils.readTextFile()` function
  - Add `@cumulus/integration-tests/api/collections.createCollection()` function
  - Add `@cumulus/integration-tests/api/collections.deleteCollection()` function
  - Add `@cumulus/integration-tests/api/collections.getCollection()` function
  - Add `@cumulus/integration-tests/api/providers.getProvider()` function
  - Add `@cumulus/integration-tests/index.getExecutionOutput()` function
  - Add `@cumulus/integration-tests/index.loadCollection()` function
  - Add `@cumulus/integration-tests/index.loadProvider()` function
  - Add `@cumulus/integration-tests/index.readJsonFilesFromDir()` function

- **CUMULUS-1672**
  - Add a `tags` input variable to the `archive` Terraform module
  - Add a `tags` input variable to the `cumulus` Terraform module
  - Add a `tags` input variable to the `cumulus_ecs_service` Terraform module
  - Add a `tags` input variable to the `data-persistence` Terraform module
  - Add a `tags` input variable to the `distribution` Terraform module
  - Add a `tags` input variable to the `ingest` Terraform module
  - Add a `tags` input variable to the `s3-replicator` Terraform module

- **CUMULUS-1707**
  - Enable logrotate on ECS cluster

- **CUMULUS-1684**
  - Add a `@cumulus/aws-client/KMS` library of KMS-related functions
  - Add `@cumulus/aws-client/S3.getTextObject()`
  - Add `@cumulus/sftp-client` package
  - Create `ProviderSecretsMigration` Lambda function
  - Create `VerifyProviderSecretsMigration` Lambda function

- **CUMULUS-1548**
  - Add ability to put default Cumulus logs in Metrics' ELK stack
  - Add ability to add custom logs to Metrics' ELK Stack

- **CUMULUS-1702**
  - When logs are sent to Metrics' ELK stack, the logs endpoints will return results from there

- **CUMULUS-1459**
  - Async Operations are indexed in Elasticsearch
  - To index any existing async operations you'll need to perform an index from
    database function.

- **CUMULUS-1717**
  - Add `@cumulus/aws-client/deleteAndWaitForDynamoDbTableNotExists`, which
    deletes a DynamoDB table and waits to ensure the table no longer exists
  - Added `publishGranules` Lambda to handle publishing granule messages to SNS when granule records are written to DynamoDB
  - Added `@cumulus/api/models/Granule.storeGranulesFromCumulusMessage` to store granules from a Cumulus message to DynamoDB

- **CUMULUS-1718**
  - Added `@cumulus/sf-sqs-report` task to allow mid-workflow reporting updates.
  - Added `stepfunction_event_reporter_queue_url` and `sf_sqs_report_task` outputs to the `cumulus` module.
  - Added `publishPdrs` Lambda to handle publishing PDR messages to SNS when PDR records are written to DynamoDB.
  - Added `@cumulus/api/models/Pdr.storePdrFromCumulusMessage` to store PDRs from a Cumulus message to DynamoDB.
  - Added `@cumulus/aws-client/parseSQSMessageBody` to parse an SQS message body string into an object.

- **Ability to set custom backend API url in the archive module**
  - Add `api_url` definition in `tf-modules/cumulus/archive.tf`
  - Add `archive_api_url` variable in `tf-modules/cumulus/variables.tf`

- **CUMULUS-1741**
  - Added an optional `elasticsearch_security_group_ids` variable to the
    `data-persistence` Terraform module to allow additional security groups to
    be assigned to the Elasticsearch Domain.

- **CUMULUS-1752**
  - Added `@cumulus/integration-tests/api/distribution.invokeTEADistributionLambda` to simulate a request to the [Thin Egress App](https://github.com/asfadmin/thin-egress-app) by invoking the Lambda and getting a response payload.
  - Added `@cumulus/integration-tests/api/distribution.getTEARequestHeaders` to generate necessary request headers for a request to the Thin Egress App
  - Added `@cumulus/integration-tests/api/distribution.getTEADistributionApiFileStream` to get a response stream for a file served by Thin Egress App
  - Added `@cumulus/integration-tests/api/distribution.getTEADistributionApiRedirect` to get a redirect response from the Thin Egress App

- **CUMULUS-1755**
  - Added `@cumulus/aws-client/CloudFormation.describeCfStack()` to describe a Cloudformation stack
  - Added `@cumulus/aws-client/CloudFormation.getCfStackParameterValues()` to get multiple parameter values for a Cloudformation stack

### Changed

- **CUMULUS-1725**
  - Moved the logic that updates the granule files cache Dynamo table into its
    own Lambda function called `granuleFilesCacheUpdater`.

- **CUMULUS-1736**
  - The `collections` model in the API package now determines the name of a
    collection based on the `name` property, rather than using `dataType` and
    then falling back to `name`.
  - The `@cumulus/integration-tests.loadCollection()` function no longer appends
    the postfix to the end of the collection's `dataType`.
  - The `@cumulus/integration-tests.addCollections()` function no longer appends
    the postfix to the end of the collection's `dataType`.

- **CUMULUS-1672**
  - Add a `retryOptions` parameter to the `@cumulus/aws-client/S3.headObject`
     function, which will retry if the object being queried does not exist.

- **CUMULUS-1446**
  - Mark the `@cumulus/integration-tests/api.addCollectionApi()` function as
    deprecated
  - Mark the `@cumulus/integration-tests/index.listCollections()` function as
    deprecated
  - Mark the `@cumulus/integration-tests/index.listProviders()` function as
    deprecated
  - Mark the `@cumulus/integration-tests/index.rulesList()` function as
    deprecated

- **CUMULUS-1672**
  - Previously, the `cumulus` module defaulted to setting a
    `Deployment = var.prefix` tag on all resources that it managed. In this
    release, the `cumulus` module will now accept a `tags` input variable that
    defines the tags to be assigned to all resources that it manages.
  - Previously, the `data-persistence` module defaulted to setting a
    `Deployment = var.prefix` tag on all resources that it managed. In this
    release, the `data-persistence` module will now accept a `tags` input
    variable that defines the tags to be assigned to all resources that it
    manages.
  - Previously, the `distribution` module defaulted to setting a
    `Deployment = var.prefix` tag on all resources that it managed. In this
    release, the `distribution` module will now accept a `tags` input variable
    that defines the tags to be assigned to all resources that it manages.
  - Previously, the `ingest` module defaulted to setting a
    `Deployment = var.prefix` tag on all resources that it managed. In this
    release, the `ingest` module will now accept a `tags` input variable that
    defines the tags to be assigned to all resources that it manages.
  - Previously, the `s3-replicator` module defaulted to setting a
    `Deployment = var.prefix` tag on all resources that it managed. In this
    release, the `s3-replicator` module will now accept a `tags` input variable
    that defines the tags to be assigned to all resources that it manages.

- **CUMULUS-1684**
  - Update the API package to encrypt provider credentials using KMS instead of
    using RSA keys stored in S3

- **CUMULUS-1717**
  - Changed name of `cwSfExecutionEventToDb` Lambda to `cwSfEventToDbRecords`
  - Updated `cwSfEventToDbRecords` to write granule records to DynamoDB from the incoming Cumulus message

- **CUMULUS-1718**
  - Renamed `cwSfEventToDbRecords` to `sfEventSqsToDbRecords` due to architecture change to being a consumer of an SQS queue of Step Function Cloudwatch events.
  - Updated `sfEventSqsToDbRecords` to write PDR records to DynamoDB from the incoming Cumulus message
  - Moved `data-cookbooks/sns.md` to `data-cookbooks/ingest-notifications.md` and updated it to reflect recent changes.

- **CUMULUS-1748**
  - (S)FTP discovery tasks now use the provider-path as-is instead of forcing it to a relative path.
  - Improved error handling to catch permission denied FTP errors better and log them properly. Workflows will still fail encountering this error and we intend to consider that approach in a future ticket.

- **CUMULUS-1752**
  - Moved class for parsing distribution events to its own file: `@cumulus/api/lib/DistributionEvent.js`
    - Updated `DistributionEvent` to properly parse S3 access logs generated by requests from the [Thin Egress App](https://github.com/asfadmin/thin-egress-app)

- **CUMULUS-1753** - Changes to `@cumulus/ingest/HttpProviderClient.js`:
  - Removed regex filter in `HttpProviderClient.list()` that was used to return only files with an extension between 1 and 4 characters long. `HttpProviderClient.list()` will now return all files linked from the HTTP provider host.

- **CUMULUS-1755**
  - Updated the Thin Egress App module used in `tf-modules/distribution/main.tf` to build 61. [See the release notes](https://github.com/asfadmin/thin-egress-app/releases/tag/tea-build.61).

- **CUMULUS-1757**
  - Update @cumulus/cmr-client CMRSearchConceptQueue to take optional cmrEnvironment parameter

### Deprecated

- **CUMULUS-1684**
  - Deprecate `@cumulus/common/key-pair-provider/S3KeyPairProvider`
  - Deprecate `@cumulus/common/key-pair-provider/S3KeyPairProvider.encrypt()`
  - Deprecate `@cumulus/common/key-pair-provider/S3KeyPairProvider.decrypt()`
  - Deprecate `@cumulus/common/kms/KMS`
  - Deprecate `@cumulus/common/kms/KMS.encrypt()`
  - Deprecate `@cumulus/common/kms/KMS.decrypt()`
  - Deprecate `@cumulus/common/sftp.Sftp`

- **CUMULUS-1717**
  - Deprecate `@cumulus/api/models/Granule.createGranulesFromSns`

- **CUMULUS-1718**
  - Deprecate `@cumulus/sf-sns-report`.
    - This task has been updated to always throw an error directing the user to use `@cumulus/sf-sqs-report` instead. This was done because there is no longer an SNS topic to which to publish, and no consumers to listen to it.

- **CUMULUS-1748**
  - Deprecate `@cumulus/ingest/util.normalizeProviderPath`

- **CUMULUS-1752**
  - Deprecate `@cumulus/integration-tests/api/distribution.getDistributionApiFileStream`
  - Deprecate `@cumulus/integration-tests/api/distribution.getDistributionApiRedirect`
  - Deprecate `@cumulus/integration-tests/api/distribution.invokeApiDistributionLambda`

### Removed

- **CUMULUS-1684**
  - Remove the deployment script that creates encryption keys and stores them to
    S3

- **CUMULUS-1768**
  - Removed API endpoints `stats/histogram` and `stats/average`. All advanced stats needs should be acquired from Cloud Metrics or similarly configured ELK stack.

### Fixed

- **Fix default values for urs_url in variables.tf files**
  - Remove trailing `/` from default `urs_url` values.

- **CUMULUS-1610** - Add the Elasticsearch security group to the EC2 security groups

- **CUMULUS-1740** - `cumulus_meta.workflow_start_time` is now set in Cumulus
  messages

- **CUMULUS-1753** - Fixed `@cumulus/ingest/HttpProviderClient.js` to properly handle HTTP providers with:
  - Multiple link tags (e.g. `<a>`) per line of source code
  - Link tags in uppercase or lowercase (e.g. `<A>`)
  - Links with filepaths in the link target (e.g. `<a href="/path/to/file.txt">`). These files will be returned from HTTP file discovery **as the file name only** (e.g. `file.txt`).

- **CUMULUS-1768**
  - Fix an issue in the stats endpoints in `@cumulus/api` to send back stats for the correct type

## [v1.18.0] 2020-02-03

### BREAKING CHANGES

- **CUMULUS-1686**

  - `ecs_cluster_instance_image_id` is now a _required_ variable of the `cumulus` module, instead of optional.

- **CUMULUS-1698**

  - Change variable `saml_launchpad_metadata_path` to `saml_launchpad_metadata_url` in the `tf-modules/cumulus` Terraform module.

- **CUMULUS-1703**
  - Remove the unused `forceDownload` option from the `sync-granule` tasks's config
  - Remove the `@cumulus/ingest/granule.Discover` class
  - Remove the `@cumulus/ingest/granule.Granule` class
  - Remove the `@cumulus/ingest/pdr.Discover` class
  - Remove the `@cumulus/ingest/pdr.Granule` class
  - Remove the `@cumulus/ingest/parse-pdr.parsePdr` function

### Added

- **CUMULUS-1040**

  - Added `@cumulus/aws-client` package to provide utilities for working with AWS services and the Node.js AWS SDK
  - Added `@cumulus/errors` package which exports error classes for use in Cumulus workflow code
  - Added `@cumulus/integration-tests/sfnStep` to provide utilities for parsing step function execution histories

- **CUMULUS-1102**

  - Adds functionality to the @cumulus/api package for better local testing.
    - Adds data seeding for @cumulus/api's localAPI.
      - seed functions allow adding collections, executions, granules, pdrs, providers, and rules to a Localstack Elasticsearch and DynamoDB via `addCollections`, `addExecutions`, `addGranules`, `addPdrs`, `addProviders`, and `addRules`.
    - Adds `eraseDataStack` function to local API server code allowing resetting of local datastack for testing (ES and DynamoDB).
    - Adds optional parameters to the @cumulus/api bin serve to allow for launching the api without destroying the current data.

- **CUMULUS-1697**

  - Added the `@cumulus/tf-inventory` package that provides command line utilities for managing Terraform resources in your AWS account

- **CUMULUS-1703**

  - Add `@cumulus/aws-client/S3.createBucket` function
  - Add `@cumulus/aws-client/S3.putFile` function
  - Add `@cumulus/common/string.isNonEmptyString` function
  - Add `@cumulus/ingest/FtpProviderClient` class
  - Add `@cumulus/ingest/HttpProviderClient` class
  - Add `@cumulus/ingest/S3ProviderClient` class
  - Add `@cumulus/ingest/SftpProviderClient` class
  - Add `@cumulus/ingest/providerClientUtils.buildProviderClient` function
  - Add `@cumulus/ingest/providerClientUtils.fetchTextFile` function

- **CUMULUS-1731**

  - Add new optional input variables to the Cumulus Terraform module to support TEA upgrade:
    - `thin_egress_cookie_domain` - Valid domain for Thin Egress App cookie
    - `thin_egress_domain_cert_arn` - Certificate Manager SSL Cert ARN for Thin
      Egress App if deployed outside NGAP/CloudFront
    - `thin_egress_download_role_in_region_arn` - ARN for reading of Thin Egress
      App data buckets for in-region requests
    - `thin_egress_jwt_algo` - Algorithm with which to encode the Thin Egress
      App JWT cookie
    - `thin_egress_jwt_secret_name` - Name of AWS secret where keys for the Thin
      Egress App JWT encode/decode are stored
    - `thin_egress_lambda_code_dependency_archive_key` - Thin Egress App - S3
      Key of packaged python modules for lambda dependency layer

- **CUMULUS-1733**
  - Add `discovery-filtering` operator doc to document previously undocumented functionality.

- **CUMULUS-1737**
  - Added the `cumulus-test-cleanup` module to run a nightly cleanup on resources left over from the integration tests run from the `example/spec` directory.

### Changed

- **CUMULUS-1102**

  - Updates `@cumulus/api/auth/testAuth` to use JWT instead of random tokens.
  - Updates the default AMI for the ecs_cluster_instance_image_id.

- **CUMULUS-1622**

  - Mutex class has been deprecated in `@cumulus/common/concurrency` and will be removed in a future release.

- **CUMULUS-1686**

  - Changed `ecs_cluster_instance_image_id` to be a required variable of the `cumulus` module and removed the default value.
    The default was not available across accounts and regions, nor outside of NGAP and therefore not particularly useful.

- **CUMULUS-1688**

  - Updated `@cumulus/aws.receiveSQSMessages` not to replace `message.Body` with a parsed object. This behavior was undocumented and confusing as received messages appeared to contradict AWS docs that state `message.Body` is always a string.
  - Replaced `sf_watcher` CloudWatch rule from `cloudwatch-events.tf` with an EventSourceMapping on `sqs2sf` mapped to the `start_sf` SQS queue (in `event-sources.tf`).
  - Updated `sqs2sf` with an EventSourceMapping handler and unit test.

- **CUMULUS-1698**

  - Change variable `saml_launchpad_metadata_path` to `saml_launchpad_metadata_url` in the `tf-modules/cumulus` Terraform module.
  - Updated `@cumulus/api/launchpadSaml` to download launchpad IDP metadata from configured location when the metadata in s3 is not valid, and to work with updated IDP metadata and SAML response.

- **CUMULUS-1731**
  - Upgrade the version of the Thin Egress App deployed by Cumulus to v48
    - Note: New variables available, see the 'Added' section of this changelog.

### Fixed

- **CUMULUS-1664**

  - Updated `dbIndexer` Lambda to remove hardcoded references to DynamoDB table names.

- **CUMULUS-1733**
  - Fixed granule discovery recursion algorithm used in S/FTP protocols.

### Removed

- **CUMULUS-1481**
  - removed `process` config and output from PostToCmr as it was not required by the task nor downstream steps, and should still be in the output message's `meta` regardless.

### Deprecated

- **CUMULUS-1040**
  - Deprecated the following code. For cases where the code was moved into another package, the new code location is noted:
    - `@cumulus/common/CloudFormationGateway` -> `@cumulus/aws-client/CloudFormationGateway`
    - `@cumulus/common/DynamoDb` -> `@cumulus/aws-client/DynamoDb`
    - `@cumulus/common/errors` -> `@cumulus/errors`
    - `@cumulus/common/StepFunctions` -> `@cumulus/aws-client/StepFunctions`
    - All of the exported functions in `@cumulus/commmon/aws` (moved into `@cumulus/aws-client`), except:
      - `@cumulus/common/aws/isThrottlingException` -> `@cumulus/errors/isThrottlingException`
      - `@cumulus/common/aws/improveStackTrace` (not deprecated)
      - `@cumulus/common/aws/retryOnThrottlingException` (not deprecated)
    - `@cumulus/common/sfnStep/SfnStep.parseStepMessage` -> `@cumulus/integration-tests/sfnStep/SfnStep.parseStepMessage`
    - `@cumulus/common/sfnStep/ActivityStep` -> `@cumulus/integration-tests/sfnStep/ActivityStep`
    - `@cumulus/common/sfnStep/LambdaStep` -> `@cumulus/integration-tests/sfnStep/LambdaStep`
    - `@cumulus/common/string/unicodeEscape` -> `@cumulus/aws-client/StepFunctions.unicodeEscape`
    - `@cumulus/common/util/setErrorStack` -> `@cumulus/aws-client/util/setErrorStack`
    - `@cumulus/ingest/aws/invoke` -> `@cumulus/aws-client/Lambda/invoke`
    - `@cumulus/ingest/aws/CloudWatch.bucketSize`
    - `@cumulus/ingest/aws/CloudWatch.cw`
    - `@cumulus/ingest/aws/ECS.ecs`
    - `@cumulus/ingest/aws/ECS`
    - `@cumulus/ingest/aws/Events.putEvent` -> `@cumulus/aws-client/CloudwatchEvents.putEvent`
    - `@cumulus/ingest/aws/Events.deleteEvent` -> `@cumulus/aws-client/CloudwatchEvents.deleteEvent`
    - `@cumulus/ingest/aws/Events.deleteTarget` -> `@cumulus/aws-client/CloudwatchEvents.deleteTarget`
    - `@cumulus/ingest/aws/Events.putTarget` -> `@cumulus/aws-client/CloudwatchEvents.putTarget`
    - `@cumulus/ingest/aws/SQS.attributes` -> `@cumulus/aws-client/SQS.getQueueAttributes`
    - `@cumulus/ingest/aws/SQS.deleteMessage` -> `@cumulus/aws-client/SQS.deleteSQSMessage`
    - `@cumulus/ingest/aws/SQS.deleteQueue` -> `@cumulus/aws-client/SQS.deleteQueue`
    - `@cumulus/ingest/aws/SQS.getUrl` -> `@cumulus/aws-client/SQS.getQueueUrlByName`
    - `@cumulus/ingest/aws/SQS.receiveMessage` -> `@cumulus/aws-client/SQS.receiveSQSMessages`
    - `@cumulus/ingest/aws/SQS.sendMessage` -> `@cumulus/aws-client/SQS.sendSQSMessage`
    - `@cumulus/ingest/aws/StepFunction.getExecutionStatus` -> `@cumulus/aws-client/StepFunction.getExecutionStatus`
    - `@cumulus/ingest/aws/StepFunction.getExecutionUrl` -> `@cumulus/aws-client/StepFunction.getExecutionUrl`

## [v1.17.0] - 2019-12-31

### BREAKING CHANGES

- **CUMULUS-1498**
  - The `@cumulus/cmrjs.publish2CMR` function expects that the value of its
    `creds.password` parameter is a plaintext password.
  - Rather than using an encrypted password from the `cmr_password` environment
    variable, the `@cumulus/cmrjs.updateCMRMetadata` function now looks for an
    environment variable called `cmr_password_secret_name` and fetches the CMR
    password from that secret in AWS Secrets Manager.
  - The `@cumulus/post-to-cmr` task now expects a
    `config.cmr.passwordSecretName` value, rather than `config.cmr.password`.
    The CMR password will be fetched from that secret in AWS Secrets Manager.

### Added

- **CUMULUS-630**

  - Added support for replaying Kinesis records on a stream into the Cumulus Kinesis workflow triggering mechanism: either all the records, or some time slice delimited by start and end timestamps.
  - Added `/replays` endpoint to the operator API for triggering replays.
  - Added `Replay Kinesis Messages` documentation to Operator Docs.
  - Added `manualConsumer` lambda function to consume a Kinesis stream. Used by the replay AsyncOperation.

- **CUMULUS-1687**
  - Added new API endpoint for listing async operations at `/asyncOperations`
  - All asyncOperations now include the fields `description` and `operationType`. `operationType` can be one of the following. [`Bulk Delete`, `Bulk Granules`, `ES Index`, `Kinesis Replay`]

### Changed

- **CUMULUS-1626**

  - Updates Cumulus to use node10/CMA 1.1.2 for all of its internal lambdas in prep for AWS node 8 EOL

- **CUMULUS-1498**
  - Remove the DynamoDB Users table. The list of OAuth users who are allowed to
    use the API is now stored in S3.
  - The CMR password and Launchpad passphrase are now stored in Secrets Manager

## [v1.16.1] - 2019-12-6

**Please note**:

- The `region` argument to the `cumulus` Terraform module has been removed. You may see a warning or error if you have that variable populated.
- Your workflow tasks should use the following versions of the CMA libraries to utilize new granule, parentArn, asyncOperationId, and stackName fields on the logs:
  - `cumulus-message-adapter-js` version 1.0.10+
  - `cumulus-message-adapter-python` version 1.1.1+
  - `cumulus-message-adapter-java` version 1.2.11+
- The `data-persistence` module no longer manages the creation of an Elasticsearch service-linked role for deploying Elasticsearch to a VPC. Follow the [deployment instructions on preparing your VPC](https://nasa.github.io/cumulus/docs/deployment/deployment-readme#vpc-subnets-and-security-group) for guidance on how to create the Elasticsearch service-linked role manually.
- There is now a `distribution_api_gateway_stage` variable for the `tf-modules/cumulus` Terraform module that will be used as the API gateway stage name used for the distribution API (Thin Egress App)
- Default value for the `urs_url` variable is now `https://uat.urs.earthdata.nasa.gov/` in the `tf-modules/cumulus` and `tf-modules/archive` Terraform modules. So deploying the `cumulus` module without a `urs_url` variable set will integrate your Cumulus deployment with the UAT URS environment.

### Added

- **CUMULUS-1563**

  - Added `custom_domain_name` variable to `tf-modules/data-persistence` module

- **CUMULUS-1654**
  - Added new helpers to `@cumulus/common/execution-history`:
    - `getStepExitedEvent()` returns the `TaskStateExited` event in a workflow execution history after the given step completion/failure event
    - `getTaskExitedEventOutput()` returns the output message for a `TaskStateExited` event in a workflow execution history

### Changed

- **CUMULUS-1578**

  - Updates SAML launchpad configuration to authorize via configured userGroup.
    [See the NASA specific documentation (protected)](https://wiki.earthdata.nasa.gov/display/CUMULUS/Cumulus+SAML+Launchpad+Integration)

- **CUMULUS-1579**

  - Elasticsearch list queries use `match` instead of `term`. `term` had been analyzing the terms and not supporting `-` in the field values.

- **CUMULUS-1619**

  - Adds 4 new keys to `@cumulus/logger` to display granules, parentArn, asyncOperationId, and stackName.
  - Depends on `cumulus-message-adapter-js` version 1.0.10+. Cumulus tasks updated to use this version.

- **CUMULUS-1654**

  - Changed `@cumulus/common/SfnStep.parseStepMessage()` to a static class method

- **CUMULUS-1641**
  - Added `meta.retries` and `meta.visibilityTimeout` properties to sqs-type rule. To create sqs-type rule, you're required to configure a dead-letter queue on your queue.
  - Added `sqsMessageRemover` lambda which removes the message from SQS queue upon successful workflow execution.
  - Updated `sqsMessageConsumer` lambda to not delete message from SQS queue, and to retry the SQS message for configured number of times.

### Removed

- Removed `create_service_linked_role` variable from `tf-modules/data-persistence` module.

- **CUMULUS-1321**
  - The `region` argument to the `cumulus` Terraform module has been removed

### Fixed

- **CUMULUS-1668** - Fixed a race condition where executions may not have been
  added to the database correctly
- **CUMULUS-1654** - Fixed issue with `publishReports` Lambda not including workflow execution error information for failed workflows with a single step
- Fixed `tf-modules/cumulus` module so that the `urs_url` variable is passed on to its invocation of the `tf-modules/archive` module

## [v1.16.0] - 2019-11-15

### Added

- **CUMULUS-1321**

  - A `deploy_distribution_s3_credentials_endpoint` variable has been added to
    the `cumulus` Terraform module. If true, the NGAP-backed S3 credentials
    endpoint will be added to the Thin Egress App's API. Default: true

- **CUMULUS-1544**

  - Updated the `/granules/bulk` endpoint to correctly query Elasticsearch when
    granule ids are not provided.

- **CUMULUS-1580**
  - Added `/granules/bulk` endpoint to `@cumulus/api` to perform bulk actions on granules given either a list of granule ids or an Elasticsearch query and the workflow to perform.

### Changed

- **CUMULUS-1561**

  - Fix the way that we are handling Terraform provider version requirements
  - Pass provider configs into child modules using the method that the
    [Terraform documentation](https://www.terraform.io/docs/configuration/modules.html#providers-within-modules)
    suggests
  - Remove the `region` input variable from the `s3_access_test` Terraform module
  - Remove the `aws_profile` and `aws_region` input variables from the
    `s3-replicator` Terraform module

- **CUMULUS-1639**
  - Because of
    [S3's Data Consistency Model](https://docs.aws.amazon.com/AmazonS3/latest/dev/Introduction.html#BasicsObjects),
    there may be situations where a GET operation for an object can temporarily
    return a `NoSuchKey` response even if that object _has_ been created. The
    `@cumulus/common/aws.getS3Object()` function has been updated to support
    retries if a `NoSuchKey` response is returned by S3. This behavior can be
    enabled by passing a `retryOptions` object to that function. Supported
    values for that object can be found here:
    <https://github.com/tim-kos/node-retry#retryoperationoptions>

### Removed

- **CUMULUS-1559**
  - `logToSharedDestination` has been migrated to the Terraform deployment as `log_api_gateway_to_cloudwatch` and will ONLY apply to egress lambdas.
    Due to the differences in the Terraform deployment model, we cannot support a global log subscription toggle for a configurable subset of lambdas.
    However, setting up your own log forwarding for a Lambda with Terraform is fairly simple, as you will only need to add SubscriptionFilters to your Terraform configuration, one per log group.
    See [the Terraform documentation](https://www.terraform.io/docs/providers/aws/r/cloudwatch_log_subscription_filter.html) for details on how to do this.
    An empty FilterPattern ("") will capture all logs in a group.

## [v1.15.0] - 2019-11-04

### BREAKING CHANGES

- **CUMULUS-1644** - When a workflow execution begins or ends, the workflow
  payload is parsed and any new or updated PDRs or granules referenced in that
  workflow are stored to the Cumulus archive. The defined interface says that a
  PDR in `payload.pdr` will be added to the archive, and any granules in
  `payload.granules` will also be added to the archive. In previous releases,
  PDRs found in `meta.pdr` and granules found in `meta.input_granules` were also
  added to the archive. This caused unexpected behavior and has been removed.
  Only PDRs from `payload.pdr` and granules from `payload.granules` will now be
  added to the Cumulus archive.

- **CUMULUS-1449** - Cumulus now uses a universal workflow template when
  starting a workflow that contains general information specific to the
  deployment, but not specific to the workflow. Workflow task configs must be
  defined using AWS step function parameters. As part of this change,
  `CumulusConfig` has been retired and task configs must now be defined under
  the `cma.task_config` key in the Parameters section of a step function
  definition.

  **Migration instructions**:

  NOTE: These instructions require the use of Cumulus Message Adapter v1.1.x+.
  Please ensure you are using a compatible version before attempting to migrate
  workflow configurations. When defining workflow steps, remove any
  `CumulusConfig` section, as shown below:

  ```yaml
  ParsePdr:
    CumulusConfig:
      provider: "{$.meta.provider}"
      bucket: "{$.meta.buckets.internal.name}"
      stack: "{$.meta.stack}"
  ```

  Instead, use AWS Parameters to pass `task_config` for the task directly into
  the Cumulus Message Adapter:

  ```yaml
  ParsePdr:
    Parameters:
      cma:
        event.$: "$"
        task_config:
          provider: "{$.meta.provider}"
          bucket: "{$.meta.buckets.internal.name}"
          stack: "{$.meta.stack}"
  ```

  In this example, the `cma` key is used to pass parameters to the message
  adapter. Using `task_config` in combination with `event.$: '$'` allows the
  message adapter to process `task_config` as the `config` passed to the Cumulus
  task. See `example/workflows/sips.yml` in the core repository for further
  examples of how to set the Parameters.

  Additionally, workflow configurations for the `QueueGranules` and `QueuePdrs`
  tasks need to be updated:

  - `queue-pdrs` config changes:
    - `parsePdrMessageTemplateUri` replaced with `parsePdrWorkflow`, which is
      the workflow name (i.e. top-level name in `config.yml`, e.g. 'ParsePdr').
    - `internalBucket` and `stackName` configs now required to look up
      configuration from the deployment. Brings the task config in line with
      that of `queue-granules`.
  - `queue-granules` config change: `ingestGranuleMessageTemplateUri` replaced
    with `ingestGranuleWorkflow`, which is the workflow name (e.g.
    'IngestGranule').

- **CUMULUS-1396** - **Workflow steps at the beginning and end of a workflow
  using the `SfSnsReport` Lambda have now been deprecated (e.g. `StartStatus`,
  `StopStatus`) and should be removed from your workflow definitions**. These
  steps were used for publishing ingest notifications and have been replaced by
  an implementation using Cloudwatch events for Step Functions to trigger a
  Lambda that publishes ingest notifications. For further detail on how ingest
  notifications are published, see the notes below on **CUMULUS-1394**. For
  examples of how to update your workflow definitions, see our
  [example workflow definitions](https://github.com/nasa/cumulus/blob/master/example/workflows/).

- **CUMULUS-1470**
  - Remove Cumulus-defined ECS service autoscaling, allowing integrators to
    better customize autoscaling to meet their needs. In order to use
    autoscaling with ECS services, appropriate
    `AWS::ApplicationAutoScaling::ScalableTarget`,
    `AWS::ApplicationAutoScaling::ScalingPolicy`, and `AWS::CloudWatch::Alarm`
    resources should be defined in a kes overrides file. See
    [this example](https://github.com/nasa/cumulus/blob/release-1.15.x/example/overrides/app/cloudformation.template.yml)
    for an example.
  - The following config parameters are no longer used:
    - ecs.services.\<NAME\>.minTasks
    - ecs.services.\<NAME\>.maxTasks
    - ecs.services.\<NAME\>.scaleInActivityScheduleTime
    - ecs.services.\<NAME\>.scaleInAdjustmentPercent
    - ecs.services.\<NAME\>.scaleOutActivityScheduleTime
    - ecs.services.\<NAME\>.scaleOutAdjustmentPercent
    - ecs.services.\<NAME\>.activityName

### Added

- **CUMULUS-1100**

  - Added 30-day retention properties to all log groups that were missing those policies.

- **CUMULUS-1396**

  - Added `@cumulus/common/sfnStep`:
    - `LambdaStep` - A class for retrieving and parsing input and output to Lambda steps in AWS Step Functions
    - `ActivityStep` - A class for retrieving and parsing input and output to ECS activity steps in AWS Step Functions

- **CUMULUS-1574**

  - Added `GET /token` endpoint for SAML authorization when cumulus is protected by Launchpad.
    This lets a user retrieve a token by hand that can be presented to the API.

- **CUMULUS-1625**

  - Added `sf_start_rate` variable to the `ingest` Terraform module, equivalent to `sqs_consumer_rate` in the old model, but will not be automatically applied to custom queues as that was.

- **CUMULUS-1513**
  - Added `sqs`-type rule support in the Cumulus API `@cumulus/api`
  - Added `sqsMessageConsumer` lambda which processes messages from the SQS queues configured in the `sqs` rules.

### Changed

- **CUMULUS-1639**

  - Because of
    [S3's Data Consistency Model](https://docs.aws.amazon.com/AmazonS3/latest/dev/Introduction.html#BasicsObjects),
    there may be situations where a GET operation for an object can temporarily
    return a `NoSuchKey` response even if that object _has_ been created. The
    `@cumulus/common/aws.getS3Object()` function will now retry up to 10 times
    if a `NoSuchKey` response is returned by S3. This can behavior can be
    overridden by passing `{ retries: 0 }` as the `retryOptions` argument.

- **CUMULUS-1449**

  - `queue-pdrs` & `queue-granules` config changes. Details in breaking changes section.
  - Cumulus now uses a universal workflow template when starting workflow that contains general information specific to the deployment, but not specific to the workflow.
  - Changed the way workflow configs are defined, from `CumulusConfig` to a `task_config` AWS Parameter.

- **CUMULUS-1452**

  - Changed the default ECS docker storage drive to `devicemapper`

- **CUMULUS-1453**
  - Removed config schema for `@cumulus/sf-sns-report` task
  - Updated `@cumulus/sf-sns-report` to always assume that it is running as an intermediate step in a workflow, not as the first or last step

### Removed

- **CUMULUS-1449**
  - Retired `CumulusConfig` as part of step function definitions, as this is an artifact of the way Kes parses workflow definitions that was not possible to migrate to Terraform. Use AWS Parameters and the `task_config` key instead. See change note above.
  - Removed individual workflow templates.

### Fixed

- **CUMULUS-1620** - Fixed bug where `message_adapter_version` does not correctly inject the CMA

- **CUMULUS-1396** - Updated `@cumulus/common/StepFunctions.getExecutionHistory()` to recursively fetch execution history when `nextToken` is returned in response

- **CUMULUS-1571** - Updated `@cumulus/common/DynamoDb.get()` to throw any errors encountered when trying to get a record and the record does exist

- **CUMULUS-1452**
  - Updated the EC2 initialization scripts to use full volume size for docker storage
  - Changed the default ECS docker storage drive to `devicemapper`

## [v1.14.5] - 2019-12-30 - [BACKPORT]

### Updated

- **CUMULUS-1626**
  - Updates Cumulus to use node10/CMA 1.1.2 for all of its internal lambdas in prep for AWS node 8 EOL

## [v1.14.4] - 2019-10-28

### Fixed

- **CUMULUS-1632** - Pinned `aws-elasticsearch-connector` package in `@cumulus/api` to version `8.1.3`, since `8.2.0` includes breaking changes

## [v1.14.3] - 2019-10-18

### Fixed

- **CUMULUS-1620** - Fixed bug where `message_adapter_version` does not correctly inject the CMA

- **CUMULUS-1572** - A granule is now included in discovery results even when
  none of its files has a matching file type in the associated collection
  configuration. Previously, if all files for a granule were unmatched by a file
  type configuration, the granule was excluded from the discovery results.
  Further, added support for a `boolean` property
  `ignoreFilesConfigForDiscovery`, which controls how a granule's files are
  filtered at discovery time.

## [v1.14.2] - 2019-10-08

### BREAKING CHANGES

Your Cumulus Message Adapter version should be pinned to `v1.0.13` or lower in your `app/config.yml` using `message_adapter_version: v1.0.13` OR you should use the workflow migration steps below to work with CMA v1.1.1+.

- **CUMULUS-1394** - The implementation of the `SfSnsReport` Lambda requires additional environment variables for integration with the new ingest notification SNS topics. Therefore, **you must update the definition of `SfSnsReport` in your `lambdas.yml` like so**:

```yaml
SfSnsReport:
  handler: index.handler
  timeout: 300
  source: node_modules/@cumulus/sf-sns-report/dist
  tables:
    - ExecutionsTable
  envs:
    execution_sns_topic_arn:
      function: Ref
      value: reportExecutionsSns
    granule_sns_topic_arn:
      function: Ref
      value: reportGranulesSns
    pdr_sns_topic_arn:
      function: Ref
      value: reportPdrsSns
```

- **CUMULUS-1447** -
  The newest release of the Cumulus Message Adapter (v1.1.1) requires that parameterized configuration be used for remote message functionality. Once released, Kes will automatically bring in CMA v1.1.1 without additional configuration.

  **Migration instructions**
  Oversized messages are no longer written to S3 automatically. In order to utilize remote messaging functionality, configure a `ReplaceConfig` AWS Step Function parameter on your CMA task:

  ```yaml
  ParsePdr:
    Parameters:
      cma:
        event.$: "$"
        ReplaceConfig:
          FullMessage: true
  ```

  Accepted fields in `ReplaceConfig` include `MaxSize`, `FullMessage`, `Path` and `TargetPath`.
  See https://github.com/nasa/cumulus-message-adapter/blob/master/CONTRACT.md#remote-message-configuration for full details.

  As this change is backward compatible in Cumulus Core, users wishing to utilize the previous version of the CMA may opt to transition to using a CMA lambda layer, or set `message_adapter_version` in their configuration to a version prior to v1.1.0.

### PLEASE NOTE

- **CUMULUS-1394** - Ingest notifications are now provided via 3 separate SNS topics for executions, granules, and PDRs, instead of a single `sftracker` SNS topic. Whereas the `sftracker` SNS topic received a full Cumulus execution message, the new topics all receive generated records for the given object. The new topics are only published to if the given object exists for the current execution. For a given execution/granule/PDR, **two messages will be received by each topic**: one message indicating that ingest is running and another message indicating that ingest has completed or failed. The new SNS topics are:

  - `reportExecutions` - Receives 1 message per execution
  - `reportGranules` - Receives 1 message per granule in an execution
  - `reportPdrs` - Receives 1 message per PDR

### Added

- **CUMULUS-639**

  - Adds SAML JWT and launchpad token authentication to Cumulus API (configurable)
    - **NOTE** to authenticate with Launchpad ensure your launchpad user_id is in the `<prefix>-UsersTable`
    - when Cumulus configured to protect API via Launchpad:
      - New endpoints
        - `GET /saml/login` - starting point for SAML SSO creates the login request url and redirects to the SAML Identity Provider Service (IDP)
        - `POST /saml/auth` - SAML Assertion Consumer Service. POST receiver from SAML IDP. Validates response, logs the user in, and returns a SAML-based JWT.
    - Disabled endpoints
      - `POST /refresh`
      - Changes authorization worklow:
      - `ensureAuthorized` now presumes the bearer token is a JWT and tries to validate. If the token is malformed, it attempts to validate the token against Launchpad. This allows users to bring their own token as described here https://wiki.earthdata.nasa.gov/display/CUMULUS/Cumulus+API+with+Launchpad+Authentication. But it also allows dashboard users to manually authenticate via Launchpad SAML to receive a Launchpad-based JWT.

- **CUMULUS-1394**
  - Added `Granule.generateGranuleRecord()` method to granules model to generate a granule database record from a Cumulus execution message
  - Added `Pdr.generatePdrRecord()` method to PDRs model to generate a granule database record from a Cumulus execution message
  - Added helpers to `@cumulus/common/message`:
    - `getMessageExecutionName()` - Get the execution name from a Cumulus execution message
    - `getMessageStateMachineArn()` - Get the state machine ARN from a Cumulus execution message
    - `getMessageExecutionArn()` - Get the execution ARN for a Cumulus execution message
    - `getMessageGranules()` - Get the granules from a Cumulus execution message, if any.
  - Added `@cumulus/common/cloudwatch-event/isFailedSfStatus()` to determine if a Step Function status from a Cloudwatch event is a failed status

### Changed

- **CUMULUS-1308**

  - HTTP PUT of a Collection, Provider, or Rule via the Cumulus API now
    performs full replacement of the existing object with the object supplied
    in the request payload. Previous behavior was to perform a modification
    (partial update) by merging the existing object with the (possibly partial)
    object in the payload, but this did not conform to the HTTP standard, which
    specifies PATCH as the means for modifications rather than replacements.

- **CUMULUS-1375**

  - Migrate Cumulus from deprecated Elasticsearch JS client to new, supported one in `@cumulus/api`

- **CUMULUS-1485** Update `@cumulus/cmr-client` to return error message from CMR for validation failures.

- **CUMULUS-1394**

  - Renamed `Execution.generateDocFromPayload()` to `Execution.generateRecord()` on executions model. The method generates an execution database record from a Cumulus execution message.

- **CUMULUS-1432**

  - `logs` endpoint takes the level parameter as a string and not a number
  - Elasticsearch term query generation no longer converts numbers to boolean

- **CUMULUS-1447**

  - Consolidated all remote message handling code into @common/aws
  - Update remote message code to handle updated CMA remote message flags
  - Update example SIPS workflows to utilize Parameterized CMA configuration

- **CUMULUS-1448** Refactor workflows that are mutating cumulus_meta to utilize meta field

- **CUMULUS-1451**

  - Elasticsearch cluster setting `auto_create_index` will be set to false. This had been causing issues in the bootstrap lambda on deploy.

- **CUMULUS-1456**
  - `@cumulus/api` endpoints default error handler uses `boom` package to format errors, which is consistent with other API endpoint errors.

### Fixed

- **CUMULUS-1432** `logs` endpoint filter correctly filters logs by level
- **CUMULUS-1484** `useMessageAdapter` now does not set CUMULUS_MESSAGE_ADAPTER_DIR when `true`

### Removed

- **CUMULUS-1394**
  - Removed `sfTracker` SNS topic. Replaced by three new SNS topics for granule, execution, and PDR ingest notifications.
  - Removed unused functions from `@cumulus/common/aws`:
    - `getGranuleS3Params()`
    - `setGranuleStatus()`

## [v1.14.1] - 2019-08-29

### Fixed

- **CUMULUS-1455**

  - CMR token links updated to point to CMR legacy services rather than echo

- **CUMULUS-1211**
  - Errors thrown during granule discovery are no longer swallowed and ignored.
    Rather, errors are propagated to allow for proper error-handling and
    meaningful messaging.

## [v1.14.0] - 2019-08-22

### PLEASE NOTE

- We have encountered transient lambda service errors in our integration testing. Please handle transient service errors following [these guidelines](https://docs.aws.amazon.com/step-functions/latest/dg/bp-lambda-serviceexception.html). The workflows in the `example/workflows` folder have been updated with retries configured for these errors.

- **CUMULUS-799** added additional IAM permissions to support reading CloudWatch and API Gateway, so **you will have to redeploy your IAM stack.**

- **CUMULUS-800** Several items:

  - **Delete existing API Gateway stages**: To allow enabling of API Gateway logging, Cumulus now creates and manages a Stage resource during deployment. Before upgrading Cumulus, it is necessary to delete the API Gateway stages on both the Backend API and the Distribution API. Instructions are included in the documentation under [Delete API Gateway Stages](https://nasa.github.io/cumulus/docs/additional-deployment-options/delete-api-gateway-stages).

  - **Set up account permissions for API Gateway to write to CloudWatch**: In a one time operation for your AWS account, to enable CloudWatch Logs for API Gateway, you must first grant the API Gateway permission to read and write logs to CloudWatch for your account. The `AmazonAPIGatewayPushToCloudWatchLogs` managed policy (with an ARN of `arn:aws:iam::aws:policy/service-role/AmazonAPIGatewayPushToCloudWatchLogs`) has all the required permissions. You can find a simple how to in the documentation under [Enable API Gateway Logging.](https://nasa.github.io/cumulus/docs/additional-deployment-options/enable-gateway-logging-permissions)

  - **Configure API Gateway to write logs to CloudWatch** To enable execution logging for the distribution API set `config.yaml` `apiConfigs.distribution.logApigatewayToCloudwatch` value to `true`. More information [Enable API Gateway Logs](https://nasa.github.io/cumulus/docs/additional-deployment-options/enable-api-logs)

  - **Configure CloudWatch log delivery**: It is possible to deliver CloudWatch API execution and access logs to a cross-account shared AWS::Logs::Destination. An operator does this by adding the key `logToSharedDestination` to the `config.yml` at the default level with a value of a writable log destination. More information in the documentation under [Configure CloudWatch Logs Delivery.](https://nasa.github.io/cumulus/docs/additional-deployment-options/configure-cloudwatch-logs-delivery)

  - **Additional Lambda Logging**: It is now possible to configure any lambda to deliver logs to a shared subscriptions by setting `logToSharedDestination` to the ARN of a writable location (either an AWS::Logs::Destination or a Kinesis Stream) on any lambda config. Documentation for [Lambda Log Subscriptions](https://nasa.github.io/cumulus/docs/additional-deployment-options/additional-lambda-logging)

  - **Configure S3 Server Access Logs**: If you are running Cumulus in an NGAP environment you may [configure S3 Server Access Logs](https://nasa.github.io/cumulus/docs/next/deployment/server_access_logging) to be delivered to a shared bucket where the Metrics Team will ingest the logs into their ELK stack. Contact the Metrics team for permission and location.

- **CUMULUS-1368** The Cumulus distribution API has been deprecated and is being replaced by ASF's Thin Egress App. By default, the distribution API will not deploy. Please follow [the instructions for deploying and configuring Thin Egress](https://nasa.github.io/cumulus/docs/deployment/thin_egress_app).

To instead continue to deploy and use the legacy Cumulus distribution app, add the following to your `config.yml`:

```yaml
deployDistributionApi: true
```

If you deploy with no distribution app your deployment will succeed but you may encounter errors in your workflows, particularly in the `MoveGranule` task.

- **CUMULUS-1418** Users who are packaging the CMA in their Lambdas outside of Cumulus may need to update their Lambda configuration. Please see `BREAKING CHANGES` below for details.

### Added

- **CUMULUS-642**
  - Adds Launchpad as an authentication option for the Cumulus API.
  - Updated deployment documentation and added [instructions to setup Cumulus API Launchpad authentication](https://wiki.earthdata.nasa.gov/display/CUMULUS/Cumulus+API+with+Launchpad+Authentication)
- **CUMULUS-1418**
  - Adds usage docs/testing of lambda layers (introduced in PR1125), updates Core example tasks to use the updated `cumulus-ecs-task` and a CMA layer instead of kes CMA injection.
  - Added Terraform module to publish CMA as layer to user account.
- **PR1125** - Adds `layers` config option to support deploying Lambdas with layers
- **PR1128** - Added `useXRay` config option to enable AWS X-Ray for Lambdas.
- **CUMULUS-1345**
  - Adds new variables to the app deployment under `cmr`.
  - `cmrEnvironment` values are `SIT`, `UAT`, or `OPS` with `UAT` as the default.
  - `cmrLimit` and `cmrPageSize` have been added as configurable options.
- **CUMULUS-1273**
  - Added lambda function EmsProductMetadataReport to generate EMS Product Metadata report
- **CUMULUS-1226**
  - Added API endpoint `elasticsearch/index-from-database` to index to an Elasticsearch index from the database for recovery purposes and `elasticsearch/indices-status` to check the status of Elasticsearch indices via the API.
- **CUMULUS-824**
  - Added new Collection parameter `reportToEms` to configure whether the collection is reported to EMS
- **CUMULUS-1357**
  - Added new BackendApi endpoint `ems` that generates EMS reports.
- **CUMULUS-1241**
  - Added information about queues with maximum execution limits defined to default workflow templates (`meta.queueExecutionLimits`)
- **CUMULUS-1311**
  - Added `@cumulus/common/message` with various message parsing/preparation helpers
- **CUMULUS-812**

  - Added support for limiting the number of concurrent executions started from a queue. [See the data cookbook](https://nasa.github.io/cumulus/docs/data-cookbooks/throttling-queued-executions) for more information.

- **CUMULUS-1337**

  - Adds `cumulus.stackName` value to the `instanceMetadata` endpoint.

- **CUMULUS-1368**

  - Added `cmrGranuleUrlType` to the `@cumulus/move-granules` task. This determines what kind of links go in the CMR files. The options are `distribution`, `s3`, or `none`, with the default being distribution. If there is no distribution API being used with Cumulus, you must set the value to `s3` or `none`.

- Added `packages/s3-replicator` Terraform module to allow same-region s3 replication to metrics bucket.

- **CUMULUS-1392**

  - Added `tf-modules/report-granules` Terraform module which processes granule ingest notifications received via SNS and stores granule data to a database. The module includes:
    - SNS topic for publishing granule ingest notifications
    - Lambda to process granule notifications and store data
    - IAM permissions for the Lambda
    - Subscription for the Lambda to the SNS topic

- **CUMULUS-1393**

  - Added `tf-modules/report-pdrs` Terraform module which processes PDR ingest notifications received via SNS and stores PDR data to a database. The module includes:
    - SNS topic for publishing PDR ingest notifications
    - Lambda to process PDR notifications and store data
    - IAM permissions for the Lambda
    - Subscription for the Lambda to the SNS topic
  - Added unit tests for `@cumulus/api/models/pdrs.createPdrFromSns()`

- **CUMULUS-1400**

  - Added `tf-modules/report-executions` Terraform module which processes workflow execution information received via SNS and stores it to a database. The module includes:
    - SNS topic for publishing execution data
    - Lambda to process and store execution data
    - IAM permissions for the Lambda
    - Subscription for the Lambda to the SNS topic
  - Added `@cumulus/common/sns-event` which contains helpers for SNS events:
    - `isSnsEvent()` returns true if event is from SNS
    - `getSnsEventMessage()` extracts and parses the message from an SNS event
    - `getSnsEventMessageObject()` extracts and parses message object from an SNS event
  - Added `@cumulus/common/cloudwatch-event` which contains helpers for Cloudwatch events:
    - `isSfExecutionEvent()` returns true if event is from Step Functions
    - `isTerminalSfStatus()` determines if a Step Function status from a Cloudwatch event is a terminal status
    - `getSfEventStatus()` gets the Step Function status from a Cloudwatch event
    - `getSfEventDetailValue()` extracts a Step Function event detail field from a Cloudwatch event
    - `getSfEventMessageObject()` extracts and parses Step Function detail object from a Cloudwatch event

- **CUMULUS-1429**

  - Added `tf-modules/data-persistence` Terraform module which includes resources for data persistence in Cumulus:
    - DynamoDB tables
    - Elasticsearch with optional support for VPC
    - Cloudwatch alarm for number of Elasticsearch nodes

- **CUMULUS-1379** CMR Launchpad Authentication
  - Added `launchpad` configuration to `@cumulus/deployment/app/config.yml`, and cloudformation templates, workflow message, lambda configuration, api endpoint configuration
  - Added `@cumulus/common/LaunchpadToken` and `@cumulus/common/launchpad` to provide methods to get token and validate token
  - Updated lambdas to use Launchpad token for CMR actions (ingest and delete granules)
  - Updated deployment documentation and added [instructions to setup CMR client for Launchpad authentication](https://wiki.earthdata.nasa.gov/display/CUMULUS/CMR+Launchpad+Authentication)

## Changed

- **CUMULUS-1232**

  - Added retries to update `@cumulus/cmr-client` `updateToken()`

- **CUMULUS-1245 CUMULUS-795**

  - Added additional `ems` configuration parameters for sending the ingest reports to EMS
  - Added functionality to send daily ingest reports to EMS

- **CUMULUS-1241**

  - Removed the concept of "priority levels" and added ability to define a number of maximum concurrent executions per SQS queue
  - Changed mapping of Cumulus message properties for the `sqs2sfThrottle` lambda:
    - Queue name is read from `cumulus_meta.queueName`
    - Maximum executions for the queue is read from `meta.queueExecutionLimits[queueName]`, where `queueName` is `cumulus_meta.queueName`
  - Changed `sfSemaphoreDown` lambda to only attempt decrementing semaphores when:
    - the message is for a completed/failed/aborted/timed out workflow AND
    - `cumulus_meta.queueName` exists on the Cumulus message AND
    - An entry for the queue name (`cumulus_meta.queueName`) exists in the the object `meta.queueExecutionLimits` on the Cumulus message

- **CUMULUS-1338**

  - Updated `sfSemaphoreDown` lambda to be triggered via AWS Step Function Cloudwatch events instead of subscription to `sfTracker` SNS topic

- **CUMULUS-1311**

  - Updated `@cumulus/queue-granules` to set `cumulus_meta.queueName` for queued execution messages
  - Updated `@cumulus/queue-pdrs` to set `cumulus_meta.queueName` for queued execution messages
  - Updated `sqs2sfThrottle` lambda to immediately decrement queue semaphore value if dispatching Step Function execution throws an error

- **CUMULUS-1362**

  - Granule `processingStartTime` and `processingEndTime` will be set to the execution start time and end time respectively when there is no sync granule or post to cmr task present in the workflow

- **CUMULUS-1400**
  - Deprecated `@cumulus/ingest/aws/getExecutionArn`. Use `@cumulus/common/aws/getExecutionArn` instead.

### Fixed

- **CUMULUS-1439**

  - Fix bug with rule.logEventArn deletion on Kinesis rule update and fix unit test to verify

- **CUMULUS-796**

  - Added production information (collection ShortName and Version, granuleId) to EMS distribution report
  - Added functionality to send daily distribution reports to EMS

- **CUMULUS-1319**

  - Fixed a bug where granule ingest times were not being stored to the database

- **CUMULUS-1356**

  - The `Collection` model's `delete` method now _removes_ the specified item
    from the collection config store that was inserted by the `create` method.
    Previously, this behavior was missing.

- **CUMULUS-1374**
  - Addressed audit concerns (https://www.npmjs.com/advisories/782) in api package

### BREAKING CHANGES

### Changed

- **CUMULUS-1418**
  - Adding a default `cmaDir` key to configuration will cause `CUMULUS_MESSAGE_ADAPTER_DIR` to be set by default to `/opt` for any Lambda not setting `useCma` to true, or explicitly setting the CMA environment variable. In lambdas that package the CMA independently of the Cumulus packaging. Lambdas manually packaging the CMA should have their Lambda configuration updated to set the CMA path, or alternately if not using the CMA as a Lambda layer in this deployment set `cmaDir` to `./cumulus-message-adapter`.

### Removed

- **CUMULUS-1337**

  - Removes the S3 Access Metrics package added in CUMULUS-799

- **PR1130**
  - Removed code deprecated since v1.11.1:
    - Removed `@cumulus/common/step-functions`. Use `@cumulus/common/StepFunctions` instead.
    - Removed `@cumulus/api/lib/testUtils.fakeFilesFactory`. Use `@cumulus/api/lib/testUtils.fakeFileFactory` instead.
    - Removed `@cumulus/cmrjs/cmr` functions: `searchConcept`, `ingestConcept`, `deleteConcept`. Use the functions in `@cumulus/cmr-client` instead.
    - Removed `@cumulus/ingest/aws.getExecutionHistory`. Use `@cumulus/common/StepFunctions.getExecutionHistory` instead.

## [v1.13.5] - 2019-08-29 - [BACKPORT]

### Fixed

- **CUMULUS-1455** - CMR token links updated to point to CMR legacy services rather than echo

## [v1.13.4] - 2019-07-29

- **CUMULUS-1411** - Fix deployment issue when using a template override

## [v1.13.3] - 2019-07-26

- **CUMULUS-1345** Full backport of CUMULUS-1345 features - Adds new variables to the app deployment under `cmr`.
  - `cmrEnvironment` values are `SIT`, `UAT`, or `OPS` with `UAT` as the default.
  - `cmrLimit` and `cmrPageSize` have been added as configurable options.

## [v1.13.2] - 2019-07-25

- Re-release of v1.13.1 to fix broken npm packages.

## [v1.13.1] - 2019-07-22

- **CUMULUS-1374** - Resolve audit compliance with lodash version for api package subdependency
- **CUMULUS-1412** - Resolve audit compliance with googleapi package
- **CUMULUS-1345** - Backported CMR environment setting in getUrl to address immediate user need. CMR_ENVIRONMENT can now be used to set the CMR environment to OPS/SIT

## [v1.13.0] - 2019-5-20

### PLEASE NOTE

**CUMULUS-802** added some additional IAM permissions to support ECS autoscaling, so **you will have to redeploy your IAM stack.**
As a result of the changes for **CUMULUS-1193**, **CUMULUS-1264**, and **CUMULUS-1310**, **you must delete your existing stacks (except IAM) before deploying this version of Cumulus.**
If running Cumulus within a VPC and extended downtime is acceptable, we recommend doing this at the end of the day to allow AWS backend resources and network interfaces to be cleaned up overnight.

### BREAKING CHANGES

- **CUMULUS-1228**

  - The default AMI used by ECS instances is now an NGAP-compliant AMI. This
    will be a breaking change for non-NGAP deployments. If you do not deploy to
    NGAP, you will need to find the AMI ID of the
    [most recent Amazon ECS-optimized AMI](https://docs.aws.amazon.com/AmazonECS/latest/developerguide/ecs-optimized_AMI.html),
    and set the `ecs.amiid` property in your config. Instructions for finding
    the most recent NGAP AMI can be found using
    [these instructions](https://wiki.earthdata.nasa.gov/display/ESKB/Select+an+NGAP+Created+AMI).

- **CUMULUS-1310**

  - Database resources (DynamoDB, ElasticSearch) have been moved to an independent `db` stack.
    Migrations for this version will need to be user-managed. (e.g. [elasticsearch](https://docs.aws.amazon.com/elasticsearch-service/latest/developerguide/es-version-migration.html#snapshot-based-migration) and [dynamoDB](https://docs.aws.amazon.com/datapipeline/latest/DeveloperGuide/dp-template-exports3toddb.html)).
    Order of stack deployment is `iam` -> `db` -> `app`.
  - All stacks can now be deployed using a single `config.yml` file, i.e.: `kes cf deploy --kes-folder app --template node_modules/@cumulus/deployment/[iam|db|app] [...]`
    Backwards-compatible. For development, please re-run `npm run bootstrap` to build new `kes` overrides.
    Deployment docs have been updated to show how to deploy a single-config Cumulus instance.
  - `params` have been moved: Nest `params` fields under `app`, `db` or `iam` to override all Parameters for a particular stack's cloudformation template. Backwards-compatible with multi-config setups.
  - `stackName` and `stackNameNoDash` have been retired. Use `prefix` and `prefixNoDash` instead.
  - The `iams` section in `app/config.yml` IAM roles has been deprecated as a user-facing parameter,
    _unless_ your IAM role ARNs do not match the convention shown in `@cumulus/deployment/app/config.yml`
  - The `vpc.securityGroup` will need to be set with a pre-existing security group ID to use Cumulus in a VPC. Must allow inbound HTTP(S) (Port 443).

- **CUMULUS-1212**

  - `@cumulus/post-to-cmr` will now fail if any granules being processed are missing a metadata file. You can set the new config option `skipMetaCheck` to `true` to pass post-to-cmr without a metadata file.

- **CUMULUS-1232**

  - `@cumulus/sync-granule` will no longer silently pass if no checksum data is provided. It will use input
    from the granule object to:
    - Verify checksum if `checksumType` and `checksumValue` are in the file record OR a checksum file is provided
      (throws `InvalidChecksum` on fail), else log warning that no checksum is available.
    - Then, verify synced S3 file size if `file.size` is in the file record (throws `UnexpectedFileSize` on fail),
      else log warning that no file size is available.
    - Pass the step.

- **CUMULUS-1264**

  - The Cloudformation templating and deployment configuration has been substantially refactored.
    - `CumulusApiDefault` nested stack resource has been renamed to `CumulusApiDistribution`
    - `CumulusApiV1` nested stack resource has been renamed to `CumulusApiBackend`
  - The `urs: true` config option for when defining your lambdas (e.g. in `lambdas.yml`) has been deprecated. There are two new options to replace it:
    - `urs_redirect: 'token'`: This will expose a `TOKEN_REDIRECT_ENDPOINT` environment variable to your lambda that references the `/token` endpoint on the Cumulus backend API
    - `urs_redirect: 'distribution'`: This will expose a `DISTRIBUTION_REDIRECT_ENDPOINT` environment variable to your lambda that references the `/redirect` endpoint on the Cumulus distribution API

- **CUMULUS-1193**

  - The elasticsearch instance is moved behind the VPC.
  - Your account will need an Elasticsearch Service Linked role. This is a one-time setup for the account. You can follow the instructions to use the AWS console or AWS CLI [here](https://docs.aws.amazon.com/IAM/latest/UserGuide/using-service-linked-roles.html) or use the following AWS CLI command: `aws iam create-service-linked-role --aws-service-name es.amazonaws.com`

- **CUMULUS-802**

  - ECS `maxInstances` must be greater than `minInstances`. If you use defaults, no change is required.

- **CUMULUS-1269**
  - Brought Cumulus data models in line with CNM JSON schema:
    - Renamed file object `fileType` field to `type`
    - Renamed file object `fileSize` field to `size`
    - Renamed file object `checksumValue` field to `checksum` where not already done.
    - Added `ancillary` and `linkage` type support to file objects.

### Added

- **CUMULUS-799**

  - Added an S3 Access Metrics package which will take S3 Server Access Logs and
    write access metrics to CloudWatch

- **CUMULUS-1242** - Added `sqs2sfThrottle` lambda. The lambda reads SQS messages for queued executions and uses semaphores to only start new executions if the maximum number of executions defined for the priority key (`cumulus_meta.priorityKey`) has not been reached. Any SQS messages that are read but not used to start executions remain in the queue.

- **CUMULUS-1240**

  - Added `sfSemaphoreDown` lambda. This lambda receives SNS messages and for each message it decrements the semaphore used to track the number of running executions if:
    - the message is for a completed/failed workflow AND
    - the message contains a level of priority (`cumulus_meta.priorityKey`)
  - Added `sfSemaphoreDown` lambda as a subscriber to the `sfTracker` SNS topic

- **CUMULUS-1265**

  - Added `apiConfigs` configuration option to configure API Gateway to be private
  - All internal lambdas configured to run inside the VPC by default
  - Removed references to `NoVpc` lambdas from documentation and `example` folder.

- **CUMULUS-802**
  - Adds autoscaling of ECS clusters
  - Adds autoscaling of ECS services that are handling StepFunction activities

## Changed

- Updated `@cumulus/ingest/http/httpMixin.list()` to trim trailing spaces on discovered filenames

- **CUMULUS-1310**

  - Database resources (DynamoDB, ElasticSearch) have been moved to an independent `db` stack.
    This will enable future updates to avoid affecting database resources or requiring migrations.
    Migrations for this version will need to be user-managed.
    (e.g. [elasticsearch](https://docs.aws.amazon.com/elasticsearch-service/latest/developerguide/es-version-migration.html#snapshot-based-migration) and [dynamoDB](https://docs.aws.amazon.com/datapipeline/latest/DeveloperGuide/dp-template-exports3toddb.html)).
    Order of stack deployment is `iam` -> `db` -> `app`.
  - All stacks can now be deployed using a single `config.yml` file, i.e.: `kes cf deploy --kes-folder app --template node_modules/@cumulus/deployment/[iam|db|app] [...]`
    Backwards-compatible. Please re-run `npm run bootstrap` to build new `kes` overrides.
    Deployment docs have been updated to show how to deploy a single-config Cumulus instance.
  - `params` fields should now be nested under the stack key (i.e. `app`, `db` or `iam`) to provide Parameters for a particular stack's cloudformation template,
    for use with single-config instances. Keys _must_ match the name of the deployment package folder (`app`, `db`, or `iam`).
    Backwards-compatible with multi-config setups.
  - `stackName` and `stackNameNoDash` have been retired as user-facing config parameters. Use `prefix` and `prefixNoDash` instead.
    This will be used to create stack names for all stacks in a single-config use case.
    `stackName` may still be used as an override in multi-config usage, although this is discouraged.
    Warning: overriding the `db` stack's `stackName` will require you to set `dbStackName` in your `app/config.yml`.
    This parameter is required to fetch outputs from the `db` stack to reference in the `app` stack.
  - The `iams` section in `app/config.yml` IAM roles has been retired as a user-facing parameter,
    _unless_ your IAM role ARNs do not match the convention shown in `@cumulus/deployment/app/config.yml`
    In that case, overriding `iams` in your own config is recommended.
  - `iam` and `db` `cloudformation.yml` file names will have respective prefixes (e.g `iam.cloudformation.yml`).
  - Cumulus will now only attempt to create reconciliation reports for buckets of the `private`, `public` and `protected` types.
  - Cumulus will no longer set up its own security group.
    To pass a pre-existing security group for in-VPC deployments as a parameter to the Cumulus template, populate `vpc.securityGroup` in `config.yml`.
    This security group must allow inbound HTTP(S) traffic (Port 443). SSH traffic (Port 22) must be permitted for SSH access to ECS instances.
  - Deployment docs have been updated with examples for the new deployment model.

- **CUMULUS-1236**

  - Moves access to public files behind the distribution endpoint. Authentication is not required, but direct http access has been disallowed.

- **CUMULUS-1223**

  - Adds unauthenticated access for public bucket files to the Distribution API. Public files should be requested the same way as protected files, but for public files a redirect to a self-signed S3 URL will happen without requiring authentication with Earthdata login.

- **CUMULUS-1232**

  - Unifies duplicate handling in `ingest/granule.handleDuplicateFile` for maintainability.
  - Changed `ingest/granule.ingestFile` and `move-granules/index.moveFileRequest` to use new function.
  - Moved file versioning code to `ingest/granule.moveGranuleFileWithVersioning`
  - `ingest/granule.verifyFile` now also tests `file.size` for verification if it is in the file record and throws
    `UnexpectedFileSize` error for file size not matching input.
  - `ingest/granule.verifyFile` logs warnings if checksum and/or file size are not available.

- **CUMULUS-1193**

  - Moved reindex CLI functionality to an API endpoint. See [API docs](https://nasa.github.io/cumulus-api/#elasticsearch-1)

- **CUMULUS-1207**
  - No longer disable lambda event source mappings when disabling a rule

### Fixed

- Updated Lerna publish script so that published Cumulus packages will pin their dependencies on other Cumulus packages to exact versions (e.g. `1.12.1` instead of `^1.12.1`)

- **CUMULUS-1203**

  - Fixes IAM template's use of intrinsic functions such that IAM template overrides now work with kes

- **CUMULUS-1268**
  - Deployment will not fail if there are no ES alarms or ECS services

## [v1.12.1] - 2019-4-8

## [v1.12.0] - 2019-4-4

Note: There was an issue publishing 1.12.0. Upgrade to 1.12.1.

### BREAKING CHANGES

- **CUMULUS-1139**

  - `granule.applyWorkflow` uses the new-style granule record as input to workflows.

- **CUMULUS-1171**

  - Fixed provider handling in the API to make it consistent between protocols.
    NOTE: This is a breaking change. When applying this upgrade, users will need to:
    1. Disable all workflow rules
    2. Update any `http` or `https` providers so that the host field only
       contains a valid hostname or IP address, and the port field contains the
       provider port.
    3. Perform the deployment
    4. Re-enable workflow rules

- **CUMULUS-1176**:

  - `@cumulus/move-granules` input expectations have changed. `@cumulus/files-to-granules` is a new intermediate task to perform input translation in the old style.
    See the Added and Changed sections of this release changelog for more information.

- **CUMULUS-670**

  - The behavior of ParsePDR and related code has changed in this release. PDRs with FILE_TYPEs that do not conform to the PDR ICD (+ TGZ) (https://cdn.earthdata.nasa.gov/conduit/upload/6376/ESDS-RFC-030v1.0.pdf) will fail to parse.

- **CUMULUS-1208**
  - The granule object input to `@cumulus/queue-granules` will now be added to ingest workflow messages **as is**. In practice, this means that if you are using `@cumulus/queue-granules` to trigger ingest workflows and your granule objects input have invalid properties, then your ingest workflows will fail due to schema validation errors.

### Added

- **CUMULUS-777**
  - Added new cookbook entry on configuring Cumulus to track ancillary files.
- **CUMULUS-1183**
  - Kes overrides will now abort with a warning if a workflow step is configured without a corresponding
    lambda configuration
- **CUMULUS-1223**

  - Adds convenience function `@cumulus/common/bucketsConfigJsonObject` for fetching stack's bucket configuration as an object.

- **CUMULUS-853**
  - Updated FakeProcessing example lambda to include option to generate fake browse
  - Added feature documentation for ancillary metadata export, a new cookbook entry describing a workflow with ancillary metadata generation(browse), and related task definition documentation
- **CUMULUS-805**
  - Added a CloudWatch alarm to check running ElasticSearch instances, and a CloudWatch dashboard to view the health of ElasticSearch
  - Specify `AWS_REGION` in `.env` to be used by deployment script
- **CUMULUS-803**
  - Added CloudWatch alarms to check running tasks of each ECS service, and add the alarms to CloudWatch dashboard
- **CUMULUS-670**
  - Added Ancillary Metadata Export feature (see https://nasa.github.io/cumulus/docs/features/ancillary_metadata for more information)
  - Added new Collection file parameter "fileType" that allows configuration of workflow granule file fileType
- **CUMULUS-1184** - Added kes logging output to ensure we always see the state machine reference before failures due to configuration
- **CUMULUS-1105** - Added a dashboard endpoint to serve the dashboard from an S3 bucket
- **CUMULUS-1199** - Moves `s3credentials` endpoint from the backend to the distribution API.
- **CUMULUS-666**
  - Added `@api/endpoints/s3credentials` to allow EarthData Login authorized users to retrieve temporary security credentials for same-region direct S3 access.
- **CUMULUS-671**
  - Added `@packages/integration-tests/api/distribution/getDistributionApiS3SignedUrl()` to return the S3 signed URL for a file protected by the distribution API
- **CUMULUS-672**
  - Added `cmrMetadataFormat` and `cmrConceptId` to output for individual granules from `@cumulus/post-to-cmr`. `cmrMetadataFormat` will be read from the `cmrMetadataFormat` generated for each granule in `@cumulus/cmrjs/publish2CMR()`
  - Added helpers to `@packages/integration-tests/api/distribution`:
    - `getDistributionApiFileStream()` returns a stream to download files protected by the distribution API
    - `getDistributionFileUrl()` constructs URLs for requesting files from the distribution API
- **CUMULUS-1185** `@cumulus/api/models/Granule.removeGranuleFromCmrByGranule` to replace `@cumulus/api/models/Granule.removeGranuleFromCmr` and use the Granule UR from the CMR metadata to remove the granule from CMR

- **CUMULUS-1101**

  - Added new `@cumulus/checksum` package. This package provides functions to calculate and validate checksums.
  - Added new checksumming functions to `@cumulus/common/aws`: `calculateS3ObjectChecksum` and `validateS3ObjectChecksum`, which depend on the `checksum` package.

- CUMULUS-1171

  - Added `@cumulus/common` API documentation to `packages/common/docs/API.md`
  - Added an `npm run build-docs` task to `@cumulus/common`
  - Added `@cumulus/common/string#isValidHostname()`
  - Added `@cumulus/common/string#match()`
  - Added `@cumulus/common/string#matches()`
  - Added `@cumulus/common/string#toLower()`
  - Added `@cumulus/common/string#toUpper()`
  - Added `@cumulus/common/URLUtils#buildURL()`
  - Added `@cumulus/common/util#isNil()`
  - Added `@cumulus/common/util#isNull()`
  - Added `@cumulus/common/util#isUndefined()`
  - Added `@cumulus/common/util#negate()`

- **CUMULUS-1176**

  - Added new `@cumulus/files-to-granules` task to handle converting file array output from `cumulus-process` tasks into granule objects.
    Allows simplification of `@cumulus/move-granules` and `@cumulus/post-to-cmr`, see Changed section for more details.

- CUMULUS-1151 Compare the granule holdings in CMR with Cumulus' internal data store
- CUMULUS-1152 Compare the granule file holdings in CMR with Cumulus' internal data store

### Changed

- **CUMULUS-1216** - Updated `@cumulus/ingest/granule/ingestFile` to download files to expected staging location.
- **CUMULUS-1208** - Updated `@cumulus/ingest/queue/enqueueGranuleIngestMessage()` to not transform granule object passed to it when building an ingest message
- **CUMULUS-1198** - `@cumulus/ingest` no longer enforces any expectations about whether `provider_path` contains a leading slash or not.
- **CUMULUS-1170**
  - Update scripts and docs to use `npm` instead of `yarn`
  - Use `package-lock.json` files to ensure matching versions of npm packages
  - Update CI builds to use `npm ci` instead of `npm install`
- **CUMULUS-670**
  - Updated ParsePDR task to read standard PDR types+ (+ tgz as an external customer requirement) and add a fileType to granule-files on Granule discovery
  - Updated ParsePDR to fail if unrecognized type is used
  - Updated all relevant task schemas to include granule->files->filetype as a string value
  - Updated tests/test fixtures to include the fileType in the step function/task inputs and output validations as needed
  - Updated MoveGranules task to handle incoming configuration with new "fileType" values and to add them as appropriate to the lambda output.
  - Updated DiscoverGranules step/related workflows to read new Collection file parameter fileType that will map a discovered file to a workflow fileType
  - Updated CNM parser to add the fileType to the defined granule file fileType on ingest and updated integration tests to verify/validate that behavior
  - Updated generateEcho10XMLString in cmr-utils.js to use a map/related library to ensure order as CMR requires ordering for their online resources.
  - Updated post-to-cmr task to appropriately export CNM filetypes to CMR in echo10/UMM exports
- **CUMULUS-1139** - Granules stored in the API contain a `files` property. That schema has been greatly
  simplified and now better matches the CNM format.
  - The `name` property has been renamed to `fileName`.
  - The `filepath` property has been renamed to `key`.
  - The `checksumValue` property has been renamed to `checksum`.
  - The `path` property has been removed.
  - The `url_path` property has been removed.
  - The `filename` property (which contained an `s3://` URL) has been removed, and the `bucket`
    and `key` properties should be used instead. Any requests sent to the API containing a `granule.files[].filename`
    property will be rejected, and any responses coming back from the API will not contain that
    `filename` property.
  - A `source` property has been added, which is a URL indicating the original source of the file.
  - `@cumulus/ingest/granule.moveGranuleFiles()` no longer includes a `filename` field in its
    output. The `bucket` and `key` fields should be used instead.
- **CUMULUS-672**

  - Changed `@cumulus/integration-tests/api/EarthdataLogin.getEarthdataLoginRedirectResponse` to `@cumulus/integration-tests/api/EarthdataLogin.getEarthdataAccessToken`. The new function returns an access response from Earthdata login, if successful.
  - `@cumulus/integration-tests/cmr/getOnlineResources` now accepts an object of options, including `cmrMetadataFormat`. Based on the `cmrMetadataFormat`, the function will correctly retrieve the online resources for each metadata format (ECHO10, UMM-G)

- **CUMULUS-1101**

  - Moved `@cumulus/common/file/getFileChecksumFromStream` into `@cumulus/checksum`, and renamed it to `generateChecksumFromStream`.
    This is a breaking change for users relying on `@cumulus/common/file/getFileChecksumFromStream`.
  - Refactored `@cumulus/ingest/Granule` to depend on new `common/aws` checksum functions and remove significantly present checksumming code.
    - Deprecated `@cumulus/ingest/granule.validateChecksum`. Replaced with `@cumulus/ingest/granule.verifyFile`.
    - Renamed `granule.getChecksumFromFile` to `granule.retrieveSuppliedFileChecksumInformation` to be more accurate.
  - Deprecated `@cumulus/common/aws.checksumS3Objects`. Use `@cumulus/common/aws.calculateS3ObjectChecksum` instead.

- CUMULUS-1171

  - Fixed provider handling in the API to make it consistent between protocols.
    Before this change, FTP providers were configured using the `host` and
    `port` properties. HTTP providers ignored `port` and `protocol`, and stored
    an entire URL in the `host` property. Updated the API to only accept valid
    hostnames or IP addresses in the `provider.host` field. Updated ingest code
    to properly build HTTP and HTTPS URLs from `provider.protocol`,
    `provider.host`, and `provider.port`.
  - The default provider port was being set to 21, no matter what protocol was
    being used. Removed that default.

- **CUMULUS-1176**

  - `@cumulus/move-granules` breaking change:
    Input to `move-granules` is now expected to be in the form of a granules object (i.e. `{ granules: [ { ... }, { ... } ] }`);
    For backwards compatibility with array-of-files outputs from processing steps, use the new `@cumulus/files-to-granules` task as an intermediate step.
    This task will perform the input translation. This change allows `move-granules` to be simpler and behave more predictably.
    `config.granuleIdExtraction` and `config.input_granules` are no longer needed/used by `move-granules`.
  - `@cumulus/post-to-cmr`: `config.granuleIdExtraction` is no longer needed/used by `post-to-cmr`.

- CUMULUS-1174
  - Better error message and stacktrace for S3KeyPairProvider error reporting.

### Fixed

- **CUMULUS-1218** Reconciliation report will now scan only completed granules.
- `@cumulus/api` files and granules were not getting indexed correctly because files indexing was failing in `db-indexer`
- `@cumulus/deployment` A bug in the Cloudformation template was preventing the API from being able to be launched in a VPC, updated the IAM template to give the permissions to be able to run the API in a VPC

### Deprecated

- `@cumulus/api/models/Granule.removeGranuleFromCmr`, instead use `@cumulus/api/models/Granule.removeGranuleFromCmrByGranule`
- `@cumulus/ingest/granule.validateChecksum`, instead use `@cumulus/ingest/granule.verifyFile`
- `@cumulus/common/aws.checksumS3Objects`, instead use `@cumulus/common/aws.calculateS3ObjectChecksum`
- `@cumulus/cmrjs`: `getGranuleId` and `getCmrFiles` are deprecated due to changes in input handling.

## [v1.11.3] - 2019-3-5

### Added

- **CUMULUS-1187** - Added `@cumulus/ingest/granule/duplicateHandlingType()` to determine how duplicate files should be handled in an ingest workflow

### Fixed

- **CUMULUS-1187** - workflows not respecting the duplicate handling value specified in the collection
- Removed refreshToken schema requirement for OAuth

## [v1.11.2] - 2019-2-15

### Added

- CUMULUS-1169
  - Added a `@cumulus/common/StepFunctions` module. It contains functions for querying the AWS
    StepFunctions API. These functions have the ability to retry when a ThrottlingException occurs.
  - Added `@cumulus/common/aws.retryOnThrottlingException()`, which will wrap a function in code to
    retry on ThrottlingExceptions.
  - Added `@cumulus/common/test-utils.throttleOnce()`, which will cause a function to return a
    ThrottlingException the first time it is called, then return its normal result after that.
- CUMULUS-1103 Compare the collection holdings in CMR with Cumulus' internal data store
- CUMULUS-1099 Add support for UMMG JSON metadata versions > 1.4.
  - If a version is found in the metadata object, that version is used for processing and publishing to CMR otherwise, version 1.4 is assumed.
- CUMULUS-678
  - Added support for UMMG json v1.4 metadata files.
    `reconcileCMRMetadata` added to `@cumulus/cmrjs` to update metadata record with new file locations.
    `@cumulus/common/errors` adds two new error types `CMRMetaFileNotFound` and `InvalidArgument`.
    `@cumulus/common/test-utils` adds new function `randomId` to create a random string with id to help in debugging.
    `@cumulus/common/BucketsConfig` adds a new helper class `BucketsConfig` for working with bucket stack configuration and bucket names.
    `@cumulus/common/aws` adds new function `s3PutObjectTagging` as a convenience for the aws [s3().putObjectTagging](https://docs.aws.amazon.com/AWSJavaScriptSDK/latest/AWS/S3.html#putObjectTagging-property) function.
    `@cumulus/cmrjs` Adds: - `isCMRFile` - Identify an echo10(xml) or UMMG(json) metadata file. - `metadataObjectFromCMRFile` Read and parse CMR XML file from s3. - `updateCMRMetadata` Modify a cmr metadata (xml/json) file with updated information. - `publish2CMR` Posts XML or UMMG CMR data to CMR service. - `reconcileCMRMetadata` Reconciles cmr metadata file after a file moves.
- Adds some ECS and other permissions to StepRole to enable running ECS tasks from a workflow
- Added Apache logs to cumulus api and distribution lambdas
- **CUMULUS-1119** - Added `@cumulus/integration-tests/api/EarthdataLogin.getEarthdataLoginRedirectResponse` helper for integration tests to handle login with Earthdata and to return response from redirect to Cumulus API
- **CUMULUS-673** Added `@cumulus/common/file/getFileChecksumFromStream` to get file checksum from a readable stream

### Fixed

- CUMULUS-1123
  - Cloudformation template overrides now work as expected

### Changed

- CUMULUS-1169
  - Deprecated the `@cumulus/common/step-functions` module.
  - Updated code that queries the StepFunctions API to use the retry-enabled functions from
    `@cumulus/common/StepFunctions`
- CUMULUS-1121
  - Schema validation is now strongly enforced when writing to the database.
    Additional properties are not allowed and will result in a validation error.
- CUMULUS-678
  `tasks/move-granules` simplified and refactored to use functionality from cmrjs.
  `ingest/granules.moveGranuleFiles` now just moves granule files and returns a list of the updated files. Updating metadata now handled by `@cumulus/cmrjs/reconcileCMRMetadata`.
  `move-granules.updateGranuleMetadata` refactored and bugs fixed in the case of a file matching multiple collection.files.regexps.
  `getCmrXmlFiles` simplified and now only returns an object with the cmrfilename and the granuleId.
  `@cumulus/test-processing` - test processing task updated to generate UMM-G metadata

- CUMULUS-1043

  - `@cumulus/api` now uses [express](http://expressjs.com/) as the API engine.
  - All `@cumulus/api` endpoints on ApiGateway are consolidated to a single endpoint the uses `{proxy+}` definition.
  - All files under `packages/api/endpoints` along with associated tests are updated to support express's request and response objects.
  - Replaced environment variables `internal`, `bucket` and `systemBucket` with `system_bucket`.
  - Update `@cumulus/integration-tests` to work with updated cumulus-api express endpoints

- `@cumulus/integration-tests` - `buildAndExecuteWorkflow` and `buildWorkflow` updated to take a `meta` param to allow for additional fields to be added to the workflow `meta`

- **CUMULUS-1049** Updated `Retrieve Execution Status API` in `@cumulus/api`: If the execution doesn't exist in Step Function API, Cumulus API returns the execution status information from the database.

- **CUMULUS-1119**
  - Renamed `DISTRIBUTION_URL` environment variable to `DISTRIBUTION_ENDPOINT`
  - Renamed `DEPLOYMENT_ENDPOINT` environment variable to `DISTRIBUTION_REDIRECT_ENDPOINT`
  - Renamed `API_ENDPOINT` environment variable to `TOKEN_REDIRECT_ENDPOINT`

### Removed

- Functions deprecated before 1.11.0:
  - @cumulus/api/models/base: static Manager.createTable() and static Manager.deleteTable()
  - @cumulus/ingest/aws/S3
  - @cumulus/ingest/aws/StepFunction.getExecution()
  - @cumulus/ingest/aws/StepFunction.pullEvent()
  - @cumulus/ingest/consumer.Consume
  - @cumulus/ingest/granule/Ingest.getBucket()

### Deprecated

`@cmrjs/ingestConcept`, instead use the CMR object methods. `@cmrjs/CMR.ingestGranule` or `@cmrjs/CMR.ingestCollection`
`@cmrjs/searchConcept`, instead use the CMR object methods. `@cmrjs/CMR.searchGranules` or `@cmrjs/CMR.searchCollections`
`@cmrjs/deleteConcept`, instead use the CMR object methods. `@cmrjs/CMR.deleteGranule` or `@cmrjs/CMR.deleteCollection`

## [v1.11.1] - 2018-12-18

**Please Note**

- Ensure your `app/config.yml` has a `clientId` specified in the `cmr` section. This will allow CMR to identify your requests for better support and metrics.
  - For an example, please see [the example config](https://github.com/nasa/cumulus/blob/1c7e2bf41b75da9f87004c4e40fbcf0f39f56794/example/app/config.yml#L128).

### Added

- Added a `/tokenDelete` endpoint in `@cumulus/api` to delete access token records

### Changed

- CUMULUS-678
  `@cumulus/ingest/crypto` moved and renamed to `@cumulus/common/key-pair-provider`
  `@cumulus/ingest/aws` function: `KMSDecryptionFailed` and class: `KMS` extracted and moved to `@cumulus/common` and `KMS` is exported as `KMSProvider` from `@cumulus/common/key-pair-provider`
  `@cumulus/ingest/granule` functions: `publish`, `getGranuleId`, `getXMLMetadataAsString`, `getMetadataBodyAndTags`, `parseXmlString`, `getCmrXMLFiles`, `postS3Object`, `contructOnlineAccessUrls`, `updateMetadata`, extracted and moved to `@cumulus/cmrjs`
  `getGranuleId`, `getCmrXMLFiles`, `publish`, `updateMetadata` removed from `@cumulus/ingest/granule` and added to `@cumulus/cmrjs`;
  `updateMetadata` renamed `updateCMRMetadata`.
  `@cumulus/ingest` test files renamed.
- **CUMULUS-1070**
  - Add `'Client-Id'` header to all `@cumulus/cmrjs` requests (made via `searchConcept`, `ingestConcept`, and `deleteConcept`).
  - Updated `cumulus/example/app/config.yml` entry for `cmr.clientId` to use stackName for easier CMR-side identification.

## [v1.11.0] - 2018-11-30

**Please Note**

- Redeploy IAM roles:
  - CUMULUS-817 includes a migration that requires reconfiguration/redeployment of IAM roles. Please see the [upgrade instructions](https://nasa.github.io/cumulus/docs/upgrade/1.11.0) for more information.
  - CUMULUS-977 includes a few new SNS-related permissions added to the IAM roles that will require redeployment of IAM roles.
- `cumulus-message-adapter` v1.0.13+ is required for `@cumulus/api` granule reingest API to work properly. The latest version should be downloaded automatically by kes.
- A `TOKEN_SECRET` value (preferably 256-bit for security) must be added to `.env` to securely sign JWTs used for authorization in `@cumulus/api`

### Changed

- **CUUMULUS-1000** - Distribution endpoint now persists logins, instead of
  redirecting to Earthdata Login on every request
- **CUMULUS-783 CUMULUS-790** - Updated `@cumulus/sync-granule` and `@cumulus/move-granules` tasks to always overwrite existing files for manually-triggered reingest.
- **CUMULUS-906** - Updated `@cumulus/api` granule reingest API to
  - add `reingestGranule: true` and `forceDuplicateOverwrite: true` to Cumulus message `cumulus_meta.cumulus_context` field to indicate that the workflow is a manually triggered re-ingest.
  - return warning message to operator when duplicateHandling is not `replace`
  - `cumulus-message-adapter` v1.0.13+ is required.
- **CUMULUS-793** - Updated the granule move PUT request in `@cumulus/api` to reject the move with a 409 status code if one or more of the files already exist at the destination location
- Updated `@cumulus/helloworld` to use S3 to store state for pass on retry tests
- Updated `@cumulus/ingest`:
  - [Required for MAAP] `http.js#list` will now find links with a trailing whitespace
  - Removed code from `granule.js` which looked for files in S3 using `{ Bucket: discoveredFile.bucket, Key: discoveredFile.name }`. This is obsolete since `@cumulus/ingest` uses a `file-staging` and `constructCollectionId()` directory prefixes by default.
- **CUMULUS-989**
  - Updated `@cumulus/api` to use [JWT (JSON Web Token)](https://jwt.io/introduction/) as the transport format for API authorization tokens and to use JWT verification in the request authorization
  - Updated `/token` endpoint in `@cumulus/api` to return tokens as JWTs
  - Added a `/refresh` endpoint in `@cumulus/api` to request new access tokens from the OAuth provider using the refresh token
  - Added `refreshAccessToken` to `@cumulus/api/lib/EarthdataLogin` to manage refresh token requests with the Earthdata OAuth provider

### Added

- **CUMULUS-1050**
  - Separated configuration flags for originalPayload/finalPayload cleanup such that they can be set to different retention times
- **CUMULUS-798**
  - Added daily Executions cleanup CloudWatch event that triggers cleanExecutions lambda
  - Added cleanExecutions lambda that removes finalPayload/originalPayload field entries for records older than configured timeout value (execution_payload_retention_period), with a default of 30 days
- **CUMULUS-815/816**
  - Added 'originalPayload' and 'finalPayload' fields to Executions table
  - Updated Execution model to populate originalPayload with the execution payload on record creation
  - Updated Execution model code to populate finalPayload field with the execution payload on execution completion
  - Execution API now exposes the above fields
- **CUMULUS-977**
  - Rename `kinesisConsumer` to `messageConsumer` as it handles both Kinesis streams and SNS topics as of this version.
  - Add `sns`-type rule support. These rules create a subscription between an SNS topic and the `messageConsumer`.
    When a message is received, `messageConsumer` is triggered and passes the SNS message (JSON format expected) in
    its entirety to the workflow in the `payload` field of the Cumulus message. For more information on sns-type rules,
    see the [documentation](https://nasa.github.io/cumulus/docs/data-cookbooks/setup#rules).
- **CUMULUS-975**
  - Add `KinesisInboundEventLogger` and `KinesisOutboundEventLogger` API lambdas. These lambdas
    are utilized to dump incoming and outgoing ingest workflow kinesis streams
    to cloudwatch for analytics in case of AWS/stream failure.
  - Update rules model to allow tracking of log_event ARNs related to
    Rule event logging. Kinesis rule types will now automatically log
    incoming events via a Kinesis event triggered lambda.
    CUMULUS-975-migration-4
  - Update migration code to require explicit migration names per run
  - Added migration_4 to migrate/update existing Kinesis rules to have a log event mapping
  - Added new IAM policy for migration lambda
- **CUMULUS-775**
  - Adds a instance metadata endpoint to the `@cumulus/api` package.
  - Adds a new convenience function `hostId` to the `@cumulus/cmrjs` to help build environment specific cmr urls.
  - Fixed `@cumulus/cmrjs.searchConcept` to search and return CMR results.
  - Modified `@cumulus/cmrjs.CMR.searchGranule` and `@cumulus/cmrjs.CMR.searchCollection` to include CMR's provider as a default parameter to searches.
- **CUMULUS-965**
  - Add `@cumulus/test-data.loadJSONTestData()`,
    `@cumulus/test-data.loadTestData()`, and
    `@cumulus/test-data.streamTestData()` to safely load test data. These
    functions should be used instead of using `require()` to load test data,
    which could lead to tests interfering with each other.
  - Add a `@cumulus/common/util/deprecate()` function to mark a piece of code as
    deprecated
- **CUMULUS-986**
  - Added `waitForTestExecutionStart` to `@cumulus/integration-tests`
- **CUMULUS-919**
  - In `@cumulus/deployment`, added support for NGAP permissions boundaries for IAM roles with `useNgapPermissionBoundary` flag in `iam/config.yml`. Defaults to false.

### Fixed

- Fixed a bug where FTP sockets were not closed after an error, keeping the Lambda function active until it timed out [CUMULUS-972]
- **CUMULUS-656**
  - The API will no longer allow the deletion of a provider if that provider is
    referenced by a rule
  - The API will no longer allow the deletion of a collection if that collection
    is referenced by a rule
- Fixed a bug where `@cumulus/sf-sns-report` was not pulling large messages from S3 correctly.

### Deprecated

- `@cumulus/ingest/aws/StepFunction.pullEvent()`. Use `@cumulus/common/aws.pullStepFunctionEvent()`.
- `@cumulus/ingest/consumer.Consume` due to unpredictable implementation. Use `@cumulus/ingest/consumer.Consumer`.
  Call `Consumer.consume()` instead of `Consume.read()`.

## [v1.10.4] - 2018-11-28

### Added

- **CUMULUS-1008**
  - New `config.yml` parameter for SQS consumers: `sqs_consumer_rate: (default 500)`, which is the maximum number of
    messages the consumer will attempt to process per execution. Currently this is only used by the sf-starter consumer,
    which runs every minute by default, making this a messages-per-minute upper bound. SQS does not guarantee the number
    of messages returned per call, so this is not a fixed rate of consumption, only attempted number of messages received.

### Deprecated

- `@cumulus/ingest/consumer.Consume` due to unpredictable implementation. Use `@cumulus/ingest/consumer.Consumer`.

### Changed

- Backported update of `packages/api` dependency `@mapbox/dyno` to `1.4.2` to mitigate `event-stream` vulnerability.

## [v1.10.3] - 2018-10-31

### Added

- **CUMULUS-817**
  - Added AWS Dead Letter Queues for lambdas that are scheduled asynchronously/such that failures show up only in cloudwatch logs.
- **CUMULUS-956**
  - Migrated developer documentation and data-cookbooks to Docusaurus
    - supports versioning of documentation
  - Added `docs/docs-how-to.md` to outline how to do things like add new docs or locally install for testing.
  - Deployment/CI scripts have been updated to work with the new format
- **CUMULUS-811**
  - Added new S3 functions to `@cumulus/common/aws`:
    - `aws.s3TagSetToQueryString`: converts S3 TagSet array to querystring (for use with upload()).
    - `aws.s3PutObject`: Returns promise of S3 `putObject`, which puts an object on S3
    - `aws.s3CopyObject`: Returns promise of S3 `copyObject`, which copies an object in S3 to a new S3 location
    - `aws.s3GetObjectTagging`: Returns promise of S3 `getObjectTagging`, which returns an object containing an S3 TagSet.
  - `@/cumulus/common/aws.s3PutObject` defaults to an explicit `ACL` of 'private' if not overridden.
  - `@/cumulus/common/aws.s3CopyObject` defaults to an explicit `TaggingDirective` of 'COPY' if not overridden.

### Deprecated

- **CUMULUS-811**
  - Deprecated `@cumulus/ingest/aws.S3`. Member functions of this class will now
    log warnings pointing to similar functionality in `@cumulus/common/aws`.

## [v1.10.2] - 2018-10-24

### Added

- **CUMULUS-965**
  - Added a `@cumulus/logger` package
- **CUMULUS-885**
  - Added 'human readable' version identifiers to Lambda Versioning lambda aliases
- **CUMULUS-705**
  - Note: Make sure to update the IAM stack when deploying this update.
  - Adds an AsyncOperations model and associated DynamoDB table to the
    `@cumulus/api` package
  - Adds an /asyncOperations endpoint to the `@cumulus/api` package, which can
    be used to fetch the status of an AsyncOperation.
  - Adds a /bulkDelete endpoint to the `@cumulus/api` package, which performs an
    asynchronous bulk-delete operation. This is a stub right now which is only
    intended to demonstration how AsyncOperations work.
  - Adds an AsyncOperation ECS task to the `@cumulus/api` package, which will
    fetch an Lambda function, run it in ECS, and then store the result to the
    AsyncOperations table in DynamoDB.
- **CUMULUS-851** - Added workflow lambda versioning feature to allow in-flight workflows to use lambda versions that were in place when a workflow was initiated

  - Updated Kes custom code to remove logic that used the CMA file key to determine template compilation logic. Instead, utilize a `customCompilation` template configuration flag to indicate a template should use Cumulus's kes customized methods instead of 'core'.
  - Added `useWorkflowLambdaVersions` configuration option to enable the lambdaVersioning feature set. **This option is set to true by default** and should be set to false to disable the feature.
  - Added uniqueIdentifier configuration key to S3 sourced lambdas to optionally support S3 lambda resource versioning within this scheme. This key must be unique for each modified version of the lambda package and must be updated in configuration each time the source changes.
  - Added a new nested stack template that will create a `LambdaVersions` stack that will take lambda parameters from the base template, generate lambda versions/aliases and return outputs with references to the most 'current' lambda alias reference, and updated 'core' template to utilize these outputs (if `useWorkflowLambdaVersions` is enabled).

- Created a `@cumulus/api/lib/OAuth2` interface, which is implemented by the
  `@cumulus/api/lib/EarthdataLogin` and `@cumulus/api/lib/GoogleOAuth2` classes.
  Endpoints that need to handle authentication will determine which class to use
  based on environment variables. This also greatly simplifies testing.
- Added `@cumulus/api/lib/assertions`, containing more complex AVA test assertions
- Added PublishGranule workflow to publish a granule to CMR without full reingest. (ingest-in-place capability)

- `@cumulus/integration-tests` new functionality:
  - `listCollections` to list collections from a provided data directory
  - `deleteCollection` to delete list of collections from a deployed stack
  - `cleanUpCollections` combines the above in one function.
  - `listProviders` to list providers from a provided data directory
  - `deleteProviders` to delete list of providers from a deployed stack
  - `cleanUpProviders` combines the above in one function.
  - `@cumulus/integrations-tests/api.js`: `deleteGranule` and `deletePdr` functions to make `DELETE` requests to Cumulus API
  - `rules` API functionality for posting and deleting a rule and listing all rules
  - `wait-for-deploy` lambda for use in the redeployment tests
- `@cumulus/ingest/granule.js`: `ingestFile` inserts new `duplicate_found: true` field in the file's record if a duplicate file already exists on S3.
- `@cumulus/api`: `/execution-status` endpoint requests and returns complete execution output if execution output is stored in S3 due to size.
- Added option to use environment variable to set CMR host in `@cumulus/cmrjs`.
- **CUMULUS-781** - Added integration tests for `@cumulus/sync-granule` when `duplicateHandling` is set to `replace` or `skip`
- **CUMULUS-791** - `@cumulus/move-granules`: `moveFileRequest` inserts new `duplicate_found: true` field in the file's record if a duplicate file already exists on S3. Updated output schema to document new `duplicate_found` field.

### Removed

- Removed `@cumulus/common/fake-earthdata-login-server`. Tests can now create a
  service stub based on `@cumulus/api/lib/OAuth2` if testing requires handling
  authentication.

### Changed

- **CUMULUS-940** - modified `@cumulus/common/aws` `receiveSQSMessages` to take a parameter object instead of positional parameters. All defaults remain the same, but now access to long polling is available through `options.waitTimeSeconds`.
- **CUMULUS-948** - Update lambda functions `CNMToCMA` and `CnmResponse` in the `cumulus-data-shared` bucket and point the default stack to them.
- **CUMULUS-782** - Updated `@cumulus/sync-granule` task and `Granule.ingestFile` in `@cumulus/ingest` to keep both old and new data when a destination file with different checksum already exists and `duplicateHandling` is `version`
- Updated the config schema in `@cumulus/move-granules` to include the `moveStagedFiles` param.
- **CUMULUS-778** - Updated config schema and documentation in `@cumulus/sync-granule` to include `duplicateHandling` parameter for specifying how duplicate filenames should be handled
- **CUMULUS-779** - Updated `@cumulus/sync-granule` to throw `DuplicateFile` error when destination files already exist and `duplicateHandling` is `error`
- **CUMULUS-780** - Updated `@cumulus/sync-granule` to use `error` as the default for `duplicateHandling` when it is not specified
- **CUMULUS-780** - Updated `@cumulus/api` to use `error` as the default value for `duplicateHandling` in the `Collection` model
- **CUMULUS-785** - Updated the config schema and documentation in `@cumulus/move-granules` to include `duplicateHandling` parameter for specifying how duplicate filenames should be handled
- **CUMULUS-786, CUMULUS-787** - Updated `@cumulus/move-granules` to throw `DuplicateFile` error when destination files already exist and `duplicateHandling` is `error` or not specified
- **CUMULUS-789** - Updated `@cumulus/move-granules` to keep both old and new data when a destination file with different checksum already exists and `duplicateHandling` is `version`

### Fixed

- `getGranuleId` in `@cumulus/ingest` bug: `getGranuleId` was constructing an error using `filename` which was undefined. The fix replaces `filename` with the `uri` argument.
- Fixes to `del` in `@cumulus/api/endpoints/granules.js` to not error/fail when not all files exist in S3 (e.g. delete granule which has only 2 of 3 files ingested).
- `@cumulus/deployment/lib/crypto.js` now checks for private key existence properly.

## [v1.10.1] - 2018-09-4

### Fixed

- Fixed cloudformation template errors in `@cumulus/deployment/`
  - Replaced references to Fn::Ref: with Ref:
  - Moved long form template references to a newline

## [v1.10.0] - 2018-08-31

### Removed

- Removed unused and broken code from `@cumulus/common`
  - Removed `@cumulus/common/test-helpers`
  - Removed `@cumulus/common/task`
  - Removed `@cumulus/common/message-source`
  - Removed the `getPossiblyRemote` function from `@cumulus/common/aws`
  - Removed the `startPromisedSfnExecution` function from `@cumulus/common/aws`
  - Removed the `getCurrentSfnTask` function from `@cumulus/common/aws`

### Changed

- **CUMULUS-839** - In `@cumulus/sync-granule`, 'collection' is now an optional config parameter

### Fixed

- **CUMULUS-859** Moved duplicate code in `@cumulus/move-granules` and `@cumulus/post-to-cmr` to `@cumulus/ingest`. Fixed imports making assumptions about directory structure.
- `@cumulus/ingest/consumer` correctly limits the number of messages being received and processed from SQS. Details:
  - **Background:** `@cumulus/api` includes a lambda `<stack-name>-sqs2sf` which processes messages from the `<stack-name>-startSF` SQS queue every minute. The `sqs2sf` lambda uses `@cumulus/ingest/consumer` to receive and process messages from SQS.
  - **Bug:** More than `messageLimit` number of messages were being consumed and processed from the `<stack-name>-startSF` SQS queue. Many step functions were being triggered simultaneously by the lambda `<stack-name>-sqs2sf` (which consumes every minute from the `startSF` queue) and resulting in step function failure with the error: `An error occurred (ThrottlingException) when calling the GetExecutionHistory`.
  - **Fix:** `@cumulus/ingest/consumer#processMessages` now processes messages until `timeLimit` has passed _OR_ once it receives up to `messageLimit` messages. `sqs2sf` is deployed with a [default `messageLimit` of 10](https://github.com/nasa/cumulus/blob/670000c8a821ff37ae162385f921c40956e293f7/packages/deployment/app/config.yml#L147).
  - **IMPORTANT NOTE:** `consumer` will actually process up to `messageLimit * 2 - 1` messages. This is because sometimes `receiveSQSMessages` will return less than `messageLimit` messages and thus the consumer will continue to make calls to `receiveSQSMessages`. For example, given a `messageLimit` of 10 and subsequent calls to `receiveSQSMessages` returns up to 9 messages, the loop will continue and a final call could return up to 10 messages.

## [v1.9.1] - 2018-08-22

**Please Note** To take advantage of the added granule tracking API functionality, updates are required for the message adapter and its libraries. You should be on the following versions:

- `cumulus-message-adapter` 1.0.9+
- `cumulus-message-adapter-js` 1.0.4+
- `cumulus-message-adapter-java` 1.2.7+
- `cumulus-message-adapter-python` 1.0.5+

### Added

- **CUMULUS-687** Added logs endpoint to search for logs from a specific workflow execution in `@cumulus/api`. Added integration test.
- **CUMULUS-836** - `@cumulus/deployment` supports a configurable docker storage driver for ECS. ECS can be configured with either `devicemapper` (the default storage driver for AWS ECS-optimized AMIs) or `overlay2` (the storage driver used by the NGAP 2.0 AMI). The storage driver can be configured in `app/config.yml` with `ecs.docker.storageDriver: overlay2 | devicemapper`. The default is `overlay2`.
  - To support this configuration, a [Handlebars](https://handlebarsjs.com/) helper `ifEquals` was added to `packages/deployment/lib/kes.js`.
- **CUMULUS-836** - `@cumulus/api` added IAM roles required by the NGAP 2.0 AMI. The NGAP 2.0 AMI runs a script `register_instances_with_ssm.py` which requires the ECS IAM role to include `ec2:DescribeInstances` and `ssm:GetParameter` permissions.

### Fixed

- **CUMULUS-836** - `@cumulus/deployment` uses `overlay2` driver by default and does not attempt to write `--storage-opt dm.basesize` to fix [this error](https://github.com/moby/moby/issues/37039).
- **CUMULUS-413** Kinesis processing now captures all errors.
  - Added kinesis fallback mechanism when errors occur during record processing.
  - Adds FallbackTopicArn to `@cumulus/api/lambdas.yml`
  - Adds fallbackConsumer lambda to `@cumulus/api`
  - Adds fallbackqueue option to lambda definitions capture lambda failures after three retries.
  - Adds kinesisFallback SNS topic to signal incoming errors from kinesis stream.
  - Adds kinesisFailureSQS to capture fully failed events from all retries.
- **CUMULUS-855** Adds integration test for kinesis' error path.
- **CUMULUS-686** Added workflow task name and version tracking via `@cumulus/api` executions endpoint under new `tasks` property, and under `workflow_tasks` in step input/output.
  - Depends on `cumulus-message-adapter` 1.0.9+, `cumulus-message-adapter-js` 1.0.4+, `cumulus-message-adapter-java` 1.2.7+ and `cumulus-message-adapter-python` 1.0.5+
- **CUMULUS-771**
  - Updated sync-granule to stream the remote file to s3
  - Added integration test for ingesting granules from ftp provider
  - Updated http/https integration tests for ingesting granules from http/https providers
- **CUMULUS-862** Updated `@cumulus/integration-tests` to handle remote lambda output
- **CUMULUS-856** Set the rule `state` to have default value `ENABLED`

### Changed

- In `@cumulus/deployment`, changed the example app config.yml to have additional IAM roles

## [v1.9.0] - 2018-08-06

**Please note** additional information and upgrade instructions [here](https://nasa.github.io/cumulus/docs/upgrade/1.9.0)

### Added

- **CUMULUS-712** - Added integration tests verifying expected behavior in workflows
- **GITC-776-2** - Add support for versioned collections

### Fixed

- **CUMULUS-832**
  - Fixed indentation in example config.yml in `@cumulus/deployment`
  - Fixed issue with new deployment using the default distribution endpoint in `@cumulus/deployment` and `@cumulus/api`

## [v1.8.1] - 2018-08-01

**Note** IAM roles should be re-deployed with this release.

- **Cumulus-726**
  - Added function to `@cumulus/integration-tests`: `sfnStep` includes `getStepInput` which returns the input to the schedule event of a given step function step.
  - Added IAM policy `@cumulus/deployment`: Lambda processing IAM role includes `kinesis::PutRecord` so step function lambdas can write to kinesis streams.
- **Cumulus Community Edition**
  - Added Google OAuth authentication token logic to `@cumulus/api`. Refactored token endpoint to use environment variable flag `OAUTH_PROVIDER` when determining with authentication method to use.
  - Added API Lambda memory configuration variable `api_lambda_memory` to `@cumulus/api` and `@cumulus/deployment`.

### Changed

- **Cumulus-726**
  - Changed function in `@cumulus/api`: `models/rules.js#addKinesisEventSource` was modified to call to `deleteKinesisEventSource` with all required parameters (rule's name, arn and type).
  - Changed function in `@cumulus/integration-tests`: `getStepOutput` can now be used to return output of failed steps. If users of this function want the output of a failed event, they can pass a third parameter `eventType` as `'failure'`. This function will work as always for steps which completed successfully.

### Removed

- **Cumulus-726**

  - Configuration change to `@cumulus/deployment`: Removed default auto scaling configuration for Granules and Files DynamoDB tables.

- **CUMULUS-688**
  - Add integration test for ExecutionStatus
  - Function addition to `@cumulus/integration-tests`: `api` includes `getExecutionStatus` which returns the execution status from the Cumulus API

## [v1.8.0] - 2018-07-23

### Added

- **CUMULUS-718** Adds integration test for Kinesis triggering a workflow.

- **GITC-776-3** Added more flexibility for rules. You can now edit all fields on the rule's record
  We may need to update the api documentation to reflect this.

- **CUMULUS-681** - Add ingest-in-place action to granules endpoint

  - new applyWorkflow action at PUT /granules/{granuleid} Applying a workflow starts an execution of the provided workflow and passes the granule record as payload.
    Parameter(s):
    - workflow - the workflow name

- **CUMULUS-685** - Add parent exeuction arn to the execution which is triggered from a parent step function

### Changed

- **CUMULUS-768** - Integration tests get S3 provider data from shared data folder

### Fixed

- **CUMULUS-746** - Move granule API correctly updates record in dynamo DB and cmr xml file
- **CUMULUS-766** - Populate database fileSize field from S3 if value not present in Ingest payload

## [v1.7.1] - 2018-07-27 - [BACKPORT]

### Fixed

- **CUMULUS-766** - Backport from 1.8.0 - Populate database fileSize field from S3 if value not present in Ingest payload

## [v1.7.0] - 2018-07-02

### Please note: [Upgrade Instructions](https://nasa.github.io/cumulus/docs/upgrade/1.7.0)

### Added

- **GITC-776-2** - Add support for versioned collections
- **CUMULUS-491** - Add granule reconciliation API endpoints.
- **CUMULUS-480** Add support for backup and recovery:
  - Add DynamoDB tables for granules, executions and pdrs
  - Add ability to write all records to S3
  - Add ability to download all DynamoDB records in form json files
  - Add ability to upload records to DynamoDB
  - Add migration scripts for copying granule, pdr and execution records from ElasticSearch to DynamoDB
  - Add IAM support for batchWrite on dynamoDB
-
- **CUMULUS-508** - `@cumulus/deployment` cloudformation template allows for lambdas and ECS clusters to have multiple AZ availability.
  - `@cumulus/deployment` also ensures docker uses `devicemapper` storage driver.
- **CUMULUS-755** - `@cumulus/deployment` Add DynamoDB autoscaling support.
  - Application developers can add autoscaling and override default values in their deployment's `app/config.yml` file using a `{TableName}Table:` key.

### Fixed

- **CUMULUS-747** - Delete granule API doesn't delete granule files in s3 and granule in elasticsearch
  - update the StreamSpecification DynamoDB tables to have StreamViewType: "NEW_AND_OLD_IMAGES"
  - delete granule files in s3
- **CUMULUS-398** - Fix not able to filter executions by workflow
- **CUMULUS-748** - Fix invalid lambda .zip files being validated/uploaded to AWS
- **CUMULUS-544** - Post to CMR task has UAT URL hard-coded
  - Made configurable: PostToCmr now requires CMR_ENVIRONMENT env to be set to 'SIT' or 'OPS' for those CMR environments. Default is UAT.

### Changed

- **GITC-776-4** - Changed Discover-pdrs to not rely on collection but use provider_path in config. It also has an optional filterPdrs regex configuration parameter

- **CUMULUS-710** - In the integration test suite, `getStepOutput` returns the output of the first successful step execution or last failed, if none exists

## [v1.6.0] - 2018-06-06

### Please note: [Upgrade Instructions](https://nasa.github.io/cumulus/docs/upgrade/1.6.0)

### Fixed

- **CUMULUS-602** - Format all logs sent to Elastic Search.
  - Extract cumulus log message and index it to Elastic Search.

### Added

- **CUMULUS-556** - add a mechanism for creating and running migration scripts on deployment.
- **CUMULUS-461** Support use of metadata date and other components in `url_path` property

### Changed

- **CUMULUS-477** Update bucket configuration to support multiple buckets of the same type:
  - Change the structure of the buckets to allow for more than one bucket of each type. The bucket structure is now:
    bucket-key:
    name: <bucket-name>
    type: <type> i.e. internal, public, etc.
  - Change IAM and app deployment configuration to support new bucket structure
  - Update tasks and workflows to support new bucket structure
  - Replace instances where buckets.internal is relied upon to either use the system bucket or a configured bucket
  - Move IAM template to the deployment package. NOTE: You now have to specify '--template node_modules/@cumulus/deployment/iam' in your IAM deployment
  - Add IAM cloudformation template support to filter buckets by type

## [v1.5.5] - 2018-05-30

### Added

- **CUMULUS-530** - PDR tracking through Queue-granules
  - Add optional `pdr` property to the sync-granule task's input config and output payload.
- **CUMULUS-548** - Create a Lambda task that generates EMS distribution reports
  - In order to supply EMS Distribution Reports, you must enable S3 Server
    Access Logging on any S3 buckets used for distribution. See [How Do I Enable Server Access Logging for an S3 Bucket?](https://docs.aws.amazon.com/AmazonS3/latest/user-guide/server-access-logging.html)
    The "Target bucket" setting should point at the Cumulus internal bucket.
    The "Target prefix" should be
    "<STACK_NAME>/ems-distribution/s3-server-access-logs/", where "STACK_NAME"
    is replaced with the name of your Cumulus stack.

### Fixed

- **CUMULUS-546 - Kinesis Consumer should catch and log invalid JSON**
  - Kinesis Consumer lambda catches and logs errors so that consumer doesn't get stuck in a loop re-processing bad json records.
- EMS report filenames are now based on their start time instead of the time
  instead of the time that the report was generated
- **CUMULUS-552 - Cumulus API returns different results for the same collection depending on query**
  - The collection, provider and rule records in elasticsearch are now replaced with records from dynamo db when the dynamo db records are updated.

### Added

- `@cumulus/deployment`'s default cloudformation template now configures storage for Docker to match the configured ECS Volume. The template defines Docker's devicemapper basesize (`dm.basesize`) using `ecs.volumeSize`. This addresses ECS default of limiting Docker containers to 10GB of storage ([Read more](https://aws.amazon.com/premiumsupport/knowledge-center/increase-default-ecs-docker-limit/)).

## [v1.5.4] - 2018-05-21

### Added

- **CUMULUS-535** - EMS Ingest, Archive, Archive Delete reports
  - Add lambda EmsReport to create daily EMS Ingest, Archive, Archive Delete reports
  - ems.provider property added to `@cumulus/deployment/app/config.yml`.
    To change the provider name, please add `ems: provider` property to `app/config.yml`.
- **CUMULUS-480** Use DynamoDB to store granules, pdrs and execution records
  - Activate PointInTime feature on DynamoDB tables
  - Increase test coverage on api package
  - Add ability to restore metadata records from json files to DynamoDB
- **CUMULUS-459** provide API endpoint for moving granules from one location on s3 to another

## [v1.5.3] - 2018-05-18

### Fixed

- **CUMULUS-557 - "Add dataType to DiscoverGranules output"**
  - Granules discovered by the DiscoverGranules task now include dataType
  - dataType is now a required property for granules used as input to the
    QueueGranules task
- **CUMULUS-550** Update deployment app/config.yml to force elasticsearch updates for deleted granules

## [v1.5.2] - 2018-05-15

### Fixed

- **CUMULUS-514 - "Unable to Delete the Granules"**
  - updated cmrjs.deleteConcept to return success if the record is not found
    in CMR.

### Added

- **CUMULUS-547** - The distribution API now includes an
  "earthdataLoginUsername" query parameter when it returns a signed S3 URL
- **CUMULUS-527 - "parse-pdr queues up all granules and ignores regex"**
  - Add an optional config property to the ParsePdr task called
    "granuleIdFilter". This property is a regular expression that is applied
    against the filename of the first file of each granule contained in the
    PDR. If the regular expression matches, then the granule is included in
    the output. Defaults to '.', which will match all granules in the PDR.
- File checksums in PDRs now support MD5
- Deployment support to subscribe to an SNS topic that already exists
- **CUMULUS-470, CUMULUS-471** In-region S3 Policy lambda added to API to update bucket policy for in-region access.
- **CUMULUS-533** Added fields to granule indexer to support EMS ingest and archive record creation
- **CUMULUS-534** Track deleted granules
  - added `deletedgranule` type to `cumulus` index.
  - **Important Note:** Force custom bootstrap to re-run by adding this to
    app/config.yml `es: elasticSearchMapping: 7`
- You can now deploy cumulus without ElasticSearch. Just add `es: null` to your `app/config.yml` file. This is only useful for debugging purposes. Cumulus still requires ElasticSearch to properly operate.
- `@cumulus/integration-tests` includes and exports the `addRules` function, which seeds rules into the DynamoDB table.
- Added capability to support EFS in cloud formation template. Also added
  optional capability to ssh to your instance and privileged lambda functions.
- Added support to force discovery of PDRs that have already been processed
  and filtering of selected data types
- `@cumulus/cmrjs` uses an environment variable `USER_IP_ADDRESS` or fallback
  IP address of `10.0.0.0` when a public IP address is not available. This
  supports lambda functions deployed into a VPC's private subnet, where no
  public IP address is available.

### Changed

- **CUMULUS-550** Custom bootstrap automatically adds new types to index on
  deployment

## [v1.5.1] - 2018-04-23

### Fixed

- add the missing dist folder to the hello-world task
- disable uglifyjs on the built version of the pdr-status-check (read: https://github.com/webpack-contrib/uglifyjs-webpack-plugin/issues/264)

## [v1.5.0] - 2018-04-23

### Changed

- Removed babel from all tasks and packages and increased minimum node requirements to version 8.10
- Lambda functions created by @cumulus/deployment will use node8.10 by default
- Moved [cumulus-integration-tests](https://github.com/nasa/cumulus-integration-tests) to the `example` folder CUMULUS-512
- Streamlined all packages dependencies (e.g. remove redundant dependencies and make sure versions are the same across packages)
- **CUMULUS-352:** Update Cumulus Elasticsearch indices to use [index aliases](https://www.elastic.co/guide/en/elasticsearch/reference/current/indices-aliases.html).
- **CUMULUS-519:** ECS tasks are no longer restarted after each CF deployment unless `ecs.restartTasksOnDeploy` is set to true
- **CUMULUS-298:** Updated log filterPattern to include all CloudWatch logs in ElasticSearch
- **CUMULUS-518:** Updates to the SyncGranule config schema
  - `granuleIdExtraction` is no longer a property
  - `process` is now an optional property
  - `provider_path` is no longer a property

### Fixed

- **CUMULUS-455 "Kes deployments using only an updated message adapter do not get automatically deployed"**
  - prepended the hash value of cumulus-message-adapter.zip file to the zip file name of lambda which uses message adapter.
  - the lambda function will be redeployed when message adapter or lambda function are updated
- Fixed a bug in the bootstrap lambda function where it stuck during update process
- Fixed a bug where the sf-sns-report task did not return the payload of the incoming message as the output of the task [CUMULUS-441]

### Added

- **CUMULUS-352:** Add reindex CLI to the API package.
- **CUMULUS-465:** Added mock http/ftp/sftp servers to the integration tests
- Added a `delete` method to the `@common/CollectionConfigStore` class
- **CUMULUS-467 "@cumulus/integration-tests or cumulus-integration-tests should seed provider and collection in deployed DynamoDB"**
  - `example` integration-tests populates providers and collections to database
  - `example` workflow messages are populated from workflow templates in s3, provider and collection information in database, and input payloads. Input templates are removed.
  - added `https` protocol to provider schema

## [v1.4.1] - 2018-04-11

### Fixed

- Sync-granule install

## [v1.4.0] - 2018-04-09

### Fixed

- **CUMULUS-392 "queue-granules not returning the sfn-execution-arns queued"**
  - updated queue-granules to return the sfn-execution-arns queued and pdr if exists.
  - added pdr to ingest message meta.pdr instead of payload, so the pdr information doesn't get lost in the ingest workflow, and ingested granule in elasticsearch has pdr name.
  - fixed sf-sns-report schema, remove the invalid part
  - fixed pdr-status-check schema, the failed execution contains arn and reason
- **CUMULUS-206** make sure homepage and repository urls exist in package.json files of tasks and packages

### Added

- Example folder with a cumulus deployment example

### Changed

- [CUMULUS-450](https://bugs.earthdata.nasa.gov/browse/CUMULUS-450) - Updated
  the config schema of the **queue-granules** task
  - The config no longer takes a "collection" property
  - The config now takes an "internalBucket" property
  - The config now takes a "stackName" property
- [CUMULUS-450](https://bugs.earthdata.nasa.gov/browse/CUMULUS-450) - Updated
  the config schema of the **parse-pdr** task
  - The config no longer takes a "collection" property
  - The "stack", "provider", and "bucket" config properties are now
    required
- **CUMULUS-469** Added a lambda to the API package to prototype creating an S3 bucket policy for direct, in-region S3 access for the prototype bucket

### Removed

- Removed the `findTmpTestDataDirectory()` function from
  `@cumulus/common/test-utils`

### Fixed

- [CUMULUS-450](https://bugs.earthdata.nasa.gov/browse/CUMULUS-450)
  - The **queue-granules** task now enqueues a **sync-granule** task with the
    correct collection config for that granule based on the granule's
    data-type. It had previously been using the collection config from the
    config of the **queue-granules** task, which was a problem if the granules
    being queued belonged to different data-types.
  - The **parse-pdr** task now handles the case where a PDR contains granules
    with different data types, and uses the correct granuleIdExtraction for
    each granule.

### Added

- **CUMULUS-448** Add code coverage checking using [nyc](https://github.com/istanbuljs/nyc).

## [v1.3.0] - 2018-03-29

### Deprecated

- discover-s3-granules is deprecated. The functionality is provided by the discover-granules task

### Fixed

- **CUMULUS-331:** Fix aws.downloadS3File to handle non-existent key
- Using test ftp provider for discover-granules testing [CUMULUS-427]
- **CUMULUS-304: "Add AWS API throttling to pdr-status-check task"** Added concurrency limit on SFN API calls. The default concurrency is 10 and is configurable through Lambda environment variable CONCURRENCY.
- **CUMULUS-414: "Schema validation not being performed on many tasks"** revised npm build scripts of tasks that use cumulus-message-adapter to place schema directories into dist directories.
- **CUMULUS-301:** Update all tests to use test-data package for testing data.
- **CUMULUS-271: "Empty response body from rules PUT endpoint"** Added the updated rule to response body.
- Increased memory allotment for `CustomBootstrap` lambda function. Resolves failed deployments where `CustomBootstrap` lambda function was failing with error `Process exited before completing request`. This was causing deployments to stall, fail to update and fail to rollback. This error is thrown when the lambda function tries to use more memory than it is allotted.
- Cumulus repository folders structure updated:
  - removed the `cumulus` folder altogether
  - moved `cumulus/tasks` to `tasks` folder at the root level
  - moved the tasks that are not converted to use CMA to `tasks/.not_CMA_compliant`
  - updated paths where necessary

### Added

- `@cumulus/integration-tests` - Added support for testing the output of an ECS activity as well as a Lambda function.

## [v1.2.0] - 2018-03-20

### Fixed

- Update vulnerable npm packages [CUMULUS-425]
- `@cumulus/api`: `kinesis-consumer.js` uses `sf-scheduler.js#schedule` instead of placing a message directly on the `startSF` SQS queue. This is a fix for [CUMULUS-359](https://bugs.earthdata.nasa.gov/browse/CUMULUS-359) because `sf-scheduler.js#schedule` looks up the provider and collection data in DynamoDB and adds it to the `meta` object of the enqueued message payload.
- `@cumulus/api`: `kinesis-consumer.js` catches and logs errors instead of doing an error callback. Before this change, `kinesis-consumer` was failing to process new records when an existing record caused an error because it would call back with an error and stop processing additional records. It keeps trying to process the record causing the error because it's "position" in the stream is unchanged. Catching and logging the errors is part 1 of the fix. Proposed part 2 is to enqueue the error and the message on a "dead-letter" queue so it can be processed later ([CUMULUS-413](https://bugs.earthdata.nasa.gov/browse/CUMULUS-413)).
- **CUMULUS-260: "PDR page on dashboard only shows zeros."** The PDR stats in LPDAAC are all 0s, even if the dashboard has been fixed to retrieve the correct fields. The current version of pdr-status-check has a few issues.
  - pdr is not included in the input/output schema. It's available from the input event. So the pdr status and stats are not updated when the ParsePdr workflow is complete. Adding the pdr to the input/output of the task will fix this.
  - pdr-status-check doesn't update pdr stats which prevent the real time pdr progress from showing up in the dashboard. To solve this, added lambda function sf-sns-report which is copied from @cumulus/api/lambdas/sf-sns-broadcast with modification, sf-sns-report can be used to report step function status anywhere inside a step function. So add step sf-sns-report after each pdr-status-check, we will get the PDR status progress at real time.
  - It's possible an execution is still in the queue and doesn't exist in sfn yet. Added code to handle 'ExecutionDoesNotExist' error when checking the execution status.
- Fixed `aws.cloudwatchevents()` typo in `packages/ingest/aws.js`. This typo was the root cause of the error: `Error: Could not process scheduled_ingest, Error: : aws.cloudwatchevents is not a constructor` seen when trying to update a rule.

### Removed

- `@cumulus/ingest/aws`: Remove queueWorkflowMessage which is no longer being used by `@cumulus/api`'s `kinesis-consumer.js`.

## [v1.1.4] - 2018-03-15

### Added

- added flag `useList` to parse-pdr [CUMULUS-404]

### Fixed

- Pass encrypted password to the ApiGranule Lambda function [CUMULUS-424]

## [v1.1.3] - 2018-03-14

### Fixed

- Changed @cumulus/deployment package install behavior. The build process will happen after installation

## [v1.1.2] - 2018-03-14

### Added

- added tools to @cumulus/integration-tests for local integration testing
- added end to end testing for discovering and parsing of PDRs
- `yarn e2e` command is available for end to end testing

### Fixed

- **CUMULUS-326: "Occasionally encounter "Too Many Requests" on deployment"** The api gateway calls will handle throttling errors
- **CUMULUS-175: "Dashboard providers not in sync with AWS providers."** The root cause of this bug - DynamoDB operations not showing up in Elasticsearch - was shared by collections and rules. The fix was to update providers', collections' and rules; POST, PUT and DELETE endpoints to operate on DynamoDB and using DynamoDB streams to update Elasticsearch. The following packages were made:
  - `@cumulus/deployment` deploys DynamoDB streams for the Collections, Providers and Rules tables as well as a new lambda function called `dbIndexer`. The `dbIndexer` lambda has an event source mapping which listens to each of the DynamoDB streams. The dbIndexer lambda receives events referencing operations on the DynamoDB table and updates the elasticsearch cluster accordingly.
  - The `@cumulus/api` endpoints for collections, providers and rules _only_ query DynamoDB, with the exception of LIST endpoints and the collections' GET endpoint.

### Updated

- Broke up `kes.override.js` of @cumulus/deployment to multiple modules and moved to a new location
- Expanded @cumulus/deployment test coverage
- all tasks were updated to use cumulus-message-adapter-js 1.0.1
- added build process to integration-tests package to babelify it before publication
- Update @cumulus/integration-tests lambda.js `getLambdaOutput` to return the entire lambda output. Previously `getLambdaOutput` returned only the payload.

## [v1.1.1] - 2018-03-08

### Removed

- Unused queue lambda in api/lambdas [CUMULUS-359]

### Fixed

- Kinesis message content is passed to the triggered workflow [CUMULUS-359]
- Kinesis message queues a workflow message and does not write to rules table [CUMULUS-359]

## [v1.1.0] - 2018-03-05

### Added

- Added a `jlog` function to `common/test-utils` to aid in test debugging
- Integration test package with command line tool [CUMULUS-200] by @laurenfrederick
- Test for FTP `useList` flag [CUMULUS-334] by @kkelly51

### Updated

- The `queue-pdrs` task now uses the [cumulus-message-adapter-js](https://github.com/nasa/cumulus-message-adapter-js)
  library
- Updated the `queue-pdrs` JSON schemas
- The test-utils schema validation functions now throw an error if validation
  fails
- The `queue-granules` task now uses the [cumulus-message-adapter-js](https://github.com/nasa/cumulus-message-adapter-js)
  library
- Updated the `queue-granules` JSON schemas

### Removed

- Removed the `getSfnExecutionByName` function from `common/aws`
- Removed the `getGranuleStatus` function from `common/aws`

## [v1.0.1] - 2018-02-27

### Added

- More tests for discover-pdrs, dicover-granules by @yjpa7145
- Schema validation utility for tests by @yjpa7145

### Changed

- Fix an FTP listing bug for servers that do not support STAT [CUMULUS-334] by @kkelly51

## [v1.0.0] - 2018-02-23

[unreleased]: https://github.com/nasa/cumulus/compare/v18.1.0...HEAD
[v18.1.0]: https://github.com/nasa/cumulus/compare/v18.0.0...v18.1.0
[v18.0.0]: https://github.com/nasa/cumulus/compare/v17.0.0...v18.0.0
[v17.0.0]: https://github.com/nasa/cumulus/compare/v16.1.2...v17.0.0
[v16.1.2]: https://github.com/nasa/cumulus/compare/v16.1.1...v16.1.2
[v16.1.1]: https://github.com/nasa/cumulus/compare/v16.0.0...v16.1.1
[v16.0.0]: https://github.com/nasa/cumulus/compare/v15.0.4...v16.0.0
[v15.0.4]: https://github.com/nasa/cumulus/compare/v15.0.3...v15.0.4
[v15.0.3]: https://github.com/nasa/cumulus/compare/v15.0.2...v15.0.3
[v15.0.2]: https://github.com/nasa/cumulus/compare/v15.0.1...v15.0.2
[v15.0.1]: https://github.com/nasa/cumulus/compare/v15.0.0...v15.0.1
[v15.0.0]: https://github.com/nasa/cumulus/compare/v14.1.0...v15.0.0
[v14.1.0]: https://github.com/nasa/cumulus/compare/v14.0.0...v14.1.0
[v14.0.0]: https://github.com/nasa/cumulus/compare/v13.4.0...v14.0.0
[v13.4.0]: https://github.com/nasa/cumulus/compare/v13.3.2...v13.4.0
[v13.3.2]: https://github.com/nasa/cumulus/compare/v13.3.0...v13.3.2
[v13.3.0]: https://github.com/nasa/cumulus/compare/v13.2.1...v13.3.0
[v13.2.1]: https://github.com/nasa/cumulus/compare/v13.2.0...v13.2.1
[v13.2.0]: https://github.com/nasa/cumulus/compare/v13.1.0...v13.2.0
[v13.1.0]: https://github.com/nasa/cumulus/compare/v13.0.1...v13.1.0
[v13.0.1]: https://github.com/nasa/cumulus/compare/v13.0.0...v13.0.1
[v13.0.0]: https://github.com/nasa/cumulus/compare/v12.0.3...v13.0.0
[v12.0.3]: https://github.com/nasa/cumulus/compare/v12.0.2...v12.0.3
[v12.0.2]: https://github.com/nasa/cumulus/compare/v12.0.1...v12.0.2
[v12.0.1]: https://github.com/nasa/cumulus/compare/v12.0.0...v12.0.1
[v12.0.0]: https://github.com/nasa/cumulus/compare/v11.1.8...v12.0.0
[v11.1.8]: https://github.com/nasa/cumulus/compare/v11.1.7...v11.1.8
[v11.1.7]: https://github.com/nasa/cumulus/compare/v11.1.5...v11.1.7
[v11.1.5]: https://github.com/nasa/cumulus/compare/v11.1.4...v11.1.5
[v11.1.4]: https://github.com/nasa/cumulus/compare/v11.1.3...v11.1.4
[v11.1.3]: https://github.com/nasa/cumulus/compare/v11.1.2...v11.1.3
[v11.1.2]: https://github.com/nasa/cumulus/compare/v11.1.1...v11.1.2
[v11.1.1]: https://github.com/nasa/cumulus/compare/v11.1.0...v11.1.1
[v11.1.0]: https://github.com/nasa/cumulus/compare/v11.0.0...v11.1.0
[v11.0.0]: https://github.com/nasa/cumulus/compare/v10.1.3...v11.0.0
[v10.1.3]: https://github.com/nasa/cumulus/compare/v10.1.2...v10.1.3
[v10.1.2]: https://github.com/nasa/cumulus/compare/v10.1.1...v10.1.2
[v10.1.1]: https://github.com/nasa/cumulus/compare/v10.1.0...v10.1.1
[v10.1.0]: https://github.com/nasa/cumulus/compare/v10.0.1...v10.1.0
[v10.0.1]: https://github.com/nasa/cumulus/compare/v10.0.0...v10.0.1
[v10.0.0]: https://github.com/nasa/cumulus/compare/v9.9.0...v10.0.0
[v9.9.3]: https://github.com/nasa/cumulus/compare/v9.9.2...v9.9.3
[v9.9.2]: https://github.com/nasa/cumulus/compare/v9.9.1...v9.9.2
[v9.9.1]: https://github.com/nasa/cumulus/compare/v9.9.0...v9.9.1
[v9.9.0]: https://github.com/nasa/cumulus/compare/v9.8.0...v9.9.0
[v9.8.0]: https://github.com/nasa/cumulus/compare/v9.7.0...v9.8.0
[v9.7.1]: https://github.com/nasa/cumulus/compare/v9.7.0...v9.7.1
[v9.7.0]: https://github.com/nasa/cumulus/compare/v9.6.0...v9.7.0
[v9.6.0]: https://github.com/nasa/cumulus/compare/v9.5.0...v9.6.0
[v9.5.0]: https://github.com/nasa/cumulus/compare/v9.4.0...v9.5.0
[v9.4.1]: https://github.com/nasa/cumulus/compare/v9.3.0...v9.4.1
[v9.4.0]: https://github.com/nasa/cumulus/compare/v9.3.0...v9.4.0
[v9.3.0]: https://github.com/nasa/cumulus/compare/v9.2.2...v9.3.0
[v9.2.2]: https://github.com/nasa/cumulus/compare/v9.2.1...v9.2.2
[v9.2.1]: https://github.com/nasa/cumulus/compare/v9.2.0...v9.2.1
[v9.2.0]: https://github.com/nasa/cumulus/compare/v9.1.0...v9.2.0
[v9.1.0]: https://github.com/nasa/cumulus/compare/v9.0.1...v9.1.0
[v9.0.1]: https://github.com/nasa/cumulus/compare/v9.0.0...v9.0.1
[v9.0.0]: https://github.com/nasa/cumulus/compare/v8.1.0...v9.0.0
[v8.1.0]: https://github.com/nasa/cumulus/compare/v8.0.0...v8.1.0
[v8.0.0]: https://github.com/nasa/cumulus/compare/v7.2.0...v8.0.0
[v7.2.0]: https://github.com/nasa/cumulus/compare/v7.1.0...v7.2.0
[v7.1.0]: https://github.com/nasa/cumulus/compare/v7.0.0...v7.1.0
[v7.0.0]: https://github.com/nasa/cumulus/compare/v6.0.0...v7.0.0
[v6.0.0]: https://github.com/nasa/cumulus/compare/v5.0.1...v6.0.0
[v5.0.1]: https://github.com/nasa/cumulus/compare/v5.0.0...v5.0.1
[v5.0.0]: https://github.com/nasa/cumulus/compare/v4.0.0...v5.0.0
[v4.0.0]: https://github.com/nasa/cumulus/compare/v3.0.1...v4.0.0
[v3.0.1]: https://github.com/nasa/cumulus/compare/v3.0.0...v3.0.1
[v3.0.0]: https://github.com/nasa/cumulus/compare/v2.0.1...v3.0.0
[v2.0.7]: https://github.com/nasa/cumulus/compare/v2.0.6...v2.0.7
[v2.0.6]: https://github.com/nasa/cumulus/compare/v2.0.5...v2.0.6
[v2.0.5]: https://github.com/nasa/cumulus/compare/v2.0.4...v2.0.5
[v2.0.4]: https://github.com/nasa/cumulus/compare/v2.0.3...v2.0.4
[v2.0.3]: https://github.com/nasa/cumulus/compare/v2.0.2...v2.0.3
[v2.0.2]: https://github.com/nasa/cumulus/compare/v2.0.1...v2.0.2
[v2.0.1]: https://github.com/nasa/cumulus/compare/v1.24.0...v2.0.1
[v2.0.0]: https://github.com/nasa/cumulus/compare/v1.24.0...v2.0.0
[v1.24.0]: https://github.com/nasa/cumulus/compare/v1.23.2...v1.24.0
[v1.23.2]: https://github.com/nasa/cumulus/compare/v1.22.1...v1.23.2
[v1.22.1]: https://github.com/nasa/cumulus/compare/v1.21.0...v1.22.1
[v1.21.0]: https://github.com/nasa/cumulus/compare/v1.20.0...v1.21.0
[v1.20.0]: https://github.com/nasa/cumulus/compare/v1.19.0...v1.20.0
[v1.19.0]: https://github.com/nasa/cumulus/compare/v1.18.0...v1.19.0
[v1.18.0]: https://github.com/nasa/cumulus/compare/v1.17.0...v1.18.0
[v1.17.0]: https://github.com/nasa/cumulus/compare/v1.16.1...v1.17.0
[v1.16.1]: https://github.com/nasa/cumulus/compare/v1.16.0...v1.16.1
[v1.16.0]: https://github.com/nasa/cumulus/compare/v1.15.0...v1.16.0
[v1.15.0]: https://github.com/nasa/cumulus/compare/v1.14.5...v1.15.0
[v1.14.5]: https://github.com/nasa/cumulus/compare/v1.14.4...v1.14.5
[v1.14.4]: https://github.com/nasa/cumulus/compare/v1.14.3...v1.14.4
[v1.14.3]: https://github.com/nasa/cumulus/compare/v1.14.2...v1.14.3
[v1.14.2]: https://github.com/nasa/cumulus/compare/v1.14.1...v1.14.2
[v1.14.1]: https://github.com/nasa/cumulus/compare/v1.14.0...v1.14.1
[v1.14.0]: https://github.com/nasa/cumulus/compare/v1.13.5...v1.14.0
[v1.13.5]: https://github.com/nasa/cumulus/compare/v1.13.4...v1.13.5
[v1.13.4]: https://github.com/nasa/cumulus/compare/v1.13.3...v1.13.4
[v1.13.3]: https://github.com/nasa/cumulus/compare/v1.13.2...v1.13.3
[v1.13.2]: https://github.com/nasa/cumulus/compare/v1.13.1...v1.13.2
[v1.13.1]: https://github.com/nasa/cumulus/compare/v1.13.0...v1.13.1
[v1.13.0]: https://github.com/nasa/cumulus/compare/v1.12.1...v1.13.0
[v1.12.1]: https://github.com/nasa/cumulus/compare/v1.12.0...v1.12.1
[v1.12.0]: https://github.com/nasa/cumulus/compare/v1.11.3...v1.12.0
[v1.11.3]: https://github.com/nasa/cumulus/compare/v1.11.2...v1.11.3
[v1.11.2]: https://github.com/nasa/cumulus/compare/v1.11.1...v1.11.2
[v1.11.1]: https://github.com/nasa/cumulus/compare/v1.11.0...v1.11.1
[v1.11.0]: https://github.com/nasa/cumulus/compare/v1.10.4...v1.11.0
[v1.10.4]: https://github.com/nasa/cumulus/compare/v1.10.3...v1.10.4
[v1.10.3]: https://github.com/nasa/cumulus/compare/v1.10.2...v1.10.3
[v1.10.2]: https://github.com/nasa/cumulus/compare/v1.10.1...v1.10.2
[v1.10.1]: https://github.com/nasa/cumulus/compare/v1.10.0...v1.10.1
[v1.10.0]: https://github.com/nasa/cumulus/compare/v1.9.1...v1.10.0
[v1.9.1]: https://github.com/nasa/cumulus/compare/v1.9.0...v1.9.1
[v1.9.0]: https://github.com/nasa/cumulus/compare/v1.8.1...v1.9.0
[v1.8.1]: https://github.com/nasa/cumulus/compare/v1.8.0...v1.8.1
[v1.8.0]: https://github.com/nasa/cumulus/compare/v1.7.0...v1.8.0
[v1.7.0]: https://github.com/nasa/cumulus/compare/v1.6.0...v1.7.0
[v1.6.0]: https://github.com/nasa/cumulus/compare/v1.5.5...v1.6.0
[v1.5.5]: https://github.com/nasa/cumulus/compare/v1.5.4...v1.5.5
[v1.5.4]: https://github.com/nasa/cumulus/compare/v1.5.3...v1.5.4
[v1.5.3]: https://github.com/nasa/cumulus/compare/v1.5.2...v1.5.3
[v1.5.2]: https://github.com/nasa/cumulus/compare/v1.5.1...v1.5.2
[v1.5.1]: https://github.com/nasa/cumulus/compare/v1.5.0...v1.5.1
[v1.5.0]: https://github.com/nasa/cumulus/compare/v1.4.1...v1.5.0
[v1.4.1]: https://github.com/nasa/cumulus/compare/v1.4.0...v1.4.1
[v1.4.0]: https://github.com/nasa/cumulus/compare/v1.3.0...v1.4.0
[v1.3.0]: https://github.com/nasa/cumulus/compare/v1.2.0...v1.3.0
[v1.2.0]: https://github.com/nasa/cumulus/compare/v1.1.4...v1.2.0
[v1.1.4]: https://github.com/nasa/cumulus/compare/v1.1.3...v1.1.4
[v1.1.3]: https://github.com/nasa/cumulus/compare/v1.1.2...v1.1.3
[v1.1.2]: https://github.com/nasa/cumulus/compare/v1.1.1...v1.1.2
[v1.1.1]: https://github.com/nasa/cumulus/compare/v1.0.1...v1.1.1
[v1.1.0]: https://github.com/nasa/cumulus/compare/v1.0.1...v1.1.0
[v1.0.1]: https://github.com/nasa/cumulus/compare/v1.0.0...v1.0.1
[v1.0.0]: https://github.com/nasa/cumulus/compare/pre-v1-release...v1.0.0

[thin-egress-app]: <https://github.com/asfadmin/thin-egress-app> "Thin Egress App"<|MERGE_RESOLUTION|>--- conflicted
+++ resolved
@@ -8,14 +8,11 @@
 
 ### Changed
 
-<<<<<<< HEAD
 - **CUMULUS-2888**
   - Update CloudWatch Events code to AWS SDK v3
-=======
-- **CUMULUS_3499
+- **CUMULUS_3499**
   - Update AWS-SDK dependency pin to "2.1490" to prevent SQS issue.  Dependency
     pin expected to be changed with the resolution to CUMULUS-2900
->>>>>>> 04978d1f
 - **CUMULUS-2894**
   - Update Lambda code to AWS SDK v3
 - **CUMULUS-3352**
