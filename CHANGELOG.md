# Changelog

All notable changes to this project will be documented in this file.

The format is based on [Keep a Changelog](http://keepachangelog.com/en/1.0.0/).

## Unreleased

### Migration steps

- Please read the [documentation on the updates to the granule files schema for our Cumulus workflow tasks and how to upgrade your deployment for compatibility](https://nasa.github.io/cumulus/docs/upgrade-notes/update-task-file-schemas).
- (Optional) Update the `task-config` for all workflows that use the `sync-granule` task to include `workflowStartTime` set to
`{$.cumulus_meta.workflow_start_time}`. See [here](https://github.com/nasa/cumulus/blob/master/example/cumulus-tf/sync_granule_workflow.asl.json#L9) for an example.

### BREAKING CHANGES

- **NDCUM-624**:
  - Functions in @cumulus/cmrjs renamed for consistency with `isCMRFilename` and `isCMRFile`
    - `isECHO10File` -> `isECHO10Filename`
    - `isUMMGFile` -> `isUMMGFilename`
    - `isISOFile` -> `isCMRISOFilename`
- **CUMULUS-2388**:
  - In order to standardize task messaging formats, please note the updated input, output and config schemas for the following Cumulus workflow tasks:
    - add-missing-file-checksums
    - files-to-granules
    - hyrax-metadata-updates
    - lzards-backup
    - move-granules
    - post-to-cmr
    - sync-granule
    - update-cmr-access-constraints
    - update-granules-cmr-metadata-file-links
  The primary focus of the schema updates was to standardize the format of granules, and
  particularly their files data. The granule `files` object now matches the file schema in the
  Cumulus database and thus also matches the `files` object produced by the API with use cases like
  `applyWorkflow`. This includes removal of `name` and `filename` in favor of `bucket` and `key`,
  removal of certain properties such as `etag` and `duplicate_found` and outputting them as
  separate objects stored in `meta`.
  - Checksum values calculated by `@cumulus/checksum` are now converted to string to standardize
  checksum formatting across the Cumulus library.

### Notable changes

- **CUMULUS-2718**
  - The `sync-granule` task has been updated to support an optional configuration parameter `workflowStartTime`. The output payload of `sync-granule` now includes a `createdAt` time for each granule which is set to the
  provided `workflowStartTime` or falls back to `Date.now()` if not provided. Workflows using
  `sync-granule` may be updated to include this parameter with the value of `{$.cumulus_meta.workflow_start_time}` in the `task_config`.
- Updated version of `@cumulus/cumulus-message-adapter-js` from `2.0.3` to `2.0.4` for
all Cumulus workflow tasks
- **CUMULUS-2783**
  - A bug in the ECS cluster autoscaling configuration has been
resolved. ECS clusters should now correctly autoscale by adding new cluster
instances according to the [policy configuration](https://github.com/nasa/cumulus/blob/master/tf-modules/cumulus/ecs_cluster.tf).
  - Async operations that are started by these endpoints will be run as ECS tasks
  with a launch type of Fargate, not EC2:
    - `POST /deadLetterArchive/recoverCumulusMessages`
    - `POST /elasticsearch/index-from-database`
    - `POST /granules/bulk`
    - `POST /granules/bulkDelete`
    - `POST /granules/bulkReingest`
    - `POST /migrationCounts`
    - `POST /reconciliationReports`
    - `POST /replays`
    - `POST /replays/sqs`

### Added

- Upgraded version of dependencies on `knex` package from `0.95.11` to `0.95.15`
- Added Terraform data sources to `example/cumulus-tf` module to retrieve default VPC and subnets in NGAP accounts
  - Added `vpc_tag_name` variable which defines the tags used to look up a VPC. Defaults to VPC tag name used in NGAP accounts
  - Added `subnets_tag_name` variable which defines the tags used to look up VPC subnets. Defaults to a subnet tag name used in NGAP accounts
- Added Terraform data sources to `example/data-persistence-tf` module to retrieve default VPC and subnets in NGAP accounts
  - Added `vpc_tag_name` variable which defines the tags used to look up a VPC. Defaults to VPC tag name used in NGAP accounts
  - Added `subnets_tag_name` variable which defines the tags used to look up VPC subnets. Defaults to a subnet tag name used in NGAP accounts
- Added Terraform data sources to `example/rds-cluster-tf` module to retrieve default VPC and subnets in NGAP accounts
  - Added `vpc_tag_name` variable which defines the tags used to look up a VPC. Defaults to VPC tag name used in NGAP accounts
  - Added `subnets_tag_name` variable which defines the tags used to look up VPC subnets. Defaults to tag names used in subnets in for NGAP accounts
- **CUMULUS-2299**
  - Added support for SHA checksum types with hyphens (e.g. `SHA-256` vs `SHA256`) to tasks that calculate checksums.
- **CUMULUS-2439**
  - Added CMR search client setting to the CreateReconciliationReport lambda function.
  - Added `cmr_search_client_config` tfvars to the archive and cumulus terraform modules.
  - Updated CreateReconciliationReport lambda to search CMR collections with CMRSearchConceptQueue.
- **CUMULUS-2441**
  - Added support for 'PROD' CMR environment.
- **CUMULUS-2456**
  - Updated api lambdas to query ORCA Private API
  - Updated example/cumulus-tf/orca.tf to the ORCA release v4.0.0-Beta3
- **CUMULUS-2638**
  - Adds documentation to clarify bucket config object use.
- **CUMULUS-2684**
  - Added optional collection level parameter `s3MultipartChunksizeMb` to collection's `meta` field
  - Updated `move-granules` task to take in an optional config parameter s3MultipartChunksizeMb
- **CUMULUS-2747**
  - Updated data management type doc to include additional fields for provider configurations
- **CUMULUS-2773**
  - Added a document to the workflow-tasks docs describing deployment, configuration and usage of the LZARDS backup task.

### Changed

- Made `vpc_id` variable optional for `example/cumulus-tf` module
- Made `vpc_id` and `subnet_ids` variables optional for `example/data-persistence-tf` module
- Made `vpc_id` and `subnets` variables optional for `example/rds-cluster-tf` module
<<<<<<< HEAD
- Increases wait time for CMR to return online resources in integration tests
=======
- Changes audit script to handle integration test failure when `USE\_CACHED\_BOOTSTRAP` is disabled.
>>>>>>> c7c0d476
- **CUMULUS-1823**
  - Updates to Cumulus rule/provider schemas to improve field titles and descriptions.
- **CUMULUS-2638**
  - Transparent to users, remove typescript type `BucketType`.
- **CUMULUS-2718**
  - Updated config for SyncGranules to support optional `workflowStartTime`
  - Updated SyncGranules to provide `createdAt` on output based on `workflowStartTime` if provided,
  falling back to `Date.now()` if not provided.
  - Updated `task_config` of SyncGranule in example workflows
- **CUMULUS-2735**
  - Updated reconciliation reports to write formatted JSON to S3 to improve readability for
    large reports
  - Updated TEA version from 102 to 121 to address TEA deployment issue with the max size of
    a policy role being exceeded
- **CUMULUS-2743**
  - Updated bamboo Dockerfile to upgrade pip as part of the image creation process
- **CUMULUS-2744**
  - GET executions/status returns associated granules for executions retrieved from the Step Function API
- **CUMULUS-2751**
  - Upgraded all Cumulus (node.js) workflow tasks to use
    `@cumulus/cumulus-message-adapter-js` version `2.0.3`, which includes an
    update cma-js to better expose CMA stderr stream output on lambda timeouts
    as well as minor logging enhancements.
- **CUMULUS-2752**
  - Add new mappings for execution records to prevent dynamic field expansion from exceeding
  Elasticsearch field limits
    - Nested objects under `finalPayload.*` will not dynamically add new fields to mapping
    - Nested objects under `originalPayload.*` will not dynamically add new fields to mapping
    - Nested keys under `tasks` will not dynamically add new fields to mapping
- **CUMULUS-2753**
  - Updated example/cumulus-tf/orca.tf to the latest ORCA release v4.0.0-Beta2 which is compatible with granule.files file schema
  - Updated /orca/recovery to call new lambdas request_status_for_granule and request_status_for_job.
  - Updated orca integration test
- [**PR #2569**](https://github.com/nasa/cumulus/pull/2569)
  - Fixed `TypeError` thrown by `@cumulus/cmrjs/cmr-utils.getGranuleTemporalInfo` when
    a granule's associated UMM-G JSON metadata file does not contain a `ProviderDates`
    element that has a `Type` of either `"Update"` or `"Insert"`.  If neither are
    present, the granule's last update date falls back to the `"Create"` type
    provider date, or `undefined`, if none is present.
- **CUMULUS-2775**
  - Changed `@cumulus/api-client/invokeApi()` to accept a single accepted status code or an array
  of accepted status codes via `expectedStatusCodes`
- [**PR #2611**](https://github.com/nasa/cumulus/pull/2611)
  - Changed `@cumulus/launchpad-auth/LaunchpadToken.requestToken` and `validateToken`
    to use the HTTPS request option `https.pfx` instead of the deprecated `pfx` option
    for providing the certificate.
- **CUMULUS-2836**
  - Updates `cmr-utils/getGranuleTemporalInfo` to search for a SingleDateTime
    element, when beginningDateTime value is not
    found in the metadata file.  The granule's temporal information is
    returned so that both beginningDateTime and endingDateTime are set to the
    discovered singleDateTimeValue.
- **CUMULUS-2756**
  - Updated `_writeGranule()` in `write-granules.js` to catch failed granule writes due to schema validation, log the failure and then attempt to set the status of the granule to `failed` if it already exists to prevent a failure from allowing the granule to get "stuck" in a non-failed status.

### Fixed

- **CUMULUS-2775**
  - Updated `@cumulus/api-client` to not log an error for 201 response from `updateGranule`
- **CUMULUS-2783**
  - Added missing lower bound on scale out policy for ECS cluster to ensure that
  the cluster will autoscale correctly.
- **CUMULUS-2835**
  - Updated `hyrax-metadata-updates` task to support reading the DatasetId from ECHO10 XML, and the EntryTitle from UMM-G JSON; these are both valid alternatives to the shortname and version ID.

## [v9.9.0] 2021-11-03

### Added

- **NDCUM-624**: Add support for ISO metadata files for the `MoveGranules` step
  - Add function `isISOFile` to check if a given file object is an ISO file
  - `granuleToCmrFileObject` and `granulesToCmrFileObjects` now take a
    `filterFunc` argument
    - `filterFunc`'s default value is `isCMRFile`, so the previous behavior is
      maintained if no value is given for this argument
    - `MoveGranules` passes a custom filter function to
      `granulesToCmrFileObjects` to check for `isISOFile` in addition to
      `isCMRFile`, so that metadata from `.iso.xml` files can be used in the
      `urlPathTemplate`
- [**PR #2535**](https://github.com/nasa/cumulus/pull/2535)
  - NSIDC and other cumulus users had desire for returning formatted dates for
    the 'url_path' date extraction utilities. Added 'dateFormat' function as
    an option for extracting and formating the entire date. See
    docs/workflow/workflow-configuration-how-to.md for more information.
- [**PR #2548**](https://github.com/nasa/cumulus/pull/2548)
  - Updated webpack configuration for html-loader v2
- **CUMULUS-2640**
  - Added Elasticsearch client scroll setting to the CreateReconciliationReport lambda function.
  - Added `elasticsearch_client_config` tfvars to the archive and cumulus terraform modules.
- **CUMULUS-2683**
  - Added `default_s3_multipart_chunksize_mb` setting to the `move-granules` lambda function.
  - Added `default_s3_multipart_chunksize_mb` tfvars to the cumulus and ingest terraform modules.
  - Added optional parameter `chunkSize` to `@cumulus/aws-client/S3.moveObject` and
    `@cumulus/aws-client/S3.multipartCopyObject` to set the chunk size of the S3 multipart uploads.
  - Renamed optional parameter `maxChunkSize` to `chunkSize` in
    `@cumulus/aws-client/lib/S3MultipartUploads.createMultipartChunks`.

### Changed

- Upgraded all Cumulus workflow tasks to use `@cumulus/cumulus-message-adapter-js` version `2.0.1`
- **CUMULUS-2725**
  - Updated providers endpoint to return encrypted password
  - Updated providers model to try decrypting credentials before encryption to allow for better handling of updating providers
- **CUMULUS-2734**
  - Updated `@cumulus/api/launchpadSaml.launchpadPublicCertificate` to correctly retrieve
    certificate from launchpad IdP metadata with and without namespace prefix.

## [v9.8.0] 2021-10-19

### Notable changes

- Published new tag [`36` of `cumuluss/async-operation` to Docker Hub](https://hub.docker.com/layers/cumuluss/async-operation/35/images/sha256-cf777a6ef5081cd90a0f9302d45243b6c0a568e6d977c0ee2ccc5a90b12d45d0?context=explore) for compatibility with
upgrades to `knex` package and to address security vulnerabilities.

### Added

- Added `@cumulus/db/createRejectableTransaction()` to handle creating a Knex transaction that **will throw an error** if the transaction rolls back. [As of Knex 0.95+, promise rejection on transaction rollback is no longer the default behavior](https://github.com/knex/knex/blob/master/UPGRADING.md#upgrading-to-version-0950).

- **CUMULUS-2639**
  - Increases logging on reconciliation reports.

- **CUMULUS-2670**
  - Updated `lambda_timeouts` string map variable for `cumulus` module to accept a
  `update_granules_cmr_metadata_file_links_task_timeout` property
- **CUMULUS-2598**
  - Add unit and integration tests to describe queued granules as ignored when
    duplicate handling is 'skip'

### Changed

- Updated `knex` version from 0.23.11 to 0.95.11 to address security vulnerabilities
- Updated default version of async operations Docker image to `cumuluss/async-operation:36`
- **CUMULUS-2590**
  - Granule applyWorkflow, Reingest actions and Bulk operation now update granule status to `queued` when scheduling the granule.

- **CUMULUS-2643**
  - relocates system file `buckets.json` out of the
    `s3://internal-bucket/workflows` directory into
    `s3://internal-bucket/buckets`.

## [v9.7.0] 2021-10-01

### Notable Changes

- **CUMULUS-2583**
  - The `queue-granules` task now updates granule status to `queued` when a granule is queued. In order to prevent issues with the private API endpoint and Lambda API request and concurrency limits, this functionality runs with limited concurrency, which may increase the task's overall runtime when large numbers of granules are being queued. If you are facing Lambda timeout errors with this task, we recommend converting your `queue-granules` task to an ECS activity. This concurrency is configurable via the task config's `concurrency` value.
- **CUMULUS-2676**
  - The `discover-granules` task has been updated to limit concurrency on checks to identify and skip already ingested granules in order to prevent issues with the private API endpoint and Lambda API request and concurrency limits. This may increase the task's overall runtime when large numbers of granules are discovered. If you are facing Lambda timeout errors with this task, we recommend converting your `discover-granules` task to an ECS activity. This concurrency is configurable via the task config's `concurrency` value.
- Updated memory of `<prefix>-sfEventSqsToDbRecords` Lambda to 1024MB

### Added

- **CUMULUS-2000**
  - Updated `@cumulus/queue-granules` to respect a new config parameter: `preferredQueueBatchSize`. Queue-granules will respect this batchsize as best as it can to batch granules into workflow payloads. As workflows generally rely on information such as collection and provider expected to be shared across all granules in a workflow, queue-granules will break batches up by collection, as well as provider if there is a `provider` field on the granule. This may result in batches that are smaller than the preferred size, but never larger ones. The default value is 1, which preserves current behavior of queueing 1 granule per workflow.
- **CUMULUS-2630**
  - Adds a new workflow `DiscoverGranulesToThrottledQueue` that discovers and writes
    granules to a throttled background queue.  This allows discovery and ingest
    of larger numbers of granules without running into limits with lambda
    concurrency.

### Changed

- **CUMULUS-2720**
  - Updated Core CI scripts to validate CHANGELOG diffs as part of the lint process
- **CUMULUS-2695**
  - Updates the example/cumulus-tf deployment to change
    `archive_api_reserved_concurrency` from 8 to 5 to use fewer reserved lambda
    functions. If you see throttling errors on the `<stack>-apiEndpoints` you
    should increase this value.
  - Updates cumulus-tf/cumulus/variables.tf to change
    `archive_api_reserved_concurrency` from 8 to 15 to prevent throttling on
    the dashboard for default deployments.
- **CUMULUS-2584**
  - Updates `api/endpoints/execution-status.js` `get` method to include associated granules, as
    an array, for the provided execution.
  - Added `getExecutionArnsByGranuleCumulusId` returning a list of executionArns sorted by most recent first,
    for an input Granule Cumulus ID in support of the move of `translatePostgresGranuleToApiGranule` from RDS-Phase2
    feature branch
  - Added `getApiExecutionCumulusIds` returning cumulus IDs for a given list of executions
- **CUMULUS-NONE**
  - Downgrades elasticsearch version in testing container to 5.3 to match AWS version.
  - Update serve.js -> `eraseDynamoTables()`. Changed the call `Promise.all()` to `Promise.allSettled()` to ensure all dynamo records (provider records in particular) are deleted prior to reseeding.

### Fixed

- **CUMULUS-2583**
  - Fixed a race condition where granules set as “queued” were not able to be set as “running” or “completed”

## [v9.6.0] 2021-09-20

### Added

- **CUMULUS-2576**
  - Adds `PUT /granules` API endpoint to update a granule
  - Adds helper `updateGranule` to `@cumulus/api-client/granules`
- **CUMULUS-2606**
  - Adds `POST /granules/{granuleId}/executions` API endpoint to associate an execution with a granule
  - Adds helper `associateExecutionWithGranule` to `@cumulus/api-client/granules`
- **CUMULUS-2583**
  - Adds `queued` as option for granule's `status` field

### Changed

- Moved `ssh2` package from `@cumulus/common` to `@cumulus/sftp-client` and
  upgraded package from `^0.8.7` to `^1.0.0` to address security vulnerability
  issue in previous version.
- **CUMULUS-2583**
  - `QueueGranules` task now updates granule status to `queued` once it is added to the queue.

- **CUMULUS-2617**
  - Use the `Authorization` header for CMR Launchpad authentication instead of the deprecated `Echo-Token` header.

### Fixed

- Added missing permission for `<prefix>_ecs_cluster_instance_role` IAM role (used when running ECS services/tasks)
to allow `kms:Decrypt` on the KMS key used to encrypt provider credentials. Adding this permission fixes the `sync-granule` task when run as an ECS activity in a Step Function, which previously failed trying to decrypt credentials for providers.

- **CUMULUS-2576**
  - Adds default value to granule's timestamp when updating a granule via API.

## [v9.5.0] 2021-09-07

### BREAKING CHANGES

- Removed `logs` record type from mappings from Elasticsearch. This change **should not have**
any adverse impact on existing deployments, even those which still contain `logs` records,
but technically it is a breaking change to the Elasticsearch mappings.
- Changed `@cumulus/api-client/asyncOperations.getAsyncOperation` to return parsed JSON body
of response and not the raw API endpoint response

### Added

- **CUMULUS-2670**
  - Updated core `cumulus` module to take lambda_timeouts string map variable that allows timeouts of ingest tasks to be configurable. Allowed properties for the mapping include:
  - discover_granules_task_timeout
  - discover_pdrs_task_timeout
  - hyrax_metadata_update_tasks_timeout
  - lzards_backup_task_timeout
  - move_granules_task_timeout
  - parse_pdr_task_timeout
  - pdr_status_check_task_timeout
  - post_to_cmr_task_timeout
  - queue_granules_task_timeout
  - queue_pdrs_task_timeout
  - queue_workflow_task_timeout
  - sync_granule_task_timeout
- **CUMULUS-2575**
  - Adds `POST /granules` API endpoint to create a granule
  - Adds helper `createGranule` to `@cumulus/api-client`
- **CUMULUS-2577**
  - Adds `POST /executions` endpoint to create an execution
- **CUMULUS-2578**
  - Adds `PUT /executions` endpoint to update an execution
- **CUMULUS-2592**
  - Adds logging when messages fail to be added to queue
- **CUMULUS-2644**
  - Pulled `delete` method for `granules-executions.ts` implemented as part of CUMULUS-2306
  from the RDS-Phase-2 feature branch in support of CUMULUS-2644.
  - Pulled `erasePostgresTables` method in `serve.js` implemented as part of CUMULUS-2644,
  and CUMULUS-2306 from the RDS-Phase-2 feature branch in support of CUMULUS-2644
  - Added `resetPostgresDb` method to support resetting between integration test suite runs

### Changed

- Updated `processDeadLetterArchive` Lambda to return an object where
`processingSucceededKeys` is an array of the S3 keys for successfully
processed objects and `processingFailedKeys` is an array of S3 keys
for objects that could not be processed
- Updated async operations to handle writing records to the databases
when output of the operation is `undefined`

- **CUMULUS-2644**
  - Moved `migration` directory from the `db-migration-lambda` to the `db` package and
  updated unit test references to migrationDir to be pulled from `@cumulus/db`
  - Updated `@cumulus/api/bin/serveUtils` to write records to PostgreSQL tables

- **CUMULUS-2575**
  - Updates model/granule to allow a granule created from API to not require an
    execution to be associated with it. This is a backwards compatible change
    that will not affect granules created in the normal way.
  - Updates `@cumulus/db/src/model/granules` functions `get` and `exists` to
    enforce parameter checking so that requests include either (granule\_id
    and collection\_cumulus\_id) or (cumulus\_id) to prevent incorrect results.
  - `@cumulus/message/src/Collections.deconstructCollectionId` has been
    modified to throw a descriptive error if the input `collectionId` is
    undefined rather than `TypeError: Cannot read property 'split' of
    undefined`. This function has also been updated to throw descriptive errors
    if an incorrectly formatted collectionId is input.

## [v9.4.0] 2021-08-16

### Notable changes

- `@cumulus/sync-granule` task should now properly handle
syncing files from HTTP/HTTPS providers where basic auth is
required and involves a redirect to a different host (e.g.
downloading files protected by Earthdata Login)

### Added

- **CUMULUS-2591**
  - Adds `failedExecutionStepName` to failed execution's jsonb error records.
    This is the name of the Step Function step for the last failed event in the
    execution's event history.
- **CUMULUS-2548**
  - Added `allowed_redirects` field to PostgreSQL `providers` table
  - Added `allowedRedirects` field to DynamoDB `<prefix>-providers` table
  - Added `@cumulus/aws-client/S3.streamS3Upload` to handle uploading the contents
  of a readable stream to S3 and returning a promise
- **CUMULUS-2373**
  - Added `replaySqsMessages` lambda to replay archived incoming SQS
    messages from S3.
  - Added `/replays/sqs` endpoint to trigger an async operation for
    the `replaySqsMessages` lambda.
  - Added unit tests and integration tests for new endpoint and lambda.
  - Added `getS3PrefixForArchivedMessage` to `ingest/sqs` package to get prefix
    for an archived message.
  - Added new `async_operation` type `SQS Replay`.
- **CUMULUS-2460**
  - Adds `POST` /executions/workflows-by-granules for retrieving workflow names common to a set of granules
  - Adds `workflowsByGranules` to `@cumulus/api-client/executions`
- **CUMULUS-2635**
  - Added helper functions:
    - `@cumulus/db/translate/file/translateApiPdrToPostgresPdr`

### Fixed

- **CUMULUS-2548**
  - Fixed `@cumulus/ingest/HttpProviderClient.sync` to
properly handle basic auth when redirecting to a different
host and/or host with a different port
- **CUMULUS-2626**
  - Update [PDR migration](https://github.com/nasa/cumulus/blob/master/lambdas/data-migration2/src/pdrs.ts) to correctly find Executions by a Dynamo PDR's `execution` field
- **CUMULUS-2635**
  - Update `data-migration2` to migrate PDRs before migrating granules.
  - Update `data-migration2` unit tests testing granules migration to reference
    PDR records to better model the DB schema.
  - Update `migratePdrRecord` to use `translateApiPdrToPostgresPdr` function.

### Changed

- **CUMULUS-2373**
  - Updated `getS3KeyForArchivedMessage` in `ingest/sqs` to store SQS messages
    by `queueName`.
- **CUMULUS-2630**
  - Updates the example/cumulus-tf deployment to change
    `archive_api_reserved_concurrency` from 2 to 8 to prevent throttling with
    the dashboard.

## [v9.3.0] 2021-07-26

### BREAKING CHANGES

- All API requests made by `@cumulus/api-client` will now throw an error if the status code
does not match the expected response (200 for most requests and 202 for a few requests that
trigger async operations). Previously the helpers in this package would return the response
regardless of the status code, so you may need to update any code using helpers from this
package to catch or to otherwise handle errors that you may encounter.
- The Cumulus API Lambda function has now been configured with reserved concurrency to ensure
availability in a high-concurrency environment. However, this also caps max concurrency which
may result in throttling errors if trying to reach the Cumulus API multiple times in a short
period. Reserved concurrency can be configured with the `archive_api_reserved_concurrency`
terraform variable on the Cumulus module and increased if you are seeing throttling errors.
The default reserved concurrency value is 8.

### Notable changes

- `cmr_custom_host` variable for `cumulus` module can now be used to configure Cumulus to
  integrate with a custom CMR host name and protocol (e.g.
  `http://custom-cmr-host.com`). Note that you **must** include a protocol
  (`http://` or `https://)  if specifying a value for this variable.
- The cumulus module configuration value`rds_connetion_heartbeat` and it's
  behavior has been replaced by a more robust database connection 'retry'
  solution.   Users can remove this value from their configuration, regardless
  of value.  See the `Changed` section notes on CUMULUS-2528 for more details.

### Added

- Added user doc describing new features related to the Cumulus dead letter archive.
- **CUMULUS-2327**
  - Added reserved concurrency setting to the Cumulus API lambda function.
  - Added relevant tfvars to the archive and cumulus terraform modules.
- **CUMULUS-2460**
  - Adds `POST` /executions/search-by-granules for retrieving executions from a list of granules or granule query
  - Adds `searchExecutionsByGranules` to `@cumulus/api-client/executions`
- **CUMULUS-2475**
  - Adds `GET` endpoint to distribution API
- **CUMULUS-2463**
  - `PUT /granules` reingest action allows a user to override the default execution
    to use by providing an optional `workflowName` or `executionArn` parameter on
    the request body.
  - `PUT /granules/bulkReingest` action allows a user to override the default
    execution/workflow combination to reingest with by providing an optional
    `workflowName` on the request body.
- Adds `workflowName` and `executionArn` params to @cumulus/api-client/reingestGranules
- **CUMULUS-2476**
  - Adds handler for authenticated `HEAD` Distribution requests replicating current behavior of TEA
- **CUMULUS-2478**
  - Implemented [bucket map](https://github.com/asfadmin/thin-egress-app#bucket-mapping).
  - Implemented /locate endpoint
  - Cumulus distribution API checks the file request against bucket map:
    - retrieves the bucket and key from file path
    - determines if the file request is public based on the bucket map rather than the bucket type
    - (EDL only) restricts download from PRIVATE_BUCKETS to users who belong to certain EDL User Groups
    - bucket prefix and object prefix are supported
  - Add 'Bearer token' support as an authorization method
- **CUMULUS-2486**
  - Implemented support for custom headers
  - Added 'Bearer token' support as an authorization method
- **CUMULUS-2487**
  - Added integration test for cumulus distribution API
- **CUMULUS-2569**
  - Created bucket map cache for cumulus distribution API
- **CUMULUS-2568**
  - Add `deletePdr`/PDR deletion functionality to `@cumulus/api-client/pdrs`
  - Add `removeCollectionAndAllDependencies` to integration test helpers
  - Added `example/spec/apiUtils.waitForApiStatus` to wait for a
  record to be returned by the API with a specific value for
  `status`
  - Added `example/spec/discoverUtils.uploadS3GranuleDataForDiscovery` to upload granule data fixtures
  to S3 with a randomized granule ID for `discover-granules` based
  integration tests
  - Added `example/spec/Collections.removeCollectionAndAllDependencies` to remove a collection and
  all dependent objects (e.g. PDRs, granules, executions) from the
  database via the API
  - Added helpers to `@cumulus/api-client`:
    - `pdrs.deletePdr` - Delete a PDR via the API
    - `replays.postKinesisReplays` - Submit a POST request to the `/replays` endpoint for replaying Kinesis messages

### Changed

- Moved functions from `@cumulus/integration-tests` to `example/spec/helpers/workflowUtils`:
  - `startWorkflowExecution`
  - `startWorkflow`
  - `executeWorkflow`
  - `buildWorkflow`
  - `testWorkflow`
  - `buildAndExecuteWorkflow`
  - `buildAndStartWorkflow`
- `example/spec/helpers/workflowUtils.executeWorkflow` now uses
`waitForApiStatus` to ensure that the execution is `completed` or
`failed` before resolving
- `example/spec/helpers/testUtils.updateAndUploadTestFileToBucket`
now accepts an object of parameters rather than positional
arguments
- Removed PDR from the `payload` in the input payload test fixture for reconciliation report integration tests
- The following integration tests for PDR-based workflows were
updated to use randomized granule IDs:
  - `example/spec/parallel/ingest/ingestFromPdrSpec.js`
  - `example/spec/parallel/ingest/ingestFromPdrWithChildWorkflowMetaSpec.js`
  - `example/spec/parallel/ingest/ingestFromPdrWithExecutionNamePrefixSpec.js`
  - `example/spec/parallel/ingest/ingestPdrWithNodeNameSpec.js`
- Updated the `@cumulus/api-client/CumulusApiClientError` error class to include new properties that can be accessed directly on
the error object:
  - `statusCode` - The HTTP status code of the API response
  - `apiMessage` - The message from the API response
- Added `params.pRetryOptions` parameter to
`@cumulus/api-client/granules.deleteGranule` to control the retry
behavior
- Updated `cmr_custom_host` variable to accept a full protocol and host name
(e.g. `http://cmr-custom-host.com`), whereas it previously only accepted a host name
- **CUMULUS-2482**
  - Switches the default distribution app in the `example/cumulus-tf` deployment to the new Cumulus Distribution
  - TEA is still available by following instructions in `example/README.md`
- **CUMULUS-2463**
  - Increases the duration of allowed backoff times for a successful test from
    0.5 sec to 1 sec.
- **CUMULUS-2528**
  - Removed `rds_connection_heartbeat` as a configuration option from all
    Cumulus terraform modules
  - Removed `dbHeartBeat` as an environmental switch from
    `@cumulus/db.getKnexClient` in favor of more comprehensive general db
    connect retry solution
  - Added new `rds_connection_timing_configuration` string map to allow for
    configuration and tuning of Core's internal database retry/connection
    timeout behaviors.  These values map to connection pool configuration
    values for tarn (https://github.com/vincit/tarn.js/) which Core's database
    module / knex(https://www.npmjs.com/package/knex) use for this purpose:
    - acquireTimeoutMillis
    - createRetryIntervalMillis
    - createTimeoutMillis
    - idleTimeoutMillis
    - reapIntervalMillis
      Connection errors will result in a log line prepended with 'knex failed on
      attempted connection error' and sent from '@cumulus/db/connection'
  - Updated `@cumulus/db` and all terraform mdules to set default retry
    configuration values for the database module to cover existing database
    heartbeat connection failures as well as all other knex/tarn connection
    creation failures.

### Fixed

- Fixed bug where `cmr_custom_host` variable was not properly forwarded into `archive`, `ingest`, and `sqs-message-remover` modules from `cumulus` module
- Fixed bug where `parse-pdr` set a granule's provider to the entire provider record when a `NODE_NAME`
  is present. Expected behavior consistent with other tasks is to set the provider name in that field.
- **CUMULUS-2568**
  - Update reconciliation report integration test to have better cleanup/failure behavior
  - Fixed `@cumulus/api-client/pdrs.getPdr` to request correct endpoint for returning a PDR from the API
- **CUMULUS-2620**
  - Fixed a bug where a granule could be removed from CMR but still be set as
  `published: true` and with a CMR link in the Dynamo/PostgreSQL databases. Now,
  the CMR deletion and the Dynamo/PostgreSQL record updates will all succeed or fail
  together, preventing the database records from being out of sync with CMR.
  - Fixed `@cumulus/api-client/pdrs.getPdr` to request correct
  endpoint for returning a PDR from the API

## [v9.2.2] 2021-08-06 - [BACKPORT]

**Please note** changes in 9.2.2 may not yet be released in future versions, as
this is a backport and patch release on the 9.2.x series of releases. Updates that
are included in the future will have a corresponding CHANGELOG entry in future
releases.

### Added

- **CUMULUS-2635**
  - Added helper functions:
    - `@cumulus/db/translate/file/translateApiPdrToPostgresPdr`

### Fixed

- **CUMULUS-2635**
  - Update `data-migration2` to migrate PDRs before migrating granules.
  - Update `data-migration2` unit tests testing granules migration to reference
    PDR records to better model the DB schema.
  - Update `migratePdrRecord` to use `translateApiPdrToPostgresPdr` function.

## [v9.2.1] 2021-07-29 - [BACKPORT]

### Fixed

- **CUMULUS-2626**
  - Update [PDR migration](https://github.com/nasa/cumulus/blob/master/lambdas/data-migration2/src/pdrs.ts) to correctly find Executions by a Dynamo PDR's `execution` field

## [v9.2.0] 2021-06-22

### Added

- **CUMULUS-2475**
  - Adds `GET` endpoint to distribution API
- **CUMULUS-2476**
  - Adds handler for authenticated `HEAD` Distribution requests replicating current behavior of TEA

### Changed

- **CUMULUS-2482**
  - Switches the default distribution app in the `example/cumulus-tf` deployment to the new Cumulus Distribution
  - TEA is still available by following instructions in `example/README.md`

### Fixed

- **CUMULUS-2520**
  - Fixed error that prevented `/elasticsearch/index-from-database` from starting.
- **CUMULUS-2532**
  - Fixed integration tests to have granule deletion occur before provider and
    collection deletion in test cleanup.
- **CUMULUS-2558**
  - Fixed issue where executions original_payload would not be retained on successful execution

## [v9.1.0] 2021-06-03

### BREAKING CHANGES

- `@cumulus/api-client/granules.getGranule` now returns the granule record from the GET `/granules/<granuleId>` endpoint, not the raw endpoint response
- **CUMULUS-2434**
  - To use the updated `update-granules-cmr-metadata-file-links` task, the
    granule  UMM-G metadata should have version 1.6.2 or later, since CMR s3
    link type 'GET DATA VIA DIRECT ACCESS' is not valid until UMM-G version
    [1.6.2](https://cdn.earthdata.nasa.gov/umm/granule/v1.6.2/umm-g-json-schema.json)
- **CUMULUS-2488**
  - Removed all EMS reporting including lambdas, endpoints, params, etc as all
    reporting is now handled through Cloud Metrics
- **CUMULUS-2472**
  - Moved existing `EarthdataLoginClient` to
    `@cumulus/oauth-client/EarthdataLoginClient` and updated all references in
    Cumulus Core.
  - Rename `EarthdataLoginClient` property from `earthdataLoginUrl` to
    `loginUrl for consistency with new OAuth clients. See example in
    [oauth-client
    README](https://github.com/nasa/cumulus/blob/master/packages/oauth-client/README.md)

### Added

- `@cumulus/api-client/granules.getGranuleResponse` to return the raw endpoint response from the GET `/granules/<granuleId>` endpoint
- **HYRAX-439** - Corrected README.md according to a new Hyrax URL format.
- **CUMULUS-2354**
  - Adds configuration options to allow `/s3credentials` endpoint to distribute
    same-region read-only tokens based on a user's CMR ACLs.
  - Configures the example deployment to enable this feature.
- **CUMULUS-2442**
  - Adds option to generate cloudfront URL to lzards-backup task. This will require a few new task config options that have been documented in the [task README](https://github.com/nasa/cumulus/blob/master/tasks/lzards-backup/README.md).
- **CUMULUS-2470**
  - Added `/s3credentials` endpoint for distribution API
- **CUMULUS-2471**
  - Add `/s3credentialsREADME` endpoint to distribution API
- **CUMULUS-2473**
  - Updated `tf-modules/cumulus_distribution` module to take earthdata or cognito credentials
  - Configured `example/cumulus-tf/cumulus_distribution.tf` to use CSDAP credentials
- **CUMULUS-2474**
  - Add `S3ObjectStore` to `aws-client`. This class allows for interaction with the S3 object store.
  - Add `object-store` package which contains abstracted object store functions for working with various cloud providers
- **CUMULUS-2477**
  - Added `/`, `/login` and `/logout` endpoints to cumulus distribution api
- **CUMULUS-2479**
  - Adds /version endpoint to distribution API
- **CUMULUS-2497**
  - Created `isISOFile()` to check if a CMR file is a CMR ISO file.
- **CUMULUS-2371**
  - Added helpers to `@cumulus/ingest/sqs`:
    - `archiveSqsMessageToS3` - archives an incoming SQS message to S3
    - `deleteArchivedMessageFromS3` - deletes a processed SQS message from S3
  - Added call to `archiveSqsMessageToS3` to `sqs-message-consumer` which
    archives all incoming SQS messages to S3.
  - Added call to `deleteArchivedMessageFrom` to `sqs-message-remover` which
    deletes archived SQS message from S3 once it has been processed.

### Changed

- **[PR2224](https://github.com/nasa/cumulus/pull/2244)**
  - Changed timeout on `sfEventSqsToDbRecords` Lambda to 60 seconds to match
    timeout for Knex library to acquire database connections
- **CUMULUS-2208**
  - Moved all `@cumulus/api/es/*` code to new `@cumulus/es-client` package
- Changed timeout on `sfEventSqsToDbRecords` Lambda to 60 seconds to match
  timeout for Knex library to acquire database connections
- **CUMULUS-2517**
  - Updated postgres-migration-count-tool default concurrency to '1'

- **CUMULUS-2489**
  - Updated docs for Terraform references in FAQs, glossary, and in Deployment sections

- **CUMULUS-2434**
  - Updated `@cumulus/cmrjs` `updateCMRMetadata` and related functions to add
    both HTTPS URLS and S3 URIs to CMR metadata.
  - Updated `update-granules-cmr-metadata-file-links` task to add both HTTPS
    URLs and S3 URIs to the OnlineAccessURLs field of CMR metadata. The task
    configuration parameter `cmrGranuleUrlType` now has default value `both`.
  - To use the updated `update-granules-cmr-metadata-file-links` task, the
    granule UMM-G metadata should have version 1.6.2 or later, since CMR s3 link
    type 'GET DATA VIA DIRECT ACCESS' is not valid until UMM-G version
    [1.6.2](https://cdn.earthdata.nasa.gov/umm/granule/v1.6.2/umm-g-json-schema.json)
- **CUMULUS-2472**
  - Renamed `@cumulus/earthdata-login-client` to more generic
    `@cumulus/oauth-client` as a parent  class for new OAuth clients.
  - Added `@cumulus/oauth-client/CognitoClient` to interface with AWS cognito login service.
- **CUMULUS-2497**
  - Changed the `@cumulus/cmrjs` package:
    - Updated `@cumulus/cmrjs/cmr-utils.getGranuleTemporalInfo()` so it now
      returns temporal info for CMR ISO 19115 SMAP XML files.
    - Updated `@cumulus/cmrjs/cmr-utils.isCmrFilename()` to include
      `isISOFile()`.
- **CUMULUS-2532**
  - Changed integration tests to use `api-client/granules` functions as opposed
    to `granulesApi` from `@cumulus/integration-tests`.

### Fixed

- **CUMULUS-2519**
  - Update @cumulus/integration-tests.buildWorkflow to fail if provider/collection API response is not successful
- **CUMULUS-2518**
  - Update sf-event-sqs-to-db-records to not throw if a collection is not
    defined on a payload that has no granules/an empty granule payload object
- **CUMULUS-2512**
  - Updated ingest package S3 provider client to take additional parameter
    `remoteAltBucket` on `download` method to allow for per-file override of
    provider bucket for checksum
  - Updated @cumulus/ingest.fetchTextFile's signature to be parameterized and
    added `remoteAltBucket`to allow for an override of the passed in provider
    bucket for the source file
  - Update "eslint-plugin-import" to be pinned to 2.22.1
- **CUMULUS-2520**
  - Fixed error that prevented `/elasticsearch/index-from-database` from starting.
- **[2231](https://github.com/nasa/cumulus/issues/2231)**
  - Fixes broken relative path links in `docs/README.md`

### Removed

- **CUMULUS-2502**
  - Removed outdated documentation regarding Kibana index patterns for metrics.

## [v9.0.1] 2021-05-07

### Migration Steps

Please review the migration steps for 9.0.0 as this release is only a patch to
correct a failure in our build script and push out corrected release artifacts. The previous migration steps still apply.

### Changed

- Corrected `@cumulus/db` configuration to correctly build package.

## [v9.0.0] 2021-05-03

### Migration steps

- This release of Cumulus enables integration with a PostgreSQL database for archiving Cumulus data. There are several upgrade steps involved, **some of which need to be done before redeploying Cumulus**. See the [documentation on upgrading to the RDS release](https://nasa.github.io/cumulus/docs/upgrade-notes/upgrade-rds).

### BREAKING CHANGES

- **CUMULUS-2185** - RDS Migration Epic
  - **CUMULUS-2191**
    - Removed the following from the `@cumulus/api/models.asyncOperation` class in
      favor of the added `@cumulus/async-operations` module:
      - `start`
      - `startAsyncOperations`
  - **CUMULUS-2187**
    - The `async-operations` endpoint will now omit `output` instead of
      returning `none` when the operation did not return output.
  - **CUMULUS-2309**
    - Removed `@cumulus/api/models/granule.unpublishAndDeleteGranule` in favor
      of `@cumulus/api/lib/granule-remove-from-cmr.unpublishGranule` and
      `@cumulus/api/lib/granule-delete.deleteGranuleAndFiles`.
  - **CUMULUS-2385**
    - Updated `sf-event-sqs-to-db-records` to write a granule's files to
      PostgreSQL only after the workflow has exited the `Running` status.
      Please note that any workflow that uses `sf_sqs_report_task` for
      mid-workflow updates will be impacted.
    - Changed PostgreSQL `file` schema and TypeScript type definition to require
      `bucket` and `key` fields.
    - Updated granule/file write logic to mark a granule's status as "failed"
  - **CUMULUS-2455**
    - API `move granule` endpoint now moves granule files on a per-file basis
    - API `move granule` endpoint on granule file move failure will retain the
      file at it's original location, but continue to move any other granule
      files.
    - Removed the `move` method from the `@cumulus/api/models.granule` class.
      logic is now handled in `@cumulus/api/endpoints/granules` and is
      accessible via the Core API.

### Added

- **CUMULUS-2185** - RDS Migration Epic
  - **CUMULUS-2130**
    - Added postgres-migration-count-tool lambda/ECS task to allow for
      evaluation of database state
    - Added /migrationCounts api endpoint that allows running of the
      postgres-migration-count-tool as an asyncOperation
  - **CUMULUS-2394**
    - Updated PDR and Granule writes to check the step function
      workflow_start_time against the createdAt field for each record to ensure
      old records do not overwrite newer ones for legacy Dynamo and PostgreSQL
      writes
  - **CUMULUS-2188**
    - Added `data-migration2` Lambda to be run after `data-migration1`
    - Added logic to `data-migration2` Lambda for migrating execution records
      from DynamoDB to PostgreSQL
  - **CUMULUS-2191**
    - Added `@cumulus/async-operations` to core packages, exposing
      `startAsyncOperation` which will handle starting an async operation and
      adding an entry to both PostgreSQL and DynamoDb
  - **CUMULUS-2127**
    - Add schema migration for `collections` table
  - **CUMULUS-2129**
    - Added logic to `data-migration1` Lambda for migrating collection records
      from Dynamo to PostgreSQL
  - **CUMULUS-2157**
    - Add schema migration for `providers` table
    - Added logic to `data-migration1` Lambda for migrating provider records
      from Dynamo to PostgreSQL
  - **CUMULUS-2187**
    - Added logic to `data-migration1` Lambda for migrating async operation
      records from Dynamo to PostgreSQL
  - **CUMULUS-2198**
    - Added logic to `data-migration1` Lambda for migrating rule records from
      DynamoDB to PostgreSQL
  - **CUMULUS-2182**
    - Add schema migration for PDRs table
  - **CUMULUS-2230**
    - Add schema migration for `rules` table
  - **CUMULUS-2183**
    - Add schema migration for `asyncOperations` table
  - **CUMULUS-2184**
    - Add schema migration for `executions` table
  - **CUMULUS-2257**
    - Updated PostgreSQL table and column names to snake_case
    - Added `translateApiAsyncOperationToPostgresAsyncOperation` function to `@cumulus/db`
  - **CUMULUS-2186**
    - Added logic to `data-migration2` Lambda for migrating PDR records from
      DynamoDB to PostgreSQL
  - **CUMULUS-2235**
    - Added initial ingest load spec test/utility
  - **CUMULUS-2167**
    - Added logic to `data-migration2` Lambda for migrating Granule records from
      DynamoDB to PostgreSQL and parse Granule records to store File records in
      RDS.
  - **CUMULUS-2367**
    - Added `granules_executions` table to PostgreSQL schema to allow for a
      many-to-many relationship between granules and executions
      - The table refers to granule and execution records using foreign keys
        defined with ON CASCADE DELETE, which means that any time a granule or
        execution record is deleted, all of the records in the
        `granules_executions` table referring to that record will also be
        deleted.
    - Added `upsertGranuleWithExecutionJoinRecord` helper to `@cumulus/db` to
      allow for upserting a granule record and its corresponding
      `granules_execution` record
  - **CUMULUS-2128**
    - Added helper functions:
      - `@cumulus/db/translate/file/translateApiFiletoPostgresFile`
      - `@cumulus/db/translate/file/translateApiGranuletoPostgresGranule`
      - `@cumulus/message/Providers/getMessageProvider`
  - **CUMULUS-2190**
    - Added helper functions:
      - `@cumulus/message/Executions/getMessageExecutionOriginalPayload`
      - `@cumulus/message/Executions/getMessageExecutionFinalPayload`
      - `@cumulus/message/workflows/getMessageWorkflowTasks`
      - `@cumulus/message/workflows/getMessageWorkflowStartTime`
      - `@cumulus/message/workflows/getMessageWorkflowStopTime`
      - `@cumulus/message/workflows/getMessageWorkflowName`
  - **CUMULUS-2192**
    - Added helper functions:
      - `@cumulus/message/PDRs/getMessagePdrRunningExecutions`
      - `@cumulus/message/PDRs/getMessagePdrCompletedExecutions`
      - `@cumulus/message/PDRs/getMessagePdrFailedExecutions`
      - `@cumulus/message/PDRs/getMessagePdrStats`
      - `@cumulus/message/PDRs/getPdrPercentCompletion`
      - `@cumulus/message/workflows/getWorkflowDuration`
  - **CUMULUS-2199**
    - Added `translateApiRuleToPostgresRule` to `@cumulus/db` to translate API
      Rule to conform to Postgres Rule definition.
  - **CUMUlUS-2128**
    - Added "upsert" logic to the `sfEventSqsToDbRecords` Lambda for granule and
      file writes to the core PostgreSQL database
  - **CUMULUS-2199**
    - Updated Rules endpoint to write rules to core PostgreSQL database in
      addition to DynamoDB and to delete rules from the PostgreSQL database in
      addition to DynamoDB.
    - Updated `create` in Rules Model to take in optional `createdAt` parameter
      which sets the value of createdAt if not specified during function call.
  - **CUMULUS-2189**
    - Updated Provider endpoint logic to write providers in parallel to Core
      PostgreSQL database
    - Update integration tests to utilize API calls instead of direct
      api/model/Provider calls
  - **CUMULUS-2191**
    - Updated cumuluss/async-operation task to write async-operations to the
      PostgreSQL database.
  - **CUMULUS-2228**
    - Added logic to the `sfEventSqsToDbRecords` Lambda to write execution, PDR,
      and granule records to the core PostgreSQL database in parallel with
      writes to DynamoDB
  - **CUMUlUS-2190**
    - Added "upsert" logic to the `sfEventSqsToDbRecords` Lambda for PDR writes
      to the core PostgreSQL database
  - **CUMUlUS-2192**
    - Added "upsert" logic to the `sfEventSqsToDbRecords` Lambda for execution
      writes to the core PostgreSQL database
  - **CUMULUS-2187**
    - The `async-operations` endpoint will now omit `output` instead of
      returning `none` when the operation did not return output.
  - **CUMULUS-2167**
    - Change PostgreSQL schema definition for `files` to remove `filename` and
      `name` and only support `file_name`.
    - Change PostgreSQL schema definition for `files` to remove `size` to only
      support `file_size`.
    - Change `PostgresFile` to remove duplicate fields `filename` and `name` and
      rename `size` to `file_size`.
  - **CUMULUS-2266**
    - Change `sf-event-sqs-to-db-records` behavior to discard and not throw an
      error on an out-of-order/delayed message so as not to have it be sent to
      the DLQ.
  - **CUMULUS-2305**
    - Changed `DELETE /pdrs/{pdrname}` API behavior to also delete record from
      PostgreSQL database.
  - **CUMULUS-2309**
    - Changed `DELETE /granules/{granuleName}` API behavior to also delete
      record from PostgreSQL database.
    - Changed `Bulk operation BULK_GRANULE_DELETE` API behavior to also delete
      records from PostgreSQL database.
  - **CUMULUS-2367**
    - Updated `granule_cumulus_id` foreign key to granule in PostgreSQL `files`
      table to use a CASCADE delete, so records in the files table are
      automatically deleted by the database when the corresponding granule is
      deleted.
  - **CUMULUS-2407**
    - Updated data-migration1 and data-migration2 Lambdas to use UPSERT instead
      of UPDATE when migrating dynamoDB records to PostgreSQL.
    - Changed data-migration1 and data-migration2 logic to only update already
      migrated records if the incoming record update has a newer timestamp
  - **CUMULUS-2329**
    - Add `write-db-dlq-records-to-s3` lambda.
    - Add terraform config to automatically write db records DLQ messages to an
      s3 archive on the system bucket.
    - Add unit tests and a component spec test for the above.
  - **CUMULUS-2380**
    - Add `process-dead-letter-archive` lambda to pick up and process dead letters in the S3 system bucket dead letter archive.
    - Add `/deadLetterArchive/recoverCumulusMessages` endpoint to trigger an async operation to leverage this capability on demand.
    - Add unit tests and integration test for all of the above.
  - **CUMULUS-2406**
    - Updated parallel write logic to ensure that updatedAt/updated_at
      timestamps are the same in Dynamo/PG on record write for the following
      data types:
      - async operations
      - granules
      - executions
      - PDRs
  - **CUMULUS-2446**
    - Remove schema validation check against DynamoDB table for collections when
      migrating records from DynamoDB to core PostgreSQL database.
  - **CUMULUS-2447**
    - Changed `translateApiAsyncOperationToPostgresAsyncOperation` to call
      `JSON.stringify` and then `JSON.parse` on output.
  - **CUMULUS-2313**
    - Added `postgres-migration-async-operation` lambda to start an ECS task to
      run a the `data-migration2` lambda.
    - Updated `async_operations` table to include `Data Migration 2` as a new
      `operation_type`.
    - Updated `cumulus-tf/variables.tf` to include `optional_dynamo_tables` that
      will be merged with `dynamo_tables`.
  - **CUMULUS-2451**
    - Added summary type file `packages/db/src/types/summary.ts` with
      `MigrationSummary` and `DataMigration1` and `DataMigration2` types.
    - Updated `data-migration1` and `data-migration2` lambdas to return
      `MigrationSummary` objects.
    - Added logging for every batch of 100 records processed for executions,
      granules and files, and PDRs.
    - Removed `RecordAlreadyMigrated` logs in `data-migration1` and
      `data-migration2`
  - **CUMULUS-2452**
    - Added support for only migrating certain granules by specifying the
      `granuleSearchParams.granuleId` or `granuleSearchParams.collectionId`
      properties in the payload for the
      `<prefix>-postgres-migration-async-operation` Lambda
    - Added support for only running certain migrations for data-migration2 by
      specifying the `migrationsList` property in the payload for the
      `<prefix>-postgres-migration-async-operation` Lambda
  - **CUMULUS-2453**
    - Created `storeErrors` function which stores errors in system bucket.
    - Updated `executions` and `granulesAndFiles` data migrations to call `storeErrors` to store migration errors.
    - Added `system_bucket` variable to `data-migration2`.
  - **CUMULUS-2455**
    - Move granules API endpoint records move updates for migrated granule files
      if writing any of the granule files fails.
  - **CUMULUS-2468**
    - Added support for doing [DynamoDB parallel scanning](https://docs.aws.amazon.com/amazondynamodb/latest/developerguide/Scan.html#Scan.ParallelScan) for `executions` and `granules` migrations to improve performance. The behavior of the parallel scanning and writes can be controlled via the following properties on the event input to the `<prefix>-postgres-migration-async-operation` Lambda:
      - `granuleMigrationParams.parallelScanSegments`: How many segments to divide your granules DynamoDB table into for parallel scanning
      - `granuleMigrationParams.parallelScanLimit`: The maximum number of granule records to evaluate for each parallel scanning segment of the DynamoDB table
      - `granuleMigrationParams.writeConcurrency`: The maximum number of concurrent granule/file writes to perform to the PostgreSQL database across all DynamoDB segments
      - `executionMigrationParams.parallelScanSegments`: How many segments to divide your executions DynamoDB table into for parallel scanning
      - `executionMigrationParams.parallelScanLimit`: The maximum number of execution records to evaluate for each parallel scanning segment of the DynamoDB table
      - `executionMigrationParams.writeConcurrency`: The maximum number of concurrent execution writes to perform to the PostgreSQL database across all DynamoDB segments
  - **CUMULUS-2468** - Added `@cumulus/aws-client/DynamoDb.parallelScan` helper to perform [parallel scanning on DynamoDb tables](https://docs.aws.amazon.com/amazondynamodb/latest/developerguide/Scan.html#Scan.ParallelScan)
  - **CUMULUS-2507**
    - Updated granule record write logic to set granule status to `failed` in both Postgres and DynamoDB if any/all of its files fail to write to the database.

### Deprecated

- **CUMULUS-2185** - RDS Migration Epic
  - **CUMULUS-2455**
    - `@cumulus/ingest/moveGranuleFiles`

## [v8.1.2] 2021-07-29

**Please note** changes in 8.1.2 may not yet be released in future versions, as this
is a backport/patch release on the 8.x series of releases.  Updates that are
included in the future will have a corresponding CHANGELOG entry in future releases.

### Notable changes

- `cmr_custom_host` variable for `cumulus` module can now be used to configure Cumulus to
integrate with a custom CMR host name and protocol (e.g. `http://custom-cmr-host.com`). Note
that you **must** include a protocol (`http://` or `https://`) if specifying a value for this
variable.
- `@cumulus/sync-granule` task should now properly handle
syncing files from HTTP/HTTPS providers where basic auth is
required and involves a redirect to a different host (e.g.
downloading files protected by Earthdata Login)

### Added

- **CUMULUS-2548**
  - Added `allowed_redirects` field to PostgreSQL `providers` table
  - Added `allowedRedirects` field to DynamoDB `<prefix>-providers` table
  - Added `@cumulus/aws-client/S3.streamS3Upload` to handle uploading the contents
  of a readable stream to S3 and returning a promise

### Changed

- Updated `cmr_custom_host` variable to accept a full protocol and host name
(e.g. `http://cmr-custom-host.com`), whereas it previously only accepted a host name

### Fixed

- Fixed bug where `cmr_custom_host` variable was not properly forwarded into `archive`, `ingest`, and `sqs-message-remover` modules from `cumulus` module
- **CUMULUS-2548**
  - Fixed `@cumulus/ingest/HttpProviderClient.sync` to
properly handle basic auth when redirecting to a different
host and/or host with a different port

## [v8.1.1] 2021-04-30 -- Patch Release

**Please note** changes in 8.1.1 may not yet be released in future versions, as this
is a backport/patch release on the 8.x series of releases.  Updates that are
included in the future will have a corresponding CHANGELOG entry in future releases.

### Added

- **CUMULUS-2497**
  - Created `isISOFile()` to check if a CMR file is a CMR ISO file.

### Fixed

- **CUMULUS-2512**
  - Updated ingest package S3 provider client to take additional parameter
    `remoteAltBucket` on `download` method to allow for per-file override of
    provider bucket for checksum
  - Updated @cumulus/ingest.fetchTextFile's signature to be parameterized and
    added `remoteAltBucket`to allow for an override of the passed in provider
    bucket for the source file
  - Update "eslint-plugin-import" to be pinned to 2.22.1

### Changed

- **CUMULUS-2497**
  - Changed the `@cumulus/cmrjs` package:
    - Updated `@cumulus/cmrjs/cmr-utils.getGranuleTemporalInfo()` so it now
      returns temporal info for CMR ISO 19115 SMAP XML files.
    - Updated `@cumulus/cmrjs/cmr-utils.isCmrFilename()` to include
      `isISOFile()`.

- **[2216](https://github.com/nasa/cumulus/issues/2216)**
  - Removed "node-forge", "xml-crypto" from audit whitelist, added "underscore"

## [v8.1.0] 2021-04-29

### Added

- **CUMULUS-2348**
  - The `@cumulus/api` `/granules` and `/granules/{granuleId}` endpoints now take `getRecoveryStatus` parameter
  to include recoveryStatus in result granule(s)
  - The `@cumulus/api-client.granules.getGranule` function takes a `query` parameter which can be used to
  request additional granule information.
  - Published `@cumulus/api@7.2.1-alpha.0` for dashboard testing
- **CUMULUS-2469**
  - Added `tf-modules/cumulus_distribution` module to standup a skeleton
    distribution api

## [v8.0.0] 2021-04-08

### BREAKING CHANGES

- **CUMULUS-2428**
  - Changed `/granules/bulk` to use `queueUrl` property instead of a `queueName` property for setting the queue to use for scheduling bulk granule workflows

### Notable changes

- Bulk granule operations endpoint now supports setting a custom queue for scheduling workflows via the `queueUrl` property in the request body. If provided, this value should be the full URL for an SQS queue.

### Added

- **CUMULUS-2374**
  - Add cookbok entry for queueing PostToCmr step
  - Add example workflow to go with cookbook
- **CUMULUS-2421**
  - Added **experimental** `ecs_include_docker_cleanup_cronjob` boolean variable to the Cumulus module to enable cron job to clean up docker root storage blocks in ECS cluster template for non-`device-mapper` storage drivers. Default value is `false`. This fulfills a specific user support request. This feature is otherwise untested and will remain so until we can iterate with a better, more general-purpose solution. Use of this feature is **NOT** recommended unless you are certain you need it.

- **CUMULUS-1808**
  - Add additional error messaging in `deleteSnsTrigger` to give users more context about where to look to resolve ResourceNotFound error when disabling or deleting a rule.

### Fixed

- **CUMULUS-2281**
  - Changed discover-granules task to write discovered granules directly to
    logger, instead of via environment variable. This fixes a problem where a
    large number of found granules prevents this lambda from running as an
    activity with an E2BIG error.

## [v7.2.0] 2021-03-23

### Added

- **CUMULUS-2346**
  - Added orca API endpoint to `@cumulus/api` to get recovery status
  - Add `CopyToGlacier` step to [example IngestAndPublishGranuleWithOrca workflow](https://github.com/nasa/cumulus/blob/master/example/cumulus-tf/ingest_and_publish_granule_with_orca_workflow.tf)

### Changed

- **HYRAX-357**
  - Format of NGAP OPeNDAP URL changed and by default now is referring to concept id and optionally can include short name and version of collection.
  - `addShortnameAndVersionIdToConceptId` field has been added to the config inputs of the `hyrax-metadata-updates` task

## [v7.1.0] 2021-03-12

### Notable changes

- `sync-granule` task will now properly handle syncing 0 byte files to S3
- SQS/Kinesis rules now support scheduling workflows to a custom queue via the `rule.queueUrl` property. If provided, this value should be the full URL for an SQS queue.

### Added

- `tf-modules/cumulus` module now supports a `cmr_custom_host` variable that can
  be used to set to an arbitrary  host for making CMR requests (e.g.
  `https://custom-cmr-host.com`).
- Added `buckets` variable to `tf-modules/archive`
- **CUMULUS-2345**
  - Deploy ORCA with Cumulus, see `example/cumulus-tf/orca.tf` and `example/cumulus-tf/terraform.tfvars.example`
  - Add `CopyToGlacier` step to [example IngestAndPublishGranule workflow](https://github.com/nasa/cumulus/blob/master/example/cumulus-tf/ingest_and_publish_granule_workflow.asl.json)
- **CUMULUS-2424**
  - Added `childWorkflowMeta` to `queue-pdrs` config. An object passed to this config value will be merged into a child workflow message's `meta` object. For an example of how this can be used, see `example/cumulus-tf/discover_and_queue_pdrs_with_child_workflow_meta_workflow.asl.json`.
- **CUMULUS-2427**
  - Added support for using a custom queue with SQS and Kinesis rules. Whatever queue URL is set on the `rule.queueUrl` property will be used to schedule workflows for that rule. This change allows SQS/Kinesis rules to use [any throttled queues defined for a deployment](https://nasa.github.io/cumulus/docs/data-cookbooks/throttling-queued-executions).

### Fixed

- **CUMULUS-2394**
  - Updated PDR and Granule writes to check the step function `workflow_start_time` against
      the `createdAt` field  for each record to ensure old records do not
      overwrite newer ones

### Changed

- `<prefix>-lambda-api-gateway` IAM role used by API Gateway Lambda now
  supports accessing all buckets defined in your `buckets` variable except
  "internal" buckets
- Updated the default scroll duration used in ESScrollSearch and part of the
  reconciliation report functions as a result of testing and seeing timeouts
  at its current value of 2min.
- **CUMULUS-2355**
  - Added logic to disable `/s3Credentials` endpoint based upon value for
    environment variable `DISABLE_S3_CREDENTIALS`. If set to "true", the
    endpoint will not dispense S3 credentials and instead return a message
    indicating that the endpoint has been disabled.
- **CUMULUS-2397**
  - Updated `/elasticsearch` endpoint's `reindex` function to prevent
    reindexing when source and destination indices are the same.
- **CUMULUS-2420**
  - Updated test function `waitForAsyncOperationStatus` to take a retryObject
    and use exponential backoff.  Increased the total test duration for both
    AsycOperation specs and the ReconciliationReports tests.
  - Updated the default scroll duration used in ESScrollSearch and part of the
    reconciliation report functions as a result of testing and seeing timeouts
    at its current value of 2min.
- **CUMULUS-2427**
  - Removed `queueUrl` from the parameters object for `@cumulus/message/Build.buildQueueMessageFromTemplate`
  - Removed `queueUrl` from the parameters object for `@cumulus/message/Build.buildCumulusMeta`

### Fixed

- Fixed issue in `@cumulus/ingest/S3ProviderClient.sync()` preventing 0 byte files from being synced to S3.

### Removed

- Removed variables from `tf-modules/archive`:
  - `private_buckets`
  - `protected_buckets`
  - `public_buckets`

## [v7.0.0] 2021-02-22

### BREAKING CHANGES

- **CUMULUS-2362** - Endpoints for the logs (/logs) will now throw an error unless Metrics is set up

### Added

- **CUMULUS-2345**
  - Deploy ORCA with Cumulus, see `example/cumulus-tf/orca.tf` and `example/cumulus-tf/terraform.tfvars.example`
  - Add `CopyToGlacier` step to [example IngestAndPublishGranule workflow](https://github.com/nasa/cumulus/blob/master/example/cumulus-tf/ingest_and_publish_granule_workflow.asl.json)
- **CUMULUS-2376**
  - Added `cmrRevisionId` as an optional parameter to `post-to-cmr` that will be used when publishing metadata to CMR.
- **CUMULUS-2412**
  - Adds function `getCollectionsByShortNameAndVersion` to @cumulus/cmrjs that performs a compound query to CMR to retrieve collection information on a list of collections. This replaces a series of calls to the CMR for each collection with a single call on the `/collections` endpoint and should improve performance when CMR return times are increased.

### Changed

- **CUMULUS-2362**
  - Logs endpoints only work with Metrics set up
- **CUMULUS-2376**
  - Updated `publishUMMGJSON2CMR` to take in an optional `revisionId` parameter.
  - Updated `publishUMMGJSON2CMR` to throw an error if optional `revisionId` does not match resulting revision ID.
  - Updated `publishECHO10XML2CMR` to take in an optional `revisionId` parameter.
  - Updated `publishECHO10XML2CMR` to throw an error if optional `revisionId` does not match resulting revision ID.
  - Updated `publish2CMR` to take in optional `cmrRevisionId`.
  - Updated `getWriteHeaders` to take in an optional CMR Revision ID.
  - Updated `ingestGranule` to take in an optional CMR Revision ID to pass to `getWriteHeaders`.
  - Updated `ingestUMMGranule` to take in an optional CMR Revision ID to pass to `getWriteHeaders`.
- **CUMULUS-2350**
  - Updates the examples on the `/s3credentialsREADME`, to include Python and
    JavaScript code demonstrating how to refrsh  the s3credential for
    programatic access.
- **CUMULUS-2383**
  - PostToCMR task will return CMRInternalError when a `500` status is returned from CMR

## [v6.0.0] 2021-02-16

### MIGRATION NOTES

- **CUMULUS-2255** - Cumulus has upgraded its supported version of Terraform
  from **0.12.12** to **0.13.6**. Please see the [instructions to upgrade your
  deployments](https://github.com/nasa/cumulus/blob/master/docs/upgrade-notes/upgrading-tf-version-0.13.6.md).

- **CUMULUS-2350**
  - If the  `/s3credentialsREADME`, does not appear to be working after
    deployment, [manual redeployment](https://docs.aws.amazon.com/apigateway/latest/developerguide/how-to-deploy-api-with-console.html)
    of the API-gateway stage may be necessary to finish the deployment.

### BREAKING CHANGES

- **CUMULUS-2255** - Cumulus has upgraded its supported version of Terraform from **0.12.12** to **0.13.6**.

### Added

- **CUMULUS-2291**
  - Add provider filter to Granule Inventory Report
- **CUMULUS-2300**
  - Added `childWorkflowMeta` to `queue-granules` config. Object passed to this
    value will be merged into a child workflow message's  `meta` object. For an
    example of how this can be used, see
    `example/cumulus-tf/discover_granules_workflow.asl.json`.
- **CUMULUS-2350**
  - Adds an unprotected endpoint, `/s3credentialsREADME`, to the
    s3-credentials-endpoint that displays  information on how to use the
    `/s3credentials` endpoint
- **CUMULUS-2368**
  - Add QueueWorkflow task
- **CUMULUS-2391**
  - Add reportToEms to collections.files file schema
- **CUMULUS-2395**
  - Add Core module parameter `ecs_custom_sg_ids` to Cumulus module to allow for
    custom security group mappings
- **CUMULUS-2402**
  - Officially expose `sftp()` for use in `@cumulus/sftp-client`

### Changed

- **CUMULUS-2323**
  - The sync granules task when used with the s3 provider now uses the
    `source_bucket` key in `granule.files` objects.  If incoming payloads using
    this task have a `source_bucket` value for a file using the s3 provider, the
    task will attempt to sync from the bucket defined in the file's
    `source_bucket` key instead of the `provider`.
    - Updated `S3ProviderClient.sync` to allow for an optional bucket parameter
      in support of the changed behavior.
  - Removed `addBucketToFile` and related code from sync-granules task

- **CUMULUS-2255**
  - Updated Terraform deployment code syntax for compatibility with version 0.13.6
- **CUMULUS-2321**
  - Updated API endpoint GET `/reconciliationReports/{name}` to return the
    pre-signe s3 URL in addition to report data

### Fixed

- Updated `hyrax-metadata-updates` task so the opendap url has Type 'USE SERVICE API'

- **CUMULUS-2310**
  - Use valid filename for reconciliation report
- **CUMULUS-2351**
  - Inventory report no longer includes the File/Granule relation object in the
    okCountByGranules key of a report.  The information is only included when a
    'Granule Not Found' report is run.

### Removed

- **CUMULUS-2364**
  - Remove the internal Cumulus logging lambda (log2elasticsearch)

## [v5.0.1] 2021-01-27

### Changed

- **CUMULUS-2344**
  - Elasticsearch API now allows you to reindex to an index that already exists
  - If using the Change Index operation and the new index doesn't exist, it will be created
  - Regarding instructions for CUMULUS-2020, you can now do a change index
    operation before a reindex operation. This will
    ensure that new data will end up in the new index while Elasticsearch is reindexing.

- **CUMULUS-2351**
  - Inventory report no longer includes the File/Granule relation object in the okCountByGranules key of a report. The information is only included when a 'Granule Not Found' report is run.

### Removed

- **CUMULUS-2367**
  - Removed `execution_cumulus_id` column from granules RDS schema and data type

## [v5.0.0] 2021-01-12

### BREAKING CHANGES

- **CUMULUS-2020**
  - Elasticsearch data mappings have been updated to improve search and the API
    has been update to reflect those changes. See Migration notes on how to
    update the Elasticsearch mappings.

### Migration notes

- **CUMULUS-2020**
  - Elasticsearch data mappings have been updated to improve search. For
    example, case insensitive searching will now work (e.g. 'MOD' and 'mod' will
    return the same granule results). To use the improved Elasticsearch queries,
    [reindex](https://nasa.github.io/cumulus-api/#reindex) to create a new index
    with the correct types. Then perform a [change
    index](https://nasa.github.io/cumulus-api/#change-index) operation to use
    the new index.
- **CUMULUS-2258**
  - Because the `egress_lambda_log_group` and
    `egress_lambda_log_subscription_filter` resource were removed from the
    `cumulus` module, new definitions for these resources must be added to
    `cumulus-tf/main.tf`. For reference on how to define these resources, see
    [`example/cumulus-tf/thin_egress_app.tf`](https://github.com/nasa/cumulus/blob/master/example/cumulus-tf/thin_egress_app.tf).
  - The `tea_stack_name` variable being passed into the `cumulus` module should be removed
- **CUMULUS-2344**
  - Regarding instructions for CUMULUS-2020, you can now do a change index operation before a reindex operation. This will
    ensure that new data will end up in the new index while Elasticsearch is reindexing.

### BREAKING CHANGES

- **CUMULUS-2020**
  - Elasticsearch data mappings have been updated to improve search and the API has been updated to reflect those changes. See Migration notes on how to update the Elasticsearch mappings.

### Added

- **CUMULUS-2318**
  - Added`async_operation_image` as `cumulus` module variable to allow for override of the async_operation container image.  Users can optionally specify a non-default docker image for use with Core async operations.
- **CUMULUS-2219**
  - Added `lzards-backup` Core task to facilitate making LZARDS backup requests in Cumulus ingest workflows
- **CUMULUS-2092**
  - Add documentation for Granule Not Found Reports
- **HYRAX-320**
  - `@cumulus/hyrax-metadata-updates`Add component URI encoding for entry title id and granule ur to allow for values with special characters in them. For example, EntryTitleId 'Sentinel-6A MF/Jason-CS L2 Advanced Microwave Radiometer (AMR-C) NRT Geophysical Parameters' Now, URLs generated from such values will be encoded correctly and parsable by HyraxInTheCloud
- **CUMULUS-1370**
  - Add documentation for Getting Started section including FAQs
- **CUMULUS-2092**
  - Add documentation for Granule Not Found Reports
- **CUMULUS-2219**
  - Added `lzards-backup` Core task to facilitate making LZARDS backup requests in Cumulus ingest workflows
- **CUMULUS-2280**
  - In local api, retry to create tables if they fail to ensure localstack has had time to start fully.
- **CUMULUS-2290**
  - Add `queryFields` to granule schema, and this allows workflow tasks to add queryable data to granule record. For reference on how to add data to `queryFields` field, see [`example/cumulus-tf/kinesis_trigger_test_workflow.tf`](https://github.com/nasa/cumulus/blob/master/example/cumulus-tf/kinesis_trigger_test_workflow.tf).
- **CUMULUS-2318**
  - Added`async_operation_image` as `cumulus` module variable to allow for override of the async_operation container image.  Users can optionally specify a non-default docker image for use with Core async operations.

### Changed

- **CUMULUS-2020**
  - Updated Elasticsearch mappings to support case-insensitive search
- **CUMULUS-2124**
  - cumulus-rds-tf terraform module now takes engine_version as an input variable.
- **CUMULUS-2279**
  - Changed the formatting of granule CMR links: instead of a link to the `/search/granules.json` endpoint, now it is a direct link to `/search/concepts/conceptid.format`
- **CUMULUS-2296**
  - Improved PDR spec compliance of `parse-pdr` by updating `@cumulus/pvl` to parse fields in a manner more consistent with the PDR ICD, with respect to numbers and dates. Anything not matching the ICD expectations, or incompatible with Javascript parsing, will be parsed as a string instead.
- **CUMULUS-2344**
  - Elasticsearch API now allows you to reindex to an index that already exists
  - If using the Change Index operation and the new index doesn't exist, it will be created

### Removed

- **CUMULUS-2258**
  - Removed `tea_stack_name` variable from `tf-modules/distribution/variables.tf` and `tf-modules/cumulus/variables.tf`
  - Removed `egress_lambda_log_group` and `egress_lambda_log_subscription_filter` resources from `tf-modules/distribution/main.tf`

## [v4.0.0] 2020-11-20

### Migration notes

- Update the name of your `cumulus_message_adapter_lambda_layer_arn` variable for the `cumulus` module to `cumulus_message_adapter_lambda_layer_version_arn`. The value of the variable should remain the same (a layer version ARN of a Lambda layer for the [`cumulus-message-adapter`](https://github.com/nasa/cumulus-message-adapter/).
- **CUMULUS-2138** - Update all workflows using the `MoveGranules` step to add `UpdateGranulesCmrMetadataFileLinksStep`that runs after it. See the example [`IngestAndPublishWorkflow`](https://github.com/nasa/cumulus/blob/master/example/cumulus-tf/ingest_and_publish_granule_workflow.asl.json) for reference.
- **CUMULUS-2251**
  - Because it has been removed from the `cumulus` module, a new resource definition for `egress_api_gateway_log_subscription_filter` must be added to `cumulus-tf/main.tf`. For reference on how to define this resource, see [`example/cumulus-tf/main.tf`](https://github.com/nasa/cumulus/blob/master/example/cumulus-tf/main.tf).

### Added

- **CUMULUS-2248**
  - Updates Integration Tests README to point to new fake provider template.
- **CUMULUS-2239**
  - Add resource declaration to create a VPC endpoint in tea-map-cache module if `deploy_to_ngap` is false.
- **CUMULUS-2063**
  - Adds a new, optional query parameter to the `/collections[&getMMT=true]` and `/collections/active[&getMMT=true]` endpoints. When a user provides a value of `true` for `getMMT` in the query parameters, the endpoint will search CMR and update each collection's results with new key `MMTLink` containing a link to the MMT (Metadata Management Tool) if a CMR collection id is found.
- **CUMULUS-2170**
  - Adds ability to filter granule inventory reports
- **CUMULUS-2211**
  - Adds `granules/bulkReingest` endpoint to `@cumulus/api`
- **CUMULUS-2251**
  - Adds `log_api_gateway_to_cloudwatch` variable to `example/cumulus-tf/variables.tf`.
  - Adds `log_api_gateway_to_cloudwatch` variable to `thin_egress_app` module definition.

### Changed

- **CUMULUS-2216**
  - `/collection` and `/collection/active` endpoints now return collections without granule aggregate statistics by default. The original behavior is preserved and can be found by including a query param of `includeStats=true` on the request to the endpoint.
  - The `es/collections` Collection class takes a new parameter includeStats. It no longer appends granule aggregate statistics to the returned results by default. One must set the new parameter to any non-false value.
- **CUMULUS-2201**
  - Update `dbIndexer` lambda to process requests in serial
  - Fixes ingestPdrWithNodeNameSpec parsePdr provider error
- **CUMULUS-2251**
  - Moves Egress Api Gateway Log Group Filter from `tf-modules/distribution/main.tf` to `example/cumulus-tf/main.tf`

### Fixed

- **CUMULUS-2251**
  - This fixes a deployment error caused by depending on the `thin_egress_app` module output for a resource count.

### Removed

- **CUMULUS-2251**
  - Removes `tea_api_egress_log_group` variable from `tf-modules/distribution/variables.tf` and `tf-modules/cumulus/variables.tf`.

### BREAKING CHANGES

- **CUMULUS-2138** - CMR metadata update behavior has been removed from the `move-granules` task into a
new `update-granules-cmr-metadata-file-links` task.
- **CUMULUS-2216**
  - `/collection` and `/collection/active` endpoints now return collections without granule aggregate statistics by default. The original behavior is preserved and can be found by including a query param of `includeStats=true` on the request to the endpoint.  This is likely to affect the dashboard only but included here for the change of behavior.
- **[1956](https://github.com/nasa/cumulus/issues/1956)**
  - Update the name of the `cumulus_message_adapter_lambda_layer_arn` output from the `cumulus-message-adapter` module to `cumulus_message_adapter_lambda_layer_version_arn`. The output value has changed from being the ARN of the Lambda layer **without a version** to the ARN of the Lambda layer **with a version**.
  - Update the variable name in the `cumulus` and `ingest` modules from `cumulus_message_adapter_lambda_layer_arn` to `cumulus_message_adapter_lambda_layer_version_arn`

## [v3.0.1] 2020-10-21

- **CUMULUS-2203**
  - Update Core tasks to use
    [cumulus-message-adapter-js](https://github.com/nasa/cumulus-message-adapter-js)
    v2.0.0 to resolve memory leak/lambda ENOMEM constant failure issue.   This
    issue caused lambdas to slowly use all memory in the run environment and
    prevented AWS from halting/restarting warmed instances when task code was
    throwing consistent errors under load.

- **CUMULUS-2232**
  - Updated versions for `ajv`, `lodash`, `googleapis`, `archiver`, and
    `@cumulus/aws-client` to remediate vulnerabilities found in SNYK scan.

### Fixed

- **CUMULUS-2233**
  - Fixes /s3credentials bug where the expiration time on the cookie was set to a time that is always expired, so authentication was never being recognized as complete by the API. Consequently, the user would end up in a redirect loop and requests to /s3credentials would never complete successfully. The bug was caused by the fact that the code setting the expiration time for the cookie was expecting a time value in milliseconds, but was receiving the expirationTime from the EarthdataLoginClient in seconds. This bug has been fixed by converting seconds into milliseconds. Unit tests were added to test that the expiration time has been converted to milliseconds and checking that the cookie's expiration time is greater than the current time.

## [v3.0.0] 2020-10-7

### MIGRATION STEPS

- **CUMULUS-2099**
  - All references to `meta.queues` in workflow configuration must be replaced with references to queue URLs from Terraform resources. See the updated [data cookbooks](https://nasa.github.io/cumulus/docs/data-cookbooks/about-cookbooks) or example [Discover Granules workflow configuration](https://github.com/nasa/cumulus/blob/master/example/cumulus-tf/discover_granules_workflow.asl.json).
  - The steps for configuring queued execution throttling have changed. See the [updated documentation](https://nasa.github.io/cumulus/docs/data-cookbooks/throttling-queued-executions).
  - In addition to the configuration for execution throttling, the internal mechanism for tracking executions by queue has changed. As a result, you should **disable any rules or workflows scheduling executions via a throttled queue** before upgrading. Otherwise, you may be at risk of having **twice as many executions** as are configured for the queue while the updated tracking is deployed. You can re-enable these rules/workflows once the upgrade is complete.

- **CUMULUS-2111**
  - **Before you re-deploy your `cumulus-tf` module**, note that the [`thin-egress-app`][thin-egress-app] is no longer deployed by default as part of the `cumulus` module, so you must add the TEA module to your deployment and manually modify your Terraform state **to avoid losing your API gateway and impacting any Cloudfront endpoints pointing to those gateways**. If you don't care about losing your API gateway and impacting Cloudfront endpoints, you can ignore the instructions for manually modifying state.

    1. Add the [`thin-egress-app`][thin-egress-app] module to your `cumulus-tf` deployment as shown in the [Cumulus example deployment](https://github.com/nasa/cumulus/tree/master/example/cumulus-tf/main.tf).

         - Note that the values for `tea_stack_name` variable to the `cumulus` module and the `stack_name` variable to the `thin_egress_app` module **must match**
         - Also, if you are specifying the `stage_name` variable to the `thin_egress_app` module, **the value of the `tea_api_gateway_stage` variable to the `cumulus` module must match it**

    2. **If you want to preserve your existing `thin-egress-app` API gateway and avoid having to update your Cloudfront endpoint for distribution, then you must follow these instructions**: <https://nasa.github.io/cumulus/docs/upgrade-notes/migrate_tea_standalone>. Otherwise, you can re-deploy as usual.

  - If you provide your own custom bucket map to TEA as a standalone module, **you must ensure that your custom bucket map includes mappings for the `protected` and `public` buckets specified in your `cumulus-tf/terraform.tfvars`, otherwise Cumulus may not be able to determine the correct distribution URL for ingested files and you may encounter errors**

- **CUMULUS-2197**
  - EMS resources are now optional, and `ems_deploy` is set to `false` by default, which will delete your EMS resources.
  - If you would like to keep any deployed EMS resources, add the `ems_deploy` variable set to `true` in your `cumulus-tf/terraform.tfvars`

### BREAKING CHANGES

- **CUMULUS-2200**
  - Changes return from 303 redirect to 200 success for `Granule Inventory`'s
    `/reconciliationReport` returns.  The user (dashboard) must read the value
    of `url` from the return to get the s3SignedURL and then download the report.
- **CUMULUS-2099**
  - `meta.queues` has been removed from Cumulus core workflow messages.
  - `@cumulus/sf-sqs-report` workflow task no longer reads the reporting queue URL from `input.meta.queues.reporting` on the incoming event. Instead, it requires that the queue URL be set as the `reporting_queue_url` environment variable on the deployed Lambda.
- **CUMULUS-2111**
  - The deployment of the `thin-egress-app` module has be removed from `tf-modules/distribution`, which is a part of the `tf-modules/cumulus` module. Thus, the `thin-egress-app` module is no longer deployed for you by default. See the migration steps for details about how to add deployment for the `thin-egress-app`.
- **CUMULUS-2141**
  - The `parse-pdr` task has been updated to respect the `NODE_NAME` property in
    a PDR's `FILE_GROUP`. If a `NODE_NAME` is present, the task will query the
    Cumulus API for a provider with that host. If a provider is found, the
    output granule from the task will contain a `provider` property containing
    that provider. If `NODE_NAME` is set but a provider with that host cannot be
    found in the API, or if multiple providers are found with that same host,
    the task will fail.
  - The `queue-granules` task has been updated to expect an optional
    `granule.provider` property on each granule. If present, the granule will be
    enqueued using that provider. If not present, the task's `config.provider`
    will be used instead.
- **CUMULUS-2197**
  - EMS resources are now optional and will not be deployed by default. See migration steps for information
    about how to deploy EMS resources.

#### CODE CHANGES

- The `@cumulus/api-client.providers.getProviders` function now takes a
  `queryStringParameters` parameter which can be used to filter the providers
  which are returned
- The `@cumulus/aws-client/S3.getS3ObjectReadStreamAsync` function has been
  removed. It read the entire S3 object into memory before returning a read
  stream, which could cause Lambdas to run out of memory. Use
  `@cumulus/aws-client/S3.getObjectReadStream` instead.
- The `@cumulus/ingest/util.lookupMimeType` function now returns `undefined`
  rather than `null` if the mime type could not be found.
- The `@cumulus/ingest/lock.removeLock` function now returns `undefined`
- The `@cumulus/ingest/granule.generateMoveFileParams` function now returns
  `source: undefined` and `target :undefined` on the response object if either could not be
  determined. Previously, `null` had been returned.
- The `@cumulus/ingest/recursion.recursion` function must now be imported using
  `const { recursion } = require('@cumulus/ingest/recursion');`
- The `@cumulus/ingest/granule.getRenamedS3File` function has been renamed to
  `listVersionedObjects`
- `@cumulus/common.http` has been removed
- `@cumulus/common/http.download` has been removed

### Added

- **CUMULUS-1855**
  - Fixed SyncGranule task to return an empty granules list when given an empty
    (or absent) granules list on input, rather than throwing an exception
- **CUMULUS-1955**
  - Added `@cumulus/aws-client/S3.getObject` to get an AWS S3 object
  - Added `@cumulus/aws-client/S3.waitForObject` to get an AWS S3 object,
    retrying, if necessary
- **CUMULUS-1961**
  - Adds `startTimestamp` and `endTimestamp` parameters to endpoint
    `reconcilationReports`.  Setting these values will filter the returned
    report to cumulus data that falls within the timestamps. It also causes the
    report to be one directional, meaning cumulus is only reconciled with CMR,
    but not the other direction. The Granules will be filtered by their
    `updatedAt` values. Collections are filtered by the updatedAt time of their
    granules, i.e. Collections with granules that are updatedAt a time between
    the time parameters will be returned in the reconciliation reports.
  - Adds `startTimestamp` and `endTimestamp` parameters to create-reconciliation-reports
    lambda function. If either of these params is passed in with a value that can be
    converted to a date object, the inter-platform comparison between Cumulus and CMR will
    be one way.  That is, collections, granules, and files will be filtered by time for
    those found in Cumulus and only those compared to the CMR holdings. For the moment
    there is not enough information to change the internal consistency check, and S3 vs
    Cumulus comparisons are unchanged by the timestamps.
- **CUMULUS-1962**
  - Adds `location` as parameter to `/reconciliationReports` endpoint. Options are `S3`
    resulting in a S3 vs. Cumulus database search or `CMR` resulting in CMR vs. Cumulus database search.
- **CUMULUS-1963**
  - Adds `granuleId` as input parameter to `/reconcilationReports`
    endpoint. Limits inputs parameters to either `collectionId` or `granuleId`
    and will fail to create the report if both are provided.  Adding granuleId
    will find collections in Cumulus by granuleId and compare those one way
    with those in CMR.
  - `/reconciliationReports` now validates any input json before starting the
    async operation and the lambda handler no longer validates input
    parameters.
- **CUMULUS-1964**
  - Reports can now be filtered on provider
- **CUMULUS-1965**
  - Adds `collectionId` parameter to the `/reconcilationReports`
    endpoint. Setting this value will limit the scope of the reconcilation
    report to only the input collectionId when comparing Cumulus and
    CMR. `collectionId` is provided an array of strings e.g. `[shortname___version, shortname2___version2]`
- **CUMULUS-2107**
  - Added a new task, `update-cmr-access-constraints`, that will set access constraints in CMR Metadata.
    Currently supports UMMG-JSON and Echo10XML, where it will configure `AccessConstraints` and
    `RestrictionFlag/RestrictionComment`, respectively.
  - Added an operator doc on how to configure and run the access constraint update workflow, which will update the metadata using the new task, and then publish the updated metadata to CMR.
  - Added an operator doc on bulk operations.
- **CUMULUS-2111**
  - Added variables to `cumulus` module:
    - `tea_api_egress_log_group`
    - `tea_external_api_endpoint`
    - `tea_internal_api_endpoint`
    - `tea_rest_api_id`
    - `tea_rest_api_root_resource_id`
    - `tea_stack_name`
  - Added variables to `distribution` module:
    - `tea_api_egress_log_group`
    - `tea_external_api_endpoint`
    - `tea_internal_api_endpoint`
    - `tea_rest_api_id`
    - `tea_rest_api_root_resource_id`
    - `tea_stack_name`
- **CUMULUS-2112**
  - Added `@cumulus/api/lambdas/internal-reconciliation-report`, so create-reconciliation-report
    lambda can create `Internal` reconciliation report
- **CUMULUS-2116**
  - Added `@cumulus/api/models/granule.unpublishAndDeleteGranule` which
  unpublishes a granule from CMR and deletes it from Cumulus, but does not
  update the record to `published: false` before deletion
- **CUMULUS-2113**
  - Added Granule not found report to reports endpoint
  - Update reports to return breakdown by Granule of files both in DynamoDB and S3
- **CUMULUS-2123**
  - Added `cumulus-rds-tf` DB cluster module to `tf-modules` that adds a
    serverless RDS Aurora/PostgreSQL database cluster to meet the PostgreSQL
    requirements for future releases.
  - Updated the default Cumulus module to take the following new required variables:
    - rds_user_access_secret_arn:
      AWS Secrets Manager secret ARN containing a JSON string of DB credentials
      (containing at least host, password, port as keys)
    - rds_security_group:
      RDS Security Group that provides connection access to the RDS cluster
  - Updated API lambdas and default ECS cluster to add them to the
    `rds_security_group` for database access
- **CUMULUS-2126**
  - The collections endpoint now writes to the RDS database
- **CUMULUS-2127**
  - Added migration to create collections relation for RDS database
- **CUMULUS-2129**
  - Added `data-migration1` Terraform module and Lambda to migrate data from Dynamo to RDS
    - Added support to Lambda for migrating collections data from Dynamo to RDS
- **CUMULUS-2155**
  - Added `rds_connection_heartbeat` to `cumulus` and `data-migration` tf
    modules.  If set to true, this diagnostic variable instructs Core's database
    code to fire off a connection 'heartbeat' query and log the timing/results
    for diagnostic purposes, and retry certain connection timeouts once.
    This option is disabled by default
- **CUMULUS-2156**
  - Support array inputs parameters for `Internal` reconciliation report
- **CUMULUS-2157**
  - Added support to `data-migration1` Lambda for migrating providers data from Dynamo to RDS
    - The migration process for providers will convert any credentials that are stored unencrypted or encrypted with an S3 keypair provider to be encrypted with a KMS key instead
- **CUMULUS-2161**
  - Rules now support an `executionNamePrefix` property. If set, any executions
    triggered as a result of that rule will use that prefix in the name of the
    execution.
  - The `QueueGranules` task now supports an `executionNamePrefix` property. Any
    executions queued by that task will use that prefix in the name of the
    execution. See the
    [example workflow](./example/cumulus-tf/discover_granules_with_execution_name_prefix_workflow.asl.json)
    for usage.
  - The `QueuePdrs` task now supports an `executionNamePrefix` config property.
    Any executions queued by that task will use that prefix in the name of the
    execution. See the
    [example workflow](./example/cumulus-tf/discover_and_queue_pdrs_with_execution_name_prefix_workflow.asl.json)
    for usage.
- **CUMULUS-2162**
  - Adds new report type to `/reconciliationReport` endpoint.  The new report
    is `Granule Inventory`. This report is a CSV file of all the granules in
    the Cumulus DB. This report will eventually replace the existing
    `granules-csv` endpoint which has been deprecated.
- **CUMULUS-2197**
  - Added `ems_deploy` variable to the `cumulus` module. This is set to false by default, except
    for our example deployment, where it is needed for integration tests.

### Changed

- Upgraded version of [TEA](https://github.com/asfadmin/thin-egress-app/) deployed with Cumulus to build 88.
- **CUMULUS-2107**
  - Updated the `applyWorkflow` functionality on the granules endpoint to take a `meta` property to pass into the workflow message.
  - Updated the `BULK_GRANULE` functionality on the granules endpoint to support the above `applyWorkflow` change.
- **CUMULUS-2111**
  - Changed `distribution_api_gateway_stage` variable for `cumulus` module to `tea_api_gateway_stage`
  - Changed `api_gateway_stage` variable for `distribution` module to `tea_api_gateway_stage`
- **CUMULUS-2224**
  - Updated `/reconciliationReport`'s file reconciliation to include `"EXTENDED METADATA"` as a valid CMR relatedUrls Type.

### Fixed

- **CUMULUS-2168**
  - Fixed issue where large number of documents (generally logs) in the
    `cumulus` elasticsearch index results in the collection granule stats
    queries failing for the collections list api endpoint
- **CUMULUS-1955**
  - Due to AWS's eventual consistency model, it was possible for PostToCMR to
    publish an earlier version of a CMR metadata file, rather than the latest
    version created in a workflow.  This fix guarantees that the latest version
    is published, as expected.
- **CUMULUS-1961**
  - Fixed `activeCollections` query only returning 10 results
- **CUMULUS-2201**
  - Fix Reconciliation Report integration test failures by waiting for collections appear
    in es list and ingesting a fake granule xml file to CMR
- **CUMULUS-2015**
  - Reduced concurrency of `QueueGranules` task. That task now has a
    `config.concurrency` option that defaults to `3`.
- **CUMULUS-2116**
  - Fixed a race condition with bulk granule delete causing deleted granules to still appear in Elasticsearch. Granules removed via bulk delete should now be removed from Elasticsearch.
- **CUMULUS-2163**
  - Remove the `public-read` ACL from the `move-granules` task
- **CUMULUS-2164**
  - Fix issue where `cumulus` index is recreated and attached to an alias if it has been previously deleted
- **CUMULUS-2195**
  - Fixed issue with redirect from `/token` not working when using a Cloudfront endpoint to access the Cumulus API with Launchpad authentication enabled. The redirect should now work properly whether you are using a plain API gateway URL or a Cloudfront endpoint pointing at an API gateway URL.
- **CUMULUS-2200**
  - Fixed issue where __in and __not queries were stripping spaces from values

### Deprecated

- **CUMULUS-1955**
  - `@cumulus/aws-client/S3.getS3Object()`
  - `@cumulus/message/Queue.getQueueNameByUrl()`
  - `@cumulus/message/Queue.getQueueName()`
- **CUMULUS-2162**
  - `@cumulus/api/endpoints/granules-csv/list()`

### Removed

- **CUMULUS-2111**
  - Removed `distribution_url` and `distribution_redirect_uri` outputs from the `cumulus` module
  - Removed variables from the `cumulus` module:
    - `distribution_url`
    - `log_api_gateway_to_cloudwatch`
    - `thin_egress_cookie_domain`
    - `thin_egress_domain_cert_arn`
    - `thin_egress_download_role_in_region_arn`
    - `thin_egress_jwt_algo`
    - `thin_egress_jwt_secret_name`
    - `thin_egress_lambda_code_dependency_archive_key`
    - `thin_egress_stack_name`
  - Removed outputs from the `distribution` module:
    - `distribution_url`
    - `internal_tea_api`
    - `rest_api_id`
    - `thin_egress_app_redirect_uri`
  - Removed variables from the `distribution` module:
    - `bucket_map_key`
    - `distribution_url`
    - `log_api_gateway_to_cloudwatch`
    - `thin_egress_cookie_domain`
    - `thin_egress_domain_cert_arn`
    - `thin_egress_download_role_in_region_arn`
    - `thin_egress_jwt_algo`
    - `thin_egress_jwt_secret_name`
    - `thin_egress_lambda_code_dependency_archive_key`
- **CUMULUS-2157**
  - Removed `providerSecretsMigration` and `verifyProviderSecretsMigration` lambdas
- Removed deprecated `@cumulus/sf-sns-report` task
- Removed code:
  - `@cumulus/aws-client/S3.calculateS3ObjectChecksum`
  - `@cumulus/aws-client/S3.getS3ObjectReadStream`
  - `@cumulus/cmrjs.getFullMetadata`
  - `@cumulus/cmrjs.getMetadata`
  - `@cumulus/common/util.isNil`
  - `@cumulus/common/util.isNull`
  - `@cumulus/common/util.isUndefined`
  - `@cumulus/common/util.lookupMimeType`
  - `@cumulus/common/util.mkdtempSync`
  - `@cumulus/common/util.negate`
  - `@cumulus/common/util.noop`
  - `@cumulus/common/util.omit`
  - `@cumulus/common/util.renameProperty`
  - `@cumulus/common/util.sleep`
  - `@cumulus/common/util.thread`
  - `@cumulus/ingest/granule.copyGranuleFile`
  - `@cumulus/ingest/granule.moveGranuleFile`
  - `@cumulus/integration-tests/api/rules.deleteRule`
  - `@cumulus/integration-tests/api/rules.getRule`
  - `@cumulus/integration-tests/api/rules.listRules`
  - `@cumulus/integration-tests/api/rules.postRule`
  - `@cumulus/integration-tests/api/rules.rerunRule`
  - `@cumulus/integration-tests/api/rules.updateRule`
  - `@cumulus/integration-tests/sfnStep.parseStepMessage`
  - `@cumulus/message/Queue.getQueueName`
  - `@cumulus/message/Queue.getQueueNameByUrl`

## v2.0.2+ Backport releases

Release v2.0.1 was the last release on the 2.0.x release series.

Changes after this version on the 2.0.x release series are limited
security/requested feature patches and will not be ported forward to future
releases unless there is a corresponding CHANGELOG entry.

For up-to-date CHANGELOG for the maintenance release branch see
[CHANGELOG.md](https://github.com/nasa/cumulus/blob/release-2.0.x/CHANGELOG.md)
from the 2.0.x branch.

For the most recent release information for the maintenance branch please see
the [release page](https://github.com/nasa/cumulus/releases)

## [v2.0.7] 2020-10-1 - [BACKPORT]

### Fixed

- CVE-2020-7720
  - Updated common `node-forge` dependency to 0.10.0 to address CVE finding

### [v2.0.6] 2020-09-25 - [BACKPORT]

### Fixed

- **CUMULUS-2168**
  - Fixed issue where large number of documents (generally logs) in the
    `cumulus` elasticsearch index results in the collection granule stats
    queries failing for the collections list api endpoint

### [v2.0.5] 2020-09-15 - [BACKPORT]

#### Added

- Added `thin_egress_stack_name` variable to `cumulus` and `distribution` Terraform modules to allow overriding the default Cloudformation stack name used for the `thin-egress-app`. **Please note that if you change/set this value for an existing deployment, it will destroy and re-create your API gateway for the `thin-egress-app`.**

#### Fixed

- Fix collection list queries. Removed fixes to collection stats, which break queries for a large number of granules.

### [v2.0.4] 2020-09-08 - [BACKPORT]

#### Changed

- Upgraded version of [TEA](https://github.com/asfadmin/thin-egress-app/) deployed with Cumulus to build 88.

### [v2.0.3] 2020-09-02 - [BACKPORT]

#### Fixed

- **CUMULUS-1961**
  - Fixed `activeCollections` query only returning 10 results

- **CUMULUS-2039**
  - Fix issue causing SyncGranules task to run out of memory on large granules

#### CODE CHANGES

- The `@cumulus/aws-client/S3.getS3ObjectReadStreamAsync` function has been
  removed. It read the entire S3 object into memory before returning a read
  stream, which could cause Lambdas to run out of memory. Use
  `@cumulus/aws-client/S3.getObjectReadStream` instead.

### [v2.0.2] 2020-08-17 - [BACKPORT]

#### CODE CHANGES

- The `@cumulus/ingest/util.lookupMimeType` function now returns `undefined`
  rather than `null` if the mime type could not be found.
- The `@cumulus/ingest/lock.removeLock` function now returns `undefined`

#### Added

- **CUMULUS-2116**
  - Added `@cumulus/api/models/granule.unpublishAndDeleteGranule` which
  unpublishes a granule from CMR and deletes it from Cumulus, but does not
  update the record to `published: false` before deletion

### Fixed

- **CUMULUS-2116**
  - Fixed a race condition with bulk granule delete causing deleted granules to still appear in Elasticsearch. Granules removed via bulk delete should now be removed from Elasticsearch.

## [v2.0.1] 2020-07-28

### Added

- **CUMULUS-1886**
  - Added `multiple sort keys` support to `@cumulus/api`
- **CUMULUS-2099**
  - `@cumulus/message/Queue.getQueueUrl` to get the queue URL specified in a Cumulus workflow message, if any.

### Fixed

- **[PR 1790](https://github.com/nasa/cumulus/pull/1790)**
  - Fixed bug with request headers in `@cumulus/launchpad-auth` causing Launchpad token requests to fail

## [v2.0.0] 2020-07-23

### BREAKING CHANGES

- Changes to the `@cumulus/api-client` package
  - The `CumulusApiClientError` class must now be imported using
    `const { CumulusApiClientError } = require('@cumulus/api-client/CumulusApiClientError')`
- The `@cumulus/sftp-client/SftpClient` class must now be imported using
  `const { SftpClient } = require('@cumulus/sftp-client');`
- Instances of `@cumulus/ingest/SftpProviderClient` no longer implicitly connect
  when `download`, `list`, or `sync` are called. You must call `connect` on the
  provider client before issuing one of those calls. Failure to do so will
  result in a "Client not connected" exception being thrown.
- Instances of `@cumulus/ingest/SftpProviderClient` no longer implicitly
  disconnect from the SFTP server when `list` is called.
- Instances of `@cumulus/sftp-client/SftpClient` must now be explicitly closed
  by calling `.end()`
- Instances of `@cumulus/sftp-client/SftpClient` no longer implicitly connect to
  the server when `download`, `unlink`, `syncToS3`, `syncFromS3`, and `list` are
  called. You must explicitly call `connect` before calling one of those
  methods.
- Changes to the `@cumulus/common` package
  - `cloudwatch-event.getSfEventMessageObject()` now returns `undefined` if the
    message could not be found or could not be parsed. It previously returned
    `null`.
  - `S3KeyPairProvider.decrypt()` now throws an exception if the bucket
    containing the key cannot be determined.
  - `S3KeyPairProvider.decrypt()` now throws an exception if the stack cannot be
    determined.
  - `S3KeyPairProvider.encrypt()` now throws an exception if the bucket
    containing the key cannot be determined.
  - `S3KeyPairProvider.encrypt()` now throws an exception if the stack cannot be
    determined.
  - `sns-event.getSnsEventMessageObject()` now returns `undefined` if it could
    not be parsed. It previously returned `null`.
  - The `aws` module has been removed.
  - The `BucketsConfig.buckets` property is now read-only and private
  - The `test-utils.validateConfig()` function now resolves to `undefined`
    rather than `true`.
  - The `test-utils.validateInput()` function now resolves to `undefined` rather
    than `true`.
  - The `test-utils.validateOutput()` function now resolves to `undefined`
    rather than `true`.
  - The static `S3KeyPairProvider.retrieveKey()` function has been removed.
- Changes to the `@cumulus/cmrjs` package
  - `@cumulus/cmrjs.constructOnlineAccessUrl()` and
    `@cumulus/cmrjs/cmr-utils.constructOnlineAccessUrl()` previously took a
    `buckets` parameter, which was an instance of
    `@cumulus/common/BucketsConfig`. They now take a `bucketTypes` parameter,
    which is a simple object mapping bucket names to bucket types. Example:
    `{ 'private-1': 'private', 'public-1': 'public' }`
  - `@cumulus/cmrjs.reconcileCMRMetadata()` and
    `@cumulus/cmrjs/cmr-utils.reconcileCMRMetadata()` now take a **required**
    `bucketTypes` parameter, which is a simple object mapping bucket names to
    bucket types. Example: `{ 'private-1': 'private', 'public-1': 'public' }`
  - `@cumulus/cmrjs.updateCMRMetadata()` and
    `@cumulus/cmrjs/cmr-utils.updateCMRMetadata()` previously took an optional
    `inBuckets` parameter, which was an instance of
    `@cumulus/common/BucketsConfig`. They now take a **required** `bucketTypes`
    parameter, which is a simple object mapping bucket names to bucket types.
    Example: `{ 'private-1': 'private', 'public-1': 'public' }`
- The minimum supported version of all published Cumulus packages is now Node
  12.18.0
  - Tasks using the `cumuluss/cumulus-ecs-task` Docker image must be updated to
    `cumuluss/cumulus-ecs-task:1.7.0`. This can be done by updating the `image`
    property of any tasks defined using the `cumulus_ecs_service` Terraform
    module.
- Changes to `@cumulus/aws-client/S3`
  - The signature of the `getObjectSize` function has changed. It now takes a
    params object with three properties:
    - **s3**: an instance of an AWS.S3 object
    - **bucket**
    - **key**
  - The `getObjectSize` function will no longer retry if the object does not
    exist
- **CUMULUS-1861**
  - `@cumulus/message/Collections.getCollectionIdFromMessage` now throws a
    `CumulusMessageError` if `collectionName` and `collectionVersion` are missing
    from `meta.collection`.   Previously this method would return
    `'undefined___undefined'` instead
  - `@cumulus/integration-tests/addCollections` now returns an array of collections that
    were added rather than the count of added collections
- **CUMULUS-1930**
  - The `@cumulus/common/util.uuid()` function has been removed
- **CUMULUS-1955**
  - `@cumulus/aws-client/S3.multipartCopyObject` now returns an object with the
    AWS `etag` of the destination object
  - `@cumulus/ingest/S3ProviderClient.list` now sets a file object's `path`
    property to `undefined` instead of `null` when the file is at the top level
    of its bucket
  - The `sync` methods of the following classes in the `@cumulus/ingest` package
    now return an object with the AWS `s3uri` and `etag` of the destination file
    (they previously returned only a string representing the S3 URI)
    - `FtpProviderClient`
    - `HttpProviderClient`
    - `S3ProviderClient`
    - `SftpProviderClient`
- **CUMULUS-1958**
  - The following methods exported from `@cumulus/cmr-js/cmr-utils` were made
    async, and added distributionBucketMap as a parameter:
    - constructOnlineAccessUrl
    - generateFileUrl
    - reconcileCMRMetadata
    - updateCMRMetadata
- **CUMULUS-1969**
  - The `DiscoverPdrs` task now expects `provider_path` to be provided at
    `event.config.provider_path`, not `event.config.collection.provider_path`
  - `event.config.provider_path` is now a required parameter of the
    `DiscoverPdrs` task
  - `event.config.collection` is no longer a parameter to the `DiscoverPdrs`
    task
  - Collections no longer support the `provider_path` property. The tasks that
    relied on that property are now referencing `config.meta.provider_path`.
    Workflows should be updated accordingly.
- **CUMULUS-1977**
  - Moved bulk granule deletion endpoint from `/bulkDelete` to
    `/granules/bulkDelete`
- **CUMULUS-1991**
  - Updated CMR metadata generation to use "Download file.hdf" (where `file.hdf` is the filename of the given resource) as the resource description instead of "File to download"
  - CMR metadata updates now respect changes to resource descriptions (previously only changes to resource URLs were respected)

### MIGRATION STEPS

- Due to an issue with the AWS API Gateway and how the Thin Egress App Cloudformation template applies updates, you may need to redeploy your
  `thin-egress-app-EgressGateway` manually as a one time migration step.    If your deployment fails with an
  error similar to:

  ```bash
  Error: Lambda function (<stack>-tf-TeaCache) returned error: ({"errorType":"HTTPError","errorMessage":"Response code 404 (Not Found)"})
  ```

  Then follow the [AWS
  instructions](https://docs.aws.amazon.com/apigateway/latest/developerguide/how-to-deploy-api-with-console.html)
  to `Redeploy a REST API to a stage` for your egress API and re-run `terraform
  apply`.

### Added

- **CUMULUS-2081**
  - Add Integrator Guide section for onboarding
  - Add helpful tips documentation

- **CUMULUS-1902**
  - Add Common Use Cases section under Operator Docs

- **CUMULUS-2058**
  - Added `lambda_processing_role_name` as an output from the `cumulus` module
    to provide the processing role name
- **CUMULUS-1417**
  - Added a `checksumFor` property to collection `files` config. Set this
    property on a checksum file's definition matching the `regex` of the target
    file. More details in the ['Data Cookbooks
    Setup'](https://nasa.github.io/cumulus/docs/next/data-cookbooks/setup)
    documentation.
  - Added `checksumFor` validation to collections model.
- **CUMULUS-1956**
  - Added `@cumulus/earthata-login-client` package
  - The `/s3credentials` endpoint that is deployed as part of distribution now
    supports authentication using tokens created by a different application. If
    a request contains the `EDL-ClientId` and `EDL-Token` headers,
    authentication will be handled using that token rather than attempting to
    use OAuth.
  - `@cumulus/earthata-login-client.getTokenUsername()` now accepts an
    `xRequestId` argument, which will be included as the `X-Request-Id` header
    when calling Earthdata Login.
  - If the `s3Credentials` endpoint is invoked with an EDL token and an
    `X-Request-Id` header, that `X-Request-Id` header will be forwarded to
    Earthata Login.
- **CUMULUS-1957**
  - If EDL token authentication is being used, and the `EDL-Client-Name` header
    is set, `@the-client-name` will be appended to the end of the Earthdata
    Login username that is used as the `RoleSessionName` of the temporary IAM
    credentials. This value will show up in the AWS S3 server access logs.
- **CUMULUS-1958**
  - Add the ability for users to specify a `bucket_map_key` to the `cumulus`
    terraform module as an override for the default .yaml values that are passed
    to TEA by Core.    Using this option *requires* that each configured
    Cumulus 'distribution' bucket (e.g. public/protected buckets) have a single
    TEA mapping.  Multiple maps per bucket are not supported.
  - Updated Generating a distribution URL, the MoveGranules task and all CMR
    reconciliation functionality to utilize the TEA bucket map override.
  - Updated deploy process to utilize a bootstrap 'tea-map-cache' lambda that
    will, after deployment of Cumulus Core's TEA instance, query TEA for all
    protected/public buckets and generate a mapping configuration used
    internally by Core.  This object is also exposed as an output of the Cumulus
    module as `distribution_bucket_map`.
- **CUMULUS-1961**
  - Replaces DynamoDB for Elasticsearch for reconciliationReportForCumulusCMR
    comparisons between Cumulus and CMR.
- **CUMULUS-1970**
  - Created the `add-missing-file-checksums` workflow task
  - Added `@cumulus/aws-client/S3.calculateObjectHash()` function
  - Added `@cumulus/aws-client/S3.getObjectReadStream()` function
- **CUMULUS-1887**
  - Add additional fields to the granule CSV download file
- **CUMULUS-2019**
  - Add `infix` search to es query builder `@cumulus/api/es/es/queries` to
    support partial matching of the keywords

### Changed

- **CUMULUS-2032**
  - Updated @cumulus/ingest/HttpProviderClient to utilize a configuration key
    `httpListTimeout` to set the default timeout for discovery HTTP/HTTPS
    requests, and updates the default for the provider to 5 minutes (300 seconds).
  - Updated the DiscoverGranules and DiscoverPDRs tasks to utilize the updated
    configuration value if set via workflow config, and updates the default for
    these tasks to 5 minutes (300 seconds).

- **CUMULUS-176**
  - The API will now respond with a 400 status code when a request body contains
    invalid JSON. It had previously returned a 500 status code.
- **CUMULUS-1861**
  - Updates Rule objects to no longer require a collection.
  - Changes the DLQ behavior for `sfEventSqsToDbRecords` and
    `sfEventSqsToDbRecordsInputQueue`. Previously failure to write a database
    record would result in lambda success, and an error log in the CloudWatch
    logs.   The lambda has been updated to manually add a record to
    the `sfEventSqsToDbRecordsDeadLetterQueue` if the granule, execution, *or*
    pdr record fails to write, in addition to the previous error logging.
- **CUMULUS-1956**
  - The `/s3credentials` endpoint that is deployed as part of distribution now
    supports authentication using tokens created by a different application. If
    a request contains the `EDL-ClientId` and `EDL-Token` headers,
    authentication will be handled using that token rather than attempting to
    use OAuth.
- **CUMULUS-1977**
  - API endpoint POST `/granules/bulk` now returns a 202 status on a successful
    response instead of a 200 response
  - API endpoint DELETE `/granules/<granule-id>` now returns a 404 status if the
    granule record was already deleted
  - `@cumulus/api/models/Granule.update()` now returns the updated granule
    record
  - Implemented POST `/granules/bulkDelete` API endpoint to support deleting
    granules specified by ID or returned by the provided query in the request
    body. If the request is successful, the endpoint returns the async operation
    ID that has been started to remove the granules.
    - To use a query in the request body, your deployment must be
      [configured to access the Elasticsearch host for ESDIS metrics](https://nasa.github.io/cumulus/docs/additional-deployment-options/cloudwatch-logs-delivery#esdis-metrics)
      in your environment
  - Added `@cumulus/api/models/Granule.getRecord()` method to return raw record
    from DynamoDB
  - Added `@cumulus/api/models/Granule.delete()` method which handles deleting
    the granule record from DynamoDB and the granule files from S3
- **CUMULUS-1982**
  - The `globalConnectionLimit` property of providers is now optional and
    defaults to "unlimited"
- **CUMULUS-1997**
  - Added optional `launchpad` configuration to `@cumulus/hyrax-metadata-updates` task config schema.
- **CUMULUS-1991**
  - `@cumulus/cmrjs/src/cmr-utils/constructOnlineAccessUrls()` now throws an error if `cmrGranuleUrlType = "distribution"` and no distribution endpoint argument is provided
- **CUMULUS-2011**
  - Reconciliation reports are now generated within an AsyncOperation
- **CUMULUS-2016**
  - Upgrade TEA to version 79

### Fixed

- **CUMULUS-1991**
  - Added missing `DISTRIBUTION_ENDPOINT` environment variable for API lambdas. This environment variable is required for API requests to move granules.

- **CUMULUS-1961**
  - Fixed granules and executions query params not getting sent to API in granule list operation in `@cumulus/api-client`

### Deprecated

- `@cumulus/aws-client/S3.calculateS3ObjectChecksum()`
- `@cumulus/aws-client/S3.getS3ObjectReadStream()`
- `@cumulus/common/log.convertLogLevel()`
- `@cumulus/collection-config-store`
- `@cumulus/common/util.sleep()`

- **CUMULUS-1930**
  - `@cumulus/common/log.convertLogLevel()`
  - `@cumulus/common/util.isNull()`
  - `@cumulus/common/util.isUndefined()`
  - `@cumulus/common/util.negate()`
  - `@cumulus/common/util.noop()`
  - `@cumulus/common/util.isNil()`
  - `@cumulus/common/util.renameProperty()`
  - `@cumulus/common/util.lookupMimeType()`
  - `@cumulus/common/util.thread()`
  - `@cumulus/common/util.mkdtempSync()`

### Removed

- The deprecated `@cumulus/common.bucketsConfigJsonObject` function has been
  removed
- The deprecated `@cumulus/common.CollectionConfigStore` class has been removed
- The deprecated `@cumulus/common.concurrency` module has been removed
- The deprecated `@cumulus/common.constructCollectionId` function has been
  removed
- The deprecated `@cumulus/common.launchpad` module has been removed
- The deprecated `@cumulus/common.LaunchpadToken` class has been removed
- The deprecated `@cumulus/common.Semaphore` class has been removed
- The deprecated `@cumulus/common.stringUtils` module has been removed
- The deprecated `@cumulus/common/aws.cloudwatchlogs` function has been removed
- The deprecated `@cumulus/common/aws.deleteS3Files` function has been removed
- The deprecated `@cumulus/common/aws.deleteS3Object` function has been removed
- The deprecated `@cumulus/common/aws.dynamodb` function has been removed
- The deprecated `@cumulus/common/aws.dynamodbDocClient` function has been
  removed
- The deprecated `@cumulus/common/aws.getExecutionArn` function has been removed
- The deprecated `@cumulus/common/aws.headObject` function has been removed
- The deprecated `@cumulus/common/aws.listS3ObjectsV2` function has been removed
- The deprecated `@cumulus/common/aws.parseS3Uri` function has been removed
- The deprecated `@cumulus/common/aws.promiseS3Upload` function has been removed
- The deprecated `@cumulus/common/aws.recursivelyDeleteS3Bucket` function has
  been removed
- The deprecated `@cumulus/common/aws.s3CopyObject` function has been removed
- The deprecated `@cumulus/common/aws.s3ObjectExists` function has been removed
- The deprecated `@cumulus/common/aws.s3PutObject` function has been removed
- The deprecated `@cumulus/common/bucketsConfigJsonObject` function has been
  removed
- The deprecated `@cumulus/common/CloudWatchLogger` class has been removed
- The deprecated `@cumulus/common/collection-config-store.CollectionConfigStore`
  class has been removed
- The deprecated `@cumulus/common/collection-config-store.constructCollectionId`
  function has been removed
- The deprecated `@cumulus/common/concurrency.limit` function has been removed
- The deprecated `@cumulus/common/concurrency.mapTolerant` function has been
  removed
- The deprecated `@cumulus/common/concurrency.promiseUrl` function has been
  removed
- The deprecated `@cumulus/common/concurrency.toPromise` function has been
  removed
- The deprecated `@cumulus/common/concurrency.unless` function has been removed
- The deprecated `@cumulus/common/config.parseConfig` function has been removed
- The deprecated `@cumulus/common/config.resolveResource` function has been
  removed
- The deprecated `@cumulus/common/DynamoDb.get` function has been removed
- The deprecated `@cumulus/common/DynamoDb.scan` function has been removed
- The deprecated `@cumulus/common/FieldPattern` class has been removed
- The deprecated `@cumulus/common/launchpad.getLaunchpadToken` function has been
  removed
- The deprecated `@cumulus/common/launchpad.validateLaunchpadToken` function has
  been removed
- The deprecated `@cumulus/common/LaunchpadToken` class has been removed
- The deprecated `@cumulus/common/message.buildCumulusMeta` function has been
  removed
- The deprecated `@cumulus/common/message.buildQueueMessageFromTemplate`
  function has been removed
- The deprecated `@cumulus/common/message.getCollectionIdFromMessage` function
  has been removed
- The deprecated `@cumulus/common/message.getMaximumExecutions` function has
  been removed
- The deprecated `@cumulus/common/message.getMessageExecutionArn` function has
  been removed
- The deprecated `@cumulus/common/message.getMessageExecutionName` function has
  been removed
- The deprecated `@cumulus/common/message.getMessageFromTemplate` function has
  been removed
- The deprecated `@cumulus/common/message.getMessageGranules` function has been
  removed
- The deprecated `@cumulus/common/message.getMessageStateMachineArn` function
  has been removed
- The deprecated `@cumulus/common/message.getQueueName` function has been
  removed
- The deprecated `@cumulus/common/message.getQueueNameByUrl` function has been
  removed
- The deprecated `@cumulus/common/message.hasQueueAndExecutionLimit` function
  has been removed
- The deprecated `@cumulus/common/Semaphore` class has been removed
- The deprecated `@cumulus/common/string.globalReplace` function has been removed
- The deprecated `@cumulus/common/string.isNonEmptyString` function has been
  removed
- The deprecated `@cumulus/common/string.isValidHostname` function has been
  removed
- The deprecated `@cumulus/common/string.match` function has been removed
- The deprecated `@cumulus/common/string.matches` function has been removed
- The deprecated `@cumulus/common/string.replace` function has been removed
- The deprecated `@cumulus/common/string.toLower` function has been removed
- The deprecated `@cumulus/common/string.toUpper` function has been removed
- The deprecated `@cumulus/common/testUtils.getLocalstackEndpoint` function has been removed
- The deprecated `@cumulus/common/util.setErrorStack` function has been removed
- The `@cumulus/common/util.uuid` function has been removed
- The deprecated `@cumulus/common/workflows.getWorkflowArn` function has been
  removed
- The deprecated `@cumulus/common/workflows.getWorkflowFile` function has been
  removed
- The deprecated `@cumulus/common/workflows.getWorkflowList` function has been
  removed
- The deprecated `@cumulus/common/workflows.getWorkflowTemplate` function has
  been removed
- `@cumulus/aws-client/StepFunctions.toSfnExecutionName()`
- `@cumulus/aws-client/StepFunctions.fromSfnExecutionName()`
- `@cumulus/aws-client/StepFunctions.getExecutionArn()`
- `@cumulus/aws-client/StepFunctions.getExecutionUrl()`
- `@cumulus/aws-client/StepFunctions.getStateMachineArn()`
- `@cumulus/aws-client/StepFunctions.pullStepFunctionEvent()`
- `@cumulus/common/test-utils/throttleOnce()`
- `@cumulus/integration-tests/api/distribution.invokeApiDistributionLambda()`
- `@cumulus/integration-tests/api/distribution.getDistributionApiRedirect()`
- `@cumulus/integration-tests/api/distribution.getDistributionApiFileStream()`

## [v1.24.0] 2020-06-03

### BREAKING CHANGES

- **CUMULUS-1969**
  - The `DiscoverPdrs` task now expects `provider_path` to be provided at
    `event.config.provider_path`, not `event.config.collection.provider_path`
  - `event.config.provider_path` is now a required parameter of the
    `DiscoverPdrs` task
  - `event.config.collection` is no longer a parameter to the `DiscoverPdrs`
    task
  - Collections no longer support the `provider_path` property. The tasks that
    relied on that property are now referencing `config.meta.provider_path`.
    Workflows should be updated accordingly.

- **CUMULUS-1997**
  - `@cumulus/cmr-client/CMRSearchConceptQueue` parameters have been changed to take a `cmrSettings` object containing clientId, provider, and auth information. This can be generated using `@cumulus/cmrjs/cmr-utils/getCmrSettings`. The `cmrEnvironment` variable has been removed.

### Added

- **CUMULUS-1800**
  - Added task configuration setting named `syncChecksumFiles` to the
    SyncGranule task. This setting is `false` by default, but when set to
    `true`, all checksum files associated with data files that are downloaded
    will be downloaded as well.
- **CUMULUS-1952**
  - Updated HTTP(S) provider client to accept username/password for Basic authorization. This change adds support for Basic Authorization such as Earthdata login redirects to ingest (i.e. as implemented in SyncGranule), but not to discovery (i.e. as implemented in DiscoverGranules). Discovery still expects the provider's file system to be publicly accessible, but not the individual files and their contents.
  - **NOTE**: Using this in combination with the HTTP protocol may expose usernames and passwords to intermediary network entities. HTTPS is highly recommended.
- **CUMULUS-1997**
  - Added optional `launchpad` configuration to `@cumulus/hyrax-metadata-updates` task config schema.

### Fixed

- **CUMULUS-1997**
  - Updated all CMR operations to use configured authentication scheme
- **CUMULUS-2010**
  - Updated `@cumulus/api/launchpadSaml` to support multiple userGroup attributes from the SAML response

## [v1.23.2] 2020-05-22

### BREAKING CHANGES

- Updates to the Cumulus archive API:
  - All endpoints now return a `401` response instead of a `403` for any request where the JWT passed as a Bearer token is invalid.
  - POST `/refresh` and DELETE `/token/<token>` endpoints now return a `401` response for requests with expired tokens

- **CUMULUS-1894**
  - `@cumulus/ingest/granule.handleDuplicateFile()`
    - The `copyOptions` parameter has been removed
    - An `ACL` parameter has been added
  - `@cumulus/ingest/granule.renameS3FileWithTimestamp()`
    - Now returns `undefined`

- **CUMULUS-1896**
  Updated all Cumulus core lambdas to utilize the new message adapter streaming interface via [cumulus-message-adapter-js v1.2.0](https://github.com/nasa/cumulus-message-adapter-js/releases/tag/v1.2.0).   Users of this version of Cumulus (or later) must utilize version 1.3.0 or greater of the [cumulus-message-adapter](https://github.com/nasa/cumulus-message-adapter) to support core lambdas.

- **CUMULUS-1912**
  - `@cumulus/api` reconciliationReports list endpoint returns a list of reconciliationReport records instead of S3Uri.

- **CUMULUS-1969**
  - The `DiscoverGranules` task now expects `provider_path` to be provided at
    `event.config.provider_path`, not `event.config.collection.provider_path`
  - `config.provider_path` is now a required parameter of the `DiscoverGranules`
    task

### MIGRATION STEPS

- To take advantage of the new TTL-based access token expiration implemented in CUMULUS-1777 (see notes below) and clear out existing records in your access tokens table, do the following:
  1. Log out of any active dashboard sessions
  2. Use the AWS console or CLI to delete your `<prefix>-AccessTokensTable` DynamoDB table
  3. [Re-deploy your `data-persistence` module](https://nasa.github.io/cumulus/docs/deployment/upgrade-readme#update-data-persistence-resources), which should re-create the `<prefix>-AccessTokensTable` DynamoDB table
  4. Return to using the Cumulus API/dashboard as normal
- This release requires the Cumulus Message Adapter layer deployed with Cumulus Core to be at least 1.3.0, as the core lambdas have updated to [cumulus-message-adapter-js v1.2.0](https://github.com/nasa/cumulus-message-adapter-js/releases/tag/v1.2.0) and the new CMA interface.  As a result, users should:
  1. Follow the [Cumulus Message Adapter (CMA) deployment instructions](https://nasa.github.io/cumulus/docs/deployment/deployment-readme#deploy-the-cumulus-message-adapter-layer) and install a CMA layer version >=1.3.0
  2. If you are using any custom Node.js Lambdas in your workflows **and** the Cumulus CMA layer/`cumulus-message-adapter-js`, you must update your lambda to use [cumulus-message-adapter-js v1.2.0](https://github.com/nasa/cumulus-message-adapter-js/releases/tag/v1.2.0) and follow the migration instructions in the release notes. Prior versions of `cumulus-message-adapter-js` are not compatible with CMA >= 1.3.0.
- Migrate existing s3 reconciliation report records to database (CUMULUS-1911):
  - After update your `data persistence` module and Cumulus resources, run the command:

  ```bash
  ./node_modules/.bin/cumulus-api migrate --stack `<your-terraform-deployment-prefix>` --migrationVersion migration5
  ```

### Added

- Added a limit for concurrent Elasticsearch requests when doing an index from database operation
- Added the `es_request_concurrency` parameter to the archive and cumulus Terraform modules

- **CUMULUS-1995**
  - Added the `es_index_shards` parameter to the archive and cumulus Terraform modules to configure the number of shards for the ES index
    - If you have an existing ES index, you will need to [reindex](https://nasa.github.io/cumulus-api/#reindex) and then [change index](https://nasa.github.io/cumulus-api/#change-index) to take advantage of shard updates

- **CUMULUS-1894**
  - Added `@cumulus/aws-client/S3.moveObject()`

- **CUMULUS-1911**
  - Added ReconciliationReports table
  - Updated CreateReconciliationReport lambda to save Reconciliation Report records to database
  - Updated dbIndexer and IndexFromDatabase lambdas to index Reconciliation Report records to Elasticsearch
  - Added migration_5 to migrate existing s3 reconciliation report records to database and Elasticsearch
  - Updated `@cumulus/api` package, `tf-modules/archive` and `tf-modules/data-persistence` Terraform modules

- **CUMULUS-1916**
  - Added util function for seeding reconciliation reports when running API locally in dashboard

### Changed

- **CUMULUS-1777**
  - The `expirationTime` property is now a **required field** of the access tokens model.
  - Updated the `AccessTokens` table to set a [TTL](https://docs.aws.amazon.com/amazondynamodb/latest/developerguide/howitworks-ttl.html) on the `expirationTime` field in `tf-modules/data-persistence/dynamo.tf`. As a result, access token records in this table whose `expirationTime` has passed should be **automatically deleted by DynamoDB**.
  - Updated all code creating access token records in the Dynamo `AccessTokens` table to set the `expirationTime` field value in seconds from the epoch.
- **CUMULUS-1912**
  - Updated reconciliationReports endpoints to query against Elasticsearch, delete report from both database and s3
  - Added `@cumulus/api-client/reconciliationReports`
- **CUMULUS-1999**
  - Updated `@cumulus/common/util.deprecate()` so that only a single deprecation notice is printed for each name/version combination

### Fixed

- **CUMULUS-1894**
  - The `SyncGranule` task can now handle files larger than 5 GB
- **CUMULUS-1987**
  - `Remove granule from CMR` operation in `@cumulus/api` now passes token to CMR when fetching granule metadata, allowing removal of private granules
- **CUMULUS-1993**
  - For a given queue, the `sqs-message-consumer` Lambda will now only schedule workflows for rules matching the queue **and the collection information in each queue message (if any)**
    - The consumer also now only reads each queue message **once per Lambda invocation**, whereas previously each message was read **once per queue rule per Lambda invocation**
  - Fixed bug preventing the deletion of multiple SNS rules that share the same SNS topic

### Deprecated

- **CUMULUS-1894**
  - `@cumulus/ingest/granule.copyGranuleFile()`
  - `@cumulus/ingest/granule.moveGranuleFile()`

- **CUMULUS-1987** - Deprecated the following functions:
  - `@cumulus/cmrjs/getMetadata(cmrLink)` -> `@cumulus/cmr-client/CMR.getGranuleMetadata(cmrLink)`
  - `@cumulus/cmrjs/getFullMetadata(cmrLink)`

## [v1.22.1] 2020-05-04

**Note**: v1.22.0 was not released as a package due to npm/release concerns.  Users upgrading to 1.22.x should start with 1.22.1

### Added

- **CUMULUS-1894**
  - Added `@cumulus/aws-client/S3.multipartCopyObject()`
- **CUMULUS-408**
  - Added `certificateUri` field to provider schema. This optional field allows operators to specify an S3 uri to a CA bundle to use for HTTPS requests.
- **CUMULUS-1787**
  - Added `collections/active` endpoint for returning collections with active granules in `@cumulus/api`
- **CUMULUS-1799**
  - Added `@cumulus/common/stack.getBucketsConfigKey()` to return the S3 key for the buckets config object
  - Added `@cumulus/common/workflows.getWorkflowFileKey()` to return the S3 key for a workflow definition object
  - Added `@cumulus/common/workflows.getWorkflowsListKeyPrefix()` to return the S3 key prefix for objects containing workflow definitions
  - Added `@cumulus/message` package containing utilities for building and parsing Cumulus messages
- **CUMULUS-1850**
  - Added `@cumulus/aws-client/Kinesis.describeStream()` to get a Kinesis stream description
- **CUMULUS-1853**
  - Added `@cumulus/integration-tests/collections.createCollection()`
  - Added `@cumulus/integration-tests/executions.findExecutionArn()`
  - Added `@cumulus/integration-tests/executions.getExecutionWithStatus()`
  - Added `@cumulus/integration-tests/granules.getGranuleWithStatus()`
  - Added `@cumulus/integration-tests/providers.createProvider()`
  - Added `@cumulus/integration-tests/rules.createOneTimeRule()`

### Changed

- **CUMULUS-1682**
  - Moved all `@cumulus/ingest/parse-pdr` code into the `parse-pdr` task as it had become tightly coupled with that task's handler and was not used anywhere else. Unit tests also restored.
- **CUMULUS-1820**
  - Updated the Thin Egress App module used in `tf-modules/distribution/main.tf` to build 74. [See the release notes](https://github.com/asfadmin/thin-egress-app/releases/tag/tea-build.74).
- **CUMULUS-1852**
  - Updated POST endpoints for `/collections`, `/providers`, and `/rules` to log errors when returning a 500 response
  - Updated POST endpoint for `/collections`:
    - Return a 400 response when the `name` or `version` fields are missing
    - Return a 409 response if the collection already exists
    - Improved error messages to be more explicit
  - Updated POST endpoint for `/providers`:
    - Return a 400 response if the `host` field value is invalid
    - Return a 409 response if the provider already exists
  - Updated POST endpoint for `/rules`:
    - Return a 400 response if rule `name` is invalid
    - Return a 400 response if rule `type` is invalid
- **CUMULUS-1891**
  - Updated the following endpoints using async operations to return a 503 error if the ECS task  cannot be started and a 500 response for a non-specific error:
    - POST `/replays`
    - POST `/bulkDelete`
    - POST `/elasticsearch/index-from-database`
    - POST `/granules/bulk`

### Fixed

- **CUMULUS-408**
  - Fixed HTTPS discovery and ingest.

- **CUMULUS-1850**
  - Fixed a bug in Kinesis event processing where the message consumer would not properly filter available rules based on the collection information in the event and the Kinesis stream ARN

- **CUMULUS-1853**
  - Fixed a bug where attempting to create a rule containing a payload property
    would fail schema validation.

- **CUMULUS-1854**
  - Rule schema is validated before starting workflows or creating event source mappings

- **CUMULUS-1974**
  - Fixed @cumulus/api webpack config for missing underscore object due to underscore update

- **CUMULUS-2210**
  - Fixed `cmr_oauth_provider` variable not being propagated to reconciliation reports

### Deprecated

- **CUMULUS-1799** - Deprecated the following code. For cases where the code was moved into another package, the new code location is noted:
  - `@cumulus/aws-client/StepFunctions.fromSfnExecutionName()`
  - `@cumulus/aws-client/StepFunctions.toSfnExecutionName()`
  - `@cumulus/aws-client/StepFunctions.getExecutionArn()` -> `@cumulus/message/Executions.buildExecutionArn()`
  - `@cumulus/aws-client/StepFunctions.getExecutionUrl()` -> `@cumulus/message/Executions.getExecutionUrlFromArn()`
  - `@cumulus/aws-client/StepFunctions.getStateMachineArn()` -> `@cumulus/message/Executions.getStateMachineArnFromExecutionArn()`
  - `@cumulus/aws-client/StepFunctions.pullStepFunctionEvent()` -> `@cumulus/message/StepFunctions.pullStepFunctionEvent()`
  - `@cumulus/common/bucketsConfigJsonObject()`
  - `@cumulus/common/CloudWatchLogger`
  - `@cumulus/common/collection-config-store/CollectionConfigStore` -> `@cumulus/collection-config-store`
  - `@cumulus/common/collection-config-store.constructCollectionId()` -> `@cumulus/message/Collections.constructCollectionId`
  - `@cumulus/common/concurrency.limit()`
  - `@cumulus/common/concurrency.mapTolerant()`
  - `@cumulus/common/concurrency.promiseUrl()`
  - `@cumulus/common/concurrency.toPromise()`
  - `@cumulus/common/concurrency.unless()`
  - `@cumulus/common/config.buildSchema()`
  - `@cumulus/common/config.parseConfig()`
  - `@cumulus/common/config.resolveResource()`
  - `@cumulus/common/config.resourceToArn()`
  - `@cumulus/common/FieldPattern`
  - `@cumulus/common/launchpad.getLaunchpadToken()` -> `@cumulus/launchpad-auth/index.getLaunchpadToken()`
  - `@cumulus/common/LaunchpadToken` -> `@cumulus/launchpad-auth/LaunchpadToken`
  - `@cumulus/common/launchpad.validateLaunchpadToken()` -> `@cumulus/launchpad-auth/index.validateLaunchpadToken()`
  - `@cumulus/common/message.buildCumulusMeta()` -> `@cumulus/message/Build.buildCumulusMeta()`
  - `@cumulus/common/message.buildQueueMessageFromTemplate()` -> `@cumulus/message/Build.buildQueueMessageFromTemplate()`
  - `@cumulus/common/message.getCollectionIdFromMessage()` -> `@cumulus/message/Collections.getCollectionIdFromMessage()`
  - `@cumulus/common/message.getMessageExecutionArn()` -> `@cumulus/message/Executions.getMessageExecutionArn()`
  - `@cumulus/common/message.getMessageExecutionName()` -> `@cumulus/message/Executions.getMessageExecutionName()`
  - `@cumulus/common/message.getMaximumExecutions()` -> `@cumulus/message/Queue.getMaximumExecutions()`
  - `@cumulus/common/message.getMessageFromTemplate()`
  - `@cumulus/common/message.getMessageStateMachineArn()` -> `@cumulus/message/Executions.getMessageStateMachineArn()`)
  - `@cumulus/common/message.getMessageGranules()` -> `@cumulus/message/Granules.getMessageGranules()`
  - `@cumulus/common/message.getQueueNameByUrl()` -> `@cumulus/message/Queue.getQueueNameByUrl()`
  - `@cumulus/common/message.getQueueName()` -> `@cumulus/message/Queue.getQueueName()`)
  - `@cumulus/common/message.hasQueueAndExecutionLimit()` -> `@cumulus/message/Queue.hasQueueAndExecutionLimit()`
  - `@cumulus/common/Semaphore`
  - `@cumulus/common/test-utils.throttleOnce()`
  - `@cumulus/common/workflows.getWorkflowArn()`
  - `@cumulus/common/workflows.getWorkflowFile()`
  - `@cumulus/common/workflows.getWorkflowList()`
  - `@cumulus/common/workflows.getWorkflowTemplate()`
  - `@cumulus/integration-tests/sfnStep/SfnStep.parseStepMessage()` -> `@cumulus/message/StepFunctions.parseStepMessage()`
- **CUMULUS-1858** - Deprecated the following functions.
  - `@cumulus/common/string.globalReplace()`
  - `@cumulus/common/string.isNonEmptyString()`
  - `@cumulus/common/string.isValidHostname()`
  - `@cumulus/common/string.match()`
  - `@cumulus/common/string.matches()`
  - `@cumulus/common/string.replace()`
  - `@cumulus/common/string.toLower()`
  - `@cumulus/common/string.toUpper()`

### Removed

- **CUMULUS-1799**: Deprecated code removals:
  - Removed from `@cumulus/common/aws`:
    - `pullStepFunctionEvent()`
  - Removed `@cumulus/common/sfnStep`
  - Removed `@cumulus/common/StepFunctions`

## [v1.21.0] 2020-03-30

### PLEASE NOTE

- **CUMULUS-1762**: the `messageConsumer` for `sns` and `kinesis`-type rules now fetches
  the collection information from the message. You should ensure that your rule's collection
  name and version match what is in the message for these ingest messages to be processed.
  If no matching rule is found, an error will be thrown and logged in the
  `messageConsumer` Lambda function's log group.

### Added

- **CUMULUS-1629**`
  - Updates discover-granules task to respect/utilize duplicateHandling configuration such that
    - skip:               Duplicates will be filtered from the granule list
    - error:              Duplicates encountered will result in step failure
    - replace, version:   Duplicates will be ignored and handled as normal.
  - Adds a new copy of the API lambda `PrivateApiLambda()` which is configured to not require authentication. This Lambda is not connected to an API gateway
  - Adds `@cumulus/api-client` with functions for use by workflow lambdas to call the API when needed

- **CUMULUS-1732**
  - Added Python task/activity workflow and integration test (`PythonReferenceSpec`) to test `cumulus-message-adapter-python`and `cumulus-process-py` integration.
- **CUMULUS-1795**
  - Added an IAM policy on the Cumulus EC2 creation to enable SSM when the `deploy_to_ngap` flag is true

### Changed

- **CUMULUS-1762**
  - the `messageConsumer` for `sns` and `kinesis`-type rules now fetches the collection
    information from the message.

### Deprecated

- **CUMULUS-1629**
  - Deprecate `granulesApi`, `rulesApi`, `emsApi`, `executionsAPI` from `@cumulus/integration-test/api` in favor of code moved to `@cumulus/api-client`

### Removed

- **CUMULUS-1799**: Deprecated code removals
  - Removed deprecated method `@cumulus/api/models/Granule.createGranulesFromSns()`
  - Removed deprecated method `@cumulus/api/models/Granule.removeGranuleFromCmr()`
  - Removed from `@cumulus/common/aws`:
    - `apigateway()`
    - `buildS3Uri()`
    - `calculateS3ObjectChecksum()`
    - `cf()`
    - `cloudwatch()`
    - `cloudwatchevents()`
    - `cloudwatchlogs()`
    - `createAndWaitForDynamoDbTable()`
    - `createQueue()`
    - `deleteSQSMessage()`
    - `describeCfStackResources()`
    - `downloadS3File()`
    - `downloadS3Files()`
    - `DynamoDbSearchQueue` class
    - `dynamodbstreams()`
    - `ec2()`
    - `ecs()`
    - `fileExists()`
    - `findResourceArn()`
    - `fromSfnExecutionName()`
    - `getFileBucketAndKey()`
    - `getJsonS3Object()`
    - `getQueueUrl()`
    - `getObjectSize()`
    - `getS3ObjectReadStream()`
    - `getSecretString()`
    - `getStateMachineArn()`
    - `headObject()`
    - `isThrottlingException()`
    - `kinesis()`
    - `lambda()`
    - `listS3Objects()`
    - `promiseS3Upload()`
    - `publishSnsMessage()`
    - `putJsonS3Object()`
    - `receiveSQSMessages()`
    - `s3CopyObject()`
    - `s3GetObjectTagging()`
    - `s3Join()`
    - `S3ListObjectsV2Queue` class
    - `s3TagSetToQueryString()`
    - `s3PutObjectTagging()`
    - `secretsManager()`
    - `sendSQSMessage()`
    - `sfn()`
    - `sns()`
    - `sqs()`
    - `sqsQueueExists()`
    - `toSfnExecutionName()`
    - `uploadS3FileStream()`
    - `uploadS3Files()`
    - `validateS3ObjectChecksum()`
  - Removed `@cumulus/common/CloudFormationGateway` class
  - Removed `@cumulus/common/concurrency/Mutex` class
  - Removed `@cumulus/common/errors`
  - Removed `@cumulus/common/sftp`
  - Removed `@cumulus/common/string.unicodeEscape`
  - Removed `@cumulus/cmrjs/cmr-utils.getGranuleId()`
  - Removed `@cumulus/cmrjs/cmr-utils.getCmrFiles()`
  - Removed `@cumulus/cmrjs/cmr/CMR` class
  - Removed `@cumulus/cmrjs/cmr/CMRSearchConceptQueue` class
  - Removed `@cumulus/cmrjs/utils.getHost()`
  - Removed `@cumulus/cmrjs/utils.getIp()`
  - Removed `@cumulus/cmrjs/utils.hostId()`
  - Removed `@cumulus/cmrjs/utils/ummVersion()`
  - Removed `@cumulus/cmrjs/utils.updateToken()`
  - Removed `@cumulus/cmrjs/utils.validateUMMG()`
  - Removed `@cumulus/ingest/aws.getEndpoint()`
  - Removed `@cumulus/ingest/aws.getExecutionUrl()`
  - Removed `@cumulus/ingest/aws/invoke()`
  - Removed `@cumulus/ingest/aws/CloudWatch` class
  - Removed `@cumulus/ingest/aws/ECS` class
  - Removed `@cumulus/ingest/aws/Events` class
  - Removed `@cumulus/ingest/aws/SQS` class
  - Removed `@cumulus/ingest/aws/StepFunction` class
  - Removed `@cumulus/ingest/util.normalizeProviderPath()`
  - Removed `@cumulus/integration-tests/index.listCollections()`
  - Removed `@cumulus/integration-tests/index.listProviders()`
  - Removed `@cumulus/integration-tests/index.rulesList()`
  - Removed `@cumulus/integration-tests/api/api.addCollectionApi()`

## [v1.20.0] 2020-03-12

### BREAKING CHANGES

- **CUMULUS-1714**
  - Changed the format of the message sent to the granule SNS Topic. Message includes the granule record under `record` and the type of event under `event`. Messages with `deleted` events will have the record that was deleted with a `deletedAt` timestamp. Options for `event` are `Create | Update | Delete`
- **CUMULUS-1769** - `deploy_to_ngap` is now a **required** variable for the `tf-modules/cumulus` module. **For those deploying to NGAP environments, this variable should always be set to `true`.**

### Notable changes

- **CUMULUS-1739** - You can now exclude Elasticsearch from your `tf-modules/data-persistence` deployment (via `include_elasticsearch = false`) and your `tf-modules/cumulus` module will still deploy successfully.

- **CUMULUS-1769** - If you set `deploy_to_ngap = true` for the `tf-modules/archive` Terraform module, **you can only deploy your archive API gateway as `PRIVATE`**, not `EDGE`.

### Added

- Added `@cumulus/aws-client/S3.getS3ObjectReadStreamAsync()` to deal with S3 eventual consistency issues by checking for the existence an S3 object with retries before getting a readable stream for that object.
- **CUMULUS-1769**
  - Added `deploy_to_ngap` boolean variable for the `tf-modules/cumulus` and `tf-modules/archive` Terraform modules. This variable is required. **For those deploying to NGAP environments, this variable should always be set to `true`.**
- **HYRAX-70**
  - Add the hyrax-metadata-update task

### Changed

- [`AccessToken.get()`](https://github.com/nasa/cumulus/blob/master/packages/api/models/access-tokens.js) now enforces [strongly consistent reads from DynamoDB](https://docs.aws.amazon.com/amazondynamodb/latest/developerguide/HowItWorks.ReadConsistency.html)
- **CUMULUS-1739**
  - Updated `tf-modules/data-persistence` to make Elasticsearch alarm resources and outputs conditional on the `include_elasticsearch` variable
  - Updated `@cumulus/aws-client/S3.getObjectSize` to include automatic retries for any failures from `S3.headObject`
- **CUMULUS-1784**
  - Updated `@cumulus/api/lib/DistributionEvent.remoteIP()` to parse the IP address in an S3 access log from the `A-sourceip` query parameter if present, otherwise fallback to the original parsing behavior.
- **CUMULUS-1768**
  - The `stats/summary` endpoint reports the distinct collections for the number of granules reported

### Fixed

- **CUMULUS-1739** - Fixed the `tf-modules/cumulus` and `tf-modules/archive` modules to make these Elasticsearch variables truly optional:
  - `elasticsearch_domain_arn`
  - `elasticsearch_hostname`
  - `elasticsearch_security_group_id`

- **CUMULUS-1768**
  - Fixed the `stats/` endpoint so that data is correctly filtered by timestamp and `processingTime` is calculated correctly.

- **CUMULUS-1769**
  - In the `tf-modules/archive` Terraform module, the `lifecycle` block ignoring changes to the `policy` of the archive API gateway is now only enforced if `deploy_to_ngap = true`. This fixes a bug where users deploying outside of NGAP could not update their API gateway's resource policy when going from `PRIVATE` to `EDGE`, preventing their API from being accessed publicly.

- **CUMULUS-1775**
  - Fix/update api endpoint to use updated google auth endpoints such that it will work with new accounts

### Removed

- **CUMULUS-1768**
  - Removed API endpoints `stats/histogram` and `stats/average`. All advanced stats needs should be acquired from Cloud Metrics or similarly configured ELK stack.

## [v1.19.0] 2020-02-28

### BREAKING CHANGES

- **CUMULUS-1736**
  - The `@cumulus/discover-granules` task now sets the `dataType` of discovered
    granules based on the `name` of the configured collection, not the
    `dataType`.
  - The config schema of the `@cumulus/discover-granules` task now requires that
    collections contain a `version`.
  - The `@cumulus/sync-granule` task will set the `dataType` and `version` of a
    granule based on the configured collection if those fields are not already
    set on the granule. Previously it was using the `dataType` field of the
    configured collection, then falling back to the `name` field of the
    collection. This update will just use the `name` field of the collection to
    set the `dataType` field of the granule.

- **CUMULUS-1446**
  - Update the `@cumulus/integration-tests/api/executions.getExecution()`
    function to parse the response and return the execution, rather than return
    the full API response.

- **CUMULUS-1672**
  - The `cumulus` Terraform module in previous releases set a
    `Deployment = var.prefix` tag on all resources that it managed. In this
    release, a `tags` input variable has been added to the `cumulus` Terraform
    module to allow resource tagging to be customized. No default tags will be
    applied to Cumulus-managed resources. To replicate the previous behavior,
    set `tags = { Deployment: var.prefix }` as an input variable for the
    `cumulus` Terraform module.

- **CUMULUS-1684 Migration Instructions**
  - In previous releases, a provider's username and password were encrypted
    using a custom encryption library. That has now been updated to use KMS.
    This release includes a Lambda function named
    `<prefix>-ProviderSecretsMigration`, which will re-encrypt existing
    provider credentials to use KMS. After this release has been deployed, you
    will need to manually invoke that Lambda function using either the AWS CLI
    or AWS Console. It should only need to be successfully run once.
  - Future releases of Cumulus will invoke a
    `<prefix>-VerifyProviderSecretsMigration` Lambda function as part of the
    deployment, which will cause the deployment to fail if the migration
    Lambda has not been run.

- **CUMULUS-1718**
  - The `@cumulus/sf-sns-report` task for reporting mid-workflow updates has been retired.
  This task was used as the `PdrStatusReport` task in our ParsePdr example workflow.
  If you have a ParsePdr or other workflow using this task, use `@cumulus/sf-sqs-report` instead.
  Trying to deploy the old task will result in an error as the cumulus module no longer exports `sf_sns_report_task`.
  - Migration instruction: In your workflow definition, for each step using the old task change:
  `"Resource": "${module.cumulus.sf_sns_report_task.task_arn}"`
  to
  `"Resource": "${module.cumulus.sf_sqs_report_task.task_arn}"`

- **CUMULUS-1755**
  - The `thin_egress_jwt_secret_name` variable for the `tf-modules/cumulus` Terraform module is now **required**. This variable is passed on to the Thin Egress App in `tf-modules/distribution/main.tf`, which uses the keys stored in the secret to sign JWTs. See the [Thin Egress App documentation on how to create a value for this secret](https://github.com/asfadmin/thin-egress-app#setting-up-the-jwt-cookie-secrets).

### Added

- **CUMULUS-1446**
  - Add `@cumulus/common/FileUtils.readJsonFile()` function
  - Add `@cumulus/common/FileUtils.readTextFile()` function
  - Add `@cumulus/integration-tests/api/collections.createCollection()` function
  - Add `@cumulus/integration-tests/api/collections.deleteCollection()` function
  - Add `@cumulus/integration-tests/api/collections.getCollection()` function
  - Add `@cumulus/integration-tests/api/providers.getProvider()` function
  - Add `@cumulus/integration-tests/index.getExecutionOutput()` function
  - Add `@cumulus/integration-tests/index.loadCollection()` function
  - Add `@cumulus/integration-tests/index.loadProvider()` function
  - Add `@cumulus/integration-tests/index.readJsonFilesFromDir()` function

- **CUMULUS-1672**
  - Add a `tags` input variable to the `archive` Terraform module
  - Add a `tags` input variable to the `cumulus` Terraform module
  - Add a `tags` input variable to the `cumulus_ecs_service` Terraform module
  - Add a `tags` input variable to the `data-persistence` Terraform module
  - Add a `tags` input variable to the `distribution` Terraform module
  - Add a `tags` input variable to the `ingest` Terraform module
  - Add a `tags` input variable to the `s3-replicator` Terraform module

- **CUMULUS-1707**
  - Enable logrotate on ECS cluster

- **CUMULUS-1684**
  - Add a `@cumulus/aws-client/KMS` library of KMS-related functions
  - Add `@cumulus/aws-client/S3.getTextObject()`
  - Add `@cumulus/sftp-client` package
  - Create `ProviderSecretsMigration` Lambda function
  - Create `VerifyProviderSecretsMigration` Lambda function

- **CUMULUS-1548**
  - Add ability to put default Cumulus logs in Metrics' ELK stack
  - Add ability to add custom logs to Metrics' ELK Stack

- **CUMULUS-1702**
  - When logs are sent to Metrics' ELK stack, the logs endpoints will return results from there

- **CUMULUS-1459**
  - Async Operations are indexed in Elasticsearch
  - To index any existing async operations you'll need to perform an index from
    database function.

- **CUMULUS-1717**
  - Add `@cumulus/aws-client/deleteAndWaitForDynamoDbTableNotExists`, which
    deletes a DynamoDB table and waits to ensure the table no longer exists
  - Added `publishGranules` Lambda to handle publishing granule messages to SNS when granule records are written to DynamoDB
  - Added `@cumulus/api/models/Granule.storeGranulesFromCumulusMessage` to store granules from a Cumulus message to DynamoDB

- **CUMULUS-1718**
  - Added `@cumulus/sf-sqs-report` task to allow mid-workflow reporting updates.
  - Added `stepfunction_event_reporter_queue_url` and `sf_sqs_report_task` outputs to the `cumulus` module.
  - Added `publishPdrs` Lambda to handle publishing PDR messages to SNS when PDR records are written to DynamoDB.
  - Added `@cumulus/api/models/Pdr.storePdrFromCumulusMessage` to store PDRs from a Cumulus message to DynamoDB.
  - Added `@cumulus/aws-client/parseSQSMessageBody` to parse an SQS message body string into an object.

- **Ability to set custom backend API url in the archive module**
  - Add `api_url` definition in `tf-modules/cumulus/archive.tf`
  - Add `archive_api_url` variable in `tf-modules/cumulus/variables.tf`

- **CUMULUS-1741**
  - Added an optional `elasticsearch_security_group_ids` variable to the
    `data-persistence` Terraform module to allow additional security groups to
    be assigned to the Elasticsearch Domain.

- **CUMULUS-1752**
  - Added `@cumulus/integration-tests/api/distribution.invokeTEADistributionLambda` to simulate a request to the [Thin Egress App](https://github.com/asfadmin/thin-egress-app) by invoking the Lambda and getting a response payload.
  - Added `@cumulus/integration-tests/api/distribution.getTEARequestHeaders` to generate necessary request headers for a request to the Thin Egress App
  - Added `@cumulus/integration-tests/api/distribution.getTEADistributionApiFileStream` to get a response stream for a file served by Thin Egress App
  - Added `@cumulus/integration-tests/api/distribution.getTEADistributionApiRedirect` to get a redirect response from the Thin Egress App

- **CUMULUS-1755**
  - Added `@cumulus/aws-client/CloudFormation.describeCfStack()` to describe a Cloudformation stack
  - Added `@cumulus/aws-client/CloudFormation.getCfStackParameterValues()` to get multiple parameter values for a Cloudformation stack

### Changed

- **CUMULUS-1725**
  - Moved the logic that updates the granule files cache Dynamo table into its
    own Lambda function called `granuleFilesCacheUpdater`.

- **CUMULUS-1736**
  - The `collections` model in the API package now determines the name of a
    collection based on the `name` property, rather than using `dataType` and
    then falling back to `name`.
  - The `@cumulus/integration-tests.loadCollection()` function no longer appends
    the postfix to the end of the collection's `dataType`.
  - The `@cumulus/integration-tests.addCollections()` function no longer appends
    the postfix to the end of the collection's `dataType`.

- **CUMULUS-1672**
  - Add a `retryOptions` parameter to the `@cumulus/aws-client/S3.headObject`
     function, which will retry if the object being queried does not exist.

- **CUMULUS-1446**
  - Mark the `@cumulus/integration-tests/api.addCollectionApi()` function as
    deprecated
  - Mark the `@cumulus/integration-tests/index.listCollections()` function as
    deprecated
  - Mark the `@cumulus/integration-tests/index.listProviders()` function as
    deprecated
  - Mark the `@cumulus/integration-tests/index.rulesList()` function as
    deprecated

- **CUMULUS-1672**
  - Previously, the `cumulus` module defaulted to setting a
    `Deployment = var.prefix` tag on all resources that it managed. In this
    release, the `cumulus` module will now accept a `tags` input variable that
    defines the tags to be assigned to all resources that it manages.
  - Previously, the `data-persistence` module defaulted to setting a
    `Deployment = var.prefix` tag on all resources that it managed. In this
    release, the `data-persistence` module will now accept a `tags` input
    variable that defines the tags to be assigned to all resources that it
    manages.
  - Previously, the `distribution` module defaulted to setting a
    `Deployment = var.prefix` tag on all resources that it managed. In this
    release, the `distribution` module will now accept a `tags` input variable
    that defines the tags to be assigned to all resources that it manages.
  - Previously, the `ingest` module defaulted to setting a
    `Deployment = var.prefix` tag on all resources that it managed. In this
    release, the `ingest` module will now accept a `tags` input variable that
    defines the tags to be assigned to all resources that it manages.
  - Previously, the `s3-replicator` module defaulted to setting a
    `Deployment = var.prefix` tag on all resources that it managed. In this
    release, the `s3-replicator` module will now accept a `tags` input variable
    that defines the tags to be assigned to all resources that it manages.

- **CUMULUS-1684**
  - Update the API package to encrypt provider credentials using KMS instead of
    using RSA keys stored in S3

- **CUMULUS-1717**
  - Changed name of `cwSfExecutionEventToDb` Lambda to `cwSfEventToDbRecords`
  - Updated `cwSfEventToDbRecords` to write granule records to DynamoDB from the incoming Cumulus message

- **CUMULUS-1718**
  - Renamed `cwSfEventToDbRecords` to `sfEventSqsToDbRecords` due to architecture change to being a consumer of an SQS queue of Step Function Cloudwatch events.
  - Updated `sfEventSqsToDbRecords` to write PDR records to DynamoDB from the incoming Cumulus message
  - Moved `data-cookbooks/sns.md` to `data-cookbooks/ingest-notifications.md` and updated it to reflect recent changes.

- **CUMULUS-1748**
  - (S)FTP discovery tasks now use the provider-path as-is instead of forcing it to a relative path.
  - Improved error handling to catch permission denied FTP errors better and log them properly. Workflows will still fail encountering this error and we intend to consider that approach in a future ticket.

- **CUMULUS-1752**
  - Moved class for parsing distribution events to its own file: `@cumulus/api/lib/DistributionEvent.js`
    - Updated `DistributionEvent` to properly parse S3 access logs generated by requests from the [Thin Egress App](https://github.com/asfadmin/thin-egress-app)

- **CUMULUS-1753** - Changes to `@cumulus/ingest/HttpProviderClient.js`:
  - Removed regex filter in `HttpProviderClient.list()` that was used to return only files with an extension between 1 and 4 characters long. `HttpProviderClient.list()` will now return all files linked from the HTTP provider host.

- **CUMULUS-1755**
  - Updated the Thin Egress App module used in `tf-modules/distribution/main.tf` to build 61. [See the release notes](https://github.com/asfadmin/thin-egress-app/releases/tag/tea-build.61).

- **CUMULUS-1757**
  - Update @cumulus/cmr-client CMRSearchConceptQueue to take optional cmrEnvironment parameter

### Deprecated

- **CUMULUS-1684**
  - Deprecate `@cumulus/common/key-pair-provider/S3KeyPairProvider`
  - Deprecate `@cumulus/common/key-pair-provider/S3KeyPairProvider.encrypt()`
  - Deprecate `@cumulus/common/key-pair-provider/S3KeyPairProvider.decrypt()`
  - Deprecate `@cumulus/common/kms/KMS`
  - Deprecate `@cumulus/common/kms/KMS.encrypt()`
  - Deprecate `@cumulus/common/kms/KMS.decrypt()`
  - Deprecate `@cumulus/common/sftp.Sftp`

- **CUMULUS-1717**
  - Deprecate `@cumulus/api/models/Granule.createGranulesFromSns`

- **CUMULUS-1718**
  - Deprecate `@cumulus/sf-sns-report`.
    - This task has been updated to always throw an error directing the user to use `@cumulus/sf-sqs-report` instead. This was done because there is no longer an SNS topic to which to publish, and no consumers to listen to it.

- **CUMULUS-1748**
  - Deprecate `@cumulus/ingest/util.normalizeProviderPath`

- **CUMULUS-1752**
  - Deprecate `@cumulus/integration-tests/api/distribution.getDistributionApiFileStream`
  - Deprecate `@cumulus/integration-tests/api/distribution.getDistributionApiRedirect`
  - Deprecate `@cumulus/integration-tests/api/distribution.invokeApiDistributionLambda`

### Removed

- **CUMULUS-1684**
  - Remove the deployment script that creates encryption keys and stores them to
    S3

- **CUMULUS-1768**
  - Removed API endpoints `stats/histogram` and `stats/average`. All advanced stats needs should be acquired from Cloud Metrics or similarly configured ELK stack.

### Fixed

- **Fix default values for urs_url in variables.tf files**
  - Remove trailing `/` from default `urs_url` values.

- **CUMULUS-1610** - Add the Elasticsearch security group to the EC2 security groups

- **CUMULUS-1740** - `cumulus_meta.workflow_start_time` is now set in Cumulus
  messages

- **CUMULUS-1753** - Fixed `@cumulus/ingest/HttpProviderClient.js` to properly handle HTTP providers with:
  - Multiple link tags (e.g. `<a>`) per line of source code
  - Link tags in uppercase or lowercase (e.g. `<A>`)
  - Links with filepaths in the link target (e.g. `<a href="/path/to/file.txt">`). These files will be returned from HTTP file discovery **as the file name only** (e.g. `file.txt`).

- **CUMULUS-1768**
  - Fix an issue in the stats endpoints in `@cumulus/api` to send back stats for the correct type

## [v1.18.0] 2020-02-03

### BREAKING CHANGES

- **CUMULUS-1686**

  - `ecs_cluster_instance_image_id` is now a _required_ variable of the `cumulus` module, instead of optional.

- **CUMULUS-1698**

  - Change variable `saml_launchpad_metadata_path` to `saml_launchpad_metadata_url` in the `tf-modules/cumulus` Terraform module.

- **CUMULUS-1703**
  - Remove the unused `forceDownload` option from the `sync-granule` tasks's config
  - Remove the `@cumulus/ingest/granule.Discover` class
  - Remove the `@cumulus/ingest/granule.Granule` class
  - Remove the `@cumulus/ingest/pdr.Discover` class
  - Remove the `@cumulus/ingest/pdr.Granule` class
  - Remove the `@cumulus/ingest/parse-pdr.parsePdr` function

### Added

- **CUMULUS-1040**

  - Added `@cumulus/aws-client` package to provide utilities for working with AWS services and the Node.js AWS SDK
  - Added `@cumulus/errors` package which exports error classes for use in Cumulus workflow code
  - Added `@cumulus/integration-tests/sfnStep` to provide utilities for parsing step function execution histories

- **CUMULUS-1102**

  - Adds functionality to the @cumulus/api package for better local testing.
    - Adds data seeding for @cumulus/api's localAPI.
      - seed functions allow adding collections, executions, granules, pdrs, providers, and rules to a Localstack Elasticsearch and DynamoDB via `addCollections`, `addExecutions`, `addGranules`, `addPdrs`, `addProviders`, and `addRules`.
    - Adds `eraseDataStack` function to local API server code allowing resetting of local datastack for testing (ES and DynamoDB).
    - Adds optional parameters to the @cumulus/api bin serve to allow for launching the api without destroying the current data.

- **CUMULUS-1697**

  - Added the `@cumulus/tf-inventory` package that provides command line utilities for managing Terraform resources in your AWS account

- **CUMULUS-1703**

  - Add `@cumulus/aws-client/S3.createBucket` function
  - Add `@cumulus/aws-client/S3.putFile` function
  - Add `@cumulus/common/string.isNonEmptyString` function
  - Add `@cumulus/ingest/FtpProviderClient` class
  - Add `@cumulus/ingest/HttpProviderClient` class
  - Add `@cumulus/ingest/S3ProviderClient` class
  - Add `@cumulus/ingest/SftpProviderClient` class
  - Add `@cumulus/ingest/providerClientUtils.buildProviderClient` function
  - Add `@cumulus/ingest/providerClientUtils.fetchTextFile` function

- **CUMULUS-1731**

  - Add new optional input variables to the Cumulus Terraform module to support TEA upgrade:
    - `thin_egress_cookie_domain` - Valid domain for Thin Egress App cookie
    - `thin_egress_domain_cert_arn` - Certificate Manager SSL Cert ARN for Thin
      Egress App if deployed outside NGAP/CloudFront
    - `thin_egress_download_role_in_region_arn` - ARN for reading of Thin Egress
      App data buckets for in-region requests
    - `thin_egress_jwt_algo` - Algorithm with which to encode the Thin Egress
      App JWT cookie
    - `thin_egress_jwt_secret_name` - Name of AWS secret where keys for the Thin
      Egress App JWT encode/decode are stored
    - `thin_egress_lambda_code_dependency_archive_key` - Thin Egress App - S3
      Key of packaged python modules for lambda dependency layer

- **CUMULUS-1733**
  - Add `discovery-filtering` operator doc to document previously undocumented functionality.

- **CUMULUS-1737**
  - Added the `cumulus-test-cleanup` module to run a nightly cleanup on resources left over from the integration tests run from the `example/spec` directory.

### Changed

- **CUMULUS-1102**

  - Updates `@cumulus/api/auth/testAuth` to use JWT instead of random tokens.
  - Updates the default AMI for the ecs_cluster_instance_image_id.

- **CUMULUS-1622**

  - Mutex class has been deprecated in `@cumulus/common/concurrency` and will be removed in a future release.

- **CUMULUS-1686**

  - Changed `ecs_cluster_instance_image_id` to be a required variable of the `cumulus` module and removed the default value.
    The default was not available across accounts and regions, nor outside of NGAP and therefore not particularly useful.

- **CUMULUS-1688**

  - Updated `@cumulus/aws.receiveSQSMessages` not to replace `message.Body` with a parsed object. This behavior was undocumented and confusing as received messages appeared to contradict AWS docs that state `message.Body` is always a string.
  - Replaced `sf_watcher` CloudWatch rule from `cloudwatch-events.tf` with an EventSourceMapping on `sqs2sf` mapped to the `start_sf` SQS queue (in `event-sources.tf`).
  - Updated `sqs2sf` with an EventSourceMapping handler and unit test.

- **CUMULUS-1698**

  - Change variable `saml_launchpad_metadata_path` to `saml_launchpad_metadata_url` in the `tf-modules/cumulus` Terraform module.
  - Updated `@cumulus/api/launchpadSaml` to download launchpad IDP metadata from configured location when the metadata in s3 is not valid, and to work with updated IDP metadata and SAML response.

- **CUMULUS-1731**
  - Upgrade the version of the Thin Egress App deployed by Cumulus to v48
    - Note: New variables available, see the 'Added' section of this changelog.

### Fixed

- **CUMULUS-1664**

  - Updated `dbIndexer` Lambda to remove hardcoded references to DynamoDB table names.

- **CUMULUS-1733**
  - Fixed granule discovery recursion algorithm used in S/FTP protocols.

### Removed

- **CUMULUS-1481**
  - removed `process` config and output from PostToCmr as it was not required by the task nor downstream steps, and should still be in the output message's `meta` regardless.

### Deprecated

- **CUMULUS-1040**
  - Deprecated the following code. For cases where the code was moved into another package, the new code location is noted:
    - `@cumulus/common/CloudFormationGateway` -> `@cumulus/aws-client/CloudFormationGateway`
    - `@cumulus/common/DynamoDb` -> `@cumulus/aws-client/DynamoDb`
    - `@cumulus/common/errors` -> `@cumulus/errors`
    - `@cumulus/common/StepFunctions` -> `@cumulus/aws-client/StepFunctions`
    - All of the exported functions in `@cumulus/commmon/aws` (moved into `@cumulus/aws-client`), except:
      - `@cumulus/common/aws/isThrottlingException` -> `@cumulus/errors/isThrottlingException`
      - `@cumulus/common/aws/improveStackTrace` (not deprecated)
      - `@cumulus/common/aws/retryOnThrottlingException` (not deprecated)
    - `@cumulus/common/sfnStep/SfnStep.parseStepMessage` -> `@cumulus/integration-tests/sfnStep/SfnStep.parseStepMessage`
    - `@cumulus/common/sfnStep/ActivityStep` -> `@cumulus/integration-tests/sfnStep/ActivityStep`
    - `@cumulus/common/sfnStep/LambdaStep` -> `@cumulus/integration-tests/sfnStep/LambdaStep`
    - `@cumulus/common/string/unicodeEscape` -> `@cumulus/aws-client/StepFunctions.unicodeEscape`
    - `@cumulus/common/util/setErrorStack` -> `@cumulus/aws-client/util/setErrorStack`
    - `@cumulus/ingest/aws/invoke` -> `@cumulus/aws-client/Lambda/invoke`
    - `@cumulus/ingest/aws/CloudWatch.bucketSize`
    - `@cumulus/ingest/aws/CloudWatch.cw`
    - `@cumulus/ingest/aws/ECS.ecs`
    - `@cumulus/ingest/aws/ECS`
    - `@cumulus/ingest/aws/Events.putEvent` -> `@cumulus/aws-client/CloudwatchEvents.putEvent`
    - `@cumulus/ingest/aws/Events.deleteEvent` -> `@cumulus/aws-client/CloudwatchEvents.deleteEvent`
    - `@cumulus/ingest/aws/Events.deleteTarget` -> `@cumulus/aws-client/CloudwatchEvents.deleteTarget`
    - `@cumulus/ingest/aws/Events.putTarget` -> `@cumulus/aws-client/CloudwatchEvents.putTarget`
    - `@cumulus/ingest/aws/SQS.attributes` -> `@cumulus/aws-client/SQS.getQueueAttributes`
    - `@cumulus/ingest/aws/SQS.deleteMessage` -> `@cumulus/aws-client/SQS.deleteSQSMessage`
    - `@cumulus/ingest/aws/SQS.deleteQueue` -> `@cumulus/aws-client/SQS.deleteQueue`
    - `@cumulus/ingest/aws/SQS.getUrl` -> `@cumulus/aws-client/SQS.getQueueUrlByName`
    - `@cumulus/ingest/aws/SQS.receiveMessage` -> `@cumulus/aws-client/SQS.receiveSQSMessages`
    - `@cumulus/ingest/aws/SQS.sendMessage` -> `@cumulus/aws-client/SQS.sendSQSMessage`
    - `@cumulus/ingest/aws/StepFunction.getExecutionStatus` -> `@cumulus/aws-client/StepFunction.getExecutionStatus`
    - `@cumulus/ingest/aws/StepFunction.getExecutionUrl` -> `@cumulus/aws-client/StepFunction.getExecutionUrl`

## [v1.17.0] - 2019-12-31

### BREAKING CHANGES

- **CUMULUS-1498**
  - The `@cumulus/cmrjs.publish2CMR` function expects that the value of its
    `creds.password` parameter is a plaintext password.
  - Rather than using an encrypted password from the `cmr_password` environment
    variable, the `@cumulus/cmrjs.updateCMRMetadata` function now looks for an
    environment variable called `cmr_password_secret_name` and fetches the CMR
    password from that secret in AWS Secrets Manager.
  - The `@cumulus/post-to-cmr` task now expects a
    `config.cmr.passwordSecretName` value, rather than `config.cmr.password`.
    The CMR password will be fetched from that secret in AWS Secrets Manager.

### Added

- **CUMULUS-630**

  - Added support for replaying Kinesis records on a stream into the Cumulus Kinesis workflow triggering mechanism: either all the records, or some time slice delimited by start and end timestamps.
  - Added `/replays` endpoint to the operator API for triggering replays.
  - Added `Replay Kinesis Messages` documentation to Operator Docs.
  - Added `manualConsumer` lambda function to consume a Kinesis stream. Used by the replay AsyncOperation.

- **CUMULUS-1687**
  - Added new API endpoint for listing async operations at `/asyncOperations`
  - All asyncOperations now include the fields `description` and `operationType`. `operationType` can be one of the following. [`Bulk Delete`, `Bulk Granules`, `ES Index`, `Kinesis Replay`]

### Changed

- **CUMULUS-1626**

  - Updates Cumulus to use node10/CMA 1.1.2 for all of its internal lambdas in prep for AWS node 8 EOL

- **CUMULUS-1498**
  - Remove the DynamoDB Users table. The list of OAuth users who are allowed to
    use the API is now stored in S3.
  - The CMR password and Launchpad passphrase are now stored in Secrets Manager

## [v1.16.1] - 2019-12-6

**Please note**:

- The `region` argument to the `cumulus` Terraform module has been removed. You may see a warning or error if you have that variable populated.
- Your workflow tasks should use the following versions of the CMA libraries to utilize new granule, parentArn, asyncOperationId, and stackName fields on the logs:
  - `cumulus-message-adapter-js` version 1.0.10+
  - `cumulus-message-adapter-python` version 1.1.1+
  - `cumulus-message-adapter-java` version 1.2.11+
- The `data-persistence` module no longer manages the creation of an Elasticsearch service-linked role for deploying Elasticsearch to a VPC. Follow the [deployment instructions on preparing your VPC](https://nasa.github.io/cumulus/docs/deployment/deployment-readme#vpc-subnets-and-security-group) for guidance on how to create the Elasticsearch service-linked role manually.
- There is now a `distribution_api_gateway_stage` variable for the `tf-modules/cumulus` Terraform module that will be used as the API gateway stage name used for the distribution API (Thin Egress App)
- Default value for the `urs_url` variable is now `https://uat.urs.earthdata.nasa.gov/` in the `tf-modules/cumulus` and `tf-modules/archive` Terraform modules. So deploying the `cumulus` module without a `urs_url` variable set will integrate your Cumulus deployment with the UAT URS environment.

### Added

- **CUMULUS-1563**

  - Added `custom_domain_name` variable to `tf-modules/data-persistence` module

- **CUMULUS-1654**
  - Added new helpers to `@cumulus/common/execution-history`:
    - `getStepExitedEvent()` returns the `TaskStateExited` event in a workflow execution history after the given step completion/failure event
    - `getTaskExitedEventOutput()` returns the output message for a `TaskStateExited` event in a workflow execution history

### Changed

- **CUMULUS-1578**

  - Updates SAML launchpad configuration to authorize via configured userGroup.
    [See the NASA specific documentation (protected)](https://wiki.earthdata.nasa.gov/display/CUMULUS/Cumulus+SAML+Launchpad+Integration)

- **CUMULUS-1579**

  - Elasticsearch list queries use `match` instead of `term`. `term` had been analyzing the terms and not supporting `-` in the field values.

- **CUMULUS-1619**

  - Adds 4 new keys to `@cumulus/logger` to display granules, parentArn, asyncOperationId, and stackName.
  - Depends on `cumulus-message-adapter-js` version 1.0.10+. Cumulus tasks updated to use this version.

- **CUMULUS-1654**

  - Changed `@cumulus/common/SfnStep.parseStepMessage()` to a static class method

- **CUMULUS-1641**
  - Added `meta.retries` and `meta.visibilityTimeout` properties to sqs-type rule. To create sqs-type rule, you're required to configure a dead-letter queue on your queue.
  - Added `sqsMessageRemover` lambda which removes the message from SQS queue upon successful workflow execution.
  - Updated `sqsMessageConsumer` lambda to not delete message from SQS queue, and to retry the SQS message for configured number of times.

### Removed

- Removed `create_service_linked_role` variable from `tf-modules/data-persistence` module.

- **CUMULUS-1321**
  - The `region` argument to the `cumulus` Terraform module has been removed

### Fixed

- **CUMULUS-1668** - Fixed a race condition where executions may not have been
  added to the database correctly
- **CUMULUS-1654** - Fixed issue with `publishReports` Lambda not including workflow execution error information for failed workflows with a single step
- Fixed `tf-modules/cumulus` module so that the `urs_url` variable is passed on to its invocation of the `tf-modules/archive` module

## [v1.16.0] - 2019-11-15

### Added

- **CUMULUS-1321**

  - A `deploy_distribution_s3_credentials_endpoint` variable has been added to
    the `cumulus` Terraform module. If true, the NGAP-backed S3 credentials
    endpoint will be added to the Thin Egress App's API. Default: true

- **CUMULUS-1544**

  - Updated the `/granules/bulk` endpoint to correctly query Elasticsearch when
    granule ids are not provided.

- **CUMULUS-1580**
  - Added `/granules/bulk` endpoint to `@cumulus/api` to perform bulk actions on granules given either a list of granule ids or an Elasticsearch query and the workflow to perform.

### Changed

- **CUMULUS-1561**

  - Fix the way that we are handling Terraform provider version requirements
  - Pass provider configs into child modules using the method that the
    [Terraform documentation](https://www.terraform.io/docs/configuration/modules.html#providers-within-modules)
    suggests
  - Remove the `region` input variable from the `s3_access_test` Terraform module
  - Remove the `aws_profile` and `aws_region` input variables from the
    `s3-replicator` Terraform module

- **CUMULUS-1639**
  - Because of
    [S3's Data Consistency Model](https://docs.aws.amazon.com/AmazonS3/latest/dev/Introduction.html#BasicsObjects),
    there may be situations where a GET operation for an object can temporarily
    return a `NoSuchKey` response even if that object _has_ been created. The
    `@cumulus/common/aws.getS3Object()` function has been updated to support
    retries if a `NoSuchKey` response is returned by S3. This behavior can be
    enabled by passing a `retryOptions` object to that function. Supported
    values for that object can be found here:
    <https://github.com/tim-kos/node-retry#retryoperationoptions>

### Removed

- **CUMULUS-1559**
  - `logToSharedDestination` has been migrated to the Terraform deployment as `log_api_gateway_to_cloudwatch` and will ONLY apply to egress lambdas.
    Due to the differences in the Terraform deployment model, we cannot support a global log subscription toggle for a configurable subset of lambdas.
    However, setting up your own log forwarding for a Lambda with Terraform is fairly simple, as you will only need to add SubscriptionFilters to your Terraform configuration, one per log group.
    See [the Terraform documentation](https://www.terraform.io/docs/providers/aws/r/cloudwatch_log_subscription_filter.html) for details on how to do this.
    An empty FilterPattern ("") will capture all logs in a group.

## [v1.15.0] - 2019-11-04

### BREAKING CHANGES

- **CUMULUS-1644** - When a workflow execution begins or ends, the workflow
  payload is parsed and any new or updated PDRs or granules referenced in that
  workflow are stored to the Cumulus archive. The defined interface says that a
  PDR in `payload.pdr` will be added to the archive, and any granules in
  `payload.granules` will also be added to the archive. In previous releases,
  PDRs found in `meta.pdr` and granules found in `meta.input_granules` were also
  added to the archive. This caused unexpected behavior and has been removed.
  Only PDRs from `payload.pdr` and granules from `payload.granules` will now be
  added to the Cumulus archive.

- **CUMULUS-1449** - Cumulus now uses a universal workflow template when
  starting a workflow that contains general information specific to the
  deployment, but not specific to the workflow. Workflow task configs must be
  defined using AWS step function parameters. As part of this change,
  `CumulusConfig` has been retired and task configs must now be defined under
  the `cma.task_config` key in the Parameters section of a step function
  definition.

  **Migration instructions**:

  NOTE: These instructions require the use of Cumulus Message Adapter v1.1.x+.
  Please ensure you are using a compatible version before attempting to migrate
  workflow configurations. When defining workflow steps, remove any
  `CumulusConfig` section, as shown below:

  ```yaml
  ParsePdr:
    CumulusConfig:
      provider: "{$.meta.provider}"
      bucket: "{$.meta.buckets.internal.name}"
      stack: "{$.meta.stack}"
  ```

  Instead, use AWS Parameters to pass `task_config` for the task directly into
  the Cumulus Message Adapter:

  ```yaml
  ParsePdr:
    Parameters:
      cma:
        event.$: "$"
        task_config:
          provider: "{$.meta.provider}"
          bucket: "{$.meta.buckets.internal.name}"
          stack: "{$.meta.stack}"
  ```

  In this example, the `cma` key is used to pass parameters to the message
  adapter. Using `task_config` in combination with `event.$: '$'` allows the
  message adapter to process `task_config` as the `config` passed to the Cumulus
  task. See `example/workflows/sips.yml` in the core repository for further
  examples of how to set the Parameters.

  Additionally, workflow configurations for the `QueueGranules` and `QueuePdrs`
  tasks need to be updated:

  - `queue-pdrs` config changes:
    - `parsePdrMessageTemplateUri` replaced with `parsePdrWorkflow`, which is
      the workflow name (i.e. top-level name in `config.yml`, e.g. 'ParsePdr').
    - `internalBucket` and `stackName` configs now required to look up
      configuration from the deployment. Brings the task config in line with
      that of `queue-granules`.
  - `queue-granules` config change: `ingestGranuleMessageTemplateUri` replaced
    with `ingestGranuleWorkflow`, which is the workflow name (e.g.
    'IngestGranule').

- **CUMULUS-1396** - **Workflow steps at the beginning and end of a workflow
  using the `SfSnsReport` Lambda have now been deprecated (e.g. `StartStatus`,
  `StopStatus`) and should be removed from your workflow definitions**. These
  steps were used for publishing ingest notifications and have been replaced by
  an implementation using Cloudwatch events for Step Functions to trigger a
  Lambda that publishes ingest notifications. For further detail on how ingest
  notifications are published, see the notes below on **CUMULUS-1394**. For
  examples of how to update your workflow definitions, see our
  [example workflow definitions](https://github.com/nasa/cumulus/blob/master/example/workflows/).

- **CUMULUS-1470**
  - Remove Cumulus-defined ECS service autoscaling, allowing integrators to
    better customize autoscaling to meet their needs. In order to use
    autoscaling with ECS services, appropriate
    `AWS::ApplicationAutoScaling::ScalableTarget`,
    `AWS::ApplicationAutoScaling::ScalingPolicy`, and `AWS::CloudWatch::Alarm`
    resources should be defined in a kes overrides file. See
    [this example](https://github.com/nasa/cumulus/blob/release-1.15.x/example/overrides/app/cloudformation.template.yml)
    for an example.
  - The following config parameters are no longer used:
    - ecs.services.\<NAME\>.minTasks
    - ecs.services.\<NAME\>.maxTasks
    - ecs.services.\<NAME\>.scaleInActivityScheduleTime
    - ecs.services.\<NAME\>.scaleInAdjustmentPercent
    - ecs.services.\<NAME\>.scaleOutActivityScheduleTime
    - ecs.services.\<NAME\>.scaleOutAdjustmentPercent
    - ecs.services.\<NAME\>.activityName

### Added

- **CUMULUS-1100**

  - Added 30-day retention properties to all log groups that were missing those policies.

- **CUMULUS-1396**

  - Added `@cumulus/common/sfnStep`:
    - `LambdaStep` - A class for retrieving and parsing input and output to Lambda steps in AWS Step Functions
    - `ActivityStep` - A class for retrieving and parsing input and output to ECS activity steps in AWS Step Functions

- **CUMULUS-1574**

  - Added `GET /token` endpoint for SAML authorization when cumulus is protected by Launchpad.
    This lets a user retrieve a token by hand that can be presented to the API.

- **CUMULUS-1625**

  - Added `sf_start_rate` variable to the `ingest` Terraform module, equivalent to `sqs_consumer_rate` in the old model, but will not be automatically applied to custom queues as that was.

- **CUMULUS-1513**
  - Added `sqs`-type rule support in the Cumulus API `@cumulus/api`
  - Added `sqsMessageConsumer` lambda which processes messages from the SQS queues configured in the `sqs` rules.

### Changed

- **CUMULUS-1639**

  - Because of
    [S3's Data Consistency Model](https://docs.aws.amazon.com/AmazonS3/latest/dev/Introduction.html#BasicsObjects),
    there may be situations where a GET operation for an object can temporarily
    return a `NoSuchKey` response even if that object _has_ been created. The
    `@cumulus/common/aws.getS3Object()` function will now retry up to 10 times
    if a `NoSuchKey` response is returned by S3. This can behavior can be
    overridden by passing `{ retries: 0 }` as the `retryOptions` argument.

- **CUMULUS-1449**

  - `queue-pdrs` & `queue-granules` config changes. Details in breaking changes section.
  - Cumulus now uses a universal workflow template when starting workflow that contains general information specific to the deployment, but not specific to the workflow.
  - Changed the way workflow configs are defined, from `CumulusConfig` to a `task_config` AWS Parameter.

- **CUMULUS-1452**

  - Changed the default ECS docker storage drive to `devicemapper`

- **CUMULUS-1453**
  - Removed config schema for `@cumulus/sf-sns-report` task
  - Updated `@cumulus/sf-sns-report` to always assume that it is running as an intermediate step in a workflow, not as the first or last step

### Removed

- **CUMULUS-1449**
  - Retired `CumulusConfig` as part of step function definitions, as this is an artifact of the way Kes parses workflow definitions that was not possible to migrate to Terraform. Use AWS Parameters and the `task_config` key instead. See change note above.
  - Removed individual workflow templates.

### Fixed

- **CUMULUS-1620** - Fixed bug where `message_adapter_version` does not correctly inject the CMA

- **CUMULUS-1396** - Updated `@cumulus/common/StepFunctions.getExecutionHistory()` to recursively fetch execution history when `nextToken` is returned in response

- **CUMULUS-1571** - Updated `@cumulus/common/DynamoDb.get()` to throw any errors encountered when trying to get a record and the record does exist

- **CUMULUS-1452**
  - Updated the EC2 initialization scripts to use full volume size for docker storage
  - Changed the default ECS docker storage drive to `devicemapper`

## [v1.14.5] - 2019-12-30 - [BACKPORT]

### Updated

- **CUMULUS-1626**
  - Updates Cumulus to use node10/CMA 1.1.2 for all of its internal lambdas in prep for AWS node 8 EOL

## [v1.14.4] - 2019-10-28

### Fixed

- **CUMULUS-1632** - Pinned `aws-elasticsearch-connector` package in `@cumulus/api` to version `8.1.3`, since `8.2.0` includes breaking changes

## [v1.14.3] - 2019-10-18

### Fixed

- **CUMULUS-1620** - Fixed bug where `message_adapter_version` does not correctly inject the CMA

- **CUMULUS-1572** - A granule is now included in discovery results even when
  none of its files has a matching file type in the associated collection
  configuration. Previously, if all files for a granule were unmatched by a file
  type configuration, the granule was excluded from the discovery results.
  Further, added support for a `boolean` property
  `ignoreFilesConfigForDiscovery`, which controls how a granule's files are
  filtered at discovery time.

## [v1.14.2] - 2019-10-08

### BREAKING CHANGES

Your Cumulus Message Adapter version should be pinned to `v1.0.13` or lower in your `app/config.yml` using `message_adapter_version: v1.0.13` OR you should use the workflow migration steps below to work with CMA v1.1.1+.

- **CUMULUS-1394** - The implementation of the `SfSnsReport` Lambda requires additional environment variables for integration with the new ingest notification SNS topics. Therefore, **you must update the definition of `SfSnsReport` in your `lambdas.yml` like so**:

```yaml
SfSnsReport:
  handler: index.handler
  timeout: 300
  source: node_modules/@cumulus/sf-sns-report/dist
  tables:
    - ExecutionsTable
  envs:
    execution_sns_topic_arn:
      function: Ref
      value: reportExecutionsSns
    granule_sns_topic_arn:
      function: Ref
      value: reportGranulesSns
    pdr_sns_topic_arn:
      function: Ref
      value: reportPdrsSns
```

- **CUMULUS-1447** -
  The newest release of the Cumulus Message Adapter (v1.1.1) requires that parameterized configuration be used for remote message functionality. Once released, Kes will automatically bring in CMA v1.1.1 without additional configuration.

  **Migration instructions**
  Oversized messages are no longer written to S3 automatically. In order to utilize remote messaging functionality, configure a `ReplaceConfig` AWS Step Function parameter on your CMA task:

  ```yaml
  ParsePdr:
    Parameters:
      cma:
        event.$: "$"
        ReplaceConfig:
          FullMessage: true
  ```

  Accepted fields in `ReplaceConfig` include `MaxSize`, `FullMessage`, `Path` and `TargetPath`.
  See https://github.com/nasa/cumulus-message-adapter/blob/master/CONTRACT.md#remote-message-configuration for full details.

  As this change is backward compatible in Cumulus Core, users wishing to utilize the previous version of the CMA may opt to transition to using a CMA lambda layer, or set `message_adapter_version` in their configuration to a version prior to v1.1.0.

### PLEASE NOTE

- **CUMULUS-1394** - Ingest notifications are now provided via 3 separate SNS topics for executions, granules, and PDRs, instead of a single `sftracker` SNS topic. Whereas the `sftracker` SNS topic received a full Cumulus execution message, the new topics all receive generated records for the given object. The new topics are only published to if the given object exists for the current execution. For a given execution/granule/PDR, **two messages will be received by each topic**: one message indicating that ingest is running and another message indicating that ingest has completed or failed. The new SNS topics are:

  - `reportExecutions` - Receives 1 message per execution
  - `reportGranules` - Receives 1 message per granule in an execution
  - `reportPdrs` - Receives 1 message per PDR

### Added

- **CUMULUS-639**

  - Adds SAML JWT and launchpad token authentication to Cumulus API (configurable)
    - **NOTE** to authenticate with Launchpad ensure your launchpad user_id is in the `<prefix>-UsersTable`
    - when Cumulus configured to protect API via Launchpad:
      - New endpoints
        - `GET /saml/login` - starting point for SAML SSO creates the login request url and redirects to the SAML Identity Provider Service (IDP)
        - `POST /saml/auth` - SAML Assertion Consumer Service. POST receiver from SAML IDP. Validates response, logs the user in, and returns a SAML-based JWT.
    - Disabled endpoints
      - `POST /refresh`
      - Changes authorization worklow:
      - `ensureAuthorized` now presumes the bearer token is a JWT and tries to validate. If the token is malformed, it attempts to validate the token against Launchpad. This allows users to bring their own token as described here https://wiki.earthdata.nasa.gov/display/CUMULUS/Cumulus+API+with+Launchpad+Authentication. But it also allows dashboard users to manually authenticate via Launchpad SAML to receive a Launchpad-based JWT.

- **CUMULUS-1394**
  - Added `Granule.generateGranuleRecord()` method to granules model to generate a granule database record from a Cumulus execution message
  - Added `Pdr.generatePdrRecord()` method to PDRs model to generate a granule database record from a Cumulus execution message
  - Added helpers to `@cumulus/common/message`:
    - `getMessageExecutionName()` - Get the execution name from a Cumulus execution message
    - `getMessageStateMachineArn()` - Get the state machine ARN from a Cumulus execution message
    - `getMessageExecutionArn()` - Get the execution ARN for a Cumulus execution message
    - `getMessageGranules()` - Get the granules from a Cumulus execution message, if any.
  - Added `@cumulus/common/cloudwatch-event/isFailedSfStatus()` to determine if a Step Function status from a Cloudwatch event is a failed status

### Changed

- **CUMULUS-1308**

  - HTTP PUT of a Collection, Provider, or Rule via the Cumulus API now
    performs full replacement of the existing object with the object supplied
    in the request payload. Previous behavior was to perform a modification
    (partial update) by merging the existing object with the (possibly partial)
    object in the payload, but this did not conform to the HTTP standard, which
    specifies PATCH as the means for modifications rather than replacements.

- **CUMULUS-1375**

  - Migrate Cumulus from deprecated Elasticsearch JS client to new, supported one in `@cumulus/api`

- **CUMULUS-1485** Update `@cumulus/cmr-client` to return error message from CMR for validation failures.

- **CUMULUS-1394**

  - Renamed `Execution.generateDocFromPayload()` to `Execution.generateRecord()` on executions model. The method generates an execution database record from a Cumulus execution message.

- **CUMULUS-1432**

  - `logs` endpoint takes the level parameter as a string and not a number
  - Elasticsearch term query generation no longer converts numbers to boolean

- **CUMULUS-1447**

  - Consolidated all remote message handling code into @common/aws
  - Update remote message code to handle updated CMA remote message flags
  - Update example SIPS workflows to utilize Parameterized CMA configuration

- **CUMULUS-1448** Refactor workflows that are mutating cumulus_meta to utilize meta field

- **CUMULUS-1451**

  - Elasticsearch cluster setting `auto_create_index` will be set to false. This had been causing issues in the bootstrap lambda on deploy.

- **CUMULUS-1456**
  - `@cumulus/api` endpoints default error handler uses `boom` package to format errors, which is consistent with other API endpoint errors.

### Fixed

- **CUMULUS-1432** `logs` endpoint filter correctly filters logs by level
- **CUMULUS-1484** `useMessageAdapter` now does not set CUMULUS_MESSAGE_ADAPTER_DIR when `true`

### Removed

- **CUMULUS-1394**
  - Removed `sfTracker` SNS topic. Replaced by three new SNS topics for granule, execution, and PDR ingest notifications.
  - Removed unused functions from `@cumulus/common/aws`:
    - `getGranuleS3Params()`
    - `setGranuleStatus()`

## [v1.14.1] - 2019-08-29

### Fixed

- **CUMULUS-1455**

  - CMR token links updated to point to CMR legacy services rather than echo

- **CUMULUS-1211**
  - Errors thrown during granule discovery are no longer swallowed and ignored.
    Rather, errors are propagated to allow for proper error-handling and
    meaningful messaging.

## [v1.14.0] - 2019-08-22

### PLEASE NOTE

- We have encountered transient lambda service errors in our integration testing. Please handle transient service errors following [these guidelines](https://docs.aws.amazon.com/step-functions/latest/dg/bp-lambda-serviceexception.html). The workflows in the `example/workflows` folder have been updated with retries configured for these errors.

- **CUMULUS-799** added additional IAM permissions to support reading CloudWatch and API Gateway, so **you will have to redeploy your IAM stack.**

- **CUMULUS-800** Several items:

  - **Delete existing API Gateway stages**: To allow enabling of API Gateway logging, Cumulus now creates and manages a Stage resource during deployment. Before upgrading Cumulus, it is necessary to delete the API Gateway stages on both the Backend API and the Distribution API. Instructions are included in the documentation under [Delete API Gateway Stages](https://nasa.github.io/cumulus/docs/additional-deployment-options/delete-api-gateway-stages).

  - **Set up account permissions for API Gateway to write to CloudWatch**: In a one time operation for your AWS account, to enable CloudWatch Logs for API Gateway, you must first grant the API Gateway permission to read and write logs to CloudWatch for your account. The `AmazonAPIGatewayPushToCloudWatchLogs` managed policy (with an ARN of `arn:aws:iam::aws:policy/service-role/AmazonAPIGatewayPushToCloudWatchLogs`) has all the required permissions. You can find a simple how to in the documentation under [Enable API Gateway Logging.](https://nasa.github.io/cumulus/docs/additional-deployment-options/enable-gateway-logging-permissions)

  - **Configure API Gateway to write logs to CloudWatch** To enable execution logging for the distribution API set `config.yaml` `apiConfigs.distribution.logApigatewayToCloudwatch` value to `true`. More information [Enable API Gateway Logs](https://nasa.github.io/cumulus/docs/additional-deployment-options/enable-api-logs)

  - **Configure CloudWatch log delivery**: It is possible to deliver CloudWatch API execution and access logs to a cross-account shared AWS::Logs::Destination. An operator does this by adding the key `logToSharedDestination` to the `config.yml` at the default level with a value of a writable log destination. More information in the documentation under [Configure CloudWatch Logs Delivery.](https://nasa.github.io/cumulus/docs/additional-deployment-options/configure-cloudwatch-logs-delivery)

  - **Additional Lambda Logging**: It is now possible to configure any lambda to deliver logs to a shared subscriptions by setting `logToSharedDestination` to the ARN of a writable location (either an AWS::Logs::Destination or a Kinesis Stream) on any lambda config. Documentation for [Lambda Log Subscriptions](https://nasa.github.io/cumulus/docs/additional-deployment-options/additional-lambda-logging)

  - **Configure S3 Server Access Logs**: If you are running Cumulus in an NGAP environment you may [configure S3 Server Access Logs](https://nasa.github.io/cumulus/docs/next/deployment/server_access_logging) to be delivered to a shared bucket where the Metrics Team will ingest the logs into their ELK stack. Contact the Metrics team for permission and location.

- **CUMULUS-1368** The Cumulus distribution API has been deprecated and is being replaced by ASF's Thin Egress App. By default, the distribution API will not deploy. Please follow [the instructions for deploying and configuring Thin Egress](https://nasa.github.io/cumulus/docs/deployment/thin_egress_app).

To instead continue to deploy and use the legacy Cumulus distribution app, add the following to your `config.yml`:

```yaml
deployDistributionApi: true
```

If you deploy with no distribution app your deployment will succeed but you may encounter errors in your workflows, particularly in the `MoveGranule` task.

- **CUMULUS-1418** Users who are packaging the CMA in their Lambdas outside of Cumulus may need to update their Lambda configuration. Please see `BREAKING CHANGES` below for details.

### Added

- **CUMULUS-642**
  - Adds Launchpad as an authentication option for the Cumulus API.
  - Updated deployment documentation and added [instructions to setup Cumulus API Launchpad authentication](https://wiki.earthdata.nasa.gov/display/CUMULUS/Cumulus+API+with+Launchpad+Authentication)
- **CUMULUS-1418**
  - Adds usage docs/testing of lambda layers (introduced in PR1125), updates Core example tasks to use the updated `cumulus-ecs-task` and a CMA layer instead of kes CMA injection.
  - Added Terraform module to publish CMA as layer to user account.
- **PR1125** - Adds `layers` config option to support deploying Lambdas with layers
- **PR1128** - Added `useXRay` config option to enable AWS X-Ray for Lambdas.
- **CUMULUS-1345**
  - Adds new variables to the app deployment under `cmr`.
  - `cmrEnvironment` values are `SIT`, `UAT`, or `OPS` with `UAT` as the default.
  - `cmrLimit` and `cmrPageSize` have been added as configurable options.
- **CUMULUS-1273**
  - Added lambda function EmsProductMetadataReport to generate EMS Product Metadata report
- **CUMULUS-1226**
  - Added API endpoint `elasticsearch/index-from-database` to index to an Elasticsearch index from the database for recovery purposes and `elasticsearch/indices-status` to check the status of Elasticsearch indices via the API.
- **CUMULUS-824**
  - Added new Collection parameter `reportToEms` to configure whether the collection is reported to EMS
- **CUMULUS-1357**
  - Added new BackendApi endpoint `ems` that generates EMS reports.
- **CUMULUS-1241**
  - Added information about queues with maximum execution limits defined to default workflow templates (`meta.queueExecutionLimits`)
- **CUMULUS-1311**
  - Added `@cumulus/common/message` with various message parsing/preparation helpers
- **CUMULUS-812**

  - Added support for limiting the number of concurrent executions started from a queue. [See the data cookbook](https://nasa.github.io/cumulus/docs/data-cookbooks/throttling-queued-executions) for more information.

- **CUMULUS-1337**

  - Adds `cumulus.stackName` value to the `instanceMetadata` endpoint.

- **CUMULUS-1368**

  - Added `cmrGranuleUrlType` to the `@cumulus/move-granules` task. This determines what kind of links go in the CMR files. The options are `distribution`, `s3`, or `none`, with the default being distribution. If there is no distribution API being used with Cumulus, you must set the value to `s3` or `none`.

- Added `packages/s3-replicator` Terraform module to allow same-region s3 replication to metrics bucket.

- **CUMULUS-1392**

  - Added `tf-modules/report-granules` Terraform module which processes granule ingest notifications received via SNS and stores granule data to a database. The module includes:
    - SNS topic for publishing granule ingest notifications
    - Lambda to process granule notifications and store data
    - IAM permissions for the Lambda
    - Subscription for the Lambda to the SNS topic

- **CUMULUS-1393**

  - Added `tf-modules/report-pdrs` Terraform module which processes PDR ingest notifications received via SNS and stores PDR data to a database. The module includes:
    - SNS topic for publishing PDR ingest notifications
    - Lambda to process PDR notifications and store data
    - IAM permissions for the Lambda
    - Subscription for the Lambda to the SNS topic
  - Added unit tests for `@cumulus/api/models/pdrs.createPdrFromSns()`

- **CUMULUS-1400**

  - Added `tf-modules/report-executions` Terraform module which processes workflow execution information received via SNS and stores it to a database. The module includes:
    - SNS topic for publishing execution data
    - Lambda to process and store execution data
    - IAM permissions for the Lambda
    - Subscription for the Lambda to the SNS topic
  - Added `@cumulus/common/sns-event` which contains helpers for SNS events:
    - `isSnsEvent()` returns true if event is from SNS
    - `getSnsEventMessage()` extracts and parses the message from an SNS event
    - `getSnsEventMessageObject()` extracts and parses message object from an SNS event
  - Added `@cumulus/common/cloudwatch-event` which contains helpers for Cloudwatch events:
    - `isSfExecutionEvent()` returns true if event is from Step Functions
    - `isTerminalSfStatus()` determines if a Step Function status from a Cloudwatch event is a terminal status
    - `getSfEventStatus()` gets the Step Function status from a Cloudwatch event
    - `getSfEventDetailValue()` extracts a Step Function event detail field from a Cloudwatch event
    - `getSfEventMessageObject()` extracts and parses Step Function detail object from a Cloudwatch event

- **CUMULUS-1429**

  - Added `tf-modules/data-persistence` Terraform module which includes resources for data persistence in Cumulus:
    - DynamoDB tables
    - Elasticsearch with optional support for VPC
    - Cloudwatch alarm for number of Elasticsearch nodes

- **CUMULUS-1379** CMR Launchpad Authentication
  - Added `launchpad` configuration to `@cumulus/deployment/app/config.yml`, and cloudformation templates, workflow message, lambda configuration, api endpoint configuration
  - Added `@cumulus/common/LaunchpadToken` and `@cumulus/common/launchpad` to provide methods to get token and validate token
  - Updated lambdas to use Launchpad token for CMR actions (ingest and delete granules)
  - Updated deployment documentation and added [instructions to setup CMR client for Launchpad authentication](https://wiki.earthdata.nasa.gov/display/CUMULUS/CMR+Launchpad+Authentication)

## Changed

- **CUMULUS-1232**

  - Added retries to update `@cumulus/cmr-client` `updateToken()`

- **CUMULUS-1245 CUMULUS-795**

  - Added additional `ems` configuration parameters for sending the ingest reports to EMS
  - Added functionality to send daily ingest reports to EMS

- **CUMULUS-1241**

  - Removed the concept of "priority levels" and added ability to define a number of maximum concurrent executions per SQS queue
  - Changed mapping of Cumulus message properties for the `sqs2sfThrottle` lambda:
    - Queue name is read from `cumulus_meta.queueName`
    - Maximum executions for the queue is read from `meta.queueExecutionLimits[queueName]`, where `queueName` is `cumulus_meta.queueName`
  - Changed `sfSemaphoreDown` lambda to only attempt decrementing semaphores when:
    - the message is for a completed/failed/aborted/timed out workflow AND
    - `cumulus_meta.queueName` exists on the Cumulus message AND
    - An entry for the queue name (`cumulus_meta.queueName`) exists in the the object `meta.queueExecutionLimits` on the Cumulus message

- **CUMULUS-1338**

  - Updated `sfSemaphoreDown` lambda to be triggered via AWS Step Function Cloudwatch events instead of subscription to `sfTracker` SNS topic

- **CUMULUS-1311**

  - Updated `@cumulus/queue-granules` to set `cumulus_meta.queueName` for queued execution messages
  - Updated `@cumulus/queue-pdrs` to set `cumulus_meta.queueName` for queued execution messages
  - Updated `sqs2sfThrottle` lambda to immediately decrement queue semaphore value if dispatching Step Function execution throws an error

- **CUMULUS-1362**

  - Granule `processingStartTime` and `processingEndTime` will be set to the execution start time and end time respectively when there is no sync granule or post to cmr task present in the workflow

- **CUMULUS-1400**
  - Deprecated `@cumulus/ingest/aws/getExecutionArn`. Use `@cumulus/common/aws/getExecutionArn` instead.

### Fixed

- **CUMULUS-1439**

  - Fix bug with rule.logEventArn deletion on Kinesis rule update and fix unit test to verify

- **CUMULUS-796**

  - Added production information (collection ShortName and Version, granuleId) to EMS distribution report
  - Added functionality to send daily distribution reports to EMS

- **CUMULUS-1319**

  - Fixed a bug where granule ingest times were not being stored to the database

- **CUMULUS-1356**

  - The `Collection` model's `delete` method now _removes_ the specified item
    from the collection config store that was inserted by the `create` method.
    Previously, this behavior was missing.

- **CUMULUS-1374**
  - Addressed audit concerns (https://www.npmjs.com/advisories/782) in api package

### BREAKING CHANGES

### Changed

- **CUMULUS-1418**
  - Adding a default `cmaDir` key to configuration will cause `CUMULUS_MESSAGE_ADAPTER_DIR` to be set by default to `/opt` for any Lambda not setting `useCma` to true, or explicitly setting the CMA environment variable. In lambdas that package the CMA independently of the Cumulus packaging. Lambdas manually packaging the CMA should have their Lambda configuration updated to set the CMA path, or alternately if not using the CMA as a Lambda layer in this deployment set `cmaDir` to `./cumulus-message-adapter`.

### Removed

- **CUMULUS-1337**

  - Removes the S3 Access Metrics package added in CUMULUS-799

- **PR1130**
  - Removed code deprecated since v1.11.1:
    - Removed `@cumulus/common/step-functions`. Use `@cumulus/common/StepFunctions` instead.
    - Removed `@cumulus/api/lib/testUtils.fakeFilesFactory`. Use `@cumulus/api/lib/testUtils.fakeFileFactory` instead.
    - Removed `@cumulus/cmrjs/cmr` functions: `searchConcept`, `ingestConcept`, `deleteConcept`. Use the functions in `@cumulus/cmr-client` instead.
    - Removed `@cumulus/ingest/aws.getExecutionHistory`. Use `@cumulus/common/StepFunctions.getExecutionHistory` instead.

## [v1.13.5] - 2019-08-29 - [BACKPORT]

### Fixed

- **CUMULUS-1455** - CMR token links updated to point to CMR legacy services rather than echo

## [v1.13.4] - 2019-07-29

- **CUMULUS-1411** - Fix deployment issue when using a template override

## [v1.13.3] - 2019-07-26

- **CUMULUS-1345** Full backport of CUMULUS-1345 features - Adds new variables to the app deployment under `cmr`.
  - `cmrEnvironment` values are `SIT`, `UAT`, or `OPS` with `UAT` as the default.
  - `cmrLimit` and `cmrPageSize` have been added as configurable options.

## [v1.13.2] - 2019-07-25

- Re-release of v1.13.1 to fix broken npm packages.

## [v1.13.1] - 2019-07-22

- **CUMULUS-1374** - Resolve audit compliance with lodash version for api package subdependency
- **CUMULUS-1412** - Resolve audit compliance with googleapi package
- **CUMULUS-1345** - Backported CMR environment setting in getUrl to address immediate user need. CMR_ENVIRONMENT can now be used to set the CMR environment to OPS/SIT

## [v1.13.0] - 2019-5-20

### PLEASE NOTE

**CUMULUS-802** added some additional IAM permissions to support ECS autoscaling, so **you will have to redeploy your IAM stack.**
As a result of the changes for **CUMULUS-1193**, **CUMULUS-1264**, and **CUMULUS-1310**, **you must delete your existing stacks (except IAM) before deploying this version of Cumulus.**
If running Cumulus within a VPC and extended downtime is acceptable, we recommend doing this at the end of the day to allow AWS backend resources and network interfaces to be cleaned up overnight.

### BREAKING CHANGES

- **CUMULUS-1228**

  - The default AMI used by ECS instances is now an NGAP-compliant AMI. This
    will be a breaking change for non-NGAP deployments. If you do not deploy to
    NGAP, you will need to find the AMI ID of the
    [most recent Amazon ECS-optimized AMI](https://docs.aws.amazon.com/AmazonECS/latest/developerguide/ecs-optimized_AMI.html),
    and set the `ecs.amiid` property in your config. Instructions for finding
    the most recent NGAP AMI can be found using
    [these instructions](https://wiki.earthdata.nasa.gov/display/ESKB/Select+an+NGAP+Created+AMI).

- **CUMULUS-1310**

  - Database resources (DynamoDB, ElasticSearch) have been moved to an independent `db` stack.
    Migrations for this version will need to be user-managed. (e.g. [elasticsearch](https://docs.aws.amazon.com/elasticsearch-service/latest/developerguide/es-version-migration.html#snapshot-based-migration) and [dynamoDB](https://docs.aws.amazon.com/datapipeline/latest/DeveloperGuide/dp-template-exports3toddb.html)).
    Order of stack deployment is `iam` -> `db` -> `app`.
  - All stacks can now be deployed using a single `config.yml` file, i.e.: `kes cf deploy --kes-folder app --template node_modules/@cumulus/deployment/[iam|db|app] [...]`
    Backwards-compatible. For development, please re-run `npm run bootstrap` to build new `kes` overrides.
    Deployment docs have been updated to show how to deploy a single-config Cumulus instance.
  - `params` have been moved: Nest `params` fields under `app`, `db` or `iam` to override all Parameters for a particular stack's cloudformation template. Backwards-compatible with multi-config setups.
  - `stackName` and `stackNameNoDash` have been retired. Use `prefix` and `prefixNoDash` instead.
  - The `iams` section in `app/config.yml` IAM roles has been deprecated as a user-facing parameter,
    _unless_ your IAM role ARNs do not match the convention shown in `@cumulus/deployment/app/config.yml`
  - The `vpc.securityGroup` will need to be set with a pre-existing security group ID to use Cumulus in a VPC. Must allow inbound HTTP(S) (Port 443).

- **CUMULUS-1212**

  - `@cumulus/post-to-cmr` will now fail if any granules being processed are missing a metadata file. You can set the new config option `skipMetaCheck` to `true` to pass post-to-cmr without a metadata file.

- **CUMULUS-1232**

  - `@cumulus/sync-granule` will no longer silently pass if no checksum data is provided. It will use input
    from the granule object to:
    - Verify checksum if `checksumType` and `checksumValue` are in the file record OR a checksum file is provided
      (throws `InvalidChecksum` on fail), else log warning that no checksum is available.
    - Then, verify synced S3 file size if `file.size` is in the file record (throws `UnexpectedFileSize` on fail),
      else log warning that no file size is available.
    - Pass the step.

- **CUMULUS-1264**

  - The Cloudformation templating and deployment configuration has been substantially refactored.
    - `CumulusApiDefault` nested stack resource has been renamed to `CumulusApiDistribution`
    - `CumulusApiV1` nested stack resource has been renamed to `CumulusApiBackend`
  - The `urs: true` config option for when defining your lambdas (e.g. in `lambdas.yml`) has been deprecated. There are two new options to replace it:
    - `urs_redirect: 'token'`: This will expose a `TOKEN_REDIRECT_ENDPOINT` environment variable to your lambda that references the `/token` endpoint on the Cumulus backend API
    - `urs_redirect: 'distribution'`: This will expose a `DISTRIBUTION_REDIRECT_ENDPOINT` environment variable to your lambda that references the `/redirect` endpoint on the Cumulus distribution API

- **CUMULUS-1193**

  - The elasticsearch instance is moved behind the VPC.
  - Your account will need an Elasticsearch Service Linked role. This is a one-time setup for the account. You can follow the instructions to use the AWS console or AWS CLI [here](https://docs.aws.amazon.com/IAM/latest/UserGuide/using-service-linked-roles.html) or use the following AWS CLI command: `aws iam create-service-linked-role --aws-service-name es.amazonaws.com`

- **CUMULUS-802**

  - ECS `maxInstances` must be greater than `minInstances`. If you use defaults, no change is required.

- **CUMULUS-1269**
  - Brought Cumulus data models in line with CNM JSON schema:
    - Renamed file object `fileType` field to `type`
    - Renamed file object `fileSize` field to `size`
    - Renamed file object `checksumValue` field to `checksum` where not already done.
    - Added `ancillary` and `linkage` type support to file objects.

### Added

- **CUMULUS-799**

  - Added an S3 Access Metrics package which will take S3 Server Access Logs and
    write access metrics to CloudWatch

- **CUMULUS-1242** - Added `sqs2sfThrottle` lambda. The lambda reads SQS messages for queued executions and uses semaphores to only start new executions if the maximum number of executions defined for the priority key (`cumulus_meta.priorityKey`) has not been reached. Any SQS messages that are read but not used to start executions remain in the queue.

- **CUMULUS-1240**

  - Added `sfSemaphoreDown` lambda. This lambda receives SNS messages and for each message it decrements the semaphore used to track the number of running executions if:
    - the message is for a completed/failed workflow AND
    - the message contains a level of priority (`cumulus_meta.priorityKey`)
  - Added `sfSemaphoreDown` lambda as a subscriber to the `sfTracker` SNS topic

- **CUMULUS-1265**

  - Added `apiConfigs` configuration option to configure API Gateway to be private
  - All internal lambdas configured to run inside the VPC by default
  - Removed references to `NoVpc` lambdas from documentation and `example` folder.

- **CUMULUS-802**
  - Adds autoscaling of ECS clusters
  - Adds autoscaling of ECS services that are handling StepFunction activities

## Changed

- Updated `@cumulus/ingest/http/httpMixin.list()` to trim trailing spaces on discovered filenames

- **CUMULUS-1310**

  - Database resources (DynamoDB, ElasticSearch) have been moved to an independent `db` stack.
    This will enable future updates to avoid affecting database resources or requiring migrations.
    Migrations for this version will need to be user-managed.
    (e.g. [elasticsearch](https://docs.aws.amazon.com/elasticsearch-service/latest/developerguide/es-version-migration.html#snapshot-based-migration) and [dynamoDB](https://docs.aws.amazon.com/datapipeline/latest/DeveloperGuide/dp-template-exports3toddb.html)).
    Order of stack deployment is `iam` -> `db` -> `app`.
  - All stacks can now be deployed using a single `config.yml` file, i.e.: `kes cf deploy --kes-folder app --template node_modules/@cumulus/deployment/[iam|db|app] [...]`
    Backwards-compatible. Please re-run `npm run bootstrap` to build new `kes` overrides.
    Deployment docs have been updated to show how to deploy a single-config Cumulus instance.
  - `params` fields should now be nested under the stack key (i.e. `app`, `db` or `iam`) to provide Parameters for a particular stack's cloudformation template,
    for use with single-config instances. Keys _must_ match the name of the deployment package folder (`app`, `db`, or `iam`).
    Backwards-compatible with multi-config setups.
  - `stackName` and `stackNameNoDash` have been retired as user-facing config parameters. Use `prefix` and `prefixNoDash` instead.
    This will be used to create stack names for all stacks in a single-config use case.
    `stackName` may still be used as an override in multi-config usage, although this is discouraged.
    Warning: overriding the `db` stack's `stackName` will require you to set `dbStackName` in your `app/config.yml`.
    This parameter is required to fetch outputs from the `db` stack to reference in the `app` stack.
  - The `iams` section in `app/config.yml` IAM roles has been retired as a user-facing parameter,
    _unless_ your IAM role ARNs do not match the convention shown in `@cumulus/deployment/app/config.yml`
    In that case, overriding `iams` in your own config is recommended.
  - `iam` and `db` `cloudformation.yml` file names will have respective prefixes (e.g `iam.cloudformation.yml`).
  - Cumulus will now only attempt to create reconciliation reports for buckets of the `private`, `public` and `protected` types.
  - Cumulus will no longer set up its own security group.
    To pass a pre-existing security group for in-VPC deployments as a parameter to the Cumulus template, populate `vpc.securityGroup` in `config.yml`.
    This security group must allow inbound HTTP(S) traffic (Port 443). SSH traffic (Port 22) must be permitted for SSH access to ECS instances.
  - Deployment docs have been updated with examples for the new deployment model.

- **CUMULUS-1236**

  - Moves access to public files behind the distribution endpoint. Authentication is not required, but direct http access has been disallowed.

- **CUMULUS-1223**

  - Adds unauthenticated access for public bucket files to the Distribution API. Public files should be requested the same way as protected files, but for public files a redirect to a self-signed S3 URL will happen without requiring authentication with Earthdata login.

- **CUMULUS-1232**

  - Unifies duplicate handling in `ingest/granule.handleDuplicateFile` for maintainability.
  - Changed `ingest/granule.ingestFile` and `move-granules/index.moveFileRequest` to use new function.
  - Moved file versioning code to `ingest/granule.moveGranuleFileWithVersioning`
  - `ingest/granule.verifyFile` now also tests `file.size` for verification if it is in the file record and throws
    `UnexpectedFileSize` error for file size not matching input.
  - `ingest/granule.verifyFile` logs warnings if checksum and/or file size are not available.

- **CUMULUS-1193**

  - Moved reindex CLI functionality to an API endpoint. See [API docs](https://nasa.github.io/cumulus-api/#elasticsearch-1)

- **CUMULUS-1207**
  - No longer disable lambda event source mappings when disabling a rule

### Fixed

- Updated Lerna publish script so that published Cumulus packages will pin their dependencies on other Cumulus packages to exact versions (e.g. `1.12.1` instead of `^1.12.1`)

- **CUMULUS-1203**

  - Fixes IAM template's use of intrinsic functions such that IAM template overrides now work with kes

- **CUMULUS-1268**
  - Deployment will not fail if there are no ES alarms or ECS services

## [v1.12.1] - 2019-4-8

## [v1.12.0] - 2019-4-4

Note: There was an issue publishing 1.12.0. Upgrade to 1.12.1.

### BREAKING CHANGES

- **CUMULUS-1139**

  - `granule.applyWorkflow` uses the new-style granule record as input to workflows.

- **CUMULUS-1171**

  - Fixed provider handling in the API to make it consistent between protocols.
    NOTE: This is a breaking change. When applying this upgrade, users will need to:
    1. Disable all workflow rules
    2. Update any `http` or `https` providers so that the host field only
       contains a valid hostname or IP address, and the port field contains the
       provider port.
    3. Perform the deployment
    4. Re-enable workflow rules

- **CUMULUS-1176**:

  - `@cumulus/move-granules` input expectations have changed. `@cumulus/files-to-granules` is a new intermediate task to perform input translation in the old style.
    See the Added and Changed sections of this release changelog for more information.

- **CUMULUS-670**

  - The behavior of ParsePDR and related code has changed in this release. PDRs with FILE_TYPEs that do not conform to the PDR ICD (+ TGZ) (https://cdn.earthdata.nasa.gov/conduit/upload/6376/ESDS-RFC-030v1.0.pdf) will fail to parse.

- **CUMULUS-1208**
  - The granule object input to `@cumulus/queue-granules` will now be added to ingest workflow messages **as is**. In practice, this means that if you are using `@cumulus/queue-granules` to trigger ingest workflows and your granule objects input have invalid properties, then your ingest workflows will fail due to schema validation errors.

### Added

- **CUMULUS-777**
  - Added new cookbook entry on configuring Cumulus to track ancillary files.
- **CUMULUS-1183**
  - Kes overrides will now abort with a warning if a workflow step is configured without a corresponding
    lambda configuration
- **CUMULUS-1223**

  - Adds convenience function `@cumulus/common/bucketsConfigJsonObject` for fetching stack's bucket configuration as an object.

- **CUMULUS-853**
  - Updated FakeProcessing example lambda to include option to generate fake browse
  - Added feature documentation for ancillary metadata export, a new cookbook entry describing a workflow with ancillary metadata generation(browse), and related task definition documentation
- **CUMULUS-805**
  - Added a CloudWatch alarm to check running ElasticSearch instances, and a CloudWatch dashboard to view the health of ElasticSearch
  - Specify `AWS_REGION` in `.env` to be used by deployment script
- **CUMULUS-803**
  - Added CloudWatch alarms to check running tasks of each ECS service, and add the alarms to CloudWatch dashboard
- **CUMULUS-670**
  - Added Ancillary Metadata Export feature (see https://nasa.github.io/cumulus/docs/features/ancillary_metadata for more information)
  - Added new Collection file parameter "fileType" that allows configuration of workflow granule file fileType
- **CUMULUS-1184** - Added kes logging output to ensure we always see the state machine reference before failures due to configuration
- **CUMULUS-1105** - Added a dashboard endpoint to serve the dashboard from an S3 bucket
- **CUMULUS-1199** - Moves `s3credentials` endpoint from the backend to the distribution API.
- **CUMULUS-666**
  - Added `@api/endpoints/s3credentials` to allow EarthData Login authorized users to retrieve temporary security credentials for same-region direct S3 access.
- **CUMULUS-671**
  - Added `@packages/integration-tests/api/distribution/getDistributionApiS3SignedUrl()` to return the S3 signed URL for a file protected by the distribution API
- **CUMULUS-672**
  - Added `cmrMetadataFormat` and `cmrConceptId` to output for individual granules from `@cumulus/post-to-cmr`. `cmrMetadataFormat` will be read from the `cmrMetadataFormat` generated for each granule in `@cumulus/cmrjs/publish2CMR()`
  - Added helpers to `@packages/integration-tests/api/distribution`:
    - `getDistributionApiFileStream()` returns a stream to download files protected by the distribution API
    - `getDistributionFileUrl()` constructs URLs for requesting files from the distribution API
- **CUMULUS-1185** `@cumulus/api/models/Granule.removeGranuleFromCmrByGranule` to replace `@cumulus/api/models/Granule.removeGranuleFromCmr` and use the Granule UR from the CMR metadata to remove the granule from CMR

- **CUMULUS-1101**

  - Added new `@cumulus/checksum` package. This package provides functions to calculate and validate checksums.
  - Added new checksumming functions to `@cumulus/common/aws`: `calculateS3ObjectChecksum` and `validateS3ObjectChecksum`, which depend on the `checksum` package.

- CUMULUS-1171

  - Added `@cumulus/common` API documentation to `packages/common/docs/API.md`
  - Added an `npm run build-docs` task to `@cumulus/common`
  - Added `@cumulus/common/string#isValidHostname()`
  - Added `@cumulus/common/string#match()`
  - Added `@cumulus/common/string#matches()`
  - Added `@cumulus/common/string#toLower()`
  - Added `@cumulus/common/string#toUpper()`
  - Added `@cumulus/common/URLUtils#buildURL()`
  - Added `@cumulus/common/util#isNil()`
  - Added `@cumulus/common/util#isNull()`
  - Added `@cumulus/common/util#isUndefined()`
  - Added `@cumulus/common/util#negate()`

- **CUMULUS-1176**

  - Added new `@cumulus/files-to-granules` task to handle converting file array output from `cumulus-process` tasks into granule objects.
    Allows simplification of `@cumulus/move-granules` and `@cumulus/post-to-cmr`, see Changed section for more details.

- CUMULUS-1151 Compare the granule holdings in CMR with Cumulus' internal data store
- CUMULUS-1152 Compare the granule file holdings in CMR with Cumulus' internal data store

### Changed

- **CUMULUS-1216** - Updated `@cumulus/ingest/granule/ingestFile` to download files to expected staging location.
- **CUMULUS-1208** - Updated `@cumulus/ingest/queue/enqueueGranuleIngestMessage()` to not transform granule object passed to it when building an ingest message
- **CUMULUS-1198** - `@cumulus/ingest` no longer enforces any expectations about whether `provider_path` contains a leading slash or not.
- **CUMULUS-1170**
  - Update scripts and docs to use `npm` instead of `yarn`
  - Use `package-lock.json` files to ensure matching versions of npm packages
  - Update CI builds to use `npm ci` instead of `npm install`
- **CUMULUS-670**
  - Updated ParsePDR task to read standard PDR types+ (+ tgz as an external customer requirement) and add a fileType to granule-files on Granule discovery
  - Updated ParsePDR to fail if unrecognized type is used
  - Updated all relevant task schemas to include granule->files->filetype as a string value
  - Updated tests/test fixtures to include the fileType in the step function/task inputs and output validations as needed
  - Updated MoveGranules task to handle incoming configuration with new "fileType" values and to add them as appropriate to the lambda output.
  - Updated DiscoverGranules step/related workflows to read new Collection file parameter fileType that will map a discovered file to a workflow fileType
  - Updated CNM parser to add the fileType to the defined granule file fileType on ingest and updated integration tests to verify/validate that behavior
  - Updated generateEcho10XMLString in cmr-utils.js to use a map/related library to ensure order as CMR requires ordering for their online resources.
  - Updated post-to-cmr task to appropriately export CNM filetypes to CMR in echo10/UMM exports
- **CUMULUS-1139** - Granules stored in the API contain a `files` property. That schema has been greatly
  simplified and now better matches the CNM format.
  - The `name` property has been renamed to `fileName`.
  - The `filepath` property has been renamed to `key`.
  - The `checksumValue` property has been renamed to `checksum`.
  - The `path` property has been removed.
  - The `url_path` property has been removed.
  - The `filename` property (which contained an `s3://` URL) has been removed, and the `bucket`
    and `key` properties should be used instead. Any requests sent to the API containing a `granule.files[].filename`
    property will be rejected, and any responses coming back from the API will not contain that
    `filename` property.
  - A `source` property has been added, which is a URL indicating the original source of the file.
  - `@cumulus/ingest/granule.moveGranuleFiles()` no longer includes a `filename` field in its
    output. The `bucket` and `key` fields should be used instead.
- **CUMULUS-672**

  - Changed `@cumulus/integration-tests/api/EarthdataLogin.getEarthdataLoginRedirectResponse` to `@cumulus/integration-tests/api/EarthdataLogin.getEarthdataAccessToken`. The new function returns an access response from Earthdata login, if successful.
  - `@cumulus/integration-tests/cmr/getOnlineResources` now accepts an object of options, including `cmrMetadataFormat`. Based on the `cmrMetadataFormat`, the function will correctly retrieve the online resources for each metadata format (ECHO10, UMM-G)

- **CUMULUS-1101**

  - Moved `@cumulus/common/file/getFileChecksumFromStream` into `@cumulus/checksum`, and renamed it to `generateChecksumFromStream`.
    This is a breaking change for users relying on `@cumulus/common/file/getFileChecksumFromStream`.
  - Refactored `@cumulus/ingest/Granule` to depend on new `common/aws` checksum functions and remove significantly present checksumming code.
    - Deprecated `@cumulus/ingest/granule.validateChecksum`. Replaced with `@cumulus/ingest/granule.verifyFile`.
    - Renamed `granule.getChecksumFromFile` to `granule.retrieveSuppliedFileChecksumInformation` to be more accurate.
  - Deprecated `@cumulus/common/aws.checksumS3Objects`. Use `@cumulus/common/aws.calculateS3ObjectChecksum` instead.

- CUMULUS-1171

  - Fixed provider handling in the API to make it consistent between protocols.
    Before this change, FTP providers were configured using the `host` and
    `port` properties. HTTP providers ignored `port` and `protocol`, and stored
    an entire URL in the `host` property. Updated the API to only accept valid
    hostnames or IP addresses in the `provider.host` field. Updated ingest code
    to properly build HTTP and HTTPS URLs from `provider.protocol`,
    `provider.host`, and `provider.port`.
  - The default provider port was being set to 21, no matter what protocol was
    being used. Removed that default.

- **CUMULUS-1176**

  - `@cumulus/move-granules` breaking change:
    Input to `move-granules` is now expected to be in the form of a granules object (i.e. `{ granules: [ { ... }, { ... } ] }`);
    For backwards compatibility with array-of-files outputs from processing steps, use the new `@cumulus/files-to-granules` task as an intermediate step.
    This task will perform the input translation. This change allows `move-granules` to be simpler and behave more predictably.
    `config.granuleIdExtraction` and `config.input_granules` are no longer needed/used by `move-granules`.
  - `@cumulus/post-to-cmr`: `config.granuleIdExtraction` is no longer needed/used by `post-to-cmr`.

- CUMULUS-1174
  - Better error message and stacktrace for S3KeyPairProvider error reporting.

### Fixed

- **CUMULUS-1218** Reconciliation report will now scan only completed granules.
- `@cumulus/api` files and granules were not getting indexed correctly because files indexing was failing in `db-indexer`
- `@cumulus/deployment` A bug in the Cloudformation template was preventing the API from being able to be launched in a VPC, updated the IAM template to give the permissions to be able to run the API in a VPC

### Deprecated

- `@cumulus/api/models/Granule.removeGranuleFromCmr`, instead use `@cumulus/api/models/Granule.removeGranuleFromCmrByGranule`
- `@cumulus/ingest/granule.validateChecksum`, instead use `@cumulus/ingest/granule.verifyFile`
- `@cumulus/common/aws.checksumS3Objects`, instead use `@cumulus/common/aws.calculateS3ObjectChecksum`
- `@cumulus/cmrjs`: `getGranuleId` and `getCmrFiles` are deprecated due to changes in input handling.

## [v1.11.3] - 2019-3-5

### Added

- **CUMULUS-1187** - Added `@cumulus/ingest/granule/duplicateHandlingType()` to determine how duplicate files should be handled in an ingest workflow

### Fixed

- **CUMULUS-1187** - workflows not respecting the duplicate handling value specified in the collection
- Removed refreshToken schema requirement for OAuth

## [v1.11.2] - 2019-2-15

### Added

- CUMULUS-1169
  - Added a `@cumulus/common/StepFunctions` module. It contains functions for querying the AWS
    StepFunctions API. These functions have the ability to retry when a ThrottlingException occurs.
  - Added `@cumulus/common/aws.retryOnThrottlingException()`, which will wrap a function in code to
    retry on ThrottlingExceptions.
  - Added `@cumulus/common/test-utils.throttleOnce()`, which will cause a function to return a
    ThrottlingException the first time it is called, then return its normal result after that.
- CUMULUS-1103 Compare the collection holdings in CMR with Cumulus' internal data store
- CUMULUS-1099 Add support for UMMG JSON metadata versions > 1.4.
  - If a version is found in the metadata object, that version is used for processing and publishing to CMR otherwise, version 1.4 is assumed.
- CUMULUS-678
  - Added support for UMMG json v1.4 metadata files.
    `reconcileCMRMetadata` added to `@cumulus/cmrjs` to update metadata record with new file locations.
    `@cumulus/common/errors` adds two new error types `CMRMetaFileNotFound` and `InvalidArgument`.
    `@cumulus/common/test-utils` adds new function `randomId` to create a random string with id to help in debugging.
    `@cumulus/common/BucketsConfig` adds a new helper class `BucketsConfig` for working with bucket stack configuration and bucket names.
    `@cumulus/common/aws` adds new function `s3PutObjectTagging` as a convenience for the aws [s3().putObjectTagging](https://docs.aws.amazon.com/AWSJavaScriptSDK/latest/AWS/S3.html#putObjectTagging-property) function.
    `@cumulus/cmrjs` Adds: - `isCMRFile` - Identify an echo10(xml) or UMMG(json) metadata file. - `metadataObjectFromCMRFile` Read and parse CMR XML file from s3. - `updateCMRMetadata` Modify a cmr metadata (xml/json) file with updated information. - `publish2CMR` Posts XML or UMMG CMR data to CMR service. - `reconcileCMRMetadata` Reconciles cmr metadata file after a file moves.
- Adds some ECS and other permissions to StepRole to enable running ECS tasks from a workflow
- Added Apache logs to cumulus api and distribution lambdas
- **CUMULUS-1119** - Added `@cumulus/integration-tests/api/EarthdataLogin.getEarthdataLoginRedirectResponse` helper for integration tests to handle login with Earthdata and to return response from redirect to Cumulus API
- **CUMULUS-673** Added `@cumulus/common/file/getFileChecksumFromStream` to get file checksum from a readable stream

### Fixed

- CUMULUS-1123
  - Cloudformation template overrides now work as expected

### Changed

- CUMULUS-1169
  - Deprecated the `@cumulus/common/step-functions` module.
  - Updated code that queries the StepFunctions API to use the retry-enabled functions from
    `@cumulus/common/StepFunctions`
- CUMULUS-1121
  - Schema validation is now strongly enforced when writing to the database.
    Additional properties are not allowed and will result in a validation error.
- CUMULUS-678
  `tasks/move-granules` simplified and refactored to use functionality from cmrjs.
  `ingest/granules.moveGranuleFiles` now just moves granule files and returns a list of the updated files. Updating metadata now handled by `@cumulus/cmrjs/reconcileCMRMetadata`.
  `move-granules.updateGranuleMetadata` refactored and bugs fixed in the case of a file matching multiple collection.files.regexps.
  `getCmrXmlFiles` simplified and now only returns an object with the cmrfilename and the granuleId.
  `@cumulus/test-processing` - test processing task updated to generate UMM-G metadata

- CUMULUS-1043

  - `@cumulus/api` now uses [express](http://expressjs.com/) as the API engine.
  - All `@cumulus/api` endpoints on ApiGateway are consolidated to a single endpoint the uses `{proxy+}` definition.
  - All files under `packages/api/endpoints` along with associated tests are updated to support express's request and response objects.
  - Replaced environment variables `internal`, `bucket` and `systemBucket` with `system_bucket`.
  - Update `@cumulus/integration-tests` to work with updated cumulus-api express endpoints

- `@cumulus/integration-tests` - `buildAndExecuteWorkflow` and `buildWorkflow` updated to take a `meta` param to allow for additional fields to be added to the workflow `meta`

- **CUMULUS-1049** Updated `Retrieve Execution Status API` in `@cumulus/api`: If the execution doesn't exist in Step Function API, Cumulus API returns the execution status information from the database.

- **CUMULUS-1119**
  - Renamed `DISTRIBUTION_URL` environment variable to `DISTRIBUTION_ENDPOINT`
  - Renamed `DEPLOYMENT_ENDPOINT` environment variable to `DISTRIBUTION_REDIRECT_ENDPOINT`
  - Renamed `API_ENDPOINT` environment variable to `TOKEN_REDIRECT_ENDPOINT`

### Removed

- Functions deprecated before 1.11.0:
  - @cumulus/api/models/base: static Manager.createTable() and static Manager.deleteTable()
  - @cumulus/ingest/aws/S3
  - @cumulus/ingest/aws/StepFunction.getExecution()
  - @cumulus/ingest/aws/StepFunction.pullEvent()
  - @cumulus/ingest/consumer.Consume
  - @cumulus/ingest/granule/Ingest.getBucket()

### Deprecated

`@cmrjs/ingestConcept`, instead use the CMR object methods. `@cmrjs/CMR.ingestGranule` or `@cmrjs/CMR.ingestCollection`
`@cmrjs/searchConcept`, instead use the CMR object methods. `@cmrjs/CMR.searchGranules` or `@cmrjs/CMR.searchCollections`
`@cmrjs/deleteConcept`, instead use the CMR object methods. `@cmrjs/CMR.deleteGranule` or `@cmrjs/CMR.deleteCollection`

## [v1.11.1] - 2018-12-18

**Please Note**

- Ensure your `app/config.yml` has a `clientId` specified in the `cmr` section. This will allow CMR to identify your requests for better support and metrics.
  - For an example, please see [the example config](https://github.com/nasa/cumulus/blob/1c7e2bf41b75da9f87004c4e40fbcf0f39f56794/example/app/config.yml#L128).

### Added

- Added a `/tokenDelete` endpoint in `@cumulus/api` to delete access token records

### Changed

- CUMULUS-678
  `@cumulus/ingest/crypto` moved and renamed to `@cumulus/common/key-pair-provider`
  `@cumulus/ingest/aws` function: `KMSDecryptionFailed` and class: `KMS` extracted and moved to `@cumulus/common` and `KMS` is exported as `KMSProvider` from `@cumulus/common/key-pair-provider`
  `@cumulus/ingest/granule` functions: `publish`, `getGranuleId`, `getXMLMetadataAsString`, `getMetadataBodyAndTags`, `parseXmlString`, `getCmrXMLFiles`, `postS3Object`, `contructOnlineAccessUrls`, `updateMetadata`, extracted and moved to `@cumulus/cmrjs`
  `getGranuleId`, `getCmrXMLFiles`, `publish`, `updateMetadata` removed from `@cumulus/ingest/granule` and added to `@cumulus/cmrjs`;
  `updateMetadata` renamed `updateCMRMetadata`.
  `@cumulus/ingest` test files renamed.
- **CUMULUS-1070**
  - Add `'Client-Id'` header to all `@cumulus/cmrjs` requests (made via `searchConcept`, `ingestConcept`, and `deleteConcept`).
  - Updated `cumulus/example/app/config.yml` entry for `cmr.clientId` to use stackName for easier CMR-side identification.

## [v1.11.0] - 2018-11-30

**Please Note**

- Redeploy IAM roles:
  - CUMULUS-817 includes a migration that requires reconfiguration/redeployment of IAM roles. Please see the [upgrade instructions](https://nasa.github.io/cumulus/docs/upgrade/1.11.0) for more information.
  - CUMULUS-977 includes a few new SNS-related permissions added to the IAM roles that will require redeployment of IAM roles.
- `cumulus-message-adapter` v1.0.13+ is required for `@cumulus/api` granule reingest API to work properly. The latest version should be downloaded automatically by kes.
- A `TOKEN_SECRET` value (preferably 256-bit for security) must be added to `.env` to securely sign JWTs used for authorization in `@cumulus/api`

### Changed

- **CUUMULUS-1000** - Distribution endpoint now persists logins, instead of
  redirecting to Earthdata Login on every request
- **CUMULUS-783 CUMULUS-790** - Updated `@cumulus/sync-granule` and `@cumulus/move-granules` tasks to always overwrite existing files for manually-triggered reingest.
- **CUMULUS-906** - Updated `@cumulus/api` granule reingest API to
  - add `reingestGranule: true` and `forceDuplicateOverwrite: true` to Cumulus message `cumulus_meta.cumulus_context` field to indicate that the workflow is a manually triggered re-ingest.
  - return warning message to operator when duplicateHandling is not `replace`
  - `cumulus-message-adapter` v1.0.13+ is required.
- **CUMULUS-793** - Updated the granule move PUT request in `@cumulus/api` to reject the move with a 409 status code if one or more of the files already exist at the destination location
- Updated `@cumulus/helloworld` to use S3 to store state for pass on retry tests
- Updated `@cumulus/ingest`:
  - [Required for MAAP] `http.js#list` will now find links with a trailing whitespace
  - Removed code from `granule.js` which looked for files in S3 using `{ Bucket: discoveredFile.bucket, Key: discoveredFile.name }`. This is obsolete since `@cumulus/ingest` uses a `file-staging` and `constructCollectionId()` directory prefixes by default.
- **CUMULUS-989**
  - Updated `@cumulus/api` to use [JWT (JSON Web Token)](https://jwt.io/introduction/) as the transport format for API authorization tokens and to use JWT verification in the request authorization
  - Updated `/token` endpoint in `@cumulus/api` to return tokens as JWTs
  - Added a `/refresh` endpoint in `@cumulus/api` to request new access tokens from the OAuth provider using the refresh token
  - Added `refreshAccessToken` to `@cumulus/api/lib/EarthdataLogin` to manage refresh token requests with the Earthdata OAuth provider

### Added

- **CUMULUS-1050**
  - Separated configuration flags for originalPayload/finalPayload cleanup such that they can be set to different retention times
- **CUMULUS-798**
  - Added daily Executions cleanup CloudWatch event that triggers cleanExecutions lambda
  - Added cleanExecutions lambda that removes finalPayload/originalPayload field entries for records older than configured timeout value (execution_payload_retention_period), with a default of 30 days
- **CUMULUS-815/816**
  - Added 'originalPayload' and 'finalPayload' fields to Executions table
  - Updated Execution model to populate originalPayload with the execution payload on record creation
  - Updated Execution model code to populate finalPayload field with the execution payload on execution completion
  - Execution API now exposes the above fields
- **CUMULUS-977**
  - Rename `kinesisConsumer` to `messageConsumer` as it handles both Kinesis streams and SNS topics as of this version.
  - Add `sns`-type rule support. These rules create a subscription between an SNS topic and the `messageConsumer`.
    When a message is received, `messageConsumer` is triggered and passes the SNS message (JSON format expected) in
    its entirety to the workflow in the `payload` field of the Cumulus message. For more information on sns-type rules,
    see the [documentation](https://nasa.github.io/cumulus/docs/data-cookbooks/setup#rules).
- **CUMULUS-975**
  - Add `KinesisInboundEventLogger` and `KinesisOutboundEventLogger` API lambdas. These lambdas
    are utilized to dump incoming and outgoing ingest workflow kinesis streams
    to cloudwatch for analytics in case of AWS/stream failure.
  - Update rules model to allow tracking of log_event ARNs related to
    Rule event logging. Kinesis rule types will now automatically log
    incoming events via a Kinesis event triggered lambda.
    CUMULUS-975-migration-4
  - Update migration code to require explicit migration names per run
  - Added migration_4 to migrate/update existing Kinesis rules to have a log event mapping
  - Added new IAM policy for migration lambda
- **CUMULUS-775**
  - Adds a instance metadata endpoint to the `@cumulus/api` package.
  - Adds a new convenience function `hostId` to the `@cumulus/cmrjs` to help build environment specific cmr urls.
  - Fixed `@cumulus/cmrjs.searchConcept` to search and return CMR results.
  - Modified `@cumulus/cmrjs.CMR.searchGranule` and `@cumulus/cmrjs.CMR.searchCollection` to include CMR's provider as a default parameter to searches.
- **CUMULUS-965**
  - Add `@cumulus/test-data.loadJSONTestData()`,
    `@cumulus/test-data.loadTestData()`, and
    `@cumulus/test-data.streamTestData()` to safely load test data. These
    functions should be used instead of using `require()` to load test data,
    which could lead to tests interfering with each other.
  - Add a `@cumulus/common/util/deprecate()` function to mark a piece of code as
    deprecated
- **CUMULUS-986**
  - Added `waitForTestExecutionStart` to `@cumulus/integration-tests`
- **CUMULUS-919**
  - In `@cumulus/deployment`, added support for NGAP permissions boundaries for IAM roles with `useNgapPermissionBoundary` flag in `iam/config.yml`. Defaults to false.

### Fixed

- Fixed a bug where FTP sockets were not closed after an error, keeping the Lambda function active until it timed out [CUMULUS-972]
- **CUMULUS-656**
  - The API will no longer allow the deletion of a provider if that provider is
    referenced by a rule
  - The API will no longer allow the deletion of a collection if that collection
    is referenced by a rule
- Fixed a bug where `@cumulus/sf-sns-report` was not pulling large messages from S3 correctly.

### Deprecated

- `@cumulus/ingest/aws/StepFunction.pullEvent()`. Use `@cumulus/common/aws.pullStepFunctionEvent()`.
- `@cumulus/ingest/consumer.Consume` due to unpredictable implementation. Use `@cumulus/ingest/consumer.Consumer`.
  Call `Consumer.consume()` instead of `Consume.read()`.

## [v1.10.4] - 2018-11-28

### Added

- **CUMULUS-1008**
  - New `config.yml` parameter for SQS consumers: `sqs_consumer_rate: (default 500)`, which is the maximum number of
    messages the consumer will attempt to process per execution. Currently this is only used by the sf-starter consumer,
    which runs every minute by default, making this a messages-per-minute upper bound. SQS does not guarantee the number
    of messages returned per call, so this is not a fixed rate of consumption, only attempted number of messages received.

### Deprecated

- `@cumulus/ingest/consumer.Consume` due to unpredictable implementation. Use `@cumulus/ingest/consumer.Consumer`.

### Changed

- Backported update of `packages/api` dependency `@mapbox/dyno` to `1.4.2` to mitigate `event-stream` vulnerability.

## [v1.10.3] - 2018-10-31

### Added

- **CUMULUS-817**
  - Added AWS Dead Letter Queues for lambdas that are scheduled asynchronously/such that failures show up only in cloudwatch logs.
- **CUMULUS-956**
  - Migrated developer documentation and data-cookbooks to Docusaurus
    - supports versioning of documentation
  - Added `docs/docs-how-to.md` to outline how to do things like add new docs or locally install for testing.
  - Deployment/CI scripts have been updated to work with the new format
- **CUMULUS-811**
  - Added new S3 functions to `@cumulus/common/aws`:
    - `aws.s3TagSetToQueryString`: converts S3 TagSet array to querystring (for use with upload()).
    - `aws.s3PutObject`: Returns promise of S3 `putObject`, which puts an object on S3
    - `aws.s3CopyObject`: Returns promise of S3 `copyObject`, which copies an object in S3 to a new S3 location
    - `aws.s3GetObjectTagging`: Returns promise of S3 `getObjectTagging`, which returns an object containing an S3 TagSet.
  - `@/cumulus/common/aws.s3PutObject` defaults to an explicit `ACL` of 'private' if not overridden.
  - `@/cumulus/common/aws.s3CopyObject` defaults to an explicit `TaggingDirective` of 'COPY' if not overridden.

### Deprecated

- **CUMULUS-811**
  - Deprecated `@cumulus/ingest/aws.S3`. Member functions of this class will now
    log warnings pointing to similar functionality in `@cumulus/common/aws`.

## [v1.10.2] - 2018-10-24

### Added

- **CUMULUS-965**
  - Added a `@cumulus/logger` package
- **CUMULUS-885**
  - Added 'human readable' version identifiers to Lambda Versioning lambda aliases
- **CUMULUS-705**
  - Note: Make sure to update the IAM stack when deploying this update.
  - Adds an AsyncOperations model and associated DynamoDB table to the
    `@cumulus/api` package
  - Adds an /asyncOperations endpoint to the `@cumulus/api` package, which can
    be used to fetch the status of an AsyncOperation.
  - Adds a /bulkDelete endpoint to the `@cumulus/api` package, which performs an
    asynchronous bulk-delete operation. This is a stub right now which is only
    intended to demonstration how AsyncOperations work.
  - Adds an AsyncOperation ECS task to the `@cumulus/api` package, which will
    fetch an Lambda function, run it in ECS, and then store the result to the
    AsyncOperations table in DynamoDB.
- **CUMULUS-851** - Added workflow lambda versioning feature to allow in-flight workflows to use lambda versions that were in place when a workflow was initiated

  - Updated Kes custom code to remove logic that used the CMA file key to determine template compilation logic. Instead, utilize a `customCompilation` template configuration flag to indicate a template should use Cumulus's kes customized methods instead of 'core'.
  - Added `useWorkflowLambdaVersions` configuration option to enable the lambdaVersioning feature set. **This option is set to true by default** and should be set to false to disable the feature.
  - Added uniqueIdentifier configuration key to S3 sourced lambdas to optionally support S3 lambda resource versioning within this scheme. This key must be unique for each modified version of the lambda package and must be updated in configuration each time the source changes.
  - Added a new nested stack template that will create a `LambdaVersions` stack that will take lambda parameters from the base template, generate lambda versions/aliases and return outputs with references to the most 'current' lambda alias reference, and updated 'core' template to utilize these outputs (if `useWorkflowLambdaVersions` is enabled).

- Created a `@cumulus/api/lib/OAuth2` interface, which is implemented by the
  `@cumulus/api/lib/EarthdataLogin` and `@cumulus/api/lib/GoogleOAuth2` classes.
  Endpoints that need to handle authentication will determine which class to use
  based on environment variables. This also greatly simplifies testing.
- Added `@cumulus/api/lib/assertions`, containing more complex AVA test assertions
- Added PublishGranule workflow to publish a granule to CMR without full reingest. (ingest-in-place capability)

- `@cumulus/integration-tests` new functionality:
  - `listCollections` to list collections from a provided data directory
  - `deleteCollection` to delete list of collections from a deployed stack
  - `cleanUpCollections` combines the above in one function.
  - `listProviders` to list providers from a provided data directory
  - `deleteProviders` to delete list of providers from a deployed stack
  - `cleanUpProviders` combines the above in one function.
  - `@cumulus/integrations-tests/api.js`: `deleteGranule` and `deletePdr` functions to make `DELETE` requests to Cumulus API
  - `rules` API functionality for posting and deleting a rule and listing all rules
  - `wait-for-deploy` lambda for use in the redeployment tests
- `@cumulus/ingest/granule.js`: `ingestFile` inserts new `duplicate_found: true` field in the file's record if a duplicate file already exists on S3.
- `@cumulus/api`: `/execution-status` endpoint requests and returns complete execution output if execution output is stored in S3 due to size.
- Added option to use environment variable to set CMR host in `@cumulus/cmrjs`.
- **CUMULUS-781** - Added integration tests for `@cumulus/sync-granule` when `duplicateHandling` is set to `replace` or `skip`
- **CUMULUS-791** - `@cumulus/move-granules`: `moveFileRequest` inserts new `duplicate_found: true` field in the file's record if a duplicate file already exists on S3. Updated output schema to document new `duplicate_found` field.

### Removed

- Removed `@cumulus/common/fake-earthdata-login-server`. Tests can now create a
  service stub based on `@cumulus/api/lib/OAuth2` if testing requires handling
  authentication.

### Changed

- **CUMULUS-940** - modified `@cumulus/common/aws` `receiveSQSMessages` to take a parameter object instead of positional parameters. All defaults remain the same, but now access to long polling is available through `options.waitTimeSeconds`.
- **CUMULUS-948** - Update lambda functions `CNMToCMA` and `CnmResponse` in the `cumulus-data-shared` bucket and point the default stack to them.
- **CUMULUS-782** - Updated `@cumulus/sync-granule` task and `Granule.ingestFile` in `@cumulus/ingest` to keep both old and new data when a destination file with different checksum already exists and `duplicateHandling` is `version`
- Updated the config schema in `@cumulus/move-granules` to include the `moveStagedFiles` param.
- **CUMULUS-778** - Updated config schema and documentation in `@cumulus/sync-granule` to include `duplicateHandling` parameter for specifying how duplicate filenames should be handled
- **CUMULUS-779** - Updated `@cumulus/sync-granule` to throw `DuplicateFile` error when destination files already exist and `duplicateHandling` is `error`
- **CUMULUS-780** - Updated `@cumulus/sync-granule` to use `error` as the default for `duplicateHandling` when it is not specified
- **CUMULUS-780** - Updated `@cumulus/api` to use `error` as the default value for `duplicateHandling` in the `Collection` model
- **CUMULUS-785** - Updated the config schema and documentation in `@cumulus/move-granules` to include `duplicateHandling` parameter for specifying how duplicate filenames should be handled
- **CUMULUS-786, CUMULUS-787** - Updated `@cumulus/move-granules` to throw `DuplicateFile` error when destination files already exist and `duplicateHandling` is `error` or not specified
- **CUMULUS-789** - Updated `@cumulus/move-granules` to keep both old and new data when a destination file with different checksum already exists and `duplicateHandling` is `version`

### Fixed

- `getGranuleId` in `@cumulus/ingest` bug: `getGranuleId` was constructing an error using `filename` which was undefined. The fix replaces `filename` with the `uri` argument.
- Fixes to `del` in `@cumulus/api/endpoints/granules.js` to not error/fail when not all files exist in S3 (e.g. delete granule which has only 2 of 3 files ingested).
- `@cumulus/deployment/lib/crypto.js` now checks for private key existence properly.

## [v1.10.1] - 2018-09-4

### Fixed

- Fixed cloudformation template errors in `@cumulus/deployment/`
  - Replaced references to Fn::Ref: with Ref:
  - Moved long form template references to a newline

## [v1.10.0] - 2018-08-31

### Removed

- Removed unused and broken code from `@cumulus/common`
  - Removed `@cumulus/common/test-helpers`
  - Removed `@cumulus/common/task`
  - Removed `@cumulus/common/message-source`
  - Removed the `getPossiblyRemote` function from `@cumulus/common/aws`
  - Removed the `startPromisedSfnExecution` function from `@cumulus/common/aws`
  - Removed the `getCurrentSfnTask` function from `@cumulus/common/aws`

### Changed

- **CUMULUS-839** - In `@cumulus/sync-granule`, 'collection' is now an optional config parameter

### Fixed

- **CUMULUS-859** Moved duplicate code in `@cumulus/move-granules` and `@cumulus/post-to-cmr` to `@cumulus/ingest`. Fixed imports making assumptions about directory structure.
- `@cumulus/ingest/consumer` correctly limits the number of messages being received and processed from SQS. Details:
  - **Background:** `@cumulus/api` includes a lambda `<stack-name>-sqs2sf` which processes messages from the `<stack-name>-startSF` SQS queue every minute. The `sqs2sf` lambda uses `@cumulus/ingest/consumer` to receive and process messages from SQS.
  - **Bug:** More than `messageLimit` number of messages were being consumed and processed from the `<stack-name>-startSF` SQS queue. Many step functions were being triggered simultaneously by the lambda `<stack-name>-sqs2sf` (which consumes every minute from the `startSF` queue) and resulting in step function failure with the error: `An error occurred (ThrottlingException) when calling the GetExecutionHistory`.
  - **Fix:** `@cumulus/ingest/consumer#processMessages` now processes messages until `timeLimit` has passed _OR_ once it receives up to `messageLimit` messages. `sqs2sf` is deployed with a [default `messageLimit` of 10](https://github.com/nasa/cumulus/blob/670000c8a821ff37ae162385f921c40956e293f7/packages/deployment/app/config.yml#L147).
  - **IMPORTANT NOTE:** `consumer` will actually process up to `messageLimit * 2 - 1` messages. This is because sometimes `receiveSQSMessages` will return less than `messageLimit` messages and thus the consumer will continue to make calls to `receiveSQSMessages`. For example, given a `messageLimit` of 10 and subsequent calls to `receiveSQSMessages` returns up to 9 messages, the loop will continue and a final call could return up to 10 messages.

## [v1.9.1] - 2018-08-22

**Please Note** To take advantage of the added granule tracking API functionality, updates are required for the message adapter and its libraries. You should be on the following versions:

- `cumulus-message-adapter` 1.0.9+
- `cumulus-message-adapter-js` 1.0.4+
- `cumulus-message-adapter-java` 1.2.7+
- `cumulus-message-adapter-python` 1.0.5+

### Added

- **CUMULUS-687** Added logs endpoint to search for logs from a specific workflow execution in `@cumulus/api`. Added integration test.
- **CUMULUS-836** - `@cumulus/deployment` supports a configurable docker storage driver for ECS. ECS can be configured with either `devicemapper` (the default storage driver for AWS ECS-optimized AMIs) or `overlay2` (the storage driver used by the NGAP 2.0 AMI). The storage driver can be configured in `app/config.yml` with `ecs.docker.storageDriver: overlay2 | devicemapper`. The default is `overlay2`.
  - To support this configuration, a [Handlebars](https://handlebarsjs.com/) helper `ifEquals` was added to `packages/deployment/lib/kes.js`.
- **CUMULUS-836** - `@cumulus/api` added IAM roles required by the NGAP 2.0 AMI. The NGAP 2.0 AMI runs a script `register_instances_with_ssm.py` which requires the ECS IAM role to include `ec2:DescribeInstances` and `ssm:GetParameter` permissions.

### Fixed

- **CUMULUS-836** - `@cumulus/deployment` uses `overlay2` driver by default and does not attempt to write `--storage-opt dm.basesize` to fix [this error](https://github.com/moby/moby/issues/37039).
- **CUMULUS-413** Kinesis processing now captures all errors.
  - Added kinesis fallback mechanism when errors occur during record processing.
  - Adds FallbackTopicArn to `@cumulus/api/lambdas.yml`
  - Adds fallbackConsumer lambda to `@cumulus/api`
  - Adds fallbackqueue option to lambda definitions capture lambda failures after three retries.
  - Adds kinesisFallback SNS topic to signal incoming errors from kinesis stream.
  - Adds kinesisFailureSQS to capture fully failed events from all retries.
- **CUMULUS-855** Adds integration test for kinesis' error path.
- **CUMULUS-686** Added workflow task name and version tracking via `@cumulus/api` executions endpoint under new `tasks` property, and under `workflow_tasks` in step input/output.
  - Depends on `cumulus-message-adapter` 1.0.9+, `cumulus-message-adapter-js` 1.0.4+, `cumulus-message-adapter-java` 1.2.7+ and `cumulus-message-adapter-python` 1.0.5+
- **CUMULUS-771**
  - Updated sync-granule to stream the remote file to s3
  - Added integration test for ingesting granules from ftp provider
  - Updated http/https integration tests for ingesting granules from http/https providers
- **CUMULUS-862** Updated `@cumulus/integration-tests` to handle remote lambda output
- **CUMULUS-856** Set the rule `state` to have default value `ENABLED`

### Changed

- In `@cumulus/deployment`, changed the example app config.yml to have additional IAM roles

## [v1.9.0] - 2018-08-06

**Please note** additional information and upgrade instructions [here](https://nasa.github.io/cumulus/docs/upgrade/1.9.0)

### Added

- **CUMULUS-712** - Added integration tests verifying expected behavior in workflows
- **GITC-776-2** - Add support for versioned collections

### Fixed

- **CUMULUS-832**
  - Fixed indentation in example config.yml in `@cumulus/deployment`
  - Fixed issue with new deployment using the default distribution endpoint in `@cumulus/deployment` and `@cumulus/api`

## [v1.8.1] - 2018-08-01

**Note** IAM roles should be re-deployed with this release.

- **Cumulus-726**
  - Added function to `@cumulus/integration-tests`: `sfnStep` includes `getStepInput` which returns the input to the schedule event of a given step function step.
  - Added IAM policy `@cumulus/deployment`: Lambda processing IAM role includes `kinesis::PutRecord` so step function lambdas can write to kinesis streams.
- **Cumulus Community Edition**
  - Added Google OAuth authentication token logic to `@cumulus/api`. Refactored token endpoint to use environment variable flag `OAUTH_PROVIDER` when determining with authentication method to use.
  - Added API Lambda memory configuration variable `api_lambda_memory` to `@cumulus/api` and `@cumulus/deployment`.

### Changed

- **Cumulus-726**
  - Changed function in `@cumulus/api`: `models/rules.js#addKinesisEventSource` was modified to call to `deleteKinesisEventSource` with all required parameters (rule's name, arn and type).
  - Changed function in `@cumulus/integration-tests`: `getStepOutput` can now be used to return output of failed steps. If users of this function want the output of a failed event, they can pass a third parameter `eventType` as `'failure'`. This function will work as always for steps which completed successfully.

### Removed

- **Cumulus-726**

  - Configuration change to `@cumulus/deployment`: Removed default auto scaling configuration for Granules and Files DynamoDB tables.

- **CUMULUS-688**
  - Add integration test for ExecutionStatus
  - Function addition to `@cumulus/integration-tests`: `api` includes `getExecutionStatus` which returns the execution status from the Cumulus API

## [v1.8.0] - 2018-07-23

### Added

- **CUMULUS-718** Adds integration test for Kinesis triggering a workflow.

- **GITC-776-3** Added more flexibility for rules. You can now edit all fields on the rule's record
  We may need to update the api documentation to reflect this.

- **CUMULUS-681** - Add ingest-in-place action to granules endpoint

  - new applyWorkflow action at PUT /granules/{granuleid} Applying a workflow starts an execution of the provided workflow and passes the granule record as payload.
    Parameter(s):
    - workflow - the workflow name

- **CUMULUS-685** - Add parent exeuction arn to the execution which is triggered from a parent step function

### Changed

- **CUMULUS-768** - Integration tests get S3 provider data from shared data folder

### Fixed

- **CUMULUS-746** - Move granule API correctly updates record in dynamo DB and cmr xml file
- **CUMULUS-766** - Populate database fileSize field from S3 if value not present in Ingest payload

## [v1.7.1] - 2018-07-27 - [BACKPORT]

### Fixed

- **CUMULUS-766** - Backport from 1.8.0 - Populate database fileSize field from S3 if value not present in Ingest payload

## [v1.7.0] - 2018-07-02

### Please note: [Upgrade Instructions](https://nasa.github.io/cumulus/docs/upgrade/1.7.0)

### Added

- **GITC-776-2** - Add support for versioned collections
- **CUMULUS-491** - Add granule reconciliation API endpoints.
- **CUMULUS-480** Add support for backup and recovery:
  - Add DynamoDB tables for granules, executions and pdrs
  - Add ability to write all records to S3
  - Add ability to download all DynamoDB records in form json files
  - Add ability to upload records to DynamoDB
  - Add migration scripts for copying granule, pdr and execution records from ElasticSearch to DynamoDB
  - Add IAM support for batchWrite on dynamoDB
-
- **CUMULUS-508** - `@cumulus/deployment` cloudformation template allows for lambdas and ECS clusters to have multiple AZ availability.
  - `@cumulus/deployment` also ensures docker uses `devicemapper` storage driver.
- **CUMULUS-755** - `@cumulus/deployment` Add DynamoDB autoscaling support.
  - Application developers can add autoscaling and override default values in their deployment's `app/config.yml` file using a `{TableName}Table:` key.

### Fixed

- **CUMULUS-747** - Delete granule API doesn't delete granule files in s3 and granule in elasticsearch
  - update the StreamSpecification DynamoDB tables to have StreamViewType: "NEW_AND_OLD_IMAGES"
  - delete granule files in s3
- **CUMULUS-398** - Fix not able to filter executions by workflow
- **CUMULUS-748** - Fix invalid lambda .zip files being validated/uploaded to AWS
- **CUMULUS-544** - Post to CMR task has UAT URL hard-coded
  - Made configurable: PostToCmr now requires CMR_ENVIRONMENT env to be set to 'SIT' or 'OPS' for those CMR environments. Default is UAT.

### Changed

- **GITC-776-4** - Changed Discover-pdrs to not rely on collection but use provider_path in config. It also has an optional filterPdrs regex configuration parameter

- **CUMULUS-710** - In the integration test suite, `getStepOutput` returns the output of the first successful step execution or last failed, if none exists

## [v1.6.0] - 2018-06-06

### Please note: [Upgrade Instructions](https://nasa.github.io/cumulus/docs/upgrade/1.6.0)

### Fixed

- **CUMULUS-602** - Format all logs sent to Elastic Search.
  - Extract cumulus log message and index it to Elastic Search.

### Added

- **CUMULUS-556** - add a mechanism for creating and running migration scripts on deployment.
- **CUMULUS-461** Support use of metadata date and other components in `url_path` property

### Changed

- **CUMULUS-477** Update bucket configuration to support multiple buckets of the same type:
  - Change the structure of the buckets to allow for more than one bucket of each type. The bucket structure is now:
    bucket-key:
    name: <bucket-name>
    type: <type> i.e. internal, public, etc.
  - Change IAM and app deployment configuration to support new bucket structure
  - Update tasks and workflows to support new bucket structure
  - Replace instances where buckets.internal is relied upon to either use the system bucket or a configured bucket
  - Move IAM template to the deployment package. NOTE: You now have to specify '--template node_modules/@cumulus/deployment/iam' in your IAM deployment
  - Add IAM cloudformation template support to filter buckets by type

## [v1.5.5] - 2018-05-30

### Added

- **CUMULUS-530** - PDR tracking through Queue-granules
  - Add optional `pdr` property to the sync-granule task's input config and output payload.
- **CUMULUS-548** - Create a Lambda task that generates EMS distribution reports
  - In order to supply EMS Distribution Reports, you must enable S3 Server
    Access Logging on any S3 buckets used for distribution. See [How Do I Enable Server Access Logging for an S3 Bucket?](https://docs.aws.amazon.com/AmazonS3/latest/user-guide/server-access-logging.html)
    The "Target bucket" setting should point at the Cumulus internal bucket.
    The "Target prefix" should be
    "<STACK_NAME>/ems-distribution/s3-server-access-logs/", where "STACK_NAME"
    is replaced with the name of your Cumulus stack.

### Fixed

- **CUMULUS-546 - Kinesis Consumer should catch and log invalid JSON**
  - Kinesis Consumer lambda catches and logs errors so that consumer doesn't get stuck in a loop re-processing bad json records.
- EMS report filenames are now based on their start time instead of the time
  instead of the time that the report was generated
- **CUMULUS-552 - Cumulus API returns different results for the same collection depending on query**
  - The collection, provider and rule records in elasticsearch are now replaced with records from dynamo db when the dynamo db records are updated.

### Added

- `@cumulus/deployment`'s default cloudformation template now configures storage for Docker to match the configured ECS Volume. The template defines Docker's devicemapper basesize (`dm.basesize`) using `ecs.volumeSize`. This addresses ECS default of limiting Docker containers to 10GB of storage ([Read more](https://aws.amazon.com/premiumsupport/knowledge-center/increase-default-ecs-docker-limit/)).

## [v1.5.4] - 2018-05-21

### Added

- **CUMULUS-535** - EMS Ingest, Archive, Archive Delete reports
  - Add lambda EmsReport to create daily EMS Ingest, Archive, Archive Delete reports
  - ems.provider property added to `@cumulus/deployment/app/config.yml`.
    To change the provider name, please add `ems: provider` property to `app/config.yml`.
- **CUMULUS-480** Use DynamoDB to store granules, pdrs and execution records
  - Activate PointInTime feature on DynamoDB tables
  - Increase test coverage on api package
  - Add ability to restore metadata records from json files to DynamoDB
- **CUMULUS-459** provide API endpoint for moving granules from one location on s3 to another

## [v1.5.3] - 2018-05-18

### Fixed

- **CUMULUS-557 - "Add dataType to DiscoverGranules output"**
  - Granules discovered by the DiscoverGranules task now include dataType
  - dataType is now a required property for granules used as input to the
    QueueGranules task
- **CUMULUS-550** Update deployment app/config.yml to force elasticsearch updates for deleted granules

## [v1.5.2] - 2018-05-15

### Fixed

- **CUMULUS-514 - "Unable to Delete the Granules"**
  - updated cmrjs.deleteConcept to return success if the record is not found
    in CMR.

### Added

- **CUMULUS-547** - The distribution API now includes an
  "earthdataLoginUsername" query parameter when it returns a signed S3 URL
- **CUMULUS-527 - "parse-pdr queues up all granules and ignores regex"**
  - Add an optional config property to the ParsePdr task called
    "granuleIdFilter". This property is a regular expression that is applied
    against the filename of the first file of each granule contained in the
    PDR. If the regular expression matches, then the granule is included in
    the output. Defaults to '.', which will match all granules in the PDR.
- File checksums in PDRs now support MD5
- Deployment support to subscribe to an SNS topic that already exists
- **CUMULUS-470, CUMULUS-471** In-region S3 Policy lambda added to API to update bucket policy for in-region access.
- **CUMULUS-533** Added fields to granule indexer to support EMS ingest and archive record creation
- **CUMULUS-534** Track deleted granules
  - added `deletedgranule` type to `cumulus` index.
  - **Important Note:** Force custom bootstrap to re-run by adding this to
    app/config.yml `es: elasticSearchMapping: 7`
- You can now deploy cumulus without ElasticSearch. Just add `es: null` to your `app/config.yml` file. This is only useful for debugging purposes. Cumulus still requires ElasticSearch to properly operate.
- `@cumulus/integration-tests` includes and exports the `addRules` function, which seeds rules into the DynamoDB table.
- Added capability to support EFS in cloud formation template. Also added
  optional capability to ssh to your instance and privileged lambda functions.
- Added support to force discovery of PDRs that have already been processed
  and filtering of selected data types
- `@cumulus/cmrjs` uses an environment variable `USER_IP_ADDRESS` or fallback
  IP address of `10.0.0.0` when a public IP address is not available. This
  supports lambda functions deployed into a VPC's private subnet, where no
  public IP address is available.

### Changed

- **CUMULUS-550** Custom bootstrap automatically adds new types to index on
  deployment

## [v1.5.1] - 2018-04-23

### Fixed

- add the missing dist folder to the hello-world task
- disable uglifyjs on the built version of the pdr-status-check (read: https://github.com/webpack-contrib/uglifyjs-webpack-plugin/issues/264)

## [v1.5.0] - 2018-04-23

### Changed

- Removed babel from all tasks and packages and increased minimum node requirements to version 8.10
- Lambda functions created by @cumulus/deployment will use node8.10 by default
- Moved [cumulus-integration-tests](https://github.com/nasa/cumulus-integration-tests) to the `example` folder CUMULUS-512
- Streamlined all packages dependencies (e.g. remove redundant dependencies and make sure versions are the same across packages)
- **CUMULUS-352:** Update Cumulus Elasticsearch indices to use [index aliases](https://www.elastic.co/guide/en/elasticsearch/reference/current/indices-aliases.html).
- **CUMULUS-519:** ECS tasks are no longer restarted after each CF deployment unless `ecs.restartTasksOnDeploy` is set to true
- **CUMULUS-298:** Updated log filterPattern to include all CloudWatch logs in ElasticSearch
- **CUMULUS-518:** Updates to the SyncGranule config schema
  - `granuleIdExtraction` is no longer a property
  - `process` is now an optional property
  - `provider_path` is no longer a property

### Fixed

- **CUMULUS-455 "Kes deployments using only an updated message adapter do not get automatically deployed"**
  - prepended the hash value of cumulus-message-adapter.zip file to the zip file name of lambda which uses message adapter.
  - the lambda function will be redeployed when message adapter or lambda function are updated
- Fixed a bug in the bootstrap lambda function where it stuck during update process
- Fixed a bug where the sf-sns-report task did not return the payload of the incoming message as the output of the task [CUMULUS-441]

### Added

- **CUMULUS-352:** Add reindex CLI to the API package.
- **CUMULUS-465:** Added mock http/ftp/sftp servers to the integration tests
- Added a `delete` method to the `@common/CollectionConfigStore` class
- **CUMULUS-467 "@cumulus/integration-tests or cumulus-integration-tests should seed provider and collection in deployed DynamoDB"**
  - `example` integration-tests populates providers and collections to database
  - `example` workflow messages are populated from workflow templates in s3, provider and collection information in database, and input payloads. Input templates are removed.
  - added `https` protocol to provider schema

## [v1.4.1] - 2018-04-11

### Fixed

- Sync-granule install

## [v1.4.0] - 2018-04-09

### Fixed

- **CUMULUS-392 "queue-granules not returning the sfn-execution-arns queued"**
  - updated queue-granules to return the sfn-execution-arns queued and pdr if exists.
  - added pdr to ingest message meta.pdr instead of payload, so the pdr information doesn't get lost in the ingest workflow, and ingested granule in elasticsearch has pdr name.
  - fixed sf-sns-report schema, remove the invalid part
  - fixed pdr-status-check schema, the failed execution contains arn and reason
- **CUMULUS-206** make sure homepage and repository urls exist in package.json files of tasks and packages

### Added

- Example folder with a cumulus deployment example

### Changed

- [CUMULUS-450](https://bugs.earthdata.nasa.gov/browse/CUMULUS-450) - Updated
  the config schema of the **queue-granules** task
  - The config no longer takes a "collection" property
  - The config now takes an "internalBucket" property
  - The config now takes a "stackName" property
- [CUMULUS-450](https://bugs.earthdata.nasa.gov/browse/CUMULUS-450) - Updated
  the config schema of the **parse-pdr** task
  - The config no longer takes a "collection" property
  - The "stack", "provider", and "bucket" config properties are now
    required
- **CUMULUS-469** Added a lambda to the API package to prototype creating an S3 bucket policy for direct, in-region S3 access for the prototype bucket

### Removed

- Removed the `findTmpTestDataDirectory()` function from
  `@cumulus/common/test-utils`

### Fixed

- [CUMULUS-450](https://bugs.earthdata.nasa.gov/browse/CUMULUS-450)
  - The **queue-granules** task now enqueues a **sync-granule** task with the
    correct collection config for that granule based on the granule's
    data-type. It had previously been using the collection config from the
    config of the **queue-granules** task, which was a problem if the granules
    being queued belonged to different data-types.
  - The **parse-pdr** task now handles the case where a PDR contains granules
    with different data types, and uses the correct granuleIdExtraction for
    each granule.

### Added

- **CUMULUS-448** Add code coverage checking using [nyc](https://github.com/istanbuljs/nyc).

## [v1.3.0] - 2018-03-29

### Deprecated

- discover-s3-granules is deprecated. The functionality is provided by the discover-granules task

### Fixed

- **CUMULUS-331:** Fix aws.downloadS3File to handle non-existent key
- Using test ftp provider for discover-granules testing [CUMULUS-427]
- **CUMULUS-304: "Add AWS API throttling to pdr-status-check task"** Added concurrency limit on SFN API calls. The default concurrency is 10 and is configurable through Lambda environment variable CONCURRENCY.
- **CUMULUS-414: "Schema validation not being performed on many tasks"** revised npm build scripts of tasks that use cumulus-message-adapter to place schema directories into dist directories.
- **CUMULUS-301:** Update all tests to use test-data package for testing data.
- **CUMULUS-271: "Empty response body from rules PUT endpoint"** Added the updated rule to response body.
- Increased memory allotment for `CustomBootstrap` lambda function. Resolves failed deployments where `CustomBootstrap` lambda function was failing with error `Process exited before completing request`. This was causing deployments to stall, fail to update and fail to rollback. This error is thrown when the lambda function tries to use more memory than it is allotted.
- Cumulus repository folders structure updated:
  - removed the `cumulus` folder altogether
  - moved `cumulus/tasks` to `tasks` folder at the root level
  - moved the tasks that are not converted to use CMA to `tasks/.not_CMA_compliant`
  - updated paths where necessary

### Added

- `@cumulus/integration-tests` - Added support for testing the output of an ECS activity as well as a Lambda function.

## [v1.2.0] - 2018-03-20

### Fixed

- Update vulnerable npm packages [CUMULUS-425]
- `@cumulus/api`: `kinesis-consumer.js` uses `sf-scheduler.js#schedule` instead of placing a message directly on the `startSF` SQS queue. This is a fix for [CUMULUS-359](https://bugs.earthdata.nasa.gov/browse/CUMULUS-359) because `sf-scheduler.js#schedule` looks up the provider and collection data in DynamoDB and adds it to the `meta` object of the enqueued message payload.
- `@cumulus/api`: `kinesis-consumer.js` catches and logs errors instead of doing an error callback. Before this change, `kinesis-consumer` was failing to process new records when an existing record caused an error because it would call back with an error and stop processing additional records. It keeps trying to process the record causing the error because it's "position" in the stream is unchanged. Catching and logging the errors is part 1 of the fix. Proposed part 2 is to enqueue the error and the message on a "dead-letter" queue so it can be processed later ([CUMULUS-413](https://bugs.earthdata.nasa.gov/browse/CUMULUS-413)).
- **CUMULUS-260: "PDR page on dashboard only shows zeros."** The PDR stats in LPDAAC are all 0s, even if the dashboard has been fixed to retrieve the correct fields. The current version of pdr-status-check has a few issues.
  - pdr is not included in the input/output schema. It's available from the input event. So the pdr status and stats are not updated when the ParsePdr workflow is complete. Adding the pdr to the input/output of the task will fix this.
  - pdr-status-check doesn't update pdr stats which prevent the real time pdr progress from showing up in the dashboard. To solve this, added lambda function sf-sns-report which is copied from @cumulus/api/lambdas/sf-sns-broadcast with modification, sf-sns-report can be used to report step function status anywhere inside a step function. So add step sf-sns-report after each pdr-status-check, we will get the PDR status progress at real time.
  - It's possible an execution is still in the queue and doesn't exist in sfn yet. Added code to handle 'ExecutionDoesNotExist' error when checking the execution status.
- Fixed `aws.cloudwatchevents()` typo in `packages/ingest/aws.js`. This typo was the root cause of the error: `Error: Could not process scheduled_ingest, Error: : aws.cloudwatchevents is not a constructor` seen when trying to update a rule.

### Removed

- `@cumulus/ingest/aws`: Remove queueWorkflowMessage which is no longer being used by `@cumulus/api`'s `kinesis-consumer.js`.

## [v1.1.4] - 2018-03-15

### Added

- added flag `useList` to parse-pdr [CUMULUS-404]

### Fixed

- Pass encrypted password to the ApiGranule Lambda function [CUMULUS-424]

## [v1.1.3] - 2018-03-14

### Fixed

- Changed @cumulus/deployment package install behavior. The build process will happen after installation

## [v1.1.2] - 2018-03-14

### Added

- added tools to @cumulus/integration-tests for local integration testing
- added end to end testing for discovering and parsing of PDRs
- `yarn e2e` command is available for end to end testing

### Fixed

- **CUMULUS-326: "Occasionally encounter "Too Many Requests" on deployment"** The api gateway calls will handle throttling errors
- **CUMULUS-175: "Dashboard providers not in sync with AWS providers."** The root cause of this bug - DynamoDB operations not showing up in Elasticsearch - was shared by collections and rules. The fix was to update providers', collections' and rules; POST, PUT and DELETE endpoints to operate on DynamoDB and using DynamoDB streams to update Elasticsearch. The following packages were made:
  - `@cumulus/deployment` deploys DynamoDB streams for the Collections, Providers and Rules tables as well as a new lambda function called `dbIndexer`. The `dbIndexer` lambda has an event source mapping which listens to each of the DynamoDB streams. The dbIndexer lambda receives events referencing operations on the DynamoDB table and updates the elasticsearch cluster accordingly.
  - The `@cumulus/api` endpoints for collections, providers and rules _only_ query DynamoDB, with the exception of LIST endpoints and the collections' GET endpoint.

### Updated

- Broke up `kes.override.js` of @cumulus/deployment to multiple modules and moved to a new location
- Expanded @cumulus/deployment test coverage
- all tasks were updated to use cumulus-message-adapter-js 1.0.1
- added build process to integration-tests package to babelify it before publication
- Update @cumulus/integration-tests lambda.js `getLambdaOutput` to return the entire lambda output. Previously `getLambdaOutput` returned only the payload.

## [v1.1.1] - 2018-03-08

### Removed

- Unused queue lambda in api/lambdas [CUMULUS-359]

### Fixed

- Kinesis message content is passed to the triggered workflow [CUMULUS-359]
- Kinesis message queues a workflow message and does not write to rules table [CUMULUS-359]

## [v1.1.0] - 2018-03-05

### Added

- Added a `jlog` function to `common/test-utils` to aid in test debugging
- Integration test package with command line tool [CUMULUS-200] by @laurenfrederick
- Test for FTP `useList` flag [CUMULUS-334] by @kkelly51

### Updated

- The `queue-pdrs` task now uses the [cumulus-message-adapter-js](https://github.com/nasa/cumulus-message-adapter-js)
  library
- Updated the `queue-pdrs` JSON schemas
- The test-utils schema validation functions now throw an error if validation
  fails
- The `queue-granules` task now uses the [cumulus-message-adapter-js](https://github.com/nasa/cumulus-message-adapter-js)
  library
- Updated the `queue-granules` JSON schemas

### Removed

- Removed the `getSfnExecutionByName` function from `common/aws`
- Removed the `getGranuleStatus` function from `common/aws`

## [v1.0.1] - 2018-02-27

### Added

- More tests for discover-pdrs, dicover-granules by @yjpa7145
- Schema validation utility for tests by @yjpa7145

### Changed

- Fix an FTP listing bug for servers that do not support STAT [CUMULUS-334] by @kkelly51

## [v1.0.0] - 2018-02-23

[unreleased]: https://github.com/nasa/cumulus/compare/v9.9.0...HEAD
[v9.9.0]: https://github.com/nasa/cumulus/compare/v9.8.0...v9.9.0
[v9.8.0]: https://github.com/nasa/cumulus/compare/v9.7.0...v9.8.0
[v9.7.0]: https://github.com/nasa/cumulus/compare/v9.6.0...v9.7.0
[v9.6.0]: https://github.com/nasa/cumulus/compare/v9.5.0...v9.6.0
[v9.5.0]: https://github.com/nasa/cumulus/compare/v9.4.0...v9.5.0
[v9.4.0]: https://github.com/nasa/cumulus/compare/v9.3.0...v9.4.0
[v9.3.0]: https://github.com/nasa/cumulus/compare/v9.2.2...v9.3.0
[v9.2.2]: https://github.com/nasa/cumulus/compare/v9.2.1...v9.2.2
[v9.2.1]: https://github.com/nasa/cumulus/compare/v9.2.0...v9.2.1
[v9.2.0]: https://github.com/nasa/cumulus/compare/v9.1.0...v9.2.0
[v9.1.0]: https://github.com/nasa/cumulus/compare/v9.0.1...v9.1.0
[v9.0.1]: https://github.com/nasa/cumulus/compare/v9.0.0...v9.0.1
[v9.0.0]: https://github.com/nasa/cumulus/compare/v8.1.0...v9.0.0
[v8.1.0]: https://github.com/nasa/cumulus/compare/v8.0.0...v8.1.0
[v8.0.0]: https://github.com/nasa/cumulus/compare/v7.2.0...v8.0.0
[v7.2.0]: https://github.com/nasa/cumulus/compare/v7.1.0...v7.2.0
[v7.1.0]: https://github.com/nasa/cumulus/compare/v7.0.0...v7.1.0
[v7.0.0]: https://github.com/nasa/cumulus/compare/v6.0.0...v7.0.0
[v6.0.0]: https://github.com/nasa/cumulus/compare/v5.0.1...v6.0.0
[v5.0.1]: https://github.com/nasa/cumulus/compare/v5.0.0...v5.0.1
[v5.0.0]: https://github.com/nasa/cumulus/compare/v4.0.0...v5.0.0
[v4.0.0]: https://github.com/nasa/cumulus/compare/v3.0.1...v4.0.0
[v3.0.1]: https://github.com/nasa/cumulus/compare/v3.0.0...v3.0.1
[v3.0.0]: https://github.com/nasa/cumulus/compare/v2.0.1...v3.0.0
[v2.0.7]: https://github.com/nasa/cumulus/compare/v2.0.6...v2.0.7
[v2.0.6]: https://github.com/nasa/cumulus/compare/v2.0.5...v2.0.6
[v2.0.5]: https://github.com/nasa/cumulus/compare/v2.0.4...v2.0.5
[v2.0.4]: https://github.com/nasa/cumulus/compare/v2.0.3...v2.0.4
[v2.0.3]: https://github.com/nasa/cumulus/compare/v2.0.2...v2.0.3
[v2.0.2]: https://github.com/nasa/cumulus/compare/v2.0.1...v2.0.2
[v2.0.1]: https://github.com/nasa/cumulus/compare/v1.24.0...v2.0.1
[v2.0.0]: https://github.com/nasa/cumulus/compare/v1.24.0...v2.0.0
[v1.24.0]: https://github.com/nasa/cumulus/compare/v1.23.2...v1.24.0
[v1.23.2]: https://github.com/nasa/cumulus/compare/v1.22.1...v1.23.2
[v1.22.1]: https://github.com/nasa/cumulus/compare/v1.21.0...v1.22.1
[v1.21.0]: https://github.com/nasa/cumulus/compare/v1.20.0...v1.21.0
[v1.20.0]: https://github.com/nasa/cumulus/compare/v1.19.0...v1.20.0
[v1.19.0]: https://github.com/nasa/cumulus/compare/v1.18.0...v1.19.0
[v1.18.0]: https://github.com/nasa/cumulus/compare/v1.17.0...v1.18.0
[v1.17.0]: https://github.com/nasa/cumulus/compare/v1.16.1...v1.17.0
[v1.16.1]: https://github.com/nasa/cumulus/compare/v1.16.0...v1.16.1
[v1.16.0]: https://github.com/nasa/cumulus/compare/v1.15.0...v1.16.0
[v1.15.0]: https://github.com/nasa/cumulus/compare/v1.14.5...v1.15.0
[v1.14.5]: https://github.com/nasa/cumulus/compare/v1.14.4...v1.14.5
[v1.14.4]: https://github.com/nasa/cumulus/compare/v1.14.3...v1.14.4
[v1.14.3]: https://github.com/nasa/cumulus/compare/v1.14.2...v1.14.3
[v1.14.2]: https://github.com/nasa/cumulus/compare/v1.14.1...v1.14.2
[v1.14.1]: https://github.com/nasa/cumulus/compare/v1.14.0...v1.14.1
[v1.14.0]: https://github.com/nasa/cumulus/compare/v1.13.5...v1.14.0
[v1.13.5]: https://github.com/nasa/cumulus/compare/v1.13.4...v1.13.5
[v1.13.4]: https://github.com/nasa/cumulus/compare/v1.13.3...v1.13.4
[v1.13.3]: https://github.com/nasa/cumulus/compare/v1.13.2...v1.13.3
[v1.13.2]: https://github.com/nasa/cumulus/compare/v1.13.1...v1.13.2
[v1.13.1]: https://github.com/nasa/cumulus/compare/v1.13.0...v1.13.1
[v1.13.0]: https://github.com/nasa/cumulus/compare/v1.12.1...v1.13.0
[v1.12.1]: https://github.com/nasa/cumulus/compare/v1.12.0...v1.12.1
[v1.12.0]: https://github.com/nasa/cumulus/compare/v1.11.3...v1.12.0
[v1.11.3]: https://github.com/nasa/cumulus/compare/v1.11.2...v1.11.3
[v1.11.2]: https://github.com/nasa/cumulus/compare/v1.11.1...v1.11.2
[v1.11.1]: https://github.com/nasa/cumulus/compare/v1.11.0...v1.11.1
[v1.11.0]: https://github.com/nasa/cumulus/compare/v1.10.4...v1.11.0
[v1.10.4]: https://github.com/nasa/cumulus/compare/v1.10.3...v1.10.4
[v1.10.3]: https://github.com/nasa/cumulus/compare/v1.10.2...v1.10.3
[v1.10.2]: https://github.com/nasa/cumulus/compare/v1.10.1...v1.10.2
[v1.10.1]: https://github.com/nasa/cumulus/compare/v1.10.0...v1.10.1
[v1.10.0]: https://github.com/nasa/cumulus/compare/v1.9.1...v1.10.0
[v1.9.1]: https://github.com/nasa/cumulus/compare/v1.9.0...v1.9.1
[v1.9.0]: https://github.com/nasa/cumulus/compare/v1.8.1...v1.9.0
[v1.8.1]: https://github.com/nasa/cumulus/compare/v1.8.0...v1.8.1
[v1.8.0]: https://github.com/nasa/cumulus/compare/v1.7.0...v1.8.0
[v1.7.0]: https://github.com/nasa/cumulus/compare/v1.6.0...v1.7.0
[v1.6.0]: https://github.com/nasa/cumulus/compare/v1.5.5...v1.6.0
[v1.5.5]: https://github.com/nasa/cumulus/compare/v1.5.4...v1.5.5
[v1.5.4]: https://github.com/nasa/cumulus/compare/v1.5.3...v1.5.4
[v1.5.3]: https://github.com/nasa/cumulus/compare/v1.5.2...v1.5.3
[v1.5.2]: https://github.com/nasa/cumulus/compare/v1.5.1...v1.5.2
[v1.5.1]: https://github.com/nasa/cumulus/compare/v1.5.0...v1.5.1
[v1.5.0]: https://github.com/nasa/cumulus/compare/v1.4.1...v1.5.0
[v1.4.1]: https://github.com/nasa/cumulus/compare/v1.4.0...v1.4.1
[v1.4.0]: https://github.com/nasa/cumulus/compare/v1.3.0...v1.4.0
[v1.3.0]: https://github.com/nasa/cumulus/compare/v1.2.0...v1.3.0
[v1.2.0]: https://github.com/nasa/cumulus/compare/v1.1.4...v1.2.0
[v1.1.4]: https://github.com/nasa/cumulus/compare/v1.1.3...v1.1.4
[v1.1.3]: https://github.com/nasa/cumulus/compare/v1.1.2...v1.1.3
[v1.1.2]: https://github.com/nasa/cumulus/compare/v1.1.1...v1.1.2
[v1.1.1]: https://github.com/nasa/cumulus/compare/v1.0.1...v1.1.1
[v1.1.0]: https://github.com/nasa/cumulus/compare/v1.0.1...v1.1.0
[v1.0.1]: https://github.com/nasa/cumulus/compare/v1.0.0...v1.0.1
[v1.0.0]: https://github.com/nasa/cumulus/compare/pre-v1-release...v1.0.0

[thin-egress-app]: <https://github.com/asfadmin/thin-egress-app> "Thin Egress App"<|MERGE_RESOLUTION|>--- conflicted
+++ resolved
@@ -101,11 +101,8 @@
 - Made `vpc_id` variable optional for `example/cumulus-tf` module
 - Made `vpc_id` and `subnet_ids` variables optional for `example/data-persistence-tf` module
 - Made `vpc_id` and `subnets` variables optional for `example/rds-cluster-tf` module
-<<<<<<< HEAD
 - Increases wait time for CMR to return online resources in integration tests
-=======
 - Changes audit script to handle integration test failure when `USE\_CACHED\_BOOTSTRAP` is disabled.
->>>>>>> c7c0d476
 - **CUMULUS-1823**
   - Updates to Cumulus rule/provider schemas to improve field titles and descriptions.
 - **CUMULUS-2638**
