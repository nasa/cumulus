# Changelog

All notable changes to this project will be documented in this file.

The format is based on [Keep a Changelog](http://keepachangelog.com/en/1.0.0/).

## Unreleased

### Added

- [**PR #2535**](https://github.com/nasa/cumulus/pull/2535)
  - NSIDC and other cumulus users had desire for returning formatted dates for
    the 'url_path' date extraction utilities. Added 'dateFormat' function as
    an option for extracting and formating the entire date. See
    docs/workflow/workflow-configuration-how-to.md for more information.

## [v9.8.0] 2021-10-19

### Notable changes

- Published new tag [`36` of `cumuluss/async-operation` to Docker Hub](https://hub.docker.com/layers/cumuluss/async-operation/35/images/sha256-cf777a6ef5081cd90a0f9302d45243b6c0a568e6d977c0ee2ccc5a90b12d45d0?context=explore) for compatibility with
upgrades to `knex` package and to address security vulnerabilities.

### Added

- **CUMULUS-2311** - RDS Migration Epic Phase 2
  - **CUMULUS-2317**
    - Added `@cumulus/db/getFilesAndGranuleInfoQuery()` to build a query for searching file
    records in PostgreSQL and return specified granule information for each file
    - Added `@cumulus/db/QuerySearchClient` library to handle sequentially fetching and paging
    through results for an arbitrary PostgreSQL query
    - Added `insert` method to all `@cumulus/db` models to handle inserting multiple records into
    the database at once
    - Added `@cumulus/db/translatePostgresGranuleResultToApiGranule` helper to
    translate custom PostgreSQL granule result to API granule
  - **CUMULUS-2672**
    - Added migration to add `type` text column to Postgres database `files` table
  - **CUMULUS-2634**
    - Added new functions for upserting data to Elasticsearch:
      - `@cumulus/es-client/indexer.upsertExecution` to upsert an execution
      - `@cumulus/es-client/indexer.upsertPdr` to upsert a PDR
      - `@cumulus/es-client/indexer.upsertGranule` to upsert a granule
  - **CUMULUS-2510**
    - Added `execution_sns_topic_arn` environment variable to
      `sf_event_sqs_to_db_records` lambda TF definition.
    - Added to `sf_event_sqs_to_db_records_lambda` IAM policy to include
      permissions for SNS publish for `report_executions_topic`
    - Added `collection_sns_topic_arn` environment variable to
      `PrivateApiLambda` and `ApiEndpoints` lambdas.
    - Added `updateCollection` to `@cumulus/api-client`.
    - Added to `ecs_cluster` IAM policy to include permissions for SNS publish
      for `report_executions_sns_topic_arn`, `report_pdrs_sns_topic_arn`,
      `report_granules_sns_topic_arn`
    - Added variables for report topic ARNs to `process_dead_letter_archive.tf`
    - Added variable for granule report topic ARN to `bulk_operation.tf`
    - Added `pdr_sns_topic_arn` environment variable to
      `sf_event_sqs_to_db_records` lambda TF definition.
    - Added the new function `publishSnsMessageByDataType` in `@cumulus/api` to
      publish SNS messages to the report topics to PDRs, Collections, and
      Executions.
    - Added the following functions in `publishSnsMessageUtils` to handle publishing SNS messages for specific data and event types:
      - `publishCollectionUpdateSnsMessage`
      - `publishCollectionCreateSnsMessage`
      - `publishCollectionDeleteSnsMessage`
      - `publishGranuleUpdateSnsMessage`
      - `publishGranuleDeleteSnsMessage`
      - `publishGranuleCreateSnsMessage`
      - `publishExecutionSnsMessage`
      - `publishPdrSnsMessage`
      - `publishGranuleSnsMessageByEventType`
    - Added to `ecs_cluster` IAM policy to include permissions for SNS publish
      for `report_executions_topic` and `report_pdrs_topic`.
  - **CUMULUS-2315**
    - Added `paginateByCumulusId` to `@cumulus/db` `BasePgModel` to allow for paginated
      full-table select queries in support of elasticsearch indexing.
    - Added `getMaxCumulusId` to `@cumulus/db` `BasePgModel` to allow all
      derived table classes to support querying the current max `cumulus_id`.
  - **CUMULUS-2673**
    - Added `ES_HOST` environment variable to `postgres-migration-async-operation` 
    Lambda using value of `elasticsearch_hostname` Terraform variable. 
    - Added `elasticsearch_security_group_id` to security groups for
      `postgres-migration-async-operation` lambda.
    - Added permission for `DynamoDb:DeleteItem` to
      `postgres-migration-async-operation` lambda.
- Added `@cumulus/db/createRejectableTransaction()` to handle creating a Knex transaction that **will throw an error** if the transaction rolls back. [As of Knex 0.95+, promise rejection on transaction rollback is no longer the default behavior](https://github.com/knex/knex/blob/master/UPGRADING.md#upgrading-to-version-0950).

- **CUMULUS-2639**
  - Increases logging on reconciliation reports.

- **CUMULUS-2670**
  - Updated `lambda_timeouts` string map variable for `cumulus` module to accept a
  `update_granules_cmr_metadata_file_links_task_timeout` property
- **CUMULUS-2598**
  - Add unit and integration tests to describe queued granules as ignored when
    duplicate handling is 'skip'

### Changed

- **CUMULUS-2311** - RDS Migration Epic Phase 2
  - **CUMULUS-2672**
    - Updated `data-migration2` lambda to migrate Dynamo `granule.files[].type`
      instead of dropping it.
    - Updated `@cumlus/db` `translateApiFiletoPostgresFile` to retain `type`
    - Updated `@cumulus/db` `translatePostgresFileToApiFile` to retain `type`
    - Updated `@cumulus/types.api.file` to add `type` to the typing.
  - **CUMULUS-2315**
    - Update `index-from-database` lambda/ECS task and elasticsearch endpoint to read
      from PostgreSQL database
    - Update `index-from-database` endpoint to add the following configuration
      tuning parameters:
      - postgresResultPageSize -- The number of records to read from each
        postgres table per request.   Default is 1000.
      - postgresConnectionPoolSize -- The max number of connections to allow the
        index function to make to the database.  Default is 10.
      - esRequestConcurrency -- The maximium number of concurrent record
        translation/ES record update requests.   Default is 10.
  - **CUMULUS-2308**
    - Update `/granules/<granule_id>` GET endpoint to return PostgreSQL Granules instead of DynamoDB Granules
    - Update `/granules/<granule_id>` PUT endpoint to use PostgreSQL Granule as source rather than DynamoDB Granule
    - Update `unpublishGranule` (used in /granules PUT) to use PostgreSQL Granule as source rather than DynamoDB Granule
    - Update integration tests to use `waitForApiStatus` instead of `waitForModelStatus`
    - Update Granule ingest to update the Postgres Granule status as well as the DynamoDB Granule status
  - **CUMULUS-2302**
    - Update API collection GET endpoint to read individual provider records from
      PostgreSQL database instead of DynamoDB
    - Update sf-scheduler lambda to utilize API endpoint to get provider record
      from database via Private API lambda
    - Update API granule `reingest` endpoint to read collection from PostgreSQL
      database instead of DynamoDB
    - Update internal-reconciliation report to base report Collection comparison
      on PostgreSQL instead of DynamoDB
    - Moved createGranuleAndFiles `@cumulus/api` unit helper from `./lib` to
      `.test/helpers`
  - **CUMULUS-2208**
    - Moved all `@cumulus/api/es/*` code to new `@cumulus/es-client` package
    - Updated logic for collections API POST/PUT/DELETE to create/update/delete records directly in Elasticsearch in parallel with updates to DynamoDb/PostgreSQL
    - Updated logic for rules API POST/PUT/DELETE to create/update/delete records directly in Elasticsearch in parallel with updates to DynamoDb/PostgreSQL
    - Updated logic for providers API POST/PUT/DELETE to create/update/delete records directly in Elasticsearch in parallel with updates to DynamoDb/PostgreSQL
    - Updated logic for PDRs API DELETE to delete records directly in Elasticsearch in parallel with deletes to DynamoDB/PostgreSQL
    - Updated logic for executions API DELETE to delete records directly in Elasticsearch in parallel with deletes to DynamoDB/PostgreSQL
    - Updated logic for granules API DELETE to delete records directly in Elasticsearch in parallel with deletes to DynamoDB/PostgreSQL
    - `sfEventSqsToDbRecords` Lambda now writes following data directly to Elasticsearch in parallel with writes to DynamoDB/PostgreSQL:
      - executions
      - PDRs
      - granules
    - All async operations are now written directly to Elasticsearch in parallel with DynamoDB/PostgreSQL
    - Updated logic for async operation API DELETE to delete records directly in Elasticsearch in parallel with deletes to DynamoDB/PostgreSQL
    - Moved:
      - `packages/api/lib/granules.getGranuleProductVolume` ->
      `@cumulus/message/Granules.getGranuleProductVolume`
      - `packages/api/lib/granules.getGranuleTimeToPreprocess`
      -> `@cumulus/message/Granules.getGranuleTimeToPreprocess`
      - `packages/api/lib/granules.getGranuleTimeToArchive` ->
      `@cumulus/message/Granules.getGranuleTimeToArchive`
      - `packages/api/models/Granule.generateGranuleRecord`
      -> `@cumulus/message/Granules.generateGranuleApiRecord`
  - **CUMULUS-2306**
    - Updated API local serve (`api/bin/serve.js`) setup code to add cleanup/executions
    related records
    - Updated @cumulus/db/models/granules-executions to add a delete method in
      support of local cleanup
    - Add spec/helpers/apiUtils/waitForApiStatus integration helper to retry API
      record retrievals on status in lieu of using `waitForModelStatus`
  - **CUMULUS-2303**
    - Update API provider GET endpoint to read individual provider records from
      PostgreSQL database instead of DynamoDB
    - Update sf-scheduler lambda to utilize API endpoint to get provider record
      from database via Private API lambda
  - **CUMULUS-2301**
    - Updated `getAsyncOperation` to read from PostgreSQL database instead of
      DynamoDB.
    - Added `translatePostgresAsyncOperationToApiAsyncOperation` function in
      `@cumulus/db/translate/async-operation`.
    - Updated `translateApiAsyncOperationToPostgresAsyncOperation` function to
      ensure that `output` is properly translated to an object for the
      PostgreSQL record for the following cases of `output` on the incoming API
      record:
      - `record.output` is a JSON stringified object
      - `record.output` is a JSON stringified array
      - `record.output` is a JSON stringified string
      - `record.output` is a string
  - **CUMULUS-2317**
    - Changed reconciliation reports to read file records from PostgreSQL instead of DynamoDB
  - **CUMULUS-2304**
    - Updated API rule GET endpoint to read individual rule records from
      PostgreSQL database instead of DynamoDB
    - Updated internal consumer lambdas for SNS, SQS and Kinesis to read
      rules from PostgreSQL.
  - **CUMULUS-2634**
    - Changed `sfEventSqsToDbRecords` Lambda to use new upsert helpers for executions, granules, and PDRs
    to ensure out-of-order writes are handled correctly when writing to Elasticsearch
  - **CUMULUS-2510**
    - Updated `@cumulus/api/lib/writeRecords/write-execution` to publish SNS
      messages after a successful write to Postgres, DynamoDB, and ES.
    - Updated functions `create` and `upsert` in the `db` model for Executions
      to return an array of objects containing all columns of the created or
      updated records.
    - Updated `@cumulus/api/endpoints/collections` to publish an SNS message
      after a successful collection delete, update (PUT), create (POST).
    - Updated functions `create` and `upsert` in the `db` model for Collections
      to return an array of objects containing all columns for the created or
      updated records.
    - Updated functions `create` and `upsert` in the `db` model for Granules
      to return an array of objects containing all columns for the created or
      updated records.
    - Updated `@cumulus/api/lib/writeRecords/write-granules` to publish SNS
      messages after a successful write to Postgres, DynamoDB, and ES.
    - Updated `@cumulus/api/lib/writeRecords/write-pdr` to publish SNS
      messages after a successful write to Postgres, DynamoDB, and ES.
- Updated `knex` version from 0.23.11 to 0.95.11 to address security vulnerabilities
- Updated default version of async operations Docker image to `cumuluss/async-operation:36`
- **CUMULUS-2590**
  - Granule applyWorkflow, Reingest actions and Bulk operation now update granule status to `queued` when scheduling the granule.

<<<<<<< HEAD
### Removed

- **CUMULUS-2311** - RDS Migration Epic Phase 2
  - **CUMULUS-2510**
    - Removed `stream_enabled` and `stream_view_type` from `executions_table` TF
      definition.
    - Removed `aws_lambda_event_source_mapping` TF definition on executions
      DynamoDB table.
    - Removed `stream_enabled` and `stream_view_type` from `collections_table`
      TF definition.
    - Removed `aws_lambda_event_source_mapping` TF definition on collections
      DynamoDB table.
    - Removed lambda `publish_collections` TF resource.
    - Removed `aws_lambda_event_source_mapping` TF definition on granules
    - Removed `stream_enabled` and `stream_view_type` from `pdrs_table` TF
      definition.
    - Removed `aws_lambda_event_source_mapping` TF definition on PDRs
      DynamoDB table.
=======
- **CUMULUS-2643**
  - relocates system file `buckets.json` out of the
    `s3://internal-bucket/workflows` directory into
    `s3://internal-bucket/buckets`.
>>>>>>> e5c4507e

## [v9.7.0] 2021-10-01

### Notable Changes

- **CUMULUS-2583**
  - The `queue-granules` task now updates granule status to `queued` when a granule is queued. In order to prevent issues with the private API endpoint and Lambda API request and concurrency limits, this functionality runs with limited concurrency, which may increase the task's overall runtime when large numbers of granules are being queued. If you are facing Lambda timeout errors with this task, we recommend converting your `queue-granules` task to an ECS activity. This concurrency is configurable via the task config's `concurrency` value.
- **CUMULUS-2676**
  - The `discover-granules` task has been updated to limit concurrency on checks to identify and skip already ingested granules in order to prevent issues with the private API endpoint and Lambda API request and concurrency limits. This may increase the task's overall runtime when large numbers of granules are discovered. If you are facing Lambda timeout errors with this task, we recommend converting your `discover-granules` task to an ECS activity. This concurrency is configurable via the task config's `concurrency` value.
- Updated memory of `<prefix>-sfEventSqsToDbRecords` Lambda to 1024MB

### Added

- **CUMULUS-2000**
  - Updated `@cumulus/queue-granules` to respect a new config parameter: `preferredQueueBatchSize`. Queue-granules will respect this batchsize as best as it can to batch granules into workflow payloads. As workflows generally rely on information such as collection and provider expected to be shared across all granules in a workflow, queue-granules will break batches up by collection, as well as provider if there is a `provider` field on the granule. This may result in batches that are smaller than the preferred size, but never larger ones. The default value is 1, which preserves current behavior of queueing 1 granule per workflow.
- **CUMULUS-2630**
  - Adds a new workflow `DiscoverGranulesToThrottledQueue` that discovers and writes
    granules to a throttled background queue.  This allows discovery and ingest
    of larger numbers of granules without running into limits with lambda
    concurrency.

### Changed

- **CUMULUS-2720**
  - Updated Core CI scripts to validate CHANGELOG diffs as part of the lint process
- **CUMULUS-2695**
  - Updates the example/cumulus-tf deployment to change
    `archive_api_reserved_concurrency` from 8 to 5 to use fewer reserved lambda
    functions. If you see throttling errors on the `<stack>-apiEndpoints` you
    should increase this value.
  - Updates cumulus-tf/cumulus/variables.tf to change
    `archive_api_reserved_concurrency` from 8 to 15 to prevent throttling on
    the dashboard for default deployments.
- **CUMULUS-2584**
  - Updates `api/endpoints/execution-status.js` `get` method to include associated granules, as
    an array, for the provided execution.
  - Added `getExecutionArnsByGranuleCumulusId` returning a list of executionArns sorted by most recent first,
    for an input Granule Cumulus ID in support of the move of `translatePostgresGranuleToApiGranule` from RDS-Phase2
    feature branch
  - Added `getApiExecutionCumulusIds` returning cumulus IDs for a given list of executions
- **CUMULUS-NONE**
  - Downgrades elasticsearch version in testing container to 5.3 to match AWS version.
  - Update serve.js -> `eraseDynamoTables()`. Changed the call `Promise.all()` to `Promise.allSettled()` to ensure all dynamo records (provider records in particular) are deleted prior to reseeding.

### Fixed

- **CUMULUS-2583**
  - Fixed a race condition where granules set as   "queued" were not able to be set as "running" or "completed"

## [v9.6.0] 2021-09-20

### Added

- **CUMULUS-2576**
  - Adds `PUT /granules` API endpoint to update a granule
  - Adds helper `updateGranule` to `@cumulus/api-client/granules`
- **CUMULUS-2606**
  - Adds `POST /granules/{granuleId}/executions` API endpoint to associate an execution with a granule
  - Adds helper `associateExecutionWithGranule` to `@cumulus/api-client/granules`
- **CUMULUS-2583**
  - Adds `queued` as option for granule's `status` field

### Changed

- Moved `ssh2` package from `@cumulus/common` to `@cumulus/sftp-client` and
  upgraded package from `^0.8.7` to `^1.0.0` to address security vulnerability
  issue in previous version.
- **CUMULUS-2583**
  - `QueueGranules` task now updates granule status to `queued` once it is added to the queue.

- **CUMULUS-2617**
  - Use the `Authorization` header for CMR Launchpad authentication instead of the deprecated `Echo-Token` header.

### Fixed

- Added missing permission for `<prefix>_ecs_cluster_instance_role` IAM role (used when running ECS services/tasks)
to allow `kms:Decrypt` on the KMS key used to encrypt provider credentials. Adding this permission fixes the `sync-granule` task when run as an ECS activity in a Step Function, which previously failed trying to decrypt credentials for providers.

- **CUMULUS-2576**
  - Adds default value to granule's timestamp when updating a granule via API.

## [v9.5.0] 2021-09-07

### BREAKING CHANGES

- Removed `logs` record type from mappings from Elasticsearch. This change **should not have**
any adverse impact on existing deployments, even those which still contain `logs` records,
but technically it is a breaking change to the Elasticsearch mappings.
- Changed `@cumulus/api-client/asyncOperations.getAsyncOperation` to return parsed JSON body
of response and not the raw API endpoint response

### Added

- **CUMULUS-2670**
  - Updated core `cumulus` module to take lambda_timeouts string map variable that allows timeouts of ingest tasks to be configurable. Allowed properties for the mapping include:
  - discover_granules_task_timeout
  - discover_pdrs_task_timeout
  - hyrax_metadata_update_tasks_timeout
  - lzards_backup_task_timeout
  - move_granules_task_timeout
  - parse_pdr_task_timeout
  - pdr_status_check_task_timeout
  - post_to_cmr_task_timeout
  - queue_granules_task_timeout
  - queue_pdrs_task_timeout
  - queue_workflow_task_timeout
  - sync_granule_task_timeout
- **CUMULUS-2575**
  - Adds `POST /granules` API endpoint to create a granule
  - Adds helper `createGranule` to `@cumulus/api-client`
- **CUMULUS-2577**
  - Adds `POST /executions` endpoint to create an execution
- **CUMULUS-2578**
  - Adds `PUT /executions` endpoint to update an execution
- **CUMULUS-2592**
  - Adds logging when messages fail to be added to queue
- **CUMULUS-2644**
  - Pulled `delete` method for `granules-executions.ts` implemented as part of CUMULUS-2306
  from the RDS-Phase-2 feature branch in support of CUMULUS-2644.
  - Pulled `erasePostgresTables` method in `serve.js` implemented as part of CUMULUS-2644,
  and CUMULUS-2306 from the RDS-Phase-2 feature branch in support of CUMULUS-2644
  - Added `resetPostgresDb` method to support resetting between integration test suite runs

### Changed

- Updated `processDeadLetterArchive` Lambda to return an object where
`processingSucceededKeys` is an array of the S3 keys for successfully
processed objects and `processingFailedKeys` is an array of S3 keys
for objects that could not be processed
- Updated async operations to handle writing records to the databases
when output of the operation is `undefined`

- **CUMULUS-2644**
  - Moved `migration` directory from the `db-migration-lambda` to the `db` package and
  updated unit test references to migrationDir to be pulled from `@cumulus/db`
  - Updated `@cumulus/api/bin/serveUtils` to write records to PostgreSQL tables

- **CUMULUS-2575**
  - Updates model/granule to allow a granule created from API to not require an
    execution to be associated with it. This is a backwards compatible change
    that will not affect granules created in the normal way.
  - Updates `@cumulus/db/src/model/granules` functions `get` and `exists` to
    enforce parameter checking so that requests include either (granule\_id
    and collection\_cumulus\_id) or (cumulus\_id) to prevent incorrect results.
  - `@cumulus/message/src/Collections.deconstructCollectionId` has been
    modified to throw a descriptive error if the input `collectionId` is
    undefined rather than `TypeError: Cannot read property 'split' of
    undefined`. This function has also been updated to throw descriptive errors
    if an incorrectly formated collectionId is input.

## [v9.4.0] 2021-08-16

### Notable changes

- `@cumulus/sync-granule` task should now properly handle
syncing files from HTTP/HTTPS providers where basic auth is
required and involves a redirect to a different host (e.g.
downloading files protected by Earthdata Login)

### Added

- **CUMULUS-2591**
  - Adds `failedExecutionStepName` to failed execution's jsonb error records.
    This is the name of the Step Function step for the last failed event in the
    execution's event history.
- **CUMULUS-2548**
  - Added `allowed_redirects` field to PostgreSQL `providers` table
  - Added `allowedRedirects` field to DynamoDB `<prefix>-providers` table
  - Added `@cumulus/aws-client/S3.streamS3Upload` to handle uploading the contents
  of a readable stream to S3 and returning a promise
- **CUMULUS-2373**
  - Added `replaySqsMessages` lambda to replay archived incoming SQS
    messages from S3.
  - Added `/replays/sqs` endpoint to trigger an async operation for
    the `replaySqsMessages` lambda.
  - Added unit tests and integration tests for new endpoint and lambda.
  - Added `getS3PrefixForArchivedMessage` to `ingest/sqs` package to get prefix
    for an archived message.
  - Added new `async_operation` type `SQS Replay`.
- **CUMULUS-2460**
  - Adds `POST` /executions/workflows-by-granules for retrieving workflow names common to a set of granules
  - Adds `workflowsByGranules` to `@cumulus/api-client/executions`
- **CUMULUS-2635**
  - Added helper functions:
    - `@cumulus/db/translate/file/translateApiPdrToPostgresPdr`

### Fixed

- **CUMULUS-2548**
  - Fixed `@cumulus/ingest/HttpProviderClient.sync` to
properly handle basic auth when redirecting to a different
host and/or host with a different port
- **CUMULUS-2626**
  - Update [PDR migration](https://github.com/nasa/cumulus/blob/master/lambdas/data-migration2/src/pdrs.ts) to correctly find Executions by a Dynamo PDR's `execution` field
- **CUMULUS-2635**
  - Update `data-migration2` to migrate PDRs before migrating granules.
  - Update `data-migration2` unit tests testing granules migration to reference
    PDR records to better model the DB schema.
  - Update `migratePdrRecord` to use `translateApiPdrToPostgresPdr` function.

### Changed

- **CUMULUS-2373**
  - Updated `getS3KeyForArchivedMessage` in `ingest/sqs` to store SQS messages
    by `queueName`.
- **CUMULUS-2630**
  - Updates the example/cumulus-tf deployment to change
    `archive_api_reserved_concurrency` from 2 to 8 to prevent throttling with
    the dashboard.

## [v9.3.0] 2021-07-26

### BREAKING CHANGES

- All API requests made by `@cumulus/api-client` will now throw an error if the status code
does not match the expected response (200 for most requests and 202 for a few requests that
trigger async operations). Previously the helpers in this package would return the response
regardless of the status code, so you may need to update any code using helpers from this
package to catch or to otherwise handle errors that you may encounter.
- The Cumulus API Lambda function has now been configured with reserved concurrency to ensure
availability in a high-concurrency environment. However, this also caps max concurrency which
may result in throttling errors if trying to reach the Cumulus API multiple times in a short
period. Reserved concurrency can be configured with the `archive_api_reserved_concurrency`
terraform variable on the Cumulus module and increased if you are seeing throttling erorrs.
The default reserved concurrency value is 8.

### Notable changes

- `cmr_custom_host` variable for `cumulus` module can now be used to configure Cumulus to
  integrate with a custom CMR host name and protocol (e.g.
  `http://custom-cmr-host.com`). Note that you **must** include a protocol
  (`http://` or `https://)  if specifying a value for this variable.
- The cumulus module configuration value`rds_connetion_heartbeat` and it's
  behavior has been replaced by a more robust database connection 'retry'
  solution.   Users can remove this value from their configuration, regardless
  of value.  See the `Changed` section notes on CUMULUS-2528 for more details.

### Added

- Added user doc describing new features related to the Cumulus dead letter archive.
- **CUMULUS-2327**
  - Added reserved concurrency setting to the Cumulus API lambda function.
  - Added relevant tfvars to the archive and cumulus terraform modules.
- **CUMULUS-2460**
  - Adds `POST` /executions/search-by-granules for retrieving executions from a list of granules or granule query
  - Adds `searchExecutionsByGranules` to `@cumulus/api-client/executions`
- **CUMULUS-2475**
  - Adds `GET` endpoint to distribution API
- **CUMULUS-2463**
  - `PUT /granules` reingest action allows a user to override the default execution
    to use by providing an optional `workflowName` or `executionArn` parameter on
    the request body.
  - `PUT /granules/bulkReingest` action allows a user to override the default
    execution/workflow combination to reingest with by providing an optional
    `workflowName` on the request body.
- Adds `workflowName` and `executionArn` params to @cumulus/api-client/reingestGranules
- **CUMULUS-2476**
  - Adds handler for authenticated `HEAD` Distribution requests replicating current behavior of TEA
- **CUMULUS-2478**
  - Implemented [bucket map](https://github.com/asfadmin/thin-egress-app#bucket-mapping).
  - Implemented /locate endpoint
  - Cumulus distribution API checks the file request against bucket map:
    - retrieves the bucket and key from file path
    - determines if the file request is public based on the bucket map rather than the bucket type
    - (EDL only) restricts download from PRIVATE_BUCKETS to users who belong to certain EDL User Groups
    - bucket prefix and object prefix are supported
  - Add 'Bearer token' support as an authorization method
- **CUMULUS-2486**
  - Implemented support for custom headers
  - Added 'Bearer token' support as an authorization method
- **CUMULUS-2487**
  - Added integration test for cumulus distribution API
- **CUMULUS-2569**
  - Created bucket map cache for cumulus distribution API
- **CUMULUS-2568**
  - Add `deletePdr`/PDR deletion functionality to `@cumulus/api-client/pdrs`
  - Add `removeCollectionAndAllDependencies` to integration test helpers
  - Added `example/spec/apiUtils.waitForApiStatus` to wait for a
  record to be returned by the API with a specific value for
  `status`
  - Added `example/spec/discoverUtils.uploadS3GranuleDataForDiscovery` to upload granule data fixtures
  to S3 with a randomized granule ID for `discover-granules` based
  integration tests
  - Added `example/spec/Collections.removeCollectionAndAllDependencies` to remove a collection and
  all dependent objects (e.g. PDRs, granules, executions) from the
  database via the API
  - Added helpers to `@cumulus/api-client`:
    - `pdrs.deletePdr` - Delete a PDR via the API
    - `replays.postKinesisReplays` - Submit a POST request to the `/replays` endpoint for replaying Kinesis messages

- `@cumulus/api-client/granules.getGranuleResponse` to return the raw endpoint response from the GET `/granules/<granuleId>` endpoint
- **CUMULUS-2311** - RDS Migration Epic Phase 2
  - **CUMULUS-2208**
    - Added `@cumulus/message/utils.parseException` to parse exception objects
    - Added helpers to `@cumulus/message/Granules`:
      - `getGranuleProductVolume`
      - `getGranuleTimeToPreprocess`
      - `getGranuleTimeToArchive`
      - `generateGranuleApiRecord`
    - Added `@cumulus/message/PDRs/generatePdrApiRecordFromMessage` to generate PDR from Cumulus workflow message
    - Added helpers to `@cumulus/es-client/indexer`:
      - `deleteAsyncOperation` to delete async operation records from Elasticsearch
      - `updateAsyncOperation` to update an async operation record in Elasticsearch
    - Added granules `PUT` endpoint to Cumulus API for updating a granule.
    Requests to this endpoint should be submitted **without an `action`**
    attribute in the request body.
    - Added `@cumulus/api-client/granules.updateGranule` to update granule via the API
  - **CUMULUS-2303**
    - Add translatePostgresProviderToApiProvider method to `@cumulus/db/translate/providers`
  - **CUMULUS-2306**
    - Updated API execution GET endpoint to read individual execution records
      from PostgreSQL database instead of DynamoDB
    - Updated API execution-status endpoint to read execution records from
      PostgreSQL database instead of DynamoDB
  - **CUMULUS-2302**
    - Added translatePostgresCollectionToApiCollection method to
      `@cumulus/db/translate/collections`
    - Added `searchWithUpdatedAtRange` method to
      `@cumulus/db/models/collections`
  - **CUMULUS-2301**
    - Created API asyncOperations POST endpoint to create async operations.
  - **CUMULUS-2307**
    - Updated API PDR GET endpoint to read individual PDR records from
      PostgreSQL database instead of DynamoDB
    - Added `deletePdr` to `@cumulus/api-client/pdrs`

### Changed

- Moved functions from `@cumulus/integration-tests` to `example/spec/helpers/workflowUtils`:
  - `startWorkflowExecution`
  - `startWorkflow`
  - `executeWorkflow`
  - `buildWorkflow`
  - `testWorkflow`
  - `buildAndExecuteWorkflow`
  - `buildAndStartWorkflow`
- `example/spec/helpers/workflowUtils.executeWorkflow` now uses
`waitForApiStatus` to ensure that the execution is `completed` or
`failed` before resolving
- `example/spec/helpers/testUtils.updateAndUploadTestFileToBucket`
now accepts an object of parameters rather than positional
arguments
- Removed PDR from the `payload` in the input payload test fixture for reconciliation report integration tests
- The following integration tests for PDR-based workflows were
updated to use randomized granule IDs:
  - `example/spec/parallel/ingest/ingestFromPdrSpec.js`
  - `example/spec/parallel/ingest/ingestFromPdrWithChildWorkflowMetaSpec.js`
  - `example/spec/parallel/ingest/ingestFromPdrWithExecutionNamePrefixSpec.js`
  - `example/spec/parallel/ingest/ingestPdrWithNodeNameSpec.js`
- Updated the `@cumulus/api-client/CumulusApiClientError` error class to include new properties that can be accessed directly on
the error object:
  - `statusCode` - The HTTP status code of the API response
  - `apiMessage` - The message from the API response
- Added `params.pRetryOptions` parameter to
`@cumulus/api-client/granules.deleteGranule` to control the retry
behavior
- Updated `cmr_custom_host` variable to accept a full protocol and host name
(e.g. `http://cmr-custom-host.com`), whereas it previously only accepted a host name
- **CUMULUS-2482**
  - Switches the default distribution app in the `example/cumulus-tf` deployment to the new Cumulus Distribution
  - TEA is still available by following instructions in `example/README.md`
- **CUMULUS-2463**
  - Increases the duration of allowed backoff times for a successful test from
    0.5 sec to 1 sec.
- **CUMULUS-2528**
  - Removed `rds_connection_heartbeat` as a configuration option from all
    Cumulus terraform modules
  - Removed `dbHeartBeat` as an environmental switch from
    `@cumulus/db.getKnexClient` in favor of more comprehensive general db
    connect retry solution
  - Added new `rds_connection_timing_configuration` string map to allow for
    configuration and tuning of Core's internal database retry/connection
    timeout behaviors.  These values map to connection pool configuration
    values for tarn (https://github.com/vincit/tarn.js/) which Core's database
    module / knex(https://www.npmjs.com/package/knex) use for this purpose:
    - acquireTimeoutMillis
    - createRetryIntervalMillis
    - createTimeoutMillis
    - idleTimeoutMillis
    - reapIntervalMillis
      Connection errors will result in a log line prepended with 'knex failed on
      attempted connection error' and sent from '@cumulus/db/connection'
  - Updated `@cumulus/db` and all terraform mdules to set default retry
    configuration values for the database module to cover existing database
    heartbeat connection failures as well as all other knex/tarn connection
    creation failures.

### Fixed

- Fixed bug where `cmr_custom_host` variable was not properly forwarded into `archive`, `ingest`, and `sqs-message-remover` modules from `cumulus` module
- Fixed bug where `parse-pdr` set a granule's provider to the entire provider record when a `NODE_NAME`
  is present. Expected behavior consistent with other tasks is to set the provider name in that field.
- **CUMULUS-2568**
  - Update reconciliation report integration test to have better cleanup/failure behavior
  - Fixed `@cumulus/api-client/pdrs.getPdr` to request correct endpoint for returning a PDR from the API
- **CUMULUS-2620**
  - Fixed a bug where a granule could be removed from CMR but still be set as
  `published: true` and with a CMR link in the Dynamo/PostgreSQL databases. Now,
  the CMR deletion and the Dynamo/PostgreSQL record updates will all succeed or fail
  together, preventing the database records from being out of sync with CMR.
  - Fixed `@cumulus/api-client/pdrs.getPdr` to request correct
  endpoint for returning a PDR from the API

## [v9.2.2] 2021-08-06 - [BACKPORT]

**Please note** changes in 9.2.2 may not yet be released in future versions, as
this is a backport and patch release on the 9.2.x series of releases. Updates that
are included in the future will have a corresponding CHANGELOG entry in future
releases.

### Added

- **CUMULUS-2635**
  - Added helper functions:
    - `@cumulus/db/translate/file/translateApiPdrToPostgresPdr`

### Fixed

- **CUMULUS-2635**
  - Update `data-migration2` to migrate PDRs before migrating granules.
  - Update `data-migration2` unit tests testing granules migration to reference
    PDR records to better model the DB schema.
  - Update `migratePdrRecord` to use `translateApiPdrToPostgresPdr` function.

## [v9.2.1] 2021-07-29 - [BACKPORT]

### Fixed

- **CUMULUS-2626**
  - Update [PDR migration](https://github.com/nasa/cumulus/blob/master/lambdas/data-migration2/src/pdrs.ts) to correctly find Executions by a Dynamo PDR's `execution` field

## [v9.2.0] 2021-06-22

### Added

- **CUMULUS-2475**
  - Adds `GET` endpoint to distribution API
- **CUMULUS-2476**
  - Adds handler for authenticated `HEAD` Distribution requests replicating current behavior of TEA

### Changed

- **CUMULUS-2482**
  - Switches the default distribution app in the `example/cumulus-tf` deployment to the new Cumulus Distribution
  - TEA is still available by following instructions in `example/README.md`

### Fixed

- **CUMULUS-2520**
  - Fixed error that prevented `/elasticsearch/index-from-database` from starting.
- **CUMULUS-2558**
  - Fixed issue where executions original_payload would not be retained on successful execution

### Removed

- **CUMULUS-2311** - RDS Migration Epic Phase 2
  - **CUMULUS-2208**
    - Removed trigger for `dbIndexer` Lambda for DynamoDB tables:
      - `<prefix>-AsyncOperationsTable`
      - `<prefix>-CollectionsTable`
      - `<prefix>-ExecutionsTable`
      - `<prefix>-GranulesTable`
      - `<prefix>-PdrsTable`
      - `<prefix>-ProvidersTable`
      - `<prefix>-RulesTable`

## [v9.1.0] 2021-06-03

### BREAKING CHANGES

- @cumulus/api-client/granules.getGranule now returns the granule record from the GET /granules/<granuleId> endpoint, not the raw endpoint response
- **CUMULUS-2434**
  - To use the updated `update-granules-cmr-metadata-file-links` task, the
    granule  UMM-G metadata should have version 1.6.2 or later, since CMR s3
    link type 'GET DATA VIA DIRECT ACCESS' is not valid until UMM-G version
    [1.6.2](https://cdn.earthdata.nasa.gov/umm/granule/v1.6.2/umm-g-json-schema.json)
- **CUMULUS-2488**
  - Removed all EMS reporting including lambdas, endpoints, params, etc as all
    reporting is now handled through Cloud Metrics
- **CUMULUS-2472**
  - Moved existing `EarthdataLoginClient` to
    `@cumulus/oauth-client/EarthdataLoginClient` and updated all references in
    Cumulus Core.
  - Rename `EarthdataLoginClient` property from `earthdataLoginUrl` to
    `loginUrl for consistency with new OAuth clients. See example in
    [oauth-client
    README](https://github.com/nasa/cumulus/blob/master/packages/oauth-client/README.md)

### Added

- **HYRAX-439** - Corrected README.md according to a new Hyrax URL format.
- **CUMULUS-2354**
  - Adds configuration options to allow `/s3credentials` endpoint to distribute
    same-region read-only tokens based on a user's CMR ACLs.
  - Configures the example deployment to enable this feature.
- **CUMULUS-2442**
  - Adds option to generate cloudfront URL to lzards-backup task. This will require a few new task config options that have been documented in the [task README](https://github.com/nasa/cumulus/blob/master/tasks/lzards-backup/README.md).
- **CUMULUS-2470**
  - Added `/s3credentials` endpoint for distribution API
- **CUMULUS-2471**
  - Add `/s3credentialsREADME` endpoint to distribution API
- **CUMULUS-2473**
  - Updated `tf-modules/cumulus_distribution` module to take earthdata or cognito credentials
  - Configured `example/cumulus-tf/cumulus_distribution.tf` to use CSDAP credentials
- **CUMULUS-2474**
  - Add `S3ObjectStore` to `aws-client`. This class allows for interaction with the S3 object store.
  - Add `object-store` package which contains abstracted object store functions for working with various cloud providers
- **CUMULUS-2477**
  - Added `/`, `/login` and `/logout` endpoints to cumulus distribution api
- **CUMULUS-2479**
  - Adds /version endpoint to distribution API
- **CUMULUS-2497**
  - Created `isISOFile()` to check if a CMR file is a CMR ISO file.
- **CUMULUS-2371**
  - Added helpers to `@cumulus/ingest/sqs`:
    - `archiveSqsMessageToS3` - archives an incoming SQS message to S3
    - `deleteArchivedMessageFromS3` - deletes a processed SQS message from S3
  - Added call to `archiveSqsMessageToS3` to `sqs-message-consumer` which
    archives all incoming SQS messages to S3.
  - Added call to `deleteArchivedMessageFrom` to `sqs-message-remover` which
    deletes archived SQS message from S3 once it has been processed.

### Changed

- **[PR2224](https://github.com/nasa/cumulus/pull/2244)**
  - Changed timeout on `sfEventSqsToDbRecords` Lambda to 60 seconds to match
    timeout for Knex library to acquire dataase connections
- **CUMULUS-2517**
  - Updated postgres-migration-count-tool default concurrency to '1'
- **CUMULUS-2489**
  - Updated docs for Terraform references in FAQs, glossary, and in Deployment sections
- **CUMULUS-2434**
  - Updated `@cumulus/cmrjs` `updateCMRMetadata` and related functions to add
    both HTTPS URLS and S3 URIs to CMR metadata.
  - Updated `update-granules-cmr-metadata-file-links` task to add both HTTPS
    URLs and S3 URIs to the OnlineAccessURLs field of CMR metadata. The task
    configuration parameter `cmrGranuleUrlType` now has default value `both`.
  - To use the updated `update-granules-cmr-metadata-file-links` task, the
    granule UMM-G metadata should have version 1.6.2 or later, since CMR s3 link
    type 'GET DATA VIA DIRECT ACCESS' is not valid until UMM-G version
    [1.6.2](https://cdn.earthdata.nasa.gov/umm/granule/v1.6.2/umm-g-json-schema.json)
- **CUMULUS-2472**
  - Renamed `@cumulus/earthdata-login-client` to more generic
    `@cumulus/oauth-client` as a parnt  class for new OAuth clients.
  - Added `@cumulus/oauth-client/CognitoClient` to interface with AWS cognito login service.
- **CUMULUS-2497**
  - Changed the `@cumulus/cmrjs` package:
    - Updated `@cumulus/cmrjs/cmr-utils.getGranuleTemporalInfo()` so it now
      returns temporal info for CMR ISO 19115 SMAP XML files.
    - Updated `@cumulus/cmrjs/cmr-utils.isCmrFilename()` to include
      `isISOFile()`.
- **CUMULUS-2532**
  - Changed integration tests to use `api-client/granules` functions as opposed to granulesApi from `@cumulus/integration-tests`.

### Fixed

- **CUMULUS-2519**
  - Update @cumulus/integration-tests.buildWorkflow to fail if provider/collection API response is not successful
- **CUMULUS-2518**
  - Update sf-event-sqs-to-db-records to not throw if a collection is not
    defined on a payload that has no granules/an empty granule payload object
- **CUMULUS-2512**
  - Updated ingest package S3 provider client to take additional parameter
    `remoteAltBucket` on `download` method to allow for per-file override of
    provider bucket for checksum
  - Updated @cumulus/ingest.fetchTextFile's signature to be parameterized and
    added `remoteAltBucket`to allow for an override of the passed in provider
    bucket for the source file
  - Update "eslint-plugin-import" to be pinned to 2.22.1
- **CUMULUS-2520**
  - Fixed error that prevented `/elasticsearch/index-from-database` from starting.
- **CUMULUS-2532**
  - Fixed integration tests to have granule deletion occur before provider and
    collection deletion in test cleanup.
- **[2231](https://github.com/nasa/cumulus/issues/2231)**
  - Fixes broken relative path links in `docs/README.md`

### Removed

- **CUMULUS-2502**
  - Removed outdated documenation regarding Kibana index patterns for metrics.

## [v9.0.1] 2021-05-07

### Migration Steps

Please review the migration steps for 9.0.0 as this release is only a patch to
correct a failure in our build script and push out corrected release artifacts. The previous migration steps still apply.

### Changed

- Corrected `@cumulus/db` configuration to correctly build package.

## [v9.0.0] 2021-05-03

### Migration steps

- This release of Cumulus enables integration with a PostgreSQL database for archiving Cumulus data. There are several upgrade steps involved, **some of which need to be done before redeploying Cumulus**. See the [documentation on upgrading to the RDS release](https://nasa.github.io/cumulus/docs/upgrade-notes/upgrade-rds).

### BREAKING CHANGES

- **CUMULUS-2185** - RDS Migration Epic
  - **CUMULUS-2191**
    - Removed the following from the `@cumulus/api/models.asyncOperation` class in
      favor of the added `@cumulus/async-operations` module:
      - `start`
      - `startAsyncOperations`
  - **CUMULUS-2187**
    - The `async-operations` endpoint will now omit `output` instead of
      returning `none` when the operation did not return output.
  - **CUMULUS-2309**
    - Removed `@cumulus/api/models/granule.unpublishAndDeleteGranule` in favor
      of `@cumulus/api/lib/granule-remove-from-cmr.unpublishGranule` and
      `@cumulus/api/lib/granule-delete.deleteGranuleAndFiles`.
  - **CUMULUS-2385**
    - Updated `sf-event-sqs-to-db-records` to write a granule's files to
      PostgreSQL only after the workflow has exited the `Running` status.
      Please note that any workflow that uses `sf_sqs_report_task` for
      mid-workflow updates will be impacted.
    - Changed PostgreSQL `file` schema and TypeScript type definition to require
      `bucket` and `key` fields.
    - Updated granule/file write logic to mark a granule's status as "failed"
  - **CUMULUS-2455**
    - API `move granule` endpoint now moves granule files on a per-file basis
    - API `move granule` endpoint on granule file move failure will retain the
      file at it's original location, but continue to move any other granule
      files.
    - Removed the `move` method from the `@cumulus/api/models.granule` class.
      logic is now handled in `@cumulus/api/endpoints/granules` and is
      accessible via the Core API.

### Added

- **CUMULUS-2185** - RDS Migration Epic
  - **CUMULUS-2130**
    - Added postgres-migration-count-tool lambda/ECS task to allow for
      evaluation of database state
    - Added /migrationCounts api endpoint that allows running of the
      postgres-migration-count-tool as an asyncOperation
  - **CUMULUS-2394**
    - Updated PDR and Granule writes to check the step function
      workflow_start_time against the createdAt field for each record to ensure
      old records do not overwrite newer ones for legacy Dynamo and PostgreSQL
      writes
  - **CUMULUS-2188**
    - Added `data-migration2` Lambda to be run after `data-migration1`
    - Added logic to `data-migration2` Lambda for migrating execution records
      from DynamoDB to PostgreSQL
  - **CUMULUS-2191**
    - Added `@cumulus/async-operations` to core packages, exposing
      `startAsyncOperation` which will handle starting an async operation and
      adding an entry to both PostgreSQL and DynamoDb
  - **CUMULUS-2127**
    - Add schema migration for `collections` table
  - **CUMULUS-2129**
    - Added logic to `data-migration1` Lambda for migrating collection records
      from Dynamo to PostgreSQL
  - **CUMULUS-2157**
    - Add schema migration for `providers` table
    - Added logic to `data-migration1` Lambda for migrating provider records
      from Dynamo to PostgreSQL
  - **CUMULUS-2187**
    - Added logic to `data-migration1` Lambda for migrating async operation
      records from Dynamo to PostgreSQL
  - **CUMULUS-2198**
    - Added logic to `data-migration1` Lambda for migrating rule records from
      DynamoDB to PostgreSQL
  - **CUMULUS-2182**
    - Add schema migration for PDRs table
  - **CUMULUS-2230**
    - Add schema migration for `rules` table
  - **CUMULUS-2183**
    - Add schema migration for `asyncOperations` table
  - **CUMULUS-2184**
    - Add schema migration for `executions` table
  - **CUMULUS-2257**
    - Updated PostgreSQL table and column names to snake_case
    - Added `translateApiAsyncOperationToPostgresAsyncOperation` function to `@cumulus/db`
  - **CUMULUS-2186**
    - Added logic to `data-migration2` Lambda for migrating PDR records from
      DynamoDB to PostgreSQL
  - **CUMULUS-2235**
    - Added initial ingest load spec test/utility
  - **CUMULUS-2167**
    - Added logic to `data-migration2` Lambda for migrating Granule records from
      DynamoDB to PostgreSQL and parse Granule records to store File records in
      RDS.
  - **CUMULUS-2367**
    - Added `granules_executions` table to PostgreSQL schema to allow for a
      many-to-many relationship between granules and executions
      - The table refers to granule and execution records using foreign keys
        defined with ON CASCADE DELETE, which means that any time a granule or
        execution record is deleted, all of the records in the
        `granules_executions` table referring to that record will also be
        deleted.
    - Added `upsertGranuleWithExecutionJoinRecord` helper to `@cumulus/db` to
      allow for upserting a granule record and its corresponding
      `granules_execution` record
  - **CUMULUS-2128**
    - Added helper functions:
      - `@cumulus/db/translate/file/translateApiFiletoPostgresFile`
      - `@cumulus/db/translate/file/translateApiGranuletoPostgresGranule`
      - `@cumulus/message/Providers/getMessageProvider`
  - **CUMULUS-2190**
    - Added helper functions:
      - `@cumulus/message/Executions/getMessageExecutionOriginalPayload`
      - `@cumulus/message/Executions/getMessageExecutionFinalPayload`
      - `@cumulus/message/workflows/getMessageWorkflowTasks`
      - `@cumulus/message/workflows/getMessageWorkflowStartTime`
      - `@cumulus/message/workflows/getMessageWorkflowStopTime`
      - `@cumulus/message/workflows/getMessageWorkflowName`
  - **CUMULUS-2192**
    - Added helper functions:
      - `@cumulus/message/PDRs/getMessagePdrRunningExecutions`
      - `@cumulus/message/PDRs/getMessagePdrCompletedExecutions`
      - `@cumulus/message/PDRs/getMessagePdrFailedExecutions`
      - `@cumulus/message/PDRs/getMessagePdrStats`
      - `@cumulus/message/PDRs/getPdrPercentCompletion`
      - `@cumulus/message/workflows/getWorkflowDuration`
  - **CUMULUS-2199**
    - Added `translateApiRuleToPostgresRule` to `@cumulus/db` to translate API
      Rule to conform to Postgres Rule definition.
  - **CUMUlUS-2128**
    - Added "upsert" logic to the `sfEventSqsToDbRecords` Lambda for granule and
      file writes to the core PostgreSQL database
  - **CUMULUS-2199**
    - Updated Rules endpoint to write rules to core PostgreSQL database in
      addition to DynamoDB and to delete rules from the PostgreSQL database in
      addition to DynamoDB.
    - Updated `create` in Rules Model to take in optional `createdAt` parameter
      which sets the value of createdAt if not specified during function call.
  - **CUMULUS-2189**
    - Updated Provider endpoint logic to write providers in parallel to Core
      PostgreSQL database
    - Update integration tests to utilize API calls instead of direct
      api/model/Provider calls
  - **CUMULUS-2191**
    - Updated cumuluss/async-operation task to write async-operations to the
      PostgreSQL database.
  - **CUMULUS-2228**
    - Added logic to the `sfEventSqsToDbRecords` Lambda to write execution, PDR,
      and granule records to the core PostgreSQL database in parallel with
      writes to DynamoDB
  - **CUMUlUS-2190**
    - Added "upsert" logic to the `sfEventSqsToDbRecords` Lambda for PDR writes
      to the core PostgreSQL database
  - **CUMUlUS-2192**
    - Added "upsert" logic to the `sfEventSqsToDbRecords` Lambda for execution
      writes to the core PostgreSQL database
  - **CUMULUS-2187**
    - The `async-operations` endpoint will now omit `output` instead of
      returning `none` when the operation did not return output.
  - **CUMULUS-2167**
    - Change PostgreSQL schema definition for `files` to remove `filename` and
      `name` and only support `file_name`.
    - Change PostgreSQL schema definition for `files` to remove `size` to only
      support `file_size`.
    - Change `PostgresFile` to remove duplicate fields `filename` and `name` and
      rename `size` to `file_size`.
  - **CUMULUS-2266**
    - Change `sf-event-sqs-to-db-records` behavior to discard and not throw an
      error on an out-of-order/delayed message so as not to have it be sent to
      the DLQ.
  - **CUMULUS-2305**
    - Changed `DELETE /pdrs/{pdrname}` API behavior to also delete record from
      PostgreSQL database.
  - **CUMULUS-2309**
    - Changed `DELETE /granules/{granuleName}` API behavior to also delete
      record from PostgreSQL database.
    - Changed `Bulk operation BULK_GRANULE_DELETE` API behavior to also delete
      records from PostgreSQL database.
  - **CUMULUS-2367**
    - Updated `granule_cumulus_id` foreign key to granule in PostgreSQL `files`
      table to use a CASCADE delete, so records in the files table are
      automatically deleted by the database when the corresponding granule is
      deleted.
  - **CUMULUS-2407**
    - Updated data-migration1 and data-migration2 Lambdas to use UPSERT instead
      of UPDATE when migrating dynamoDB records to PostgreSQL.
    - Changed data-migration1 and data-migration2 logic to only update already
      migrated records if the incoming record update has a newer timestamp
  - **CUMULUS-2329**
    - Add `write-db-dlq-records-to-s3` lambda.
    - Add terraform config to automatically write db records DLQ messages to an
      s3 archive on the system bucket.
    - Add unit tests and a component spec test for the above.
  - **CUMULUS-2380**
    - Add `process-dead-letter-archive` lambda to pick up and process dead letters in the S3 system bucket dead letter archive.
    - Add `/deadLetterArchive/recoverCumulusMessages` endpoint to trigger an async operation to leverage this capability on demand.
    - Add unit tests and integration test for all of the above.
  - **CUMULUS-2406**
    - Updated parallel write logic to ensure that updatedAt/updated_at
      timestamps are the same in Dynamo/PG on record write for the following
      data types:
      - async operations
      - granules
      - executions
      - PDRs
  - **CUMULUS-2446**
    - Remove schema validation check against DynamoDB table for collections when
      migrating records from DynamoDB to core PostgreSQL database.
  - **CUMULUS-2447**
    - Changed `translateApiAsyncOperationToPostgresAsyncOperation` to call
      `JSON.stringify` and then `JSON.parse` on output.
  - **CUMULUS-2313**
    - Added `postgres-migration-async-operation` lambda to start an ECS task to
      run a the `data-migration2` lambda.
    - Updated `async_operations` table to include `Data Migration 2` as a new
      `operation_type`.
    - Updated `cumulus-tf/variables.tf` to include `optional_dynamo_tables` that
      will be merged with `dynamo_tables`.
  - **CUMULUS-2451**
    - Added summary type file `packages/db/src/types/summary.ts` with
      `MigrationSummary` and `DataMigration1` and `DataMigration2` types.
    - Updated `data-migration1` and `data-migration2` lambdas to return
      `MigrationSummary` objects.
    - Added logging for every batch of 100 records processed for executions,
      granules and files, and PDRs.
    - Removed `RecordAlreadyMigrated` logs in `data-migration1` and
      `data-migration2`
  - **CUMULUS-2452**
    - Added support for only migrating certain granules by specifying the
      `granuleSearchParams.granuleId` or `granuleSearchParams.collectionId`
      properties in the payload for the
      `<prefix>-postgres-migration-async-operation` Lambda
    - Added support for only running certain migrations for data-migration2 by
      specifying the `migrationsList` property in the payload for the
      `<prefix>-postgres-migration-async-operation` Lambda
  - **CUMULUS-2453**
    - Created `storeErrors` function which stores errors in system bucket.
    - Updated `executions` and `granulesAndFiles` data migrations to call `storeErrors` to store migration errors.
    - Added `system_bucket` variable to `data-migration2`.
  - **CUMULUS-2455**
    - Move granules API endpoint records move updates for migrated granule files
      if writing any of the granule files fails.
  - **CUMULUS-2468**
    - Added support for doing [DynamoDB parallel scanning](https://docs.aws.amazon.com/amazondynamodb/latest/developerguide/Scan.html#Scan.ParallelScan) for `executions` and `granules` migrations to improve performance. The behavior of the parallel scanning and writes can be controlled via the following properties on the event input to the `<prefix>-postgres-migration-async-operation` Lambda:
      - `granuleMigrationParams.parallelScanSegments`: How many segments to divide your granules DynamoDB table into for parallel scanning
      - `granuleMigrationParams.parallelScanLimit`: The maximum number of granule records to evaluate for each parallel scanning segment of the DynamoDB table
      - `granuleMigrationParams.writeConcurrency`: The maximum number of concurrent granule/file writes to perform to the PostgreSQL database across all DynamoDB segments
      - `executionMigrationParams.parallelScanSegments`: How many segments to divide your executions DynamoDB table into for parallel scanning
      - `executionMigrationParams.parallelScanLimit`: The maximum number of execution records to evaluate for each parallel scanning segment of the DynamoDB table
      - `executionMigrationParams.writeConcurrency`: The maximum number of concurrent execution writes to perform to the PostgreSQL database across all DynamoDB segments
  - **CUMULUS-2468** - Added `@cumulus/aws-client/DynamoDb.parallelScan` helper to perform [parallel scanning on DynamoDb tables](https://docs.aws.amazon.com/amazondynamodb/latest/developerguide/Scan.html#Scan.ParallelScan)
  - **CUMULUS-2507**
    - Updated granule record write logic to set granule status to `failed` in both Postgres and DynamoDB if any/all of its files fail to write to the database.

### Deprecated

- **CUMULUS-2185** - RDS Migration Epic
  - **CUMULUS-2455**
    - `@cumulus/ingest/moveGranuleFiles`

## [v8.1.2] 2021-07-29

**Please note** changes in 8.1.2 may not yet be released in future versions, as this
is a backport/patch release on the 8.x series of releases.  Updates that are
included in the future will have a corresponding CHANGELOG entry in future releases.

### Notable changes

- `cmr_custom_host` variable for `cumulus` module can now be used to configure Cumulus to
integrate with a custom CMR host name and protocol (e.g. `http://custom-cmr-host.com`). Note
that you **must** include a protocol (`http://` or `https://`) if specifying a value for this
variable.
- `@cumulus/sync-granule` task should now properly handle
syncing files from HTTP/HTTPS providers where basic auth is
required and involves a redirect to a different host (e.g.
downloading files protected by Earthdata Login)

### Added

- **CUMULUS-2548**
  - Added `allowed_redirects` field to PostgreSQL `providers` table
  - Added `allowedRedirects` field to DynamoDB `<prefix>-providers` table
  - Added `@cumulus/aws-client/S3.streamS3Upload` to handle uploading the contents
  of a readable stream to S3 and returning a promise

### Changed

- Updated `cmr_custom_host` variable to accept a full protocol and host name
(e.g. `http://cmr-custom-host.com`), whereas it previously only accepted a host name

### Fixed

- Fixed bug where `cmr_custom_host` variable was not properly forwarded into `archive`, `ingest`, and `sqs-message-remover` modules from `cumulus` module
- **CUMULUS-2548**
  - Fixed `@cumulus/ingest/HttpProviderClient.sync` to
properly handle basic auth when redirecting to a different
host and/or host with a different port

## [v8.1.1] 2021-04-30 -- Patch Release

**Please note** changes in 8.1.1 may not yet be released in future versions, as this
is a backport/patch release on the 8.x series of releases.  Updates that are
included in the future will have a corresponding CHANGELOG entry in future releases.

### Added

- **CUMULUS-2497**
  - Created `isISOFile()` to check if a CMR file is a CMR ISO file.

### Fixed

- **CUMULUS-2512**
  - Updated ingest package S3 provider client to take additional parameter
    `remoteAltBucket` on `download` method to allow for per-file override of
    provider bucket for checksum
  - Updated @cumulus/ingest.fetchTextFile's signature to be parameterized and
    added `remoteAltBucket`to allow for an override of the passed in provider
    bucket for the source file
  - Update "eslint-plugin-import" to be pinned to 2.22.1

### Changed

- **CUMULUS-2497**
  - Changed the `@cumulus/cmrjs` package:
    - Updated `@cumulus/cmrjs/cmr-utils.getGranuleTemporalInfo()` so it now
      returns temporal info for CMR ISO 19115 SMAP XML files.
    - Updated `@cumulus/cmrjs/cmr-utils.isCmrFilename()` to include
      `isISOFile()`.

- **[2216](https://github.com/nasa/cumulus/issues/2216)**
  - Removed "node-forge", "xml-crypto" from audit whitelist, added "underscore"

## [v8.1.0] 2021-04-29

### Added

- **CUMULUS-2348**
  - The `@cumulus/api` `/granules` and `/granules/{granuleId}` endpoints now take `getRecoveryStatus` parameter
  to include recoveryStatus in result granule(s)
  - The `@cumulus/api-client.granules.getGranule` function takes a `query` parameter which can be used to
  request additional granule information.
  - Published `@cumulus/api@7.2.1-alpha.0` for dashboard testing
- **CUMULUS-2469**
  - Added `tf-modules/cumulus_distribution` module to standup a skeleton
    distribution api

## [v8.0.0] 2021-04-08

### BREAKING CHANGES

- **CUMULUS-2428**
  - Changed `/granules/bulk` to use `queueUrl` property instead of a `queueName` property for setting the queue to use for scheduling bulk granule workflows

### Notable changes

- Bulk granule operations endpoint now supports setting a custom queue for scheduling workflows via the `queueUrl` property in the request body. If provided, this value should be the full URL for an SQS queue.

### Added

- **CUMULUS-2374**
  - Add cookbok entry for queueing PostToCmr step
  - Add example workflow to go with cookbook
- **CUMULUS-2421**
  - Added **experimental** `ecs_include_docker_cleanup_cronjob` boolean variable to the Cumulus module to enable cron job to clean up docker root storage blocks in ECS cluster template for non-`device-mapper` storage drivers. Default value is `false`. This fulfills a specific user support request. This feature is otherwise untested and will remain so until we can iterate with a better, more general-purpose solution. Use of this feature is **NOT** recommended unless you are certain you need it.

- **CUMULUS-1808**
  - Add additional error messaging in `deleteSnsTrigger` to give users more context about where to look to resolve ResourceNotFound error when disabling or deleting a rule.

### Fixed

- **CUMULUS-2281**
  - Changed discover-granules task to write discovered granules directly to
    logger, instead of via environment variable. This fixes a problem where a
    large number of found granules prevents this lambda from running as an
    activity with an E2BIG error.

## [v7.2.0] 2021-03-23

### Added

- **CUMULUS-2346**
  - Added orca API endpoint to `@cumulus/api` to get recovery status
  - Add `CopyToGlacier` step to [example IngestAndPublishGranuleWithOrca workflow](https://github.com/nasa/cumulus/blob/master/example/cumulus-tf/ingest_and_publish_granule_with_orca_workflow.tf)

### Changed

- **HYRAX-357**
  - Format of NGAP OPeNDAP URL changed and by default now is referring to concept id and optionally can include short name and version of collection.
  - `addShortnameAndVersionIdToConceptId` field has been added to the config inputs of the `hyrax-metadata-updates` task

## [v7.1.0] 2021-03-12

### Notable changes

- `sync-granule` task will now properly handle syncing 0 byte files to S3
- SQS/Kinesis rules now support scheduling workflows to a custom queue via the `rule.queueUrl` property. If provided, this value should be the full URL for an SQS queue.

### Added

- `tf-modules/cumulus` module now supports a `cmr_custom_host` variable that can
  be used to set to an arbitray  host for making CMR requests (e.g.
  `https://custom-cmr-host.com`).
- Added `buckets` variable to `tf-modules/archive`
- **CUMULUS-2345**
  - Deploy ORCA with Cumulus, see `example/cumulus-tf/orca.tf` and `example/cumulus-tf/terraform.tfvars.example`
  - Add `CopyToGlacier` step to [example IngestAndPublishGranule workflow](https://github.com/nasa/cumulus/blob/master/example/cumulus-tf/ingest_and_publish_granule_workflow.asl.json)
- **CUMULUS-2424**
  - Added `childWorkflowMeta` to `queue-pdrs` config. An object passed to this config value will be merged into a child workflow message's `meta` object. For an example of how this can be used, see `example/cumulus-tf/discover_and_queue_pdrs_with_child_workflow_meta_workflow.asl.json`.
- **CUMULUS-2427**
  - Added support for using a custom queue with SQS and Kinesis rules. Whatever queue URL is set on the `rule.queueUrl` property will be used to schedule workflows for that rule. This change allows SQS/Kinesis rules to use [any throttled queues defined for a deployment](https://nasa.github.io/cumulus/docs/data-cookbooks/throttling-queued-executions).

### Fixed

- **CUMULUS-2394**
  - Updated PDR and Granule writes to check the step function `workflow_start_time` against
      the `createdAt` field  for each record to ensure old records do not
      overwrite newer ones

### Changed

- `<prefix>-lambda-api-gateway` IAM role used by API Gateway Lambda now
  supports accessing all buckets defined in your `buckets` variable except
  "internal" buckets
- Updated the default scroll duration used in ESScrollSearch and part of the
  reconcilation report functions as a result of testing and seeing timeouts
  at its current value of 2min.
- **CUMULUS-2355**
  - Added logic to disable `/s3Credentials` endpoint based upon value for
    environment variable `DISABLE_S3_CREDENTIALS`. If set to "true", the
    endpoint will not dispense S3 credentials and instead return a message
    indicating that the endpoint has been disabled.
- **CUMULUS-2397**
  - Updated `/elasticsearch` endpoint's `reindex` function to prevent
    reindexing when source and destination indices are the same.
- **CUMULUS-2420**
  - Updated test function `waitForAsyncOperationStatus` to take a retryObject
    and use exponential backoff.  Increased the total test duration for both
    AsycOperation specs and the ReconciliationReports tests.
  - Updated the default scroll duration used in ESScrollSearch and part of the
    reconcilation report functions as a result of testing and seeing timeouts
    at its current value of 2min.
- **CUMULUS-2427**
  - Removed `queueUrl` from the parameters object for `@cumulus/message/Build.buildQueueMessageFromTemplate`
  - Removed `queueUrl` from the parameters object for `@cumulus/message/Build.buildCumulusMeta`

### Fixed

- Fixed issue in `@cumulus/ingest/S3ProviderClient.sync()` preventing 0 byte files from being synced to S3.

### Removed

- Removed variables from `tf-modules/archive`:
  - `private_buckets`
  - `protected_buckets`
  - `public_buckets`

## [v7.0.0] 2021-02-22

### BREAKING CHANGES

- **CUMULUS-2362** - Endpoints for the logs (/logs) will now throw an error unless Metrics is set up

### Added

- **CUMULUS-2345**
  - Deploy ORCA with Cumulus, see `example/cumulus-tf/orca.tf` and `example/cumulus-tf/terraform.tfvars.example`
  - Add `CopyToGlacier` step to [example IngestAndPublishGranule workflow](https://github.com/nasa/cumulus/blob/master/example/cumulus-tf/ingest_and_publish_granule_workflow.asl.json)
- **CUMULUS-2376**
  - Added `cmrRevisionId` as an optional parameter to `post-to-cmr` that will be used when publishing metadata to CMR.
- **CUMULUS-2412**
  - Adds function `getCollectionsByShortNameAndVersion` to @cumulus/cmrjs that performs a compound query to CMR to retrieve collection information on a list of collections. This replaces a series of calls to the CMR for each collection with a single call on the `/collections` endpoint and should improve performance when CMR return times are increased.

### Changed

- **CUMULUS-2362**
  - Logs endpoints only work with Metrics set up
- **CUMULUS-2376**
  - Updated `publishUMMGJSON2CMR` to take in an optional `revisionId` parameter.
  - Updated `publishUMMGJSON2CMR` to throw an error if optional `revisionId` does not match resulting revision ID.
  - Updated `publishECHO10XML2CMR` to take in an optional `revisionId` parameter.
  - Updated `publishECHO10XML2CMR` to throw an error if optional `revisionId` does not match resulting revision ID.
  - Updated `publish2CMR` to take in optional `cmrRevisionId`.
  - Updated `getWriteHeaders` to take in an optional CMR Revision ID.
  - Updated `ingestGranule` to take in an optional CMR Revision ID to pass to `getWriteHeaders`.
  - Updated `ingestUMMGranule` to take in an optional CMR Revision ID to pass to `getWriteHeaders`.
- **CUMULUS-2350**
  - Updates the examples on the `/s3credentialsREADME`, to include Python and
    JavaScript code demonstrating how to refrsh  the s3credential for
    programatic access.
- **CUMULUS-2383**
  - PostToCMR task will return CMRInternalError when a `500` status is returned from CMR

## [v6.0.0] 2021-02-16

### MIGRATION NOTES

- **CUMULUS-2255** - Cumulus has upgraded its supported version of Terraform
  from **0.12.12** to **0.13.6**. Please see the [instructions to upgrade your
  deployments](https://github.com/nasa/cumulus/blob/master/docs/upgrade-notes/upgrading-tf-version-0.13.6.md).

- **CUMULUS-2350**
  - If the  `/s3credentialsREADME`, does not appear to be working after
    deployment, [manual redeployment](https://docs.aws.amazon.com/apigateway/latest/developerguide/how-to-deploy-api-with-console.html)
    of the API-gateway stage may be necessary to finish the deployment.

### BREAKING CHANGES

- **CUMULUS-2255** - Cumulus has upgraded its supported version of Terraform from **0.12.12** to **0.13.6**.

### Added

- **CUMULUS-2291**
  - Add provider filter to Granule Inventory Report
- **CUMULUS-2300**
  - Added `childWorkflowMeta` to `queue-granules` config. Object passed to this
    value will be merged into a child workflow message's  `meta` object. For an
    example of how this can be used, see
    `example/cumulus-tf/discover_granules_workflow.asl.json`.
- **CUMULUS-2350**
  - Adds an unprotected endpoint, `/s3credentialsREADME`, to the
    s3-credentials-endpoint that displays  information on how to use the
    `/s3credentials` endpoint
- **CUMULUS-2368**
  - Add QueueWorkflow task
- **CUMULUS-2391**
  - Add reportToEms to collections.files file schema
- **CUMULUS-2395**
  - Add Core module parameter `ecs_custom_sg_ids` to Cumulus module to allow for
    custom security group mappings
- **CUMULUS-2402**
  - Officially expose `sftp()` for use in `@cumulus/sftp-client`

### Changed

- **CUMULUS-2323**
  - The sync granules task when used with the s3 provider now uses the
    `source_bucket` key in `granule.files` objects.  If incoming payloads using
    this task have a `source_bucket` value for a file using the s3 provider, the
    task will attempt to sync from the bucket defined in the file's
    `source_bucket` key instead of the `provider`.
    - Updated `S3ProviderClient.sync` to allow for an optional bucket parameter
      in support of the changed behavior.
  - Removed `addBucketToFile` and related code from sync-granules task

- **CUMULUS-2255**
  - Updated Terraform deployment code syntax for compatibility with version 0.13.6
- **CUMULUS-2321**
  - Updated API endpoint GET `/reconciliationReports/{name}` to return the
    pre-signe s3 URL in addition to report data

### Fixed

- Updated `hyrax-metadata-updates` task so the opendap url has Type 'USE SERVICE API'

- **CUMULUS-2310**
  - Use valid filename for reconciliation report
- **CUMULUS-2351**
  - Inventory report no longer includes the File/Granule relation object in the
    okCountByGranules key of a report.  The information is only included when a
    'Granule Not Found' report is run.

### Removed

- **CUMULUS-2364**
  - Remove the internal Cumulus logging lambda (log2elasticsearch)

## [v5.0.1] 2021-01-27

### Changed

- **CUMULUS-2344**
  - Elasticsearch API now allows you to reindex to an index that already exists
  - If using the Change Index operation and the new index doesn't exist, it will be created
  - Regarding instructions for CUMULUS-2020, you can now do a change index
    operation before a reindex operation. This will
    ensure that new data will end up in the new index while Elasticsearch is reindexing.

- **CUMULUS-2351**
  - Inventory report no longer includes the File/Granule relation object in the okCountByGranules key of a report. The information is only included when a 'Granule Not Found' report is run.

### Removed

- **CUMULUS-2367**
  - Removed `execution_cumulus_id` column from granules RDS schema and data type

## [v5.0.0] 2021-01-12

### BREAKING CHANGES

- **CUMULUS-2020**
  - Elasticsearch data mappings have been updated to improve search and the API
    has been update to reflect those changes. See Migration notes on how to
    update the Elasticsearch mappings.

### Migration notes

- **CUMULUS-2020**
  - Elasticsearch data mappings have been updated to improve search. For
    example, case insensitive searching will now work (e.g. 'MOD' and 'mod' will
    return the same granule results). To use the improved Elasticsearch queries,
    [reindex](https://nasa.github.io/cumulus-api/#reindex) to create a new index
    with the correct types. Then perform a [change
    index](https://nasa.github.io/cumulus-api/#change-index) operation to use
    the new index.
- **CUMULUS-2258**
  - Because the `egress_lambda_log_group` and
    `egress_lambda_log_subscription_filter` resource were removed from the
    `cumulus` module, new definitions for these resources must be added to
    `cumulus-tf/main.tf`. For reference on how to define these resources, see
    [`example/cumulus-tf/thin_egress_app.tf`](https://github.com/nasa/cumulus/blob/master/example/cumulus-tf/thin_egress_app.tf).
  - The `tea_stack_name` variable being passed into the `cumulus` module should be removed
- **CUMULUS-2344**
  - Regarding instructions for CUMULUS-2020, you can now do a change index operation before a reindex operation. This will
    ensure that new data will end up in the new index while Elasticsearch is reindexing.

### BREAKING CHANGES

- **CUMULUS-2020**
  - Elasticsearch data mappings have been updated to improve search and the API has been updated to reflect those changes. See Migration notes on how to update the Elasticsearch mappings.

### Added

- **CUMULUS-2318**
  - Added`async_operation_image` as `cumulus` module variable to allow for override of the async_operation container image.  Users can optionally specify a non-default docker image for use with Core async operations.
- **CUMULUS-2219**
  - Added `lzards-backup` Core task to facilitate making LZARDS backup requests in Cumulus ingest workflows
- **CUMULUS-2092**
  - Add documentation for Granule Not Found Reports
- **HYRAX-320**
  - `@cumulus/hyrax-metadata-updates`Add component URI encoding for entry title id and granule ur to allow for values with special characters in them. For example, EntryTitleId 'Sentinel-6A MF/Jason-CS L2 Advanced Microwave Radiometer (AMR-C) NRT Geophysical Parameters' Now, URLs generated from such values will be encoded correctly and parsable by HyraxInTheCloud
- **CUMULUS-1370**
  - Add documentation for Getting Started section including FAQs
- **CUMULUS-2092**
  - Add documentation for Granule Not Found Reports
- **CUMULUS-2219**
  - Added `lzards-backup` Core task to facilitate making LZARDS backup requests in Cumulus ingest workflows
- **CUMULUS-2280**
  - In local api, retry to create tables if they fail to ensure localstack has had time to start fully.
- **CUMULUS-2290**
  - Add `queryFields` to granule schema, and this allows workflow tasks to add queryable data to granule record. For reference on how to add data to `queryFields` field, see [`example/cumulus-tf/kinesis_trigger_test_workflow.tf`](https://github.com/nasa/cumulus/blob/master/example/cumulus-tf/kinesis_trigger_test_workflow.tf).
- **CUMULUS-2318**
  - Added`async_operation_image` as `cumulus` module variable to allow for override of the async_operation container image.  Users can optionally specify a non-default docker image for use with Core async operations.

### Changed

- **CUMULUS-2020**
  - Updated Elasticsearch mappings to support case-insensitive search
- **CUMULUS-2124**
  - cumulus-rds-tf terraform module now takes engine_version as an input variable.
- **CUMULUS-2279**
  - Changed the formatting of granule CMR links: instead of a link to the `/search/granules.json` endpoint, now it is a direct link to `/search/concepts/conceptid.format`
- **CUMULUS-2296**
  - Improved PDR spec compliance of `parse-pdr` by updating `@cumulus/pvl` to parse fields in a manner more consistent with the PDR ICD, with respect to numbers and dates. Anything not matching the ICD expectations, or incompatible with Javascript parsing, will be parsed as a string instead.
- **CUMULUS-2344**
  - Elasticsearch API now allows you to reindex to an index that already exists
  - If using the Change Index operation and the new index doesn't exist, it will be created

### Removed

- **CUMULUS-2258**
  - Removed `tea_stack_name` variable from `tf-modules/distribution/variables.tf` and `tf-modules/cumulus/variables.tf`
  - Removed `egress_lambda_log_group` and `egress_lambda_log_subscription_filter` resources from `tf-modules/distribution/main.tf`

## [v4.0.0] 2020-11-20

### Migration notes

- Update the name of your `cumulus_message_adapter_lambda_layer_arn` variable for the `cumulus` module to `cumulus_message_adapter_lambda_layer_version_arn`. The value of the variable should remain the same (a layer version ARN of a Lambda layer for the [`cumulus-message-adapter`](https://github.com/nasa/cumulus-message-adapter/).
- **CUMULUS-2138** - Update all workflows using the `MoveGranules` step to add `UpdateGranulesCmrMetadataFileLinksStep`that runs after it. See the example [`IngestAndPublishWorkflow`](https://github.com/nasa/cumulus/blob/master/example/cumulus-tf/ingest_and_publish_granule_workflow.asl.json) for reference.
- **CUMULUS-2251**
  - Because it has been removed from the `cumulus` module, a new resource definition for `egress_api_gateway_log_subscription_filter` must be added to `cumulus-tf/main.tf`. For reference on how to define this resource, see [`example/cumulus-tf/main.tf`](https://github.com/nasa/cumulus/blob/master/example/cumulus-tf/main.tf).

### Added

- **CUMULUS-2248**
  - Updates Integration Tests README to point to new fake provider template.
- **CUMULUS-2239**
  - Add resource declaration to create a VPC endpoint in tea-map-cache module if `deploy_to_ngap` is false.
- **CUMULUS-2063**
  - Adds a new, optional query parameter to the `/collections[&getMMT=true]` and `/collections/active[&getMMT=true]` endpoints. When a user provides a value of `true` for `getMMT` in the query parameters, the endpoint will search CMR and update each collection's results with new key `MMTLink` containing a link to the MMT (Metadata Management Tool) if a CMR collection id is found.
- **CUMULUS-2170**
  - Adds ability to filter granule inventory reports
- **CUMULUS-2211**
  - Adds `granules/bulkReingest` endpoint to `@cumulus/api`
- **CUMULUS-2251**
  - Adds `log_api_gateway_to_cloudwatch` variable to `example/cumulus-tf/variables.tf`.
  - Adds `log_api_gateway_to_cloudwatch` variable to `thin_egress_app` module definition.

### Changed

- **CUMULUS-2216**
  - `/collection` and `/collection/active` endpoints now return collections without granule aggregate statistics by default. The original behavior is preserved and can be found by including a query param of `includeStats=true` on the request to the endpoint.
  - The `es/collections` Collection class takes a new parameter includeStats. It no longer appends granule aggregate statistics to the returned results by default. One must set the new parameter to any non-false value.
- **CUMULUS-2201**
  - Update `dbIndexer` lambda to process requests in serial
  - Fixes ingestPdrWithNodeNameSpec parsePdr provider error
- **CUMULUS-2251**
  - Moves Egress Api Gateway Log Group Filter from `tf-modules/distribution/main.tf` to `example/cumulus-tf/main.tf`

### Fixed

- **CUMULUS-2251**
  - This fixes a deployment error caused by depending on the `thin_egress_app` module output for a resource count.

### Removed

- **CUMULUS-2251**
  - Removes `tea_api_egress_log_group` variable from `tf-modules/distribution/variables.tf` and `tf-modules/cumulus/variables.tf`.

### BREAKING CHANGES

- **CUMULUS-2138** - CMR metadata update behavior has been removed from the `move-granules` task into a
new `update-granules-cmr-metadata-file-links` task.
- **CUMULUS-2216**
  - `/collection` and `/collection/active` endpoints now return collections without granule aggregate statistics by default. The original behavior is preserved and can be found by including a query param of `includeStats=true` on the request to the endpoint.  This is likely to affect the dashboard only but included here for the change of behavior.
- **[1956](https://github.com/nasa/cumulus/issues/1956)**
  - Update the name of the `cumulus_message_adapter_lambda_layer_arn` output from the `cumulus-message-adapter` module to `cumulus_message_adapter_lambda_layer_version_arn`. The output value has changed from being the ARN of the Lambda layer **without a version** to the ARN of the Lambda layer **with a version**.
  - Update the variable name in the `cumulus` and `ingest` modules from `cumulus_message_adapter_lambda_layer_arn` to `cumulus_message_adapter_lambda_layer_version_arn`

## [v3.0.1] 2020-10-21

- **CUMULUS-2203**
  - Update Core tasks to use
    [cumulus-message-adapter-js](https://github.com/nasa/cumulus-message-adapter-js)
    v2.0.0 to resolve memory leak/lambda ENOMEM constant failure issue.   This
    issue caused lambdas to slowly use all memory in the run environment and
    prevented AWS from halting/restarting warmed instances when task code was
    throwing consistent errors under load.

- **CUMULUS-2232**
  - Updated versions for `ajv`, `lodash`, `googleapis`, `archiver`, and
    `@cumulus/aws-client` to remediate vulnerabilities found in SNYK scan.

### Fixed

- **CUMULUS-2233**
  - Fixes /s3credentials bug where the expiration time on the cookie was set to a time that is always expired, so authentication was never being recognized as complete by the API. Consequently, the user would end up in a redirect loop and requests to /s3credentials would never complete successfully. The bug was caused by the fact that the code setting the expiration time for the cookie was expecting a time value in milliseconds, but was receiving the expirationTime from the EarthdataLoginClient in seconds. This bug has been fixed by converting seconds into milliseconds. Unit tests were added to test that the expiration time has been converted to milliseconds and checking that the cookie's expiration time is greater than the current time.

## [v3.0.0] 2020-10-7

### MIGRATION STEPS

- **CUMULUS-2099**
  - All references to `meta.queues` in workflow configuration must be replaced with references to queue URLs from Terraform resources. See the updated [data cookbooks](https://nasa.github.io/cumulus/docs/data-cookbooks/about-cookbooks) or example [Discover Granules workflow configuration](https://github.com/nasa/cumulus/blob/master/example/cumulus-tf/discover_granules_workflow.asl.json).
  - The steps for configuring queued execution throttling have changed. See the [updated documentation](https://nasa.github.io/cumulus/docs/data-cookbooks/throttling-queued-executions).
  - In addition to the configuration for execution throttling, the internal mechanism for tracking executions by queue has changed. As a result, you should **disable any rules or workflows scheduling executions via a throttled queue** before upgrading. Otherwise, you may be at risk of having **twice as many executions** as are configured for the queue while the updated tracking is deployed. You can re-enable these rules/workflows once the upgrade is complete.

- **CUMULUS-2111**
  - **Before you re-deploy your `cumulus-tf` module**, note that the [`thin-egress-app`][thin-egress-app] is no longer deployed by default as part of the `cumulus` module, so you must add the TEA module to your deployment and manually modify your Terraform state **to avoid losing your API gateway and impacting any Cloudfront endpoints pointing to those gateways**. If you don't care about losing your API gateway and impacting Cloudfront endpoints, you can ignore the instructions for manually modifying state.

    1. Add the [`thin-egress-app`][thin-egress-app] module to your `cumulus-tf` deployment as shown in the [Cumulus example deployment](https://github.com/nasa/cumulus/tree/master/example/cumulus-tf/main.tf).

         - Note that the values for `tea_stack_name` variable to the `cumulus` module and the `stack_name` variable to the `thin_egress_app` module **must match**
         - Also, if you are specifying the `stage_name` variable to the `thin_egress_app` module, **the value of the `tea_api_gateway_stage` variable to the `cumulus` module must match it**

    2. **If you want to preserve your existing `thin-egress-app` API gateway and avoid having to update your Cloudfront endpoint for distribution, then you must follow these instructions**: <https://nasa.github.io/cumulus/docs/upgrade-notes/migrate_tea_standalone>. Otherwise, you can re-deploy as usual.

  - If you provide your own custom bucket map to TEA as a standalone module, **you must ensure that your custom bucket map includes mappings for the `protected` and `public` buckets specified in your `cumulus-tf/terraform.tfvars`, otherwise Cumulus may not be able to determine the correct distribution URL for ingested files and you may encounter errors**

- **CUMULUS-2197**
  - EMS resources are now optional, and `ems_deploy` is set to `false` by default, which will delete your EMS resources.
  - If you would like to keep any deployed EMS resources, add the `ems_deploy` variable set to `true` in your `cumulus-tf/terraform.tfvars`

### BREAKING CHANGES

- **CUMULUS-2200**
  - Changes return from 303 redirect to 200 success for `Granule Inventory`'s
    `/reconciliationReport` returns.  The user (dashboard) must read the value
    of `url` from the return to get the s3SignedURL and then download the report.
- **CUMULUS-2099**
  - `meta.queues` has been removed from Cumulus core workflow messages.
  - `@cumulus/sf-sqs-report` workflow task no longer reads the reporting queue URL from `input.meta.queues.reporting` on the incoming event. Instead, it requires that the queue URL be set as the `reporting_queue_url` environment variable on the deployed Lambda.
- **CUMULUS-2111**
  - The deployment of the `thin-egress-app` module has be removed from `tf-modules/distribution`, which is a part of the `tf-modules/cumulus` module. Thus, the `thin-egress-app` module is no longer deployed for you by default. See the migration steps for details about how to add deployment for the `thin-egress-app`.
- **CUMULUS-2141**
  - The `parse-pdr` task has been updated to respect the `NODE_NAME` property in
    a PDR's `FILE_GROUP`. If a `NODE_NAME` is present, the task will query the
    Cumulus API for a provider with that host. If a provider is found, the
    output granule from the task will contain a `provider` property containing
    that provider. If `NODE_NAME` is set but a provider with that host cannot be
    found in the API, or if multiple providers are found with that same host,
    the task will fail.
  - The `queue-granules` task has been updated to expect an optional
    `granule.provider` property on each granule. If present, the granule will be
    enqueued using that provider. If not present, the task's `config.provider`
    will be used instead.
- **CUMULUS-2197**
  - EMS resources are now optional and will not be deployed by default. See migration steps for information
    about how to deploy EMS resources.

#### CODE CHANGES

- The `@cumulus/api-client.providers.getProviders` function now takes a
  `queryStringParameters` parameter which can be used to filter the providers
  which are returned
- The `@cumulus/aws-client/S3.getS3ObjectReadStreamAsync` function has been
  removed. It read the entire S3 object into memory before returning a read
  stream, which could cause Lambdas to run out of memory. Use
  `@cumulus/aws-client/S3.getObjectReadStream` instead.
- The `@cumulus/ingest/util.lookupMimeType` function now returns `undefined`
  rather than `null` if the mime type could not be found.
- The `@cumulus/ingest/lock.removeLock` function now returns `undefined`
- The `@cumulus/ingest/granule.generateMoveFileParams` function now returns
  `source: undefined` and `target :undefined` on the response object if either could not be
  determined. Previously, `null` had been returned.
- The `@cumulus/ingest/recursion.recursion` function must now be imported using
  `const { recursion } = require('@cumulus/ingest/recursion');`
- The `@cumulus/ingest/granule.getRenamedS3File` function has been renamed to
  `listVersionedObjects`
- `@cumulus/common.http` has been removed
- `@cumulus/common/http.download` has been removed

### Added

- **CUMULUS-1855**
  - Fixed SyncGranule task to return an empty granules list when given an empty
    (or absent) granules list on input, rather than throwing an exception
- **CUMULUS-1955**
  - Added `@cumulus/aws-client/S3.getObject` to get an AWS S3 object
  - Added `@cumulus/aws-client/S3.waitForObject` to get an AWS S3 object,
    retrying, if necessary
- **CUMULUS-1961**
  - Adds `startTimestamp` and `endTimestamp` parameters to endpoint
    `reconcilationReports`.  Setting these values will filter the returned
    report to cumulus data that falls within the timestamps. It also causes the
    report to be one directional, meaning cumulus is only reconciled with CMR,
    but not the other direction. The Granules will be filtered by their
    `updatedAt` values. Collections are filtered by the updatedAt time of their
    granules, i.e. Collections with granules that are updatedAt a time between
    the time parameters will be returned in the reconciliation reports.
  - Adds `startTimestamp` and `endTimestamp` parameters to create-reconciliation-reports
    lambda function. If either of these params is passed in with a value that can be
    converted to a date object, the inter-platform comparison between Cumulus and CMR will
    be one way.  That is, collections, granules, and files will be filtered by time for
    those found in Cumulus and only those compared to the CMR holdings. For the moment
    there is not enough information to change the internal consistency check, and S3 vs
    Cumulus comparisons are unchanged by the timestamps.
- **CUMULUS-1962**
  - Adds `location` as parameter to `/reconciliationReports` endpoint. Options are `S3`
    resulting in a S3 vs. Cumulus database search or `CMR` resulting in CMR vs. Cumulus database search.
- **CUMULUS-1963**
  - Adds `granuleId` as input parameter to `/reconcilationReports`
    endpoint. Limits inputs parameters to either `collectionId` or `granuleId`
    and will fail to create the report if both are provided.  Adding granuleId
    will find collections in Cumulus by granuleId and compare those one way
    with those in CMR.
  - `/reconciliationReports` now validates any input json before starting the
    async operation and the lambda handler no longer validates input
    parameters.
- **CUMULUS-1964**
  - Reports can now be filtered on provider
- **CUMULUS-1965**
  - Adds `collectionId` parameter to the `/reconcilationReports`
    endpoint. Setting this value will limit the scope of the reconcilation
    report to only the input collectionId when comparing Cumulus and
    CMR. `collectionId` is provided an array of strings e.g. `[shortname___version, shortname2___version2]`
- **CUMULUS-2107**
  - Added a new task, `update-cmr-access-constraints`, that will set access constraints in CMR Metadata.
    Currently supports UMMG-JSON and Echo10XML, where it will configure `AccessConstraints` and
    `RestrictionFlag/RestrictionComment`, respectively.
  - Added an operator doc on how to configure and run the access constraint update workflow, which will update the metadata using the new task, and then publish the updated metadata to CMR.
  - Added an operator doc on bulk operations.
- **CUMULUS-2111**
  - Added variables to `cumulus` module:
    - `tea_api_egress_log_group`
    - `tea_external_api_endpoint`
    - `tea_internal_api_endpoint`
    - `tea_rest_api_id`
    - `tea_rest_api_root_resource_id`
    - `tea_stack_name`
  - Added variables to `distribution` module:
    - `tea_api_egress_log_group`
    - `tea_external_api_endpoint`
    - `tea_internal_api_endpoint`
    - `tea_rest_api_id`
    - `tea_rest_api_root_resource_id`
    - `tea_stack_name`
- **CUMULUS-2112**
  - Added `@cumulus/api/lambdas/internal-reconciliation-report`, so create-reconciliation-report
    lambda can create `Internal` reconciliation report
- **CUMULUS-2116**
  - Added `@cumulus/api/models/granule.unpublishAndDeleteGranule` which
  unpublishes a granule from CMR and deletes it from Cumulus, but does not
  update the record to `published: false` before deletion
- **CUMULUS-2113**
  - Added Granule not found report to reports endpoint
  - Update reports to return breakdown by Granule of files both in DynamoDB and S3
- **CUMULUS-2123**
  - Added `cumulus-rds-tf` DB cluster module to `tf-modules` that adds a
    severless RDS Aurora/ PostgreSQL  database cluster to meet the PostgreSQL
    requirements for future releases.
  - Updated the default Cumulus module to take the following new required variables:
    - rds_user_access_secret_arn:
      AWS Secrets Manager secret ARN containing a JSON string of DB credentials
      (containing at least host, password, port as keys)
    - rds_security_group:
      RDS Security Group that provides connection access to the RDS cluster
  - Updated API lambdas and default ECS cluster to add them to the
    `rds_security_group` for database access
- **CUMULUS-2126**
  - The collections endpoint now writes to the RDS database
- **CUMULUS-2127**
  - Added migration to create collections relation for RDS database
- **CUMULUS-2129**
  - Added `data-migration1` Terraform module and Lambda to migrate data from Dynamo to RDS
    - Added support to Lambda for migrating collections data from Dynamo to RDS
- **CUMULUS-2155**
  - Added `rds_connection_heartbeat` to `cumulus` and `data-migration` tf
    modules.  If set to true, this diagnostic variable instructs Core's database
    code to fire off a connection 'heartbeat' query and log the timing/results
    for diagnostic purposes, and retry certain connection timeouts once.
    This option is disabled by default
- **CUMULUS-2156**
  - Support array inputs parameters for `Internal` reconciliation report
- **CUMULUS-2157**
  - Added support to `data-migration1` Lambda for migrating providers data from Dynamo to RDS
    - The migration process for providers will convert any credentials that are stored unencrypted or encrypted with an S3 keypair provider to be encrypted with a KMS key instead
- **CUMULUS-2161**
  - Rules now support an `executionNamePrefix` property. If set, any executions
    triggered as a result of that rule will use that prefix in the name of the
    execution.
  - The `QueueGranules` task now supports an `executionNamePrefix` property. Any
    executions queued by that task will use that prefix in the name of the
    execution. See the
    [example workflow](./example/cumulus-tf/discover_granules_with_execution_name_prefix_workflow.asl.json)
    for usage.
  - The `QueuePdrs` task now supports an `executionNamePrefix` config property.
    Any executions queued by that task will use that prefix in the name of the
    execution. See the
    [example workflow](./example/cumulus-tf/discover_and_queue_pdrs_with_execution_name_prefix_workflow.asl.json)
    for usage.
- **CUMULUS-2162**
  - Adds new report type to `/reconciliationReport` endpoint.  The new report
    is `Granule Inventory`. This report is a CSV file of all the granules in
    the Cumulus DB. This report will eventually replace the existing
    `granules-csv` endpoint which has been deprecated.
- **CUMULUS-2197**
  - Added `ems_deploy` variable to the `cumulus` module. This is set to false by default, except
    for our example deployment, where it is needed for integration tests.

### Changed

- Upgraded version of [TEA](https://github.com/asfadmin/thin-egress-app/) deployed with Cumulus to build 88.
- **CUMULUS-2107**
  - Updated the `applyWorkflow` functionality on the granules endpoint to take a `meta` property to pass into the workflow message.
  - Updated the `BULK_GRANULE` functionality on the granules endpoint to support the above `applyWorkflow` change.
- **CUMULUS-2111**
  - Changed `distribution_api_gateway_stage` variable for `cumulus` module to `tea_api_gateway_stage`
  - Changed `api_gateway_stage` variable for `distribution` module to `tea_api_gateway_stage`
- **CUMULUS-2224**
  - Updated `/reconciliationReport`'s file reconciliation to include `"EXTENDED METADATA"` as a valid CMR relatedUrls Type.

### Fixed

- **CUMULUS-2168**
  - Fixed issue where large number of documents (generally logs) in the
    `cumulus` elasticsearch index results in the collection granule stats
    queries failing for the collections list api endpoint
- **CUMULUS-1955**
  - Due to AWS's eventual consistency model, it was possible for PostToCMR to
    publish an earlier version of a CMR metadata file, rather than the latest
    version created in a workflow.  This fix guarantees that the latest version
    is published, as expected.
- **CUMULUS-1961**
  - Fixed `activeCollections` query only returning 10 results
- **CUMULUS-2201**
  - Fix Reconciliation Report integration test failures by waiting for collections appear
    in es list and ingesting a fake granule xml file to CMR
- **CUMULUS-2015**
  - Reduced concurrency of `QueueGranules` task. That task now has a
    `config.concurrency` option that defaults to `3`.
- **CUMULUS-2116**
  - Fixed a race condition with bulk granule delete causing deleted granules to still appear in Elasticsearch. Granules removed via bulk delete should now be removed from Elasticsearch.
- **CUMULUS-2163**
  - Remove the `public-read` ACL from the `move-granules` task
- **CUMULUS-2164**
  - Fix issue where `cumulus` index is recreated and attached to an alias if it has been previously deleted
- **CUMULUS-2195**
  - Fixed issue with redirect from `/token` not working when using a Cloudfront endpoint to access the Cumulus API with Launchpad authentication enabled. The redirect should now work properly whether you are using a plain API gateway URL or a Cloudfront endpoint pointing at an API gateway URL.
- **CUMULUS-2200**
  - Fixed issue where __in and __not queries were stripping spaces from values

### Deprecated

- **CUMULUS-1955**
  - `@cumulus/aws-client/S3.getS3Object()`
  - `@cumulus/message/Queue.getQueueNameByUrl()`
  - `@cumulus/message/Queue.getQueueName()`
- **CUMULUS-2162**
  - `@cumulus/api/endpoints/granules-csv/list()`

### Removed

- **CUMULUS-2111**
  - Removed `distribution_url` and `distribution_redirect_uri` outputs from the `cumulus` module
  - Removed variables from the `cumulus` module:
    - `distribution_url`
    - `log_api_gateway_to_cloudwatch`
    - `thin_egress_cookie_domain`
    - `thin_egress_domain_cert_arn`
    - `thin_egress_download_role_in_region_arn`
    - `thin_egress_jwt_algo`
    - `thin_egress_jwt_secret_name`
    - `thin_egress_lambda_code_dependency_archive_key`
    - `thin_egress_stack_name`
  - Removed outputs from the `distribution` module:
    - `distribution_url`
    - `internal_tea_api`
    - `rest_api_id`
    - `thin_egress_app_redirect_uri`
  - Removed variables from the `distribution` module:
    - `bucket_map_key`
    - `distribution_url`
    - `log_api_gateway_to_cloudwatch`
    - `thin_egress_cookie_domain`
    - `thin_egress_domain_cert_arn`
    - `thin_egress_download_role_in_region_arn`
    - `thin_egress_jwt_algo`
    - `thin_egress_jwt_secret_name`
    - `thin_egress_lambda_code_dependency_archive_key`
- **CUMULUS-2157**
  - Removed `providerSecretsMigration` and `verifyProviderSecretsMigration` lambdas
- Removed deprecated `@cumulus/sf-sns-report` task
- Removed code:
  - `@cumulus/aws-client/S3.calculateS3ObjectChecksum`
  - `@cumulus/aws-client/S3.getS3ObjectReadStream`
  - `@cumulus/cmrjs.getFullMetadata`
  - `@cumulus/cmrjs.getMetadata`
  - `@cumulus/common/util.isNil`
  - `@cumulus/common/util.isNull`
  - `@cumulus/common/util.isUndefined`
  - `@cumulus/common/util.lookupMimeType`
  - `@cumulus/common/util.mkdtempSync`
  - `@cumulus/common/util.negate`
  - `@cumulus/common/util.noop`
  - `@cumulus/common/util.omit`
  - `@cumulus/common/util.renameProperty`
  - `@cumulus/common/util.sleep`
  - `@cumulus/common/util.thread`
  - `@cumulus/ingest/granule.copyGranuleFile`
  - `@cumulus/ingest/granule.moveGranuleFile`
  - `@cumulus/integration-tests/api/rules.deleteRule`
  - `@cumulus/integration-tests/api/rules.getRule`
  - `@cumulus/integration-tests/api/rules.listRules`
  - `@cumulus/integration-tests/api/rules.postRule`
  - `@cumulus/integration-tests/api/rules.rerunRule`
  - `@cumulus/integration-tests/api/rules.updateRule`
  - `@cumulus/integration-tests/sfnStep.parseStepMessage`
  - `@cumulus/message/Queue.getQueueName`
  - `@cumulus/message/Queue.getQueueNameByUrl`

## v2.0.2+ Backport releases

Release v2.0.1 was the last release on the 2.0.x release series.

Changes after this version on the 2.0.x release series are limited
security/requested feature patches and will not be ported forward to future
releases unless there is a corresponding CHANGELOG entry.

For up-to-date CHANGELOG for the maintenance release branch see
[CHANGELOG.md](https://github.com/nasa/cumulus/blob/release-2.0.x/CHANGELOG.md)
from the 2.0.x branch.

For the most recent release information for the maintenance branch please see
the [release page](https://github.com/nasa/cumulus/releases)

## [v2.0.7] 2020-10-1 - [BACKPORT]

### Fixed

- CVE-2020-7720
  - Updated common `node-forge` dependency to 0.10.0 to address CVE finding

### [v2.0.6] 2020-09-25 - [BACKPORT]

### Fixed

- **CUMULUS-2168**
  - Fixed issue where large number of documents (generally logs) in the
    `cumulus` elasticsearch index results in the collection granule stats
    queries failing for the collections list api endpoint

### [v2.0.5] 2020-09-15 - [BACKPORT]

#### Added

- Added `thin_egress_stack_name` variable to `cumulus` and `distribution` Terraform modules to allow overriding the default Cloudformation stack name used for the `thin-egress-app`. **Please note that if you change/set this value for an existing deployment, it will destroy and re-create your API gateway for the `thin-egress-app`.**

#### Fixed

- Fix collection list queries. Removed fixes to collection stats, which break queries for a large number of granules.

### [v2.0.4] 2020-09-08 - [BACKPORT]

#### Changed

- Upgraded version of [TEA](https://github.com/asfadmin/thin-egress-app/) deployed with Cumulus to build 88.

### [v2.0.3] 2020-09-02 - [BACKPORT]

#### Fixed

- **CUMULUS-1961**
  - Fixed `activeCollections` query only returning 10 results

- **CUMULUS-2039**
  - Fix issue causing SyncGranules task to run out of memory on large granules

#### CODE CHANGES

- The `@cumulus/aws-client/S3.getS3ObjectReadStreamAsync` function has been
  removed. It read the entire S3 object into memory before returning a read
  stream, which could cause Lambdas to run out of memory. Use
  `@cumulus/aws-client/S3.getObjectReadStream` instead.

### [v2.0.2] 2020-08-17 - [BACKPORT]

#### CODE CHANGES

- The `@cumulus/ingest/util.lookupMimeType` function now returns `undefined`
  rather than `null` if the mime type could not be found.
- The `@cumulus/ingest/lock.removeLock` function now returns `undefined`

#### Added

- **CUMULUS-2116**
  - Added `@cumulus/api/models/granule.unpublishAndDeleteGranule` which
  unpublishes a granule from CMR and deletes it from Cumulus, but does not
  update the record to `published: false` before deletion

### Fixed

- **CUMULUS-2116**
  - Fixed a race condition with bulk granule delete causing deleted granules to still appear in Elasticsearch. Granules removed via bulk delete should now be removed from Elasticsearch.

## [v2.0.1] 2020-07-28

### Added

- **CUMULUS-1886**
  - Added `multiple sort keys` support to `@cumulus/api`
- **CUMULUS-2099**
  - `@cumulus/message/Queue.getQueueUrl` to get the queue URL specified in a Cumulus workflow message, if any.

### Fixed

- **[PR 1790](https://github.com/nasa/cumulus/pull/1790)**
  - Fixed bug with request headers in `@cumulus/launchpad-auth` causing Launchpad token requests to fail

## [v2.0.0] 2020-07-23

### BREAKING CHANGES

- Changes to the `@cumulus/api-client` package
  - The `CumulusApiClientError` class must now be imported using
    `const { CumulusApiClientError } = require('@cumulus/api-client/CumulusApiClientError')`
- The `@cumulus/sftp-client/SftpClient` class must now be imported using
  `const { SftpClient } = require('@cumulus/sftp-client');`
- Instances of `@cumulus/ingest/SftpProviderClient` no longer implicitly connect
  when `download`, `list`, or `sync` are called. You must call `connect` on the
  provider client before issuing one of those calls. Failure to do so will
  result in a "Client not connected" exception being thrown.
- Instances of `@cumulus/ingest/SftpProviderClient` no longer implicitly
  disconnect from the SFTP server when `list` is called.
- Instances of `@cumulus/sftp-client/SftpClient` must now be expclicitly closed
  by calling `.end()`
- Instances of `@cumulus/sftp-client/SftpClient` no longer implicitly connect to
  the server when `download`, `unlink`, `syncToS3`, `syncFromS3`, and `list` are
  called. You must explicitly call `connect` before calling one of those
  methods.
- Changes to the `@cumulus/common` package
  - `cloudwatch-event.getSfEventMessageObject()` now returns `undefined` if the
    message could not be found or could not be parsed. It previously returned
    `null`.
  - `S3KeyPairProvider.decrypt()` now throws an exception if the bucket
    containing the key cannot be determined.
  - `S3KeyPairProvider.decrypt()` now throws an exception if the stack cannot be
    determined.
  - `S3KeyPairProvider.encrypt()` now throws an exception if the bucket
    containing the key cannot be determined.
  - `S3KeyPairProvider.encrypt()` now throws an exception if the stack cannot be
    determined.
  - `sns-event.getSnsEventMessageObject()` now returns `undefined` if it could
    not be parsed. It previously returned `null`.
  - The `aws` module has been removed.
  - The `BucketsConfig.buckets` property is now read-only and private
  - The `test-utils.validateConfig()` function now resolves to `undefined`
    rather than `true`.
  - The `test-utils.validateInput()` function now resolves to `undefined` rather
    than `true`.
  - The `test-utils.validateOutput()` function now resolves to `undefined`
    rather than `true`.
  - The static `S3KeyPairProvider.retrieveKey()` function has been removed.
- Changes to the `@cumulus/cmrjs` package
  - `@cumulus/cmrjs.constructOnlineAccessUrl()` and
    `@cumulus/cmrjs/cmr-utils.constructOnlineAccessUrl()` previously took a
    `buckets` parameter, which was an instance of
    `@cumulus/common/BucketsConfig`. They now take a `bucketTypes` parameter,
    which is a simple object mapping bucket names to bucket types. Example:
    `{ 'private-1': 'private', 'public-1': 'public' }`
  - `@cumulus/cmrjs.reconcileCMRMetadata()` and
    `@cumulus/cmrjs/cmr-utils.reconcileCMRMetadata()` now take a **required**
    `bucketTypes` parameter, which is a simple object mapping bucket names to
    bucket types. Example: `{ 'private-1': 'private', 'public-1': 'public' }`
  - `@cumulus/cmrjs.updateCMRMetadata()` and
    `@cumulus/cmrjs/cmr-utils.updateCMRMetadata()` previously took an optional
    `inBuckets` parameter, which was an instance of
    `@cumulus/common/BucketsConfig`. They now take a **required** `bucketTypes`
    parameter, which is a simple object mapping bucket names to bucket types.
    Example: `{ 'private-1': 'private', 'public-1': 'public' }`
- The minimum supported version of all published Cumulus packages is now Node
  12.18.0
  - Tasks using the `cumuluss/cumulus-ecs-task` Docker image must be updated to
    `cumuluss/cumulus-ecs-task:1.7.0`. This can be done by updating the `image`
    property of any tasks defined using the `cumulus_ecs_service` Terraform
    module.
- Changes to `@cumulus/aws-client/S3`
  - The signature of the `getObjectSize` function has changed. It now takes a
    params object with three properties:
    - **s3**: an instance of an AWS.S3 object
    - **bucket**
    - **key**
  - The `getObjectSize` function will no longer retry if the object does not
    exist
- **CUMULUS-1861**
  - `@cumulus/message/Collections.getCollectionIdFromMessage` now throws a
    `CumulusMessageError` if `collectionName` and `collectionVersion` are missing
    from `meta.collection`.   Previously this method would return
    `'undefined___undefined'` instead
  - `@cumulus/integration-tests/addCollections` now returns an array of collections that
    were added rather than the count of added collections
- **CUMULUS-1930**
  - The `@cumulus/common/util.uuid()` function has been removed
- **CUMULUS-1955**
  - `@cumulus/aws-client/S3.multipartCopyObject` now returns an object with the
    AWS `etag` of the destination object
  - `@cumulus/ingest/S3ProviderClient.list` now sets a file object's `path`
    property to `undefined` instead of `null` when the file is at the top level
    of its bucket
  - The `sync` methods of the following classes in the `@cumulus/ingest` package
    now return an object with the AWS `s3uri` and `etag` of the destination file
    (they previously returned only a string representing the S3 URI)
    - `FtpProviderClient`
    - `HttpProviderClient`
    - `S3ProviderClient`
    - `SftpProviderClient`
- **CUMULUS-1958**
  - The following methods exported from `@cumulus/cmr-js/cmr-utils` were made
    async, and added distributionBucketMap as a parameter:
    - constructOnlineAccessUrl
    - generateFileUrl
    - reconcileCMRMetadata
    - updateCMRMetadata
- **CUMULUS-1969**
  - The `DiscoverPdrs` task now expects `provider_path` to be provided at
    `event.config.provider_path`, not `event.config.collection.provider_path`
  - `event.config.provider_path` is now a required parameter of the
    `DiscoverPdrs` task
  - `event.config.collection` is no longer a parameter to the `DiscoverPdrs`
    task
  - Collections no longer support the `provider_path` property. The tasks that
    relied on that property are now referencing `config.meta.provider_path`.
    Workflows should be updated accordingly.
- **CUMULUS-1977**
  - Moved bulk granule deletion endpoint from `/bulkDelete` to
    `/granules/bulkDelete`
- **CUMULUS-1991**
  - Updated CMR metadata generation to use "Download file.hdf" (where `file.hdf` is the filename of the given resource) as the resource description instead of "File to download"
  - CMR metadata updates now respect changes to resource descriptions (previously only changes to resource URLs were respected)

### MIGRATION STEPS

- Due to an issue with the AWS API Gateway and how the Thin Egress App Cloudformation template applies updates, you may need to redeploy your
  `thin-egress-app-EgressGateway` manually as a one time migration step.    If your deployment fails with an
  error similar to:

  ```bash
  Error: Lambda function (<stack>-tf-TeaCache) returned error: ({"errorType":"HTTPError","errorMessage":"Response code 404 (Not Found)"})
  ```

  Then follow the [AWS
  instructions](https://docs.aws.amazon.com/apigateway/latest/developerguide/how-to-deploy-api-with-console.html)
  to `Redeploy a REST API to a stage` for your egress API and re-run `terraform
  apply`.

### Added

- **CUMULUS-2081**
  - Add Integrator Guide section for onboarding
  - Add helpful tips documentation

- **CUMULUS-1902**
  - Add Common Use Cases section under Operator Docs

- **CUMULUS-2058**
  - Added `lambda_processing_role_name` as an output from the `cumulus` module
    to provide the processing role name
- **CUMULUS-1417**
  - Added a `checksumFor` property to collection `files` config. Set this
    property on a checksum file's definition matching the `regex` of the target
    file. More details in the ['Data Cookbooks
    Setup'](https://nasa.github.io/cumulus/docs/next/data-cookbooks/setup)
    documentation.
  - Added `checksumFor` validation to collections model.
- **CUMULUS-1956**
  - Added `@cumulus/earthata-login-client` package
  - The `/s3credentials` endpoint that is deployed as part of distribution now
    supports authentication using tokens created by a different application. If
    a request contains the `EDL-ClientId` and `EDL-Token` headers,
    authentication will be handled using that token rather than attempting to
    use OAuth.
  - `@cumulus/earthata-login-client.getTokenUsername()` now accepts an
    `xRequestId` argument, which will be included as the `X-Request-Id` header
    when calling Earthdata Login.
  - If the `s3Credentials` endpoint is invoked with an EDL token and an
    `X-Request-Id` header, that `X-Request-Id` header will be forwarded to
    Earthata Login.
- **CUMULUS-1957**
  - If EDL token authentication is being used, and the `EDL-Client-Name` header
    is set, `@the-client-name` will be appended to the end of the Earthdata
    Login username that is used as the `RoleSessionName` of the temporary IAM
    credentials. This value will show up in the AWS S3 server access logs.
- **CUMULUS-1958**
  - Add the ability for users to specify a `bucket_map_key` to the `cumulus`
    terraform module as an override for the default .yaml values that are passed
    to TEA by Core.    Using this option *requires* that each configured
    Cumulus 'distribution' bucket (e.g. public/protected buckets) have a single
    TEA mapping.  Multiple maps per bucket are not supported.
  - Updated Generating a distribution URL, the MoveGranules task and all CMR
    reconciliation functionality to utilize the TEA bucket map override.
  - Updated deploy process to utilize a bootstrap 'tea-map-cache' lambda that
    will, after deployment of Cumulus Core's TEA instance, query TEA for all
    protected/public buckets and generate a mapping configuration used
    internally by Core.  This object is also exposed as an output of the Cumulus
    module as `distribution_bucket_map`.
- **CUMULUS-1961**
  - Replaces DynamoDB for Elasticsearch for reconciliationReportForCumulusCMR
    comparisons between Cumulus and CMR.
- **CUMULUS-1970**
  - Created the `add-missing-file-checksums` workflow task
  - Added `@cumulus/aws-client/S3.calculateObjectHash()` function
  - Added `@cumulus/aws-client/S3.getObjectReadStream()` function
- **CUMULUS-1887**
  - Add additional fields to the granule CSV download file
- **CUMULUS-2019**
  - Add `infix` search to es query builder `@cumulus/api/es/es/queries` to
    support partial matching of the keywords

### Changed

- **CUMULUS-2032**
  - Updated @cumulus/ingest/HttpProviderClient to utilize a configuration key
    `httpListTimeout` to set the default timeout for discovery HTTP/HTTPS
    requests, and updates the default for the provider to 5 minutes (300 seconds).
  - Updated the DiscoverGranules and DiscoverPDRs tasks to utilize the updated
    configuration value if set via workflow config, and updates the default for
    these tasks to 5 minutes (300 seconds).

- **CUMULUS-176**
  - The API will now respond with a 400 status code when a request body contains
    invalid JSON. It had previously returned a 500 status code.
- **CUMULUS-1861**
  - Updates Rule objects to no longer require a collection.
  - Changes the DLQ behavior for `sfEventSqsToDbRecords` and
    `sfEventSqsToDbRecordsInputQueue`. Previously failure to write a database
    record would result in lambda success, and an error log in the CloudWatch
    logs.   The lambda has been updated to manually add a record to
    the `sfEventSqsToDbRecordsDeadLetterQueue` if the granule, execution, *or*
    pdr record fails to write, in addition to the previous error logging.
- **CUMULUS-1956**
  - The `/s3credentials` endpoint that is deployed as part of distribution now
    supports authentication using tokens created by a different application. If
    a request contains the `EDL-ClientId` and `EDL-Token` headers,
    authentication will be handled using that token rather than attempting to
    use OAuth.
- **CUMULUS-1977**
  - API endpoint POST `/granules/bulk` now returns a 202 status on a successful
    response instead of a 200 response
  - API endpoint DELETE `/granules/<granule-id>` now returns a 404 status if the
    granule record was already deleted
  - `@cumulus/api/models/Granule.update()` now returns the updated granule
    record
  - Implemented POST `/granules/bulkDelete` API endpoint to support deleting
    granules specified by ID or returned by the provided query in the request
    body. If the request is successful, the endpoint returns the async operation
    ID that has been started to remove the granules.
    - To use a query in the request body, your deployment must be
      [configured to access the Elasticsearch host for ESDIS metrics](https://nasa.github.io/cumulus/docs/additional-deployment-options/cloudwatch-logs-delivery#esdis-metrics)
      in your environment
  - Added `@cumulus/api/models/Granule.getRecord()` method to return raw record
    from DynamoDB
  - Added `@cumulus/api/models/Granule.delete()` method which handles deleting
    the granule record from DynamoDB and the granule files from S3
- **CUMULUS-1982**
  - The `globalConnectionLimit` property of providers is now optional and
    defaults to "unlimited"
- **CUMULUS-1997**
  - Added optional `launchpad` configuration to `@cumulus/hyrax-metadata-updates` task config schema.
- **CUMULUS-1991**
  - `@cumulus/cmrjs/src/cmr-utils/constructOnlineAccessUrls()` now throws an error if `cmrGranuleUrlType = "distribution"` and no distribution endpoint argument is provided
- **CUMULUS-2011**
  - Reconciliation reports are now generated within an AsyncOperation
- **CUMULUS-2016**
  - Upgrade TEA to version 79

### Fixed

- **CUMULUS-1991**
  - Added missing `DISTRIBUTION_ENDPOINT` environment variable for API lambdas. This environment variable is required for API requests to move granules.

- **CUMULUS-1961**
  - Fixed granules and executions query params not getting sent to API in granule list operation in `@cumulus/api-client`

### Deprecated

- `@cumulus/aws-client/S3.calculateS3ObjectChecksum()`
- `@cumulus/aws-client/S3.getS3ObjectReadStream()`
- `@cumulus/common/log.convertLogLevel()`
- `@cumulus/collection-config-store`
- `@cumulus/common/util.sleep()`

- **CUMULUS-1930**
  - `@cumulus/common/log.convertLogLevel()`
  - `@cumulus/common/util.isNull()`
  - `@cumulus/common/util.isUndefined()`
  - `@cumulus/common/util.negate()`
  - `@cumulus/common/util.noop()`
  - `@cumulus/common/util.isNil()`
  - `@cumulus/common/util.renameProperty()`
  - `@cumulus/common/util.lookupMimeType()`
  - `@cumulus/common/util.thread()`
  - `@cumulus/common/util.mkdtempSync()`

### Removed

- The deprecated `@cumulus/common.bucketsConfigJsonObject` function has been
  removed
- The deprecated `@cumulus/common.CollectionConfigStore` class has been removed
- The deprecated `@cumulus/common.concurrency` module has been removed
- The deprecated `@cumulus/common.constructCollectionId` function has been
  removed
- The deprecated `@cumulus/common.launchpad` module has been removed
- The deprecated `@cumulus/common.LaunchpadToken` class has been removed
- The deprecated `@cumulus/common.Semaphore` class has been removed
- The deprecated `@cumulus/common.stringUtils` module has been removed
- The deprecated `@cumulus/common/aws.cloudwatchlogs` function has been removed
- The deprecated `@cumulus/common/aws.deleteS3Files` function has been removed
- The deprecated `@cumulus/common/aws.deleteS3Object` function has been removed
- The deprecated `@cumulus/common/aws.dynamodb` function has been removed
- The deprecated `@cumulus/common/aws.dynamodbDocClient` function has been
  removed
- The deprecated `@cumulus/common/aws.getExecutionArn` function has been removed
- The deprecated `@cumulus/common/aws.headObject` function has been removed
- The deprecated `@cumulus/common/aws.listS3ObjectsV2` function has been removed
- The deprecated `@cumulus/common/aws.parseS3Uri` function has been removed
- The deprecated `@cumulus/common/aws.promiseS3Upload` function has been removed
- The deprecated `@cumulus/common/aws.recursivelyDeleteS3Bucket` function has
  been removed
- The deprecated `@cumulus/common/aws.s3CopyObject` function has been removed
- The deprecated `@cumulus/common/aws.s3ObjectExists` function has been removed
- The deprecated `@cumulus/common/aws.s3PutObject` function has been removed
- The deprecated `@cumulus/common/bucketsConfigJsonObject` function has been
  removed
- The deprecated `@cumulus/common/CloudWatchLogger` class has been removed
- The deprecated `@cumulus/common/collection-config-store.CollectionConfigStore`
  class has been removed
- The deprecated `@cumulus/common/collection-config-store.constructCollectionId`
  function has been removed
- The deprecated `@cumulus/common/concurrency.limit` function has been removed
- The deprecated `@cumulus/common/concurrency.mapTolerant` function has been
  removed
- The deprecated `@cumulus/common/concurrency.promiseUrl` function has been
  removed
- The deprecated `@cumulus/common/concurrency.toPromise` function has been
  removed
- The deprecated `@cumulus/common/concurrency.unless` function has been removed
- The deprecated `@cumulus/common/config.parseConfig` function has been removed
- The deprecated `@cumulus/common/config.resolveResource` function has been
  removed
- The deprecated `@cumulus/common/DynamoDb.get` function has been removed
- The deprecated `@cumulus/common/DynamoDb.scan` function has been removed
- The deprecated `@cumulus/common/FieldPattern` class has been removed
- The deprecated `@cumulus/common/launchpad.getLaunchpadToken` function has been
  removed
- The deprecated `@cumulus/common/launchpad.validateLaunchpadToken` function has
  been removed
- The deprecated `@cumulus/common/LaunchpadToken` class has been removed
- The deprecated `@cumulus/common/message.buildCumulusMeta` function has been
  removed
- The deprecated `@cumulus/common/message.buildQueueMessageFromTemplate`
  function has been removed
- The deprecated `@cumulus/common/message.getCollectionIdFromMessage` function
  has been removed
- The deprecated `@cumulus/common/message.getMaximumExecutions` function has
  been removed
- The deprecated `@cumulus/common/message.getMessageExecutionArn` function has
  been removed
- The deprecated `@cumulus/common/message.getMessageExecutionName` function has
  been removed
- The deprecated `@cumulus/common/message.getMessageFromTemplate` function has
  been removed
- The deprecated `@cumulus/common/message.getMessageGranules` function has been
  removed
- The deprecated `@cumulus/common/message.getMessageStateMachineArn` function
  has been removed
- The deprecated `@cumulus/common/message.getQueueName` function has been
  removed
- The deprecated `@cumulus/common/message.getQueueNameByUrl` function has been
  removed
- The deprecated `@cumulus/common/message.hasQueueAndExecutionLimit` function
  has been removed
- The deprecated `@cumulus/common/Semaphore` class has been removed
- The deprecated `@cumulus/common/string.globalReplace` functon has been removed
- The deprecated `@cumulus/common/string.isNonEmptyString` functon has been
  removed
- The deprecated `@cumulus/common/string.isValidHostname` functon has been
  removed
- The deprecated `@cumulus/common/string.match` functon has been removed
- The deprecated `@cumulus/common/string.matches` functon has been removed
- The deprecated `@cumulus/common/string.replace` functon has been removed
- The deprecated `@cumulus/common/string.toLower` functon has been removed
- The deprecated `@cumulus/common/string.toUpper` functon has been removed
- The deprecated `@cumulus/common/testUtils.getLocalstackEndpoint` function has been removed
- The deprecated `@cumulus/common/util.setErrorStack` function has been removed
- The `@cumulus/common/util.uuid` function has been removed
- The deprecated `@cumulus/common/workflows.getWorkflowArn` function has been
  removed
- The deprecated `@cumulus/common/workflows.getWorkflowFile` function has been
  removed
- The deprecated `@cumulus/common/workflows.getWorkflowList` function has been
  removed
- The deprecated `@cumulus/common/workflows.getWorkflowTemplate` function has
  been removed
- `@cumulus/aws-client/StepFunctions.toSfnExecutionName()`
- `@cumulus/aws-client/StepFunctions.fromSfnExecutionName()`
- `@cumulus/aws-client/StepFunctions.getExecutionArn()`
- `@cumulus/aws-client/StepFunctions.getExecutionUrl()`
- `@cumulus/aws-client/StepFunctions.getStateMachineArn()`
- `@cumulus/aws-client/StepFunctions.pullStepFunctionEvent()`
- `@cumulus/common/test-utils/throttleOnce()`
- `@cumulus/integration-tests/api/distribution.invokeApiDistributionLambda()`
- `@cumulus/integration-tests/api/distribution.getDistributionApiRedirect()`
- `@cumulus/integration-tests/api/distribution.getDistributionApiFileStream()`

## [v1.24.0] 2020-06-03

### BREAKING CHANGES

- **CUMULUS-1969**
  - The `DiscoverPdrs` task now expects `provider_path` to be provided at
    `event.config.provider_path`, not `event.config.collection.provider_path`
  - `event.config.provider_path` is now a required parameter of the
    `DiscoverPdrs` task
  - `event.config.collection` is no longer a parameter to the `DiscoverPdrs`
    task
  - Collections no longer support the `provider_path` property. The tasks that
    relied on that property are now referencing `config.meta.provider_path`.
    Workflows should be updated accordingly.

- **CUMULUS-1997**
  - `@cumulus/cmr-client/CMRSearchConceptQueue` parameters have been changed to take a `cmrSettings` object containing clientId, provider, and auth information. This can be generated using `@cumulus/cmrjs/cmr-utils/getCmrSettings`. The `cmrEnvironment` variable has been removed.

### Added

- **CUMULUS-1800**
  - Added task configuration setting named `syncChecksumFiles` to the
    SyncGranule task. This setting is `false` by default, but when set to
    `true`, all checksum files associated with data files that are downloaded
    will be downloaded as well.
- **CUMULUS-1952**
  - Updated HTTP(S) provider client to accept username/password for Basic authorization. This change adds support for Basic Authorization such as Earthdata login redirects to ingest (i.e. as implemented in SyncGranule), but not to discovery (i.e. as implemented in DiscoverGranules). Discovery still expects the provider's file system to be publicly accessible, but not the individual files and their contents.
  - **NOTE**: Using this in combination with the HTTP protocol may expose usernames and passwords to intermediary network entities. HTTPS is highly recommended.
- **CUMULUS-1997**
  - Added optional `launchpad` configuration to `@cumulus/hyrax-metadata-updates` task config schema.

### Fixed

- **CUMULUS-1997**
  - Updated all CMR operations to use configured authentication scheme
- **CUMULUS-2010**
  - Updated `@cumulus/api/launchpadSaml` to support multiple userGroup attributes from the SAML response

## [v1.23.2] 2020-05-22

### BREAKING CHANGES

- Updates to the Cumulus archive API:
  - All endpoints now return a `401` response instead of a `403` for any request where the JWT passed as a Bearer token is invalid.
  - POST `/refresh` and DELETE `/token/<token>` endpoints now return a `401` response for requests with expired tokens

- **CUMULUS-1894**
  - `@cumulus/ingest/granule.handleDuplicateFile()`
    - The `copyOptions` parameter has been removed
    - An `ACL` parameter has been added
  - `@cumulus/ingest/granule.renameS3FileWithTimestamp()`
    - Now returns `undefined`

- **CUMULUS-1896**
  Updated all Cumulus core lambdas to utilize the new message adapter streaming interface via [cumulus-message-adapter-js v1.2.0](https://github.com/nasa/cumulus-message-adapter-js/releases/tag/v1.2.0).   Users of this version of Cumulus (or later) must utilize version 1.3.0 or greater of the [cumulus-message-adapter](https://github.com/nasa/cumulus-message-adapter) to support core lambdas.

- **CUMULUS-1912**
  - `@cumulus/api` reconciliationReports list endpoint returns a list of reconciliationReport records instead of S3Uri.

- **CUMULUS-1969**
  - The `DiscoverGranules` task now expects `provider_path` to be provided at
    `event.config.provider_path`, not `event.config.collection.provider_path`
  - `config.provider_path` is now a required parameter of the `DiscoverGranules`
    task

### MIGRATION STEPS

- To take advantage of the new TTL-based access token expiration implemented in CUMULUS-1777 (see notes below) and clear out existing records in your access tokens table, do the following:
  1. Log out of any active dashboard sessions
  2. Use the AWS console or CLI to delete your `<prefix>-AccessTokensTable` DynamoDB table
  3. [Re-deploy your `data-persistence` module](https://nasa.github.io/cumulus/docs/deployment/upgrade-readme#update-data-persistence-resources), which should re-create the `<prefix>-AccessTokensTable` DynamoDB table
  4. Return to using the Cumulus API/dashboard as normal
- This release requires the Cumulus Message Adapter layer deployed with Cumulus Core to be at least 1.3.0, as the core lambdas have updated to [cumulus-message-adapter-js v1.2.0](https://github.com/nasa/cumulus-message-adapter-js/releases/tag/v1.2.0) and the new CMA interface.  As a result, users should:
  1. Follow the [Cumulus Message Adapter (CMA) deployment instructions](https://nasa.github.io/cumulus/docs/deployment/deployment-readme#deploy-the-cumulus-message-adapter-layer) and install a CMA layer version >=1.3.0
  2. If you are using any custom Node.js Lambdas in your workflows **and** the Cumulus CMA layer/`cumulus-message-adapter-js`, you must update your lambda to use [cumulus-message-adapter-js v1.2.0](https://github.com/nasa/cumulus-message-adapter-js/releases/tag/v1.2.0) and follow the migration instructions in the release notes. Prior versions of `cumulus-message-adapter-js` are not compatible with CMA >= 1.3.0.
- Migrate existing s3 reconciliation report records to database (CUMULUS-1911):
  - After update your `data persistence` module and Cumulus resources, run the command:

  ```bash
  ./node_modules/.bin/cumulus-api migrate --stack `<your-terraform-deployment-prefix>` --migrationVersion migration5
  ```

### Added

- Added a limit for concurrent Elasticsearch requests when doing an index from database operation
- Added the `es_request_concurrency` parameter to the archive and cumulus Terraform modules

- **CUMULUS-1995**
  - Added the `es_index_shards` parameter to the archive and cumulus Terraform modules to configure the number of shards for the ES index
    - If you have an existing ES index, you will need to [reindex](https://nasa.github.io/cumulus-api/#reindex) and then [change index](https://nasa.github.io/cumulus-api/#change-index) to take advantage of shard updates

- **CUMULUS-1894**
  - Added `@cumulus/aws-client/S3.moveObject()`

- **CUMULUS-1911**
  - Added ReconciliationReports table
  - Updated CreateReconciliationReport lambda to save Reconciliation Report records to database
  - Updated dbIndexer and IndexFromDatabase lambdas to index Reconciliation Report records to Elasticsearch
  - Added migration_5 to migrate existing s3 reconciliation report records to database and Elasticsearch
  - Updated `@cumulus/api` package, `tf-modules/archive` and `tf-modules/data-persistence` Terraform modules

- **CUMULUS-1916**
  - Added util function for seeding reconciliation reports when running API locally in dashboard

### Changed

- **CUMULUS-1777**
  - The `expirationTime` property is now a **required field** of the access tokens model.
  - Updated the `AccessTokens` table to set a [TTL](https://docs.aws.amazon.com/amazondynamodb/latest/developerguide/howitworks-ttl.html) on the `expirationTime` field in `tf-modules/data-persistence/dynamo.tf`. As a result, access token records in this table whose `expirationTime` has passed should be **automatically deleted by DynamoDB**.
  - Updated all code creating access token records in the Dynamo `AccessTokens` table to set the `expirationTime` field value in seconds from the epoch.
- **CUMULUS-1912**
  - Updated reconciliationReports endpoints to query against Elasticsearch, delete report from both database and s3
  - Added `@cumulus/api-client/reconciliationReports`
- **CUMULUS-1999**
  - Updated `@cumulus/common/util.deprecate()` so that only a single deprecation notice is printed for each name/version combination

### Fixed

- **CUMULUS-1894**
  - The `SyncGranule` task can now handle files larger than 5 GB
- **CUMULUS-1987**
  - `Remove granule from CMR` operation in `@cumulus/api` now passes token to CMR when fetching granule metadata, allowing removal of private granules
- **CUMULUS-1993**
  - For a given queue, the `sqs-message-consumer` Lambda will now only schedule workflows for rules matching the queue **and the collection information in each queue message (if any)**
    - The consumer also now only reads each queue message **once per Lambda invocation**, whereas previously each message was read **once per queue rule per Lambda invocation**
  - Fixed bug preventing the deletion of multiple SNS rules that share the same SNS topic

### Deprecated

- **CUMULUS-1894**
  - `@cumulus/ingest/granule.copyGranuleFile()`
  - `@cumulus/ingest/granule.moveGranuleFile()`

- **CUMULUS-1987** - Deprecated the following functions:
  - `@cumulus/cmrjs/getMetadata(cmrLink)` -> `@cumulus/cmr-client/CMR.getGranuleMetadata(cmrLink)`
  - `@cumulus/cmrjs/getFullMetadata(cmrLink)`

## [v1.22.1] 2020-05-04

**Note**: v1.22.0 was not released as a package due to npm/release concerns.  Users upgrading to 1.22.x should start with 1.22.1

### Added

- **CUMULUS-1894**
  - Added `@cumulus/aws-client/S3.multipartCopyObject()`
- **CUMULUS-408**
  - Added `certificateUri` field to provider schema. This optional field allows operators to specify an S3 uri to a CA bundle to use for HTTPS requests.
- **CUMULUS-1787**
  - Added `collections/active` endpoint for returning collections with active granules in `@cumulus/api`
- **CUMULUS-1799**
  - Added `@cumulus/common/stack.getBucketsConfigKey()` to return the S3 key for the buckets config object
  - Added `@cumulus/common/workflows.getWorkflowFileKey()` to return the S3 key for a workflow definition object
  - Added `@cumulus/common/workflows.getWorkflowsListKeyPrefix()` to return the S3 key prefix for objects containing workflow definitions
  - Added `@cumulus/message` package containing utilities for building and parsing Cumulus messages
- **CUMULUS-1850**
  - Added `@cumulus/aws-client/Kinesis.describeStream()` to get a Kinesis stream description
- **CUMULUS-1853**
  - Added `@cumulus/integration-tests/collections.createCollection()`
  - Added `@cumulus/integration-tests/executions.findExecutionArn()`
  - Added `@cumulus/integration-tests/executions.getExecutionWithStatus()`
  - Added `@cumulus/integration-tests/granules.getGranuleWithStatus()`
  - Added `@cumulus/integration-tests/providers.createProvider()`
  - Added `@cumulus/integration-tests/rules.createOneTimeRule()`

### Changed

- **CUMULUS-1682**
  - Moved all `@cumulus/ingest/parse-pdr` code into the `parse-pdr` task as it had become tightly coupled with that task's handler and was not used anywhere else. Unit tests also restored.
- **CUMULUS-1820**
  - Updated the Thin Egress App module used in `tf-modules/distribution/main.tf` to build 74. [See the release notes](https://github.com/asfadmin/thin-egress-app/releases/tag/tea-build.74).
- **CUMULUS-1852**
  - Updated POST endpoints for `/collections`, `/providers`, and `/rules` to log errors when returning a 500 response
  - Updated POST endpoint for `/collections`:
    - Return a 400 response when the `name` or `version` fields are missing
    - Return a 409 response if the collection already exists
    - Improved error messages to be more explicit
  - Updated POST endpoint for `/providers`:
    - Return a 400 response if the `host` field value is invalid
    - Return a 409 response if the provider already exists
  - Updated POST endpoint for `/rules`:
    - Return a 400 response if rule `name` is invalid
    - Return a 400 response if rule `type` is invalid
- **CUMULUS-1891**
  - Updated the following endpoints using async operations to return a 503 error if the ECS task  cannot be started and a 500 response for a non-specific error:
    - POST `/replays`
    - POST `/bulkDelete`
    - POST `/elasticsearch/index-from-database`
    - POST `/granules/bulk`

### Fixed

- **CUMULUS-408**
  - Fixed HTTPS discovery and ingest.

- **CUMULUS-1850**
  - Fixed a bug in Kinesis event processing where the message consumer would not properly filter available rules based on the collection information in the event and the Kinesis stream ARN

- **CUMULUS-1853**
  - Fixed a bug where attempting to create a rule containing a payload property
    would fail schema validation.

- **CUMULUS-1854**
  - Rule schema is validated before starting workflows or creating event source mappings

- **CUMULUS-1974**
  - Fixed @cumulus/api webpack config for missing underscore object due to underscore update

- **CUMULUS-2210**
  - Fixed `cmr_oauth_provider` variable not being propogated to reconciliation reports

### Deprecated

- **CUMULUS-1799** - Deprecated the following code. For cases where the code was moved into another package, the new code location is noted:
  - `@cumulus/aws-client/StepFunctions.fromSfnExecutionName()`
  - `@cumulus/aws-client/StepFunctions.toSfnExecutionName()`
  - `@cumulus/aws-client/StepFunctions.getExecutionArn()` -> `@cumulus/message/Executions.buildExecutionArn()`
  - `@cumulus/aws-client/StepFunctions.getExecutionUrl()` -> `@cumulus/message/Executions.getExecutionUrlFromArn()`
  - `@cumulus/aws-client/StepFunctions.getStateMachineArn()` -> `@cumulus/message/Executions.getStateMachineArnFromExecutionArn()`
  - `@cumulus/aws-client/StepFunctions.pullStepFunctionEvent()` -> `@cumulus/message/StepFunctions.pullStepFunctionEvent()`
  - `@cumulus/common/bucketsConfigJsonObject()`
  - `@cumulus/common/CloudWatchLogger`
  - `@cumulus/common/collection-config-store/CollectionConfigStore` -> `@cumulus/collection-config-store`
  - `@cumulus/common/collection-config-store.constructCollectionId()` -> `@cumulus/message/Collections.constructCollectionId`
  - `@cumulus/common/concurrency.limit()`
  - `@cumulus/common/concurrency.mapTolerant()`
  - `@cumulus/common/concurrency.promiseUrl()`
  - `@cumulus/common/concurrency.toPromise()`
  - `@cumulus/common/concurrency.unless()`
  - `@cumulus/common/config.buildSchema()`
  - `@cumulus/common/config.parseConfig()`
  - `@cumulus/common/config.resolveResource()`
  - `@cumulus/common/config.resourceToArn()`
  - `@cumulus/common/FieldPattern`
  - `@cumulus/common/launchpad.getLaunchpadToken()` -> `@cumulus/launchpad-auth/index.getLaunchpadToken()`
  - `@cumulus/common/LaunchpadToken` -> `@cumulus/launchpad-auth/LaunchpadToken`
  - `@cumulus/common/launchpad.validateLaunchpadToken()` -> `@cumulus/launchpad-auth/index.validateLaunchpadToken()`
  - `@cumulus/common/message.buildCumulusMeta()` -> `@cumulus/message/Build.buildCumulusMeta()`
  - `@cumulus/common/message.buildQueueMessageFromTemplate()` -> `@cumulus/message/Build.buildQueueMessageFromTemplate()`
  - `@cumulus/common/message.getCollectionIdFromMessage()` -> `@cumulus/message/Collections.getCollectionIdFromMessage()`
  - `@cumulus/common/message.getMessageExecutionArn()` -> `@cumulus/message/Executions.getMessageExecutionArn()`
  - `@cumulus/common/message.getMessageExecutionName()` -> `@cumulus/message/Executions.getMessageExecutionName()`
  - `@cumulus/common/message.getMaximumExecutions()` -> `@cumulus/message/Queue.getMaximumExecutions()`
  - `@cumulus/common/message.getMessageFromTemplate()`
  - `@cumulus/common/message.getMessageStateMachineArn()` -> `@cumulus/message/Executions.getMessageStateMachineArn()`)
  - `@cumulus/common/message.getMessageGranules()` -> `@cumulus/message/Granules.getMessageGranules()`
  - `@cumulus/common/message.getQueueNameByUrl()` -> `@cumulus/message/Queue.getQueueNameByUrl()`
  - `@cumulus/common/message.getQueueName()` -> `@cumulus/message/Queue.getQueueName()`)
  - `@cumulus/common/message.hasQueueAndExecutionLimit()` -> `@cumulus/message/Queue.hasQueueAndExecutionLimit()`
  - `@cumulus/common/Semaphore`
  - `@cumulus/common/test-utils.throttleOnce()`
  - `@cumulus/common/workflows.getWorkflowArn()`
  - `@cumulus/common/workflows.getWorkflowFile()`
  - `@cumulus/common/workflows.getWorkflowList()`
  - `@cumulus/common/workflows.getWorkflowTemplate()`
  - `@cumulus/integration-tests/sfnStep/SfnStep.parseStepMessage()` -> `@cumulus/message/StepFunctions.parseStepMessage()`
- **CUMULUS-1858** - Deprecated the following functions.
  - `@cumulus/common/string.globalReplace()`
  - `@cumulus/common/string.isNonEmptyString()`
  - `@cumulus/common/string.isValidHostname()`
  - `@cumulus/common/string.match()`
  - `@cumulus/common/string.matches()`
  - `@cumulus/common/string.replace()`
  - `@cumulus/common/string.toLower()`
  - `@cumulus/common/string.toUpper()`

### Removed

- **CUMULUS-1799**: Deprecated code removals:
  - Removed from `@cumulus/common/aws`:
    - `pullStepFunctionEvent()`
  - Removed `@cumulus/common/sfnStep`
  - Removed `@cumulus/common/StepFunctions`

## [v1.21.0] 2020-03-30

### PLEASE NOTE

- **CUMULUS-1762**: the `messageConsumer` for `sns` and `kinesis`-type rules now fetches
  the collection information from the message. You should ensure that your rule's collection
  name and version match what is in the message for these ingest messages to be processed.
  If no matching rule is found, an error will be thrown and logged in the
  `messageConsumer` Lambda function's log group.

### Added

- **CUMULUS-1629**`
  - Updates discover-granules task to respect/utilize duplicateHandling configuration such that
    - skip:               Duplicates will be filtered from the granule list
    - error:              Duplicates encountered will result in step failure
    - replace, version:   Duplicates will be ignored and handled as normal.
  - Adds a new copy of the API lambda `PrivateApiLambda()` which is configured to not require authentication. This Lambda is not connected to an API gateway
  - Adds `@cumulus/api-client` with functions for use by workflow lambdas to call the API when needed

- **CUMULUS-1732**
  - Added Python task/activity workflow and integration test (`PythonReferenceSpec`) to test `cumulus-message-adapter-python`and `cumulus-process-py` integration.
- **CUMULUS-1795**
  - Added an IAM policy on the Cumulus EC2 creation to enable SSM when the `deploy_to_ngap` flag is true

### Changed

- **CUMULUS-1762**
  - the `messageConsumer` for `sns` and `kinesis`-type rules now fetches the collection
    information from the message.

### Deprecated

- **CUMULUS-1629**
  - Deprecate `granulesApi`, `rulesApi`, `emsApi`, `executionsAPI` from `@cumulus/integration-test/api` in favor of code moved to `@cumulus/api-client`

### Removed

- **CUMULUS-1799**: Deprecated code removals
  - Removed deprecated method `@cumulus/api/models/Granule.createGranulesFromSns()`
  - Removed deprecated method `@cumulus/api/models/Granule.removeGranuleFromCmr()`
  - Removed from `@cumulus/common/aws`:
    - `apigateway()`
    - `buildS3Uri()`
    - `calculateS3ObjectChecksum()`
    - `cf()`
    - `cloudwatch()`
    - `cloudwatchevents()`
    - `cloudwatchlogs()`
    - `createAndWaitForDynamoDbTable()`
    - `createQueue()`
    - `deleteSQSMessage()`
    - `describeCfStackResources()`
    - `downloadS3File()`
    - `downloadS3Files()`
    - `DynamoDbSearchQueue` class
    - `dynamodbstreams()`
    - `ec2()`
    - `ecs()`
    - `fileExists()`
    - `findResourceArn()`
    - `fromSfnExecutionName()`
    - `getFileBucketAndKey()`
    - `getJsonS3Object()`
    - `getQueueUrl()`
    - `getObjectSize()`
    - `getS3ObjectReadStream()`
    - `getSecretString()`
    - `getStateMachineArn()`
    - `headObject()`
    - `isThrottlingException()`
    - `kinesis()`
    - `lambda()`
    - `listS3Objects()`
    - `promiseS3Upload()`
    - `publishSnsMessage()`
    - `putJsonS3Object()`
    - `receiveSQSMessages()`
    - `s3CopyObject()`
    - `s3GetObjectTagging()`
    - `s3Join()`
    - `S3ListObjectsV2Queue` class
    - `s3TagSetToQueryString()`
    - `s3PutObjectTagging()`
    - `secretsManager()`
    - `sendSQSMessage()`
    - `sfn()`
    - `sns()`
    - `sqs()`
    - `sqsQueueExists()`
    - `toSfnExecutionName()`
    - `uploadS3FileStream()`
    - `uploadS3Files()`
    - `validateS3ObjectChecksum()`
  - Removed `@cumulus/common/CloudFormationGateway` class
  - Removed `@cumulus/common/concurrency/Mutex` class
  - Removed `@cumulus/common/errors`
  - Removed `@cumulus/common/sftp`
  - Removed `@cumulus/common/string.unicodeEscape`
  - Removed `@cumulus/cmrjs/cmr-utils.getGranuleId()`
  - Removed `@cumulus/cmrjs/cmr-utils.getCmrFiles()`
  - Removed `@cumulus/cmrjs/cmr/CMR` class
  - Removed `@cumulus/cmrjs/cmr/CMRSearchConceptQueue` class
  - Removed `@cumulus/cmrjs/utils.getHost()`
  - Removed `@cumulus/cmrjs/utils.getIp()`
  - Removed `@cumulus/cmrjs/utils.hostId()`
  - Removed `@cumulus/cmrjs/utils/ummVersion()`
  - Removed `@cumulus/cmrjs/utils.updateToken()`
  - Removed `@cumulus/cmrjs/utils.validateUMMG()`
  - Removed `@cumulus/ingest/aws.getEndpoint()`
  - Removed `@cumulus/ingest/aws.getExecutionUrl()`
  - Removed `@cumulus/ingest/aws/invoke()`
  - Removed `@cumulus/ingest/aws/CloudWatch` class
  - Removed `@cumulus/ingest/aws/ECS` class
  - Removed `@cumulus/ingest/aws/Events` class
  - Removed `@cumulus/ingest/aws/SQS` class
  - Removed `@cumulus/ingest/aws/StepFunction` class
  - Removed `@cumulus/ingest/util.normalizeProviderPath()`
  - Removed `@cumulus/integration-tests/index.listCollections()`
  - Removed `@cumulus/integration-tests/index.listProviders()`
  - Removed `@cumulus/integration-tests/index.rulesList()`
  - Removed `@cumulus/integration-tests/api/api.addCollectionApi()`

## [v1.20.0] 2020-03-12

### BREAKING CHANGES

- **CUMULUS-1714**
  - Changed the format of the message sent to the granule SNS Topic. Message includes the granule record under `record` and the type of event under `event`. Messages with `deleted` events will have the record that was deleted with a `deletedAt` timestamp. Options for `event` are `Create | Update | Delete`
- **CUMULUS-1769** - `deploy_to_ngap` is now a **required** variable for the `tf-modules/cumulus` module. **For those deploying to NGAP environments, this variable should always be set to `true`.**

### Notable changes

- **CUMULUS-1739** - You can now exclude Elasticsearch from your `tf-modules/data-persistence` deployment (via `include_elasticsearch = false`) and your `tf-modules/cumulus` module will still deploy successfully.

- **CUMULUS-1769** - If you set `deploy_to_ngap = true` for the `tf-modules/archive` Terraform module, **you can only deploy your archive API gateway as `PRIVATE`**, not `EDGE`.

### Added

- Added `@cumulus/aws-client/S3.getS3ObjectReadStreamAsync()` to deal with S3 eventual consistency issues by checking for the existence an S3 object with retries before getting a readable stream for that object.
- **CUMULUS-1769**
  - Added `deploy_to_ngap` boolean variable for the `tf-modules/cumulus` and `tf-modules/archive` Terraform modules. This variable is required. **For those deploying to NGAP environments, this variable should always be set to `true`.**
- **HYRAX-70**
  - Add the hyrax-metadata-update task

### Changed

- [`AccessToken.get()`](https://github.com/nasa/cumulus/blob/master/packages/api/models/access-tokens.js) now enforces [strongly consistent reads from DynamoDB](https://docs.aws.amazon.com/amazondynamodb/latest/developerguide/HowItWorks.ReadConsistency.html)
- **CUMULUS-1739**
  - Updated `tf-modules/data-persistence` to make Elasticsearch alarm resources and outputs conditional on the `include_elasticsearch` variable
  - Updated `@cumulus/aws-client/S3.getObjectSize` to include automatic retries for any failures from `S3.headObject`
- **CUMULUS-1784**
  - Updated `@cumulus/api/lib/DistributionEvent.remoteIP()` to parse the IP address in an S3 access log from the `A-sourceip` query parameter if present, otherwise fallback to the original parsing behavior.
- **CUMULUS-1768**
  - The `stats/summary` endpoint reports the distinct collections for the number of granules reported

### Fixed

- **CUMULUS-1739** - Fixed the `tf-modules/cumulus` and `tf-modules/archive` modules to make these Elasticsearch variables truly optional:
  - `elasticsearch_domain_arn`
  - `elasticsearch_hostname`
  - `elasticsearch_security_group_id`

- **CUMULUS-1768**
  - Fixed the `stats/` endpoint so that data is correctly filtered by timestamp and `processingTime` is calculated correctly.

- **CUMULUS-1769**
  - In the `tf-modules/archive` Terraform module, the `lifecycle` block ignoring changes to the `policy` of the archive API gateway is now only enforced if `deploy_to_ngap = true`. This fixes a bug where users deploying outside of NGAP could not update their API gateway's resource policy when going from `PRIVATE` to `EDGE`, preventing their API from being accessed publicly.

- **CUMULUS-1775**
  - Fix/update api endpoint to use updated google auth endpoints such that it will work with new accounts

### Removed

- **CUMULUS-1768**
  - Removed API endpoints `stats/histogram` and `stats/average`. All advanced stats needs should be acquired from Cloud Metrics or similarly configured ELK stack.

## [v1.19.0] 2020-02-28

### BREAKING CHANGES

- **CUMULUS-1736**
  - The `@cumulus/discover-granules` task now sets the `dataType` of discovered
    granules based on the `name` of the configured collection, not the
    `dataType`.
  - The config schema of the `@cumulus/discover-granules` task now requires that
    collections contain a `version`.
  - The `@cumulus/sync-granule` task will set the `dataType` and `version` of a
    granule based on the configured collection if those fields are not already
    set on the granule. Previously it was using the `dataType` field of the
    configured collection, then falling back to the `name` field of the
    collection. This update will just use the `name` field of the collection to
    set the `dataType` field of the granule.

- **CUMULUS-1446**
  - Update the `@cumulus/integration-tests/api/executions.getExecution()`
    function to parse the response and return the execution, rather than return
    the full API response.

- **CUMULUS-1672**
  - The `cumulus` Terraform module in previous releases set a
    `Deployment = var.prefix` tag on all resources that it managed. In this
    release, a `tags` input variable has been added to the `cumulus` Terraform
    module to allow resource tagging to be customized. No default tags will be
    applied to Cumulus-managed resources. To replicate the previous behavior,
    set `tags = { Deployment: var.prefix }` as an input variable for the
    `cumulus` Terraform module.

- **CUMULUS-1684 Migration Instructions**
  - In previous releases, a provider's username and password were encrypted
    using a custom encryption library. That has now been updated to use KMS.
    This release includes a Lambda function named
    `<prefix>-ProviderSecretsMigration`, which will re-encrypt existing
    provider credentials to use KMS. After this release has been deployed, you
    will need to manually invoke that Lambda function using either the AWS CLI
    or AWS Console. It should only need to be successfully run once.
  - Future releases of Cumulus will invoke a
    `<prefix>-VerifyProviderSecretsMigration` Lambda function as part of the
    deployment, which will cause the deployment to fail if the migration
    Lambda has not been run.

- **CUMULUS-1718**
  - The `@cumulus/sf-sns-report` task for reporting mid-workflow updates has been retired.
  This task was used as the `PdrStatusReport` task in our ParsePdr example workflow.
  If you have a ParsePdr or other workflow using this task, use `@cumulus/sf-sqs-report` instead.
  Trying to deploy the old task will result in an error as the cumulus module no longer exports `sf_sns_report_task`.
  - Migration instruction: In your workflow definition, for each step using the old task change:
  `"Resource": "${module.cumulus.sf_sns_report_task.task_arn}"`
  to
  `"Resource": "${module.cumulus.sf_sqs_report_task.task_arn}"`

- **CUMULUS-1755**
  - The `thin_egress_jwt_secret_name` variable for the `tf-modules/cumulus` Terraform module is now **required**. This variable is passed on to the Thin Egress App in `tf-modules/distribution/main.tf`, which uses the keys stored in the secret to sign JWTs. See the [Thin Egress App documentation on how to create a value for this secret](https://github.com/asfadmin/thin-egress-app#setting-up-the-jwt-cookie-secrets).

### Added

- **CUMULUS-1446**
  - Add `@cumulus/common/FileUtils.readJsonFile()` function
  - Add `@cumulus/common/FileUtils.readTextFile()` function
  - Add `@cumulus/integration-tests/api/collections.createCollection()` function
  - Add `@cumulus/integration-tests/api/collections.deleteCollection()` function
  - Add `@cumulus/integration-tests/api/collections.getCollection()` function
  - Add `@cumulus/integration-tests/api/providers.getProvider()` function
  - Add `@cumulus/integration-tests/index.getExecutionOutput()` function
  - Add `@cumulus/integration-tests/index.loadCollection()` function
  - Add `@cumulus/integration-tests/index.loadProvider()` function
  - Add `@cumulus/integration-tests/index.readJsonFilesFromDir()` function

- **CUMULUS-1672**
  - Add a `tags` input variable to the `archive` Terraform module
  - Add a `tags` input variable to the `cumulus` Terraform module
  - Add a `tags` input variable to the `cumulus_ecs_service` Terraform module
  - Add a `tags` input variable to the `data-persistence` Terraform module
  - Add a `tags` input variable to the `distribution` Terraform module
  - Add a `tags` input variable to the `ingest` Terraform module
  - Add a `tags` input variable to the `s3-replicator` Terraform module

- **CUMULUS-1707**
  - Enable logrotate on ECS cluster

- **CUMULUS-1684**
  - Add a `@cumulus/aws-client/KMS` library of KMS-related functions
  - Add `@cumulus/aws-client/S3.getTextObject()`
  - Add `@cumulus/sftp-client` package
  - Create `ProviderSecretsMigration` Lambda function
  - Create `VerifyProviderSecretsMigration` Lambda function

- **CUMULUS-1548**
  - Add ability to put default Cumulus logs in Metrics' ELK stack
  - Add ability to add custom logs to Metrics' ELK Stack

- **CUMULUS-1702**
  - When logs are sent to Metrics' ELK stack, the logs endpoints will return results from there

- **CUMULUS-1459**
  - Async Operations are indexed in Elasticsearch
  - To index any existing async operations you'll need to perform an index from
    database function.

- **CUMULUS-1717**
  - Add `@cumulus/aws-client/deleteAndWaitForDynamoDbTableNotExists`, which
    deletes a DynamoDB table and waits to ensure the table no longer exists
  - Added `publishGranules` Lambda to handle publishing granule messages to SNS when granule records are written to DynamoDB
  - Added `@cumulus/api/models/Granule.storeGranulesFromCumulusMessage` to store granules from a Cumulus message to DynamoDB

- **CUMULUS-1718**
  - Added `@cumulus/sf-sqs-report` task to allow mid-workflow reporting updates.
  - Added `stepfunction_event_reporter_queue_url` and `sf_sqs_report_task` outputs to the `cumulus` module.
  - Added `publishPdrs` Lambda to handle publishing PDR messages to SNS when PDR records are written to DynamoDB.
  - Added `@cumulus/api/models/Pdr.storePdrFromCumulusMessage` to store PDRs from a Cumulus message to DynamoDB.
  - Added `@cumulus/aws-client/parseSQSMessageBody` to parse an SQS message body string into an object.

- **Ability to set custom backend API url in the archive module**
  - Add `api_url` definition in `tf-modules/cumulus/archive.tf`
  - Add `archive_api_url` variable in `tf-modules/cumulus/variables.tf`

- **CUMULUS-1741**
  - Added an optional `elasticsearch_security_group_ids` variable to the
    `data-persistence` Terraform module to allow additional security groups to
    be assigned to the Elasticsearch Domain.

- **CUMULUS-1752**
  - Added `@cumulus/integration-tests/api/distribution.invokeTEADistributionLambda` to simulate a request to the [Thin Egress App](https://github.com/asfadmin/thin-egress-app) by invoking the Lambda and getting a response payload.
  - Added `@cumulus/integration-tests/api/distribution.getTEARequestHeaders` to generate necessary request headers for a request to the Thin Egress App
  - Added `@cumulus/integration-tests/api/distribution.getTEADistributionApiFileStream` to get a response stream for a file served by Thin Egress App
  - Added `@cumulus/integration-tests/api/distribution.getTEADistributionApiRedirect` to get a redirect response from the Thin Egress App

- **CUMULUS-1755**
  - Added `@cumulus/aws-client/CloudFormation.describeCfStack()` to describe a Cloudformation stack
  - Added `@cumulus/aws-client/CloudFormation.getCfStackParameterValues()` to get multiple parameter values for a Cloudformation stack

### Changed

- **CUMULUS-1725**
  - Moved the logic that updates the granule files cache Dynamo table into its
    own Lambda function called `granuleFilesCacheUpdater`.

- **CUMULUS-1736**
  - The `collections` model in the API package now determines the name of a
    collection based on the `name` property, rather than using `dataType` and
    then falling back to `name`.
  - The `@cumulus/integration-tests.loadCollection()` function no longer appends
    the postfix to the end of the collection's `dataType`.
  - The `@cumulus/integration-tests.addCollections()` function no longer appends
    the postfix to the end of the collection's `dataType`.

- **CUMULUS-1672**
  - Add a `retryOptions` parameter to the `@cumulus/aws-client/S3.headObject`
     function, which will retry if the object being queried does not exist.

- **CUMULUS-1446**
  - Mark the `@cumulus/integration-tests/api.addCollectionApi()` function as
    deprecated
  - Mark the `@cumulus/integration-tests/index.listCollections()` function as
    deprecated
  - Mark the `@cumulus/integration-tests/index.listProviders()` function as
    deprecated
  - Mark the `@cumulus/integration-tests/index.rulesList()` function as
    deprecated

- **CUMULUS-1672**
  - Previously, the `cumulus` module defaulted to setting a
    `Deployment = var.prefix` tag on all resources that it managed. In this
    release, the `cumulus` module will now accept a `tags` input variable that
    defines the tags to be assigned to all resources that it manages.
  - Previously, the `data-persistence` module defaulted to setting a
    `Deployment = var.prefix` tag on all resources that it managed. In this
    release, the `data-persistence` module will now accept a `tags` input
    variable that defines the tags to be assigned to all resources that it
    manages.
  - Previously, the `distribution` module defaulted to setting a
    `Deployment = var.prefix` tag on all resources that it managed. In this
    release, the `distribution` module will now accept a `tags` input variable
    that defines the tags to be assigned to all resources that it manages.
  - Previously, the `ingest` module defaulted to setting a
    `Deployment = var.prefix` tag on all resources that it managed. In this
    release, the `ingest` module will now accept a `tags` input variable that
    defines the tags to be assigned to all resources that it manages.
  - Previously, the `s3-replicator` module defaulted to setting a
    `Deployment = var.prefix` tag on all resources that it managed. In this
    release, the `s3-replicator` module will now accept a `tags` input variable
    that defines the tags to be assigned to all resources that it manages.

- **CUMULUS-1684**
  - Update the API package to encrypt provider credentials using KMS instead of
    using RSA keys stored in S3

- **CUMULUS-1717**
  - Changed name of `cwSfExecutionEventToDb` Lambda to `cwSfEventToDbRecords`
  - Updated `cwSfEventToDbRecords` to write granule records to DynamoDB from the incoming Cumulus message

- **CUMULUS-1718**
  - Renamed `cwSfEventToDbRecords` to `sfEventSqsToDbRecords` due to architecture change to being a consumer of an SQS queue of Step Function Cloudwatch events.
  - Updated `sfEventSqsToDbRecords` to write PDR records to DynamoDB from the incoming Cumulus message
  - Moved `data-cookbooks/sns.md` to `data-cookbooks/ingest-notifications.md` and updated it to reflect recent changes.

- **CUMULUS-1748**
  - (S)FTP discovery tasks now use the provider-path as-is instead of forcing it to a relative path.
  - Improved error handling to catch permission denied FTP errors better and log them properly. Workflows will still fail encountering this error and we intend to consider that approach in a future ticket.

- **CUMULUS-1752**
  - Moved class for parsing distribution events to its own file: `@cumulus/api/lib/DistributionEvent.js`
    - Updated `DistributionEvent` to properly parse S3 access logs generated by requests from the [Thin Egress App](https://github.com/asfadmin/thin-egress-app)

- **CUMULUS-1753** - Changes to `@cumulus/ingest/HttpProviderClient.js`:
  - Removed regex filter in `HttpProviderClient.list()` that was used to return only files with an extension between 1 and 4 characters long. `HttpProviderClient.list()` will now return all files linked from the HTTP provider host.

- **CUMULUS-1755**
  - Updated the Thin Egress App module used in `tf-modules/distribution/main.tf` to build 61. [See the release notes](https://github.com/asfadmin/thin-egress-app/releases/tag/tea-build.61).

- **CUMULUS-1757**
  - Update @cumulus/cmr-client CMRSearchConceptQueue to take optional cmrEnvironment parameter

### Deprecated

- **CUMULUS-1684**
  - Deprecate `@cumulus/common/key-pair-provider/S3KeyPairProvider`
  - Deprecate `@cumulus/common/key-pair-provider/S3KeyPairProvider.encrypt()`
  - Deprecate `@cumulus/common/key-pair-provider/S3KeyPairProvider.decrypt()`
  - Deprecate `@cumulus/common/kms/KMS`
  - Deprecate `@cumulus/common/kms/KMS.encrypt()`
  - Deprecate `@cumulus/common/kms/KMS.decrypt()`
  - Deprecate `@cumulus/common/sftp.Sftp`

- **CUMULUS-1717**
  - Deprecate `@cumulus/api/models/Granule.createGranulesFromSns`

- **CUMULUS-1718**
  - Deprecate `@cumulus/sf-sns-report`.
    - This task has been updated to always throw an error directing the user to use `@cumulus/sf-sqs-report` instead. This was done because there is no longer an SNS topic to which to publish, and no consumers to listen to it.

- **CUMULUS-1748**
  - Deprecate `@cumulus/ingest/util.normalizeProviderPath`

- **CUMULUS-1752**
  - Deprecate `@cumulus/integration-tests/api/distribution.getDistributionApiFileStream`
  - Deprecate `@cumulus/integration-tests/api/distribution.getDistributionApiRedirect`
  - Deprecate `@cumulus/integration-tests/api/distribution.invokeApiDistributionLambda`

### Removed

- **CUMULUS-1684**
  - Remove the deployment script that creates encryption keys and stores them to
    S3

- **CUMULUS-1768**
  - Removed API endpoints `stats/histogram` and `stats/average`. All advanced stats needs should be acquired from Cloud Metrics or similarly configured ELK stack.

### Fixed

- **Fix default values for urs_url in variables.tf files**
  - Remove trailing `/` from default `urs_url` values.

- **CUMULUS-1610** - Add the Elasticsearch security group to the EC2 security groups

- **CUMULUS-1740** - `cumulus_meta.workflow_start_time` is now set in Cumulus
  messages

- **CUMULUS-1753** - Fixed `@cumulus/ingest/HttpProviderClient.js` to properly handle HTTP providers with:
  - Multiple link tags (e.g. `<a>`) per line of source code
  - Link tags in uppercase or lowercase (e.g. `<A>`)
  - Links with filepaths in the link target (e.g. `<a href="/path/to/file.txt">`). These files will be returned from HTTP file discovery **as the file name only** (e.g. `file.txt`).

- **CUMULUS-1768**
  - Fix an issue in the stats endpoints in `@cumulus/api` to send back stats for the correct type

## [v1.18.0] 2020-02-03

### BREAKING CHANGES

- **CUMULUS-1686**

  - `ecs_cluster_instance_image_id` is now a _required_ variable of the `cumulus` module, instead of optional.

- **CUMULUS-1698**

  - Change variable `saml_launchpad_metadata_path` to `saml_launchpad_metadata_url` in the `tf-modules/cumulus` Terraform module.

- **CUMULUS-1703**
  - Remove the unused `forceDownload` option from the `sync-granule` tasks's config
  - Remove the `@cumulus/ingest/granule.Discover` class
  - Remove the `@cumulus/ingest/granule.Granule` class
  - Remove the `@cumulus/ingest/pdr.Discover` class
  - Remove the `@cumulus/ingest/pdr.Granule` class
  - Remove the `@cumulus/ingest/parse-pdr.parsePdr` function

### Added

- **CUMULUS-1040**

  - Added `@cumulus/aws-client` package to provide utilities for working with AWS services and the Node.js AWS SDK
  - Added `@cumulus/errors` package which exports error classes for use in Cumulus workflow code
  - Added `@cumulus/integration-tests/sfnStep` to provide utilities for parsing step function execution histories

- **CUMULUS-1102**

  - Adds functionality to the @cumulus/api package for better local testing.
    - Adds data seeding for @cumulus/api's localAPI.
      - seed functions allow adding collections, executions, granules, pdrs, providers, and rules to a Localstack Elasticsearch and DynamoDB via `addCollections`, `addExecutions`, `addGranules`, `addPdrs`, `addProviders`, and `addRules`.
    - Adds `eraseDataStack` function to local API server code allowing resetting of local datastack for testing (ES and DynamoDB).
    - Adds optional parameters to the @cumulus/api bin serve to allow for launching the api without destroying the current data.

- **CUMULUS-1697**

  - Added the `@cumulus/tf-inventory` package that provides command line utilities for managing Terraform resources in your AWS account

- **CUMULUS-1703**

  - Add `@cumulus/aws-client/S3.createBucket` function
  - Add `@cumulus/aws-client/S3.putFile` function
  - Add `@cumulus/common/string.isNonEmptyString` function
  - Add `@cumulus/ingest/FtpProviderClient` class
  - Add `@cumulus/ingest/HttpProviderClient` class
  - Add `@cumulus/ingest/S3ProviderClient` class
  - Add `@cumulus/ingest/SftpProviderClient` class
  - Add `@cumulus/ingest/providerClientUtils.buildProviderClient` function
  - Add `@cumulus/ingest/providerClientUtils.fetchTextFile` function

- **CUMULUS-1731**

  - Add new optional input variables to the Cumulus Terraform module to support TEA upgrade:
    - `thin_egress_cookie_domain` - Valid domain for Thin Egress App cookie
    - `thin_egress_domain_cert_arn` - Certificate Manager SSL Cert ARN for Thin
      Egress App if deployed outside NGAP/CloudFront
    - `thin_egress_download_role_in_region_arn` - ARN for reading of Thin Egress
      App data buckets for in-region requests
    - `thin_egress_jwt_algo` - Algorithm with which to encode the Thin Egress
      App JWT cookie
    - `thin_egress_jwt_secret_name` - Name of AWS secret where keys for the Thin
      Egress App JWT encode/decode are stored
    - `thin_egress_lambda_code_dependency_archive_key` - Thin Egress App - S3
      Key of packaged python modules for lambda dependency layer

- **CUMULUS-1733**
  - Add `discovery-filtering` operator doc to document previously undocumented functionality.

- **CUMULUS-1737**
  - Added the `cumulus-test-cleanup` module to run a nightly cleanup on resources left over from the integration tests run from the `example/spec` directory.

### Changed

- **CUMULUS-1102**

  - Updates `@cumulus/api/auth/testAuth` to use JWT instead of random tokens.
  - Updates the default AMI for the ecs_cluster_instance_image_id.

- **CUMULUS-1622**

  - Mutex class has been deprecated in `@cumulus/common/concurrency` and will be removed in a future release.

- **CUMULUS-1686**

  - Changed `ecs_cluster_instance_image_id` to be a required variable of the `cumulus` module and removed the default value.
    The default was not available across accounts and regions, nor outside of NGAP and therefore not particularly useful.

- **CUMULUS-1688**

  - Updated `@cumulus/aws.receiveSQSMessages` not to replace `message.Body` with a parsed object. This behavior was undocumented and confusing as received messages appeared to contradict AWS docs that state `message.Body` is always a string.
  - Replaced `sf_watcher` CloudWatch rule from `cloudwatch-events.tf` with an EventSourceMapping on `sqs2sf` mapped to the `start_sf` SQS queue (in `event-sources.tf`).
  - Updated `sqs2sf` with an EventSourceMapping handler and unit test.

- **CUMULUS-1698**

  - Change variable `saml_launchpad_metadata_path` to `saml_launchpad_metadata_url` in the `tf-modules/cumulus` Terraform module.
  - Updated `@cumulus/api/launchpadSaml` to download launchpad IDP metadata from configured location when the metadata in s3 is not valid, and to work with updated IDP metadata and SAML response.

- **CUMULUS-1731**
  - Upgrade the version of the Thin Egress App deployed by Cumulus to v48
    - Note: New variables available, see the 'Added' section of this changelog.

### Fixed

- **CUMULUS-1664**

  - Updated `dbIndexer` Lambda to remove hardcoded references to DynamoDB table names.

- **CUMULUS-1733**
  - Fixed granule discovery recursion algorithm used in S/FTP protocols.

### Removed

- **CUMULUS-1481**
  - removed `process` config and output from PostToCmr as it was not required by the task nor downstream steps, and should still be in the output message's `meta` regardless.

### Deprecated

- **CUMULUS-1040**
  - Deprecated the following code. For cases where the code was moved into another package, the new code location is noted:
    - `@cumulus/common/CloudFormationGateway` -> `@cumulus/aws-client/CloudFormationGateway`
    - `@cumulus/common/DynamoDb` -> `@cumulus/aws-client/DynamoDb`
    - `@cumulus/common/errors` -> `@cumulus/errors`
    - `@cumulus/common/StepFunctions` -> `@cumulus/aws-client/StepFunctions`
    - All of the exported functions in `@cumulus/commmon/aws` (moved into `@cumulus/aws-client`), except:
      - `@cumulus/common/aws/isThrottlingException` -> `@cumulus/errors/isThrottlingException`
      - `@cumulus/common/aws/improveStackTrace` (not deprecated)
      - `@cumulus/common/aws/retryOnThrottlingException` (not deprecated)
    - `@cumulus/common/sfnStep/SfnStep.parseStepMessage` -> `@cumulus/integration-tests/sfnStep/SfnStep.parseStepMessage`
    - `@cumulus/common/sfnStep/ActivityStep` -> `@cumulus/integration-tests/sfnStep/ActivityStep`
    - `@cumulus/common/sfnStep/LambdaStep` -> `@cumulus/integration-tests/sfnStep/LambdaStep`
    - `@cumulus/common/string/unicodeEscape` -> `@cumulus/aws-client/StepFunctions.unicodeEscape`
    - `@cumulus/common/util/setErrorStack` -> `@cumulus/aws-client/util/setErrorStack`
    - `@cumulus/ingest/aws/invoke` -> `@cumulus/aws-client/Lambda/invoke`
    - `@cumulus/ingest/aws/CloudWatch.bucketSize`
    - `@cumulus/ingest/aws/CloudWatch.cw`
    - `@cumulus/ingest/aws/ECS.ecs`
    - `@cumulus/ingest/aws/ECS`
    - `@cumulus/ingest/aws/Events.putEvent` -> `@cumulus/aws-client/CloudwatchEvents.putEvent`
    - `@cumulus/ingest/aws/Events.deleteEvent` -> `@cumulus/aws-client/CloudwatchEvents.deleteEvent`
    - `@cumulus/ingest/aws/Events.deleteTarget` -> `@cumulus/aws-client/CloudwatchEvents.deleteTarget`
    - `@cumulus/ingest/aws/Events.putTarget` -> `@cumulus/aws-client/CloudwatchEvents.putTarget`
    - `@cumulus/ingest/aws/SQS.attributes` -> `@cumulus/aws-client/SQS.getQueueAttributes`
    - `@cumulus/ingest/aws/SQS.deleteMessage` -> `@cumulus/aws-client/SQS.deleteSQSMessage`
    - `@cumulus/ingest/aws/SQS.deleteQueue` -> `@cumulus/aws-client/SQS.deleteQueue`
    - `@cumulus/ingest/aws/SQS.getUrl` -> `@cumulus/aws-client/SQS.getQueueUrlByName`
    - `@cumulus/ingest/aws/SQS.receiveMessage` -> `@cumulus/aws-client/SQS.receiveSQSMessages`
    - `@cumulus/ingest/aws/SQS.sendMessage` -> `@cumulus/aws-client/SQS.sendSQSMessage`
    - `@cumulus/ingest/aws/StepFunction.getExecutionStatus` -> `@cumulus/aws-client/StepFunction.getExecutionStatus`
    - `@cumulus/ingest/aws/StepFunction.getExecutionUrl` -> `@cumulus/aws-client/StepFunction.getExecutionUrl`

## [v1.17.0] - 2019-12-31

### BREAKING CHANGES

- **CUMULUS-1498**
  - The `@cumulus/cmrjs.publish2CMR` function expects that the value of its
    `creds.password` parameter is a plaintext password.
  - Rather than using an encrypted password from the `cmr_password` environment
    variable, the `@cumulus/cmrjs.updateCMRMetadata` function now looks for an
    environment variable called `cmr_password_secret_name` and fetches the CMR
    password from that secret in AWS Secrets Manager.
  - The `@cumulus/post-to-cmr` task now expects a
    `config.cmr.passwordSecretName` value, rather than `config.cmr.password`.
    The CMR password will be fetched from that secret in AWS Secrets Manager.

### Added

- **CUMULUS-630**

  - Added support for replaying Kinesis records on a stream into the Cumulus Kinesis workflow triggering mechanism: either all the records, or some time slice delimited by start and end timestamps.
  - Added `/replays` endpoint to the operator API for triggering replays.
  - Added `Replay Kinesis Messages` documentation to Operator Docs.
  - Added `manualConsumer` lambda function to consume a Kinesis stream. Used by the replay AsyncOperation.

- **CUMULUS-1687**
  - Added new API endpoint for listing async operations at `/asyncOperations`
  - All asyncOperations now include the fields `description` and `operationType`. `operationType` can be one of the following. [`Bulk Delete`, `Bulk Granules`, `ES Index`, `Kinesis Replay`]

### Changed

- **CUMULUS-1626**

  - Updates Cumulus to use node10/CMA 1.1.2 for all of its internal lambdas in prep for AWS node 8 EOL

- **CUMULUS-1498**
  - Remove the DynamoDB Users table. The list of OAuth users who are allowed to
    use the API is now stored in S3.
  - The CMR password and Launchpad passphrase are now stored in Secrets Manager

## [v1.16.1] - 2019-12-6

**Please note**:

- The `region` argument to the `cumulus` Terraform module has been removed. You may see a warning or error if you have that variable populated.
- Your workflow tasks should use the following versions of the CMA libraries to utilize new granule, parentArn, asyncOperationId, and stackName fields on the logs:
  - `cumulus-message-adapter-js` version 1.0.10+
  - `cumulus-message-adapter-python` version 1.1.1+
  - `cumulus-message-adapter-java` version 1.2.11+
- The `data-persistence` module no longer manages the creation of an Elasticsearch service-linked role for deploying Elasticsearch to a VPC. Follow the [deployment instructions on preparing your VPC](https://nasa.github.io/cumulus/docs/deployment/deployment-readme#vpc-subnets-and-security-group) for guidance on how to create the Elasticsearch service-linked role manually.
- There is now a `distribution_api_gateway_stage` variable for the `tf-modules/cumulus` Terraform module that will be used as the API gateway stage name used for the distribution API (Thin Egress App)
- Default value for the `urs_url` variable is now `https://uat.urs.earthdata.nasa.gov/` in the `tf-modules/cumulus` and `tf-modules/archive` Terraform modules. So deploying the `cumulus` module without a `urs_url` variable set will integrate your Cumulus deployment with the UAT URS environment.

### Added

- **CUMULUS-1563**

  - Added `custom_domain_name` variable to `tf-modules/data-persistence` module

- **CUMULUS-1654**
  - Added new helpers to `@cumulus/common/execution-history`:
    - `getStepExitedEvent()` returns the `TaskStateExited` event in a workflow execution history after the given step completion/failure event
    - `getTaskExitedEventOutput()` returns the output message for a `TaskStateExited` event in a workflow execution history

### Changed

- **CUMULUS-1578**

  - Updates SAML launchpad configuration to authorize via configured userGroup.
    [See the NASA specific documentation (protected)](https://wiki.earthdata.nasa.gov/display/CUMULUS/Cumulus+SAML+Launchpad+Integration)

- **CUMULUS-1579**

  - Elasticsearch list queries use `match` instead of `term`. `term` had been analyzing the terms and not supporting `-` in the field values.

- **CUMULUS-1619**

  - Adds 4 new keys to `@cumulus/logger` to display granules, parentArn, asyncOperationId, and stackName.
  - Depends on `cumulus-message-adapter-js` version 1.0.10+. Cumulus tasks updated to use this version.

- **CUMULUS-1654**

  - Changed `@cumulus/common/SfnStep.parseStepMessage()` to a static class method

- **CUMULUS-1641**
  - Added `meta.retries` and `meta.visibilityTimeout` properties to sqs-type rule. To create sqs-type rule, you're required to configure a dead-letter queue on your queue.
  - Added `sqsMessageRemover` lambda which removes the message from SQS queue upon successful workflow execution.
  - Updated `sqsMessageConsumer` lambda to not delete message from SQS queue, and to retry the SQS message for configured number of times.

### Removed

- Removed `create_service_linked_role` variable from `tf-modules/data-persistence` module.

- **CUMULUS-1321**
  - The `region` argument to the `cumulus` Terraform module has been removed

### Fixed

- **CUMULUS-1668** - Fixed a race condition where executions may not have been
  added to the database correctly
- **CUMULUS-1654** - Fixed issue with `publishReports` Lambda not including workflow execution error information for failed workflows with a single step
- Fixed `tf-modules/cumulus` module so that the `urs_url` variable is passed on to its invocation of the `tf-modules/archive` module

## [v1.16.0] - 2019-11-15

### Added

- **CUMULUS-1321**

  - A `deploy_distribution_s3_credentials_endpoint` variable has been added to
    the `cumulus` Terraform module. If true, the NGAP-backed S3 credentials
    endpoint will be added to the Thin Egress App's API. Default: true

- **CUMULUS-1544**

  - Updated the `/granules/bulk` endpoint to correctly query Elasticsearch when
    granule ids are not provided.

- **CUMULUS-1580**
  - Added `/granules/bulk` endpoint to `@cumulus/api` to perform bulk actions on granules given either a list of granule ids or an Elasticsearch query and the workflow to perform.

### Changed

- **CUMULUS-1561**

  - Fix the way that we are handling Terraform provider version requirements
  - Pass provider configs into child modules using the method that the
    [Terraform documentation](https://www.terraform.io/docs/configuration/modules.html#providers-within-modules)
    suggests
  - Remove the `region` input variable from the `s3_access_test` Terraform module
  - Remove the `aws_profile` and `aws_region` input variables from the
    `s3-replicator` Terraform module

- **CUMULUS-1639**
  - Because of
    [S3's Data Consistency Model](https://docs.aws.amazon.com/AmazonS3/latest/dev/Introduction.html#BasicsObjects),
    there may be situations where a GET operation for an object can temporarily
    return a `NoSuchKey` response even if that object _has_ been created. The
    `@cumulus/common/aws.getS3Object()` function has been updated to support
    retries if a `NoSuchKey` response is returned by S3. This behavior can be
    enabled by passing a `retryOptions` object to that function. Supported
    values for that object can be found here:
    <https://github.com/tim-kos/node-retry#retryoperationoptions>

### Removed

- **CUMULUS-1559**
  - `logToSharedDestination` has been migrated to the Terraform deployment as `log_api_gateway_to_cloudwatch` and will ONLY apply to egress lambdas.
    Due to the differences in the Terraform deployment model, we cannot support a global log subscription toggle for a configurable subset of lambdas.
    However, setting up your own log forwarding for a Lambda with Terraform is fairly simple, as you will only need to add SubscriptionFilters to your Terraform configuration, one per log group.
    See [the Terraform documentation](https://www.terraform.io/docs/providers/aws/r/cloudwatch_log_subscription_filter.html) for details on how to do this.
    An empty FilterPattern ("") will capture all logs in a group.

## [v1.15.0] - 2019-11-04

### BREAKING CHANGES

- **CUMULUS-1644** - When a workflow execution begins or ends, the workflow
  payload is parsed and any new or updated PDRs or granules referenced in that
  workflow are stored to the Cumulus archive. The defined interface says that a
  PDR in `payload.pdr` will be added to the archive, and any granules in
  `payload.granules` will also be added to the archive. In previous releases,
  PDRs found in `meta.pdr` and granules found in `meta.input_granules` were also
  added to the archive. This caused unexpected behavior and has been removed.
  Only PDRs from `payload.pdr` and granules from `payload.granules` will now be
  added to the Cumulus archive.

- **CUMULUS-1449** - Cumulus now uses a universal workflow template when
  starting a workflow that contains general information specific to the
  deployment, but not specific to the workflow. Workflow task configs must be
  defined using AWS step function parameters. As part of this change,
  `CumulusConfig` has been retired and task configs must now be defined under
  the `cma.task_config` key in the Parameters section of a step function
  definition.

  **Migration instructions**:

  NOTE: These instructions require the use of Cumulus Message Adapter v1.1.x+.
  Please ensure you are using a compatible version before attempting to migrate
  workflow configurations. When defining workflow steps, remove any
  `CumulusConfig` section, as shown below:

  ```yaml
  ParsePdr:
    CumulusConfig:
      provider: "{$.meta.provider}"
      bucket: "{$.meta.buckets.internal.name}"
      stack: "{$.meta.stack}"
  ```

  Instead, use AWS Parameters to pass `task_config` for the task directly into
  the Cumulus Message Adapter:

  ```yaml
  ParsePdr:
    Parameters:
      cma:
        event.$: "$"
        task_config:
          provider: "{$.meta.provider}"
          bucket: "{$.meta.buckets.internal.name}"
          stack: "{$.meta.stack}"
  ```

  In this example, the `cma` key is used to pass parameters to the message
  adapter. Using `task_config` in combination with `event.$: '$'` allows the
  message adapter to process `task_config` as the `config` passed to the Cumulus
  task. See `example/workflows/sips.yml` in the core repository for further
  examples of how to set the Parameters.

  Additionally, workflow configurations for the `QueueGranules` and `QueuePdrs`
  tasks need to be updated:

  - `queue-pdrs` config changes:
    - `parsePdrMessageTemplateUri` replaced with `parsePdrWorkflow`, which is
      the workflow name (i.e. top-level name in `config.yml`, e.g. 'ParsePdr').
    - `internalBucket` and `stackName` configs now required to look up
      configuration from the deployment. Brings the task config in line with
      that of `queue-granules`.
  - `queue-granules` config change: `ingestGranuleMessageTemplateUri` replaced
    with `ingestGranuleWorkflow`, which is the workflow name (e.g.
    'IngestGranule').

- **CUMULUS-1396** - **Workflow steps at the beginning and end of a workflow
  using the `SfSnsReport` Lambda have now been deprecated (e.g. `StartStatus`,
  `StopStatus`) and should be removed from your workflow definitions**. These
  steps were used for publishing ingest notifications and have been replaced by
  an implementation using Cloudwatch events for Step Functions to trigger a
  Lambda that publishes ingest notifications. For further detail on how ingest
  notifications are published, see the notes below on **CUMULUS-1394**. For
  examples of how to update your workflow definitions, see our
  [example workflow definitions](https://github.com/nasa/cumulus/blob/master/example/workflows/).

- **CUMULUS-1470**
  - Remove Cumulus-defined ECS service autoscaling, allowing integrators to
    better customize autoscaling to meet their needs. In order to use
    autoscaling with ECS services, appropriate
    `AWS::ApplicationAutoScaling::ScalableTarget`,
    `AWS::ApplicationAutoScaling::ScalingPolicy`, and `AWS::CloudWatch::Alarm`
    resources should be defined in a kes overrides file. See
    [this example](https://github.com/nasa/cumulus/blob/release-1.15.x/example/overrides/app/cloudformation.template.yml)
    for an example.
  - The following config parameters are no longer used:
    - ecs.services.\<NAME\>.minTasks
    - ecs.services.\<NAME\>.maxTasks
    - ecs.services.\<NAME\>.scaleInActivityScheduleTime
    - ecs.services.\<NAME\>.scaleInAdjustmentPercent
    - ecs.services.\<NAME\>.scaleOutActivityScheduleTime
    - ecs.services.\<NAME\>.scaleOutAdjustmentPercent
    - ecs.services.\<NAME\>.activityName

### Added

- **CUMULUS-1100**

  - Added 30-day retention properties to all log groups that were missing those policies.

- **CUMULUS-1396**

  - Added `@cumulus/common/sfnStep`:
    - `LambdaStep` - A class for retrieving and parsing input and output to Lambda steps in AWS Step Functions
    - `ActivityStep` - A class for retrieving and parsing input and output to ECS activity steps in AWS Step Functions

- **CUMULUS-1574**

  - Added `GET /token` endpoint for SAML authorization when cumulus is protected by Launchpad.
    This lets a user retieve a token by hand that can be presented to the API.

- **CUMULUS-1625**

  - Added `sf_start_rate` variable to the `ingest` Terraform module, equivalent to `sqs_consumer_rate` in the old model, but will not be automatically applied to custom queues as that was.

- **CUMULUS-1513**
  - Added `sqs`-type rule support in the Cumulus API `@cumulus/api`
  - Added `sqsMessageConsumer` lambda which processes messages from the SQS queues configured in the `sqs` rules.

### Changed

- **CUMULUS-1639**

  - Because of
    [S3's Data Consistency Model](https://docs.aws.amazon.com/AmazonS3/latest/dev/Introduction.html#BasicsObjects),
    there may be situations where a GET operation for an object can temporarily
    return a `NoSuchKey` response even if that object _has_ been created. The
    `@cumulus/common/aws.getS3Object()` function will now retry up to 10 times
    if a `NoSuchKey` response is returned by S3. This can behavior can be
    overridden by passing `{ retries: 0 }` as the `retryOptions` argument.

- **CUMULUS-1449**

  - `queue-pdrs` & `queue-granules` config changes. Details in breaking changes section.
  - Cumulus now uses a universal workflow template when starting workflow that contains general information specific to the deployment, but not specific to the workflow.
  - Changed the way workflow configs are defined, from `CumulusConfig` to a `task_config` AWS Parameter.

- **CUMULUS-1452**

  - Changed the default ECS docker storage drive to `devicemapper`

- **CUMULUS-1453**
  - Removed config schema for `@cumulus/sf-sns-report` task
  - Updated `@cumulus/sf-sns-report` to always assume that it is running as an intermediate step in a workflow, not as the first or last step

### Removed

- **CUMULUS-1449**
  - Retired `CumulusConfig` as part of step function definitions, as this is an artifact of the way Kes parses workflow definitions that was not possible to migrate to Terraform. Use AWS Parameters and the `task_config` key instead. See change note above.
  - Removed individual workflow templates.

### Fixed

- **CUMULUS-1620** - Fixed bug where `message_adapter_version` does not correctly inject the CMA

- **CUMULUS-1396** - Updated `@cumulus/common/StepFunctions.getExecutionHistory()` to recursively fetch execution history when `nextToken` is returned in response

- **CUMULUS-1571** - Updated `@cumulus/common/DynamoDb.get()` to throw any errors encountered when trying to get a record and the record does exist

- **CUMULUS-1452**
  - Updated the EC2 initialization scripts to use full volume size for docker storage
  - Changed the default ECS docker storage drive to `devicemapper`

## [v1.14.5] - 2019-12-30 - [BACKPORT]

### Updated

- **CUMULUS-1626**
  - Updates Cumulus to use node10/CMA 1.1.2 for all of its internal lambdas in prep for AWS node 8 EOL

## [v1.14.4] - 2019-10-28

### Fixed

- **CUMULUS-1632** - Pinned `aws-elasticsearch-connector` package in `@cumulus/api` to version `8.1.3`, since `8.2.0` includes breaking changes

## [v1.14.3] - 2019-10-18

### Fixed

- **CUMULUS-1620** - Fixed bug where `message_adapter_version` does not correctly inject the CMA

- **CUMULUS-1572** - A granule is now included in discovery results even when
  none of its files has a matching file type in the associated collection
  configuration. Previously, if all files for a granule were unmatched by a file
  type configuration, the granule was excluded from the discovery results.
  Further, added support for a `boolean` property
  `ignoreFilesConfigForDiscovery`, which controls how a granule's files are
  filtered at discovery time.

## [v1.14.2] - 2019-10-08

### BREAKING CHANGES

Your Cumulus Message Adapter version should be pinned to `v1.0.13` or lower in your `app/config.yml` using `message_adapter_version: v1.0.13` OR you should use the workflow migration steps below to work with CMA v1.1.1+.

- **CUMULUS-1394** - The implementation of the `SfSnsReport` Lambda requires additional environment variables for integration with the new ingest notification SNS topics. Therefore, **you must update the definition of `SfSnsReport` in your `lambdas.yml` like so**:

```yaml
SfSnsReport:
  handler: index.handler
  timeout: 300
  source: node_modules/@cumulus/sf-sns-report/dist
  tables:
    - ExecutionsTable
  envs:
    execution_sns_topic_arn:
      function: Ref
      value: reportExecutionsSns
    granule_sns_topic_arn:
      function: Ref
      value: reportGranulesSns
    pdr_sns_topic_arn:
      function: Ref
      value: reportPdrsSns
```

- **CUMULUS-1447** -
  The newest release of the Cumulus Message Adapter (v1.1.1) requires that parameterized configuration be used for remote message functionality. Once released, Kes will automatically bring in CMA v1.1.1 without additional configuration.

  **Migration instructions**
  Oversized messages are no longer written to S3 automatically. In order to utilize remote messaging functionality, configure a `ReplaceConfig` AWS Step Function parameter on your CMA task:

  ```yaml
  ParsePdr:
    Parameters:
      cma:
        event.$: "$"
        ReplaceConfig:
          FullMessage: true
  ```

  Accepted fields in `ReplaceConfig` include `MaxSize`, `FullMessage`, `Path` and `TargetPath`.
  See https://github.com/nasa/cumulus-message-adapter/blob/master/CONTRACT.md#remote-message-configuration for full details.

  As this change is backward compatible in Cumulus Core, users wishing to utilize the previous version of the CMA may opt to transition to using a CMA lambda layer, or set `message_adapter_version` in their configuration to a version prior to v1.1.0.

### PLEASE NOTE

- **CUMULUS-1394** - Ingest notifications are now provided via 3 separate SNS topics for executions, granules, and PDRs, instead of a single `sftracker` SNS topic. Whereas the `sftracker` SNS topic received a full Cumulus execution message, the new topics all receive generated records for the given object. The new topics are only published to if the given object exists for the current execution. For a given execution/granule/PDR, **two messages will be received by each topic**: one message indicating that ingest is running and another message indicating that ingest has completed or failed. The new SNS topics are:

  - `reportExecutions` - Receives 1 message per execution
  - `reportGranules` - Receives 1 message per granule in an execution
  - `reportPdrs` - Receives 1 message per PDR

### Added

- **CUMULUS-639**

  - Adds SAML JWT and launchpad token authentication to Cumulus API (configurable)
    - **NOTE** to authenticate with Launchpad ensure your launchpad user_id is in the `<prefix>-UsersTable`
    - when Cumulus configured to protect API via Launchpad:
      - New endpoints
        - `GET /saml/login` - starting point for SAML SSO creates the login request url and redirects to the SAML Identity Provider Service (IDP)
        - `POST /saml/auth` - SAML Assertion Consumer Service. POST receiver from SAML IDP. Validates response, logs the user in, and returnes a SAML-based JWT.
    - Disabled endpoints
      - `POST /refresh`
      - Changes authorization worklow:
      - `ensureAuthorized` now presumes the bearer token is a JWT and tries to validate. If the token is malformed, it attempts to validate the token against Launchpad. This allows users to bring their own token as described here https://wiki.earthdata.nasa.gov/display/CUMULUS/Cumulus+API+with+Launchpad+Authentication. But it also allows dashboard users to manually authenticate via Launchpad SAML to receive a Launchpad-based JWT.

- **CUMULUS-1394**
  - Added `Granule.generateGranuleRecord()` method to granules model to generate a granule database record from a Cumulus execution message
  - Added `Pdr.generatePdrRecord()` method to PDRs model to generate a granule database record from a Cumulus execution message
  - Added helpers to `@cumulus/common/message`:
    - `getMessageExecutionName()` - Get the execution name from a Cumulus execution message
    - `getMessageStateMachineArn()` - Get the state machine ARN from a Cumulus execution message
    - `getMessageExecutionArn()` - Get the execution ARN for a Cumulus execution message
    - `getMessageGranules()` - Get the granules from a Cumulus execution message, if any.
  - Added `@cumulus/common/cloudwatch-event/isFailedSfStatus()` to determine if a Step Function status from a Cloudwatch event is a failed status

### Changed

- **CUMULUS-1308**

  - HTTP PUT of a Collection, Provider, or Rule via the Cumulus API now
    performs full replacement of the existing object with the object supplied
    in the request payload. Previous behavior was to perform a modification
    (partial update) by merging the existing object with the (possibly partial)
    object in the payload, but this did not conform to the HTTP standard, which
    specifies PATCH as the means for modifications rather than replacements.

- **CUMULUS-1375**

  - Migrate Cumulus from deprecated Elasticsearch JS client to new, supported one in `@cumulus/api`

- **CUMULUS-1485** Update `@cumulus/cmr-client` to return error message from CMR for validation failures.

- **CUMULUS-1394**

  - Renamed `Execution.generateDocFromPayload()` to `Execution.generateRecord()` on executions model. The method generates an execution database record from a Cumulus execution message.

- **CUMULUS-1432**

  - `logs` endpoint takes the level parameter as a string and not a number
  - Elasticsearch term query generation no longer converts numbers to boolean

- **CUMULUS-1447**

  - Consolidated all remote message handling code into @common/aws
  - Update remote message code to handle updated CMA remote message flags
  - Update example SIPS workflows to utilize Parameterized CMA configuration

- **CUMULUS-1448** Refactor workflows that are mutating cumulus_meta to utilize meta field

- **CUMULUS-1451**

  - Elasticsearch cluster setting `auto_create_index` will be set to false. This had been causing issues in the bootstrap lambda on deploy.

- **CUMULUS-1456**
  - `@cumulus/api` endpoints default error handler uses `boom` package to format errors, which is consistent with other API endpoint errors.

### Fixed

- **CUMULUS-1432** `logs` endpoint filter correctly filters logs by level
- **CUMULUS-1484** `useMessageAdapter` now does not set CUMULUS_MESSAGE_ADAPTER_DIR when `true`

### Removed

- **CUMULUS-1394**
  - Removed `sfTracker` SNS topic. Replaced by three new SNS topics for granule, execution, and PDR ingest notifications.
  - Removed unused functions from `@cumulus/common/aws`:
    - `getGranuleS3Params()`
    - `setGranuleStatus()`

## [v1.14.1] - 2019-08-29

### Fixed

- **CUMULUS-1455**

  - CMR token links updated to point to CMR legacy services rather than echo

- **CUMULUS-1211**
  - Errors thrown during granule discovery are no longer swallowed and ignored.
    Rather, errors are propagated to allow for proper error-handling and
    meaningful messaging.

## [v1.14.0] - 2019-08-22

### PLEASE NOTE

- We have encountered transient lambda service errors in our integration testing. Please handle transient service errors following [these guidelines](https://docs.aws.amazon.com/step-functions/latest/dg/bp-lambda-serviceexception.html). The workflows in the `example/workflows` folder have been updated with retries configured for these errors.

- **CUMULUS-799** added additional IAM permissions to support reading CloudWatch and API Gateway, so **you will have to redeploy your IAM stack.**

- **CUMULUS-800** Several items:

  - **Delete existing API Gateway stages**: To allow enabling of API Gateway logging, Cumulus now creates and manages a Stage resource during deployment. Before upgrading Cumulus, it is necessary to delete the API Gateway stages on both the Backend API and the Distribution API. Instructions are included in the documenation under [Delete API Gateway Stages](https://nasa.github.io/cumulus/docs/additional-deployment-options/delete-api-gateway-stages).

  - **Set up account permissions for API Gateway to write to CloudWatch**: In a one time operation for your AWS account, to enable CloudWatch Logs for API Gateway, you must first grant the API Gateway permission to read and write logs to CloudWatch for your account. The `AmazonAPIGatewayPushToCloudWatchLogs` managed policy (with an ARN of `arn:aws:iam::aws:policy/service-role/AmazonAPIGatewayPushToCloudWatchLogs`) has all the required permissions. You can find a simple how to in the documentation under [Enable API Gateway Logging.](https://nasa.github.io/cumulus/docs/additional-deployment-options/enable-gateway-logging-permissions)

  - **Configure API Gateway to write logs to CloudWatch** To enable execution logging for the distribution API set `config.yaml` `apiConfigs.distribution.logApigatewayToCloudwatch` value to `true`. More information [Enable API Gateway Logs](https://nasa.github.io/cumulus/docs/additional-deployment-options/enable-api-logs)

  - **Configure CloudWatch log delivery**: It is possible to deliver CloudWatch API execution and access logs to a cross-account shared AWS::Logs::Destination. An operator does this by adding the key `logToSharedDestination` to the `config.yml` at the default level with a value of a writable log destination. More information in the documenation under [Configure CloudWatch Logs Delivery.](https://nasa.github.io/cumulus/docs/additional-deployment-options/configure-cloudwatch-logs-delivery)

  - **Additional Lambda Logging**: It is now possible to configure any lambda to deliver logs to a shared subscriptions by setting `logToSharedDestination` to the ARN of a writable location (either an AWS::Logs::Destination or a Kinesis Stream) on any lambda config. Documentation for [Lambda Log Subscriptions](https://nasa.github.io/cumulus/docs/additional-deployment-options/additional-lambda-logging)

  - **Configure S3 Server Access Logs**: If you are running Cumulus in an NGAP environment you may [configure S3 Server Access Logs](https://nasa.github.io/cumulus/docs/next/deployment/server_access_logging) to be delivered to a shared bucket where the Metrics Team will ingest the logs into their ELK stack. Contact the Metrics team for permission and location.

- **CUMULUS-1368** The Cumulus distribution API has been deprecated and is being replaced by ASF's Thin Egress App. By default, the distribution API will not deploy. Please follow [the instructions for deploying and configuring Thin Egress](https://nasa.github.io/cumulus/docs/deployment/thin_egress_app).

To instead continue to deploy and use the legacy Cumulus distribution app, add the following to your `config.yml`:

```yaml
deployDistributionApi: true
```

If you deploy with no distribution app your deployment will succeed but you may encounter errors in your workflows, particularly in the `MoveGranule` task.

- **CUMULUS-1418** Users who are packaging the CMA in their Lambdas outside of Cumulus may need to update their Lambda configuration. Please see `BREAKING CHANGES` below for details.

### Added

- **CUMULUS-642**
  - Adds Launchpad as an authentication option for the Cumulus API.
  - Updated deployment documentation and added [instructions to setup Cumulus API Launchpad authentication](https://wiki.earthdata.nasa.gov/display/CUMULUS/Cumulus+API+with+Launchpad+Authentication)
- **CUMULUS-1418**
  - Adds usage docs/testing of lambda layers (introduced in PR1125), updates Core example tasks to use the updated `cumulus-ecs-task` and a CMA layer instead of kes CMA injection.
  - Added Terraform module to publish CMA as layer to user account.
- **PR1125** - Adds `layers` config option to support deploying Lambdas with layers
- **PR1128** - Added `useXRay` config option to enable AWS X-Ray for Lambdas.
- **CUMULUS-1345**
  - Adds new variables to the app deployment under `cmr`.
  - `cmrEnvironment` values are `SIT`, `UAT`, or `OPS` with `UAT` as the default.
  - `cmrLimit` and `cmrPageSize` have been added as configurable options.
- **CUMULUS-1273**
  - Added lambda function EmsProductMetadataReport to generate EMS Product Metadata report
- **CUMULUS-1226**
  - Added API endpoint `elasticsearch/index-from-database` to index to an Elasticsearch index from the database for recovery purposes and `elasticsearch/indices-status` to check the status of Elasticsearch indices via the API.
- **CUMULUS-824**
  - Added new Collection parameter `reportToEms` to configure whether the collection is reported to EMS
- **CUMULUS-1357**
  - Added new BackendApi endpoint `ems` that generates EMS reports.
- **CUMULUS-1241**
  - Added information about queues with maximum execution limits defined to default workflow templates (`meta.queueExecutionLimits`)
- **CUMULUS-1311**
  - Added `@cumulus/common/message` with various message parsing/preparation helpers
- **CUMULUS-812**

  - Added support for limiting the number of concurrent executions started from a queue. [See the data cookbook](https://nasa.github.io/cumulus/docs/data-cookbooks/throttling-queued-executions) for more information.

- **CUMULUS-1337**

  - Adds `cumulus.stackName` value to the `instanceMetadata` endpoint.

- **CUMULUS-1368**

  - Added `cmrGranuleUrlType` to the `@cumulus/move-granules` task. This determines what kind of links go in the CMR files. The options are `distribution`, `s3`, or `none`, with the default being distribution. If there is no distribution API being used with Cumulus, you must set the value to `s3` or `none`.

- Added `packages/s3-replicator` Terraform module to allow same-region s3 replication to metrics bucket.

- **CUMULUS-1392**

  - Added `tf-modules/report-granules` Terraform module which processes granule ingest notifications received via SNS and stores granule data to a database. The module includes:
    - SNS topic for publishing granule ingest notifications
    - Lambda to process granule notifications and store data
    - IAM permissions for the Lambda
    - Subscription for the Lambda to the SNS topic

- **CUMULUS-1393**

  - Added `tf-modules/report-pdrs` Terraform module which processes PDR ingest notifications received via SNS and stores PDR data to a database. The module includes:
    - SNS topic for publishing PDR ingest notifications
    - Lambda to process PDR notifications and store data
    - IAM permissions for the Lambda
    - Subscription for the Lambda to the SNS topic
  - Added unit tests for `@cumulus/api/models/pdrs.createPdrFromSns()`

- **CUMULUS-1400**

  - Added `tf-modules/report-executions` Terraform module which processes workflow execution information received via SNS and stores it to a database. The module includes:
    - SNS topic for publishing execution data
    - Lambda to process and store execution data
    - IAM permissions for the Lambda
    - Subscription for the Lambda to the SNS topic
  - Added `@cumulus/common/sns-event` which contains helpers for SNS events:
    - `isSnsEvent()` returns true if event is from SNS
    - `getSnsEventMessage()` extracts and parses the message from an SNS event
    - `getSnsEventMessageObject()` extracts and parses message object from an SNS event
  - Added `@cumulus/common/cloudwatch-event` which contains helpers for Cloudwatch events:
    - `isSfExecutionEvent()` returns true if event is from Step Functions
    - `isTerminalSfStatus()` determines if a Step Function status from a Cloudwatch event is a terminal status
    - `getSfEventStatus()` gets the Step Function status from a Cloudwatch event
    - `getSfEventDetailValue()` extracts a Step Function event detail field from a Cloudwatch event
    - `getSfEventMessageObject()` extracts and parses Step Function detail object from a Cloudwatch event

- **CUMULUS-1429**

  - Added `tf-modules/data-persistence` Terraform module which includes resources for data persistence in Cumulus:
    - DynamoDB tables
    - Elasticsearch with optional support for VPC
    - Cloudwatch alarm for number of Elasticsearch nodes

- **CUMULUS-1379** CMR Launchpad Authentication
  - Added `launchpad` configuration to `@cumulus/deployment/app/config.yml`, and cloudformation templates, workflow message, lambda configuration, api endpoint configuration
  - Added `@cumulus/common/LaunchpadToken` and `@cumulus/common/launchpad` to provide methods to get token and validate token
  - Updated lambdas to use Launchpad token for CMR actions (ingest and delete granules)
  - Updated deployment documentation and added [instructions to setup CMR client for Launchpad authentication](https://wiki.earthdata.nasa.gov/display/CUMULUS/CMR+Launchpad+Authentication)

## Changed

- **CUMULUS-1232**

  - Added retries to update `@cumulus/cmr-client` `updateToken()`

- **CUMULUS-1245 CUMULUS-795**

  - Added additional `ems` configuration parameters for sending the ingest reports to EMS
  - Added functionality to send daily ingest reports to EMS

- **CUMULUS-1241**

  - Removed the concept of "priority levels" and added ability to define a number of maximum concurrent executions per SQS queue
  - Changed mapping of Cumulus message properties for the `sqs2sfThrottle` lambda:
    - Queue name is read from `cumulus_meta.queueName`
    - Maximum executions for the queue is read from `meta.queueExecutionLimits[queueName]`, where `queueName` is `cumulus_meta.queueName`
  - Changed `sfSemaphoreDown` lambda to only attempt decrementing semaphores when:
    - the message is for a completed/failed/aborted/timed out workflow AND
    - `cumulus_meta.queueName` exists on the Cumulus message AND
    - An entry for the queue name (`cumulus_meta.queueName`) exists in the the object `meta.queueExecutionLimits` on the Cumulus message

- **CUMULUS-1338**

  - Updated `sfSemaphoreDown` lambda to be triggered via AWS Step Function Cloudwatch events instead of subscription to `sfTracker` SNS topic

- **CUMULUS-1311**

  - Updated `@cumulus/queue-granules` to set `cumulus_meta.queueName` for queued execution messages
  - Updated `@cumulus/queue-pdrs` to set `cumulus_meta.queueName` for queued execution messages
  - Updated `sqs2sfThrottle` lambda to immediately decrement queue semaphore value if dispatching Step Function execution throws an error

- **CUMULUS-1362**

  - Granule `processingStartTime` and `processingEndTime` will be set to the execution start time and end time respectively when there is no sync granule or post to cmr task present in the workflow

- **CUMULUS-1400**
  - Deprecated `@cumulus/ingest/aws/getExecutionArn`. Use `@cumulus/common/aws/getExecutionArn` instead.

### Fixed

- **CUMULUS-1439**

  - Fix bug with rule.logEventArn deletion on Kinesis rule update and fix unit test to verify

- **CUMULUS-796**

  - Added production information (collection ShortName and Version, granuleId) to EMS distribution report
  - Added functionality to send daily distribution reports to EMS

- **CUMULUS-1319**

  - Fixed a bug where granule ingest times were not being stored to the database

- **CUMULUS-1356**

  - The `Collection` model's `delete` method now _removes_ the specified item
    from the collection config store that was inserted by the `create` method.
    Previously, this behavior was missing.

- **CUMULUS-1374**
  - Addressed audit concerns (https://www.npmjs.com/advisories/782) in api package

### BREAKING CHANGES

### Changed

- **CUMULUS-1418**
  - Adding a default `cmaDir` key to configuration will cause `CUMULUS_MESSAGE_ADAPTER_DIR` to be set by default to `/opt` for any Lambda not setting `useCma` to true, or explicitly setting the CMA environment variable. In lambdas that package the CMA independently of the Cumulus packaging. Lambdas manually packaging the CMA should have their Lambda configuration updated to set the CMA path, or alternately if not using the CMA as a Lambda layer in this deployment set `cmaDir` to `./cumulus-message-adapter`.

### Removed

- **CUMULUS-1337**

  - Removes the S3 Access Metrics package added in CUMULUS-799

- **PR1130**
  - Removed code deprecated since v1.11.1:
    - Removed `@cumulus/common/step-functions`. Use `@cumulus/common/StepFunctions` instead.
    - Removed `@cumulus/api/lib/testUtils.fakeFilesFactory`. Use `@cumulus/api/lib/testUtils.fakeFileFactory` instead.
    - Removed `@cumulus/cmrjs/cmr` functions: `searchConcept`, `ingestConcept`, `deleteConcept`. Use the functions in `@cumulus/cmr-client` instead.
    - Removed `@cumulus/ingest/aws.getExecutionHistory`. Use `@cumulus/common/StepFunctions.getExecutionHistory` instead.

## [v1.13.5] - 2019-08-29 - [BACKPORT]

### Fixed

- **CUMULUS-1455** - CMR token links updated to point to CMR legacy services rather than echo

## [v1.13.4] - 2019-07-29

- **CUMULUS-1411** - Fix deployment issue when using a template override

## [v1.13.3] - 2019-07-26

- **CUMULUS-1345** Full backport of CUMULUS-1345 features - Adds new variables to the app deployment under `cmr`.
  - `cmrEnvironment` values are `SIT`, `UAT`, or `OPS` with `UAT` as the default.
  - `cmrLimit` and `cmrPageSize` have been added as configurable options.

## [v1.13.2] - 2019-07-25

- Re-release of v1.13.1 to fix broken npm packages.

## [v1.13.1] - 2019-07-22

- **CUMULUS-1374** - Resolve audit compliance with lodash version for api package subdependency
- **CUMULUS-1412** - Resolve audit compliance with googleapi package
- **CUMULUS-1345** - Backported CMR environment setting in getUrl to address immediate user need. CMR_ENVIRONMENT can now be used to set the CMR environment to OPS/SIT

## [v1.13.0] - 2019-5-20

### PLEASE NOTE

**CUMULUS-802** added some additional IAM permissions to support ECS autoscaling, so **you will have to redeploy your IAM stack.**
As a result of the changes for **CUMULUS-1193**, **CUMULUS-1264**, and **CUMULUS-1310**, **you must delete your existing stacks (except IAM) before deploying this version of Cumulus.**
If running Cumulus within a VPC and extended downtime is acceptable, we recommend doing this at the end of the day to allow AWS backend resources and network interfaces to be cleaned up overnight.

### BREAKING CHANGES

- **CUMULUS-1228**

  - The default AMI used by ECS instances is now an NGAP-compliant AMI. This
    will be a breaking change for non-NGAP deployments. If you do not deploy to
    NGAP, you will need to find the AMI ID of the
    [most recent Amazon ECS-optimized AMI](https://docs.aws.amazon.com/AmazonECS/latest/developerguide/ecs-optimized_AMI.html),
    and set the `ecs.amiid` property in your config. Instructions for finding
    the most recent NGAP AMI can be found using
    [these instructions](https://wiki.earthdata.nasa.gov/display/ESKB/Select+an+NGAP+Created+AMI).

- **CUMULUS-1310**

  - Database resources (DynamoDB, ElasticSearch) have been moved to an independent `db` stack.
    Migrations for this version will need to be user-managed. (e.g. [elasticsearch](https://docs.aws.amazon.com/elasticsearch-service/latest/developerguide/es-version-migration.html#snapshot-based-migration) and [dynamoDB](https://docs.aws.amazon.com/datapipeline/latest/DeveloperGuide/dp-template-exports3toddb.html)).
    Order of stack deployment is `iam` -> `db` -> `app`.
  - All stacks can now be deployed using a single `config.yml` file, i.e.: `kes cf deploy --kes-folder app --template node_modules/@cumulus/deployment/[iam|db|app] [...]`
    Backwards-compatible. For development, please re-run `npm run bootstrap` to build new `kes` overrides.
    Deployment docs have been updated to show how to deploy a single-config Cumulus instance.
  - `params` have been moved: Nest `params` fields under `app`, `db` or `iam` to override all Parameters for a particular stack's cloudformation template. Backwards-compatible with multi-config setups.
  - `stackName` and `stackNameNoDash` have been retired. Use `prefix` and `prefixNoDash` instead.
  - The `iams` section in `app/config.yml` IAM roles has been deprecated as a user-facing parameter,
    _unless_ your IAM role ARNs do not match the convention shown in `@cumulus/deployment/app/config.yml`
  - The `vpc.securityGroup` will need to be set with a pre-existing security group ID to use Cumulus in a VPC. Must allow inbound HTTP(S) (Port 443).

- **CUMULUS-1212**

  - `@cumulus/post-to-cmr` will now fail if any granules being processed are missing a metadata file. You can set the new config option `skipMetaCheck` to `true` to pass post-to-cmr without a metadata file.

- **CUMULUS-1232**

  - `@cumulus/sync-granule` will no longer silently pass if no checksum data is provided. It will use input
    from the granule object to:
    - Verify checksum if `checksumType` and `checksumValue` are in the file record OR a checksum file is provided
      (throws `InvalidChecksum` on fail), else log warning that no checksum is available.
    - Then, verify synced S3 file size if `file.size` is in the file record (throws `UnexpectedFileSize` on fail),
      else log warning that no file size is available.
    - Pass the step.

- **CUMULUS-1264**

  - The Cloudformation templating and deployment configuration has been substantially refactored.
    - `CumulusApiDefault` nested stack resource has been renamed to `CumulusApiDistribution`
    - `CumulusApiV1` nested stack resource has been renamed to `CumulusApiBackend`
  - The `urs: true` config option for when defining your lambdas (e.g. in `lambdas.yml`) has been deprecated. There are two new options to replace it:
    - `urs_redirect: 'token'`: This will expose a `TOKEN_REDIRECT_ENDPOINT` environment variable to your lambda that references the `/token` endpoint on the Cumulus backend API
    - `urs_redirect: 'distribution'`: This will expose a `DISTRIBUTION_REDIRECT_ENDPOINT` environment variable to your lambda that references the `/redirect` endpoint on the Cumulus distribution API

- **CUMULUS-1193**

  - The elasticsearch instance is moved behind the VPC.
  - Your account will need an Elasticsearch Service Linked role. This is a one-time setup for the account. You can follow the instructions to use the AWS console or AWS CLI [here](https://docs.aws.amazon.com/IAM/latest/UserGuide/using-service-linked-roles.html) or use the following AWS CLI command: `aws iam create-service-linked-role --aws-service-name es.amazonaws.com`

- **CUMULUS-802**

  - ECS `maxInstances` must be greater than `minInstances`. If you use defaults, no change is required.

- **CUMULUS-1269**
  - Brought Cumulus data models in line with CNM JSON schema:
    - Renamed file object `fileType` field to `type`
    - Renamed file object `fileSize` field to `size`
    - Renamed file object `checksumValue` field to `checksum` where not already done.
    - Added `ancillary` and `linkage` type support to file objects.

### Added

- **CUMULUS-799**

  - Added an S3 Access Metrics package which will take S3 Server Access Logs and
    write access metrics to CloudWatch

- **CUMULUS-1242** - Added `sqs2sfThrottle` lambda. The lambda reads SQS messages for queued executions and uses semaphores to only start new executions if the maximum number of executions defined for the priority key (`cumulus_meta.priorityKey`) has not been reached. Any SQS messages that are read but not used to start executions remain in the queue.

- **CUMULUS-1240**

  - Added `sfSemaphoreDown` lambda. This lambda receives SNS messages and for each message it decrements the semaphore used to track the number of running executions if:
    - the message is for a completed/failed workflow AND
    - the message contains a level of priority (`cumulus_meta.priorityKey`)
  - Added `sfSemaphoreDown` lambda as a subscriber to the `sfTracker` SNS topic

- **CUMULUS-1265**

  - Added `apiConfigs` configuration option to configure API Gateway to be private
  - All internal lambdas configured to run inside the VPC by default
  - Removed references to `NoVpc` lambdas from documentation and `example` folder.

- **CUMULUS-802**
  - Adds autoscaling of ECS clusters
  - Adds autoscaling of ECS services that are handling StepFunction activities

## Changed

- Updated `@cumulus/ingest/http/httpMixin.list()` to trim trailing spaces on discovered filenames

- **CUMULUS-1310**

  - Database resources (DynamoDB, ElasticSearch) have been moved to an independent `db` stack.
    This will enable future updates to avoid affecting database resources or requiring migrations.
    Migrations for this version will need to be user-managed.
    (e.g. [elasticsearch](https://docs.aws.amazon.com/elasticsearch-service/latest/developerguide/es-version-migration.html#snapshot-based-migration) and [dynamoDB](https://docs.aws.amazon.com/datapipeline/latest/DeveloperGuide/dp-template-exports3toddb.html)).
    Order of stack deployment is `iam` -> `db` -> `app`.
  - All stacks can now be deployed using a single `config.yml` file, i.e.: `kes cf deploy --kes-folder app --template node_modules/@cumulus/deployment/[iam|db|app] [...]`
    Backwards-compatible. Please re-run `npm run bootstrap` to build new `kes` overrides.
    Deployment docs have been updated to show how to deploy a single-config Cumulus instance.
  - `params` fields should now be nested under the stack key (i.e. `app`, `db` or `iam`) to provide Parameters for a particular stack's cloudformation template,
    for use with single-config instances. Keys _must_ match the name of the deployment package folder (`app`, `db`, or `iam`).
    Backwards-compatible with multi-config setups.
  - `stackName` and `stackNameNoDash` have been retired as user-facing config parameters. Use `prefix` and `prefixNoDash` instead.
    This will be used to create stack names for all stacks in a single-config use case.
    `stackName` may still be used as an override in multi-config usage, although this is discouraged.
    Warning: overriding the `db` stack's `stackName` will require you to set `dbStackName` in your `app/config.yml`.
    This parameter is required to fetch outputs from the `db` stack to reference in the `app` stack.
  - The `iams` section in `app/config.yml` IAM roles has been retired as a user-facing parameter,
    _unless_ your IAM role ARNs do not match the convention shown in `@cumulus/deployment/app/config.yml`
    In that case, overriding `iams` in your own config is recommended.
  - `iam` and `db` `cloudformation.yml` file names will have respective prefixes (e.g `iam.cloudformation.yml`).
  - Cumulus will now only attempt to create reconciliation reports for buckets of the `private`, `public` and `protected` types.
  - Cumulus will no longer set up its own security group.
    To pass a pre-existing security group for in-VPC deployments as a parameter to the Cumulus template, populate `vpc.securityGroup` in `config.yml`.
    This security group must allow inbound HTTP(S) traffic (Port 443). SSH traffic (Port 22) must be permitted for SSH access to ECS instances.
  - Deployment docs have been updated with examples for the new deployment model.

- **CUMULUS-1236**

  - Moves access to public files behind the distribution endpoint. Authentication is not required, but direct http access has been disallowed.

- **CUMULUS-1223**

  - Adds unauthenticated access for public bucket files to the Distribution API. Public files should be requested the same way as protected files, but for public files a redirect to a self-signed S3 URL will happen without requiring authentication with Earthdata login.

- **CUMULUS-1232**

  - Unifies duplicate handling in `ingest/granule.handleDuplicateFile` for maintainability.
  - Changed `ingest/granule.ingestFile` and `move-granules/index.moveFileRequest` to use new function.
  - Moved file versioning code to `ingest/granule.moveGranuleFileWithVersioning`
  - `ingest/granule.verifyFile` now also tests `file.size` for verification if it is in the file record and throws
    `UnexpectedFileSize` error for file size not matching input.
  - `ingest/granule.verifyFile` logs warnings if checksum and/or file size are not available.

- **CUMULUS-1193**

  - Moved reindex CLI functionality to an API endpoint. See [API docs](https://nasa.github.io/cumulus-api/#elasticsearch-1)

- **CUMULUS-1207**
  - No longer disable lambda event source mappings when disabling a rule

### Fixed

- Updated Lerna publish script so that published Cumulus packages will pin their dependencies on other Cumulus packages to exact versions (e.g. `1.12.1` instead of `^1.12.1`)

- **CUMULUS-1203**

  - Fixes IAM template's use of intrinsic functions such that IAM template overrides now work with kes

- **CUMULUS-1268**
  - Deployment will not fail if there are no ES alarms or ECS services

## [v1.12.1] - 2019-4-8

## [v1.12.0] - 2019-4-4

Note: There was an issue publishing 1.12.0. Upgrade to 1.12.1.

### BREAKING CHANGES

- **CUMULUS-1139**

  - `granule.applyWorkflow` uses the new-style granule record as input to workflows.

- **CUMULUS-1171**

  - Fixed provider handling in the API to make it consistent between protocols.
    NOTE: This is a breaking change. When applying this upgrade, users will need to:
    1. Disable all workflow rules
    2. Update any `http` or `https` providers so that the host field only
       contains a valid hostname or IP address, and the port field contains the
       provider port.
    3. Perform the deployment
    4. Re-enable workflow rules

- **CUMULUS-1176**:

  - `@cumulus/move-granules` input expectations have changed. `@cumulus/files-to-granules` is a new intermediate task to perform input translation in the old style.
    See the Added and Changed sections of this release changelog for more information.

- **CUMULUS-670**

  - The behavior of ParsePDR and related code has changed in this release. PDRs with FILE_TYPEs that do not conform to the PDR ICD (+ TGZ) (https://cdn.earthdata.nasa.gov/conduit/upload/6376/ESDS-RFC-030v1.0.pdf) will fail to parse.

- **CUMULUS-1208**
  - The granule object input to `@cumulus/queue-granules` will now be added to ingest workflow messages **as is**. In practice, this means that if you are using `@cumulus/queue-granules` to trigger ingest workflows and your granule objects input have invalid properties, then your ingest workflows will fail due to schema validation errors.

### Added

- **CUMULUS-777**
  - Added new cookbook entry on configuring Cumulus to track ancillary files.
- **CUMULUS-1183**
  - Kes overrides will now abort with a warning if a workflow step is configured without a corresponding
    lambda configuration
- **CUMULUS-1223**

  - Adds convenience function `@cumulus/common/bucketsConfigJsonObject` for fetching stack's bucket configuration as an object.

- **CUMULUS-853**
  - Updated FakeProcessing example lambda to include option to generate fake browse
  - Added feature documentation for ancillary metadata export, a new cookbook entry describing a workflow with ancillary metadata generation(browse), and related task definition documentation
- **CUMULUS-805**
  - Added a CloudWatch alarm to check running ElasticSearch instances, and a CloudWatch dashboard to view the health of ElasticSearch
  - Specify `AWS_REGION` in `.env` to be used by deployment script
- **CUMULUS-803**
  - Added CloudWatch alarms to check running tasks of each ECS service, and add the alarms to CloudWatch dashboard
- **CUMULUS-670**
  - Added Ancillary Metadata Export feature (see https://nasa.github.io/cumulus/docs/features/ancillary_metadata for more information)
  - Added new Collection file parameter "fileType" that allows configuration of workflow granule file fileType
- **CUMULUS-1184** - Added kes logging output to ensure we always see the state machine reference before failures due to configuration
- **CUMULUS-1105** - Added a dashboard endpoint to serve the dashboard from an S3 bucket
- **CUMULUS-1199** - Moves `s3credentials` endpoint from the backend to the distribution API.
- **CUMULUS-666**
  - Added `@api/endpoints/s3credentials` to allow EarthData Login authorized users to retrieve temporary security credentials for same-region direct S3 access.
- **CUMULUS-671**
  - Added `@packages/integration-tests/api/distribution/getDistributionApiS3SignedUrl()` to return the S3 signed URL for a file protected by the distribution API
- **CUMULUS-672**
  - Added `cmrMetadataFormat` and `cmrConceptId` to output for individual granules from `@cumulus/post-to-cmr`. `cmrMetadataFormat` will be read from the `cmrMetadataFormat` generated for each granule in `@cumulus/cmrjs/publish2CMR()`
  - Added helpers to `@packages/integration-tests/api/distribution`:
    - `getDistributionApiFileStream()` returns a stream to download files protected by the distribution API
    - `getDistributionFileUrl()` constructs URLs for requesting files from the distribution API
- **CUMULUS-1185** `@cumulus/api/models/Granule.removeGranuleFromCmrByGranule` to replace `@cumulus/api/models/Granule.removeGranuleFromCmr` and use the Granule UR from the CMR metadata to remove the granule from CMR

- **CUMULUS-1101**

  - Added new `@cumulus/checksum` package. This package provides functions to calculate and validate checksums.
  - Added new checksumming functions to `@cumulus/common/aws`: `calculateS3ObjectChecksum` and `validateS3ObjectChecksum`, which depend on the `checksum` package.

- CUMULUS-1171

  - Added `@cumulus/common` API documentation to `packages/common/docs/API.md`
  - Added an `npm run build-docs` task to `@cumulus/common`
  - Added `@cumulus/common/string#isValidHostname()`
  - Added `@cumulus/common/string#match()`
  - Added `@cumulus/common/string#matches()`
  - Added `@cumulus/common/string#toLower()`
  - Added `@cumulus/common/string#toUpper()`
  - Added `@cumulus/common/URLUtils#buildURL()`
  - Added `@cumulus/common/util#isNil()`
  - Added `@cumulus/common/util#isNull()`
  - Added `@cumulus/common/util#isUndefined()`
  - Added `@cumulus/common/util#negate()`

- **CUMULUS-1176**

  - Added new `@cumulus/files-to-granules` task to handle converting file array output from `cumulus-process` tasks into granule objects.
    Allows simplification of `@cumulus/move-granules` and `@cumulus/post-to-cmr`, see Changed section for more details.

- CUMULUS-1151 Compare the granule holdings in CMR with Cumulus' internal data store
- CUMULUS-1152 Compare the granule file holdings in CMR with Cumulus' internal data store

### Changed

- **CUMULUS-1216** - Updated `@cumulus/ingest/granule/ingestFile` to download files to expected staging location.
- **CUMULUS-1208** - Updated `@cumulus/ingest/queue/enqueueGranuleIngestMessage()` to not transform granule object passed to it when building an ingest message
- **CUMULUS-1198** - `@cumulus/ingest` no longer enforces any expectations about whether `provider_path` contains a leading slash or not.
- **CUMULUS-1170**
  - Update scripts and docs to use `npm` instead of `yarn`
  - Use `package-lock.json` files to ensure matching versions of npm packages
  - Update CI builds to use `npm ci` instead of `npm install`
- **CUMULUS-670**
  - Updated ParsePDR task to read standard PDR types+ (+ tgz as an external customer requirement) and add a fileType to granule-files on Granule discovery
  - Updated ParsePDR to fail if unrecognized type is used
  - Updated all relevant task schemas to include granule->files->filetype as a string value
  - Updated tests/test fixtures to include the fileType in the step function/task inputs and output validations as needed
  - Updated MoveGranules task to handle incoming configuration with new "fileType" values and to add them as appropriate to the lambda output.
  - Updated DiscoverGranules step/related workflows to read new Collection file parameter fileType that will map a discovered file to a workflow fileType
  - Updated CNM parser to add the fileType to the defined granule file fileType on ingest and updated integration tests to verify/validate that behavior
  - Updated generateEcho10XMLString in cmr-utils.js to use a map/related library to ensure order as CMR requires ordering for their online resources.
  - Updated post-to-cmr task to appropriately export CNM filetypes to CMR in echo10/UMM exports
- **CUMULUS-1139** - Granules stored in the API contain a `files` property. That schema has been greatly
  simplified and now better matches the CNM format.
  - The `name` property has been renamed to `fileName`.
  - The `filepath` property has been renamed to `key`.
  - The `checksumValue` property has been renamed to `checksum`.
  - The `path` property has been removed.
  - The `url_path` property has been removed.
  - The `filename` property (which contained an `s3://` URL) has been removed, and the `bucket`
    and `key` properties should be used instead. Any requests sent to the API containing a `granule.files[].filename`
    property will be rejected, and any responses coming back from the API will not contain that
    `filename` property.
  - A `source` property has been added, which is a URL indicating the original source of the file.
  - `@cumulus/ingest/granule.moveGranuleFiles()` no longer includes a `filename` field in its
    output. The `bucket` and `key` fields should be used instead.
- **CUMULUS-672**

  - Changed `@cumulus/integration-tests/api/EarthdataLogin.getEarthdataLoginRedirectResponse` to `@cumulus/integration-tests/api/EarthdataLogin.getEarthdataAccessToken`. The new function returns an access response from Earthdata login, if successful.
  - `@cumulus/integration-tests/cmr/getOnlineResources` now accepts an object of options, including `cmrMetadataFormat`. Based on the `cmrMetadataFormat`, the function will correctly retrieve the online resources for each metadata format (ECHO10, UMM-G)

- **CUMULUS-1101**

  - Moved `@cumulus/common/file/getFileChecksumFromStream` into `@cumulus/checksum`, and renamed it to `generateChecksumFromStream`.
    This is a breaking change for users relying on `@cumulus/common/file/getFileChecksumFromStream`.
  - Refactored `@cumulus/ingest/Granule` to depend on new `common/aws` checksum functions and remove significantly present checksumming code.
    - Deprecated `@cumulus/ingest/granule.validateChecksum`. Replaced with `@cumulus/ingest/granule.verifyFile`.
    - Renamed `granule.getChecksumFromFile` to `granule.retrieveSuppliedFileChecksumInformation` to be more accurate.
  - Deprecated `@cumulus/common/aws.checksumS3Objects`. Use `@cumulus/common/aws.calculateS3ObjectChecksum` instead.

- CUMULUS-1171

  - Fixed provider handling in the API to make it consistent between protocols.
    Before this change, FTP providers were configured using the `host` and
    `port` properties. HTTP providers ignored `port` and `protocol`, and stored
    an entire URL in the `host` property. Updated the API to only accept valid
    hostnames or IP addresses in the `provider.host` field. Updated ingest code
    to properly build HTTP and HTTPS URLs from `provider.protocol`,
    `provider.host`, and `provider.port`.
  - The default provider port was being set to 21, no matter what protocol was
    being used. Removed that default.

- **CUMULUS-1176**

  - `@cumulus/move-granules` breaking change:
    Input to `move-granules` is now expected to be in the form of a granules object (i.e. `{ granules: [ { ... }, { ... } ] }`);
    For backwards compatibility with array-of-files outputs from processing steps, use the new `@cumulus/files-to-granules` task as an intermediate step.
    This task will perform the input translation. This change allows `move-granules` to be simpler and behave more predictably.
    `config.granuleIdExtraction` and `config.input_granules` are no longer needed/used by `move-granules`.
  - `@cumulus/post-to-cmr`: `config.granuleIdExtraction` is no longer needed/used by `post-to-cmr`.

- CUMULUS-1174
  - Better error message and stacktrace for S3KeyPairProvider error reporting.

### Fixed

- **CUMULUS-1218** Reconciliation report will now scan only completed granules.
- `@cumulus/api` files and granules were not getting indexed correctly because files indexing was failing in `db-indexer`
- `@cumulus/deployment` A bug in the Cloudformation template was preventing the API from being able to be launched in a VPC, updated the IAM template to give the permissions to be able to run the API in a VPC

### Deprecated

- `@cumulus/api/models/Granule.removeGranuleFromCmr`, instead use `@cumulus/api/models/Granule.removeGranuleFromCmrByGranule`
- `@cumulus/ingest/granule.validateChecksum`, instead use `@cumulus/ingest/granule.verifyFile`
- `@cumulus/common/aws.checksumS3Objects`, instead use `@cumulus/common/aws.calculateS3ObjectChecksum`
- `@cumulus/cmrjs`: `getGranuleId` and `getCmrFiles` are deprecated due to changes in input handling.

## [v1.11.3] - 2019-3-5

### Added

- **CUMULUS-1187** - Added `@cumulus/ingest/granule/duplicateHandlingType()` to determine how duplicate files should be handled in an ingest workflow

### Fixed

- **CUMULUS-1187** - workflows not respecting the duplicate handling value specified in the collection
- Removed refreshToken schema requirement for OAuth

## [v1.11.2] - 2019-2-15

### Added

- CUMULUS-1169
  - Added a `@cumulus/common/StepFunctions` module. It contains functions for querying the AWS
    StepFunctions API. These functions have the ability to retry when a ThrottlingException occurs.
  - Added `@cumulus/common/aws.retryOnThrottlingException()`, which will wrap a function in code to
    retry on ThrottlingExceptions.
  - Added `@cumulus/common/test-utils.throttleOnce()`, which will cause a function to return a
    ThrottlingException the first time it is called, then return its normal result after that.
- CUMULUS-1103 Compare the collection holdings in CMR with Cumulus' internal data store
- CUMULUS-1099 Add support for UMMG JSON metadata versions > 1.4.
  - If a version is found in the metadata object, that version is used for processing and publishing to CMR otherwise, version 1.4 is assumed.
- CUMULUS-678
  - Added support for UMMG json v1.4 metadata files.
    `reconcileCMRMetadata` added to `@cumulus/cmrjs` to update metadata record with new file locations.
    `@cumulus/common/errors` adds two new error types `CMRMetaFileNotFound` and `InvalidArgument`.
    `@cumulus/common/test-utils` adds new function `randomId` to create a random string with id to help in debugging.
    `@cumulus/common/BucketsConfig` adds a new helper class `BucketsConfig` for working with bucket stack configuration and bucket names.
    `@cumulus/common/aws` adds new function `s3PutObjectTagging` as a convenience for the aws [s3().putObjectTagging](https://docs.aws.amazon.com/AWSJavaScriptSDK/latest/AWS/S3.html#putObjectTagging-property) function.
    `@cumulus/cmrjs` Adds: - `isCMRFile` - Identify an echo10(xml) or UMMG(json) metadata file. - `metadataObjectFromCMRFile` Read and parse CMR XML file from s3. - `updateCMRMetadata` Modify a cmr metadata (xml/json) file with updated information. - `publish2CMR` Posts XML or UMMG CMR data to CMR service. - `reconcileCMRMetadata` Reconciles cmr metadata file after a file moves.
- Adds some ECS and other permissions to StepRole to enable running ECS tasks from a workflow
- Added Apache logs to cumulus api and distribution lambdas
- **CUMULUS-1119** - Added `@cumulus/integration-tests/api/EarthdataLogin.getEarthdataLoginRedirectResponse` helper for integration tests to handle login with Earthdata and to return response from redirect to Cumulus API
- **CUMULUS-673** Added `@cumulus/common/file/getFileChecksumFromStream` to get file checksum from a readable stream

### Fixed

- CUMULUS-1123
  - Cloudformation template overrides now work as expected

### Changed

- CUMULUS-1169
  - Deprecated the `@cumulus/common/step-functions` module.
  - Updated code that queries the StepFunctions API to use the retry-enabled functions from
    `@cumulus/common/StepFunctions`
- CUMULUS-1121
  - Schema validation is now strongly enforced when writing to the database.
    Additional properties are not allowed and will result in a validation error.
- CUMULUS-678
  `tasks/move-granules` simplified and refactored to use functionality from cmrjs.
  `ingest/granules.moveGranuleFiles` now just moves granule files and returns a list of the updated files. Updating metadata now handled by `@cumulus/cmrjs/reconcileCMRMetadata`.
  `move-granules.updateGranuleMetadata` refactored and bugs fixed in the case of a file matching multiple collection.files.regexps.
  `getCmrXmlFiles` simplified and now only returns an object with the cmrfilename and the granuleId.
  `@cumulus/test-processing` - test processing task updated to generate UMM-G metadata

- CUMULUS-1043

  - `@cumulus/api` now uses [express](http://expressjs.com/) as the API engine.
  - All `@cumulus/api` endpoints on ApiGateway are consolidated to a single endpoint the uses `{proxy+}` definition.
  - All files under `packages/api/endpoints` along with associated tests are updated to support express's request and response objects.
  - Replaced environment variables `internal`, `bucket` and `systemBucket` with `system_bucket`.
  - Update `@cumulus/integration-tests` to work with updated cumulus-api express endpoints

- `@cumulus/integration-tests` - `buildAndExecuteWorkflow` and `buildWorkflow` updated to take a `meta` param to allow for additional fields to be added to the workflow `meta`

- **CUMULUS-1049** Updated `Retrieve Execution Status API` in `@cumulus/api`: If the execution doesn't exist in Step Function API, Cumulus API returns the execution status information from the database.

- **CUMULUS-1119**
  - Renamed `DISTRIBUTION_URL` environment variable to `DISTRIBUTION_ENDPOINT`
  - Renamed `DEPLOYMENT_ENDPOINT` environment variable to `DISTRIBUTION_REDIRECT_ENDPOINT`
  - Renamed `API_ENDPOINT` environment variable to `TOKEN_REDIRECT_ENDPOINT`

### Removed

- Functions deprecated before 1.11.0:
  - @cumulus/api/models/base: static Manager.createTable() and static Manager.deleteTable()
  - @cumulus/ingest/aws/S3
  - @cumulus/ingest/aws/StepFunction.getExecution()
  - @cumulus/ingest/aws/StepFunction.pullEvent()
  - @cumulus/ingest/consumer.Consume
  - @cumulus/ingest/granule/Ingest.getBucket()

### Deprecated

`@cmrjs/ingestConcept`, instead use the CMR object methods. `@cmrjs/CMR.ingestGranule` or `@cmrjs/CMR.ingestCollection`
`@cmrjs/searchConcept`, instead use the CMR object methods. `@cmrjs/CMR.searchGranules` or `@cmrjs/CMR.searchCollections`
`@cmrjs/deleteConcept`, instead use the CMR object methods. `@cmrjs/CMR.deleteGranule` or `@cmrjs/CMR.deleteCollection`

## [v1.11.1] - 2018-12-18

**Please Note**

- Ensure your `app/config.yml` has a `clientId` specified in the `cmr` section. This will allow CMR to identify your requests for better support and metrics.
  - For an example, please see [the example config](https://github.com/nasa/cumulus/blob/1c7e2bf41b75da9f87004c4e40fbcf0f39f56794/example/app/config.yml#L128).

### Added

- Added a `/tokenDelete` endpoint in `@cumulus/api` to delete access token records

### Changed

- CUMULUS-678
  `@cumulus/ingest/crypto` moved and renamed to `@cumulus/common/key-pair-provider`
  `@cumulus/ingest/aws` function: `KMSDecryptionFailed` and class: `KMS` extracted and moved to `@cumulus/common` and `KMS` is exported as `KMSProvider` from `@cumulus/common/key-pair-provider`
  `@cumulus/ingest/granule` functions: `publish`, `getGranuleId`, `getXMLMetadataAsString`, `getMetadataBodyAndTags`, `parseXmlString`, `getCmrXMLFiles`, `postS3Object`, `contructOnlineAccessUrls`, `updateMetadata`, extracted and moved to `@cumulus/cmrjs`
  `getGranuleId`, `getCmrXMLFiles`, `publish`, `updateMetadata` removed from `@cumulus/ingest/granule` and added to `@cumulus/cmrjs`;
  `updateMetadata` renamed `updateCMRMetadata`.
  `@cumulus/ingest` test files renamed.
- **CUMULUS-1070**
  - Add `'Client-Id'` header to all `@cumulus/cmrjs` requests (made via `searchConcept`, `ingestConcept`, and `deleteConcept`).
  - Updated `cumulus/example/app/config.yml` entry for `cmr.clientId` to use stackName for easier CMR-side identification.

## [v1.11.0] - 2018-11-30

**Please Note**

- Redeploy IAM roles:
  - CUMULUS-817 includes a migration that requires reconfiguration/redeployment of IAM roles. Please see the [upgrade instructions](https://nasa.github.io/cumulus/docs/upgrade/1.11.0) for more information.
  - CUMULUS-977 includes a few new SNS-related permissions added to the IAM roles that will require redeployment of IAM roles.
- `cumulus-message-adapter` v1.0.13+ is required for `@cumulus/api` granule reingest API to work properly. The latest version should be downloaded automatically by kes.
- A `TOKEN_SECRET` value (preferably 256-bit for security) must be added to `.env` to securely sign JWTs used for authorization in `@cumulus/api`

### Changed

- **CUUMULUS-1000** - Distribution endpoint now persists logins, instead of
  redirecting to Earthdata Login on every request
- **CUMULUS-783 CUMULUS-790** - Updated `@cumulus/sync-granule` and `@cumulus/move-granules` tasks to always overwrite existing files for manually-triggered reingest.
- **CUMULUS-906** - Updated `@cumulus/api` granule reingest API to
  - add `reingestGranule: true` and `forceDuplicateOverwrite: true` to Cumulus message `cumulus_meta.cumulus_context` field to indicate that the workflow is a manually triggered re-ingest.
  - return warning message to operator when duplicateHandling is not `replace`
  - `cumulus-message-adapter` v1.0.13+ is required.
- **CUMULUS-793** - Updated the granule move PUT request in `@cumulus/api` to reject the move with a 409 status code if one or more of the files already exist at the destination location
- Updated `@cumulus/helloworld` to use S3 to store state for pass on retry tests
- Updated `@cumulus/ingest`:
  - [Required for MAAP] `http.js#list` will now find links with a trailing whitespace
  - Removed code from `granule.js` which looked for files in S3 using `{ Bucket: discoveredFile.bucket, Key: discoveredFile.name }`. This is obsolete since `@cumulus/ingest` uses a `file-staging` and `constructCollectionId()` directory prefixes by default.
- **CUMULUS-989**
  - Updated `@cumulus/api` to use [JWT (JSON Web Token)](https://jwt.io/introduction/) as the transport format for API authorization tokens and to use JWT verification in the request authorization
  - Updated `/token` endpoint in `@cumulus/api` to return tokens as JWTs
  - Added a `/refresh` endpoint in `@cumulus/api` to request new access tokens from the OAuth provider using the refresh token
  - Added `refreshAccessToken` to `@cumulus/api/lib/EarthdataLogin` to manage refresh token requests with the Earthdata OAuth provider

### Added

- **CUMULUS-1050**
  - Separated configuration flags for originalPayload/finalPayload cleanup such that they can be set to different retention times
- **CUMULUS-798**
  - Added daily Executions cleanup CloudWatch event that triggers cleanExecutions lambda
  - Added cleanExecutions lambda that removes finalPayload/originalPayload field entries for records older than configured timeout value (execution_payload_retention_period), with a default of 30 days
- **CUMULUS-815/816**
  - Added 'originalPayload' and 'finalPayload' fields to Executions table
  - Updated Execution model to populate originalPayload with the execution payload on record creation
  - Updated Execution model code to populate finalPayload field with the execution payload on execution completion
  - Execution API now exposes the above fields
- **CUMULUS-977**
  - Rename `kinesisConsumer` to `messageConsumer` as it handles both Kinesis streams and SNS topics as of this version.
  - Add `sns`-type rule support. These rules create a subscription between an SNS topic and the `messageConsumer`.
    When a message is received, `messageConsumer` is triggered and passes the SNS message (JSON format expected) in
    its entirety to the workflow in the `payload` field of the Cumulus message. For more information on sns-type rules,
    see the [documentation](https://nasa.github.io/cumulus/docs/data-cookbooks/setup#rules).
- **CUMULUS-975**
  - Add `KinesisInboundEventLogger` and `KinesisOutboundEventLogger` API lambdas. These lambdas
    are utilized to dump incoming and outgoing ingest workflow kinesis streams
    to cloudwatch for analytics in case of AWS/stream failure.
  - Update rules model to allow tracking of log_event ARNs related to
    Rule event logging. Kinesis rule types will now automatically log
    incoming events via a Kinesis event triggered lambda.
    CUMULUS-975-migration-4
  - Update migration code to require explicit migration names per run
  - Added migration_4 to migrate/update exisitng Kinesis rules to have a log event mapping
  - Added new IAM policy for migration lambda
- **CUMULUS-775**
  - Adds a instance metadata endpoint to the `@cumulus/api` package.
  - Adds a new convenience function `hostId` to the `@cumulus/cmrjs` to help build environment specific cmr urls.
  - Fixed `@cumulus/cmrjs.searchConcept` to search and return CMR results.
  - Modified `@cumulus/cmrjs.CMR.searchGranule` and `@cumulus/cmrjs.CMR.searchCollection` to include CMR's provider as a default parameter to searches.
- **CUMULUS-965**
  - Add `@cumulus/test-data.loadJSONTestData()`,
    `@cumulus/test-data.loadTestData()`, and
    `@cumulus/test-data.streamTestData()` to safely load test data. These
    functions should be used instead of using `require()` to load test data,
    which could lead to tests interferring with each other.
  - Add a `@cumulus/common/util/deprecate()` function to mark a piece of code as
    deprecated
- **CUMULUS-986**
  - Added `waitForTestExecutionStart` to `@cumulus/integration-tests`
- **CUMULUS-919**
  - In `@cumulus/deployment`, added support for NGAP permissions boundaries for IAM roles with `useNgapPermissionBoundary` flag in `iam/config.yml`. Defaults to false.

### Fixed

- Fixed a bug where FTP sockets were not closed after an error, keeping the Lambda function active until it timed out [CUMULUS-972]
- **CUMULUS-656**
  - The API will no longer allow the deletion of a provider if that provider is
    referenced by a rule
  - The API will no longer allow the deletion of a collection if that collection
    is referenced by a rule
- Fixed a bug where `@cumulus/sf-sns-report` was not pulling large messages from S3 correctly.

### Deprecated

- `@cumulus/ingest/aws/StepFunction.pullEvent()`. Use `@cumulus/common/aws.pullStepFunctionEvent()`.
- `@cumulus/ingest/consumer.Consume` due to unpredictable implementation. Use `@cumulus/ingest/consumer.Consumer`.
  Call `Consumer.consume()` instead of `Consume.read()`.

## [v1.10.4] - 2018-11-28

### Added

- **CUMULUS-1008**
  - New `config.yml` parameter for SQS consumers: `sqs_consumer_rate: (default 500)`, which is the maximum number of
    messages the consumer will attempt to process per execution. Currently this is only used by the sf-starter consumer,
    which runs every minute by default, making this a messages-per-minute upper bound. SQS does not guarantee the number
    of messages returned per call, so this is not a fixed rate of consumption, only attempted number of messages received.

### Deprecated

- `@cumulus/ingest/consumer.Consume` due to unpredictable implementation. Use `@cumulus/ingest/consumer.Consumer`.

### Changed

- Backported update of `packages/api` dependency `@mapbox/dyno` to `1.4.2` to mitigate `event-stream` vulnerability.

## [v1.10.3] - 2018-10-31

### Added

- **CUMULUS-817**
  - Added AWS Dead Letter Queues for lambdas that are scheduled asynchronously/such that failures show up only in cloudwatch logs.
- **CUMULUS-956**
  - Migrated developer documentation and data-cookbooks to Docusaurus
    - supports versioning of documentation
  - Added `docs/docs-how-to.md` to outline how to do things like add new docs or locally install for testing.
  - Deployment/CI scripts have been updated to work with the new format
- **CUMULUS-811**
  - Added new S3 functions to `@cumulus/common/aws`:
    - `aws.s3TagSetToQueryString`: converts S3 TagSet array to querystring (for use with upload()).
    - `aws.s3PutObject`: Returns promise of S3 `putObject`, which puts an object on S3
    - `aws.s3CopyObject`: Returns promise of S3 `copyObject`, which copies an object in S3 to a new S3 location
    - `aws.s3GetObjectTagging`: Returns promise of S3 `getObjectTagging`, which returns an object containing an S3 TagSet.
  - `@/cumulus/common/aws.s3PutObject` defaults to an explicit `ACL` of 'private' if not overridden.
  - `@/cumulus/common/aws.s3CopyObject` defaults to an explicit `TaggingDirective` of 'COPY' if not overridden.

### Deprecated

- **CUMULUS-811**
  - Deprecated `@cumulus/ingest/aws.S3`. Member functions of this class will now
    log warnings pointing to similar functionality in `@cumulus/common/aws`.

## [v1.10.2] - 2018-10-24

### Added

- **CUMULUS-965**
  - Added a `@cumulus/logger` package
- **CUMULUS-885**
  - Added 'human readable' version identifiers to Lambda Versioning lambda aliases
- **CUMULUS-705**
  - Note: Make sure to update the IAM stack when deploying this update.
  - Adds an AsyncOperations model and associated DynamoDB table to the
    `@cumulus/api` package
  - Adds an /asyncOperations endpoint to the `@cumulus/api` package, which can
    be used to fetch the status of an AsyncOperation.
  - Adds a /bulkDelete endpoint to the `@cumulus/api` package, which performs an
    asynchronous bulk-delete operation. This is a stub right now which is only
    intended to demonstration how AsyncOperations work.
  - Adds an AsyncOperation ECS task to the `@cumulus/api` package, which will
    fetch an Lambda function, run it in ECS, and then store the result to the
    AsyncOperations table in DynamoDB.
- **CUMULUS-851** - Added workflow lambda versioning feature to allow in-flight workflows to use lambda versions that were in place when a workflow was initiated

  - Updated Kes custom code to remove logic that used the CMA file key to determine template compilation logic. Instead, utilize a `customCompilation` template configuration flag to indicate a template should use Cumulus's kes customized methods instead of 'core'.
  - Added `useWorkflowLambdaVersions` configuration option to enable the lambdaVersioning feature set. **This option is set to true by default** and should be set to false to disable the feature.
  - Added uniqueIdentifier configuration key to S3 sourced lambdas to optionally support S3 lambda resource versioning within this scheme. This key must be unique for each modified version of the lambda package and must be updated in configuration each time the source changes.
  - Added a new nested stack template that will create a `LambdaVersions` stack that will take lambda parameters from the base template, generate lambda versions/aliases and return outputs with references to the most 'current' lambda alias reference, and updated 'core' template to utilize these outputs (if `useWorkflowLambdaVersions` is enabled).

- Created a `@cumulus/api/lib/OAuth2` interface, which is implemented by the
  `@cumulus/api/lib/EarthdataLogin` and `@cumulus/api/lib/GoogleOAuth2` classes.
  Endpoints that need to handle authentication will determine which class to use
  based on environment variables. This also greatly simplifies testing.
- Added `@cumulus/api/lib/assertions`, containing more complex AVA test assertions
- Added PublishGranule workflow to publish a granule to CMR without full reingest. (ingest-in-place capability)

- `@cumulus/integration-tests` new functionality:
  - `listCollections` to list collections from a provided data directory
  - `deleteCollection` to delete list of collections from a deployed stack
  - `cleanUpCollections` combines the above in one function.
  - `listProviders` to list providers from a provided data directory
  - `deleteProviders` to delete list of providers from a deployed stack
  - `cleanUpProviders` combines the above in one function.
  - `@cumulus/integrations-tests/api.js`: `deleteGranule` and `deletePdr` functions to make `DELETE` requests to Cumulus API
  - `rules` API functionality for posting and deleting a rule and listing all rules
  - `wait-for-deploy` lambda for use in the redeployment tests
- `@cumulus/ingest/granule.js`: `ingestFile` inserts new `duplicate_found: true` field in the file's record if a duplicate file already exists on S3.
- `@cumulus/api`: `/execution-status` endpoint requests and returns complete execution output if execution output is stored in S3 due to size.
- Added option to use environment variable to set CMR host in `@cumulus/cmrjs`.
- **CUMULUS-781** - Added integration tests for `@cumulus/sync-granule` when `duplicateHandling` is set to `replace` or `skip`
- **CUMULUS-791** - `@cumulus/move-granules`: `moveFileRequest` inserts new `duplicate_found: true` field in the file's record if a duplicate file already exists on S3. Updated output schema to document new `duplicate_found` field.

### Removed

- Removed `@cumulus/common/fake-earthdata-login-server`. Tests can now create a
  service stub based on `@cumulus/api/lib/OAuth2` if testing requires handling
  authentication.

### Changed

- **CUMULUS-940** - modified `@cumulus/common/aws` `receiveSQSMessages` to take a parameter object instead of positional parameters. All defaults remain the same, but now access to long polling is available through `options.waitTimeSeconds`.
- **CUMULUS-948** - Update lambda functions `CNMToCMA` and `CnmResponse` in the `cumulus-data-shared` bucket and point the default stack to them.
- **CUMULUS-782** - Updated `@cumulus/sync-granule` task and `Granule.ingestFile` in `@cumulus/ingest` to keep both old and new data when a destination file with different checksum already exists and `duplicateHandling` is `version`
- Updated the config schema in `@cumulus/move-granules` to include the `moveStagedFiles` param.
- **CUMULUS-778** - Updated config schema and documentation in `@cumulus/sync-granule` to include `duplicateHandling` parameter for specifying how duplicate filenames should be handled
- **CUMULUS-779** - Updated `@cumulus/sync-granule` to throw `DuplicateFile` error when destination files already exist and `duplicateHandling` is `error`
- **CUMULUS-780** - Updated `@cumulus/sync-granule` to use `error` as the default for `duplicateHandling` when it is not specified
- **CUMULUS-780** - Updated `@cumulus/api` to use `error` as the default value for `duplicateHandling` in the `Collection` model
- **CUMULUS-785** - Updated the config schema and documentation in `@cumulus/move-granules` to include `duplicateHandling` parameter for specifying how duplicate filenames should be handled
- **CUMULUS-786, CUMULUS-787** - Updated `@cumulus/move-granules` to throw `DuplicateFile` error when destination files already exist and `duplicateHandling` is `error` or not specified
- **CUMULUS-789** - Updated `@cumulus/move-granules` to keep both old and new data when a destination file with different checksum already exists and `duplicateHandling` is `version`

### Fixed

- `getGranuleId` in `@cumulus/ingest` bug: `getGranuleId` was constructing an error using `filename` which was undefined. The fix replaces `filename` with the `uri` argument.
- Fixes to `del` in `@cumulus/api/endpoints/granules.js` to not error/fail when not all files exist in S3 (e.g. delete granule which has only 2 of 3 files ingested).
- `@cumulus/deployment/lib/crypto.js` now checks for private key existence properly.

## [v1.10.1] - 2018-09-4

### Fixed

- Fixed cloudformation template errors in `@cumulus/deployment/`
  - Replaced references to Fn::Ref: with Ref:
  - Moved long form template references to a newline

## [v1.10.0] - 2018-08-31

### Removed

- Removed unused and broken code from `@cumulus/common`
  - Removed `@cumulus/common/test-helpers`
  - Removed `@cumulus/common/task`
  - Removed `@cumulus/common/message-source`
  - Removed the `getPossiblyRemote` function from `@cumulus/common/aws`
  - Removed the `startPromisedSfnExecution` function from `@cumulus/common/aws`
  - Removed the `getCurrentSfnTask` function from `@cumulus/common/aws`

### Changed

- **CUMULUS-839** - In `@cumulus/sync-granule`, 'collection' is now an optional config parameter

### Fixed

- **CUMULUS-859** Moved duplicate code in `@cumulus/move-granules` and `@cumulus/post-to-cmr` to `@cumulus/ingest`. Fixed imports making assumptions about directory structure.
- `@cumulus/ingest/consumer` correctly limits the number of messages being received and processed from SQS. Details:
  - **Background:** `@cumulus/api` includes a lambda `<stack-name>-sqs2sf` which processes messages from the `<stack-name>-startSF` SQS queue every minute. The `sqs2sf` lambda uses `@cumulus/ingest/consumer` to receive and process messages from SQS.
  - **Bug:** More than `messageLimit` number of messages were being consumed and processed from the `<stack-name>-startSF` SQS queue. Many step functions were being triggered simultaneously by the lambda `<stack-name>-sqs2sf` (which consumes every minute from the `startSF` queue) and resulting in step function failure with the error: `An error occurred (ThrottlingException) when calling the GetExecutionHistory`.
  - **Fix:** `@cumulus/ingest/consumer#processMessages` now processes messages until `timeLimit` has passed _OR_ once it receives up to `messageLimit` messages. `sqs2sf` is deployed with a [default `messageLimit` of 10](https://github.com/nasa/cumulus/blob/670000c8a821ff37ae162385f921c40956e293f7/packages/deployment/app/config.yml#L147).
  - **IMPORTANT NOTE:** `consumer` will actually process up to `messageLimit * 2 - 1` messages. This is because sometimes `receiveSQSMessages` will return less than `messageLimit` messages and thus the consumer will continue to make calls to `receiveSQSMessages`. For example, given a `messageLimit` of 10 and subsequent calls to `receiveSQSMessages` returns up to 9 messages, the loop will continue and a final call could return up to 10 messages.

## [v1.9.1] - 2018-08-22

**Please Note** To take advantage of the added granule tracking API functionality, updates are required for the message adapter and its libraries. You should be on the following versions:

- `cumulus-message-adapter` 1.0.9+
- `cumulus-message-adapter-js` 1.0.4+
- `cumulus-message-adapter-java` 1.2.7+
- `cumulus-message-adapter-python` 1.0.5+

### Added

- **CUMULUS-687** Added logs endpoint to search for logs from a specific workflow execution in `@cumulus/api`. Added integration test.
- **CUMULUS-836** - `@cumulus/deployment` supports a configurable docker storage driver for ECS. ECS can be configured with either `devicemapper` (the default storage driver for AWS ECS-optimized AMIs) or `overlay2` (the storage driver used by the NGAP 2.0 AMI). The storage driver can be configured in `app/config.yml` with `ecs.docker.storageDriver: overlay2 | devicemapper`. The default is `overlay2`.
  - To support this configuration, a [Handlebars](https://handlebarsjs.com/) helper `ifEquals` was added to `packages/deployment/lib/kes.js`.
- **CUMULUS-836** - `@cumulus/api` added IAM roles required by the NGAP 2.0 AMI. The NGAP 2.0 AMI runs a script `register_instances_with_ssm.py` which requires the ECS IAM role to include `ec2:DescribeInstances` and `ssm:GetParameter` permissions.

### Fixed

- **CUMULUS-836** - `@cumulus/deployment` uses `overlay2` driver by default and does not attempt to write `--storage-opt dm.basesize` to fix [this error](https://github.com/moby/moby/issues/37039).
- **CUMULUS-413** Kinesis processing now captures all errrors.
  - Added kinesis fallback mechanism when errors occur during record processing.
  - Adds FallbackTopicArn to `@cumulus/api/lambdas.yml`
  - Adds fallbackConsumer lambda to `@cumulus/api`
  - Adds fallbackqueue option to lambda definitions capture lambda failures after three retries.
  - Adds kinesisFallback SNS topic to signal incoming errors from kinesis stream.
  - Adds kinesisFailureSQS to capture fully failed events from all retries.
- **CUMULUS-855** Adds integration test for kinesis' error path.
- **CUMULUS-686** Added workflow task name and version tracking via `@cumulus/api` executions endpoint under new `tasks` property, and under `workflow_tasks` in step input/output.
  - Depends on `cumulus-message-adapter` 1.0.9+, `cumulus-message-adapter-js` 1.0.4+, `cumulus-message-adapter-java` 1.2.7+ and `cumulus-message-adapter-python` 1.0.5+
- **CUMULUS-771**
  - Updated sync-granule to stream the remote file to s3
  - Added integration test for ingesting granules from ftp provider
  - Updated http/https integration tests for ingesting granules from http/https providers
- **CUMULUS-862** Updated `@cumulus/integration-tests` to handle remote lambda output
- **CUMULUS-856** Set the rule `state` to have default value `ENABLED`

### Changed

- In `@cumulus/deployment`, changed the example app config.yml to have additional IAM roles

## [v1.9.0] - 2018-08-06

**Please note** additional information and upgrade instructions [here](https://nasa.github.io/cumulus/docs/upgrade/1.9.0)

### Added

- **CUMULUS-712** - Added integration tests verifying expected behavior in workflows
- **GITC-776-2** - Add support for versioned collections

### Fixed

- **CUMULUS-832**
  - Fixed indentation in example config.yml in `@cumulus/deployment`
  - Fixed issue with new deployment using the default distribution endpoint in `@cumulus/deployment` and `@cumulus/api`

## [v1.8.1] - 2018-08-01

**Note** IAM roles should be re-deployed with this release.

- **Cumulus-726**
  - Added function to `@cumulus/integration-tests`: `sfnStep` includes `getStepInput` which returns the input to the schedule event of a given step function step.
  - Added IAM policy `@cumulus/deployment`: Lambda processing IAM role includes `kinesis::PutRecord` so step function lambdas can write to kinesis streams.
- **Cumulus Community Edition**
  - Added Google OAuth authentication token logic to `@cumulus/api`. Refactored token endpoint to use environment variable flag `OAUTH_PROVIDER` when determining with authentication method to use.
  - Added API Lambda memory configuration variable `api_lambda_memory` to `@cumulus/api` and `@cumulus/deployment`.

### Changed

- **Cumulus-726**
  - Changed function in `@cumulus/api`: `models/rules.js#addKinesisEventSource` was modified to call to `deleteKinesisEventSource` with all required parameters (rule's name, arn and type).
  - Changed function in `@cumulus/integration-tests`: `getStepOutput` can now be used to return output of failed steps. If users of this function want the output of a failed event, they can pass a third parameter `eventType` as `'failure'`. This function will work as always for steps which completed successfully.

### Removed

- **Cumulus-726**

  - Configuration change to `@cumulus/deployment`: Removed default auto scaling configuration for Granules and Files DynamoDB tables.

- **CUMULUS-688**
  - Add integration test for ExecutionStatus
  - Function addition to `@cumulus/integration-tests`: `api` includes `getExecutionStatus` which returns the execution status from the Cumulus API

## [v1.8.0] - 2018-07-23

### Added

- **CUMULUS-718** Adds integration test for Kinesis triggering a workflow.

- **GITC-776-3** Added more flexibility for rules. You can now edit all fields on the rule's record
  We may need to update the api documentation to reflect this.

- **CUMULUS-681** - Add ingest-in-place action to granules endpoint

  - new applyWorkflow action at PUT /granules/{granuleid} Applying a workflow starts an execution of the provided workflow and passes the granule record as payload.
    Parameter(s):
    - workflow - the workflow name

- **CUMULUS-685** - Add parent exeuction arn to the execution which is triggered from a parent step function

### Changed

- **CUMULUS-768** - Integration tests get S3 provider data from shared data folder

### Fixed

- **CUMULUS-746** - Move granule API correctly updates record in dynamo DB and cmr xml file
- **CUMULUS-766** - Populate database fileSize field from S3 if value not present in Ingest payload

## [v1.7.1] - 2018-07-27 - [BACKPORT]

### Fixed

- **CUMULUS-766** - Backport from 1.8.0 - Populate database fileSize field from S3 if value not present in Ingest payload

## [v1.7.0] - 2018-07-02

### Please note: [Upgrade Instructions](https://nasa.github.io/cumulus/docs/upgrade/1.7.0)

### Added

- **GITC-776-2** - Add support for versioned collectons
- **CUMULUS-491** - Add granule reconciliation API endpoints.
- **CUMULUS-480** Add suport for backup and recovery:
  - Add DynamoDB tables for granules, executions and pdrs
  - Add ability to write all records to S3
  - Add ability to download all DynamoDB records in form json files
  - Add ability to upload records to DynamoDB
  - Add migration scripts for copying granule, pdr and execution records from ElasticSearch to DynamoDB
  - Add IAM support for batchWrite on dynamoDB
-
- **CUMULUS-508** - `@cumulus/deployment` cloudformation template allows for lambdas and ECS clusters to have multiple AZ availability.
  - `@cumulus/deployment` also ensures docker uses `devicemapper` storage driver.
- **CUMULUS-755** - `@cumulus/deployment` Add DynamoDB autoscaling support.
  - Application developers can add autoscaling and override default values in their deployment's `app/config.yml` file using a `{TableName}Table:` key.

### Fixed

- **CUMULUS-747** - Delete granule API doesn't delete granule files in s3 and granule in elasticsearch
  - update the StreamSpecification DynamoDB tables to have StreamViewType: "NEW_AND_OLD_IMAGES"
  - delete granule files in s3
- **CUMULUS-398** - Fix not able to filter executions by workflow
- **CUMULUS-748** - Fix invalid lambda .zip files being validated/uploaded to AWS
- **CUMULUS-544** - Post to CMR task has UAT URL hard-coded
  - Made configurable: PostToCmr now requires CMR_ENVIRONMENT env to be set to 'SIT' or 'OPS' for those CMR environments. Default is UAT.

### Changed

- **GITC-776-4** - Changed Discover-pdrs to not rely on collection but use provider_path in config. It also has an optional filterPdrs regex configuration parameter

- **CUMULUS-710** - In the integration test suite, `getStepOutput` returns the output of the first successful step execution or last failed, if none exists

## [v1.6.0] - 2018-06-06

### Please note: [Upgrade Instructions](https://nasa.github.io/cumulus/docs/upgrade/1.6.0)

### Fixed

- **CUMULUS-602** - Format all logs sent to Elastic Search.
  - Extract cumulus log message and index it to Elastic Search.

### Added

- **CUMULUS-556** - add a mechanism for creating and running migration scripts on deployment.
- **CUMULUS-461** Support use of metadata date and other components in `url_path` property

### Changed

- **CUMULUS-477** Update bucket configuration to support multiple buckets of the same type:
  - Change the structure of the buckets to allow for more than one bucket of each type. The bucket structure is now:
    bucket-key:
    name: <bucket-name>
    type: <type> i.e. internal, public, etc.
  - Change IAM and app deployment configuration to support new bucket structure
  - Update tasks and workflows to support new bucket structure
  - Replace instances where buckets.internal is relied upon to either use the system bucket or a configured bucket
  - Move IAM template to the deployment package. NOTE: You now have to specify '--template node_modules/@cumulus/deployment/iam' in your IAM deployment
  - Add IAM cloudformation template support to filter buckets by type

## [v1.5.5] - 2018-05-30

### Added

- **CUMULUS-530** - PDR tracking through Queue-granules
  - Add optional `pdr` property to the sync-granule task's input config and output payload.
- **CUMULUS-548** - Create a Lambda task that generates EMS distribution reports
  - In order to supply EMS Distribution Reports, you must enable S3 Server
    Access Logging on any S3 buckets used for distribution. See [How Do I Enable Server Access Logging for an S3 Bucket?](https://docs.aws.amazon.com/AmazonS3/latest/user-guide/server-access-logging.html)
    The "Target bucket" setting should point at the Cumulus internal bucket.
    The "Target prefix" should be
    "<STACK_NAME>/ems-distribution/s3-server-access-logs/", where "STACK_NAME"
    is replaced with the name of your Cumulus stack.

### Fixed

- **CUMULUS-546 - Kinesis Consumer should catch and log invalid JSON**
  - Kinesis Consumer lambda catches and logs errors so that consumer doesn't get stuck in a loop re-processing bad json records.
- EMS report filenames are now based on their start time instead of the time
  instead of the time that the report was generated
- **CUMULUS-552 - Cumulus API returns different results for the same collection depending on query**
  - The collection, provider and rule records in elasticsearch are now replaced with records from dynamo db when the dynamo db records are updated.

### Added

- `@cumulus/deployment`'s default cloudformation template now configures storage for Docker to match the configured ECS Volume. The template defines Docker's devicemapper basesize (`dm.basesize`) using `ecs.volumeSize`. This addresses ECS default of limiting Docker containers to 10GB of storage ([Read more](https://aws.amazon.com/premiumsupport/knowledge-center/increase-default-ecs-docker-limit/)).

## [v1.5.4] - 2018-05-21

### Added

- **CUMULUS-535** - EMS Ingest, Archive, Archive Delete reports
  - Add lambda EmsReport to create daily EMS Ingest, Archive, Archive Delete reports
  - ems.provider property added to `@cumulus/deployment/app/config.yml`.
    To change the provider name, please add `ems: provider` property to `app/config.yml`.
- **CUMULUS-480** Use DynamoDB to store granules, pdrs and execution records
  - Activate PointInTime feature on DynamoDB tables
  - Increase test coverage on api package
  - Add ability to restore metadata records from json files to DynamoDB
- **CUMULUS-459** provide API endpoint for moving granules from one location on s3 to another

## [v1.5.3] - 2018-05-18

### Fixed

- **CUMULUS-557 - "Add dataType to DiscoverGranules output"**
  - Granules discovered by the DiscoverGranules task now include dataType
  - dataType is now a required property for granules used as input to the
    QueueGranules task
- **CUMULUS-550** Update deployment app/config.yml to force elasticsearch updates for deleted granules

## [v1.5.2] - 2018-05-15

### Fixed

- **CUMULUS-514 - "Unable to Delete the Granules"**
  - updated cmrjs.deleteConcept to return success if the record is not found
    in CMR.

### Added

- **CUMULUS-547** - The distribution API now includes an
  "earthdataLoginUsername" query parameter when it returns a signed S3 URL
- **CUMULUS-527 - "parse-pdr queues up all granules and ignores regex"**
  - Add an optional config property to the ParsePdr task called
    "granuleIdFilter". This property is a regular expression that is applied
    against the filename of the first file of each granule contained in the
    PDR. If the regular expression matches, then the granule is included in
    the output. Defaults to '.', which will match all granules in the PDR.
- File checksums in PDRs now support MD5
- Deployment support to subscribe to an SNS topic that already exists
- **CUMULUS-470, CUMULUS-471** In-region S3 Policy lambda added to API to update bucket policy for in-region access.
- **CUMULUS-533** Added fields to granule indexer to support EMS ingest and archive record creation
- **CUMULUS-534** Track deleted granules
  - added `deletedgranule` type to `cumulus` index.
  - **Important Note:** Force custom bootstrap to re-run by adding this to
    app/config.yml `es: elasticSearchMapping: 7`
- You can now deploy cumulus without ElasticSearch. Just add `es: null` to your `app/config.yml` file. This is only useful for debugging purposes. Cumulus still requires ElasticSearch to properly operate.
- `@cumulus/integration-tests` includes and exports the `addRules` function, which seeds rules into the DynamoDB table.
- Added capability to support EFS in cloud formation template. Also added
  optional capability to ssh to your instance and privileged lambda functions.
- Added support to force discovery of PDRs that have already been processed
  and filtering of selected data types
- `@cumulus/cmrjs` uses an environment variable `USER_IP_ADDRESS` or fallback
  IP address of `10.0.0.0` when a public IP address is not available. This
  supports lambda functions deployed into a VPC's private subnet, where no
  public IP address is available.

### Changed

- **CUMULUS-550** Custom bootstrap automatically adds new types to index on
  deployment

## [v1.5.1] - 2018-04-23

### Fixed

- add the missing dist folder to the hello-world task
- disable uglifyjs on the built version of the pdr-status-check (read: https://github.com/webpack-contrib/uglifyjs-webpack-plugin/issues/264)

## [v1.5.0] - 2018-04-23

### Changed

- Removed babel from all tasks and packages and increased minimum node requirements to version 8.10
- Lambda functions created by @cumulus/deployment will use node8.10 by default
- Moved [cumulus-integration-tests](https://github.com/nasa/cumulus-integration-tests) to the `example` folder CUMULUS-512
- Streamlined all packages dependencies (e.g. remove redundant dependencies and make sure versions are the same across packages)
- **CUMULUS-352:** Update Cumulus Elasticsearch indices to use [index aliases](https://www.elastic.co/guide/en/elasticsearch/reference/current/indices-aliases.html).
- **CUMULUS-519:** ECS tasks are no longer restarted after each CF deployment unless `ecs.restartTasksOnDeploy` is set to true
- **CUMULUS-298:** Updated log filterPattern to include all CloudWatch logs in ElasticSearch
- **CUMULUS-518:** Updates to the SyncGranule config schema
  - `granuleIdExtraction` is no longer a property
  - `process` is now an optional property
  - `provider_path` is no longer a property

### Fixed

- **CUMULUS-455 "Kes deployments using only an updated message adapter do not get automatically deployed"**
  - prepended the hash value of cumulus-message-adapter.zip file to the zip file name of lambda which uses message adapter.
  - the lambda function will be redeployed when message adapter or lambda function are updated
- Fixed a bug in the bootstrap lambda function where it stuck during update process
- Fixed a bug where the sf-sns-report task did not return the payload of the incoming message as the output of the task [CUMULUS-441]

### Added

- **CUMULUS-352:** Add reindex CLI to the API package.
- **CUMULUS-465:** Added mock http/ftp/sftp servers to the integration tests
- Added a `delete` method to the `@common/CollectionConfigStore` class
- **CUMULUS-467 "@cumulus/integration-tests or cumulus-integration-tests should seed provider and collection in deployed DynamoDB"**
  - `example` integration-tests populates providers and collections to database
  - `example` workflow messages are populated from workflow templates in s3, provider and collection information in database, and input payloads. Input templates are removed.
  - added `https` protocol to provider schema

## [v1.4.1] - 2018-04-11

### Fixed

- Sync-granule install

## [v1.4.0] - 2018-04-09

### Fixed

- **CUMULUS-392 "queue-granules not returning the sfn-execution-arns queued"**
  - updated queue-granules to return the sfn-execution-arns queued and pdr if exists.
  - added pdr to ingest message meta.pdr instead of payload, so the pdr information doesn't get lost in the ingest workflow, and ingested granule in elasticsearch has pdr name.
  - fixed sf-sns-report schema, remove the invalid part
  - fixed pdr-status-check schema, the failed execution contains arn and reason
- **CUMULUS-206** make sure homepage and repository urls exist in package.json files of tasks and packages

### Added

- Example folder with a cumulus deployment example

### Changed

- [CUMULUS-450](https://bugs.earthdata.nasa.gov/browse/CUMULUS-450) - Updated
  the config schema of the **queue-granules** task
  - The config no longer takes a "collection" property
  - The config now takes an "internalBucket" property
  - The config now takes a "stackName" property
- [CUMULUS-450](https://bugs.earthdata.nasa.gov/browse/CUMULUS-450) - Updated
  the config schema of the **parse-pdr** task
  - The config no longer takes a "collection" property
  - The "stack", "provider", and "bucket" config properties are now
    required
- **CUMULUS-469** Added a lambda to the API package to prototype creating an S3 bucket policy for direct, in-region S3 access for the prototype bucket

### Removed

- Removed the `findTmpTestDataDirectory()` function from
  `@cumulus/common/test-utils`

### Fixed

- [CUMULUS-450](https://bugs.earthdata.nasa.gov/browse/CUMULUS-450)
  - The **queue-granules** task now enqueues a **sync-granule** task with the
    correct collection config for that granule based on the granule's
    data-type. It had previously been using the collection config from the
    config of the **queue-granules** task, which was a problem if the granules
    being queued belonged to different data-types.
  - The **parse-pdr** task now handles the case where a PDR contains granules
    with different data types, and uses the correct granuleIdExtraction for
    each granule.

### Added

- **CUMULUS-448** Add code coverage checking using [nyc](https://github.com/istanbuljs/nyc).

## [v1.3.0] - 2018-03-29

### Deprecated

- discover-s3-granules is deprecated. The functionality is provided by the discover-granules task

### Fixed

- **CUMULUS-331:** Fix aws.downloadS3File to handle non-existent key
- Using test ftp provider for discover-granules testing [CUMULUS-427]
- **CUMULUS-304: "Add AWS API throttling to pdr-status-check task"** Added concurrency limit on SFN API calls. The default concurrency is 10 and is configurable through Lambda environment variable CONCURRENCY.
- **CUMULUS-414: "Schema validation not being performed on many tasks"** revised npm build scripts of tasks that use cumulus-message-adapter to place schema directories into dist directories.
- **CUMULUS-301:** Update all tests to use test-data package for testing data.
- **CUMULUS-271: "Empty response body from rules PUT endpoint"** Added the updated rule to response body.
- Increased memory allotment for `CustomBootstrap` lambda function. Resolves failed deployments where `CustomBootstrap` lambda function was failing with error `Process exited before completing request`. This was causing deployments to stall, fail to update and fail to rollback. This error is thrown when the lambda function tries to use more memory than it is allotted.
- Cumulus repository folders structure updated:
  - removed the `cumulus` folder altogether
  - moved `cumulus/tasks` to `tasks` folder at the root level
  - moved the tasks that are not converted to use CMA to `tasks/.not_CMA_compliant`
  - updated paths where necessary

### Added

- `@cumulus/integration-tests` - Added support for testing the output of an ECS activity as well as a Lambda function.

## [v1.2.0] - 2018-03-20

### Fixed

- Update vulnerable npm packages [CUMULUS-425]
- `@cumulus/api`: `kinesis-consumer.js` uses `sf-scheduler.js#schedule` instead of placing a message directly on the `startSF` SQS queue. This is a fix for [CUMULUS-359](https://bugs.earthdata.nasa.gov/browse/CUMULUS-359) because `sf-scheduler.js#schedule` looks up the provider and collection data in DynamoDB and adds it to the `meta` object of the enqueued message payload.
- `@cumulus/api`: `kinesis-consumer.js` catches and logs errors instead of doing an error callback. Before this change, `kinesis-consumer` was failing to process new records when an existing record caused an error because it would call back with an error and stop processing additional records. It keeps trying to process the record causing the error because it's "position" in the stream is unchanged. Catching and logging the errors is part 1 of the fix. Proposed part 2 is to enqueue the error and the message on a "dead-letter" queue so it can be processed later ([CUMULUS-413](https://bugs.earthdata.nasa.gov/browse/CUMULUS-413)).
- **CUMULUS-260: "PDR page on dashboard only shows zeros."** The PDR stats in LPDAAC are all 0s, even if the dashboard has been fixed to retrieve the correct fields. The current version of pdr-status-check has a few issues.
  - pdr is not included in the input/output schema. It's available from the input event. So the pdr status and stats are not updated when the ParsePdr workflow is complete. Adding the pdr to the input/output of the task will fix this.
  - pdr-status-check doesn't update pdr stats which prevent the real time pdr progress from showing up in the dashboard. To solve this, added lambda function sf-sns-report which is copied from @cumulus/api/lambdas/sf-sns-broadcast with modification, sf-sns-report can be used to report step function status anywhere inside a step function. So add step sf-sns-report after each pdr-status-check, we will get the PDR status progress at real time.
  - It's possible an execution is still in the queue and doesn't exist in sfn yet. Added code to handle 'ExecutionDoesNotExist' error when checking the execution status.
- Fixed `aws.cloudwatchevents()` typo in `packages/ingest/aws.js`. This typo was the root cause of the error: `Error: Could not process scheduled_ingest, Error: : aws.cloudwatchevents is not a constructor` seen when trying to update a rule.

### Removed

- `@cumulus/ingest/aws`: Remove queueWorkflowMessage which is no longer being used by `@cumulus/api`'s `kinesis-consumer.js`.

## [v1.1.4] - 2018-03-15

### Added

- added flag `useList` to parse-pdr [CUMULUS-404]

### Fixed

- Pass encrypted password to the ApiGranule Lambda function [CUMULUS-424]

## [v1.1.3] - 2018-03-14

### Fixed

- Changed @cumulus/deployment package install behavior. The build process will happen after installation

## [v1.1.2] - 2018-03-14

### Added

- added tools to @cumulus/integration-tests for local integration testing
- added end to end testing for discovering and parsing of PDRs
- `yarn e2e` command is available for end to end testing

### Fixed

- **CUMULUS-326: "Occasionally encounter "Too Many Requests" on deployment"** The api gateway calls will handle throttling errors
- **CUMULUS-175: "Dashboard providers not in sync with AWS providers."** The root cause of this bug - DynamoDB operations not showing up in Elasticsearch - was shared by collections and rules. The fix was to update providers', collections' and rules; POST, PUT and DELETE endpoints to operate on DynamoDB and using DynamoDB streams to update Elasticsearch. The following packages were made:
  - `@cumulus/deployment` deploys DynamoDB streams for the Collections, Providers and Rules tables as well as a new lambda function called `dbIndexer`. The `dbIndexer` lambda has an event source mapping which listens to each of the DynamoDB streams. The dbIndexer lambda receives events referencing operations on the DynamoDB table and updates the elasticsearch cluster accordingly.
  - The `@cumulus/api` endpoints for collections, providers and rules _only_ query DynamoDB, with the exception of LIST endpoints and the collections' GET endpoint.

### Updated

- Broke up `kes.override.js` of @cumulus/deployment to multiple modules and moved to a new location
- Expanded @cumulus/deployment test coverage
- all tasks were updated to use cumulus-message-adapter-js 1.0.1
- added build process to integration-tests package to babelify it before publication
- Update @cumulus/integration-tests lambda.js `getLambdaOutput` to return the entire lambda output. Previously `getLambdaOutput` returned only the payload.

## [v1.1.1] - 2018-03-08

### Removed

- Unused queue lambda in api/lambdas [CUMULUS-359]

### Fixed

- Kinesis message content is passed to the triggered workflow [CUMULUS-359]
- Kinesis message queues a workflow message and does not write to rules table [CUMULUS-359]

## [v1.1.0] - 2018-03-05

### Added

- Added a `jlog` function to `common/test-utils` to aid in test debugging
- Integration test package with command line tool [CUMULUS-200] by @laurenfrederick
- Test for FTP `useList` flag [CUMULUS-334] by @kkelly51

### Updated

- The `queue-pdrs` task now uses the [cumulus-message-adapter-js](https://github.com/nasa/cumulus-message-adapter-js)
  library
- Updated the `queue-pdrs` JSON schemas
- The test-utils schema validation functions now throw an error if validation
  fails
- The `queue-granules` task now uses the [cumulus-message-adapter-js](https://github.com/nasa/cumulus-message-adapter-js)
  library
- Updated the `queue-granules` JSON schemas

### Removed

- Removed the `getSfnExecutionByName` function from `common/aws`
- Removed the `getGranuleStatus` function from `common/aws`

## [v1.0.1] - 2018-02-27

### Added

- More tests for discover-pdrs, dicover-granules by @yjpa7145
- Schema validation utility for tests by @yjpa7145

### Changed

- Fix an FTP listing bug for servers that do not support STAT [CUMULUS-334] by @kkelly51

## [v1.0.0] - 2018-02-23

[unreleased]: https://github.com/nasa/cumulus/compare/v9.8.0...HEAD
[v9.8.0]: https://github.com/nasa/cumulus/compare/v9.7.0...v9.8.0
[v9.7.0]: https://github.com/nasa/cumulus/compare/v9.6.0...v9.7.0
[v9.6.0]: https://github.com/nasa/cumulus/compare/v9.5.0...v9.6.0
[v9.5.0]: https://github.com/nasa/cumulus/compare/v9.4.0...v9.5.0
[v9.4.0]: https://github.com/nasa/cumulus/compare/v9.3.0...v9.4.0
[v9.3.0]: https://github.com/nasa/cumulus/compare/v9.2.2...v9.3.0
[v9.2.2]: https://github.com/nasa/cumulus/compare/v9.2.1...v9.2.2
[v9.2.1]: https://github.com/nasa/cumulus/compare/v9.2.0...v9.2.1
[v9.2.0]: https://github.com/nasa/cumulus/compare/v9.1.0...v9.2.0
[v9.1.0]: https://github.com/nasa/cumulus/compare/v9.0.1...v9.1.0
[v9.0.1]: https://github.com/nasa/cumulus/compare/v9.0.0...v9.0.1
[v9.0.0]: https://github.com/nasa/cumulus/compare/v8.1.0...v9.0.0
[v8.1.0]: https://github.com/nasa/cumulus/compare/v8.0.0...v8.1.0
[v8.0.0]: https://github.com/nasa/cumulus/compare/v7.2.0...v8.0.0
[v7.2.0]: https://github.com/nasa/cumulus/compare/v7.1.0...v7.2.0
[v7.1.0]: https://github.com/nasa/cumulus/compare/v7.0.0...v7.1.0
[v7.0.0]: https://github.com/nasa/cumulus/compare/v6.0.0...v7.0.0
[v6.0.0]: https://github.com/nasa/cumulus/compare/v5.0.1...v6.0.0
[v5.0.1]: https://github.com/nasa/cumulus/compare/v5.0.0...v5.0.1
[v5.0.0]: https://github.com/nasa/cumulus/compare/v4.0.0...v5.0.0
[v4.0.0]: https://github.com/nasa/cumulus/compare/v3.0.1...v4.0.0
[v3.0.1]: https://github.com/nasa/cumulus/compare/v3.0.0...v3.0.1
[v3.0.0]: https://github.com/nasa/cumulus/compare/v2.0.1...v3.0.0
[v2.0.7]: https://github.com/nasa/cumulus/compare/v2.0.6...v2.0.7
[v2.0.6]: https://github.com/nasa/cumulus/compare/v2.0.5...v2.0.6
[v2.0.5]: https://github.com/nasa/cumulus/compare/v2.0.4...v2.0.5
[v2.0.4]: https://github.com/nasa/cumulus/compare/v2.0.3...v2.0.4
[v2.0.3]: https://github.com/nasa/cumulus/compare/v2.0.2...v2.0.3
[v2.0.2]: https://github.com/nasa/cumulus/compare/v2.0.1...v2.0.2
[v2.0.1]: https://github.com/nasa/cumulus/compare/v1.24.0...v2.0.1
[v2.0.0]: https://github.com/nasa/cumulus/compare/v1.24.0...v2.0.0
[v1.24.0]: https://github.com/nasa/cumulus/compare/v1.23.2...v1.24.0
[v1.23.2]: https://github.com/nasa/cumulus/compare/v1.22.1...v1.23.2
[v1.22.1]: https://github.com/nasa/cumulus/compare/v1.21.0...v1.22.1
[v1.21.0]: https://github.com/nasa/cumulus/compare/v1.20.0...v1.21.0
[v1.20.0]: https://github.com/nasa/cumulus/compare/v1.19.0...v1.20.0
[v1.19.0]: https://github.com/nasa/cumulus/compare/v1.18.0...v1.19.0
[v1.18.0]: https://github.com/nasa/cumulus/compare/v1.17.0...v1.18.0
[v1.17.0]: https://github.com/nasa/cumulus/compare/v1.16.1...v1.17.0
[v1.16.1]: https://github.com/nasa/cumulus/compare/v1.16.0...v1.16.1
[v1.16.0]: https://github.com/nasa/cumulus/compare/v1.15.0...v1.16.0
[v1.15.0]: https://github.com/nasa/cumulus/compare/v1.14.5...v1.15.0
[v1.14.5]: https://github.com/nasa/cumulus/compare/v1.14.4...v1.14.5
[v1.14.4]: https://github.com/nasa/cumulus/compare/v1.14.3...v1.14.4
[v1.14.3]: https://github.com/nasa/cumulus/compare/v1.14.2...v1.14.3
[v1.14.2]: https://github.com/nasa/cumulus/compare/v1.14.1...v1.14.2
[v1.14.1]: https://github.com/nasa/cumulus/compare/v1.14.0...v1.14.1
[v1.14.0]: https://github.com/nasa/cumulus/compare/v1.13.5...v1.14.0
[v1.13.5]: https://github.com/nasa/cumulus/compare/v1.13.4...v1.13.5
[v1.13.4]: https://github.com/nasa/cumulus/compare/v1.13.3...v1.13.4
[v1.13.3]: https://github.com/nasa/cumulus/compare/v1.13.2...v1.13.3
[v1.13.2]: https://github.com/nasa/cumulus/compare/v1.13.1...v1.13.2
[v1.13.1]: https://github.com/nasa/cumulus/compare/v1.13.0...v1.13.1
[v1.13.0]: https://github.com/nasa/cumulus/compare/v1.12.1...v1.13.0
[v1.12.1]: https://github.com/nasa/cumulus/compare/v1.12.0...v1.12.1
[v1.12.0]: https://github.com/nasa/cumulus/compare/v1.11.3...v1.12.0
[v1.11.3]: https://github.com/nasa/cumulus/compare/v1.11.2...v1.11.3
[v1.11.2]: https://github.com/nasa/cumulus/compare/v1.11.1...v1.11.2
[v1.11.1]: https://github.com/nasa/cumulus/compare/v1.11.0...v1.11.1
[v1.11.0]: https://github.com/nasa/cumulus/compare/v1.10.4...v1.11.0
[v1.10.4]: https://github.com/nasa/cumulus/compare/v1.10.3...v1.10.4
[v1.10.3]: https://github.com/nasa/cumulus/compare/v1.10.2...v1.10.3
[v1.10.2]: https://github.com/nasa/cumulus/compare/v1.10.1...v1.10.2
[v1.10.1]: https://github.com/nasa/cumulus/compare/v1.10.0...v1.10.1
[v1.10.0]: https://github.com/nasa/cumulus/compare/v1.9.1...v1.10.0
[v1.9.1]: https://github.com/nasa/cumulus/compare/v1.9.0...v1.9.1
[v1.9.0]: https://github.com/nasa/cumulus/compare/v1.8.1...v1.9.0
[v1.8.1]: https://github.com/nasa/cumulus/compare/v1.8.0...v1.8.1
[v1.8.0]: https://github.com/nasa/cumulus/compare/v1.7.0...v1.8.0
[v1.7.0]: https://github.com/nasa/cumulus/compare/v1.6.0...v1.7.0
[v1.6.0]: https://github.com/nasa/cumulus/compare/v1.5.5...v1.6.0
[v1.5.5]: https://github.com/nasa/cumulus/compare/v1.5.4...v1.5.5
[v1.5.4]: https://github.com/nasa/cumulus/compare/v1.5.3...v1.5.4
[v1.5.3]: https://github.com/nasa/cumulus/compare/v1.5.2...v1.5.3
[v1.5.2]: https://github.com/nasa/cumulus/compare/v1.5.1...v1.5.2
[v1.5.1]: https://github.com/nasa/cumulus/compare/v1.5.0...v1.5.1
[v1.5.0]: https://github.com/nasa/cumulus/compare/v1.4.1...v1.5.0
[v1.4.1]: https://github.com/nasa/cumulus/compare/v1.4.0...v1.4.1
[v1.4.0]: https://github.com/nasa/cumulus/compare/v1.3.0...v1.4.0
[v1.3.0]: https://github.com/nasa/cumulus/compare/v1.2.0...v1.3.0
[v1.2.0]: https://github.com/nasa/cumulus/compare/v1.1.4...v1.2.0
[v1.1.4]: https://github.com/nasa/cumulus/compare/v1.1.3...v1.1.4
[v1.1.3]: https://github.com/nasa/cumulus/compare/v1.1.2...v1.1.3
[v1.1.2]: https://github.com/nasa/cumulus/compare/v1.1.1...v1.1.2
[v1.1.1]: https://github.com/nasa/cumulus/compare/v1.0.1...v1.1.1
[v1.1.0]: https://github.com/nasa/cumulus/compare/v1.0.1...v1.1.0
[v1.0.1]: https://github.com/nasa/cumulus/compare/v1.0.0...v1.0.1
[v1.0.0]: https://github.com/nasa/cumulus/compare/pre-v1-release...v1.0.0

[thin-egress-app]: <https://github.com/asfadmin/thin-egress-app> "Thin Egress App"<|MERGE_RESOLUTION|>--- conflicted
+++ resolved
@@ -13,16 +13,6 @@
     the 'url_path' date extraction utilities. Added 'dateFormat' function as
     an option for extracting and formating the entire date. See
     docs/workflow/workflow-configuration-how-to.md for more information.
-
-## [v9.8.0] 2021-10-19
-
-### Notable changes
-
-- Published new tag [`36` of `cumuluss/async-operation` to Docker Hub](https://hub.docker.com/layers/cumuluss/async-operation/35/images/sha256-cf777a6ef5081cd90a0f9302d45243b6c0a568e6d977c0ee2ccc5a90b12d45d0?context=explore) for compatibility with
-upgrades to `knex` package and to address security vulnerabilities.
-
-### Added
-
 - **CUMULUS-2311** - RDS Migration Epic Phase 2
   - **CUMULUS-2317**
     - Added `@cumulus/db/getFilesAndGranuleInfoQuery()` to build a query for searching file
@@ -76,23 +66,31 @@
     - Added `getMaxCumulusId` to `@cumulus/db` `BasePgModel` to allow all
       derived table classes to support querying the current max `cumulus_id`.
   - **CUMULUS-2673**
-    - Added `ES_HOST` environment variable to `postgres-migration-async-operation` 
-    Lambda using value of `elasticsearch_hostname` Terraform variable. 
+    - Added `ES_HOST` environment variable to `postgres-migration-async-operation`
+    Lambda using value of `elasticsearch_hostname` Terraform variable.
     - Added `elasticsearch_security_group_id` to security groups for
       `postgres-migration-async-operation` lambda.
     - Added permission for `DynamoDb:DeleteItem` to
       `postgres-migration-async-operation` lambda.
-- Added `@cumulus/db/createRejectableTransaction()` to handle creating a Knex transaction that **will throw an error** if the transaction rolls back. [As of Knex 0.95+, promise rejection on transaction rollback is no longer the default behavior](https://github.com/knex/knex/blob/master/UPGRADING.md#upgrading-to-version-0950).
-
-- **CUMULUS-2639**
-  - Increases logging on reconciliation reports.
-
-- **CUMULUS-2670**
-  - Updated `lambda_timeouts` string map variable for `cumulus` module to accept a
-  `update_granules_cmr_metadata_file_links_task_timeout` property
-- **CUMULUS-2598**
-  - Add unit and integration tests to describe queued granules as ignored when
-    duplicate handling is 'skip'
+
+### Removed
+
+- **CUMULUS-2311** - RDS Migration Epic Phase 2
+  - **CUMULUS-2510**
+    - Removed `stream_enabled` and `stream_view_type` from `executions_table` TF
+      definition.
+    - Removed `aws_lambda_event_source_mapping` TF definition on executions
+      DynamoDB table.
+    - Removed `stream_enabled` and `stream_view_type` from `collections_table`
+      TF definition.
+    - Removed `aws_lambda_event_source_mapping` TF definition on collections
+      DynamoDB table.
+    - Removed lambda `publish_collections` TF resource.
+    - Removed `aws_lambda_event_source_mapping` TF definition on granules
+    - Removed `stream_enabled` and `stream_view_type` from `pdrs_table` TF
+      definition.
+    - Removed `aws_lambda_event_source_mapping` TF definition on PDRs
+      DynamoDB table.
 
 ### Changed
 
@@ -207,36 +205,38 @@
       messages after a successful write to Postgres, DynamoDB, and ES.
     - Updated `@cumulus/api/lib/writeRecords/write-pdr` to publish SNS
       messages after a successful write to Postgres, DynamoDB, and ES.
+
+## [v9.8.0] 2021-10-19
+
+### Notable changes
+
+- Published new tag [`36` of `cumuluss/async-operation` to Docker Hub](https://hub.docker.com/layers/cumuluss/async-operation/35/images/sha256-cf777a6ef5081cd90a0f9302d45243b6c0a568e6d977c0ee2ccc5a90b12d45d0?context=explore) for compatibility with
+upgrades to `knex` package and to address security vulnerabilities.
+
+### Added
+
+- Added `@cumulus/db/createRejectableTransaction()` to handle creating a Knex transaction that **will throw an error** if the transaction rolls back. [As of Knex 0.95+, promise rejection on transaction rollback is no longer the default behavior](https://github.com/knex/knex/blob/master/UPGRADING.md#upgrading-to-version-0950).
+
+- **CUMULUS-2639**
+  - Increases logging on reconciliation reports.
+
+- **CUMULUS-2670**
+  - Updated `lambda_timeouts` string map variable for `cumulus` module to accept a
+  `update_granules_cmr_metadata_file_links_task_timeout` property
+- **CUMULUS-2598**
+  - Add unit and integration tests to describe queued granules as ignored when
+    duplicate handling is 'skip'
+
+### Changed
+
 - Updated `knex` version from 0.23.11 to 0.95.11 to address security vulnerabilities
 - Updated default version of async operations Docker image to `cumuluss/async-operation:36`
 - **CUMULUS-2590**
   - Granule applyWorkflow, Reingest actions and Bulk operation now update granule status to `queued` when scheduling the granule.
-
-<<<<<<< HEAD
-### Removed
-
-- **CUMULUS-2311** - RDS Migration Epic Phase 2
-  - **CUMULUS-2510**
-    - Removed `stream_enabled` and `stream_view_type` from `executions_table` TF
-      definition.
-    - Removed `aws_lambda_event_source_mapping` TF definition on executions
-      DynamoDB table.
-    - Removed `stream_enabled` and `stream_view_type` from `collections_table`
-      TF definition.
-    - Removed `aws_lambda_event_source_mapping` TF definition on collections
-      DynamoDB table.
-    - Removed lambda `publish_collections` TF resource.
-    - Removed `aws_lambda_event_source_mapping` TF definition on granules
-    - Removed `stream_enabled` and `stream_view_type` from `pdrs_table` TF
-      definition.
-    - Removed `aws_lambda_event_source_mapping` TF definition on PDRs
-      DynamoDB table.
-=======
 - **CUMULUS-2643**
   - relocates system file `buckets.json` out of the
     `s3://internal-bucket/workflows` directory into
     `s3://internal-bucket/buckets`.
->>>>>>> e5c4507e
 
 ## [v9.7.0] 2021-10-01
 
