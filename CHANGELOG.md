--- conflicted
+++ resolved
@@ -6,7 +6,6 @@
 
 ## Unreleased
 
-<<<<<<< HEAD
 ### Breaking changes
 
 - **CUMULUS-2915**
@@ -19,16 +18,13 @@
   - Updated API endpoint GET `/executions/status/${executionArn}` to return the
     presigned s3 URL in addition to execution status data
 
-## [v13.4.0] 2022-10-31
-
-=======
 ### Fixed
 
 - **CUMULUS-3104**
   - Fixed TS compilation error on aws-client package caused by @aws-sdk/client-s3 3.202.0 upgrade
 
 ## [v13.4.0] 2022-10-31
->>>>>>> 134f6703
+
 ### Notable changes
 
 - **CUMULUS-3104**
