--- conflicted
+++ resolved
@@ -22,12 +22,10 @@
 
 ### Changed
 
-<<<<<<< HEAD
 - **CUMULUS-2279**
   - Changed the formatting of granule CMR links: instead of a link to the `/search/granules.json` endpoint, now it is a direct link to `/search/concepts/conceptid.format`
-=======
- - **CUMULUS-2124**
-   - cumulus-rds-tf terraform module now takes engine_version as an input variable.
+- **CUMULUS-2124**
+  - cumulus-rds-tf terraform module now takes engine_version as an input variable.
 - **CUMULUS-2020**
   - Updated Elasticsearch mappings to support case-insensitive search
 
@@ -35,7 +33,6 @@
 
 - **CUMULUS-2020**
   - Elasticsearch data mappings have been updated to improve search and the API has been updated to reflect those changes. See Migration notes on how to update the Elasticsearch mappings.
->>>>>>> 371b3752
 
 ## [v4.0.0] 2020-11-20
 
