--- conflicted
+++ resolved
@@ -7,13 +7,9 @@
 ## Unreleased
 
 ### Breaking Changes
-
-- **CUMULUS-2889**
-  - Removed unused CloudWatch Logs AWS SDK client. This change removes the CloudWatch Logs
-    client from the `@cumulus/aws-client` package.
-- **CUMULUS-2890**
-  - Removed unused CloudWatch AWS SDK client. This change removes the CloudWatch client
-    from the `@cumulus/aws-client` package.
+- **CUMULUS-3456**
+  - Added cumulusError field to DeadLetterArchive body to hold captured error
+  - Added cumulusError field to records in sfEventSqsToDbRecordsDeadLetterQueue
 
 ## [v18.2.0] 2023-02-02
 
@@ -29,13 +25,9 @@
 upgrade
 instructions](https://nasa.github.io/cumulus/docs/upgrade-notes/upgrade-rds-cluster-tf-postgres-13).
 
-<<<<<<< HEAD
 
 ### Breaking Changes
 
-- **CUMULUS-3456**
-  - Added cumulusError field to DeadLetterArchive body to hold captured error
-  - Added cumulusError field to records in sfEventSqsToDbRecordsDeadLetterQueue
 - **CUMULUS-2890**
   - Removed unused CloudWatch AWS SDK client. This change removes the CloudWatch client
     from the `@cumulus/aws-client` package.
@@ -46,8 +38,6 @@
   - Removed unused CloudWatch AWS SDK client. This change removes the CloudWatch client
     from the `@cumulus/aws-client` package.
 
-=======
->>>>>>> bb0ecdbd
 ### Changed
 - **CUMULUS-3492**
   - add teclark to select-stack.js
