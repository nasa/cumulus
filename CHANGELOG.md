# Changelog

All notable changes to this project will be documented in this file.

The format is based on [Keep a Changelog](http://keepachangelog.com/en/1.0.0/).

## Phase 2 Release

### Migration Notes

#### CUMULUS-3833 Migration of ReconciliationReports from DynamoDB to Postgres after Cumulus is upgraded.

To invoke the Lambda and start the ReconciliationReport migration, you can use the AWS Console or CLI:

```bash
aws lambda invoke --function-name $PREFIX-ReconciliationReportMigration $OUTFILE
```

- `PREFIX` is your Cumulus deployment prefix.
- `OUTFILE` (**optional**) is the filepath where the Lambda output will be saved.

### Replace ElasticSearch Phase 2


- **CUMULUS-3229**
  - Remove ElasticSearch queries from Rule LIST endpoint
- **CUMULUS-3230**
  - Remove ElasticSearch dependency from Rule Endpoints
- **CUMULUS-3231**
  - Updated API `pdrs` `LIST` endpoint to query postgres
- **CUMULUS-3232**
  - Update API PDR endpoints `DEL` and `GET` to not update Elasticsearch
- **CUMULUS-3233**
  - Updated `providers` list api endpoint and added `ProviderSearch` class to query postgres
  - Removed Elasticsearch dependency from `providers` endpoints
- **CUMULUS-3235**
  - Updated `asyncOperations` api endpoint to query postgres
- **CUMULUS-3236**
  - Update API AsyncOperation endpoints `POST` and `DEL` to not update
    Elasticsearch
  - Update `@cumlus/api/ecs/async-operation` to not update Elasticsearch index when
    reporting status of async operation
- **CUMULUS-3806**
<<<<<<< HEAD
  - Update `@cumulus/db/search` to allow for ordered collation as a
    dbQueryParameter
  - Update `@cumulus/db/search` to allow `dbQueryParameters.limit` to be set to
    `null` to allow for optional unlimited page sizes in search results
  - Update/add type annotations/logic fixes to `@cumulus/api` reconciliation report code
  - Annotation/typing fixes to `@cumulus/cmr-client`
  - Typing fixes to `@cumulus/db`
  - Re-enable Reconciliation Report integration tests
  - Update `@cumulus/client/CMR.getToken` to throw if a non-launchpad token is requested without a username
  - Update `Inventory` and `Granule Not Found` reports to query postgreSQL
    database instead of elasticsearch
  - Update `@cumulus/db/lib/granule.getGranulesByApiPropertiesQuery` to
    allow order by collation to be optionally specified
=======
>>>>>>> 90d8f6d6
  - Update `@cumulus/db/lib/granule.getGranulesByApiPropertiesQuery` to
    be parameterized and include a modifier on `temporalBoundByCreatedAt`
  - Remove endpoint call to and all tests for Internal Reconciliation Reports
    and updated API to throw an error if report is requested
  - Update Orca reconciliation reports to pull granules for comparison from
    postgres via `getGranulesByApiPropertiesQuery`
<<<<<<< HEAD
=======
- **CUMULUS-3833**
  - Added `ReconciliationReportMigration` lambda to migrate ReconciliationReports from DynamoDB
    to Postgres
>>>>>>> 90d8f6d6
- **CUMULUS-3837**
  - Added `reconciliation_reports` table in RDS, including indexes
  - Created pg model, types, and translation for `reconciliationReports` in `@cumulus/db`
  - Created api types for `reconciliation_reports` in `@cumulus/types/api`
  - Updated reconciliation reports lambda to write to new RDS table instead of Dynamo
  - Updated `@cumulus/api/endpoints/reconciliation-reports` `getReport` and `deleteReport` to work with the new RDS table instead of Dynamo

## [Unreleased]

### Added

### Changed

### Fixed

- **CUMULUS-3824**
  - Added the missing double quote in ecs_cluster autoscaling cf template
- **CUMULUS-3846**
  - improve reliability of unit tests
    - tests for granules api get requests separated out to new file
    - cleanup of granule database resources to ensure no overlap
    - ensure uniqueness of execution names from getWorkflowNameIntersectFromGranuleIds
    - increase timeout in aws-client tests
- **Snyk**
  - Upgraded moment from 2.29.4 to 2.30.1
  - Upgraded pg from ~8.10 to ~8.12

## [v19.0.0] 2024-08-28

### Breaking Changes

- This release includes `Replace ElasicSearch Phase 1` updates, we no longer save `collection/granule/execution` records to
ElasticSearch, the `collections/granules/executions` API endpoints are updated to perform operations on the postgres database.

### Migration Notes

#### CUMULUS-3792 Add database indexes. Please follow the instructions before upgrading Cumulus

- The updates in CUMULUS-3792 require a manual update to the postgres database in the production environment.
  Please follow [Update Table Indexes for CUMULUS-3792]
  (https://nasa.github.io/cumulus/docs/next/upgrade-notes/update_table_indexes_CUMULUS_3792)

### Replace ElasticSearch Phase 1

- **CUMULUS-3238**
  - Removed elasticsearch dependency from collections endpoint
- **CUMULUS-3239**
  - Updated `executions` list api endpoint and added `ExecutionSearch` class to query postgres
- **CUMULUS-3240**
  - Removed Elasticsearch dependency from `executions` endpoints
- **CUMULUS-3639**
  - Updated `/collections/active` endpoint to query postgres
- **CUMULUS-3640**
  - Removed elasticsearch dependency from granules endpoint
- **CUMULUS-3641**
  - Updated `collections` api endpoint to query postgres instead of elasticsearch except if `includeStats` is in the query parameters
- **CUMULUS-3642**
  - Adjusted queries to improve performance:
    - Used count(*) over count(id) to count rows
    - Estimated row count for large tables (granules and executions) by default for basic query
  - Updated stats summary to default to the last day
  - Updated ExecutionSearch to not include asyncOperationId by default
- **CUMULUS-3688**
  - Updated `stats` api endpoint to query postgres instead of elasticsearch
- **CUMULUS-3689**
  - Updated `stats/aggregate` api endpoint to query postgres instead of elasticsearch
  - Created a new StatsSearch class for querying postgres with the stats endpoint
- **CUMULUS-3692**
  - Added `@cumulus/db/src/search` `BaseSearch` and `GranuleSearch` classes to
    support basic queries for granules
  - Updated granules List endpoint to query postgres for basic queries
- **CUMULUS-3693**
  - Added functionality to `@cumulus/db/src/search` to support range queries
- **CUMULUS-3694**
  - Added functionality to `@cumulus/db/src/search` to support term queries
  - Updated `BaseSearch` and `GranuleSearch` classes to support term queries for granules
  - Updated granules List endpoint to search postgres
- **CUMULUS-3695**
  - Updated `granule` list api endpoint and BaseSearch class to handle sort fields
- **CUMULUS-3696**
  - Added functionality to `@cumulus/db/src/search` to support terms, `not` and `exists` queries
- **CUMULUS-3699**
  - Updated `collections` api endpoint to be able to support `includeStats` query string parameter
- **CUMULUS-3792**
  - Added database indexes to improve search performance

## [v18.4.0] 2024-08-16

### Migration Notes

#### CUMULUS-3320 Update executions table

The work for CUMULUS-3320 required index updates as well as a modification of a
table constraint.   To install the update containing these changes you should:

- Pre-generate the indexes on the execution table.  This can be done via manual
  procedure prior to upgrading without downtime, or done more quickly before or
  during upgrade with downtime.
- Update the `executions_parent_cumulus_id_foreign` constraint.   This will
  require downtime as updating the constraint requires a table write lock, and
  the update may take some time.

Deployments with low volume databases and low activity and/or test/development
environments should be able to install these updates via the normal automatic
Cumulus deployment process.

Please *carefully* review the migration [process documentation](https://nasa.github.io/cumulus/docs/next/upgrade-notes/upgrade_execution_table_CUMULUS_3320).    Failure to
make these updates properly will likely result in deployment failure and/or
degraded execution table operations.

#### CUMULUS-3449 Please follow the instructions before upgrading Cumulus

- The updates in CUMULUS-3449 requires manual update to postgres database in
  production environment. Please follow [Update Cumulus_id Type and
  Indexes](https://nasa.github.io/cumulus/docs/next/upgrade-notes/update-cumulus_id-type-indexes-CUMULUS-3449)

### Breaking Changes

### Added

- **CUMULUS-3320**
  - Added endpoint `/executions/bulkDeleteExecutionsByCollection` to allow
    bulk deletion of executions from elasticsearch by collectionId
  - Added `Bulk Execution Delete` migration type to async operations types
- **CUMULUS-3608**
  - Exposes variables for sqs_message_consumer_watcher messageLimit and timeLimit configurations. Descriptions
    of the variables [here](tf-modules/ingest/variables.tf) include notes on usage and what users should
    consider if configuring something other than the default values.
- **CUMULUS-3449**
  - Updated the following database columns to BIGINT: executions.cumulus_id, executions.parent_cumulus_id,
    files.granule_cumulus_id, granules_executions.granule_cumulus_id, granules_executions.execution_cumulus_id
    and pdrs.execution_cumulus_id
  - Changed granules table unique constraint to granules_collection_cumulus_id_granule_id_unique
  - Added indexes granules_granule_id_index and granules_provider_collection_cumulus_id_granule_id_index
    to granules table

### Changed

- **CUMULUS-3320**
  - Updated executions table (please see Migration section and Upgrade
    Instructions for more information) to:
    - Add index on `collection_cumulus_id`
    - Add index on `parent_cumulus_id`
    - Update `executions_parent_cumulus_id_foreign` constraint to add `ON DELETE
      SET NULL`.  This change will cause deletions in the execution table to
      allow deletion of parent executions, when this occurs the child will have
      it's parent reference set to NULL as part of the deletion operations.
- **CUMULUS-3449**
  - Updated `@cumulus/db` package and configure knex hook postProcessResponse to convert the return string
    from columns ending with "cumulus_id" to number.
- **CUMULUS-3841**
  - Increased `fetchRules` page size to default to 100 instead of 10. This improves overall query time when
    fetching all rules such as in `sqsMessageConsumer`.

### Fixed

- **CUMULUS-3817**
  - updated applicable @aws-sdk dependencies to 3.621.0 to remove inherited vulnerability from fast-xml-parser
- **CUMULUS-3320**
  - Execution database deletions by `cumulus_id` should have greatly improved
    performance as a table scan will no longer be required for each record
    deletion to validate parent-child relationships
- **CUMULUS-3818**
  - Fixes default value (updated to tag 52) for async-operation-image in tf-modules/cumulus.
- **CUMULUS-3840**
  - Fixed `@cumulus/api/bin/serve` to correctly use EsClient.

## [v18.3.4] 2024-08-27

**Please note** changes in v18.3.4 may not yet be released in future versions, as this
is a backport/patch release on the v18.3.x series of releases.  Updates that are
included in the future will have a corresponding CHANGELOG entry in future releases.

### Changed

- **CUMULUS-3841**
  - Increased `fetchRules` page size to default to 100 instead of 10. This improves overall query time when fetching all rules such as in `sqsMessageConsumer`.

## [v18.3.3] 2024-08-09

**Please note** changes in v18.3.3 may not yet be released in future versions, as this
is a backport/patch release on the v18.3.x series of releases.  Updates that are
included in the future will have a corresponding CHANGELOG entry in future releases.

### Fixed

- **CUMULUS-3824**
  - Changed the ECS docker storage driver to `overlay2`, since `devicemapper` is removed in Docker Engine v25.0.
  - Removed `ecs_docker_storage_driver` property from cumulus module.
- **CUMULUS-3836**
  - Terraform configuration for cleanExecutions now correctly configures ES_HOST and lambda security group

## [v18.3.2] 2024-07-24

### Added

- **CUMULUS-3700**
  - Added `volume_type` option to `elasticsearch_config` in the
    `data-persistance` module to allow configuration of the EBS volume type for
    Elasticsarch; default remains `gp2`.
- **CUMULUS-3424**
  - Exposed `auto_pause` and `seconds_until_auto_pause` variables in
    `cumulus-rds-tf` module to modify `aws_rds_cluster` scaling_configuration
- **CUMULUS-3760**
  - Added guidance for handling large backlog of es executions
- **CUMULUS-3742**
  - Script for dumping data into postgres database for testing and replicating issues
- **CUMULUS-3385**
  - Added generate_db_executions to dump large scale postgres executions

### Changed

- **CUMULUS-3385**
  - updated cleanExecutions lambda to clean up postgres execution payloads
  - updated cleanExecutions lambda with configurable limit to control for large size
- **NDCUM-1051**
  - Modified addHyraxUrlToUmmG to test whether the provide Hyrax URL is already included in the metadata, and if so return the metadata unaltered.
  - Modified addHyraxUrlToEcho10 to test whether the provide Hyrax URL is already included in the metadata, and if so return the metadata unaltered.

### Fixed

- **CUMULUS-3807**
  - Pinned @aws-sdk/client-s3 to 3.614 to address timeout/bug in s3().listObjectsV2
- **CUMULUS-3787**
  - Fixed developer-side bug causing some ts errors to be swallowed in CI
- **CUMULUS-3785**
  - Fixed `SftpProviderClient` not awaiting `decryptBase64String` with AWS KMS
  - Fixed method typo in `@cumulus/api/endpoints/dashboard.js`
- **CUMULUS-3385**
  - fixed cleanExecutions lambda to clean up elasticsearch execution payloads
- **CUMULUS-3326**
  - Updated update-granules-cmr-metadata-file-links task to update the file size of the update metadata file and remove the invalidated checksum associated with this file.

## [v18.3.1] 2024-07-08

### Migration Notes

#### CUMULUS-3433 Update to node.js v20

The following applies only to users with a custom value configured for
`async-operation`:

- As part of the node v20 update process, a new version (52) of the Core
  async-operation container was published - [cumuluss/async
  operation](https://hub.docker.com/layers/cumuluss/async-operation/52/images/sha256-78c05f9809c29707f9da87c0fc380d39a71379669cbebd227378c8481eb11c3a?context=explore)  The
  default value for `async-operation` has been updated in the `cumulus`
  module, however if you are using an internal image repository such as ECR,
  please make sure to update your deployment configuration with the newly
  provided image.

  Users making use of a custom image configuration should note the base image
  for Core async operations must support node v20.x.

#### CUMULUS-3617 Migration of DLA messages should be performed after Cumulus is upgraded

Instructions for migrating old DLA (Dead Letter Archive) messages to new format:

- `YYYY-MM-DD` subfolders to organize by date
- new top level fields for simplified search and analysis
- captured error message

To invoke the Lambda and start the DLA migration, you can use the AWS Console or CLI:

```bash
aws lambda invoke --function-name $PREFIX-migrationHelperAsyncOperation \
  --payload $(echo '{"operationType": "DLA Migration"}' | base64) $OUTFILE
```

- `PREFIX` is your Cumulus deployment prefix.
- `OUTFILE` (**optional**) is the filepath where the Lambda output will be saved.

The Lambda will trigger an Async Operation and return an `id` such as:

```json
{"id":"41c9fbbf-a031-4dd8-91cc-8ec2d8b5e31a","description":"Migrate Dead Letter Archive Messages",
"operationType":"DLA Migration","status":"RUNNING",
"taskArn":"arn:aws:ecs:us-east-1:AWSID:task/$PREFIX-CumulusECSCluster/123456789"}
```

which you can then query the Async Operations [API
Endpoint](https://nasa.github.io/cumulus-api/#retrieve-async-operation) for the
output or status of your request. If you want to directly observe the progress
of the migration as it runs, you can view the CloudWatch logs for your async
operations (e.g. `PREFIX-AsyncOperationEcsLogs`).

#### CUMULUS-3779 async_operations Docker image version upgrade

The `async-operation` Docker image has been updated to support Node v20 and `aws-sdk` v3. Users of the image will need
to update to at least [async-operations:52](https://hub.docker.com/layers/cumuluss/async-operation/52/images/sha256-78c05f9809c29707f9da87c0fc380d39a71379669cbebd227378c8481eb11c3a?context=explore).

#### CUMULUS-3776 cumulus-ecs-task Docker image version upgrade

The `cumulus-ecs-task` Docker image has been updated to support Node v20 and `aws-sdk` v3. Users of the image will need
to update to at least [cumulus-ecs-task:2.1.0](https://hub.docker.com/layers/cumuluss/cumulus-ecs-task/2.1.0/images/sha256-17bebae3e55171c96272eeb533293b98e573be11dd5371310156b7c2564e691a?context=explore).

### Breaking Changes

- **CUMULUS-3618**
  - Modified @cumulus/es-client/search.BaseSearch:
    - Removed static class method `es` in favor of new class for managing
       elasticsearch clients `EsClient` which allows for credential
       refresh/reset.  Updated api/es-client code to
       utilize new pattern.    Users making use of @cumulus/es-client should
       update their code to make use of the new EsClient create/initialize pattern.
    - Added helper method getEsClient to encapsulate logic to create/initialize
      a new EsClient.

- **CUMULUS-2889**
  - Removed unused CloudWatch Logs AWS SDK client. This change removes the CloudWatch Logs
    client from the `@cumulus/aws-client` package.
- **CUMULUS-2890**
  - Removed unused CloudWatch AWS SDK client. This change removes the CloudWatch client
    from the `@cumulus/aws-client` package.
- **CUMULUS-3323**
  - Updated `@cumulus/db` to by default set the `ssl` option for knex, and
    reject non-SSL connections via use of the `rejectUnauthorized` configuration
    flag.   This causes all Cumulus database connections to require SSL (CA or
    self-signed) and reject connectivity if the database does not provide SSL.
    Users using serverless v1/`cumulus-rds-tf` should not be impacted by this
    change as certs are provided by default.   Users using databases that do not
    provide SSL should update their database secret with the optional value
    `disableSSL` set to `true`
  - Updated `cumulus-rds-tf` to set `rds.force_ssl` to `1`, forcing SSL enabled
    connections in the `db_parameters` configuration.   Users of this module
    defining their own `db_parameters` should make this configuration change to allow only SSL
    connections to the RDS datastore.
- **CUMULUS-2897**
  - Removed unused Systems Manager AWS SDK client. This change removes the Systems Manager client
    from the `@cumulus/aws-client` package.
- **CUMULUS-3779**
  - Updates async_operations Docker image to Node v20 and bumps its cumulus dependencies to v18.3.0 to
    support `aws-sdk` v3 changes.

### Added

- **CUMULUS-3614**
  - `tf-modules/monitoring` module now deploys Glue table for querying dead-letter-archive messages.
- **CUMULUS-3616**
  - Added user guide on querying dead-letter-archive messages using AWS Athena.
- **CUMULUS-3433**
  - Added `importGot` helper method to import `got` as an ESM module in
    CommmonJS typescript/webpack clients.
- **CUMULUS-3606**
  - Updated  with additional documentation covering tunneling configuration
    using a PKCS11 provider

### Changed

- **CUMULUS-3735**
  - Remove unused getGranuleIdsForPayload from `@cumulus/api/lib`
- **CUMULUS-3746**
  - cicd unit test error log changed to environment unique name
- **CUMULUS-3717**
  - Update `@cumulus/ingest/HttpProviderClient` to use direct injection test mocks, and remove rewire from unit tests
- **CUMULUS-3720**
  - add cicd unit test error logging to s3 for testing improvements
- **CUMULUS-3433**
  - Updated all node.js lambda dependencies to node 20.x/20.12.2
  - Modified `@cumulus/ingest` unit test HTTPs server to accept localhost POST
    requests, and removed nock dependency from tests involving `fs.Readstream`
    and `got` due to a likely incompatibility with changes in node v18, `got`,
    fs.Readstream and nock when used in combination in units
    (https://github.com/sindresorhus/got/issues/2341)
  - Updated `got` dependency in `@cumulus/ingest` to use `@cumulus/common`
    dynamic import helper / `got` > v10 in CommonJS.
  - Updated all Core lambdas to use [cumulus-message-adapter-js](https://github.com/nasa/cumulus-message-adapter-js) v2.2.0
- **CUMULUS-3629**
  - dla guarantees de-nested SQS message bodies, preferring outermost metadata as found.
  - dla uses execution Name as filename and ensures no ':' or '/' characters in name
- **CUMULUS-3570**
  - Updated Kinesis docs to support latest AWS UI and recommend server-side encryption.
- **CUMULUS-3519**
  - Updates SQS and SNS code to AWS SDK V3 Syntax
- **CUMULUS-3609**
  - Adds dla-migration lambda to async-operations to be used for updating existing DLA records
  - Moved hoistCumulusMessageDetails function from write-db-dlq-records-to-s3 lambda to @cumulus/message/DeadLetterMessage
- **CUMULUS-3613**
  - Updated writeDbRecordsDLQtoS3 lambda to write messages to `YYYY-MM-DD` subfolder of S3 dead letter archive.
- **CUMULUS-3518**
  - Update existing usage of `@cumulus/aws-client` lambda service to use AWS SDK v3 `send` syntax
  - Update Discover Granules lambda default memory to 1024 MB
- **CUMULUS-3600**
  - Update docs to clarify CloudFront HTTPS DIT requirements.
- **CUMULUS-2892**
  - Updates `aws-client`'s EC2 client to use AWS SDK v3.
- **CUMULUS-2896**
  - Updated Secrets Manager code to AWS SDK v3.
- **CUMULUS-2901**
  - Updated STS code to AWS SDK v3.
- **CUMULUS-2898**
  - Update Step Functions code to AWS SDK v3
- **CUMULUS-2902**
  - Removes `aws-sdk` from `es-client` package by replacing credential fetching with
  the `@aws-sdk/credential-providers` AWS SDK v3 package.
  - Removes `aws-sdk` from all cumulus packages and replaces usages with AWS SDK v3 clients.
- **CUMULUS-3456**
  - Added stateMachineArn, executionArn, collectionId, providerId, granules, status, time, and error fields to Dead Letter Archive message
  - Added cumulusError field to records in sfEventSqsToDbRecordsDeadLetterQueue
- **CUMULUS-3323**
  - Added `disableSSL` as a valid database secret key - setting this in your database credentials will
    disable SSL for all Core database connection attempts.
  - Added `rejectUnauthorized` as a valid database secret key - setting
    this to `false` in your database credentials will allow self-signed certs/certs with an unrecognized authority.
  - Updated the default parameter group for `cumulus-rds-tf` to set `force_ssl`
    to 1.   This setting for the Aurora Serverless v1 database disallows non-SSL
    connections to the database, and is intended to help enforce security
    compliance rules.  This update can be opted-out by supplying a non-default
    `db_parameters` set in the terraform configuration.
- **CUMULUS-3425**
  - Update `@cumulus/lzards-backup` task to either respect the `lzards_provider`
    terraform configuration value or utilize `lzardsProvider` as part of the task
    workflow configuration
  - Minor refactor of `@cumulus/lzards-api-client` to:
    - Use proper ECMAScript import for `@cumulus/launchpad-auth`
    - Update incorrect docstring
- **CUMULUS-3497**
  - Updated `example/cumulus-tf/orca.tf` to use v9.0.4
- **CUMULUS-3610**
  - Updated `aws-client`'s ES client to use AWS SDK v3.
- **CUMULUS-3617**
  - Added lambdas to migrate DLA messages to `YYYY-MM-DD` subfolder
  - Updated `@cumulus/aws-client/S3/recursivelyDeleteS3Bucket` to handle bucket with more than 1000 objects.
- **CUMULUS-2891**
  - Updated ECS code to aws sdk v3

### Fixed

- **CUMULUS-3715**
  - Update `ProvisionUserDatabase` lambda to correctly pass in knex/node debug
    flags to knex custom code
- **CUMULUS-3721**
  - Update lambda:GetFunctionConfiguration policy statement to fix error related to resource naming
- **CUMULUS-3701**
  - Updated `@cumulus/api` to no longer improperly pass PATCH/PUT null values to Eventbridge rules
- **CUMULUS-3618**
  - Fixed `@cumulus/es-client` credentialing issue in instance where
    lambda/Fargate task runtime would exceed the timeout for the es-client. Added retry/credential
    refresh behavior to `@cumulus/es-client/indexer.genericRecordUpdate` to ensure record indexing
    does not fail in those instances.
  - Updated `index-from-database` lambda to utilize updated es-client to prevent
    credentialing timeout in long-running ECS jobs.
- **CUMULUS-3323**
  - Minor edits to errant integration test titles (dyanmo->postgres)
- **AWS-SDK v3 Exclusion (v18.3.0 fix)***
  - Excludes aws-sdk v3 from packages to reduce overall package size. With the requirement of Node v20
    packaging the aws-sdk v3 with our code is no longer necessary and prevented some packages from being
    published to npm.

## [v18.2.2] 2024-06-4

### Migration Notes

#### CUMULUS-3591 - SNS topics set to use encrypted storage

As part of the requirements for this ticket Cumulus Core created SNS topics are
being updated to use server-side encryption with an AWS managed key.    No user
action is required, this note is being added to increase visibility re: this
modification.

### Changed

- **CUMULUS-3591**
  - Enable server-side encryption for all SNS topcis deployed by Cumulus Core
  - Update all integration/unit tests to use encrypted SNS topics

### Fixed

- **CUMULUS-3547**
  - Updated ECS Cluster `/dev/xvdcz` EBS volumes so they're encrypted.
- **CUMULUS-3527**
  - Added suppport for additional kex algorithms in the sftp-client.
- **CUMULUS-3587**
  - Ported https://github.com/scottcorgan/express-boom into API/lib to allow
    updates of sub-dependencies and maintain without refactoring errors in
    API/etc wholesale
  - Addresses [CVE-2020-36604](https://github.com/advisories/GHSA-c429-5p7v-vgjp)
- **CUMULUS-3673**
  - Fixes Granules API so that paths containing a granule and/or collection ID properly URI encode the ID.
- **Audit Issues**
  - Addressed [CVE-2023-45133](https://github.com/advisories/GHSA-67hx-6x53-jw92) by
    updating babel packages and .babelrc

## [v18.2.1] 2024-05-08

**Please note** changes in 18.2.1 may not yet be released in future versions, as this
is a backport/patch release on the 18.2.x series of releases.  Updates that are
included in the future will have a corresponding CHANGELOG entry in future releases.

### Fixed

- **CUMULUS-3721**
  - Update lambda:GetFunctionConfiguration policy statement to fix error related to resource naming
- **CUMULUS-3701**
  - Updated `@cumulus/api` to no longer improperly pass PATCH/PUT null values to Eventbridge rules

## [v18.2.0] 2024-02-02

### Migration Notes

From this release forward, Cumulus Core will be tested against PostgreSQL v13. Users
should migrate their datastores to Aurora PostgreSQL 13.9+ compatible data
stores as soon as possible after upgrading to this release.

#### Database Upgrade

Users utilizing the `cumulus-rds-tf` module should reference [cumulus-rds-tf
upgrade
instructions](https://nasa.github.io/cumulus/docs/upgrade-notes/upgrade-rds-cluster-tf-postgres-13).

### Breaking Changes

- **CUMULUS-2889**
  - Removed unused CloudWatch Logs AWS SDK client. This change removes the CloudWatch Logs
    client from the `@cumulus/aws-client` package.
- **CUMULUS-2890**
  - Removed unused CloudWatch AWS SDK client. This change removes the CloudWatch client
    from the `@cumulus/aws-client` package.

### Changed

- **CUMULUS-3492**
  - add teclark to select-stack.js
- **CUMULUS-3444**
  - Update `cumulus-rds-tf` module to take additional parameters in support of
    migration from Aurora PostgreSQl v11 to v13.   See Migration Notes for more details
- **CUMULUS-3564**
  - Update webpack configuration to explicitly disable chunking
- **CUMULUS-2895**
  - Updated KMS code to aws sdk v3
- **CUMULUS-2888**
  - Update CloudWatch Events code to AWS SDK v3
- **CUMULUS-2893**
  - Updated Kinesis code to AWS SDK v3
- **CUMULUS-3555**
  - Revert 3540, un-stubbing cmr facing tests
  - Raise memory_size of ftpPopulateTestLambda to 512MB
- **CUMULUS-2887**
  - Updated CloudFormation code to aws sdk v3
- **CUMULUS-2899**
  - Updated SNS code to aws sdk v3
- **CUMULUS_3499**
  - Update AWS-SDK dependency pin to "2.1490" to prevent SQS issue.  Dependency
    pin expected to be changed with the resolution to CUMULUS-2900
- **CUMULUS-2894**
  - Update Lambda code to AWS SDK v3
- **CUMULUS-3432**
  - Update `cumulus-rds-tf` `engine_version` to `13.9`
  - Update `cumulus-rds-tf` `parameter_group_family` to `aurora-postgresql13`
  - Update development/local stack postgres image version to postgres:13.9-alpine
- **CUMULUS-2900**
  - Update SQS code to AWS SDK v3
- **CUMULUS-3352**
  - Update example project to use CMA v2.0.3 for integration testing
  - Update example deployment to deploy cnmResponse lambda version
    2.1.1-aplha.2-SNAPSHOT
  - Update example deployment to deploy cnmToGranule lambda
    version 1.7.0-alpha.2-SNAPSHOT
- **CUMULUS-3501**
  - Updated CreateReconciliationReport lambda to save report record to Elasticsearch.
  - Created docker image cumuluss/async-operation:48 from v16.1.2, and used it as default async_operation_image.
- **CUMULUS-3502**
  - Upgraded localstack to v3.0.0 to support recent aws-sdk releases and update unit tests.
- **CUMULUS-3540**
  - stubbed cmr interfaces in integration tests allow integration tests to pass
  - needed while cmr is failing to continue needed releases and progress
  - this change should be reverted ASAP when cmr is working as needed again

### Fixed

- **CUMULUS-3177**
  - changed `_removeGranuleFromCmr` function for granule `bulkDelete` to not throw an error and instead catch the error when the granule is not found in CMR
- **CUMULUS-3293**
  - Process Dead Letter Archive is fixed to properly copy objects from `/sqs/` to `/failed-sqs/` location
- **CUMULUS-3467**
  - Added `childWorkflowMeta` to `QueueWorkflow` task configuration
- **CUMULUS-3474**
  - Fixed overridden changes to `rules.buildPayload' to restore changes from ticket `CUMULUS-2969` which limited the definition object to `name` and `arn` to
    account for AWS character limits.
- **CUMULUS-3479**
  - Fixed typo in s3-replicator resource declaration where `var.lambda_memory_size` is supposed to be `var.lambda_memory_sizes`
- **CUMULUS-3510**
  - Fixed `@cumulus/api` `validateAndUpdateSqsRule` method to allow 0 retries and 0 visibilityTimeout
    in rule's meta.  This fix from CUMULUS-2863 was not in release 16 and later.
- **CUMULUS-3562**
  - updated crypto-js to 4.2.0
  - updated aws-sdk/client-api-gateway to 3.499 to avoid older crypto-js dependency

## [v18.1.0] 2023-10-25

### MIGRATION notes

#### Rules API Endpoint Versioning

As part of the work on CUMULUS-3095, we have added a required header for the
rules PUT/PATCH endpoints -- to ensure that older clients/utilities do not
unexpectedly make destructive use of those endpoints, a validation check of a
header value against supported versions has been implemented.

Moving forward, if a breaking change is made to an existing endpoint that
requires user updates, as part of that update we will set the current version of
the core API and require a header that confirms the client is compatible with
the version required or greater.

In this instance, the rules PUT/PATCH
endpoints will require a `Cumulus-API-Version` value of at least `2`.

```bash
 curl --request PUT https://example.com/rules/repeat_test\
 --header 'Cumulus-API-Version: 2'\
 --header 'Content-Type: application/json'\
 --header 'Authorization: Bearer ReplaceWithToken'\
 --data ...
```

Users/clients that do not make use of these endpoints will not be impacted.

### Breaking Changes

- **CUMULUS-3427**
  - Changed the naming conventions for memory size and timeouts configuration to simply the lambda name

### Notable Changes

- **CUMULUS-3095**
  - Added `PATCH` rules endpoint to update rule which works as the existing `PUT` endpoint.
  - Updated `PUT` rules endpoint to replace rule.

### Added

- **CUMULUS-3218**
  - Added optional `maxDownloadTime` field to `provider` schema
  - Added `max_download_time` column to PostgreSQL `providers` table
  - Updated `@cumulus/ingest/lock` to check expired locks based on `provider.maxDownloadTime`

### Changed

- **CUMULUS-3095**
  - Updated `@cumulus/api-client/rules` to have`replaceRule` and `updateRule` methods.
  - Updated mapping for rule Elasticsearch records to prevent dynamic field for keys under
    `meta` and `payload`, and fixed `rule` field mapping.
- **CUMULUS-3351**
  - Updated `constructOnlineAccessUrls()` to group CMR online access URLs by link type.
- **CUMULUS-3377**
  - Added configuration option to cumulus-tf/terraform.tfvars to include sns:Subscribe access policy for
    executions, granules, collections, and PDRs report topics.
- **CUMULUS-3392**
  - Modify cloudwatch rule by deleting `custom`
- **CUMULUS-3434**
  - Updated `@cumulus/orca-recovery-adapter` task to output both input granules and recovery output.
  - Updated `example/cumulus-tf/orca.tf` to use v9.0.0.

### Fixed

- **CUMULUS-3095**
  - Added back `rule` schema validation which is missing after RDS phase 3.
  - Fixed a bug for creating rule with tags.
- **CUMULUS-3286**
  - Fixed `@cumulus/cmrjs/cmr-utils/getGranuleTemporalInfo` and `@cumulus/message/Granules/getGranuleCmrTemporalInfo`
    to handle non-existing cmr file.
  - Updated mapping for granule and deletedgranule Elasticsearch records to prevent dynamic field for keys under
    `queryFields`.
  - Updated mapping for collection Elasticsearch records to prevent dynamic field for keys under `meta`.
- **CUMULUS-3393**
  - Fixed `PUT` collection endpoint to update collection configuration in S3.
- **CUMULUS-3427**
  - Fixed issue where some lambda and task memory sizes and timeouts were not configurable
- **@aws-sdk upgrade**
  - Fixed TS compilation error on aws-client package caused by @aws-sdk/client-dynamodb 3.433.0 upgrade

## [v18.0.0] 2023-08-28

### Notable Changes

- **CUMULUS-3270**
  - update python lambdas to use python3.10
  - update dependencies to use python3.10 including cumulus-message-adapter, cumulus-message-adapter-python and cumulus-process-py
- **CUMULUS-3259**
  - Updated Terraform version from 0.13.6 to 1.5.3. Please see the [instructions to upgrade your deployments](https://github.com/nasa/cumulus/blob/master/docs/upgrade-notes/upgrading-tf-version-1.5.3.md).

### Changed

- **CUMULUS-3366**
  - Added logging to the `collectionRuleMatcher` Rules Helper, which is used by the sqs-message-consumer and message-consumer Lambdas,
    to report when an incoming message's collection does not match any rules.

## [v17.0.0] 2023-08-09

### MIGRATION notes

- This release updates the `hashicorp/aws` provider required by Cumulus to `~> 5.0`
  which in turn requires updates to all modules deployed with Core in the same stack
  to use a compatible provider version.
- This update is *not* compatible with prior stack states - Terraform will not
  allow redeployment of a prior version of Cumulus using an older version of
  the provider.  Please be sure to validate the install changeset is what you
  expect prior to upgrading to this version.
- Upgrading Cumulus to v17 from prior versions should only require the usual
  terraform init/apply steps.  As always **be sure** to inspect the `terraform plan` or
  `terraform apply` changeset to ensure the changes between providers are what
  you're expecting for all modules you've chosen to deploy with Cumulus

### Notable Changes

- **CUMULUS-3258**
  - @cumulus/api is now compatible *only* with Orca >= 8.1.0.    Prior versions of
    Orca are not compatible with Cumulus 17+
  - Updated all hashicorp terraform AWS provider configs to ~> 5.0
    - Upstream/downstream terraform modules will need to utilize an AWS provider
      that matches this range

### Breaking Changes

- **CUMULUS-3258**
  - Update @cumulus/api/lib/orca/getOrcaRecoveryStatusByGranuleCollection
    to @cumulus/api/lib/orca/getOrcaRecoveryStatusByGranuleIdAndCollection and
    add collectionId to arguments to support Orca v8+ required use of
    collectionId

  - Updated all terraform AWS providers to ~> 5.0

### Changed

- **CUMULUS-3258**
  - Update all Core integration tests/integrations to be compatible with Orca >=
    v8.1.0 only

### Fixed

- **CUMULUS-3319**
  - Removed @cumulus/api/models/schema and changed all references to
    @cumulus/api/lib/schema in docs and related models
  - Removed @cumulus/api/models/errors.js
  - Updated API granule write logic to cause postgres schema/db write failures on an individual granule file write to result  in a thrown error/400 return instead of a 200 return and a 'silent' update of the granule to failed status.
  - Update api/lib/_writeGranule/_writeGranulefiles logic to allow for schema failures on individual granule writes via an optional method parameter in _writeGranules, and an update to the API granule write calls.
  - Updated thrown error to include information related to automatic failure behavior in addition to the stack trace.

## [v16.1.3] 2024-1-15

**Please note** changes in 16.1.3 may not yet be released in future versions, as this
is a backport/patch release on the 16.x series of releases.  Updates that are
included in the future will have a corresponding CHANGELOG entry in future releases.

### Changed

- **CUMULUS_3499
  - Update AWS-SDK dependency pin to "2.1490" to prevent SQS issue.  Dependency
    pin expected to be changed with the resolution to CUMULUS-2900

### Fixed

- **CUMULUS-3474**
  - Fixed overriden changes to `rules.buildPayload' to restore changes from
    ticket `CUMULUS-2969` which limited the definition object to `name` and `arn` to
    account for AWS character limits.
- **CUMULUS-3501**
  - Updated CreateReconciliationReport lambda to save report record to Elasticsearch.
  - Created docker image cumuluss/async-operation:48 from v16.1.2, and used it as default async_operation_image.
- **CUMULUS-3510**
  - Fixed `@cumulus/api` `validateAndUpdateSqsRule` method to allow 0 retries and 0 visibilityTimeout
    in rule's meta.  This fix from CUMULUS-2863 was not in release 16 and later.
- **CUMULUS-3540**
  - stubbed cmr interfaces in integration tests allow integration tests to pass
  - needed while cmr is failing to continue needed releases and progress
  - this change should be reverted ASAP when cmr is working as needed again

## [v16.1.2] 2023-11-01

**Please note** changes in 16.1.2 may not yet be released in future versions, as this
is a backport/patch release on the 16.x series of releases.  Updates that are
included in the future will have a corresponding CHANGELOG entry in future releases.

### Added

- **CUMULUS-3218**
  - Added optional `maxDownloadTime` field to `provider` schema
  - Added `max_download_time` column to PostgreSQL `providers` table
  - Updated `@cumulus/ingest/lock` to check expired locks based on `provider.maxDownloadTime`

### Fixed

- **@aws-sdk upgrade**
  - Fixed TS compilation error on aws-client package caused by @aws-sdk/client-dynamodb 3.433.0 upgrade
  - Updated mapping for collection Elasticsearch records to prevent dynamic field for keys under `meta`.
- **CUMULUS-3286**
  - Fixed `@cumulus/cmrjs/cmr-utils/getGranuleTemporalInfo` and `@cumulus/message/Granules/getGranuleCmrTemporalInfo`
    to handle non-existing cmr file.
  - Updated mapping for granule and deletedgranule Elasticsearch records to prevent dynamic field for keys under
    `queryFields`.
- **CUMULUS-3293**
  - Process Dead Letter Archive is fixed to properly copy objects from `/sqs/` to `/failed-sqs/` location
- **CUMULUS-3393**
  - Fixed `PUT` collection endpoint to update collection configuration in S3.
- **CUMULUS-3467**
  - Added `childWorkflowMeta` to `QueueWorkflow` task configuration

## [v16.1.1] 2023-08-03

### Notable Changes

- The async_operation_image property of cumulus module should be updated to pull
  the ECR image for cumuluss/async-operation:47

### Added

- **CUMULUS-3298**
  - Added extra time to the buffer for replacing the launchpad token before it
    expires to alleviate CMR error messages
- **CUMULUS-3220**
  - Created a new send-pan task
- **CUMULUS-3287**
  - Added variable to allow the aws_ecs_task_definition health check to be configurable.
  - Added clarity to how the bucket field needs to be configured for the
    move-granules task definition

### Changed

- Security upgrade node from 14.19.3-buster to 14.21.1-buster
- **CUMULUS-2985**
  - Changed `onetime` rules RuleTrigger to only execute when the state is `ENABLED` and updated documentation to reflect the change
  - Changed the `invokeRerun` function to only re-run enabled rules
- **CUMULUS-3188**
  - Updated QueueGranules to support queueing granules that meet the required API granule schema.
  - Added optional additional properties to queue-granules input schema
- **CUMULUS-3252**
  - Updated example/cumulus-tf/orca.tf to use orca v8.0.1
  - Added cumulus task `@cumulus/orca-copy-to-archive-adapter`, and add the task to `tf-modules/ingest`
  - Updated `tf-modules/cumulus` module to take variable `orca_lambda_copy_to_archive_arn` and pass to `tf-modules/ingest`
  - Updated `example/cumulus-tf/ingest_and_publish_granule_with_orca_workflow.tf` `CopyToGlacier` (renamed to `CopyToArchive`) step to call
    `orca_copy_to_archive_adapter_task`
- **CUMULUS-3253**
  - Added cumulus task `@cumulus/orca-recovery-adapter`, and add the task to `tf-modules/ingest`
  - Updated `tf-modules/cumulus` module to take variable `orca_sfn_recovery_workflow_arn` and pass to `tf-modules/ingest`
  - Added `example/cumulus-tf/orca_recovery_adapter_workflow.tf`, `OrcaRecoveryAdapterWorkflow` workflow has `OrcaRecoveryAdapter` task
    to call the ORCA recovery step-function.
  - Updated `example/data/collections/` collection configuration `meta.granuleRecoveryWorkflow` to use `OrcaRecoveryAdapterWorkflow`
- **CUMULUS-3215**
  - Create reconciliation reports will properly throw errors and set the async
    operation status correctly to failed if there is an error.
  - Knex calls relating to reconciliation reports will retry if there is a
    connection terminated unexpectedly error
  - Improved logging for async operation
  - Set default async_operation_image_version to 47
- **CUMULUS-3024**
  - Combined unit testing of @cumulus/api/lib/rulesHelpers to a single test file
    `api/tests/lib/test-rulesHelpers` and removed extraneous test files.
- **CUMULUS-3209**
  - Apply brand color with high contrast settings for both (light and dark) themes.
  - Cumulus logo can be seen when scrolling down.
  - "Back to Top" button matches the brand color for both themes.
  - Update "note", "info", "tip", "caution", and "warning" components to [new admonition styling](https://docusaurus.io/docs/markdown-features/admonitions).
  - Add updated arch diagram for both themes.
- **CUMULUS-3203**
  - Removed ACL setting of private on S3.multipartCopyObject() call
  - Removed ACL setting of private for s3PutObject()
  - Removed ACL confguration on sync-granules task
  - Update documentation on dashboard deployment to exclude ACL public-read setting
- **CUMULUS-3245**
  - Update SQS consumer logic to catch ExecutionAlreadyExists error and
    delete SQS message accordingly.
  - Add ReportBatchItemFailures to event source mapping start_sf_mapping
- **CUMULUS-3357**
  - `@cumulus/queue-granules` is now written in TypeScript
  - `@cumulus/schemas` can now generate TypeScript interfaces for the task input, output and config.
- Added missing name to throttle_queue_watcher Cloudwatch event in `throttled-queue.tf`


### Fixed

- **CUMULUS-3258**
  - Fix un-prefixed s3 lifecycle configuration ID from CUMULUS-2915
- **CUMULUS-2625**
  - Optimized heap memory and api load in queue-granules task to scale to larger workloads.
- **CUMULUS-3265**
  - Fixed `@cumulus/api` `getGranulesForPayload` function to query cloud metrics es when needed.
- **CUMULUS-3389**
  - Updated runtime of `send-pan` and `startAsyncOperation` lambdas to `nodejs16.x`

## [v16.0.0] 2023-05-09

### Notable Changes

- The async_operation_image property of cumulus module should be updated to pull
  the ECR image for cumuluss/async-operation:46

### MIGRATION notes

#### PI release version

When updating directly to v16 from prior releases older that V15, please make sure to
read through all prior release notes.

Notable migration concerns since the last PI release version (11.1.x):

- [v14.1.0] - Postgres compatibility update to Aurora PostgreSQL 11.13.
- [v13.1.0] - Postgres update to add `files_granules_cumulus_id_index` to the
  `files` table may require manual steps depending on load.

#### RDS Phase 3 migration notes

This release includes updates that remove existing DynamoDB tables as part of
release deployment process.   This release *cannot* be properly rolled back in
production as redeploying a prior version of Cumulus will not recover the
associated Dynamo tables.

Please read the full change log for RDS Phase 3 and consult the [RDS Phase 3 update
documentation](https://nasa.github.io/cumulus/docs/next/upgrade-notes/upgrade-rds-phase-3-release)

#### API Endpoint Versioning

As part of the work on CUMULUS-3072, we have added a required header for the
granule PUT/PATCH endpoints -- to ensure that older clients/utilities do not
unexpectedly make destructive use of those endpoints, a validation check of a
header value against supported versions has been implemented.

Moving forward, if a breaking change is made to an existing endpoint that
requires user updates, as part of that update we will set the current version of
the core API and require a header that confirms the client is compatible with
the version required or greater.

In this instance, the granule PUT/PATCH
endpoints will require a `Cumulus-API-Version` value of at least `2`.

```bash
 curl --request PUT https://example.com/granules/granuleId.A19990103.006.1000\
 --header 'Cumulus-API-Version: 2'\
 --header 'Content-Type: application/json'\
 --header 'Authorization: Bearer ReplaceWithToken'\
 --data ...
```

Users/clients that do not make use of these endpoints will not be impacted.

### RDS Phase 3
#### Breaking Changes

- **CUMULUS-2688**
  - Updated bulk operation logic to use collectionId in addition to granuleId to fetch granules.
  - Tasks using the `bulk-operation` Lambda should provide collectionId and granuleId e.g. { granuleId: xxx, collectionId: xxx }
- **CUMULUS-2856**
  - Update execution PUT endpoint to no longer respect message write constraints and update all values passed in

#### Changed

- **CUMULUS-3282**
  - Updated internal granule endpoint parameters from :granuleName to :granuleId
    for maintenance/consistency reasons
- **CUMULUS-2312** - RDS Migration Epic Phase 3
  - **CUMULUS-2645**
    - Removed unused index functionality for all tables other than
      `ReconciliationReportsTable` from `dbIndexer` lambda
  - **CUMULUS-2398**
    - Remove all dynamoDB updates for `@cumulus/api/ecs/async-operation/*`
    - Updates all api endpoints with updated signature for
      `asyncOperationsStart` calls
    - Remove all dynamoDB models calls from async-operations api endpoints
  - **CUMULUS-2801**
    - Move `getFilesExistingAtLocation`from api granules model to api/lib, update granules put
      endpoint to remove model references
  - **CUMULUS-2804**
    - Updates api/lib/granule-delete.deleteGranuleAndFiles:
      - Updates dynamoGranule -> apiGranule in the signature and throughout the dependent code
      - Updates logic to make apiGranule optional, but pgGranule required, and
        all lookups use postgres instead of ES/implied apiGranule values
      - Updates logic to make pgGranule optional - in this case the logic removes the entry from ES only
    - Removes all dynamo model logic from api/endpoints/granules
    - Removes dynamo write logic from api/lib/writeRecords.*
    - Removes dynamo write logic from api/lib/ingest.*
    - Removes all granule model calls from api/lambdas/bulk-operations and any dependencies
    - Removes dynamo model calls from api/lib/granule-remove-from-cmr.unpublishGranule
    - Removes Post Deployment execution check from sf-event-sqs-to-db-records
    - Moves describeGranuleExecution from api granule model to api/lib/executions.js
  - **CUMULUS-2806**
    - Remove DynamoDB logic from executions `POST` endpoint
    - Remove DynamoDB logic from sf-event-sqs-to-db-records lambda execution writes.
    - Remove DynamoDB logic from executions `PUT` endpoint
  - **CUMULUS-2808**
    - Remove DynamoDB logic from executions `DELETE` endpoint
  - **CUMULUS-2809**
    - Remove DynamoDB logic from providers `PUT` endpoint
    - Updates DB models asyncOperation, provider and rule to return all fields on upsert.
  - **CUMULUS-2810**
    - Removes addition of DynamoDB record from API endpoint POST /provider/<name>
  - **CUMULUS-2811**
    - Removes deletion of DynamoDB record from API endpoint DELETE /provider/<name>
  - **CUMULUS-2817**
    - Removes deletion of DynamoDB record from API endpoint DELETE /collection/<name>/<version>
  - **CUMULUS-2814**
    - Move event resources deletion logic from `rulesModel` to `rulesHelper`
  - **CUMULUS-2815**
    - Move File Config and Core Config validation logic for Postgres Collections from `api/models/collections.js` to `api/lib/utils.js`
  - **CUMULUS-2813**
    - Removes creation and deletion of DynamoDB record from API endpoint POST /rules/
  - **CUMULUS-2816**
    - Removes addition of DynamoDB record from API endpoint POST /collections
  - **CUMULUS-2797**
    - Move rule helper functions to separate rulesHelpers file
  - **CUMULUS-2821**
    - Remove DynamoDB logic from `sfEventSqsToDbRecords` lambda
  - **CUMULUS-2856**
    - Update API/Message write logic to handle nulls as deletion in execution PUT/message write logic

#### Added

- **CUMULUS-2312** - RDS Migration Epic Phase 3
  - **CUMULUS-2813**
    - Added function `create` in the `db` model for Rules
      to return an array of objects containing all columns of the created record.
  - **CUMULUS-2812**
    - Move event resources logic from `rulesModel` to `rulesHelper`
  - **CUMULUS-2820**
    - Remove deletion of DynamoDB record from API endpoint DELETE /pdr/<pdrName>
  - **CUMULUS-2688**
    - Add new endpoint to fetch granules by collectionId as well as granuleId: GET /collectionId/granuleId
    - Add new endpoints to update and delete granules by collectionId as well as
      granuleId

#### Removed

- **CUMULUS-2994**
  - Delete code/lambdas that publish DynamoDB stream events to SNS
- **CUMULUS-3226**
  - Removed Dynamo Async Operations table
- **CUMULUS-3199**
  - Removed DbIndexer lambda and all associated terraform resources
- **CUMULUS-3009**
  - Removed Dynamo PDRs table
- **CUMULUS-3008**
  - Removed DynamoDB Collections table
- **CUMULUS-2815**
  - Remove update of DynamoDB record from API endpoint PUT /collections/<name>/<version>
- **CUMULUS-2814**
  - Remove DynamoDB logic from rules `DELETE` endpoint
- **CUMULUS-2812**
  - Remove DynamoDB logic from rules `PUT` endpoint
- **CUMULUS-2798**
  - Removed AsyncOperations model
- **CUMULUS-2797**
- **CUMULUS-2795**
  - Removed API executions model
- **CUMULUS-2796**
  - Remove API pdrs model and all related test code
  - Remove API Rules model and all related test code
- **CUMULUS-2794**
  - Remove API Collections model and all related test code
  - Remove lambdas/postgres-migration-count-tool, api/endpoints/migrationCounts and api-client/migrationCounts
  - Remove lambdas/data-migration1 tool
  - Remove lambdas/data-migration2 and
    lambdas/postgres-migration-async-operation
- **CUMULUS-2793**
  - Removed Provider Dynamo model and related test code
- **CUMULUS-2792**
  - Remove API Granule model and all related test code
  - Remove granule-csv endpoint
- **CUMULUS-2645**
  - Removed dynamo structural migrations and related code from `@cumulus/api`
  - Removed `executeMigrations` lambda
  - Removed `granuleFilesCacheUpdater` lambda
  - Removed dynamo files table from `data-persistence` module.  *This table and
    all of its data will be removed on deployment*.

### Added
- **CUMULUS-3072**
  - Added `replaceGranule` to `@cumulus/api-client/granules` to add usage of the
    updated RESTful PUT logic
- **CUMULUS-3121**
  - Added a map of variables for the cloud_watch_log retention_in_days for the various cloudwatch_log_groups, as opposed to keeping them hardcoded at 30 days. Can be configured by adding the <module>_<cloudwatch_log_group_name>_log_retention value in days to the cloudwatch_log_retention_groups map variable
- **CUMULUS-3201**
  - Added support for sha512 as checksumType for LZARDs backup task.

### Changed

- **CUMULUS-3315**
  - Updated `@cumulus/api-client/granules.bulkOperation` to remove `ids`
    parameter in favor of `granules` parameter, in the form of a
    `@cumulus/types/ApiGranule` that requires the following keys: `[granuleId, collectionId]`
- **CUMULUS-3307**
  - Pinned cumulus dependency on `pg` to `v8.10.x`
- **CUMULUS-3279**
  - Updated core dependencies on `xml2js` to `v0.5.0`
  - Forcibly updated downstream dependency for `xml2js` in `saml2-js` to
    `v0.5.0`
  - Added audit-ci CVE override until July 1 to allow for Core package releases
- **CUMULUS-3106**
  - Updated localstack version to 1.4.0 and removed 'skip' from all skipped tests
- **CUMULUS-3115**
  - Fixed DiscoverGranules' workflow's duplicateHandling when set to `skip` or `error` to stop retrying
    after receiving a 404 Not Found Response Error from the `cumulus-api`.
- **CUMULUS-3165**
  - Update example/cumulus-tf/orca.tf to use orca v6.0.3

### Fixed

- **CUMULUS-3315**
  - Update CI scripts to use shell logic/GNU timeout to bound test timeouts
    instead of NPM `parallel` package, as timeouts were not resulting in
    integration test failure
- **CUMULUS-3223**
  - Update `@cumulus/cmrjs/cmr-utils.getGranuleTemporalInfo` to handle the error when the cmr file s3url is not available
  - Update `sfEventSqsToDbRecords` lambda to return [partial batch failure](https://docs.aws.amazon.com/lambda/latest/dg/with-sqs.html#services-sqs-batchfailurereporting),
    and only reprocess messages when cumulus message can't be retrieved from the execution events.
  - Update `@cumulus/cumulus-message-adapter-js` to `2.0.5` for all cumulus tasks

## [v15.0.4] 2023-06-23

### Changed

- **CUMULUS-3307**
  - Pinned cumulus dependency on `pg` to `v8.10.x`

### Fixed

- **CUMULUS-3115**
  - Fixed DiscoverGranules' workflow's duplicateHandling when set to `skip` or `error` to stop retrying
    after receiving a 404 Not Found Response Error from the `cumulus-api`.
- **CUMULUS-3315**
  - Update CI scripts to use shell logic/GNU timeout to bound test timeouts
    instead of NPM `parallel` package, as timeouts were not resulting in
    integration test failure
- **CUMULUS-3223**
  - Update `@cumulus/cmrjs/cmr-utils.getGranuleTemporalInfo` to handle the error when the cmr file s3url is not available
  - Update `sfEventSqsToDbRecords` lambda to return [partial batch failure](https://docs.aws.amazon.com/lambda/latest/dg/with-sqs.html#services-sqs-batchfailurereporting),
    and only reprocess messages when cumulus message can't be retrieved from the execution events.
  - Update `@cumulus/cumulus-message-adapter-js` to `2.0.5` for all cumulus tasks

## [v15.0.3] 2023-04-28

### Fixed

- **CUMULUS-3243**
  - Updated granule delete logic to delete granule which is not in DynamoDB
  - Updated granule unpublish logic to handle granule which is not in DynamoDB and/or CMR

## [v15.0.2] 2023-04-25

### Fixed

- **CUMULUS-3120**
  - Fixed a bug by adding in `default_log_retention_periods` and `cloudwatch_log_retention_periods`
  to Cumulus modules so they can be used during deployment for configuring cloudwatch retention periods, for more information check here: [retention document](https://nasa.github.io/cumulus/docs/configuration/cloudwatch-retention)
  - Updated cloudwatch retention documentation to reflect the bugfix changes

## [v15.0.1] 2023-04-20

### Changed

- **CUMULUS-3279**
  - Updated core dependencies on `xml2js` to `v0.5.0`
  - Forcibly updated downstream dependency for `xml2js` in `saml2-js` to
    `v0.5.0`
  - Added audit-ci CVE override until July 1 to allow for Core package releases

## Fixed

- **CUMULUS-3285**
  - Updated `api/lib/distribution.js isAuthBearTokenRequest` to handle non-Bearer authorization header

## [v15.0.0] 2023-03-10

### Breaking Changes

- **CUMULUS-3147**
  - The minimum supported version for all published Cumulus Core npm packages is now Node 16.19.0
  - Tasks using the `cumuluss/cumulus-ecs-task` Docker image must be updated to `cumuluss/cumulus-ecs-task:1.9.0.` which is built with node:16.19.0-alpine.  This can be done by updating the `image` property of any tasks defined using the `cumulus_ecs_service` Terraform module.
  - Updated Dockerfile of async operation docker image to build from node:16.19.0-buster
  - Published new tag [`44` of `cumuluss/async-operation` to Docker Hub](https://hub.docker.com/layers/cumuluss/async-operation/44/images/sha256-8d757276714153e4ab8c24a2b7b6b9ffee14cc78b482d9924e7093af88362b04?context=explore).
  - The `async_operation_image` property of `cumulus` module must be updated to pull the ECR image for `cumuluss/async-operation:44`.

### Changed

- **CUMULUS-2997**
  - Migrate Cumulus Docs to Docusaurus v2 and DocSearch v3.
- **CUMULUS-3044**
  - Deployment section:
    - Consolidate and migrate Cumulus deployment (public facing) content from wiki to Cumulus Docs in GitHub.
    - Update links to make sure that the user can maintain flow between the wiki and GitHub deployment documentation.
    - Organize and update sidebar to include categories for similar deployment topics.
- **CUMULUS-3147**
  - Set example/cumulus-tf default async_operation_image_version to 44.
  - Set example/cumulus-tf default ecs_task_image_version to 1.9.0.
- **CUMULUS-3166**
  - Updated example/cumulus-tf/thin_egress_app.tf to use tea 1.3.2

### Fixed

- **CUMULUS-3187**
  - Restructured Earthdata Login class to be individual methods as opposed to a Class Object
  - Removed typescript no-checks and reformatted EarthdataLogin code to be more type friendly

## [v14.1.0] 2023-02-27

### MIGRATION notes

#### PostgreSQL compatibility update

From this release forward Core will be tested against PostgreSQL 11   Existing
release compatibility testing was done for release 11.1.8/14.0.0+.   Users
should migrate their datastores to Aurora PostgreSQL 11.13+ compatible data stores
as soon as possible.

Users utilizing the `cumulus-rds-tf` module will have upgraded/had their
database clusters forcibly upgraded at the next maintenance window after 31 Jan
2023.   Our guidance to mitigate this issue is to do a manual (outside of
terraform) upgrade.   This will result in the cluster being upgraded with a
manually set parameter group not managed by terraform.

If you manually upgraded and the cluster is now on version 11.13, to continue
using the `cumulus-rds-tf` module *once upgraded* update following module
configuration values if set, or allow their defaults to be utilized:

```terraform
parameter_group_family = "aurora-postgresql11"
engine_version = 11.13
```

When you apply this update, the original PostgreSQL v10 parameter group will be
removed, and recreated using PG11 defaults/configured terraform values and
update the database cluster to use the new configuration.

### Added

- **CUMULUS-3193**
  - Add a Python version file
- **CUMULUS-3121**
  - Added a map of variables in terraform for custom configuration of cloudwatch_log_groups' retention periods.
    Please refer to the [Cloudwatch-Retention] (https://nasa.github.io/cumulus/docs/configuration/cloudwatch-retention)
    section of the Cumulus documentation in order for more detailed information and an example into how to do this.
- **CUMULUS-3071**
  - Added 'PATCH' granules endpoint as an exact duplicate of the existing `PUT`
    endpoint.    In future releases the `PUT` endpoint will be replaced with valid PUT logic
    behavior (complete overwrite) in a future release.   **The existing PUT
    implementation is deprecated** and users should move all existing usage of
    `PUT` to `PATCH` before upgrading to a release with `CUMULUS-3072`.

### Fixed

- **CUMULUS-3033**
  - Fixed `granuleEsQuery` to properly terminate if `body.hit.total.value` is 0.

- The `getLambdaAliases` function has been removed from the `@cumulus/integration-tests` package
- The `getLambdaVersions` function has been removed from the `@cumulus/integration-tests` package
- **CUMULUS-3117**
  - Update `@cumulus/es-client/indexer.js` to properly handle framework write
    constraints for queued granules.    Queued writes will now be properly
    dropped from elasticsearch writes along with the primary datastore(s) when
    write constraints apply
- **CUMULUS-3134**
  - Get tests working on M1 Macs
- **CUMULUS-3148**:
  - Updates cumulus-rds-tf to use defaults for PostgreSQL 11.13
  - Update IngestGranuleSuccessSpec as test was dependant on file ordering and
    PostgreSQL 11 upgrade exposed dependency on database results in the API return
  - Update unit test container to utilize PostgreSQL 11.13 container
- **CUMULUS-3149**
  - Updates the api `/granules/bulkDelete` endpoint to take the
    following configuration keys for the bulkDelete:
    - concurrency - Number of concurrent bulk deletions to process at a time.
            Defaults to 10, increasing this value may improve throughput at the cost
            of additional database/CMR/etc load.
    - maxDbConnections - Defaults to `concurrency`, and generally should not be
        changed unless troubleshooting performance concerns.
  - Updates all bulk api endpoints to add knexDebug boolean query parameter to
    allow for debugging of database connection issues in the future.  Defaults
    to false.
  - Fixed logic defect in bulk deletion logic where an information query was
    nested in a transaction call, resulting in transactions holding knex
    connection pool connections in a blocking way that would not resolve,
    resulting in deletion failures.
- **CUMULUS-3142**
  - Fix issue from CUMULUS-3070 where undefined values for status results in
    unexpected insertion failure on PATCH.
- **CUMULUS-3181**
  - Fixed `sqsMessageRemover` lambda to correctly retrieve ENABLED sqs rules.

- **CUMULUS-3189**
  - Upgraded `cumulus-process` and `cumulus-message-adapter-python` versions to
    support pip 23.0
- **CUMULUS-3196**
  - Moved `createServer` initialization outside the `s3-credentials-endpoint` lambda
    handler to reduce file descriptor usage
- README shell snippets better support copying
- **CUMULUS-3111**
  - Fix issue where if granule update dropped due to write constraints for writeGranuleFromMessage, still possible for granule files to be written
  - Fix issue where if granule update is limited to status and timestamp values due to write constraints for writeGranuleFromMessage, Dynamo or ES granules could be out of sync with PG

### Breaking Changes

- **CUMULUS-3072**
  - Removed original PUT granule endpoint logic (in favor of utilizing new PATCH
    endpoint introduced in CUMULUS-3071)
  - Updated PUT granule endpoint to expected RESTful behavior:
    - PUT will now overwrite all non-provided fields as either non-defined or
      defaults, removing existing related database records (e.g. files,
      granule-execution linkages ) as appropriate.
    - PUT will continue to overwrite fields that are provided in the payload,
      excepting collectionId and granuleId which cannot be modified.
    - PUT will create a new granule record if one does not already exist
    - Like PATCH, the execution field is additive only - executions, once
      associated with a granule record cannot be unassociated via the granule
      endpoint.
  - /granule PUT and PATCH endpoints now require a header with values `{
    version: 2 }`
  - PUT endpoint will now only support /:collectionId/:granuleId formatted
    queries
  - `@cumulus/api-client.replaceGranule now utilizes body.collectionId to
    utilize the correct API PUT endpoint
  - Cumulus API version updated to `2`

### Changed

- **Snyk Security**
  - Upgraded jsonwebtoken from 8.5.1 to 9.0.0
  - CUMULUS-3160: Upgrade knex from 0.95.15 to 2.4.1
  - Upgraded got from 11.8.3 to ^11.8.5
- **Dependabot Security**
  - Upgraded the python package dependencies of the example lambdas
- **CUMULUS-3043**
  - Organize & link Getting Started public docs for better user guidance
  - Update Getting Started sections with current content
- **CUMULUS-3046**
  - Update 'Deployment' public docs
  - Apply grammar, link fixes, and continuity/taxonomy standards
- **CUMULUS-3071**
  - Updated `@cumulus/api-client` packages to use `PATCH` protocol for existing
    granule `PUT` calls, this change should not require user updates for
    `api-client` users.
    - `@cumulus/api-client/granules.updateGranule`
    - `@cumulus/api-client/granules.moveGranule`
    - `@cumulus/api-client/granules.updateGranule`
    - `@cumulus/api-client/granules.reingestGranule`
    - `@cumulus/api-client/granules.removeFromCMR`
    - `@cumulus/api-client/granules.applyWorkflow`
- **CUMULUS-3097**
  - Changed `@cumulus/cmr-client` package's token from Echo-Token to Earthdata Login (EDL) token in updateToken method
  - Updated CMR header and token tests to reflect the Earthdata Login changes
- **CUMULUS-3144**
  - Increased the memory of API lambda to 1280MB
- **CUMULUS-3140**
  - Update release note to include cumulus-api release
- **CUMULUS-3193**
  - Update eslint config to better support typing
- Improve linting of TS files

### Removed

- **CUMULUS-2798**
  - Removed AsyncOperations model

### Removed

- **CUMULUS-3009**
  - Removed Dynamo PDRs table

## [v14.0.0] 2022-12-08

### Breaking Changes

- **CUMULUS-2915**
  - API endpoint GET `/executions/status/${executionArn}` returns `presignedS3Url` and `data`
  - The user (dashboard) must read the `s3SignedURL` and `data` from the return
- **CUMULUS-3070/3074**
  - Updated granule PUT/POST endpoints to no longer respect message write
    constraints.  Functionally this means that:
    - Granules with older createdAt values will replace newer ones, instead of
        ignoring the write request
    - Granules that attempt to set a non-complete state (e.g. 'queued' and
        'running') will now ignore execution state/state change and always write
    - Granules being set to non-complete state will update all values passed in,
      instead of being restricted to `['createdAt', 'updatedAt', 'timestamp',
      'status', 'execution']`

### Added

- **CUMULUS-3070**
  - Remove granules dynamoDb model logic that sets default publish value on record
    validation
  - Update API granule write logic to not set default publish value on record
    updates to avoid overwrite (PATCH behavior)
  - Update API granule write logic to publish to false on record
    creation if not specified
  - Update message granule write logic to set default publish value on record
    creation update.
  - Update granule write logic to set published to default value of `false` if
    `null` is explicitly set with intention to delete the value.
  - Removed dataType/version from api granule schema
  - Added `@cumulus/api/endpoints/granules` unit to cover duration overwrite
    logic for PUT/PATCH endpoint.
- **CUMULUS-3098**
  - Added task configuration setting named `failTaskWhenFileBackupFail` to the
    `lzards-backup` task. This setting is `false` by default, but when set to
    `true`, task will fail if one of the file backup request fails.

### Changed

- Updated CI deploy process to utilize the distribution module in the published zip file which
    will be run against for the integration tests
- **CUMULUS-2915**
  - Updated API endpoint GET `/executions/status/${executionArn}` to return the
    presigned s3 URL in addition to execution status data
- **CUMULUS-3045**
  - Update GitHub FAQs:
    - Add new and refreshed content for previous sections
    - Add new dedicated Workflows section
- **CUMULUS-3070**
  - Updated API granule write logic to no longer require createdAt value in
    dynamo/API granule validation.   Write-time createdAt defaults will be set in the case
    of new API granule writes without the value set, and createdAt will be
    overwritten if it already exists.
  - Refactored granule write logic to allow PATCH behavior on API granule update
    such that existing createdAt values will be retained in case of overwrite
    across all API granule writes.
  - Updated granule write code to validate written createdAt is synced between
    datastores in cases where granule.createdAt is not provided for a new
    granule.
  - Updated @cumulus/db/translate/granules.translateApiGranuleToPostgresGranuleWithoutNilsRemoved to validate incoming values to ensure values that can't be set to null are not
  - Updated @cumulus/db/translate/granules.translateApiGranuleToPostgresGranuleWithoutNilsRemoved to handle null values in incoming ApiGranule
  - Updated @cumulus/db/types/granules.PostgresGranule typings to allow for null values
  - Added ApiGranuleRecord to @cumulus/api/granule type to represent a written/retrieved from datastore API granule record.
  - Update API/Message write logic to handle nulls as deletion in granule PUT/message write logic
- **CUMULUS-3075**
  - Changed the API endpoint return value for a granule with no files. When a granule has no files, the return value beforehand for
    the translatePostgresGranuletoApiGranule, the function which does the translation of a Postgres granule to an API granule, was
    undefined, now changed to an empty array.
  - Existing behavior which relied on the pre-disposed undefined value was changed to instead accept the empty array.
  - Standardized tests in order to expect an empty array for a granule with no files files' object instead of undefined.
- **CUMULUS-3077**
  - Updated `lambdas/data-migration2` granule and files migration to have a `removeExcessFiles` function like in write-granules that will remove file records no longer associated with a granule being migrated
- **CUMULUS-3080**
  - Changed the retention period in days from 14 to 30 for cloudwatch logs for NIST-5 compliance
- **CUMULUS-3100**
  - Updated `POST` granules endpoint to check if granuleId exists across all collections rather than a single collection.
  - Updated `PUT` granules endpoint to check if granuleId exists across a different collection and throw conflict error if so.
  - Updated logic for writing granules from a message to check if granuleId exists across a different collection and throw conflict error if so.

### Fixed

- **CUMULUS-3070**
  - Fixed inaccurate typings for PostgresGranule in @cumulus/db/types/granule
  - Fixed inaccurate typings for @cumulus/api/granules.ApiGranule and updated to
    allow null
- **CUMULUS-3104**
  - Fixed TS compilation error on aws-client package caused by @aws-sdk/client-s3 3.202.0 upgrade
- **CUMULUS-3116**
  - Reverted the default ElasticSearch sorting behavior to the pre-13.3.0 configuration
  - Results from ElasticSearch are sorted by default by the `timestamp` field. This means that the order
  is not guaranteed if two or more records have identical timestamps as there is no secondary sort/tie-breaker.

## [v13.4.0] 2022-10-31

### Notable changes

- **CUMULUS-3104**
  - Published new tag [`43` of `cumuluss/async-operation` to Docker Hub](https://hub.docker.com/layers/cumuluss/async-operation/43/images/sha256-5f989c7d45db3dde87c88c553182d1e4e250a1e09af691a84ff6aa683088b948?context=explore) which was built with node:14.19.3-buster.

### Added

- **CUMULUS-2998**
  - Added Memory Size and Timeout terraform variable configuration for the following Cumulus tasks:
    - fake_processing_task_timeout and fake_processing_task_memory_size
    - files_to_granules_task_timeout and files_to_granule_task_memory_size
    - hello_world_task_timeout and hello_world_task_memory_size
    - sf_sqs_report_task_timeout and sf_sqs_report_task_memory_size
- **CUMULUS-2986**
  - Adds Terraform memory_size configurations to lambda functions with customizable timeouts enabled (the minimum default size has also been raised from 256 MB to 512 MB)
    allowed properties include:
      - add_missing_file_checksums_task_memory_size
      - discover_granules_task_memory_size
      - discover_pdrs_task_memory_size
      - hyrax_metadata_updates_task_memory_size
      - lzards_backup_task_memory_size
      - move_granules_task_memory_size
      - parse_pdr_task_memory_size
      - pdr_status_check_task_memory_size
      - post_to_cmr_task_memory_size
      - queue_granules_task_memory_size
      - queue_pdrs_task_memory_size
      - queue_workflow_task_memory_size
      - sync_granule_task_memory_size
      - update_cmr_access_constraints_task_memory_size
      - update_granules_cmr_task_memory_size
  - Initializes the lambda_memory_size(s) variable in the Terraform variable list
  - Adds Terraform timeout variable for add_missing_file_checksums_task
- **CUMULUS-2631**
  - Added 'Bearer token' support to s3credentials endpoint
- **CUMULUS-2787**
  - Added `lzards-api-client` package to Cumulus with `submitQueryToLzards` method
- **CUMULUS-2944**
  - Added configuration to increase the limit for body-parser's JSON and URL encoded parsers to allow for larger input payloads

### Changed


- Updated `example/cumulus-tf/variables.tf` to have `cmr_oauth_provider` default to `launchpad`
- **CUMULUS-3024**
  - Update PUT /granules endpoint to operate consistently across datastores
    (PostgreSQL, ElasticSearch, DynamoDB). Previously it was possible, given a
    partial Granule payload to have different data in Dynamo/ElasticSearch and PostgreSQL
  - Given a partial Granule object, the /granules update endpoint now operates
    with behavior more consistent with a PATCH operation where fields not provided
    in the payload will not be updated in the datastores.
  - Granule translation (db/src/granules.ts) now supports removing null/undefined fields when converting from API to Postgres
    granule formats.
  - Update granule write logic: if a `null` files key is provided in an update payload (e.g. `files: null`),
    an error will be thrown. `null` files were not previously supported and would throw potentially unclear errors. This makes the error clearer and more explicit.
  - Update granule write logic: If an empty array is provided for the `files` key, all files will be removed in all datastores
- **CUMULUS-2787**
  - Updated `lzards-backup-task` to send Cumulus provider and granule createdAt values as metadata in LZARDS backup request to support querying LZARDS for reconciliation reports
- **CUMULUS-2913**
  - Changed `process-dead-letter-archive` lambda to put messages from S3 dead
    letter archive that fail to process to new S3 location.
- **CUMULUS-2974**
  - The `DELETE /granules/<granuleId>` endpoint now includes additional details about granule
    deletion, including collection, deleted granule ID, deleted files, and deletion time.
- **CUMULUS-3027**
  - Pinned typescript to ~4.7.x to address typing incompatibility issues
    discussed in https://github.com/knex/knex/pull/5279
  - Update generate-ts-build-cache script to always install root project dependencies
- **CUMULUS-3104**
  - Updated Dockerfile of async operation docker image to build from node:14.19.3-buster
  - Sets default async_operation_image version to 43.
  - Upgraded saml2-js 4.0.0, rewire to 6.0.0 to address security vulnerabilities
  - Fixed TS compilation error caused by @aws-sdk/client-s3 3.190->3.193 upgrade

## [v13.3.2] 2022-10-10 [BACKPORT]

**Please note** changes in 13.3.2 may not yet be released in future versions, as
this is a backport and patch release on the 13.3.x series of releases. Updates that
are included in the future will have a corresponding CHANGELOG entry in future
releases.

### Fixed

- **CUMULUS-2557**
  - Updated `@cumulus/aws-client/S3/moveObject` to handle zero byte files (0 byte files).
- **CUMULUS-2971**
  - Updated `@cumulus/aws-client/S3ObjectStore` class to take string query parameters and
    its methods `signGetObject` and `signHeadObject` to take parameter presignOptions
- **CUMULUS-3021**
  - Updated `@cumulus/api-client/collections` and `@cumulus/integration-tests/api` to encode
    collection version in the URI path
- **CUMULUS-3024**
  - Update PUT /granules endpoint to operate consistently across datastores
    (PostgreSQL, ElasticSearch, DynamoDB). Previously it was possible, given a
    partial Granule payload to have different data in Dynamo/ElasticSearch and PostgreSQL
  - Given a partial Granule object, the /granules update endpoint now operates
    with behavior more consistent with a PATCH operation where fields not provided
    in the payload will not be updated in the datastores.
  - Granule translation (db/src/granules.ts) now supports removing null/undefined fields when converting from API to Postgres
    granule formats.
  - Update granule write logic: if a `null` files key is provided in an update payload (e.g. `files: null`),
    an error will be thrown. `null` files were not previously supported and would throw potentially unclear errors. This makes the error clearer and more explicit.
  - Update granule write logic: If an empty array is provided for the `files` key, all files will be removed in all datastores

## [v13.3.0] 2022-8-19

### Notable Changes

- **CUMULUS-2930**
  - The `GET /granules` endpoint has a new optional query parameter:
    `searchContext`, which is used to resume listing within the same search
    context. It is provided in every response from the endpoint as
    `meta.searchContext`. The searchContext value must be submitted with every
    consequent API call, and must be fetched from each new response to maintain
    the context.
  - Use of the `searchContext` query string parameter allows listing past 10,000 results.
  - Note that using the `from` query param in a request will cause the `searchContext` to
    be ignored and also make the query subject to the 10,000 results cap again.
  - Updated `GET /granules` endpoint to leverage ElasticSearch search-after API.
    The endpoint will only use search-after when the `searchContext` parameter
    is provided in a request.

## [v13.2.1] 2022-8-10 [BACKPORT]

### Notable changes

- **CUMULUS-3019**
  - Fix file write logic to delete files by `granule_cumulus_id` instead of
    `cumulus_id`. Previous logic removed files by matching `file.cumulus_id`
    to `granule.cumulus_id`.

## [v13.2.0] 2022-8-04

### Changed

- **CUMULUS-2940**
  - Updated bulk operation lambda to utilize system wide rds_connection_timing
    configuration parameters from the main `cumulus` module
- **CUMULUS-2980**
  - Updated `ingestPdrWithNodeNameSpec.js` to use `deleteProvidersAndAllDependenciesByHost` function.
  - Removed `deleteProvidersByHost`function.
- **CUMULUS-2954**
  - Updated Backup LZARDS task to run as a single task in a step function workflow.
  - Updated task to allow user to provide `collectionId` in workflow input and
    updated task to use said `collectionId` to look up the corresponding collection record in RDS.

## [v13.1.0] 2022-7-22

### MIGRATION notes

- The changes introduced in CUMULUS-2962 will re-introduce a
  `files_granules_cumulus_id_index` on the `files` table in the RDS database.
  This index will be automatically created as part of the bootstrap lambda
  function *on deployment* of the `data-persistence` module.

  *In cases where the index is already applied, this update will have no effect*.

  **Please Note**: In some cases where ingest is occurring at high volume levels and/or the
  files table has > 150M file records, the migration may
  fail on deployment due to timing required to both acquire the table state needed for the
  migration and time to create the index given the resources available.

  For reference a rx.5 large Aurora/RDS database
  with *no activity* took roughly 6 minutes to create the index for a file table with 300M records and no active ingest, however timed out when the same migration was attempted
  in production with possible activity on the table.

  If you believe you are subject to the above consideration, you may opt to
  manually create the `files` table index *prior* to deploying this version of
  Core with the following procedure:

  -----

  - Verify you do not have the index:

  ```text
  select * from pg_indexes where tablename = 'files';

   schemaname | tablename |        indexname        | tablespace |                                       indexdef
  ------------+-----------+-------------------------+------------+---------------------------------------------------------------------------------------
   public     | files     | files_pkey              |            | CREATE UNIQUE INDEX files_pkey ON public.files USING btree (cumulus_id)
   public     | files     | files_bucket_key_unique |            | CREATE UNIQUE INDEX files_bucket_key_unique ON public.files USING btree (bucket, key)
  ```

  In this instance you should not see an `indexname` row with
  `files_granules_cumulus_id_index` as the value.     If you *do*, you should be
  clear to proceed with the installation.
  - Quiesce ingest

  Stop all ingest operations in Cumulus Core according to your operational
  procedures.    You should validate that it appears there are no active queries that
  appear to be inserting granules/files into the database as a secondary method
  of evaluating the database system state:

  ```text
  select pid, query, state, wait_event_type, wait_event from pg_stat_activity where state = 'active';
  ```

  If query rows are returned with a `query` value that involves the files table,
  make sure ingest is halted and no other granule-update activity is running on
  the system.

  Note: In rare instances if there are hung queries that are unable to resolve, it may be necessary to
  manually use psql [Server Signaling
  Functions](https://www.postgresql.org/docs/10/functions-admin.html#FUNCTIONS-ADMIN-SIGNAL)
  `pg_cancel_backend` and/or
  `pg_terminate_backend` if the migration will not complete in the next step.

  - Create the Index

  Run the following query to create the index.    Depending on the situation
  this may take many minutes to complete, and you will note your CPU load and
  disk I/O rates increase on your cluster:

  ```text
  CREATE INDEX files_granule_cumulus_id_index ON files (granule_cumulus_id);
  ```

  You should see a response like:

  ```text
  CREATE INDEX
  ```

  and can verify the index `files_granule_cumulus_id_index` was created:

  ```text
  => select * from pg_indexes where tablename = 'files';
  schemaname | tablename |           indexname            | tablespace |                                           indexdef
   ------------+-----------+--------------------------------+------------+----------------------------------------------------------------------------------------------
   public     | files     | files_pkey                     |            | CREATE UNIQUE INDEX files_pkey ON public.files USING btree (cumulus_id)
   public     | files     | files_bucket_key_unique        |            | CREATE UNIQUE INDEX files_bucket_key_unique ON public.files USING btree (bucket, key)
   public     | files     | files_granule_cumulus_id_index |            | CREATE INDEX files_granule_cumulus_id_index ON public.files USING btree (granule_cumulus_id)
  (3 rows)
  ```

  - Once this is complete, you may deploy this version of Cumulus as you
    normally would.
  **If you are unable to stop ingest for the above procedure** *and* cannot
  migrate with deployment, you may be able to manually create the index while
  writes are ongoing using postgres's `CONCURRENTLY` option for `CREATE INDEX`.
  This can have significant impacts on CPU/write IO, particularly if you are
  already using a significant amount of your cluster resources, and may result
  in failed writes or an unexpected index/database state.

  PostgreSQL's
  [documentation](https://www.postgresql.org/docs/10/sql-createindex.html#SQL-CREATEINDEX-CONCURRENTLY)
  provides more information on this option.   Please be aware it is
  **unsupported** by Cumulus at this time, so community members that opt to go
  this route should proceed with caution.

  -----

### Notable changes

- **CUMULUS-2962**
  - Re-added database structural migration to `files` table to add an index on `granule_cumulus_id`
- **CUMULUS-2929**
  - Updated `move-granule` task to check the optional collection configuration parameter
    `meta.granuleMetadataFileExtension` to determine the granule metadata file.
    If none is specified, the granule CMR metadata or ISO metadata file is used.

### Changed

- Updated Moment.js package to 2.29.4 to address security vulnerability
- **CUMULUS-2967**
  - Added fix example/spec/helpers/Provider that doesn't fail deletion 404 in
    case of deletion race conditions
### Fixed

- **CUMULUS-2995**
  - Updated Lerna package to 5.1.8 to address security vulnerability

- **CUMULUS-2863**
  - Fixed `@cumulus/api` `validateAndUpdateSqsRule` method to allow 0 retries and 0 visibilityTimeout
    in rule's meta.

- **CUMULUS-2959**
  - Fixed `@cumulus/api` `granules` module to convert numeric productVolume to string
    when an old granule record is retrieved from DynamoDB
- Fixed the following links on Cumulus docs' [Getting Started](https://nasa.github.io/cumulus/docs/getting-started) page:
    * Cumulus Deployment
    * Terraform Best Practices
    * Integrator Common Use Cases
- Also corrected the _How to Deploy Cumulus_ link in the [Glossary](https://nasa.github.io/cumulus/docs/glossary)


## [v13.0.1] 2022-7-12

- **CUMULUS-2995**
  - Updated Moment.js package to 2.29.4 to address security vulnerability

## [v13.0.0] 2022-06-13

### MIGRATION NOTES

- The changes introduced in CUMULUS-2955 should result in removal of
  `files_granule_cumulus_id_index` from the `files` table (added in the v11.1.1
  release).  The success of this operation is dependent on system ingest load.

  In rare cases where data-persistence deployment fails because the
  `postgres-db-migration` times out, it may be required to manually remove the
  index and then redeploy:

  ```text
  DROP INDEX IF EXISTS files_granule_cumulus_id_index;
  ```

### Breaking Changes

- **CUMULUS-2931**

  - Updates CustomBootstrap lambda to default to failing if attempting to remove
    a pre-existing `cumulus-alias` index that would collide with the required
    `cumulus-alias` *alias*.   A configuration parameter
    `elasticsearch_remove_index_alias_conflict`  on the `cumulus` and
    `archive` modules has been added to enable the original behavior that would
    remove the invalid index (and all it's data).
  - Updates `@cumulus/es-client.bootstrapElasticSearch` signature to be
    parameterized and accommodate a new parameter `removeAliasConflict` which
    allows/disallows the deletion of a conflicting `cumulus-alias` index

### Notable changes

- **CUMULUS-2929**
  - Updated `move-granule` task to check the optional collection configuration parameter
    `meta.granuleMetadataFileExtension` to determine the granule metadata file.
    If none is specified, the granule CMR metadata or ISO metadata file is used.

### Added

- **CUMULUS-2929**
  - Added optional collection configuration `meta.granuleMetadataFileExtension` to specify CMR metadata
    file extension for tasks that utilize metadata file lookups

- **CUMULUS-2939**
  - Added `@cumulus/api/lambdas/start-async-operation` to start an async operation

- **CUMULUS-2953**
  - Added `skipMetadataCheck` flag to config for Hyrax metadata updates task.
  - If this config flag is set to `true`, and a granule has no CMR file, the task will simply return the input values.

- **CUMULUS-2966**
  - Added extractPath operation and support of nested string replacement to `url_path` in the collection configuration

### Changed

- **CUMULUS-2965**
  - Update `cumulus-rds-tf` module to ignore `engine_version` lifecycle changes
- **CUMULUS-2967**
  - Added fix example/spec/helpers/Provider that doesn't fail deletion 404 in
    case of deletion race conditions
- **CUMULUS-2955**
  - Updates `20220126172008_files_granule_id_index` to *not* create an index on
    `granule_cumulus_id` on the files table.
  - Adds `20220609024044_remove_files_granule_id_index` migration to revert
    changes from `20220126172008_files_granule_id_index` on any deployed stacks
    that might have the index to ensure consistency in deployed stacks

- **CUMULUS-2923**
  - Changed public key setup for SFTP local testing.
- **CUMULUS-2939**
  - Updated `@cumulus/api` `granules/bulk*`, `elasticsearch/index-from-database` and
    `POST reconciliationReports` endpoints to invoke StartAsyncOperation lambda

### Fixed

- **CUMULUS-2863**
  - Fixed `@cumulus/api` `validateAndUpdateSqsRule` method to allow 0 retries
    and 0 visibilityTimeout in rule's meta.
- **CUMULUS-2961**
  - Fixed `data-migration2` granule migration logic to allow for DynamoDb granules that have a null/empty string value for `execution`.   The migration will now migrate them without a linked execution.
  - Fixed `@cumulus/api` `validateAndUpdateSqsRule` method to allow 0 retries and 0 visibilityTimeout
    in rule's meta.

- **CUMULUS-2959**
  - Fixed `@cumulus/api` `granules` module to convert numeric productVolume to string
    when an old granule record is retrieved from DynamoDB.

## [v12.0.3] 2022-10-03 [BACKPORT]

**Please note** changes in 12.0.3 may not yet be released in future versions, as
this is a backport and patch release on the 12.0.x series of releases. Updates that
are included in the future will have a corresponding CHANGELOG entry in future
releases.

### Fixed

- **CUMULUS-3024**
  - Update PUT /granules endpoint to operate consistently across datastores
    (PostgreSQL, ElasticSearch, DynamoDB). Previously it was possible, given a
    partial Granule payload to have different data in Dynamo/ElasticSearch and PostgreSQL
  - Given a partial Granule object, the /granules update endpoint now operates
    with behavior more consistent with a PATCH operation where fields not provided
    in the payload will not be updated in the datastores.
  - Granule translation (db/src/granules.ts) now supports removing null/undefined fields when converting from API to Postgres
    granule formats.
  - Update granule write logic: if a `null` files key is provided in an update payload (e.g. `files: null`),
    an error will be thrown. `null` files were not previously supported and would throw potentially unclear errors. This makes the error clearer and more explicit.
  - Update granule write logic: If an empty array is provided for the `files` key, all files will be removed in all datastores
- **CUMULUS-2971**
  - Updated `@cumulus/aws-client/S3ObjectStore` class to take string query parameters and
    its methods `signGetObject` and `signHeadObject` to take parameter presignOptions
- **CUMULUS-2557**
  - Updated `@cumulus/aws-client/S3/moveObject` to handle zero byte files (0 byte files).
- **CUMULUS-3021**
  - Updated `@cumulus/api-client/collections` and `@cumulus/integration-tests/api` to encode
    collection version in the URI path

## [v12.0.2] 2022-08-10 [BACKPORT]

**Please note** changes in 12.0.2 may not yet be released in future versions, as
this is a backport and patch release on the 12.0.x series of releases. Updates that
are included in the future will have a corresponding CHANGELOG entry in future
releases.

### Notable Changes

- **CUMULUS-3019**
  - Fix file write logic to delete files by `granule_cumulus_id` instead of
      `cumulus_id`. Previous logic removed files by matching `file.cumulus_id`
      to `granule.cumulus_id`.

## [v12.0.1] 2022-07-18

- **CUMULUS-2995**
  - Updated Moment.js package to 2.29.4 to address security vulnerability

## [v12.0.0] 2022-05-20

### Breaking Changes

- **CUMULUS-2903**

  - The minimum supported version for all published Cumulus Core npm packages is now Node 14.19.1
  - Tasks using the `cumuluss/cumulus-ecs-task` Docker image must be updated to
    `cumuluss/cumulus-ecs-task:1.8.0`. This can be done by updating the `image`
    property of any tasks defined using the `cumulus_ecs_service` Terraform
    module.

### Changed

- **CUMULUS-2932**

  - Updates `SyncGranule` task to include `disableOrDefaultAcl` function that uses
    the configuration ACL parameter to set ACL to private by default or disable ACL.
  - Updates `@cumulus/sync-granule` `download()` function to take in ACL parameter
  - Updates `@cumulus/ingest` `proceed()` function to take in ACL parameter
  - Updates `@cumulus/ingest` `addLock()` function to take in an optional ACL parameter
  - Updates `SyncGranule` example worfklow config
    `example/cumulus-tf/sync_granule_workflow.asl.json` to include `ACL`
    parameter.

## [v11.1.8] 2022-11-07 [BACKPORT]

**Please note** changes in 11.1.7 may not yet be released in future versions, as
this is a backport and patch release on the 11.1.x series of releases. Updates that
are included in the future will have a corresponding CHANGELOG entry in future
releases.

### Breaking Changes

- **CUMULUS-2903**
  - The minimum supported version for all published Cumulus Core npm packages is now Node 14.19.1
  - Tasks using the `cumuluss/cumulus-ecs-task` Docker image must be updated to
    `cumuluss/cumulus-ecs-task:1.8.0`. This can be done by updating the `image`
    property of any tasks defined using the `cumulus_ecs_service` Terraform
    module.

### Notable changes

- Published new tag [`43` of `cumuluss/async-operation` to Docker Hub](https://hub.docker.com/layers/cumuluss/async-operation/43/images/sha256-5f989c7d45db3dde87c88c553182d1e4e250a1e09af691a84ff6aa683088b948?context=explore) which was built with node:14.19.3-buster.

### Changed

- **CUMULUS-3104**
  - Updated Dockerfile of async operation docker image to build from node:14.19.3-buster
  - Sets default async_operation_image version to 43.
  - Upgraded saml2-js 4.0.0, rewire to 6.0.0 to address security vulnerabilities
  - Fixed TS compilation error on aws-client package caused by @aws-sdk/client-s3 3.202.0 upgrade

- **CUMULUS-3080**
  - Changed the retention period in days from 14 to 30 for cloudwatch logs for NIST-5 compliance

## [v11.1.7] 2022-10-05 [BACKPORT]

**Please note** changes in 11.1.7 may not yet be released in future versions, as
this is a backport and patch release on the 11.1.x series of releases. Updates that
are included in the future will have a corresponding CHANGELOG entry in future
releases.

### Fixed

- **CUMULUS-3024**
  - Update PUT /granules endpoint to operate consistently across datastores
    (PostgreSQL, ElasticSearch, DynamoDB). Previously it was possible, given a
    partial Granule payload to have different data in Dynamo/ElasticSearch and PostgreSQL
  - Given a partial Granule object, the /granules update endpoint now operates
    with behavior more consistent with a PATCH operation where fields not provided
    in the payload will not be updated in the datastores.
  - Granule translation (db/src/granules.ts) now supports removing null/undefined fields when converting from API to Postgres
    granule formats.
  - Update granule write logic: if a `null` files key is provided in an update payload (e.g. `files: null`),
    an error will be thrown. `null` files were not previously supported and would throw potentially unclear errors. This makes the error clearer and more explicit.
  - Update granule write logic: If an empty array is provided for the `files` key, all files will be removed in all datastores
- **CUMULUS-2971**
  - Updated `@cumulus/aws-client/S3ObjectStore` class to take string query parameters and
    its methods `signGetObject` and `signHeadObject` to take parameter presignOptions
- **CUMULUS-2557**
  - Updated `@cumulus/aws-client/S3/moveObject` to handle zero byte files (0 byte files).
- **CUMULUS-3021**
  - Updated `@cumulus/api-client/collections` and `@cumulus/integration-tests/api` to encode
    collection version in the URI path
- **CUMULUS-3027**
  - Pinned typescript to ~4.7.x to address typing incompatibility issues
    discussed in https://github.com/knex/knex/pull/5279
  - Update generate-ts-build-cache script to always install root project dependencies

## [v11.1.5] 2022-08-10 [BACKPORT]

**Please note** changes in 11.1.5 may not yet be released in future versions, as
this is a backport and patch release on the 11.1.x series of releases. Updates that
are included in the future will have a corresponding CHANGELOG entry in future
releases.

### Notable changes

- **CUMULUS-3019**
  - Fix file write logic to delete files by `granule_cumulus_id` instead of
      `cumulus_id`. Previous logic removed files by matching `file.cumulus_id`
      to `granule.cumulus_id`.

## [v11.1.4] 2022-07-18

**Please note** changes in 11.1.4 may not yet be released in future versions, as
this is a backport and patch release on the 11.1.x series of releases. Updates that
are included in the future will have a corresponding CHANGELOG entry in future
releases.

### MIGRATION notes


- The changes introduced in CUMULUS-2962 will re-introduce a
  `files_granules_cumulus_id_index` on the `files` table in the RDS database.
  This index will be automatically created as part of the bootstrap lambda
  function *on deployment* of the `data-persistence` module.

  *In cases where the index is already applied, this update will have no effect*.

  **Please Note**: In some cases where ingest is occurring at high volume levels and/or the
  files table has > 150M file records, the migration may
  fail on deployment due to timing required to both acquire the table state needed for the
  migration and time to create the index given the resources available.

  For reference a rx.5 large Aurora/RDS database
  with *no activity* took roughly 6 minutes to create the index for a file table with 300M records and no active ingest, however timed out when the same migration was attempted
  in production with possible activity on the table.

  If you believe you are subject to the above consideration, you may opt to
  manually create the `files` table index *prior* to deploying this version of
  Core with the following procedure:

  -----

  - Verify you do not have the index:

  ```text
  select * from pg_indexes where tablename = 'files';

   schemaname | tablename |        indexname        | tablespace |                                       indexdef
  ------------+-----------+-------------------------+------------+---------------------------------------------------------------------------------------
   public     | files     | files_pkey              |            | CREATE UNIQUE INDEX files_pkey ON public.files USING btree (cumulus_id)
   public     | files     | files_bucket_key_unique |            | CREATE UNIQUE INDEX files_bucket_key_unique ON public.files USING btree (bucket, key)
  ```

  In this instance you should not see an `indexname` row with
  `files_granules_cumulus_id_index` as the value.     If you *do*, you should be
  clear to proceed with the installation.
  - Quiesce ingest

  Stop all ingest operations in Cumulus Core according to your operational
  procedures.    You should validate that it appears there are no active queries that
  appear to be inserting granules/files into the database as a secondary method
  of evaluating the database system state:

  ```text
  select pid, query, state, wait_event_type, wait_event from pg_stat_activity where state = 'active';
  ```

  If query rows are returned with a `query` value that involves the files table,
  make sure ingest is halted and no other granule-update activity is running on
  the system.

  Note: In rare instances if there are hung queries that are unable to resolve, it may be necessary to
  manually use psql [Server Signaling
  Functions](https://www.postgresql.org/docs/10/functions-admin.html#FUNCTIONS-ADMIN-SIGNAL)
  `pg_cancel_backend` and/or
  `pg_terminate_backend` if the migration will not complete in the next step.

  - Create the Index

  Run the following query to create the index.    Depending on the situation
  this may take many minutes to complete, and you will note your CPU load and
  disk I/O rates increase on your cluster:

  ```text
  CREATE INDEX files_granule_cumulus_id_index ON files (granule_cumulus_id);
  ```

  You should see a response like:

  ```text
  CREATE INDEX
  ```

  and can verify the index `files_granule_cumulus_id_index` was created:

  ```text
  => select * from pg_indexes where tablename = 'files';
  schemaname | tablename |           indexname            | tablespace |                                           indexdef
   ------------+-----------+--------------------------------+------------+----------------------------------------------------------------------------------------------
   public     | files     | files_pkey                     |            | CREATE UNIQUE INDEX files_pkey ON public.files USING btree (cumulus_id)
   public     | files     | files_bucket_key_unique        |            | CREATE UNIQUE INDEX files_bucket_key_unique ON public.files USING btree (bucket, key)
   public     | files     | files_granule_cumulus_id_index |            | CREATE INDEX files_granule_cumulus_id_index ON public.files USING btree (granule_cumulus_id)
  (3 rows)
  ```

  - Once this is complete, you may deploy this version of Cumulus as you
    normally would.
  **If you are unable to stop ingest for the above procedure** *and* cannot
  migrate with deployment, you may be able to manually create the index while
  writes are ongoing using postgres's `CONCURRENTLY` option for `CREATE INDEX`.
  This can have significant impacts on CPU/write IO, particularly if you are
  already using a significant amount of your cluster resources, and may result
  in failed writes or an unexpected index/database state.

  PostgreSQL's
  [documentation](https://www.postgresql.org/docs/10/sql-createindex.html#SQL-CREATEINDEX-CONCURRENTLY)
  provides more information on this option.   Please be aware it is
  **unsupported** by Cumulus at this time, so community members that opt to go
  this route should proceed with caution.

  -----

### Changed

- Updated Moment.js package to 2.29.4 to address security vulnerability

## [v11.1.3] 2022-06-24

**Please note** changes in 11.1.3 may not yet be released in future versions, as
this is a backport and patch release on the 11.1.x series of releases. Updates that
are included in the future will have a corresponding CHANGELOG entry in future
releases.

### Notable changes

- **CUMULUS-2929**
  - Updated `move-granule` task to check the optional collection configuration parameter
    `meta.granuleMetadataFileExtension` to determine the granule metadata file.
    If none is specified, the granule CMR metadata or ISO metadata file is used.

### Added

- **CUMULUS-2929**
  - Added optional collection configuration `meta.granuleMetadataFileExtension` to specify CMR metadata
    file extension for tasks that utilize metadata file lookups
- **CUMULUS-2966**
  - Added extractPath operation and support of nested string replacement to `url_path` in the collection configuration
### Fixed

- **CUMULUS-2863**
  - Fixed `@cumulus/api` `validateAndUpdateSqsRule` method to allow 0 retries
    and 0 visibilityTimeout in rule's meta.
- **CUMULUS-2959**
  - Fixed `@cumulus/api` `granules` module to convert numeric productVolume to string
    when an old granule record is retrieved from DynamoDB.
- **CUMULUS-2961**
  - Fixed `data-migration2` granule migration logic to allow for DynamoDb granules that have a null/empty string value for `execution`.   The migration will now migrate them without a linked execution.

## [v11.1.2] 2022-06-13

**Please note** changes in 11.1.2 may not yet be released in future versions, as
this is a backport and patch release on the 11.1.x series of releases. Updates that
are included in the future will have a corresponding CHANGELOG entry in future
releases.

### MIGRATION NOTES

- The changes introduced in CUMULUS-2955 should result in removal of
  `files_granule_cumulus_id_index` from the `files` table (added in the v11.1.1
  release).  The success of this operation is dependent on system ingest load

  In rare cases where data-persistence deployment fails because the
  `postgres-db-migration` times out, it may be required to manually remove the
  index and then redeploy:

  ```text
  > DROP INDEX IF EXISTS postgres-db-migration;
  DROP INDEX
  ```

### Changed

- **CUMULUS-2955**
  - Updates `20220126172008_files_granule_id_index` to *not* create an index on
    `granule_cumulus_id` on the files table.
  - Adds `20220609024044_remove_files_granule_id_index` migration to revert
    changes from `20220126172008_files_granule_id_index` on any deployed stacks
    that might have the index to ensure consistency in deployed stacks

## [v11.1.1] 2022-04-26

### Added

### Changed

- **CUMULUS-2885**
  - Updated `@cumulus/aws-client` to use new AWS SDK v3 packages for S3 requests:
    - `@aws-sdk/client-s3`
    - `@aws-sdk/lib-storage`
    - `@aws-sdk/s3-request-presigner`
  - Updated code for compatibility with updated `@cumulus/aws-client` and AWS SDK v3 S3 packages:
    - `@cumulus/api`
    - `@cumulus/async-operations`
    - `@cumulus/cmrjs`
    - `@cumulus/common`
    - `@cumulus/collection-config-store`
    - `@cumulus/ingest`
    - `@cumulus/launchpad-auth`
    - `@cumulus/sftp-client`
    - `@cumulus/tf-inventory`
    - `lambdas/data-migration2`
    - `tasks/add-missing-file-checksums`
    - `tasks/hyrax-metadata-updates`
    - `tasks/lzards-backup`
    - `tasks/sync-granule`
- **CUMULUS-2886**
  - Updated `@cumulus/aws-client` to use new AWS SDK v3 packages for API Gateway requests:
    - `@aws-sdk/client-api-gateway`
- **CUMULUS-2920**
  - Update npm version for Core build to 8.6
- **CUMULUS-2922**
  - Added `@cumulus/example-lib` package to example project to allow unit tests `example/script/lib` dependency.
  - Updates Mutex unit test to address changes made in [#2902](https://github.com/nasa/cumulus/pull/2902/files)
- **CUMULUS-2924**
  - Update acquireTimeoutMillis to 400 seconds for the db-provision-lambda module to address potential timeout issues on RDS database start
- **CUMULUS-2925**
  - Updates CI to utilize `audit-ci` v6.2.0
  - Updates CI to utilize a on-container filesystem when building Core in 'uncached' mode
  - Updates CI to selectively bootstrap Core modules in the cleanup job phase
- **CUMULUS-2934**
  - Update CI Docker container build to install pipenv to prevent contention on parallel lambda builds


## [v11.1.0] 2022-04-07

### MIGRATION NOTES

- 11.1.0 is an amendment release and supersedes 11.0.0. However, follow the migration steps for 11.0.0.

- **CUMULUS-2905**
  - Updates migration script with new `migrateAndOverwrite` and
    `migrateOnlyFiles` options.

### Added

- **CUMULUS-2860**
  - Added an optional configuration parameter `skipMetadataValidation` to `hyrax-metadata-updates` task
- **CUMULUS-2870**
  - Added `last_modified_date` as output to all tasks in Terraform `ingest` module.
- **CUMULUS-NONE**
  - Added documentation on choosing and configuring RDS at `deployment/choosing_configuring_rds`.

### Changed

- **CUMULUS-2703**
  - Updated `ORCA Backup` reconciliation report to report `cumulusFilesCount` and `orcaFilesCount`
- **CUMULUS-2849**
  - Updated `@cumulus/aws-client` to use new AWS SDK v3 packages for DynamoDB requests:
    - `@aws-sdk/client-dynamodb`
    - `@aws-sdk/lib-dynamodb`
    - `@aws-sdk/util-dynamodb`
  - Updated code for compatibility with AWS SDK v3 Dynamo packages
    - `@cumulus/api`
    - `@cumulus/errors`
    - `@cumulus/tf-inventory`
    - `lambdas/data-migration2`
    - `packages/api/ecs/async-operation`
- **CUMULUS-2864**
  - Updated `@cumulus/cmr-client/ingestUMMGranule` and `@cumulus/cmr-client/ingestConcept`
    functions to not perform separate validation request
- **CUMULUS-2870**
  - Updated `hello_world_service` module to pass in `lastModified` parameter in command list to trigger a Terraform state change when the `hello_world_task` is modified.

### Fixed

- **CUMULUS-2849**
  - Fixed AWS service client memoization logic in `@cumulus/aws-client`

## [v11.0.0] 2022-03-24 [STABLE]

### v9.9->v11.0 MIGRATION NOTES

Release v11.0 is a maintenance release series, replacing v9.9.   If you are
upgrading to or past v11 from v9.9.x to this release, please pay attention to the following
migration notes from prior releases:

#### Migration steps

##### **After deploying the `data-persistence` module, but before deploying the main `cumulus` module**

- Due to a bug in the PUT `/rules/<name>` endpoint, the rule records in PostgreSQL may be
out of sync with records in DynamoDB. In order to bring the records into sync, re-deploy and re-run the
[`data-migration1` Lambda](https://nasa.github.io/cumulus/docs/upgrade-notes/upgrade-rds#3-deploy-and-run-data-migration1) with a payload of
`{"forceRulesMigration": true}`:

```shell
aws lambda invoke --function-name $PREFIX-data-migration1 \
  --payload $(echo '{"forceRulesMigration": true}' | base64) $OUTFILE
```

##### As part of the `cumulus` deployment

- Please read the [documentation on the updates to the granule files schema for our Cumulus workflow tasks and how to upgrade your deployment for compatibility](https://nasa.github.io/cumulus/docs/upgrade-notes/update-task-file-schemas).
- (Optional) Update the `task-config` for all workflows that use the `sync-granule` task to include `workflowStartTime` set to
`{$.cumulus_meta.workflow_start_time}`. See [here](https://github.com/nasa/cumulus/blob/master/example/cumulus-tf/sync_granule_workflow.asl.json#L9) for an example.

##### After the `cumulus` deployment

As part of the work on the RDS Phase 2 feature, it was decided to re-add the
granule file `type` property on the file table (detailed reasoning
https://wiki.earthdata.nasa.gov/pages/viewpage.action?pageId=219186829).  This
change was implemented as part of CUMULUS-2672/CUMULUS-2673, however granule
records ingested prior to v11 will *not* have the file.type property stored in the
PostGreSQL database, and on installation of v11 API calls to get granule.files
will not return this value. We anticipate most users are impacted by this issue.

Users that are impacted by these changes should re-run the granule migration
lambda to *only* migrate granule file records:

```shell
PAYLOAD=$(echo '{"migrationsList": ["granules"], "granuleMigrationParams": {"migrateOnlyFiles": "true"}}' | base64)
aws lambda invoke --function-name $PREFIX-postgres-migration-async-operation \
--payload $PAYLOAD $OUTFILE
```

You should note that this will *only* move files for granule records in
PostgreSQL.  **If you have not completed the phase 1 data migration or
have granule records in dynamo that are not in PostgreSQL, the migration will
report failure for both the DynamoDB granule and all the associated files and the file
records will not be updated**.

If you prefer to do a full granule and file migration, you may instead
opt to run the migration with the `migrateAndOverwrite` option instead, this will re-run a
full granule/files migration and overwrite all values in the PostgreSQL database from
what is in DynamoDB for both granules and associated files:

```shell
PAYLOAD=$(echo '{"migrationsList": ["granules"], "granuleMigrationParams": {"migrateAndOverwrite": "true"}}' | base64)
aws lambda invoke --function-name $PREFIX-postgres-migration-async-operation \
--payload $PAYLOAD $OUTFILE
```

*Please note*: Since this data migration is copying all of your granule data
from DynamoDB to PostgreSQL, it can take multiple hours (or even days) to run,
depending on how much data you have and how much parallelism you configure the
migration to use. In general, the more parallelism you configure the migration
to use, the faster it will go, but the higher load it will put on your
PostgreSQL database. Excessive database load can cause database outages and
result in data loss/recovery scenarios. Thus, the parallelism settings for the
migration are intentionally set by default to conservative values but are
configurable.      If this impacts only some of your data products you may want
to consider using other `granuleMigrationParams`.

Please see [the second data migration
docs](https://nasa.github.io/cumulus/docs/upgrade-notes/upgrade-rds#5-run-the-second-data-migration)
for more on this tool if you are unfamiliar with the various options.

### Notable changes

- **CUMULUS-2703**
  - `ORCA Backup` is now a supported `reportType` for the `POST /reconciliationReports` endpoint

### Added

- **CUMULUS-2311** - RDS Migration Epic Phase 2
  - **CUMULUS-2208**
    - Added `@cumulus/message/utils.parseException` to parse exception objects
    - Added helpers to `@cumulus/message/Granules`:
      - `getGranuleProductVolume`
      - `getGranuleTimeToPreprocess`
      - `getGranuleTimeToArchive`
      - `generateGranuleApiRecord`
    - Added `@cumulus/message/PDRs/generatePdrApiRecordFromMessage` to generate PDR from Cumulus workflow message
    - Added helpers to `@cumulus/es-client/indexer`:
      - `deleteAsyncOperation` to delete async operation records from Elasticsearch
      - `updateAsyncOperation` to update an async operation record in Elasticsearch
    - Added granules `PUT` endpoint to Cumulus API for updating a granule.
    Requests to this endpoint should be submitted **without an `action`**
    attribute in the request body.
    - Added `@cumulus/api-client/granules.updateGranule` to update granule via the API
  - **CUMULUS-2303**
    - Add translatePostgresProviderToApiProvider method to `@cumulus/db/translate/providers`
  - **CUMULUS-2306**
    - Updated API execution GET endpoint to read individual execution records
      from PostgreSQL database instead of DynamoDB
    - Updated API execution-status endpoint to read execution records from
      PostgreSQL database instead of DynamoDB
  - **CUMULUS-2302**
    - Added translatePostgresCollectionToApiCollection method to
      `@cumulus/db/translate/collections`
    - Added `searchWithUpdatedAtRange` method to
      `@cumulus/db/models/collections`
  - **CUMULUS-2301**
    - Created API asyncOperations POST endpoint to create async operations.
  - **CUMULUS-2307**
    - Updated API PDR GET endpoint to read individual PDR records from
      PostgreSQL database instead of DynamoDB
    - Added `deletePdr` to `@cumulus/api-client/pdrs`
  - **CUMULUS-2782**
    - Update API granules endpoint `move` action to update granules in the index
      and utilize postgres as the authoritative datastore
  - **CUMULUS-2769**
    - Update collection PUT endpoint to require existance of postgresql record
      and to ignore lack of dynamoDbRecord on update
  - **CUMULUS-2767**
    - Update provider PUT endpoint to require existence of PostgreSQL record
      and to ignore lack of DynamoDB record on update
  - **CUMULUS-2759**
    - Updates collection/provider/rules/granules creation (post) endpoints to
      primarily check for existence/collision in PostgreSQL database instead of DynamoDB
  - **CUMULUS-2714**
    - Added `@cumulus/db/base.deleteExcluding` method to allow for deletion of a
      record set with an exclusion list of cumulus_ids
  - **CUMULUS-2317**
    - Added `@cumulus/db/getFilesAndGranuleInfoQuery()` to build a query for searching file
    records in PostgreSQL and return specified granule information for each file
    - Added `@cumulus/db/QuerySearchClient` library to handle sequentially fetching and paging
    through results for an arbitrary PostgreSQL query
    - Added `insert` method to all `@cumulus/db` models to handle inserting multiple records into
    the database at once
    - Added `@cumulus/db/translatePostgresGranuleResultToApiGranule` helper to
    translate custom PostgreSQL granule result to API granule
  - **CUMULUS-2672**
    - Added migration to add `type` text column to Postgres database `files` table
  - **CUMULUS-2634**
    - Added new functions for upserting data to Elasticsearch:
      - `@cumulus/es-client/indexer.upsertExecution` to upsert an execution
      - `@cumulus/es-client/indexer.upsertPdr` to upsert a PDR
      - `@cumulus/es-client/indexer.upsertGranule` to upsert a granule
  - **CUMULUS-2510**
    - Added `execution_sns_topic_arn` environment variable to
      `sf_event_sqs_to_db_records` lambda TF definition.
    - Added to `sf_event_sqs_to_db_records_lambda` IAM policy to include
      permissions for SNS publish for `report_executions_topic`
    - Added `collection_sns_topic_arn` environment variable to
      `PrivateApiLambda` and `ApiEndpoints` lambdas.
    - Added `updateCollection` to `@cumulus/api-client`.
    - Added to `ecs_cluster` IAM policy to include permissions for SNS publish
      for `report_executions_sns_topic_arn`, `report_pdrs_sns_topic_arn`,
      `report_granules_sns_topic_arn`
    - Added variables for report topic ARNs to `process_dead_letter_archive.tf`
    - Added variable for granule report topic ARN to `bulk_operation.tf`
    - Added `pdr_sns_topic_arn` environment variable to
      `sf_event_sqs_to_db_records` lambda TF definition.
    - Added the new function `publishSnsMessageByDataType` in `@cumulus/api` to
      publish SNS messages to the report topics to PDRs, Collections, and
      Executions.
    - Added the following functions in `publishSnsMessageUtils` to handle
      publishing SNS messages for specific data and event types:
      - `publishCollectionUpdateSnsMessage`
      - `publishCollectionCreateSnsMessage`
      - `publishCollectionDeleteSnsMessage`
      - `publishGranuleUpdateSnsMessage`
      - `publishGranuleDeleteSnsMessage`
      - `publishGranuleCreateSnsMessage`
      - `publishExecutionSnsMessage`
      - `publishPdrSnsMessage`
      - `publishGranuleSnsMessageByEventType`
    - Added to `ecs_cluster` IAM policy to include permissions for SNS publish
      for `report_executions_topic` and `report_pdrs_topic`.
  - **CUMULUS-2315**
    - Added `paginateByCumulusId` to `@cumulus/db` `BasePgModel` to allow for paginated
      full-table select queries in support of elasticsearch indexing.
    - Added `getMaxCumulusId` to `@cumulus/db` `BasePgModel` to allow all
      derived table classes to support querying the current max `cumulus_id`.
  - **CUMULUS-2673**
    - Added `ES_HOST` environment variable to `postgres-migration-async-operation`
    Lambda using value of `elasticsearch_hostname` Terraform variable.
    - Added `elasticsearch_security_group_id` to security groups for
      `postgres-migration-async-operation` lambda.
    - Added permission for `DynamoDb:DeleteItem` to
      `postgres-migration-async-operation` lambda.
  - **CUMULUS-2778**
    - Updated default value of `async_operation_image` in
      `tf-modules/cumulus/variables.tf` to `cumuluss/async-operation:41`
    - Added `ES_HOST` environment variable to async operation ECS task
      definition to ensure that async operation tasks write to the correct
      Elasticsearch domain
- **CUMULUS-2642**
  - Reduces the reconcilation report's default maxResponseSize that returns
     the full report rather than an s3 signed url. Reports very close to the
     previous limits were failing to download, so the limit has been lowered to
     ensure all files are handled properly.
- **CUMULUS-2703**
  - Added `@cumulus/api/lambdas/reports/orca-backup-reconciliation-report` to create
    `ORCA Backup` reconciliation report

### Removed

- **CUMULUS-2311** - RDS Migration Epic Phase 2
  - **CUMULUS-2208**
    - Removed trigger for `dbIndexer` Lambda for DynamoDB tables:
      - `<prefix>-AsyncOperationsTable`
      - `<prefix>-CollectionsTable`
      - `<prefix>-ExecutionsTable`
      - `<prefix>-GranulesTable`
      - `<prefix>-PdrsTable`
      - `<prefix>-ProvidersTable`
      - `<prefix>-RulesTable`
  - **CUMULUS-2782**
    - Remove deprecated `@ingest/granule.moveGranuleFiles`
  - **CUMULUS-2770**
    - Removed `waitForModelStatus` from `example/spec/helpers/apiUtils` integration test helpers
  - **CUMULUS-2510**
    - Removed `stream_enabled` and `stream_view_type` from `executions_table` TF
      definition.
    - Removed `aws_lambda_event_source_mapping` TF definition on executions
      DynamoDB table.
    - Removed `stream_enabled` and `stream_view_type` from `collections_table`
      TF definition.
    - Removed `aws_lambda_event_source_mapping` TF definition on collections
      DynamoDB table.
    - Removed lambda `publish_collections` TF resource.
    - Removed `aws_lambda_event_source_mapping` TF definition on granules
    - Removed `stream_enabled` and `stream_view_type` from `pdrs_table` TF
      definition.
    - Removed `aws_lambda_event_source_mapping` TF definition on PDRs
      DynamoDB table.
  - **CUMULUS-2694**
    - Removed `@cumulus/api/models/granules.storeGranulesFromCumulusMessage()` method
  - **CUMULUS-2662**
    - Removed call to `addToLocalES` in POST `/granules` endpoint since it is
      redundant.
    - Removed call to `addToLocalES` in POST and PUT `/executions` endpoints
      since it is redundant.
    - Removed function `addToLocalES` from `es-client` package since it is no
      longer used.
  - **CUMULUS-2771**
    - Removed `_updateGranuleStatus` to update granule to "running" from `@cumulus/api/lib/ingest.reingestGranule`
    and `@cumulus/api/lib/ingest.applyWorkflow`

### Changed

- CVE-2022-2477
  - Update node-forge to 1.3.0 in `@cumulus/common` to address CVE-2022-2477
- **CUMULUS-2311** - RDS Migration Epic Phase 2
  - **CUMULUS_2641**
    - Update API granule schema to set productVolume as a string value
    - Update `@cumulus/message` package to set productVolume as string
      (calculated with `file.size` as a `BigInt`) to match API schema
    - Update `@cumulus/db` granule translation to translate `granule` objects to
      match the updated API schema
  - **CUMULUS-2714**
    - Updated
      - @cumulus/api/lib.writeRecords.writeGranulesFromMessage
      - @cumulus/api/lib.writeRecords.writeGranuleFromApi
      - @cumulus/api/lib.writeRecords.createGranuleFromApi
      - @cumulus/api/lib.writeRecords.updateGranuleFromApi
    - These methods now remove postgres file records that aren't contained in
        the write/update action if such file records exist.  This update
        maintains consistency with the writes to elasticsearch/dynamodb.
  - **CUMULUS-2672**
    - Updated `data-migration2` lambda to migrate Dynamo `granule.files[].type`
      instead of dropping it.
    - Updated `@cumlus/db` `translateApiFiletoPostgresFile` to retain `type`
    - Updated `@cumulus/db` `translatePostgresFileToApiFile` to retain `type`
    - Updated `@cumulus/types.api.file` to add `type` to the typing.
  - **CUMULUS-2315**
    - Update `index-from-database` lambda/ECS task and elasticsearch endpoint to read
      from PostgreSQL database
    - Update `index-from-database` endpoint to add the following configuration
      tuning parameters:
      - postgresResultPageSize -- The number of records to read from each
        postgres table per request.   Default is 1000.
      - postgresConnectionPoolSize -- The max number of connections to allow the
        index function to make to the database.  Default is 10.
      - esRequestConcurrency -- The maximium number of concurrent record
        translation/ES record update requests.   Default is 10.
  - **CUMULUS-2308**
    - Update `/granules/<granule_id>` GET endpoint to return PostgreSQL Granules instead of DynamoDB Granules
    - Update `/granules/<granule_id>` PUT endpoint to use PostgreSQL Granule as source rather than DynamoDB Granule
    - Update `unpublishGranule` (used in /granules PUT) to use PostgreSQL Granule as source rather than DynamoDB Granule
    - Update integration tests to use `waitForApiStatus` instead of `waitForModelStatus`
    - Update Granule ingest to update the Postgres Granule status as well as the DynamoDB Granule status
  - **CUMULUS-2302**
    - Update API collection GET endpoint to read individual provider records from
      PostgreSQL database instead of DynamoDB
    - Update sf-scheduler lambda to utilize API endpoint to get provider record
      from database via Private API lambda
    - Update API granule `reingest` endpoint to read collection from PostgreSQL
      database instead of DynamoDB
    - Update internal-reconciliation report to base report Collection comparison
      on PostgreSQL instead of DynamoDB
    - Moved createGranuleAndFiles `@cumulus/api` unit helper from `./lib` to
      `.test/helpers`
  - **CUMULUS-2208**
    - Moved all `@cumulus/api/es/*` code to new `@cumulus/es-client` package
    - Updated logic for collections API POST/PUT/DELETE to create/update/delete
      records directly in Elasticsearch in parallel with updates to
      DynamoDb/PostgreSQL
    - Updated logic for rules API POST/PUT/DELETE to create/update/delete
      records directly in Elasticsearch in parallel with updates to
      DynamoDb/PostgreSQL
    - Updated logic for providers API POST/PUT/DELETE to create/update/delete
      records directly in  Elasticsearch in parallel with updates to
      DynamoDb/PostgreSQL
    - Updated logic for PDRs API DELETE to delete records directly in
      Elasticsearch in parallel with deletes to DynamoDB/PostgreSQL
    - Updated logic for executions API DELETE to delete records directly in
      Elasticsearch in parallel with deletes to DynamoDB/PostgreSQL
    - Updated logic for granules API DELETE to delete records directly in
      Elasticsearch in parallel with deletes to DynamoDB/PostgreSQL
    - `sfEventSqsToDbRecords` Lambda now writes following data directly to
      Elasticsearch in parallel with writes to DynamoDB/PostgreSQL:
      - executions
      - PDRs
      - granules
    - All async operations are now written directly to Elasticsearch in parallel
      with DynamoDB/PostgreSQL
    - Updated logic for async operation API DELETE to delete records directly in
      Elasticsearch in parallel with deletes to DynamoDB/PostgreSQL
    - Moved:
      - `packages/api/lib/granules.getGranuleProductVolume` ->
      `@cumulus/message/Granules.getGranuleProductVolume`
      - `packages/api/lib/granules.getGranuleTimeToPreprocess`
      -> `@cumulus/message/Granules.getGranuleTimeToPreprocess`
      - `packages/api/lib/granules.getGranuleTimeToArchive` ->
      `@cumulus/message/Granules.getGranuleTimeToArchive`
      - `packages/api/models/Granule.generateGranuleRecord`
      -> `@cumulus/message/Granules.generateGranuleApiRecord`
  - **CUMULUS-2306**
    - Updated API local serve (`api/bin/serve.js`) setup code to add cleanup/executions
    related records
    - Updated @cumulus/db/models/granules-executions to add a delete method in
      support of local cleanup
    - Add spec/helpers/apiUtils/waitForApiStatus integration helper to retry API
      record retrievals on status in lieu of using `waitForModelStatus`
  - **CUMULUS-2303**
    - Update API provider GET endpoint to read individual provider records from
      PostgreSQL database instead of DynamoDB
    - Update sf-scheduler lambda to utilize API endpoint to get provider record
      from database via Private API lambda
  - **CUMULUS-2301**
    - Updated `getAsyncOperation` to read from PostgreSQL database instead of
      DynamoDB.
    - Added `translatePostgresAsyncOperationToApiAsyncOperation` function in
      `@cumulus/db/translate/async-operation`.
    - Updated `translateApiAsyncOperationToPostgresAsyncOperation` function to
      ensure that `output` is properly translated to an object for the
      PostgreSQL record for the following cases of `output` on the incoming API
      record:
      - `record.output` is a JSON stringified object
      - `record.output` is a JSON stringified array
      - `record.output` is a JSON stringified string
      - `record.output` is a string
  - **CUMULUS-2317**
    - Changed reconciliation reports to read file records from PostgreSQL instead of DynamoDB
  - **CUMULUS-2304**
    - Updated API rule GET endpoint to read individual rule records from
      PostgreSQL database instead of DynamoDB
    - Updated internal consumer lambdas for SNS, SQS and Kinesis to read
      rules from PostgreSQL.
  - **CUMULUS-2634**
    - Changed `sfEventSqsToDbRecords` Lambda to use new upsert helpers for executions, granules, and PDRs
    to ensure out-of-order writes are handled correctly when writing to Elasticsearch
  - **CUMULUS-2510**
    - Updated `@cumulus/api/lib/writeRecords/write-execution` to publish SNS
      messages after a successful write to Postgres, DynamoDB, and ES.
    - Updated functions `create` and `upsert` in the `db` model for Executions
      to return an array of objects containing all columns of the created or
      updated records.
    - Updated `@cumulus/api/endpoints/collections` to publish an SNS message
      after a successful collection delete, update (PUT), create (POST).
    - Updated functions `create` and `upsert` in the `db` model for Collections
      to return an array of objects containing all columns for the created or
      updated records.
    - Updated functions `create` and `upsert` in the `db` model for Granules
      to return an array of objects containing all columns for the created or
      updated records.
    - Updated `@cumulus/api/lib/writeRecords/write-granules` to publish SNS
      messages after a successful write to Postgres, DynamoDB, and ES.
    - Updated `@cumulus/api/lib/writeRecords/write-pdr` to publish SNS
      messages after a successful write to Postgres, DynamoDB, and ES.
  - **CUMULUS-2733**
    - Updated `_writeGranuleFiles` function creates an aggregate error which
      contains the workflow error, if any, as well as any error that may occur
      from writing granule files.
  - **CUMULUS-2674**
    - Updated `DELETE` endpoints for the following data types to check that record exists in
      PostgreSQL or Elasticsearch before proceeding with deletion:
      - `provider`
      - `async operations`
      - `collections`
      - `granules`
      - `executions`
      - `PDRs`
      - `rules`
  - **CUMULUS-2294**
    - Updated architecture and deployment documentation to reference RDS
  - **CUMULUS-2642**
    - Inventory and Granule Not Found Reconciliation Reports now compare
      Databse against S3 in on direction only, from Database to S3
      Objects. This means that only files in the database are compared against
      objects found on S3 and the filesInCumulus.onlyInS3 report key will
      always be empty. This significantly decreases the report output size and
      aligns with a users expectations.
    - Updates getFilesAndGranuleInfoQuery to take additional optional
      parameters `collectionIds`, `granuleIds`, and `providers` to allow
      targeting/filtering of the results.

  - **CUMULUS-2694**
    - Updated database write logic in `sfEventSqsToDbRccords` to log message if Cumulus
    workflow message is from pre-RDS deployment but still attempt parallel writing to DynamoDB
    and PostgreSQL
    - Updated database write logic in `sfEventSqsToDbRccords` to throw error if requirements to write execution to PostgreSQL cannot be met
  - **CUMULUS-2660**
    - Updated POST `/executions` endpoint to publish SNS message of created record to executions SNS topic
  - **CUMULUS-2661**
    - Updated PUT `/executions/<arn>` endpoint to publish SNS message of updated record to executions SNS topic
  - **CUMULUS-2765**
    - Updated `updateGranuleStatusToQueued` in `write-granules` to write to
      Elasticsearch and publish SNS message to granules topic.
  - **CUMULUS-2774**
    - Updated `constructGranuleSnsMessage` and `constructCollectionSnsMessage`
      to throw error if `eventType` is invalid or undefined.
  - **CUMULUS-2776**
    - Updated `getTableIndexDetails` in `db-indexer` to use correct
      `deleteFnName` for reconciliation reports.
  - **CUMULUS-2780**
    - Updated bulk granule reingest operation to read granules from PostgreSQL instead of DynamoDB.
  - **CUMULUS-2778**
    - Updated default value of `async_operation_image` in `tf-modules/cumulus/variables.tf` to `cumuluss/async-operation:38`
  - **CUMULUS-2854**
    - Updated rules model to decouple `createRuleTrigger` from `create`.
    - Updated rules POST endpoint to call `rulesModel.createRuleTrigger` directly to create rule trigger.
    - Updated rules PUT endpoints to call `rulesModel.createRuleTrigger` if update fails and reversion needs to occur.

### Fixed

- **CUMULUS-2311** - RDS Migration Epic Phase 2
  - **CUMULUS-2810**
    - Updated @cumulus/db/translate/translatePostgresProviderToApiProvider to
      correctly return provider password and updated tests to prevent
      reintroduction.
  - **CUMULUS-2778**
    - Fixed async operation docker image to correctly update record status in
    Elasticsearch
  - Updated localAPI to set additional env variable, and fixed `GET /executions/status` response
  - **CUMULUS-2877**
    - Ensure database records receive a timestamp when writing granules.

## [v10.1.3] 2022-06-28 [BACKPORT]

### Added

- **CUMULUS-2966**
  - Added extractPath operation and support of nested string replacement to `url_path` in the collection configuration

## [v10.1.2] 2022-03-11

### Added

- **CUMULUS-2859**
  - Update `postgres-db-migration` lambda timeout to default 900 seconds
  - Add `db_migration_lambda_timeout` variable to `data-persistence` module to
    allow this timeout to be user configurable
- **CUMULUS-2868**
  - Added `iam:PassRole` permission to `step_policy` in `tf-modules/ingest/iam.tf`

## [v10.1.1] 2022-03-04

### Migration steps

- Due to a bug in the PUT `/rules/<name>` endpoint, the rule records in PostgreSQL may be
out of sync with records in DynamoDB. In order to bring the records into sync, re-run the
[previously deployed `data-migration1` Lambda](https://nasa.github.io/cumulus/docs/upgrade-notes/upgrade-rds#3-deploy-and-run-data-migration1) with a payload of
`{"forceRulesMigration": true}`:

```shell
aws lambda invoke --function-name $PREFIX-data-migration1 \
  --payload $(echo '{"forceRulesMigration": true}' | base64) $OUTFILE
```

### Added

- **CUMULUS-2841**
  - Add integration test to validate PDR node provider that requires password
    credentials succeeds on ingest

- **CUMULUS-2846**
  - Added `@cumulus/db/translate/rule.translateApiRuleToPostgresRuleRaw` to translate API rule to PostgreSQL rules and
  **keep undefined fields**

### Changed

- **CUMULUS-NONE**
  - Adds logging to ecs/async-operation Docker container that launches async
    tasks on ECS. Sets default async_operation_image_version to 39.

- **CUMULUS-2845**
  - Updated rules model to decouple `createRuleTrigger` from `create`.
  - Updated rules POST endpoint to call `rulesModel.createRuleTrigger` directly to create rule trigger.
  - Updated rules PUT endpoints to call `rulesModel.createRuleTrigger` if update fails and reversion needs to occur.
- **CUMULUS-2846**
  - Updated version of `localstack/localstack` used in local unit testing to `0.11.5`

### Fixed

- Upgraded lodash to version 4.17.21 to fix vulnerability
- **CUMULUS-2845**
  - Fixed bug in POST `/rules` endpoint causing rule records to be created
  inconsistently in DynamoDB and PostgreSQL
- **CUMULUS-2846**
  - Fixed logic for `PUT /rules/<name>` endpoint causing rules to be saved
  inconsistently between DynamoDB and PostgreSQL
- **CUMULUS-2854**
  - Fixed queue granules behavior where the task was not accounting for granules that
  *already* had createdAt set. Workflows downstream in this scenario should no longer
  fail to write their granules due to order-of-db-writes constraints in the database
  update logic.

## [v10.1.0] 2022-02-23

### Added

- **CUMULUS-2775**
  - Added a configurable parameter group for the RDS serverless database cluster deployed by `tf-modules/rds-cluster-tf`. The allowed parameters for the parameter group can be found in the AWS documentation of [allowed parameters for an Aurora PostgreSQL cluster](https://docs.aws.amazon.com/AmazonRDS/latest/AuroraUserGuide/AuroraPostgreSQL.Reference.ParameterGroups.html). By default, the following parameters are specified:
    - `shared_preload_libraries`: `pg_stat_statements,auto_explain`
    - `log_min_duration_statement`: `250`
    - `auto_explain.log_min_duration`: `250`
- **CUMULUS-2781**
  - Add api_config secret to hold API/Private API lambda configuration values
- **CUMULUS-2840**
  - Added an index on `granule_cumulus_id` to the RDS files table.

### Changed

- **CUMULUS-2492**
  - Modify collectionId logic to accomodate trailing underscores in collection short names. e.g. `shortName____`
- **CUMULUS-2847**
  - Move DyanmoDb table name into API keystore and initialize only on lambda cold start
- **CUMULUS-2833**
  - Updates provider model schema titles to display on the dashboard.
- **CUMULUS-2837**
  - Update process-s3-dead-letter-archive to unpack SQS events in addition to
    Cumulus Messages
  - Update process-s3-dead-letter-archive to look up execution status using
    getCumulusMessageFromExecutionEvent (common method with sfEventSqsToDbRecords)
  - Move methods in api/lib/cwSfExecutionEventUtils to
    @cumulus/message/StepFunctions
- **CUMULUS-2775**
  - Changed the `timeout_action` to `ForceApplyCapacityChange` by default for the RDS serverless database cluster `tf-modules/rds-cluster-tf`
- **CUMULUS-2781**
  - Update API lambda to utilize api_config secret for initial environment variables

### Fixed

- **CUMULUS-2853**
  - Move OAUTH_PROVIDER to lambda env variables to address regression in CUMULUS-2781
  - Add logging output to api app router
- Added Cloudwatch permissions to `<prefix>-steprole` in `tf-modules/ingest/iam.tf` to address the
`Error: error creating Step Function State Machine (xxx): AccessDeniedException: 'arn:aws:iam::XXX:role/xxx-steprole' is not authorized to create managed-rule`
error in non-NGAP accounts:
  - `events:PutTargets`
  - `events:PutRule`
  - `events:DescribeRule`

## [v10.0.1] 2022-02-03

### Fixed

- Fixed IAM permissions issue with `<prefix>-postgres-migration-async-operation` Lambda
which prevented it from running a Fargate task for data migration.

## [v10.0.0] 2022-02-01

### Migration steps

- Please read the [documentation on the updates to the granule files schema for our Cumulus workflow tasks and how to upgrade your deployment for compatibility](https://nasa.github.io/cumulus/docs/upgrade-notes/update-task-file-schemas).
- (Optional) Update the `task-config` for all workflows that use the `sync-granule` task to include `workflowStartTime` set to
`{$.cumulus_meta.workflow_start_time}`. See [here](https://github.com/nasa/cumulus/blob/master/example/cumulus-tf/sync_granule_workflow.asl.json#L9) for an example.

### BREAKING CHANGES

- **NDCUM-624**
  - Functions in @cumulus/cmrjs renamed for consistency with `isCMRFilename` and `isCMRFile`
    - `isECHO10File` -> `isECHO10Filename`
    - `isUMMGFile` -> `isUMMGFilename`
    - `isISOFile` -> `isCMRISOFilename`
- **CUMULUS-2388**
  - In order to standardize task messaging formats, please note the updated input, output and config schemas for the following Cumulus workflow tasks:
    - add-missing-file-checksums
    - files-to-granules
    - hyrax-metadata-updates
    - lzards-backup
    - move-granules
    - post-to-cmr
    - sync-granule
    - update-cmr-access-constraints
    - update-granules-cmr-metadata-file-links
  The primary focus of the schema updates was to standardize the format of granules, and
  particularly their files data. The granule `files` object now matches the file schema in the
  Cumulus database and thus also matches the `files` object produced by the API with use cases like
  `applyWorkflow`. This includes removal of `name` and `filename` in favor of `bucket` and `key`,
  removal of certain properties such as `etag` and `duplicate_found` and outputting them as
  separate objects stored in `meta`.
  - Checksum values calculated by `@cumulus/checksum` are now converted to string to standardize
  checksum formatting across the Cumulus library.

### Notable changes

- **CUMULUS-2718**
  - The `sync-granule` task has been updated to support an optional configuration parameter `workflowStartTime`. The output payload of `sync-granule` now includes a `createdAt` time for each granule which is set to the
  provided `workflowStartTime` or falls back to `Date.now()` if not provided. Workflows using
  `sync-granule` may be updated to include this parameter with the value of `{$.cumulus_meta.workflow_start_time}` in the `task_config`.
- Updated version of `@cumulus/cumulus-message-adapter-js` from `2.0.3` to `2.0.4` for
all Cumulus workflow tasks
- **CUMULUS-2783**
  - A bug in the ECS cluster autoscaling configuration has been
resolved. ECS clusters should now correctly autoscale by adding new cluster
instances according to the [policy configuration](https://github.com/nasa/cumulus/blob/master/tf-modules/cumulus/ecs_cluster.tf).
  - Async operations that are started by these endpoints will be run as ECS tasks
  with a launch type of Fargate, not EC2:
    - `POST /deadLetterArchive/recoverCumulusMessages`
    - `POST /elasticsearch/index-from-database`
    - `POST /granules/bulk`
    - `POST /granules/bulkDelete`
    - `POST /granules/bulkReingest`
    - `POST /migrationCounts`
    - `POST /reconciliationReports`
    - `POST /replays`
    - `POST /replays/sqs`

### Added

- Upgraded version of dependencies on `knex` package from `0.95.11` to `0.95.15`
- Added Terraform data sources to `example/cumulus-tf` module to retrieve default VPC and subnets in NGAP accounts
  - Added `vpc_tag_name` variable which defines the tags used to look up a VPC. Defaults to VPC tag name used in NGAP accounts
  - Added `subnets_tag_name` variable which defines the tags used to look up VPC subnets. Defaults to a subnet tag name used in NGAP accounts
- Added Terraform data sources to `example/data-persistence-tf` module to retrieve default VPC and subnets in NGAP accounts
  - Added `vpc_tag_name` variable which defines the tags used to look up a VPC. Defaults to VPC tag name used in NGAP accounts
  - Added `subnets_tag_name` variable which defines the tags used to look up VPC subnets. Defaults to a subnet tag name used in NGAP accounts
- Added Terraform data sources to `example/rds-cluster-tf` module to retrieve default VPC and subnets in NGAP accounts
  - Added `vpc_tag_name` variable which defines the tags used to look up a VPC. Defaults to VPC tag name used in NGAP accounts
  - Added `subnets_tag_name` variable which defines the tags used to look up VPC subnets. Defaults to tag names used in subnets in for NGAP accounts
- **CUMULUS-2299**
  - Added support for SHA checksum types with hyphens (e.g. `SHA-256` vs `SHA256`) to tasks that calculate checksums.
- **CUMULUS-2439**
  - Added CMR search client setting to the CreateReconciliationReport lambda function.
  - Added `cmr_search_client_config` tfvars to the archive and cumulus terraform modules.
  - Updated CreateReconciliationReport lambda to search CMR collections with CMRSearchConceptQueue.
- **CUMULUS-2441**
  - Added support for 'PROD' CMR environment.
- **CUMULUS-2456**
  - Updated api lambdas to query ORCA Private API
  - Updated example/cumulus-tf/orca.tf to the ORCA release v4.0.0-Beta3
- **CUMULUS-2638**
  - Adds documentation to clarify bucket config object use.
- **CUMULUS-2684**
  - Added optional collection level parameter `s3MultipartChunksizeMb` to collection's `meta` field
  - Updated `move-granules` task to take in an optional config parameter s3MultipartChunksizeMb
- **CUMULUS-2747**
  - Updated data management type doc to include additional fields for provider configurations
- **CUMULUS-2773**
  - Added a document to the workflow-tasks docs describing deployment, configuration and usage of the LZARDS backup task.

### Changed

- Made `vpc_id` variable optional for `example/cumulus-tf` module
- Made `vpc_id` and `subnet_ids` variables optional for `example/data-persistence-tf` module
- Made `vpc_id` and `subnets` variables optional for `example/rds-cluster-tf` module
- Changes audit script to handle integration test failure when `USE\_CACHED\_BOOTSTRAP` is disabled.
- Increases wait time for CMR to return online resources in integration tests
- **CUMULUS-1823**
  - Updates to Cumulus rule/provider schemas to improve field titles and descriptions.
- **CUMULUS-2638**
  - Transparent to users, remove typescript type `BucketType`.
- **CUMULUS-2718**
  - Updated config for SyncGranules to support optional `workflowStartTime`
  - Updated SyncGranules to provide `createdAt` on output based on `workflowStartTime` if provided,
  falling back to `Date.now()` if not provided.
  - Updated `task_config` of SyncGranule in example workflows
- **CUMULUS-2735**
  - Updated reconciliation reports to write formatted JSON to S3 to improve readability for
    large reports
  - Updated TEA version from 102 to 121 to address TEA deployment issue with the max size of
    a policy role being exceeded
- **CUMULUS-2743**
  - Updated bamboo Dockerfile to upgrade pip as part of the image creation process
- **CUMULUS-2744**
  - GET executions/status returns associated granules for executions retrieved from the Step Function API
- **CUMULUS-2751**
  - Upgraded all Cumulus (node.js) workflow tasks to use
    `@cumulus/cumulus-message-adapter-js` version `2.0.3`, which includes an
    update cma-js to better expose CMA stderr stream output on lambda timeouts
    as well as minor logging enhancements.
- **CUMULUS-2752**
  - Add new mappings for execution records to prevent dynamic field expansion from exceeding
  Elasticsearch field limits
    - Nested objects under `finalPayload.*` will not dynamically add new fields to mapping
    - Nested objects under `originalPayload.*` will not dynamically add new fields to mapping
    - Nested keys under `tasks` will not dynamically add new fields to mapping
- **CUMULUS-2753**
  - Updated example/cumulus-tf/orca.tf to the latest ORCA release v4.0.0-Beta2 which is compatible with granule.files file schema
  - Updated /orca/recovery to call new lambdas request_status_for_granule and request_status_for_job.
  - Updated orca integration test
- [**PR #2569**](https://github.com/nasa/cumulus/pull/2569)
  - Fixed `TypeError` thrown by `@cumulus/cmrjs/cmr-utils.getGranuleTemporalInfo` when
    a granule's associated UMM-G JSON metadata file does not contain a `ProviderDates`
    element that has a `Type` of either `"Update"` or `"Insert"`.  If neither are
    present, the granule's last update date falls back to the `"Create"` type
    provider date, or `undefined`, if none is present.
- **CUMULUS-2775**
  - Changed `@cumulus/api-client/invokeApi()` to accept a single accepted status code or an array
  of accepted status codes via `expectedStatusCodes`
- [**PR #2611**](https://github.com/nasa/cumulus/pull/2611)
  - Changed `@cumulus/launchpad-auth/LaunchpadToken.requestToken` and `validateToken`
    to use the HTTPS request option `https.pfx` instead of the deprecated `pfx` option
    for providing the certificate.
- **CUMULUS-2836**
  - Updates `cmr-utils/getGranuleTemporalInfo` to search for a SingleDateTime
    element, when beginningDateTime value is not
    found in the metadata file.  The granule's temporal information is
    returned so that both beginningDateTime and endingDateTime are set to the
    discovered singleDateTimeValue.
- **CUMULUS-2756**
  - Updated `_writeGranule()` in `write-granules.js` to catch failed granule writes due to schema validation, log the failure and then attempt to set the status of the granule to `failed` if it already exists to prevent a failure from allowing the granule to get "stuck" in a non-failed status.

### Fixed

- **CUMULUS-2775**
  - Updated `@cumulus/api-client` to not log an error for 201 response from `updateGranule`
- **CUMULUS-2783**
  - Added missing lower bound on scale out policy for ECS cluster to ensure that
  the cluster will autoscale correctly.
- **CUMULUS-2835**
  - Updated `hyrax-metadata-updates` task to support reading the DatasetId from ECHO10 XML, and the EntryTitle from UMM-G JSON; these are both valid alternatives to the shortname and version ID.

## [v9.9.3] 2021-02-17 [BACKPORT]

**Please note** changes in 9.9.3 may not yet be released in future versions, as
this is a backport and patch release on the 9.9.x series of releases. Updates that
are included in the future will have a corresponding CHANGELOG entry in future
releases.

- **CUMULUS-2853**
  - Move OAUTH_PROVIDER to lambda env variables to address regression in 9.9.2/CUMULUS-2275
  - Add logging output to api app router

## [v9.9.2] 2021-02-10 [BACKPORT]

**Please note** changes in 9.9.2 may not yet be released in future versions, as
this is a backport and patch release on the 9.9.x series of releases. Updates that
are included in the future will have a corresponding CHANGELOG entry in future
releases.### Added

- **CUMULUS-2775**
  - Added a configurable parameter group for the RDS serverless database cluster deployed by `tf-modules/rds-cluster-tf`. The allowed parameters for the parameter group can be found in the AWS documentation of [allowed parameters for an Aurora PostgreSQL cluster](https://docs.aws.amazon.com/AmazonRDS/latest/AuroraUserGuide/AuroraPostgreSQL.Reference.ParameterGroups.html). By default, the following parameters are specified:
    - `shared_preload_libraries`: `pg_stat_statements,auto_explain`
    - `log_min_duration_statement`: `250`
    - `auto_explain.log_min_duration`: `250`
- **CUMULUS-2840**
  - Added an index on `granule_cumulus_id` to the RDS files table.

### Changed

- **CUMULUS-2847**
  - Move DyanmoDb table name into API keystore and initialize only on lambda cold start
- **CUMULUS-2781**
  - Add api_config secret to hold API/Private API lambda configuration values
- **CUMULUS-2775**
  - Changed the `timeout_action` to `ForceApplyCapacityChange` by default for the RDS serverless database cluster `tf-modules/rds-cluster-tf`

## [v9.9.1] 2021-02-10 [BACKPORT]

**Please note** changes in 9.9.1 may not yet be released in future versions, as
this is a backport and patch release on the 9.9.x series of releases. Updates that
are included in the future will have a corresponding CHANGELOG entry in future
releases.

### Fixed

- **CUMULUS-2775**
  - Updated `@cumulus/api-client` to not log an error for 201 response from `updateGranule`

### Changed

- Updated version of `@cumulus/cumulus-message-adapter-js` from `2.0.3` to `2.0.4` for
all Cumulus workflow tasks
- **CUMULUS-2775**
  - Changed `@cumulus/api-client/invokeApi()` to accept a single accepted status code or an array
  of accepted status codes via `expectedStatusCodes`
- **CUMULUS-2837**
  - Update process-s3-dead-letter-archive to unpack SQS events in addition to
    Cumulus Messages
  - Update process-s3-dead-letter-archive to look up execution status using
    getCumulusMessageFromExecutionEvent (common method with sfEventSqsToDbRecords)
  - Move methods in api/lib/cwSfExecutionEventUtils to
    @cumulus/message/StepFunctions

## [v9.9.0] 2021-11-03

### Added

- **NDCUM-624**: Add support for ISO metadata files for the `MoveGranules` step
  - Add function `isISOFile` to check if a given file object is an ISO file
  - `granuleToCmrFileObject` and `granulesToCmrFileObjects` now take a
    `filterFunc` argument
    - `filterFunc`'s default value is `isCMRFile`, so the previous behavior is
      maintained if no value is given for this argument
    - `MoveGranules` passes a custom filter function to
      `granulesToCmrFileObjects` to check for `isISOFile` in addition to
      `isCMRFile`, so that metadata from `.iso.xml` files can be used in the
      `urlPathTemplate`
- [**PR #2535**](https://github.com/nasa/cumulus/pull/2535)
  - NSIDC and other cumulus users had desire for returning formatted dates for
    the 'url_path' date extraction utilities. Added 'dateFormat' function as
    an option for extracting and formating the entire date. See
    docs/workflow/workflow-configuration-how-to.md for more information.
- [**PR #2548**](https://github.com/nasa/cumulus/pull/2548)
  - Updated webpack configuration for html-loader v2
- **CUMULUS-2640**
  - Added Elasticsearch client scroll setting to the CreateReconciliationReport lambda function.
  - Added `elasticsearch_client_config` tfvars to the archive and cumulus terraform modules.
- **CUMULUS-2683**
  - Added `default_s3_multipart_chunksize_mb` setting to the `move-granules` lambda function.
  - Added `default_s3_multipart_chunksize_mb` tfvars to the cumulus and ingest terraform modules.
  - Added optional parameter `chunkSize` to `@cumulus/aws-client/S3.moveObject` and
    `@cumulus/aws-client/S3.multipartCopyObject` to set the chunk size of the S3 multipart uploads.
  - Renamed optional parameter `maxChunkSize` to `chunkSize` in
    `@cumulus/aws-client/lib/S3MultipartUploads.createMultipartChunks`.

### Changed

- Upgraded all Cumulus workflow tasks to use `@cumulus/cumulus-message-adapter-js` version `2.0.1`
- **CUMULUS-2725**
  - Updated providers endpoint to return encrypted password
  - Updated providers model to try decrypting credentials before encryption to allow for better handling of updating providers
- **CUMULUS-2734**
  - Updated `@cumulus/api/launchpadSaml.launchpadPublicCertificate` to correctly retrieve
    certificate from launchpad IdP metadata with and without namespace prefix.

## [v9.8.0] 2021-10-19

### Notable changes

- Published new tag [`36` of `cumuluss/async-operation` to Docker Hub](https://hub.docker.com/layers/cumuluss/async-operation/35/images/sha256-cf777a6ef5081cd90a0f9302d45243b6c0a568e6d977c0ee2ccc5a90b12d45d0?context=explore) for compatibility with
upgrades to `knex` package and to address security vulnerabilities.

### Added

- Added `@cumulus/db/createRejectableTransaction()` to handle creating a Knex transaction that **will throw an error** if the transaction rolls back. [As of Knex 0.95+, promise rejection on transaction rollback is no longer the default behavior](https://github.com/knex/knex/blob/master/UPGRADING.md#upgrading-to-version-0950).

- **CUMULUS-2639**
  - Increases logging on reconciliation reports.

- **CUMULUS-2670**
  - Updated `lambda_timeouts` string map variable for `cumulus` module to accept a
  `update_granules_cmr_metadata_file_links_task_timeout` property
- **CUMULUS-2598**
  - Add unit and integration tests to describe queued granules as ignored when
    duplicate handling is 'skip'

### Changed

- Updated `knex` version from 0.23.11 to 0.95.11 to address security vulnerabilities
- Updated default version of async operations Docker image to `cumuluss/async-operation:36`
- **CUMULUS-2590**
  - Granule applyWorkflow, Reingest actions and Bulk operation now update granule status to `queued` when scheduling the granule.
- **CUMULUS-2643**
  - relocates system file `buckets.json` out of the
    `s3://internal-bucket/workflows` directory into
    `s3://internal-bucket/buckets`.


## [v9.7.1] 2021-12-08 [Backport]

Please note changes in 9.7.0 may not yet be released in future versions, as this is a backport and patch release on the 9.7.x series of releases. Updates that are included in the future will have a corresponding CHANGELOG entry in future releases.
Fixed

- **CUMULUS-2751**
  - Update all tasks to update to use cumulus-message-adapter-js version 2.0.4

## [v9.7.0] 2021-10-01

### Notable Changes

- **CUMULUS-2583**
  - The `queue-granules` task now updates granule status to `queued` when a granule is queued. In order to prevent issues with the private API endpoint and Lambda API request and concurrency limits, this functionality runs with limited concurrency, which may increase the task's overall runtime when large numbers of granules are being queued. If you are facing Lambda timeout errors with this task, we recommend converting your `queue-granules` task to an ECS activity. This concurrency is configurable via the task config's `concurrency` value.
- **CUMULUS-2676**
  - The `discover-granules` task has been updated to limit concurrency on checks to identify and skip already ingested granules in order to prevent issues with the private API endpoint and Lambda API request and concurrency limits. This may increase the task's overall runtime when large numbers of granules are discovered. If you are facing Lambda timeout errors with this task, we recommend converting your `discover-granules` task to an ECS activity. This concurrency is configurable via the task config's `concurrency` value.
- Updated memory of `<prefix>-sfEventSqsToDbRecords` Lambda to 1024MB

### Added

- **CUMULUS-2000**
  - Updated `@cumulus/queue-granules` to respect a new config parameter: `preferredQueueBatchSize`. Queue-granules will respect this batchsize as best as it can to batch granules into workflow payloads. As workflows generally rely on information such as collection and provider expected to be shared across all granules in a workflow, queue-granules will break batches up by collection, as well as provider if there is a `provider` field on the granule. This may result in batches that are smaller than the preferred size, but never larger ones. The default value is 1, which preserves current behavior of queueing 1 granule per workflow.
- **CUMULUS-2630**
  - Adds a new workflow `DiscoverGranulesToThrottledQueue` that discovers and writes
    granules to a throttled background queue.  This allows discovery and ingest
    of larger numbers of granules without running into limits with lambda
    concurrency.

### Changed

- **CUMULUS-2720**
  - Updated Core CI scripts to validate CHANGELOG diffs as part of the lint process
- **CUMULUS-2695**
  - Updates the example/cumulus-tf deployment to change
    `archive_api_reserved_concurrency` from 8 to 5 to use fewer reserved lambda
    functions. If you see throttling errors on the `<stack>-apiEndpoints` you
    should increase this value.
  - Updates cumulus-tf/cumulus/variables.tf to change
    `archive_api_reserved_concurrency` from 8 to 15 to prevent throttling on
    the dashboard for default deployments.
- **CUMULUS-2584**
  - Updates `api/endpoints/execution-status.js` `get` method to include associated granules, as
    an array, for the provided execution.
  - Added `getExecutionArnsByGranuleCumulusId` returning a list of executionArns sorted by most recent first,
    for an input Granule Cumulus ID in support of the move of `translatePostgresGranuleToApiGranule` from RDS-Phase2
    feature branch
  - Added `getApiExecutionCumulusIds` returning cumulus IDs for a given list of executions
- **CUMULUS-NONE**
  - Downgrades elasticsearch version in testing container to 5.3 to match AWS version.
  - Update serve.js -> `eraseDynamoTables()`. Changed the call `Promise.all()` to `Promise.allSettled()` to ensure all dynamo records (provider records in particular) are deleted prior to reseeding.

### Fixed

- **CUMULUS-2583**
  - Fixed a race condition where granules set as “queued” were not able to be set as “running” or “completed”

## [v9.6.0] 2021-09-20

### Added

- **CUMULUS-2576**
  - Adds `PUT /granules` API endpoint to update a granule
  - Adds helper `updateGranule` to `@cumulus/api-client/granules`
- **CUMULUS-2606**
  - Adds `POST /granules/{granuleId}/executions` API endpoint to associate an execution with a granule
  - Adds helper `associateExecutionWithGranule` to `@cumulus/api-client/granules`
- **CUMULUS-2583**
  - Adds `queued` as option for granule's `status` field

### Changed

- Moved `ssh2` package from `@cumulus/common` to `@cumulus/sftp-client` and
  upgraded package from `^0.8.7` to `^1.0.0` to address security vulnerability
  issue in previous version.
- **CUMULUS-2583**
  - `QueueGranules` task now updates granule status to `queued` once it is added to the queue.

- **CUMULUS-2617**
  - Use the `Authorization` header for CMR Launchpad authentication instead of the deprecated `Echo-Token` header.

### Fixed

- Added missing permission for `<prefix>_ecs_cluster_instance_role` IAM role (used when running ECS services/tasks)
to allow `kms:Decrypt` on the KMS key used to encrypt provider credentials. Adding this permission fixes the `sync-granule` task when run as an ECS activity in a Step Function, which previously failed trying to decrypt credentials for providers.

- **CUMULUS-2576**
  - Adds default value to granule's timestamp when updating a granule via API.

## [v9.5.0] 2021-09-07

### BREAKING CHANGES

- Removed `logs` record type from mappings from Elasticsearch. This change **should not have**
any adverse impact on existing deployments, even those which still contain `logs` records,
but technically it is a breaking change to the Elasticsearch mappings.
- Changed `@cumulus/api-client/asyncOperations.getAsyncOperation` to return parsed JSON body
of response and not the raw API endpoint response

### Added

- **CUMULUS-2670**
  - Updated core `cumulus` module to take lambda_timeouts string map variable that allows timeouts of ingest tasks to be configurable. Allowed properties for the mapping include:
  - discover_granules_task_timeout
  - discover_pdrs_task_timeout
  - hyrax_metadata_update_tasks_timeout
  - lzards_backup_task_timeout
  - move_granules_task_timeout
  - parse_pdr_task_timeout
  - pdr_status_check_task_timeout
  - post_to_cmr_task_timeout
  - queue_granules_task_timeout
  - queue_pdrs_task_timeout
  - queue_workflow_task_timeout
  - sync_granule_task_timeout
- **CUMULUS-2575**
  - Adds `POST /granules` API endpoint to create a granule
  - Adds helper `createGranule` to `@cumulus/api-client`
- **CUMULUS-2577**
  - Adds `POST /executions` endpoint to create an execution
- **CUMULUS-2578**
  - Adds `PUT /executions` endpoint to update an execution
- **CUMULUS-2592**
  - Adds logging when messages fail to be added to queue
- **CUMULUS-2644**
  - Pulled `delete` method for `granules-executions.ts` implemented as part of CUMULUS-2306
  from the RDS-Phase-2 feature branch in support of CUMULUS-2644.
  - Pulled `erasePostgresTables` method in `serve.js` implemented as part of CUMULUS-2644,
  and CUMULUS-2306 from the RDS-Phase-2 feature branch in support of CUMULUS-2644
  - Added `resetPostgresDb` method to support resetting between integration test suite runs

### Changed

- Updated `processDeadLetterArchive` Lambda to return an object where
`processingSucceededKeys` is an array of the S3 keys for successfully
processed objects and `processingFailedKeys` is an array of S3 keys
for objects that could not be processed
- Updated async operations to handle writing records to the databases
when output of the operation is `undefined`

- **CUMULUS-2644**
  - Moved `migration` directory from the `db-migration-lambda` to the `db` package and
  updated unit test references to migrationDir to be pulled from `@cumulus/db`
  - Updated `@cumulus/api/bin/serveUtils` to write records to PostgreSQL tables

- **CUMULUS-2575**
  - Updates model/granule to allow a granule created from API to not require an
    execution to be associated with it. This is a backwards compatible change
    that will not affect granules created in the normal way.
  - Updates `@cumulus/db/src/model/granules` functions `get` and `exists` to
    enforce parameter checking so that requests include either (granule\_id
    and collection\_cumulus\_id) or (cumulus\_id) to prevent incorrect results.
  - `@cumulus/message/src/Collections.deconstructCollectionId` has been
    modified to throw a descriptive error if the input `collectionId` is
    undefined rather than `TypeError: Cannot read property 'split' of
    undefined`. This function has also been updated to throw descriptive errors
    if an incorrectly formatted collectionId is input.

## [v9.4.1] 2022-02-14 [BACKPORT]

**Please note** changes in 9.4.1 may not yet be released in future versions, as
this is a backport and patch release on the 9.4.x series of releases. Updates that
are included in the future will have a corresponding CHANGELOG entry in future
releases.

- **CUMULUS-2847**
  - Update dynamo configuration to read from S3 instead of System Manager
    Parameter Store
  - Move api configuration initialization outside the lambda handler to
    eliminate unneded S3 calls/require config on cold-start only
  - Moved `ssh2` package from `@cumulus/common` to `@cumulus/sftp-client` and
    upgraded package from `^0.8.7` to `^1.0.0` to address security vulnerability
    issue in previous version.
  - Fixed hyrax task package.json dev dependency
  - Update CNM lambda dependencies for Core tasks
    - cumulus-cnm-response-task: 1.4.4
    - cumulus-cnm-to-granule: 1.5.4
  - Whitelist ssh2 re: https://github.com/advisories/GHSA-652h-xwhf-q4h6

## [v9.4.0] 2021-08-16

### Notable changes

- `@cumulus/sync-granule` task should now properly handle
syncing files from HTTP/HTTPS providers where basic auth is
required and involves a redirect to a different host (e.g.
downloading files protected by Earthdata Login)

### Added

- **CUMULUS-2591**
  - Adds `failedExecutionStepName` to failed execution's jsonb error records.
    This is the name of the Step Function step for the last failed event in the
    execution's event history.
- **CUMULUS-2548**
  - Added `allowed_redirects` field to PostgreSQL `providers` table
  - Added `allowedRedirects` field to DynamoDB `<prefix>-providers` table
  - Added `@cumulus/aws-client/S3.streamS3Upload` to handle uploading the contents
  of a readable stream to S3 and returning a promise
- **CUMULUS-2373**
  - Added `replaySqsMessages` lambda to replay archived incoming SQS
    messages from S3.
  - Added `/replays/sqs` endpoint to trigger an async operation for
    the `replaySqsMessages` lambda.
  - Added unit tests and integration tests for new endpoint and lambda.
  - Added `getS3PrefixForArchivedMessage` to `ingest/sqs` package to get prefix
    for an archived message.
  - Added new `async_operation` type `SQS Replay`.
- **CUMULUS-2460**
  - Adds `POST` /executions/workflows-by-granules for retrieving workflow names common to a set of granules
  - Adds `workflowsByGranules` to `@cumulus/api-client/executions`
- **CUMULUS-2635**
  - Added helper functions:
    - `@cumulus/db/translate/file/translateApiPdrToPostgresPdr`

### Fixed

- **CUMULUS-2548**
  - Fixed `@cumulus/ingest/HttpProviderClient.sync` to
properly handle basic auth when redirecting to a different
host and/or host with a different port
- **CUMULUS-2626**
  - Update [PDR migration](https://github.com/nasa/cumulus/blob/master/lambdas/data-migration2/src/pdrs.ts) to correctly find Executions by a Dynamo PDR's `execution` field
- **CUMULUS-2635**
  - Update `data-migration2` to migrate PDRs before migrating granules.
  - Update `data-migration2` unit tests testing granules migration to reference
    PDR records to better model the DB schema.
  - Update `migratePdrRecord` to use `translateApiPdrToPostgresPdr` function.

### Changed

- **CUMULUS-2373**
  - Updated `getS3KeyForArchivedMessage` in `ingest/sqs` to store SQS messages
    by `queueName`.
- **CUMULUS-2630**
  - Updates the example/cumulus-tf deployment to change
    `archive_api_reserved_concurrency` from 2 to 8 to prevent throttling with
    the dashboard.

## [v9.3.0] 2021-07-26

### BREAKING CHANGES

- All API requests made by `@cumulus/api-client` will now throw an error if the status code
does not match the expected response (200 for most requests and 202 for a few requests that
trigger async operations). Previously the helpers in this package would return the response
regardless of the status code, so you may need to update any code using helpers from this
package to catch or to otherwise handle errors that you may encounter.
- The Cumulus API Lambda function has now been configured with reserved concurrency to ensure
availability in a high-concurrency environment. However, this also caps max concurrency which
may result in throttling errors if trying to reach the Cumulus API multiple times in a short
period. Reserved concurrency can be configured with the `archive_api_reserved_concurrency`
terraform variable on the Cumulus module and increased if you are seeing throttling errors.
The default reserved concurrency value is 8.

### Notable changes

- `cmr_custom_host` variable for `cumulus` module can now be used to configure Cumulus to
  integrate with a custom CMR host name and protocol (e.g.
  `http://custom-cmr-host.com`). Note that you **must** include a protocol
  (`http://` or `https://)  if specifying a value for this variable.
- The cumulus module configuration value`rds_connetion_heartbeat` and it's
  behavior has been replaced by a more robust database connection 'retry'
  solution.   Users can remove this value from their configuration, regardless
  of value.  See the `Changed` section notes on CUMULUS-2528 for more details.

### Added

- Added user doc describing new features related to the Cumulus dead letter archive.
- **CUMULUS-2327**
  - Added reserved concurrency setting to the Cumulus API lambda function.
  - Added relevant tfvars to the archive and cumulus terraform modules.
- **CUMULUS-2460**
  - Adds `POST` /executions/search-by-granules for retrieving executions from a list of granules or granule query
  - Adds `searchExecutionsByGranules` to `@cumulus/api-client/executions`
- **CUMULUS-2475**
  - Adds `GET` endpoint to distribution API
- **CUMULUS-2463**
  - `PUT /granules` reingest action allows a user to override the default execution
    to use by providing an optional `workflowName` or `executionArn` parameter on
    the request body.
  - `PUT /granules/bulkReingest` action allows a user to override the default
    execution/workflow combination to reingest with by providing an optional
    `workflowName` on the request body.
- Adds `workflowName` and `executionArn` params to @cumulus/api-client/reingestGranules
- **CUMULUS-2476**
  - Adds handler for authenticated `HEAD` Distribution requests replicating current behavior of TEA
- **CUMULUS-2478**
  - Implemented [bucket map](https://github.com/asfadmin/thin-egress-app#bucket-mapping).
  - Implemented /locate endpoint
  - Cumulus distribution API checks the file request against bucket map:
    - retrieves the bucket and key from file path
    - determines if the file request is public based on the bucket map rather than the bucket type
    - (EDL only) restricts download from PRIVATE_BUCKETS to users who belong to certain EDL User Groups
    - bucket prefix and object prefix are supported
  - Add 'Bearer token' support as an authorization method
- **CUMULUS-2486**
  - Implemented support for custom headers
  - Added 'Bearer token' support as an authorization method
- **CUMULUS-2487**
  - Added integration test for cumulus distribution API
- **CUMULUS-2569**
  - Created bucket map cache for cumulus distribution API
- **CUMULUS-2568**
  - Add `deletePdr`/PDR deletion functionality to `@cumulus/api-client/pdrs`
  - Add `removeCollectionAndAllDependencies` to integration test helpers
  - Added `example/spec/apiUtils.waitForApiStatus` to wait for a
  record to be returned by the API with a specific value for
  `status`
  - Added `example/spec/discoverUtils.uploadS3GranuleDataForDiscovery` to upload granule data fixtures
  to S3 with a randomized granule ID for `discover-granules` based
  integration tests
  - Added `example/spec/Collections.removeCollectionAndAllDependencies` to remove a collection and
  all dependent objects (e.g. PDRs, granules, executions) from the
  database via the API
  - Added helpers to `@cumulus/api-client`:
    - `pdrs.deletePdr` - Delete a PDR via the API
    - `replays.postKinesisReplays` - Submit a POST request to the `/replays` endpoint for replaying Kinesis messages

- `@cumulus/api-client/granules.getGranuleResponse` to return the raw endpoint response from the GET `/granules/<granuleId>` endpoint

### Changed

- Moved functions from `@cumulus/integration-tests` to `example/spec/helpers/workflowUtils`:
  - `startWorkflowExecution`
  - `startWorkflow`
  - `executeWorkflow`
  - `buildWorkflow`
  - `testWorkflow`
  - `buildAndExecuteWorkflow`
  - `buildAndStartWorkflow`
- `example/spec/helpers/workflowUtils.executeWorkflow` now uses
`waitForApiStatus` to ensure that the execution is `completed` or
`failed` before resolving
- `example/spec/helpers/testUtils.updateAndUploadTestFileToBucket`
now accepts an object of parameters rather than positional
arguments
- Removed PDR from the `payload` in the input payload test fixture for reconciliation report integration tests
- The following integration tests for PDR-based workflows were
updated to use randomized granule IDs:
  - `example/spec/parallel/ingest/ingestFromPdrSpec.js`
  - `example/spec/parallel/ingest/ingestFromPdrWithChildWorkflowMetaSpec.js`
  - `example/spec/parallel/ingest/ingestFromPdrWithExecutionNamePrefixSpec.js`
  - `example/spec/parallel/ingest/ingestPdrWithNodeNameSpec.js`
- Updated the `@cumulus/api-client/CumulusApiClientError` error class to include new properties that can be accessed directly on
the error object:
  - `statusCode` - The HTTP status code of the API response
  - `apiMessage` - The message from the API response
- Added `params.pRetryOptions` parameter to
`@cumulus/api-client/granules.deleteGranule` to control the retry
behavior
- Updated `cmr_custom_host` variable to accept a full protocol and host name
(e.g. `http://cmr-custom-host.com`), whereas it previously only accepted a host name
- **CUMULUS-2482**
  - Switches the default distribution app in the `example/cumulus-tf` deployment to the new Cumulus Distribution
  - TEA is still available by following instructions in `example/README.md`
- **CUMULUS-2463**
  - Increases the duration of allowed backoff times for a successful test from
    0.5 sec to 1 sec.
- **CUMULUS-2528**
  - Removed `rds_connection_heartbeat` as a configuration option from all
    Cumulus terraform modules
  - Removed `dbHeartBeat` as an environmental switch from
    `@cumulus/db.getKnexClient` in favor of more comprehensive general db
    connect retry solution
  - Added new `rds_connection_timing_configuration` string map to allow for
    configuration and tuning of Core's internal database retry/connection
    timeout behaviors.  These values map to connection pool configuration
    values for tarn (https://github.com/vincit/tarn.js/) which Core's database
    module / knex(https://www.npmjs.com/package/knex) use for this purpose:
    - acquireTimeoutMillis
    - createRetryIntervalMillis
    - createTimeoutMillis
    - idleTimeoutMillis
    - reapIntervalMillis
      Connection errors will result in a log line prepended with 'knex failed on
      attempted connection error' and sent from '@cumulus/db/connection'
  - Updated `@cumulus/db` and all terraform mdules to set default retry
    configuration values for the database module to cover existing database
    heartbeat connection failures as well as all other knex/tarn connection
    creation failures.

### Fixed

- Fixed bug where `cmr_custom_host` variable was not properly forwarded into `archive`, `ingest`, and `sqs-message-remover` modules from `cumulus` module
- Fixed bug where `parse-pdr` set a granule's provider to the entire provider record when a `NODE_NAME`
  is present. Expected behavior consistent with other tasks is to set the provider name in that field.
- **CUMULUS-2568**
  - Update reconciliation report integration test to have better cleanup/failure behavior
  - Fixed `@cumulus/api-client/pdrs.getPdr` to request correct endpoint for returning a PDR from the API
- **CUMULUS-2620**
  - Fixed a bug where a granule could be removed from CMR but still be set as
  `published: true` and with a CMR link in the Dynamo/PostgreSQL databases. Now,
  the CMR deletion and the Dynamo/PostgreSQL record updates will all succeed or fail
  together, preventing the database records from being out of sync with CMR.
  - Fixed `@cumulus/api-client/pdrs.getPdr` to request correct
  endpoint for returning a PDR from the API

## [v9.2.2] 2021-08-06 - [BACKPORT]

**Please note** changes in 9.2.2 may not yet be released in future versions, as
this is a backport and patch release on the 9.2.x series of releases. Updates that
are included in the future will have a corresponding CHANGELOG entry in future
releases.

### Added

- **CUMULUS-2635**
  - Added helper functions:
    - `@cumulus/db/translate/file/translateApiPdrToPostgresPdr`

### Fixed

- **CUMULUS-2635**
  - Update `data-migration2` to migrate PDRs before migrating granules.
  - Update `data-migration2` unit tests testing granules migration to reference
    PDR records to better model the DB schema.
  - Update `migratePdrRecord` to use `translateApiPdrToPostgresPdr` function.

## [v9.2.1] 2021-07-29 - [BACKPORT]

### Fixed

- **CUMULUS-2626**
  - Update [PDR migration](https://github.com/nasa/cumulus/blob/master/lambdas/data-migration2/src/pdrs.ts) to correctly find Executions by a Dynamo PDR's `execution` field

## [v9.2.0] 2021-06-22

### Added

- **CUMULUS-2475**
  - Adds `GET` endpoint to distribution API
- **CUMULUS-2476**
  - Adds handler for authenticated `HEAD` Distribution requests replicating current behavior of TEA

### Changed

- **CUMULUS-2482**
  - Switches the default distribution app in the `example/cumulus-tf` deployment to the new Cumulus Distribution
  - TEA is still available by following instructions in `example/README.md`

### Fixed

- **CUMULUS-2520**
  - Fixed error that prevented `/elasticsearch/index-from-database` from starting.
- **CUMULUS-2558**
  - Fixed issue where executions original_payload would not be retained on successful execution

## [v9.1.0] 2021-06-03

### BREAKING CHANGES

- @cumulus/api-client/granules.getGranule now returns the granule record from the GET /granules/<granuleId> endpoint, not the raw endpoint response
- **CUMULUS-2434**
  - To use the updated `update-granules-cmr-metadata-file-links` task, the
    granule  UMM-G metadata should have version 1.6.2 or later, since CMR s3
    link type 'GET DATA VIA DIRECT ACCESS' is not valid until UMM-G version
    [1.6.2](https://cdn.earthdata.nasa.gov/umm/granule/v1.6.2/umm-g-json-schema.json)
- **CUMULUS-2488**
  - Removed all EMS reporting including lambdas, endpoints, params, etc as all
    reporting is now handled through Cloud Metrics
- **CUMULUS-2472**
  - Moved existing `EarthdataLoginClient` to
    `@cumulus/oauth-client/EarthdataLoginClient` and updated all references in
    Cumulus Core.
  - Rename `EarthdataLoginClient` property from `earthdataLoginUrl` to
    `loginUrl for consistency with new OAuth clients. See example in
    [oauth-client
    README](https://github.com/nasa/cumulus/blob/master/packages/oauth-client/README.md)

### Added

- **HYRAX-439** - Corrected README.md according to a new Hyrax URL format.
- **CUMULUS-2354**
  - Adds configuration options to allow `/s3credentials` endpoint to distribute
    same-region read-only tokens based on a user's CMR ACLs.
  - Configures the example deployment to enable this feature.
- **CUMULUS-2442**
  - Adds option to generate cloudfront URL to lzards-backup task. This will require a few new task config options that have been documented in the [task README](https://github.com/nasa/cumulus/blob/master/tasks/lzards-backup/README.md).
- **CUMULUS-2470**
  - Added `/s3credentials` endpoint for distribution API
- **CUMULUS-2471**
  - Add `/s3credentialsREADME` endpoint to distribution API
- **CUMULUS-2473**
  - Updated `tf-modules/cumulus_distribution` module to take earthdata or cognito credentials
  - Configured `example/cumulus-tf/cumulus_distribution.tf` to use CSDAP credentials
- **CUMULUS-2474**
  - Add `S3ObjectStore` to `aws-client`. This class allows for interaction with the S3 object store.
  - Add `object-store` package which contains abstracted object store functions for working with various cloud providers
- **CUMULUS-2477**
  - Added `/`, `/login` and `/logout` endpoints to cumulus distribution api
- **CUMULUS-2479**
  - Adds /version endpoint to distribution API
- **CUMULUS-2497**
  - Created `isISOFile()` to check if a CMR file is a CMR ISO file.
- **CUMULUS-2371**
  - Added helpers to `@cumulus/ingest/sqs`:
    - `archiveSqsMessageToS3` - archives an incoming SQS message to S3
    - `deleteArchivedMessageFromS3` - deletes a processed SQS message from S3
  - Added call to `archiveSqsMessageToS3` to `sqs-message-consumer` which
    archives all incoming SQS messages to S3.
  - Added call to `deleteArchivedMessageFrom` to `sqs-message-remover` which
    deletes archived SQS message from S3 once it has been processed.

### Changed

- **[PR2224](https://github.com/nasa/cumulus/pull/2244)**
- **CUMULUS-2208**
  - Moved all `@cumulus/api/es/*` code to new `@cumulus/es-client` package
- Changed timeout on `sfEventSqsToDbRecords` Lambda to 60 seconds to match
  timeout for Knex library to acquire database connections
- **CUMULUS-2517**
  - Updated postgres-migration-count-tool default concurrency to '1'
- **CUMULUS-2489**
  - Updated docs for Terraform references in FAQs, glossary, and in Deployment sections
- **CUMULUS-2434**
  - Updated `@cumulus/cmrjs` `updateCMRMetadata` and related functions to add
    both HTTPS URLS and S3 URIs to CMR metadata.
  - Updated `update-granules-cmr-metadata-file-links` task to add both HTTPS
    URLs and S3 URIs to the OnlineAccessURLs field of CMR metadata. The task
    configuration parameter `cmrGranuleUrlType` now has default value `both`.
  - To use the updated `update-granules-cmr-metadata-file-links` task, the
    granule UMM-G metadata should have version 1.6.2 or later, since CMR s3 link
    type 'GET DATA VIA DIRECT ACCESS' is not valid until UMM-G version
    [1.6.2](https://cdn.earthdata.nasa.gov/umm/granule/v1.6.2/umm-g-json-schema.json)
- **CUMULUS-2472**
  - Renamed `@cumulus/earthdata-login-client` to more generic
    `@cumulus/oauth-client` as a parent  class for new OAuth clients.
  - Added `@cumulus/oauth-client/CognitoClient` to interface with AWS cognito login service.
- **CUMULUS-2497**
  - Changed the `@cumulus/cmrjs` package:
    - Updated `@cumulus/cmrjs/cmr-utils.getGranuleTemporalInfo()` so it now
      returns temporal info for CMR ISO 19115 SMAP XML files.
    - Updated `@cumulus/cmrjs/cmr-utils.isCmrFilename()` to include
      `isISOFile()`.
- **CUMULUS-2532**
  - Changed integration tests to use `api-client/granules` functions as opposed to granulesApi from `@cumulus/integration-tests`.

### Fixed

- **CUMULUS-2519**
  - Update @cumulus/integration-tests.buildWorkflow to fail if provider/collection API response is not successful
- **CUMULUS-2518**
  - Update sf-event-sqs-to-db-records to not throw if a collection is not
    defined on a payload that has no granules/an empty granule payload object
- **CUMULUS-2512**
  - Updated ingest package S3 provider client to take additional parameter
    `remoteAltBucket` on `download` method to allow for per-file override of
    provider bucket for checksum
  - Updated @cumulus/ingest.fetchTextFile's signature to be parameterized and
    added `remoteAltBucket`to allow for an override of the passed in provider
    bucket for the source file
  - Update "eslint-plugin-import" to be pinned to 2.22.1
- **CUMULUS-2520**
  - Fixed error that prevented `/elasticsearch/index-from-database` from starting.
- **CUMULUS-2532**
  - Fixed integration tests to have granule deletion occur before provider and
    collection deletion in test cleanup.
- **[2231](https://github.com/nasa/cumulus/issues/2231)**
  - Fixes broken relative path links in `docs/README.md`

### Removed

- **CUMULUS-2502**
  - Removed outdated documentation regarding Kibana index patterns for metrics.

## [v9.0.1] 2021-05-07

### Migration Steps

Please review the migration steps for 9.0.0 as this release is only a patch to
correct a failure in our build script and push out corrected release artifacts. The previous migration steps still apply.

### Changed

- Corrected `@cumulus/db` configuration to correctly build package.

## [v9.0.0] 2021-05-03

### Migration steps

- This release of Cumulus enables integration with a PostgreSQL database for archiving Cumulus data. There are several upgrade steps involved, **some of which need to be done before redeploying Cumulus**. See the [documentation on upgrading to the RDS release](https://nasa.github.io/cumulus/docs/upgrade-notes/upgrade-rds).

### BREAKING CHANGES

- **CUMULUS-2185** - RDS Migration Epic
  - **CUMULUS-2191**
    - Removed the following from the `@cumulus/api/models.asyncOperation` class in
      favor of the added `@cumulus/async-operations` module:
      - `start`
      - `startAsyncOperations`
  - **CUMULUS-2187**
    - The `async-operations` endpoint will now omit `output` instead of
      returning `none` when the operation did not return output.
  - **CUMULUS-2309**
    - Removed `@cumulus/api/models/granule.unpublishAndDeleteGranule` in favor
      of `@cumulus/api/lib/granule-remove-from-cmr.unpublishGranule` and
      `@cumulus/api/lib/granule-delete.deleteGranuleAndFiles`.
  - **CUMULUS-2385**
    - Updated `sf-event-sqs-to-db-records` to write a granule's files to
      PostgreSQL only after the workflow has exited the `Running` status.
      Please note that any workflow that uses `sf_sqs_report_task` for
      mid-workflow updates will be impacted.
    - Changed PostgreSQL `file` schema and TypeScript type definition to require
      `bucket` and `key` fields.
    - Updated granule/file write logic to mark a granule's status as "failed"
  - **CUMULUS-2455**
    - API `move granule` endpoint now moves granule files on a per-file basis
    - API `move granule` endpoint on granule file move failure will retain the
      file at it's original location, but continue to move any other granule
      files.
    - Removed the `move` method from the `@cumulus/api/models.granule` class.
      logic is now handled in `@cumulus/api/endpoints/granules` and is
      accessible via the Core API.

### Added

- **CUMULUS-2185** - RDS Migration Epic
  - **CUMULUS-2130**
    - Added postgres-migration-count-tool lambda/ECS task to allow for
      evaluation of database state
    - Added /migrationCounts api endpoint that allows running of the
      postgres-migration-count-tool as an asyncOperation
  - **CUMULUS-2394**
    - Updated PDR and Granule writes to check the step function
      workflow_start_time against the createdAt field for each record to ensure
      old records do not overwrite newer ones for legacy Dynamo and PostgreSQL
      writes
  - **CUMULUS-2188**
    - Added `data-migration2` Lambda to be run after `data-migration1`
    - Added logic to `data-migration2` Lambda for migrating execution records
      from DynamoDB to PostgreSQL
  - **CUMULUS-2191**
    - Added `@cumulus/async-operations` to core packages, exposing
      `startAsyncOperation` which will handle starting an async operation and
      adding an entry to both PostgreSQL and DynamoDb
  - **CUMULUS-2127**
    - Add schema migration for `collections` table
  - **CUMULUS-2129**
    - Added logic to `data-migration1` Lambda for migrating collection records
      from Dynamo to PostgreSQL
  - **CUMULUS-2157**
    - Add schema migration for `providers` table
    - Added logic to `data-migration1` Lambda for migrating provider records
      from Dynamo to PostgreSQL
  - **CUMULUS-2187**
    - Added logic to `data-migration1` Lambda for migrating async operation
      records from Dynamo to PostgreSQL
  - **CUMULUS-2198**
    - Added logic to `data-migration1` Lambda for migrating rule records from
      DynamoDB to PostgreSQL
  - **CUMULUS-2182**
    - Add schema migration for PDRs table
  - **CUMULUS-2230**
    - Add schema migration for `rules` table
  - **CUMULUS-2183**
    - Add schema migration for `asyncOperations` table
  - **CUMULUS-2184**
    - Add schema migration for `executions` table
  - **CUMULUS-2257**
    - Updated PostgreSQL table and column names to snake_case
    - Added `translateApiAsyncOperationToPostgresAsyncOperation` function to `@cumulus/db`
  - **CUMULUS-2186**
    - Added logic to `data-migration2` Lambda for migrating PDR records from
      DynamoDB to PostgreSQL
  - **CUMULUS-2235**
    - Added initial ingest load spec test/utility
  - **CUMULUS-2167**
    - Added logic to `data-migration2` Lambda for migrating Granule records from
      DynamoDB to PostgreSQL and parse Granule records to store File records in
      RDS.
  - **CUMULUS-2367**
    - Added `granules_executions` table to PostgreSQL schema to allow for a
      many-to-many relationship between granules and executions
      - The table refers to granule and execution records using foreign keys
        defined with ON CASCADE DELETE, which means that any time a granule or
        execution record is deleted, all of the records in the
        `granules_executions` table referring to that record will also be
        deleted.
    - Added `upsertGranuleWithExecutionJoinRecord` helper to `@cumulus/db` to
      allow for upserting a granule record and its corresponding
      `granules_execution` record
  - **CUMULUS-2128**
    - Added helper functions:
      - `@cumulus/db/translate/file/translateApiFiletoPostgresFile`
      - `@cumulus/db/translate/file/translateApiGranuletoPostgresGranule`
      - `@cumulus/message/Providers/getMessageProvider`
  - **CUMULUS-2190**
    - Added helper functions:
      - `@cumulus/message/Executions/getMessageExecutionOriginalPayload`
      - `@cumulus/message/Executions/getMessageExecutionFinalPayload`
      - `@cumulus/message/workflows/getMessageWorkflowTasks`
      - `@cumulus/message/workflows/getMessageWorkflowStartTime`
      - `@cumulus/message/workflows/getMessageWorkflowStopTime`
      - `@cumulus/message/workflows/getMessageWorkflowName`
  - **CUMULUS-2192**
    - Added helper functions:
      - `@cumulus/message/PDRs/getMessagePdrRunningExecutions`
      - `@cumulus/message/PDRs/getMessagePdrCompletedExecutions`
      - `@cumulus/message/PDRs/getMessagePdrFailedExecutions`
      - `@cumulus/message/PDRs/getMessagePdrStats`
      - `@cumulus/message/PDRs/getPdrPercentCompletion`
      - `@cumulus/message/workflows/getWorkflowDuration`
  - **CUMULUS-2199**
    - Added `translateApiRuleToPostgresRule` to `@cumulus/db` to translate API
      Rule to conform to Postgres Rule definition.
  - **CUMUlUS-2128**
    - Added "upsert" logic to the `sfEventSqsToDbRecords` Lambda for granule and
      file writes to the core PostgreSQL database
  - **CUMULUS-2199**
    - Updated Rules endpoint to write rules to core PostgreSQL database in
      addition to DynamoDB and to delete rules from the PostgreSQL database in
      addition to DynamoDB.
    - Updated `create` in Rules Model to take in optional `createdAt` parameter
      which sets the value of createdAt if not specified during function call.
  - **CUMULUS-2189**
    - Updated Provider endpoint logic to write providers in parallel to Core
      PostgreSQL database
    - Update integration tests to utilize API calls instead of direct
      api/model/Provider calls
  - **CUMULUS-2191**
    - Updated cumuluss/async-operation task to write async-operations to the
      PostgreSQL database.
  - **CUMULUS-2228**
    - Added logic to the `sfEventSqsToDbRecords` Lambda to write execution, PDR,
      and granule records to the core PostgreSQL database in parallel with
      writes to DynamoDB
  - **CUMUlUS-2190**
    - Added "upsert" logic to the `sfEventSqsToDbRecords` Lambda for PDR writes
      to the core PostgreSQL database
  - **CUMUlUS-2192**
    - Added "upsert" logic to the `sfEventSqsToDbRecords` Lambda for execution
      writes to the core PostgreSQL database
  - **CUMULUS-2187**
    - The `async-operations` endpoint will now omit `output` instead of
      returning `none` when the operation did not return output.
  - **CUMULUS-2167**
    - Change PostgreSQL schema definition for `files` to remove `filename` and
      `name` and only support `file_name`.
    - Change PostgreSQL schema definition for `files` to remove `size` to only
      support `file_size`.
    - Change `PostgresFile` to remove duplicate fields `filename` and `name` and
      rename `size` to `file_size`.
  - **CUMULUS-2266**
    - Change `sf-event-sqs-to-db-records` behavior to discard and not throw an
      error on an out-of-order/delayed message so as not to have it be sent to
      the DLQ.
  - **CUMULUS-2305**
    - Changed `DELETE /pdrs/{pdrname}` API behavior to also delete record from
      PostgreSQL database.
  - **CUMULUS-2309**
    - Changed `DELETE /granules/{granuleName}` API behavior to also delete
      record from PostgreSQL database.
    - Changed `Bulk operation BULK_GRANULE_DELETE` API behavior to also delete
      records from PostgreSQL database.
  - **CUMULUS-2367**
    - Updated `granule_cumulus_id` foreign key to granule in PostgreSQL `files`
      table to use a CASCADE delete, so records in the files table are
      automatically deleted by the database when the corresponding granule is
      deleted.
  - **CUMULUS-2407**
    - Updated data-migration1 and data-migration2 Lambdas to use UPSERT instead
      of UPDATE when migrating dynamoDB records to PostgreSQL.
    - Changed data-migration1 and data-migration2 logic to only update already
      migrated records if the incoming record update has a newer timestamp
  - **CUMULUS-2329**
    - Add `write-db-dlq-records-to-s3` lambda.
    - Add terraform config to automatically write db records DLQ messages to an
      s3 archive on the system bucket.
    - Add unit tests and a component spec test for the above.
  - **CUMULUS-2380**
    - Add `process-dead-letter-archive` lambda to pick up and process dead letters in the S3 system bucket dead letter archive.
    - Add `/deadLetterArchive/recoverCumulusMessages` endpoint to trigger an async operation to leverage this capability on demand.
    - Add unit tests and integration test for all of the above.
  - **CUMULUS-2406**
    - Updated parallel write logic to ensure that updatedAt/updated_at
      timestamps are the same in Dynamo/PG on record write for the following
      data types:
      - async operations
      - granules
      - executions
      - PDRs
  - **CUMULUS-2446**
    - Remove schema validation check against DynamoDB table for collections when
      migrating records from DynamoDB to core PostgreSQL database.
  - **CUMULUS-2447**
    - Changed `translateApiAsyncOperationToPostgresAsyncOperation` to call
      `JSON.stringify` and then `JSON.parse` on output.
  - **CUMULUS-2313**
    - Added `postgres-migration-async-operation` lambda to start an ECS task to
      run a the `data-migration2` lambda.
    - Updated `async_operations` table to include `Data Migration 2` as a new
      `operation_type`.
    - Updated `cumulus-tf/variables.tf` to include `optional_dynamo_tables` that
      will be merged with `dynamo_tables`.
  - **CUMULUS-2451**
    - Added summary type file `packages/db/src/types/summary.ts` with
      `MigrationSummary` and `DataMigration1` and `DataMigration2` types.
    - Updated `data-migration1` and `data-migration2` lambdas to return
      `MigrationSummary` objects.
    - Added logging for every batch of 100 records processed for executions,
      granules and files, and PDRs.
    - Removed `RecordAlreadyMigrated` logs in `data-migration1` and
      `data-migration2`
  - **CUMULUS-2452**
    - Added support for only migrating certain granules by specifying the
      `granuleSearchParams.granuleId` or `granuleSearchParams.collectionId`
      properties in the payload for the
      `<prefix>-postgres-migration-async-operation` Lambda
    - Added support for only running certain migrations for data-migration2 by
      specifying the `migrationsList` property in the payload for the
      `<prefix>-postgres-migration-async-operation` Lambda
  - **CUMULUS-2453**
    - Created `storeErrors` function which stores errors in system bucket.
    - Updated `executions` and `granulesAndFiles` data migrations to call `storeErrors` to store migration errors.
    - Added `system_bucket` variable to `data-migration2`.
  - **CUMULUS-2455**
    - Move granules API endpoint records move updates for migrated granule files
      if writing any of the granule files fails.
  - **CUMULUS-2468**
    - Added support for doing [DynamoDB parallel scanning](https://docs.aws.amazon.com/amazondynamodb/latest/developerguide/Scan.html#Scan.ParallelScan) for `executions` and `granules` migrations to improve performance. The behavior of the parallel scanning and writes can be controlled via the following properties on the event input to the `<prefix>-postgres-migration-async-operation` Lambda:
      - `granuleMigrationParams.parallelScanSegments`: How many segments to divide your granules DynamoDB table into for parallel scanning
      - `granuleMigrationParams.parallelScanLimit`: The maximum number of granule records to evaluate for each parallel scanning segment of the DynamoDB table
      - `granuleMigrationParams.writeConcurrency`: The maximum number of concurrent granule/file writes to perform to the PostgreSQL database across all DynamoDB segments
      - `executionMigrationParams.parallelScanSegments`: How many segments to divide your executions DynamoDB table into for parallel scanning
      - `executionMigrationParams.parallelScanLimit`: The maximum number of execution records to evaluate for each parallel scanning segment of the DynamoDB table
      - `executionMigrationParams.writeConcurrency`: The maximum number of concurrent execution writes to perform to the PostgreSQL database across all DynamoDB segments
  - **CUMULUS-2468** - Added `@cumulus/aws-client/DynamoDb.parallelScan` helper to perform [parallel scanning on DynamoDb tables](https://docs.aws.amazon.com/amazondynamodb/latest/developerguide/Scan.html#Scan.ParallelScan)
  - **CUMULUS-2507**
    - Updated granule record write logic to set granule status to `failed` in both Postgres and DynamoDB if any/all of its files fail to write to the database.

### Deprecated

- **CUMULUS-2185** - RDS Migration Epic
  - **CUMULUS-2455**
    - `@cumulus/ingest/moveGranuleFiles`

## [v8.1.2] 2021-07-29

**Please note** changes in 8.1.2 may not yet be released in future versions, as this
is a backport/patch release on the 8.x series of releases.  Updates that are
included in the future will have a corresponding CHANGELOG entry in future releases.

### Notable changes

- `cmr_custom_host` variable for `cumulus` module can now be used to configure Cumulus to
integrate with a custom CMR host name and protocol (e.g. `http://custom-cmr-host.com`). Note
that you **must** include a protocol (`http://` or `https://`) if specifying a value for this
variable.
- `@cumulus/sync-granule` task should now properly handle
syncing files from HTTP/HTTPS providers where basic auth is
required and involves a redirect to a different host (e.g.
downloading files protected by Earthdata Login)

### Added

- **CUMULUS-2548**
  - Added `allowed_redirects` field to PostgreSQL `providers` table
  - Added `allowedRedirects` field to DynamoDB `<prefix>-providers` table
  - Added `@cumulus/aws-client/S3.streamS3Upload` to handle uploading the contents
  of a readable stream to S3 and returning a promise

### Changed

- Updated `cmr_custom_host` variable to accept a full protocol and host name
(e.g. `http://cmr-custom-host.com`), whereas it previously only accepted a host name

### Fixed

- Fixed bug where `cmr_custom_host` variable was not properly forwarded into `archive`, `ingest`, and `sqs-message-remover` modules from `cumulus` module
- **CUMULUS-2548**
  - Fixed `@cumulus/ingest/HttpProviderClient.sync` to
properly handle basic auth when redirecting to a different
host and/or host with a different port

## [v8.1.1] 2021-04-30 -- Patch Release

**Please note** changes in 8.1.1 may not yet be released in future versions, as this
is a backport/patch release on the 8.x series of releases.  Updates that are
included in the future will have a corresponding CHANGELOG entry in future releases.

### Added

- **CUMULUS-2497**
  - Created `isISOFile()` to check if a CMR file is a CMR ISO file.

### Fixed

- **CUMULUS-2512**
  - Updated ingest package S3 provider client to take additional parameter
    `remoteAltBucket` on `download` method to allow for per-file override of
    provider bucket for checksum
  - Updated @cumulus/ingest.fetchTextFile's signature to be parameterized and
    added `remoteAltBucket`to allow for an override of the passed in provider
    bucket for the source file
  - Update "eslint-plugin-import" to be pinned to 2.22.1

### Changed

- **CUMULUS-2497**
  - Changed the `@cumulus/cmrjs` package:
    - Updated `@cumulus/cmrjs/cmr-utils.getGranuleTemporalInfo()` so it now
      returns temporal info for CMR ISO 19115 SMAP XML files.
    - Updated `@cumulus/cmrjs/cmr-utils.isCmrFilename()` to include
      `isISOFile()`.

- **[2216](https://github.com/nasa/cumulus/issues/2216)**
  - Removed "node-forge", "xml-crypto" from audit whitelist, added "underscore"

## [v8.1.0] 2021-04-29

### Added

- **CUMULUS-2348**
  - The `@cumulus/api` `/granules` and `/granules/{granuleId}` endpoints now take `getRecoveryStatus` parameter
  to include recoveryStatus in result granule(s)
  - The `@cumulus/api-client.granules.getGranule` function takes a `query` parameter which can be used to
  request additional granule information.
  - Published `@cumulus/api@7.2.1-alpha.0` for dashboard testing
- **CUMULUS-2469**
  - Added `tf-modules/cumulus_distribution` module to standup a skeleton
    distribution api

## [v8.0.0] 2021-04-08

### BREAKING CHANGES

- **CUMULUS-2428**
  - Changed `/granules/bulk` to use `queueUrl` property instead of a `queueName` property for setting the queue to use for scheduling bulk granule workflows

### Notable changes

- Bulk granule operations endpoint now supports setting a custom queue for scheduling workflows via the `queueUrl` property in the request body. If provided, this value should be the full URL for an SQS queue.

### Added

- **CUMULUS-2374**
  - Add cookbok entry for queueing PostToCmr step
  - Add example workflow to go with cookbook
- **CUMULUS-2421**
  - Added **experimental** `ecs_include_docker_cleanup_cronjob` boolean variable to the Cumulus module to enable cron job to clean up docker root storage blocks in ECS cluster template for non-`device-mapper` storage drivers. Default value is `false`. This fulfills a specific user support request. This feature is otherwise untested and will remain so until we can iterate with a better, more general-purpose solution. Use of this feature is **NOT** recommended unless you are certain you need it.

- **CUMULUS-1808**
  - Add additional error messaging in `deleteSnsTrigger` to give users more context about where to look to resolve ResourceNotFound error when disabling or deleting a rule.

### Fixed

- **CUMULUS-2281**
  - Changed discover-granules task to write discovered granules directly to
    logger, instead of via environment variable. This fixes a problem where a
    large number of found granules prevents this lambda from running as an
    activity with an E2BIG error.

## [v7.2.0] 2021-03-23

### Added

- **CUMULUS-2346**
  - Added orca API endpoint to `@cumulus/api` to get recovery status
  - Add `CopyToGlacier` step to [example IngestAndPublishGranuleWithOrca workflow](https://github.com/nasa/cumulus/blob/master/example/cumulus-tf/ingest_and_publish_granule_with_orca_workflow.tf)

### Changed

- **HYRAX-357**
  - Format of NGAP OPeNDAP URL changed and by default now is referring to concept id and optionally can include short name and version of collection.
  - `addShortnameAndVersionIdToConceptId` field has been added to the config inputs of the `hyrax-metadata-updates` task

## [v7.1.0] 2021-03-12

### Notable changes

- `sync-granule` task will now properly handle syncing 0 byte files to S3
- SQS/Kinesis rules now support scheduling workflows to a custom queue via the `rule.queueUrl` property. If provided, this value should be the full URL for an SQS queue.

### Added

- `tf-modules/cumulus` module now supports a `cmr_custom_host` variable that can
  be used to set to an arbitrary  host for making CMR requests (e.g.
  `https://custom-cmr-host.com`).
- Added `buckets` variable to `tf-modules/archive`
- **CUMULUS-2345**
  - Deploy ORCA with Cumulus, see `example/cumulus-tf/orca.tf` and `example/cumulus-tf/terraform.tfvars.example`
  - Add `CopyToGlacier` step to [example IngestAndPublishGranule workflow](https://github.com/nasa/cumulus/blob/master/example/cumulus-tf/ingest_and_publish_granule_workflow.asl.json)
- **CUMULUS-2424**
  - Added `childWorkflowMeta` to `queue-pdrs` config. An object passed to this config value will be merged into a child workflow message's `meta` object. For an example of how this can be used, see `example/cumulus-tf/discover_and_queue_pdrs_with_child_workflow_meta_workflow.asl.json`.
- **CUMULUS-2427**
  - Added support for using a custom queue with SQS and Kinesis rules. Whatever queue URL is set on the `rule.queueUrl` property will be used to schedule workflows for that rule. This change allows SQS/Kinesis rules to use [any throttled queues defined for a deployment](https://nasa.github.io/cumulus/docs/data-cookbooks/throttling-queued-executions).

### Fixed

- **CUMULUS-2394**
  - Updated PDR and Granule writes to check the step function `workflow_start_time` against
      the `createdAt` field  for each record to ensure old records do not
      overwrite newer ones

### Changed

- `<prefix>-lambda-api-gateway` IAM role used by API Gateway Lambda now
  supports accessing all buckets defined in your `buckets` variable except
  "internal" buckets
- Updated the default scroll duration used in ESScrollSearch and part of the
  reconciliation report functions as a result of testing and seeing timeouts
  at its current value of 2min.
- **CUMULUS-2355**
  - Added logic to disable `/s3Credentials` endpoint based upon value for
    environment variable `DISABLE_S3_CREDENTIALS`. If set to "true", the
    endpoint will not dispense S3 credentials and instead return a message
    indicating that the endpoint has been disabled.
- **CUMULUS-2397**
  - Updated `/elasticsearch` endpoint's `reindex` function to prevent
    reindexing when source and destination indices are the same.
- **CUMULUS-2420**
  - Updated test function `waitForAsyncOperationStatus` to take a retryObject
    and use exponential backoff.  Increased the total test duration for both
    AsycOperation specs and the ReconciliationReports tests.
  - Updated the default scroll duration used in ESScrollSearch and part of the
    reconciliation report functions as a result of testing and seeing timeouts
    at its current value of 2min.
- **CUMULUS-2427**
  - Removed `queueUrl` from the parameters object for `@cumulus/message/Build.buildQueueMessageFromTemplate`
  - Removed `queueUrl` from the parameters object for `@cumulus/message/Build.buildCumulusMeta`

### Fixed

- Fixed issue in `@cumulus/ingest/S3ProviderClient.sync()` preventing 0 byte files from being synced to S3.

### Removed

- Removed variables from `tf-modules/archive`:
  - `private_buckets`
  - `protected_buckets`
  - `public_buckets`

## [v7.0.0] 2021-02-22

### BREAKING CHANGES

- **CUMULUS-2362** - Endpoints for the logs (/logs) will now throw an error unless Metrics is set up

### Added

- **CUMULUS-2345**
  - Deploy ORCA with Cumulus, see `example/cumulus-tf/orca.tf` and `example/cumulus-tf/terraform.tfvars.example`
  - Add `CopyToGlacier` step to [example IngestAndPublishGranule workflow](https://github.com/nasa/cumulus/blob/master/example/cumulus-tf/ingest_and_publish_granule_workflow.asl.json)
- **CUMULUS-2376**
  - Added `cmrRevisionId` as an optional parameter to `post-to-cmr` that will be used when publishing metadata to CMR.
- **CUMULUS-2412**
  - Adds function `getCollectionsByShortNameAndVersion` to @cumulus/cmrjs that performs a compound query to CMR to retrieve collection information on a list of collections. This replaces a series of calls to the CMR for each collection with a single call on the `/collections` endpoint and should improve performance when CMR return times are increased.

### Changed

- **CUMULUS-2362**
  - Logs endpoints only work with Metrics set up
- **CUMULUS-2376**
  - Updated `publishUMMGJSON2CMR` to take in an optional `revisionId` parameter.
  - Updated `publishUMMGJSON2CMR` to throw an error if optional `revisionId` does not match resulting revision ID.
  - Updated `publishECHO10XML2CMR` to take in an optional `revisionId` parameter.
  - Updated `publishECHO10XML2CMR` to throw an error if optional `revisionId` does not match resulting revision ID.
  - Updated `publish2CMR` to take in optional `cmrRevisionId`.
  - Updated `getWriteHeaders` to take in an optional CMR Revision ID.
  - Updated `ingestGranule` to take in an optional CMR Revision ID to pass to `getWriteHeaders`.
  - Updated `ingestUMMGranule` to take in an optional CMR Revision ID to pass to `getWriteHeaders`.
- **CUMULUS-2350**
  - Updates the examples on the `/s3credentialsREADME`, to include Python and
    JavaScript code demonstrating how to refrsh  the s3credential for
    programatic access.
- **CUMULUS-2383**
  - PostToCMR task will return CMRInternalError when a `500` status is returned from CMR

## [v6.0.0] 2021-02-16

### MIGRATION NOTES

- **CUMULUS-2255** - Cumulus has upgraded its supported version of Terraform
  from **0.12.12** to **0.13.6**. Please see the [instructions to upgrade your
  deployments](https://github.com/nasa/cumulus/blob/master/docs/upgrade-notes/upgrading-tf-version-0.13.6.md).

- **CUMULUS-2350**
  - If the  `/s3credentialsREADME`, does not appear to be working after
    deployment, [manual redeployment](https://docs.aws.amazon.com/apigateway/latest/developerguide/how-to-deploy-api-with-console.html)
    of the API-gateway stage may be necessary to finish the deployment.

### BREAKING CHANGES

- **CUMULUS-2255** - Cumulus has upgraded its supported version of Terraform from **0.12.12** to **0.13.6**.

### Added

- **CUMULUS-2291**
  - Add provider filter to Granule Inventory Report
- **CUMULUS-2300**
  - Added `childWorkflowMeta` to `queue-granules` config. Object passed to this
    value will be merged into a child workflow message's  `meta` object. For an
    example of how this can be used, see
    `example/cumulus-tf/discover_granules_workflow.asl.json`.
- **CUMULUS-2350**
  - Adds an unprotected endpoint, `/s3credentialsREADME`, to the
    s3-credentials-endpoint that displays  information on how to use the
    `/s3credentials` endpoint
- **CUMULUS-2368**
  - Add QueueWorkflow task
- **CUMULUS-2391**
  - Add reportToEms to collections.files file schema
- **CUMULUS-2395**
  - Add Core module parameter `ecs_custom_sg_ids` to Cumulus module to allow for
    custom security group mappings
- **CUMULUS-2402**
  - Officially expose `sftp()` for use in `@cumulus/sftp-client`

### Changed

- **CUMULUS-2323**
  - The sync granules task when used with the s3 provider now uses the
    `source_bucket` key in `granule.files` objects.  If incoming payloads using
    this task have a `source_bucket` value for a file using the s3 provider, the
    task will attempt to sync from the bucket defined in the file's
    `source_bucket` key instead of the `provider`.
    - Updated `S3ProviderClient.sync` to allow for an optional bucket parameter
      in support of the changed behavior.
  - Removed `addBucketToFile` and related code from sync-granules task

- **CUMULUS-2255**
  - Updated Terraform deployment code syntax for compatibility with version 0.13.6
- **CUMULUS-2321**
  - Updated API endpoint GET `/reconciliationReports/{name}` to return the
    presigned s3 URL in addition to report data

### Fixed

- Updated `hyrax-metadata-updates` task so the opendap url has Type 'USE SERVICE API'

- **CUMULUS-2310**
  - Use valid filename for reconciliation report
- **CUMULUS-2351**
  - Inventory report no longer includes the File/Granule relation object in the
    okCountByGranules key of a report.  The information is only included when a
    'Granule Not Found' report is run.

### Removed

- **CUMULUS-2364**
  - Remove the internal Cumulus logging lambda (log2elasticsearch)

## [v5.0.1] 2021-01-27

### Changed

- **CUMULUS-2344**
  - Elasticsearch API now allows you to reindex to an index that already exists
  - If using the Change Index operation and the new index doesn't exist, it will be created
  - Regarding instructions for CUMULUS-2020, you can now do a change index
    operation before a reindex operation. This will
    ensure that new data will end up in the new index while Elasticsearch is reindexing.

- **CUMULUS-2351**
  - Inventory report no longer includes the File/Granule relation object in the okCountByGranules key of a report. The information is only included when a 'Granule Not Found' report is run.

### Removed

- **CUMULUS-2367**
  - Removed `execution_cumulus_id` column from granules RDS schema and data type

## [v5.0.0] 2021-01-12

### BREAKING CHANGES

- **CUMULUS-2020**
  - Elasticsearch data mappings have been updated to improve search and the API
    has been update to reflect those changes. See Migration notes on how to
    update the Elasticsearch mappings.

### Migration notes

- **CUMULUS-2020**
  - Elasticsearch data mappings have been updated to improve search. For
    example, case insensitive searching will now work (e.g. 'MOD' and 'mod' will
    return the same granule results). To use the improved Elasticsearch queries,
    [reindex](https://nasa.github.io/cumulus-api/#reindex) to create a new index
    with the correct types. Then perform a [change
    index](https://nasa.github.io/cumulus-api/#change-index) operation to use
    the new index.
- **CUMULUS-2258**
  - Because the `egress_lambda_log_group` and
    `egress_lambda_log_subscription_filter` resource were removed from the
    `cumulus` module, new definitions for these resources must be added to
    `cumulus-tf/main.tf`. For reference on how to define these resources, see
    [`example/cumulus-tf/thin_egress_app.tf`](https://github.com/nasa/cumulus/blob/master/example/cumulus-tf/thin_egress_app.tf).
  - The `tea_stack_name` variable being passed into the `cumulus` module should be removed
- **CUMULUS-2344**
  - Regarding instructions for CUMULUS-2020, you can now do a change index operation before a reindex operation. This will
    ensure that new data will end up in the new index while Elasticsearch is reindexing.

### BREAKING CHANGES

- **CUMULUS-2020**
  - Elasticsearch data mappings have been updated to improve search and the API has been updated to reflect those changes. See Migration notes on how to update the Elasticsearch mappings.

### Added

- **CUMULUS-2318**
  - Added`async_operation_image` as `cumulus` module variable to allow for override of the async_operation container image.  Users can optionally specify a non-default docker image for use with Core async operations.
- **CUMULUS-2219**
  - Added `lzards-backup` Core task to facilitate making LZARDS backup requests in Cumulus ingest workflows
- **CUMULUS-2092**
  - Add documentation for Granule Not Found Reports
- **HYRAX-320**
  - `@cumulus/hyrax-metadata-updates`Add component URI encoding for entry title id and granule ur to allow for values with special characters in them. For example, EntryTitleId 'Sentinel-6A MF/Jason-CS L2 Advanced Microwave Radiometer (AMR-C) NRT Geophysical Parameters' Now, URLs generated from such values will be encoded correctly and parsable by HyraxInTheCloud
- **CUMULUS-1370**
  - Add documentation for Getting Started section including FAQs
- **CUMULUS-2092**
  - Add documentation for Granule Not Found Reports
- **CUMULUS-2219**
  - Added `lzards-backup` Core task to facilitate making LZARDS backup requests in Cumulus ingest workflows
- **CUMULUS-2280**
  - In local api, retry to create tables if they fail to ensure localstack has had time to start fully.
- **CUMULUS-2290**
  - Add `queryFields` to granule schema, and this allows workflow tasks to add queryable data to granule record. For reference on how to add data to `queryFields` field, see [`example/cumulus-tf/kinesis_trigger_test_workflow.tf`](https://github.com/nasa/cumulus/blob/master/example/cumulus-tf/kinesis_trigger_test_workflow.tf).
- **CUMULUS-2318**
  - Added`async_operation_image` as `cumulus` module variable to allow for override of the async_operation container image.  Users can optionally specify a non-default docker image for use with Core async operations.

### Changed

- **CUMULUS-2020**
  - Updated Elasticsearch mappings to support case-insensitive search
- **CUMULUS-2124**
  - cumulus-rds-tf terraform module now takes engine_version as an input variable.
- **CUMULUS-2279**
  - Changed the formatting of granule CMR links: instead of a link to the `/search/granules.json` endpoint, now it is a direct link to `/search/concepts/conceptid.format`
- **CUMULUS-2296**
  - Improved PDR spec compliance of `parse-pdr` by updating `@cumulus/pvl` to parse fields in a manner more consistent with the PDR ICD, with respect to numbers and dates. Anything not matching the ICD expectations, or incompatible with Javascript parsing, will be parsed as a string instead.
- **CUMULUS-2344**
  - Elasticsearch API now allows you to reindex to an index that already exists
  - If using the Change Index operation and the new index doesn't exist, it will be created

### Removed

- **CUMULUS-2258**
  - Removed `tea_stack_name` variable from `tf-modules/distribution/variables.tf` and `tf-modules/cumulus/variables.tf`
  - Removed `egress_lambda_log_group` and `egress_lambda_log_subscription_filter` resources from `tf-modules/distribution/main.tf`

## [v4.0.0] 2020-11-20

### Migration notes

- Update the name of your `cumulus_message_adapter_lambda_layer_arn` variable for the `cumulus` module to `cumulus_message_adapter_lambda_layer_version_arn`. The value of the variable should remain the same (a layer version ARN of a Lambda layer for the [`cumulus-message-adapter`](https://github.com/nasa/cumulus-message-adapter/).
- **CUMULUS-2138** - Update all workflows using the `MoveGranules` step to add `UpdateGranulesCmrMetadataFileLinksStep`that runs after it. See the example [`IngestAndPublishWorkflow`](https://github.com/nasa/cumulus/blob/master/example/cumulus-tf/ingest_and_publish_granule_workflow.asl.json) for reference.
- **CUMULUS-2251**
  - Because it has been removed from the `cumulus` module, a new resource definition for `egress_api_gateway_log_subscription_filter` must be added to `cumulus-tf/main.tf`. For reference on how to define this resource, see [`example/cumulus-tf/main.tf`](https://github.com/nasa/cumulus/blob/master/example/cumulus-tf/main.tf).

### Added

- **CUMULUS-2248**
  - Updates Integration Tests README to point to new fake provider template.
- **CUMULUS-2239**
  - Add resource declaration to create a VPC endpoint in tea-map-cache module if `deploy_to_ngap` is false.
- **CUMULUS-2063**
  - Adds a new, optional query parameter to the `/collections[&getMMT=true]` and `/collections/active[&getMMT=true]` endpoints. When a user provides a value of `true` for `getMMT` in the query parameters, the endpoint will search CMR and update each collection's results with new key `MMTLink` containing a link to the MMT (Metadata Management Tool) if a CMR collection id is found.
- **CUMULUS-2170**
  - Adds ability to filter granule inventory reports
- **CUMULUS-2211**
  - Adds `granules/bulkReingest` endpoint to `@cumulus/api`
- **CUMULUS-2251**
  - Adds `log_api_gateway_to_cloudwatch` variable to `example/cumulus-tf/variables.tf`.
  - Adds `log_api_gateway_to_cloudwatch` variable to `thin_egress_app` module definition.

### Changed

- **CUMULUS-2216**
  - `/collection` and `/collection/active` endpoints now return collections without granule aggregate statistics by default. The original behavior is preserved and can be found by including a query param of `includeStats=true` on the request to the endpoint.
  - The `es/collections` Collection class takes a new parameter includeStats. It no longer appends granule aggregate statistics to the returned results by default. One must set the new parameter to any non-false value.
- **CUMULUS-2201**
  - Update `dbIndexer` lambda to process requests in serial
  - Fixes ingestPdrWithNodeNameSpec parsePdr provider error
- **CUMULUS-2251**
  - Moves Egress Api Gateway Log Group Filter from `tf-modules/distribution/main.tf` to `example/cumulus-tf/main.tf`

### Fixed

- **CUMULUS-2251**
  - This fixes a deployment error caused by depending on the `thin_egress_app` module output for a resource count.

### Removed

- **CUMULUS-2251**
  - Removes `tea_api_egress_log_group` variable from `tf-modules/distribution/variables.tf` and `tf-modules/cumulus/variables.tf`.

### BREAKING CHANGES

- **CUMULUS-2138** - CMR metadata update behavior has been removed from the `move-granules` task into a
new `update-granules-cmr-metadata-file-links` task.
- **CUMULUS-2216**
  - `/collection` and `/collection/active` endpoints now return collections without granule aggregate statistics by default. The original behavior is preserved and can be found by including a query param of `includeStats=true` on the request to the endpoint.  This is likely to affect the dashboard only but included here for the change of behavior.
- **[1956](https://github.com/nasa/cumulus/issues/1956)**
  - Update the name of the `cumulus_message_adapter_lambda_layer_arn` output from the `cumulus-message-adapter` module to `cumulus_message_adapter_lambda_layer_version_arn`. The output value has changed from being the ARN of the Lambda layer **without a version** to the ARN of the Lambda layer **with a version**.
  - Update the variable name in the `cumulus` and `ingest` modules from `cumulus_message_adapter_lambda_layer_arn` to `cumulus_message_adapter_lambda_layer_version_arn`

## [v3.0.1] 2020-10-21

- **CUMULUS-2203**
  - Update Core tasks to use
    [cumulus-message-adapter-js](https://github.com/nasa/cumulus-message-adapter-js)
    v2.0.0 to resolve memory leak/lambda ENOMEM constant failure issue.   This
    issue caused lambdas to slowly use all memory in the run environment and
    prevented AWS from halting/restarting warmed instances when task code was
    throwing consistent errors under load.

- **CUMULUS-2232**
  - Updated versions for `ajv`, `lodash`, `googleapis`, `archiver`, and
    `@cumulus/aws-client` to remediate vulnerabilities found in SNYK scan.

### Fixed

- **CUMULUS-2233**
  - Fixes /s3credentials bug where the expiration time on the cookie was set to a time that is always expired, so authentication was never being recognized as complete by the API. Consequently, the user would end up in a redirect loop and requests to /s3credentials would never complete successfully. The bug was caused by the fact that the code setting the expiration time for the cookie was expecting a time value in milliseconds, but was receiving the expirationTime from the EarthdataLoginClient in seconds. This bug has been fixed by converting seconds into milliseconds. Unit tests were added to test that the expiration time has been converted to milliseconds and checking that the cookie's expiration time is greater than the current time.

## [v3.0.0] 2020-10-7

### MIGRATION STEPS

- **CUMULUS-2099**
  - All references to `meta.queues` in workflow configuration must be replaced with references to queue URLs from Terraform resources. See the updated [data cookbooks](https://nasa.github.io/cumulus/docs/data-cookbooks/about-cookbooks) or example [Discover Granules workflow configuration](https://github.com/nasa/cumulus/blob/master/example/cumulus-tf/discover_granules_workflow.asl.json).
  - The steps for configuring queued execution throttling have changed. See the [updated documentation](https://nasa.github.io/cumulus/docs/data-cookbooks/throttling-queued-executions).
  - In addition to the configuration for execution throttling, the internal mechanism for tracking executions by queue has changed. As a result, you should **disable any rules or workflows scheduling executions via a throttled queue** before upgrading. Otherwise, you may be at risk of having **twice as many executions** as are configured for the queue while the updated tracking is deployed. You can re-enable these rules/workflows once the upgrade is complete.

- **CUMULUS-2111**
  - **Before you re-deploy your `cumulus-tf` module**, note that the [`thin-egress-app`][thin-egress-app] is no longer deployed by default as part of the `cumulus` module, so you must add the TEA module to your deployment and manually modify your Terraform state **to avoid losing your API gateway and impacting any Cloudfront endpoints pointing to those gateways**. If you don't care about losing your API gateway and impacting Cloudfront endpoints, you can ignore the instructions for manually modifying state.

    1. Add the [`thin-egress-app`][thin-egress-app] module to your `cumulus-tf` deployment as shown in the [Cumulus example deployment](https://github.com/nasa/cumulus/tree/master/example/cumulus-tf/main.tf).

         - Note that the values for `tea_stack_name` variable to the `cumulus` module and the `stack_name` variable to the `thin_egress_app` module **must match**
         - Also, if you are specifying the `stage_name` variable to the `thin_egress_app` module, **the value of the `tea_api_gateway_stage` variable to the `cumulus` module must match it**

    2. **If you want to preserve your existing `thin-egress-app` API gateway and avoid having to update your Cloudfront endpoint for distribution, then you must follow these instructions**: <https://nasa.github.io/cumulus/docs/upgrade-notes/migrate_tea_standalone>. Otherwise, you can re-deploy as usual.

  - If you provide your own custom bucket map to TEA as a standalone module, **you must ensure that your custom bucket map includes mappings for the `protected` and `public` buckets specified in your `cumulus-tf/terraform.tfvars`, otherwise Cumulus may not be able to determine the correct distribution URL for ingested files and you may encounter errors**

- **CUMULUS-2197**
  - EMS resources are now optional, and `ems_deploy` is set to `false` by default, which will delete your EMS resources.
  - If you would like to keep any deployed EMS resources, add the `ems_deploy` variable set to `true` in your `cumulus-tf/terraform.tfvars`

### BREAKING CHANGES

- **CUMULUS-2200**
  - Changes return from 303 redirect to 200 success for `Granule Inventory`'s
    `/reconciliationReport` returns.  The user (dashboard) must read the value
    of `url` from the return to get the s3SignedURL and then download the report.
- **CUMULUS-2099**
  - `meta.queues` has been removed from Cumulus core workflow messages.
  - `@cumulus/sf-sqs-report` workflow task no longer reads the reporting queue URL from `input.meta.queues.reporting` on the incoming event. Instead, it requires that the queue URL be set as the `reporting_queue_url` environment variable on the deployed Lambda.
- **CUMULUS-2111**
  - The deployment of the `thin-egress-app` module has be removed from `tf-modules/distribution`, which is a part of the `tf-modules/cumulus` module. Thus, the `thin-egress-app` module is no longer deployed for you by default. See the migration steps for details about how to add deployment for the `thin-egress-app`.
- **CUMULUS-2141**
  - The `parse-pdr` task has been updated to respect the `NODE_NAME` property in
    a PDR's `FILE_GROUP`. If a `NODE_NAME` is present, the task will query the
    Cumulus API for a provider with that host. If a provider is found, the
    output granule from the task will contain a `provider` property containing
    that provider. If `NODE_NAME` is set but a provider with that host cannot be
    found in the API, or if multiple providers are found with that same host,
    the task will fail.
  - The `queue-granules` task has been updated to expect an optional
    `granule.provider` property on each granule. If present, the granule will be
    enqueued using that provider. If not present, the task's `config.provider`
    will be used instead.
- **CUMULUS-2197**
  - EMS resources are now optional and will not be deployed by default. See migration steps for information
    about how to deploy EMS resources.

#### CODE CHANGES

- The `@cumulus/api-client.providers.getProviders` function now takes a
  `queryStringParameters` parameter which can be used to filter the providers
  which are returned
- The `@cumulus/aws-client/S3.getS3ObjectReadStreamAsync` function has been
  removed. It read the entire S3 object into memory before returning a read
  stream, which could cause Lambdas to run out of memory. Use
  `@cumulus/aws-client/S3.getObjectReadStream` instead.
- The `@cumulus/ingest/util.lookupMimeType` function now returns `undefined`
  rather than `null` if the mime type could not be found.
- The `@cumulus/ingest/lock.removeLock` function now returns `undefined`
- The `@cumulus/ingest/granule.generateMoveFileParams` function now returns
  `source: undefined` and `target :undefined` on the response object if either could not be
  determined. Previously, `null` had been returned.
- The `@cumulus/ingest/recursion.recursion` function must now be imported using
  `const { recursion } = require('@cumulus/ingest/recursion');`
- The `@cumulus/ingest/granule.getRenamedS3File` function has been renamed to
  `listVersionedObjects`
- `@cumulus/common.http` has been removed
- `@cumulus/common/http.download` has been removed

### Added

- **CUMULUS-1855**
  - Fixed SyncGranule task to return an empty granules list when given an empty
    (or absent) granules list on input, rather than throwing an exception
- **CUMULUS-1955**
  - Added `@cumulus/aws-client/S3.getObject` to get an AWS S3 object
  - Added `@cumulus/aws-client/S3.waitForObject` to get an AWS S3 object,
    retrying, if necessary
- **CUMULUS-1961**
  - Adds `startTimestamp` and `endTimestamp` parameters to endpoint
    `reconcilationReports`.  Setting these values will filter the returned
    report to cumulus data that falls within the timestamps. It also causes the
    report to be one directional, meaning cumulus is only reconciled with CMR,
    but not the other direction. The Granules will be filtered by their
    `updatedAt` values. Collections are filtered by the updatedAt time of their
    granules, i.e. Collections with granules that are updatedAt a time between
    the time parameters will be returned in the reconciliation reports.
  - Adds `startTimestamp` and `endTimestamp` parameters to create-reconciliation-reports
    lambda function. If either of these params is passed in with a value that can be
    converted to a date object, the inter-platform comparison between Cumulus and CMR will
    be one way.  That is, collections, granules, and files will be filtered by time for
    those found in Cumulus and only those compared to the CMR holdings. For the moment
    there is not enough information to change the internal consistency check, and S3 vs
    Cumulus comparisons are unchanged by the timestamps.
- **CUMULUS-1962**
  - Adds `location` as parameter to `/reconciliationReports` endpoint. Options are `S3`
    resulting in a S3 vs. Cumulus database search or `CMR` resulting in CMR vs. Cumulus database search.
- **CUMULUS-1963**
  - Adds `granuleId` as input parameter to `/reconcilationReports`
    endpoint. Limits inputs parameters to either `collectionId` or `granuleId`
    and will fail to create the report if both are provided.  Adding granuleId
    will find collections in Cumulus by granuleId and compare those one way
    with those in CMR.
  - `/reconciliationReports` now validates any input json before starting the
    async operation and the lambda handler no longer validates input
    parameters.
- **CUMULUS-1964**
  - Reports can now be filtered on provider
- **CUMULUS-1965**
  - Adds `collectionId` parameter to the `/reconcilationReports`
    endpoint. Setting this value will limit the scope of the reconcilation
    report to only the input collectionId when comparing Cumulus and
    CMR. `collectionId` is provided an array of strings e.g. `[shortname___version, shortname2___version2]`
- **CUMULUS-2107**
  - Added a new task, `update-cmr-access-constraints`, that will set access constraints in CMR Metadata.
    Currently supports UMMG-JSON and Echo10XML, where it will configure `AccessConstraints` and
    `RestrictionFlag/RestrictionComment`, respectively.
  - Added an operator doc on how to configure and run the access constraint update workflow, which will update the metadata using the new task, and then publish the updated metadata to CMR.
  - Added an operator doc on bulk operations.
- **CUMULUS-2111**
  - Added variables to `cumulus` module:
    - `tea_api_egress_log_group`
    - `tea_external_api_endpoint`
    - `tea_internal_api_endpoint`
    - `tea_rest_api_id`
    - `tea_rest_api_root_resource_id`
    - `tea_stack_name`
  - Added variables to `distribution` module:
    - `tea_api_egress_log_group`
    - `tea_external_api_endpoint`
    - `tea_internal_api_endpoint`
    - `tea_rest_api_id`
    - `tea_rest_api_root_resource_id`
    - `tea_stack_name`
- **CUMULUS-2112**
  - Added `@cumulus/api/lambdas/internal-reconciliation-report`, so create-reconciliation-report
    lambda can create `Internal` reconciliation report
- **CUMULUS-2116**
  - Added `@cumulus/api/models/granule.unpublishAndDeleteGranule` which
  unpublishes a granule from CMR and deletes it from Cumulus, but does not
  update the record to `published: false` before deletion
- **CUMULUS-2113**
  - Added Granule not found report to reports endpoint
  - Update reports to return breakdown by Granule of files both in DynamoDB and S3
- **CUMULUS-2123**
  - Added `cumulus-rds-tf` DB cluster module to `tf-modules` that adds a
    serverless RDS Aurora/PostgreSQL database cluster to meet the PostgreSQL
    requirements for future releases.
  - Updated the default Cumulus module to take the following new required variables:
    - rds_user_access_secret_arn:
      AWS Secrets Manager secret ARN containing a JSON string of DB credentials
      (containing at least host, password, port as keys)
    - rds_security_group:
      RDS Security Group that provides connection access to the RDS cluster
  - Updated API lambdas and default ECS cluster to add them to the
    `rds_security_group` for database access
- **CUMULUS-2126**
  - The collections endpoint now writes to the RDS database
- **CUMULUS-2127**
  - Added migration to create collections relation for RDS database
- **CUMULUS-2129**
  - Added `data-migration1` Terraform module and Lambda to migrate data from Dynamo to RDS
    - Added support to Lambda for migrating collections data from Dynamo to RDS
- **CUMULUS-2155**
  - Added `rds_connection_heartbeat` to `cumulus` and `data-migration` tf
    modules.  If set to true, this diagnostic variable instructs Core's database
    code to fire off a connection 'heartbeat' query and log the timing/results
    for diagnostic purposes, and retry certain connection timeouts once.
    This option is disabled by default
- **CUMULUS-2156**
  - Support array inputs parameters for `Internal` reconciliation report
- **CUMULUS-2157**
  - Added support to `data-migration1` Lambda for migrating providers data from Dynamo to RDS
    - The migration process for providers will convert any credentials that are stored unencrypted or encrypted with an S3 keypair provider to be encrypted with a KMS key instead
- **CUMULUS-2161**
  - Rules now support an `executionNamePrefix` property. If set, any executions
    triggered as a result of that rule will use that prefix in the name of the
    execution.
  - The `QueueGranules` task now supports an `executionNamePrefix` property. Any
    executions queued by that task will use that prefix in the name of the
    execution. See the
    [example workflow](./example/cumulus-tf/discover_granules_with_execution_name_prefix_workflow.asl.json)
    for usage.
  - The `QueuePdrs` task now supports an `executionNamePrefix` config property.
    Any executions queued by that task will use that prefix in the name of the
    execution. See the
    [example workflow](./example/cumulus-tf/discover_and_queue_pdrs_with_execution_name_prefix_workflow.asl.json)
    for usage.
- **CUMULUS-2162**
  - Adds new report type to `/reconciliationReport` endpoint.  The new report
    is `Granule Inventory`. This report is a CSV file of all the granules in
    the Cumulus DB. This report will eventually replace the existing
    `granules-csv` endpoint which has been deprecated.
- **CUMULUS-2197**
  - Added `ems_deploy` variable to the `cumulus` module. This is set to false by default, except
    for our example deployment, where it is needed for integration tests.

### Changed

- Upgraded version of [TEA](https://github.com/asfadmin/thin-egress-app/) deployed with Cumulus to build 88.
- **CUMULUS-2107**
  - Updated the `applyWorkflow` functionality on the granules endpoint to take a `meta` property to pass into the workflow message.
  - Updated the `BULK_GRANULE` functionality on the granules endpoint to support the above `applyWorkflow` change.
- **CUMULUS-2111**
  - Changed `distribution_api_gateway_stage` variable for `cumulus` module to `tea_api_gateway_stage`
  - Changed `api_gateway_stage` variable for `distribution` module to `tea_api_gateway_stage`
- **CUMULUS-2224**
  - Updated `/reconciliationReport`'s file reconciliation to include `"EXTENDED METADATA"` as a valid CMR relatedUrls Type.

### Fixed

- **CUMULUS-2168**
  - Fixed issue where large number of documents (generally logs) in the
    `cumulus` elasticsearch index results in the collection granule stats
    queries failing for the collections list api endpoint
- **CUMULUS-1955**
  - Due to AWS's eventual consistency model, it was possible for PostToCMR to
    publish an earlier version of a CMR metadata file, rather than the latest
    version created in a workflow.  This fix guarantees that the latest version
    is published, as expected.
- **CUMULUS-1961**
  - Fixed `activeCollections` query only returning 10 results
- **CUMULUS-2201**
  - Fix Reconciliation Report integration test failures by waiting for collections appear
    in es list and ingesting a fake granule xml file to CMR
- **CUMULUS-2015**
  - Reduced concurrency of `QueueGranules` task. That task now has a
    `config.concurrency` option that defaults to `3`.
- **CUMULUS-2116**
  - Fixed a race condition with bulk granule delete causing deleted granules to still appear in Elasticsearch. Granules removed via bulk delete should now be removed from Elasticsearch.
- **CUMULUS-2163**
  - Remove the `public-read` ACL from the `move-granules` task
- **CUMULUS-2164**
  - Fix issue where `cumulus` index is recreated and attached to an alias if it has been previously deleted
- **CUMULUS-2195**
  - Fixed issue with redirect from `/token` not working when using a Cloudfront endpoint to access the Cumulus API with Launchpad authentication enabled. The redirect should now work properly whether you are using a plain API gateway URL or a Cloudfront endpoint pointing at an API gateway URL.
- **CUMULUS-2200**
  - Fixed issue where __in and __not queries were stripping spaces from values

### Deprecated

- **CUMULUS-1955**
  - `@cumulus/aws-client/S3.getS3Object()`
  - `@cumulus/message/Queue.getQueueNameByUrl()`
  - `@cumulus/message/Queue.getQueueName()`
- **CUMULUS-2162**
  - `@cumulus/api/endpoints/granules-csv/list()`

### Removed

- **CUMULUS-2111**
  - Removed `distribution_url` and `distribution_redirect_uri` outputs from the `cumulus` module
  - Removed variables from the `cumulus` module:
    - `distribution_url`
    - `log_api_gateway_to_cloudwatch`
    - `thin_egress_cookie_domain`
    - `thin_egress_domain_cert_arn`
    - `thin_egress_download_role_in_region_arn`
    - `thin_egress_jwt_algo`
    - `thin_egress_jwt_secret_name`
    - `thin_egress_lambda_code_dependency_archive_key`
    - `thin_egress_stack_name`
  - Removed outputs from the `distribution` module:
    - `distribution_url`
    - `internal_tea_api`
    - `rest_api_id`
    - `thin_egress_app_redirect_uri`
  - Removed variables from the `distribution` module:
    - `bucket_map_key`
    - `distribution_url`
    - `log_api_gateway_to_cloudwatch`
    - `thin_egress_cookie_domain`
    - `thin_egress_domain_cert_arn`
    - `thin_egress_download_role_in_region_arn`
    - `thin_egress_jwt_algo`
    - `thin_egress_jwt_secret_name`
    - `thin_egress_lambda_code_dependency_archive_key`
- **CUMULUS-2157**
  - Removed `providerSecretsMigration` and `verifyProviderSecretsMigration` lambdas
- Removed deprecated `@cumulus/sf-sns-report` task
- Removed code:
  - `@cumulus/aws-client/S3.calculateS3ObjectChecksum`
  - `@cumulus/aws-client/S3.getS3ObjectReadStream`
  - `@cumulus/cmrjs.getFullMetadata`
  - `@cumulus/cmrjs.getMetadata`
  - `@cumulus/common/util.isNil`
  - `@cumulus/common/util.isNull`
  - `@cumulus/common/util.isUndefined`
  - `@cumulus/common/util.lookupMimeType`
  - `@cumulus/common/util.mkdtempSync`
  - `@cumulus/common/util.negate`
  - `@cumulus/common/util.noop`
  - `@cumulus/common/util.omit`
  - `@cumulus/common/util.renameProperty`
  - `@cumulus/common/util.sleep`
  - `@cumulus/common/util.thread`
  - `@cumulus/ingest/granule.copyGranuleFile`
  - `@cumulus/ingest/granule.moveGranuleFile`
  - `@cumulus/integration-tests/api/rules.deleteRule`
  - `@cumulus/integration-tests/api/rules.getRule`
  - `@cumulus/integration-tests/api/rules.listRules`
  - `@cumulus/integration-tests/api/rules.postRule`
  - `@cumulus/integration-tests/api/rules.rerunRule`
  - `@cumulus/integration-tests/api/rules.updateRule`
  - `@cumulus/integration-tests/sfnStep.parseStepMessage`
  - `@cumulus/message/Queue.getQueueName`
  - `@cumulus/message/Queue.getQueueNameByUrl`

## v2.0.2+ Backport releases

Release v2.0.1 was the last release on the 2.0.x release series.

Changes after this version on the 2.0.x release series are limited
security/requested feature patches and will not be ported forward to future
releases unless there is a corresponding CHANGELOG entry.

For up-to-date CHANGELOG for the maintenance release branch see
[CHANGELOG.md](https://github.com/nasa/cumulus/blob/release-2.0.x/CHANGELOG.md)
from the 2.0.x branch.

For the most recent release information for the maintenance branch please see
the [release page](https://github.com/nasa/cumulus/releases)

## [v2.0.7] 2020-10-1 - [BACKPORT]

### Fixed

- CVE-2020-7720
  - Updated common `node-forge` dependency to 0.10.0 to address CVE finding

### [v2.0.6] 2020-09-25 - [BACKPORT]

### Fixed

- **CUMULUS-2168**
  - Fixed issue where large number of documents (generally logs) in the
    `cumulus` elasticsearch index results in the collection granule stats
    queries failing for the collections list api endpoint

### [v2.0.5] 2020-09-15 - [BACKPORT]

#### Added

- Added `thin_egress_stack_name` variable to `cumulus` and `distribution` Terraform modules to allow overriding the default Cloudformation stack name used for the `thin-egress-app`. **Please note that if you change/set this value for an existing deployment, it will destroy and re-create your API gateway for the `thin-egress-app`.**

#### Fixed

- Fix collection list queries. Removed fixes to collection stats, which break queries for a large number of granules.

### [v2.0.4] 2020-09-08 - [BACKPORT]

#### Changed

- Upgraded version of [TEA](https://github.com/asfadmin/thin-egress-app/) deployed with Cumulus to build 88.

### [v2.0.3] 2020-09-02 - [BACKPORT]

#### Fixed

- **CUMULUS-1961**
  - Fixed `activeCollections` query only returning 10 results

- **CUMULUS-2039**
  - Fix issue causing SyncGranules task to run out of memory on large granules

#### CODE CHANGES

- The `@cumulus/aws-client/S3.getS3ObjectReadStreamAsync` function has been
  removed. It read the entire S3 object into memory before returning a read
  stream, which could cause Lambdas to run out of memory. Use
  `@cumulus/aws-client/S3.getObjectReadStream` instead.

### [v2.0.2] 2020-08-17 - [BACKPORT]

#### CODE CHANGES

- The `@cumulus/ingest/util.lookupMimeType` function now returns `undefined`
  rather than `null` if the mime type could not be found.
- The `@cumulus/ingest/lock.removeLock` function now returns `undefined`

#### Added

- **CUMULUS-2116**
  - Added `@cumulus/api/models/granule.unpublishAndDeleteGranule` which
  unpublishes a granule from CMR and deletes it from Cumulus, but does not
  update the record to `published: false` before deletion

### Fixed

- **CUMULUS-2116**
  - Fixed a race condition with bulk granule delete causing deleted granules to still appear in Elasticsearch. Granules removed via bulk delete should now be removed from Elasticsearch.

## [v2.0.1] 2020-07-28

### Added

- **CUMULUS-1886**
  - Added `multiple sort keys` support to `@cumulus/api`
- **CUMULUS-2099**
  - `@cumulus/message/Queue.getQueueUrl` to get the queue URL specified in a Cumulus workflow message, if any.

### Fixed

- **[PR 1790](https://github.com/nasa/cumulus/pull/1790)**
  - Fixed bug with request headers in `@cumulus/launchpad-auth` causing Launchpad token requests to fail

## [v2.0.0] 2020-07-23

### BREAKING CHANGES

- Changes to the `@cumulus/api-client` package
  - The `CumulusApiClientError` class must now be imported using
    `const { CumulusApiClientError } = require('@cumulus/api-client/CumulusApiClientError')`
- The `@cumulus/sftp-client/SftpClient` class must now be imported using
  `const { SftpClient } = require('@cumulus/sftp-client');`
- Instances of `@cumulus/ingest/SftpProviderClient` no longer implicitly connect
  when `download`, `list`, or `sync` are called. You must call `connect` on the
  provider client before issuing one of those calls. Failure to do so will
  result in a "Client not connected" exception being thrown.
- Instances of `@cumulus/ingest/SftpProviderClient` no longer implicitly
  disconnect from the SFTP server when `list` is called.
- Instances of `@cumulus/sftp-client/SftpClient` must now be explicitly closed
  by calling `.end()`
- Instances of `@cumulus/sftp-client/SftpClient` no longer implicitly connect to
  the server when `download`, `unlink`, `syncToS3`, `syncFromS3`, and `list` are
  called. You must explicitly call `connect` before calling one of those
  methods.
- Changes to the `@cumulus/common` package
  - `cloudwatch-event.getSfEventMessageObject()` now returns `undefined` if the
    message could not be found or could not be parsed. It previously returned
    `null`.
  - `S3KeyPairProvider.decrypt()` now throws an exception if the bucket
    containing the key cannot be determined.
  - `S3KeyPairProvider.decrypt()` now throws an exception if the stack cannot be
    determined.
  - `S3KeyPairProvider.encrypt()` now throws an exception if the bucket
    containing the key cannot be determined.
  - `S3KeyPairProvider.encrypt()` now throws an exception if the stack cannot be
    determined.
  - `sns-event.getSnsEventMessageObject()` now returns `undefined` if it could
    not be parsed. It previously returned `null`.
  - The `aws` module has been removed.
  - The `BucketsConfig.buckets` property is now read-only and private
  - The `test-utils.validateConfig()` function now resolves to `undefined`
    rather than `true`.
  - The `test-utils.validateInput()` function now resolves to `undefined` rather
    than `true`.
  - The `test-utils.validateOutput()` function now resolves to `undefined`
    rather than `true`.
  - The static `S3KeyPairProvider.retrieveKey()` function has been removed.
- Changes to the `@cumulus/cmrjs` package
  - `@cumulus/cmrjs.constructOnlineAccessUrl()` and
    `@cumulus/cmrjs/cmr-utils.constructOnlineAccessUrl()` previously took a
    `buckets` parameter, which was an instance of
    `@cumulus/common/BucketsConfig`. They now take a `bucketTypes` parameter,
    which is a simple object mapping bucket names to bucket types. Example:
    `{ 'private-1': 'private', 'public-1': 'public' }`
  - `@cumulus/cmrjs.reconcileCMRMetadata()` and
    `@cumulus/cmrjs/cmr-utils.reconcileCMRMetadata()` now take a **required**
    `bucketTypes` parameter, which is a simple object mapping bucket names to
    bucket types. Example: `{ 'private-1': 'private', 'public-1': 'public' }`
  - `@cumulus/cmrjs.updateCMRMetadata()` and
    `@cumulus/cmrjs/cmr-utils.updateCMRMetadata()` previously took an optional
    `inBuckets` parameter, which was an instance of
    `@cumulus/common/BucketsConfig`. They now take a **required** `bucketTypes`
    parameter, which is a simple object mapping bucket names to bucket types.
    Example: `{ 'private-1': 'private', 'public-1': 'public' }`
- The minimum supported version of all published Cumulus packages is now Node
  12.18.0
  - Tasks using the `cumuluss/cumulus-ecs-task` Docker image must be updated to
    `cumuluss/cumulus-ecs-task:1.7.0`. This can be done by updating the `image`
    property of any tasks defined using the `cumulus_ecs_service` Terraform
    module.
- Changes to `@cumulus/aws-client/S3`
  - The signature of the `getObjectSize` function has changed. It now takes a
    params object with three properties:
    - **s3**: an instance of an AWS.S3 object
    - **bucket**
    - **key**
  - The `getObjectSize` function will no longer retry if the object does not
    exist
- **CUMULUS-1861**
  - `@cumulus/message/Collections.getCollectionIdFromMessage` now throws a
    `CumulusMessageError` if `collectionName` and `collectionVersion` are missing
    from `meta.collection`.   Previously this method would return
    `'undefined___undefined'` instead
  - `@cumulus/integration-tests/addCollections` now returns an array of collections that
    were added rather than the count of added collections
- **CUMULUS-1930**
  - The `@cumulus/common/util.uuid()` function has been removed
- **CUMULUS-1955**
  - `@cumulus/aws-client/S3.multipartCopyObject` now returns an object with the
    AWS `etag` of the destination object
  - `@cumulus/ingest/S3ProviderClient.list` now sets a file object's `path`
    property to `undefined` instead of `null` when the file is at the top level
    of its bucket
  - The `sync` methods of the following classes in the `@cumulus/ingest` package
    now return an object with the AWS `s3uri` and `etag` of the destination file
    (they previously returned only a string representing the S3 URI)
    - `FtpProviderClient`
    - `HttpProviderClient`
    - `S3ProviderClient`
    - `SftpProviderClient`
- **CUMULUS-1958**
  - The following methods exported from `@cumulus/cmr-js/cmr-utils` were made
    async, and added distributionBucketMap as a parameter:
    - constructOnlineAccessUrl
    - generateFileUrl
    - reconcileCMRMetadata
    - updateCMRMetadata
- **CUMULUS-1969**
  - The `DiscoverPdrs` task now expects `provider_path` to be provided at
    `event.config.provider_path`, not `event.config.collection.provider_path`
  - `event.config.provider_path` is now a required parameter of the
    `DiscoverPdrs` task
  - `event.config.collection` is no longer a parameter to the `DiscoverPdrs`
    task
  - Collections no longer support the `provider_path` property. The tasks that
    relied on that property are now referencing `config.meta.provider_path`.
    Workflows should be updated accordingly.
- **CUMULUS-1977**
  - Moved bulk granule deletion endpoint from `/bulkDelete` to
    `/granules/bulkDelete`
- **CUMULUS-1991**
  - Updated CMR metadata generation to use "Download file.hdf" (where `file.hdf` is the filename of the given resource) as the resource description instead of "File to download"
  - CMR metadata updates now respect changes to resource descriptions (previously only changes to resource URLs were respected)

### MIGRATION STEPS

- Due to an issue with the AWS API Gateway and how the Thin Egress App Cloudformation template applies updates, you may need to redeploy your
  `thin-egress-app-EgressGateway` manually as a one time migration step.    If your deployment fails with an
  error similar to:

  ```bash
  Error: Lambda function (<stack>-tf-TeaCache) returned error: ({"errorType":"HTTPError","errorMessage":"Response code 404 (Not Found)"})
  ```

  Then follow the [AWS
  instructions](https://docs.aws.amazon.com/apigateway/latest/developerguide/how-to-deploy-api-with-console.html)
  to `Redeploy a REST API to a stage` for your egress API and re-run `terraform
  apply`.

### Added

- **CUMULUS-2081**
  - Add Integrator Guide section for onboarding
  - Add helpful tips documentation

- **CUMULUS-1902**
  - Add Common Use Cases section under Operator Docs

- **CUMULUS-2058**
  - Added `lambda_processing_role_name` as an output from the `cumulus` module
    to provide the processing role name
- **CUMULUS-1417**
  - Added a `checksumFor` property to collection `files` config. Set this
    property on a checksum file's definition matching the `regex` of the target
    file. More details in the ['Data Cookbooks
    Setup'](https://nasa.github.io/cumulus/docs/next/data-cookbooks/setup)
    documentation.
  - Added `checksumFor` validation to collections model.
- **CUMULUS-1956**
  - Added `@cumulus/earthata-login-client` package
  - The `/s3credentials` endpoint that is deployed as part of distribution now
    supports authentication using tokens created by a different application. If
    a request contains the `EDL-ClientId` and `EDL-Token` headers,
    authentication will be handled using that token rather than attempting to
    use OAuth.
  - `@cumulus/earthata-login-client.getTokenUsername()` now accepts an
    `xRequestId` argument, which will be included as the `X-Request-Id` header
    when calling Earthdata Login.
  - If the `s3Credentials` endpoint is invoked with an EDL token and an
    `X-Request-Id` header, that `X-Request-Id` header will be forwarded to
    Earthata Login.
- **CUMULUS-1957**
  - If EDL token authentication is being used, and the `EDL-Client-Name` header
    is set, `@the-client-name` will be appended to the end of the Earthdata
    Login username that is used as the `RoleSessionName` of the temporary IAM
    credentials. This value will show up in the AWS S3 server access logs.
- **CUMULUS-1958**
  - Add the ability for users to specify a `bucket_map_key` to the `cumulus`
    terraform module as an override for the default .yaml values that are passed
    to TEA by Core.    Using this option *requires* that each configured
    Cumulus 'distribution' bucket (e.g. public/protected buckets) have a single
    TEA mapping.  Multiple maps per bucket are not supported.
  - Updated Generating a distribution URL, the MoveGranules task and all CMR
    reconciliation functionality to utilize the TEA bucket map override.
  - Updated deploy process to utilize a bootstrap 'tea-map-cache' lambda that
    will, after deployment of Cumulus Core's TEA instance, query TEA for all
    protected/public buckets and generate a mapping configuration used
    internally by Core.  This object is also exposed as an output of the Cumulus
    module as `distribution_bucket_map`.
- **CUMULUS-1961**
  - Replaces DynamoDB for Elasticsearch for reconciliationReportForCumulusCMR
    comparisons between Cumulus and CMR.
- **CUMULUS-1970**
  - Created the `add-missing-file-checksums` workflow task
  - Added `@cumulus/aws-client/S3.calculateObjectHash()` function
  - Added `@cumulus/aws-client/S3.getObjectReadStream()` function
- **CUMULUS-1887**
  - Add additional fields to the granule CSV download file
- **CUMULUS-2019**
  - Add `infix` search to es query builder `@cumulus/api/es/es/queries` to
    support partial matching of the keywords

### Changed

- **CUMULUS-2032**
  - Updated @cumulus/ingest/HttpProviderClient to utilize a configuration key
    `httpListTimeout` to set the default timeout for discovery HTTP/HTTPS
    requests, and updates the default for the provider to 5 minutes (300 seconds).
  - Updated the DiscoverGranules and DiscoverPDRs tasks to utilize the updated
    configuration value if set via workflow config, and updates the default for
    these tasks to 5 minutes (300 seconds).

- **CUMULUS-176**
  - The API will now respond with a 400 status code when a request body contains
    invalid JSON. It had previously returned a 500 status code.
- **CUMULUS-1861**
  - Updates Rule objects to no longer require a collection.
  - Changes the DLQ behavior for `sfEventSqsToDbRecords` and
    `sfEventSqsToDbRecordsInputQueue`. Previously failure to write a database
    record would result in lambda success, and an error log in the CloudWatch
    logs.   The lambda has been updated to manually add a record to
    the `sfEventSqsToDbRecordsDeadLetterQueue` if the granule, execution, *or*
    pdr record fails to write, in addition to the previous error logging.
- **CUMULUS-1956**
  - The `/s3credentials` endpoint that is deployed as part of distribution now
    supports authentication using tokens created by a different application. If
    a request contains the `EDL-ClientId` and `EDL-Token` headers,
    authentication will be handled using that token rather than attempting to
    use OAuth.
- **CUMULUS-1977**
  - API endpoint POST `/granules/bulk` now returns a 202 status on a successful
    response instead of a 200 response
  - API endpoint DELETE `/granules/<granule-id>` now returns a 404 status if the
    granule record was already deleted
  - `@cumulus/api/models/Granule.update()` now returns the updated granule
    record
  - Implemented POST `/granules/bulkDelete` API endpoint to support deleting
    granules specified by ID or returned by the provided query in the request
    body. If the request is successful, the endpoint returns the async operation
    ID that has been started to remove the granules.
    - To use a query in the request body, your deployment must be
      [configured to access the Elasticsearch host for ESDIS metrics](https://nasa.github.io/cumulus/docs/additional-deployment-options/cloudwatch-logs-delivery#esdis-metrics)
      in your environment
  - Added `@cumulus/api/models/Granule.getRecord()` method to return raw record
    from DynamoDB
  - Added `@cumulus/api/models/Granule.delete()` method which handles deleting
    the granule record from DynamoDB and the granule files from S3
- **CUMULUS-1982**
  - The `globalConnectionLimit` property of providers is now optional and
    defaults to "unlimited"
- **CUMULUS-1997**
  - Added optional `launchpad` configuration to `@cumulus/hyrax-metadata-updates` task config schema.
- **CUMULUS-1991**
  - `@cumulus/cmrjs/src/cmr-utils/constructOnlineAccessUrls()` now throws an error if `cmrGranuleUrlType = "distribution"` and no distribution endpoint argument is provided
- **CUMULUS-2011**
  - Reconciliation reports are now generated within an AsyncOperation
- **CUMULUS-2016**
  - Upgrade TEA to version 79

### Fixed

- **CUMULUS-1991**
  - Added missing `DISTRIBUTION_ENDPOINT` environment variable for API lambdas. This environment variable is required for API requests to move granules.

- **CUMULUS-1961**
  - Fixed granules and executions query params not getting sent to API in granule list operation in `@cumulus/api-client`

### Deprecated

- `@cumulus/aws-client/S3.calculateS3ObjectChecksum()`
- `@cumulus/aws-client/S3.getS3ObjectReadStream()`
- `@cumulus/common/log.convertLogLevel()`
- `@cumulus/collection-config-store`
- `@cumulus/common/util.sleep()`

- **CUMULUS-1930**
  - `@cumulus/common/log.convertLogLevel()`
  - `@cumulus/common/util.isNull()`
  - `@cumulus/common/util.isUndefined()`
  - `@cumulus/common/util.negate()`
  - `@cumulus/common/util.noop()`
  - `@cumulus/common/util.isNil()`
  - `@cumulus/common/util.renameProperty()`
  - `@cumulus/common/util.lookupMimeType()`
  - `@cumulus/common/util.thread()`
  - `@cumulus/common/util.mkdtempSync()`

### Removed

- The deprecated `@cumulus/common.bucketsConfigJsonObject` function has been
  removed
- The deprecated `@cumulus/common.CollectionConfigStore` class has been removed
- The deprecated `@cumulus/common.concurrency` module has been removed
- The deprecated `@cumulus/common.constructCollectionId` function has been
  removed
- The deprecated `@cumulus/common.launchpad` module has been removed
- The deprecated `@cumulus/common.LaunchpadToken` class has been removed
- The deprecated `@cumulus/common.Semaphore` class has been removed
- The deprecated `@cumulus/common.stringUtils` module has been removed
- The deprecated `@cumulus/common/aws.cloudwatchlogs` function has been removed
- The deprecated `@cumulus/common/aws.deleteS3Files` function has been removed
- The deprecated `@cumulus/common/aws.deleteS3Object` function has been removed
- The deprecated `@cumulus/common/aws.dynamodb` function has been removed
- The deprecated `@cumulus/common/aws.dynamodbDocClient` function has been
  removed
- The deprecated `@cumulus/common/aws.getExecutionArn` function has been removed
- The deprecated `@cumulus/common/aws.headObject` function has been removed
- The deprecated `@cumulus/common/aws.listS3ObjectsV2` function has been removed
- The deprecated `@cumulus/common/aws.parseS3Uri` function has been removed
- The deprecated `@cumulus/common/aws.promiseS3Upload` function has been removed
- The deprecated `@cumulus/common/aws.recursivelyDeleteS3Bucket` function has
  been removed
- The deprecated `@cumulus/common/aws.s3CopyObject` function has been removed
- The deprecated `@cumulus/common/aws.s3ObjectExists` function has been removed
- The deprecated `@cumulus/common/aws.s3PutObject` function has been removed
- The deprecated `@cumulus/common/bucketsConfigJsonObject` function has been
  removed
- The deprecated `@cumulus/common/CloudWatchLogger` class has been removed
- The deprecated `@cumulus/common/collection-config-store.CollectionConfigStore`
  class has been removed
- The deprecated `@cumulus/common/collection-config-store.constructCollectionId`
  function has been removed
- The deprecated `@cumulus/common/concurrency.limit` function has been removed
- The deprecated `@cumulus/common/concurrency.mapTolerant` function has been
  removed
- The deprecated `@cumulus/common/concurrency.promiseUrl` function has been
  removed
- The deprecated `@cumulus/common/concurrency.toPromise` function has been
  removed
- The deprecated `@cumulus/common/concurrency.unless` function has been removed
- The deprecated `@cumulus/common/config.parseConfig` function has been removed
- The deprecated `@cumulus/common/config.resolveResource` function has been
  removed
- The deprecated `@cumulus/common/DynamoDb.get` function has been removed
- The deprecated `@cumulus/common/DynamoDb.scan` function has been removed
- The deprecated `@cumulus/common/FieldPattern` class has been removed
- The deprecated `@cumulus/common/launchpad.getLaunchpadToken` function has been
  removed
- The deprecated `@cumulus/common/launchpad.validateLaunchpadToken` function has
  been removed
- The deprecated `@cumulus/common/LaunchpadToken` class has been removed
- The deprecated `@cumulus/common/message.buildCumulusMeta` function has been
  removed
- The deprecated `@cumulus/common/message.buildQueueMessageFromTemplate`
  function has been removed
- The deprecated `@cumulus/common/message.getCollectionIdFromMessage` function
  has been removed
- The deprecated `@cumulus/common/message.getMaximumExecutions` function has
  been removed
- The deprecated `@cumulus/common/message.getMessageExecutionArn` function has
  been removed
- The deprecated `@cumulus/common/message.getMessageExecutionName` function has
  been removed
- The deprecated `@cumulus/common/message.getMessageFromTemplate` function has
  been removed
- The deprecated `@cumulus/common/message.getMessageGranules` function has been
  removed
- The deprecated `@cumulus/common/message.getMessageStateMachineArn` function
  has been removed
- The deprecated `@cumulus/common/message.getQueueName` function has been
  removed
- The deprecated `@cumulus/common/message.getQueueNameByUrl` function has been
  removed
- The deprecated `@cumulus/common/message.hasQueueAndExecutionLimit` function
  has been removed
- The deprecated `@cumulus/common/Semaphore` class has been removed
- The deprecated `@cumulus/common/string.globalReplace` function has been removed
- The deprecated `@cumulus/common/string.isNonEmptyString` function has been
  removed
- The deprecated `@cumulus/common/string.isValidHostname` function has been
  removed
- The deprecated `@cumulus/common/string.match` function has been removed
- The deprecated `@cumulus/common/string.matches` function has been removed
- The deprecated `@cumulus/common/string.replace` function has been removed
- The deprecated `@cumulus/common/string.toLower` function has been removed
- The deprecated `@cumulus/common/string.toUpper` function has been removed
- The deprecated `@cumulus/common/testUtils.getLocalstackEndpoint` function has been removed
- The deprecated `@cumulus/common/util.setErrorStack` function has been removed
- The `@cumulus/common/util.uuid` function has been removed
- The deprecated `@cumulus/common/workflows.getWorkflowArn` function has been
  removed
- The deprecated `@cumulus/common/workflows.getWorkflowFile` function has been
  removed
- The deprecated `@cumulus/common/workflows.getWorkflowList` function has been
  removed
- The deprecated `@cumulus/common/workflows.getWorkflowTemplate` function has
  been removed
- `@cumulus/aws-client/StepFunctions.toSfnExecutionName()`
- `@cumulus/aws-client/StepFunctions.fromSfnExecutionName()`
- `@cumulus/aws-client/StepFunctions.getExecutionArn()`
- `@cumulus/aws-client/StepFunctions.getExecutionUrl()`
- `@cumulus/aws-client/StepFunctions.getStateMachineArn()`
- `@cumulus/aws-client/StepFunctions.pullStepFunctionEvent()`
- `@cumulus/common/test-utils/throttleOnce()`
- `@cumulus/integration-tests/api/distribution.invokeApiDistributionLambda()`
- `@cumulus/integration-tests/api/distribution.getDistributionApiRedirect()`
- `@cumulus/integration-tests/api/distribution.getDistributionApiFileStream()`

## [v1.24.0] 2020-06-03

### BREAKING CHANGES

- **CUMULUS-1969**
  - The `DiscoverPdrs` task now expects `provider_path` to be provided at
    `event.config.provider_path`, not `event.config.collection.provider_path`
  - `event.config.provider_path` is now a required parameter of the
    `DiscoverPdrs` task
  - `event.config.collection` is no longer a parameter to the `DiscoverPdrs`
    task
  - Collections no longer support the `provider_path` property. The tasks that
    relied on that property are now referencing `config.meta.provider_path`.
    Workflows should be updated accordingly.

- **CUMULUS-1997**
  - `@cumulus/cmr-client/CMRSearchConceptQueue` parameters have been changed to take a `cmrSettings` object containing clientId, provider, and auth information. This can be generated using `@cumulus/cmrjs/cmr-utils/getCmrSettings`. The `cmrEnvironment` variable has been removed.

### Added

- **CUMULUS-1800**
  - Added task configuration setting named `syncChecksumFiles` to the
    SyncGranule task. This setting is `false` by default, but when set to
    `true`, all checksum files associated with data files that are downloaded
    will be downloaded as well.
- **CUMULUS-1952**
  - Updated HTTP(S) provider client to accept username/password for Basic authorization. This change adds support for Basic Authorization such as Earthdata login redirects to ingest (i.e. as implemented in SyncGranule), but not to discovery (i.e. as implemented in DiscoverGranules). Discovery still expects the provider's file system to be publicly accessible, but not the individual files and their contents.
  - **NOTE**: Using this in combination with the HTTP protocol may expose usernames and passwords to intermediary network entities. HTTPS is highly recommended.
- **CUMULUS-1997**
  - Added optional `launchpad` configuration to `@cumulus/hyrax-metadata-updates` task config schema.

### Fixed

- **CUMULUS-1997**
  - Updated all CMR operations to use configured authentication scheme
- **CUMULUS-2010**
  - Updated `@cumulus/api/launchpadSaml` to support multiple userGroup attributes from the SAML response

## [v1.23.2] 2020-05-22

### BREAKING CHANGES

- Updates to the Cumulus archive API:
  - All endpoints now return a `401` response instead of a `403` for any request where the JWT passed as a Bearer token is invalid.
  - POST `/refresh` and DELETE `/token/<token>` endpoints now return a `401` response for requests with expired tokens

- **CUMULUS-1894**
  - `@cumulus/ingest/granule.handleDuplicateFile()`
    - The `copyOptions` parameter has been removed
    - An `ACL` parameter has been added
  - `@cumulus/ingest/granule.renameS3FileWithTimestamp()`
    - Now returns `undefined`

- **CUMULUS-1896**
  Updated all Cumulus core lambdas to utilize the new message adapter streaming interface via [cumulus-message-adapter-js v1.2.0](https://github.com/nasa/cumulus-message-adapter-js/releases/tag/v1.2.0).   Users of this version of Cumulus (or later) must utilize version 1.3.0 or greater of the [cumulus-message-adapter](https://github.com/nasa/cumulus-message-adapter) to support core lambdas.

- **CUMULUS-1912**
  - `@cumulus/api` reconciliationReports list endpoint returns a list of reconciliationReport records instead of S3Uri.

- **CUMULUS-1969**
  - The `DiscoverGranules` task now expects `provider_path` to be provided at
    `event.config.provider_path`, not `event.config.collection.provider_path`
  - `config.provider_path` is now a required parameter of the `DiscoverGranules`
    task

### MIGRATION STEPS

- To take advantage of the new TTL-based access token expiration implemented in CUMULUS-1777 (see notes below) and clear out existing records in your access tokens table, do the following:
  1. Log out of any active dashboard sessions
  2. Use the AWS console or CLI to delete your `<prefix>-AccessTokensTable` DynamoDB table
  3. [Re-deploy your `data-persistence` module](https://nasa.github.io/cumulus/docs/deployment/upgrade-readme#update-data-persistence-resources), which should re-create the `<prefix>-AccessTokensTable` DynamoDB table
  4. Return to using the Cumulus API/dashboard as normal
- This release requires the Cumulus Message Adapter layer deployed with Cumulus Core to be at least 1.3.0, as the core lambdas have updated to [cumulus-message-adapter-js v1.2.0](https://github.com/nasa/cumulus-message-adapter-js/releases/tag/v1.2.0) and the new CMA interface.  As a result, users should:
  1. Follow the [Cumulus Message Adapter (CMA) deployment instructions](https://nasa.github.io/cumulus/docs/deployment/deployment-readme#deploy-the-cumulus-message-adapter-layer) and install a CMA layer version >=1.3.0
  2. If you are using any custom Node.js Lambdas in your workflows **and** the Cumulus CMA layer/`cumulus-message-adapter-js`, you must update your lambda to use [cumulus-message-adapter-js v1.2.0](https://github.com/nasa/cumulus-message-adapter-js/releases/tag/v1.2.0) and follow the migration instructions in the release notes. Prior versions of `cumulus-message-adapter-js` are not compatible with CMA >= 1.3.0.
- Migrate existing s3 reconciliation report records to database (CUMULUS-1911):
  - After update your `data persistence` module and Cumulus resources, run the command:

  ```bash
  ./node_modules/.bin/cumulus-api migrate --stack `<your-terraform-deployment-prefix>` --migrationVersion migration5
  ```

### Added

- Added a limit for concurrent Elasticsearch requests when doing an index from database operation
- Added the `es_request_concurrency` parameter to the archive and cumulus Terraform modules

- **CUMULUS-1995**
  - Added the `es_index_shards` parameter to the archive and cumulus Terraform modules to configure the number of shards for the ES index
    - If you have an existing ES index, you will need to [reindex](https://nasa.github.io/cumulus-api/#reindex) and then [change index](https://nasa.github.io/cumulus-api/#change-index) to take advantage of shard updates

- **CUMULUS-1894**
  - Added `@cumulus/aws-client/S3.moveObject()`

- **CUMULUS-1911**
  - Added ReconciliationReports table
  - Updated CreateReconciliationReport lambda to save Reconciliation Report records to database
  - Updated dbIndexer and IndexFromDatabase lambdas to index Reconciliation Report records to Elasticsearch
  - Added migration_5 to migrate existing s3 reconciliation report records to database and Elasticsearch
  - Updated `@cumulus/api` package, `tf-modules/archive` and `tf-modules/data-persistence` Terraform modules

- **CUMULUS-1916**
  - Added util function for seeding reconciliation reports when running API locally in dashboard

### Changed

- **CUMULUS-1777**
  - The `expirationTime` property is now a **required field** of the access tokens model.
  - Updated the `AccessTokens` table to set a [TTL](https://docs.aws.amazon.com/amazondynamodb/latest/developerguide/howitworks-ttl.html) on the `expirationTime` field in `tf-modules/data-persistence/dynamo.tf`. As a result, access token records in this table whose `expirationTime` has passed should be **automatically deleted by DynamoDB**.
  - Updated all code creating access token records in the Dynamo `AccessTokens` table to set the `expirationTime` field value in seconds from the epoch.
- **CUMULUS-1912**
  - Updated reconciliationReports endpoints to query against Elasticsearch, delete report from both database and s3
  - Added `@cumulus/api-client/reconciliationReports`
- **CUMULUS-1999**
  - Updated `@cumulus/common/util.deprecate()` so that only a single deprecation notice is printed for each name/version combination

### Fixed

- **CUMULUS-1894**
  - The `SyncGranule` task can now handle files larger than 5 GB
- **CUMULUS-1987**
  - `Remove granule from CMR` operation in `@cumulus/api` now passes token to CMR when fetching granule metadata, allowing removal of private granules
- **CUMULUS-1993**
  - For a given queue, the `sqs-message-consumer` Lambda will now only schedule workflows for rules matching the queue **and the collection information in each queue message (if any)**
    - The consumer also now only reads each queue message **once per Lambda invocation**, whereas previously each message was read **once per queue rule per Lambda invocation**
  - Fixed bug preventing the deletion of multiple SNS rules that share the same SNS topic

### Deprecated

- **CUMULUS-1894**
  - `@cumulus/ingest/granule.copyGranuleFile()`
  - `@cumulus/ingest/granule.moveGranuleFile()`

- **CUMULUS-1987** - Deprecated the following functions:
  - `@cumulus/cmrjs/getMetadata(cmrLink)` -> `@cumulus/cmr-client/CMR.getGranuleMetadata(cmrLink)`
  - `@cumulus/cmrjs/getFullMetadata(cmrLink)`

## [v1.22.1] 2020-05-04

**Note**: v1.22.0 was not released as a package due to npm/release concerns.  Users upgrading to 1.22.x should start with 1.22.1

### Added

- **CUMULUS-1894**
  - Added `@cumulus/aws-client/S3.multipartCopyObject()`
- **CUMULUS-408**
  - Added `certificateUri` field to provider schema. This optional field allows operators to specify an S3 uri to a CA bundle to use for HTTPS requests.
- **CUMULUS-1787**
  - Added `collections/active` endpoint for returning collections with active granules in `@cumulus/api`
- **CUMULUS-1799**
  - Added `@cumulus/common/stack.getBucketsConfigKey()` to return the S3 key for the buckets config object
  - Added `@cumulus/common/workflows.getWorkflowFileKey()` to return the S3 key for a workflow definition object
  - Added `@cumulus/common/workflows.getWorkflowsListKeyPrefix()` to return the S3 key prefix for objects containing workflow definitions
  - Added `@cumulus/message` package containing utilities for building and parsing Cumulus messages
- **CUMULUS-1850**
  - Added `@cumulus/aws-client/Kinesis.describeStream()` to get a Kinesis stream description
- **CUMULUS-1853**
  - Added `@cumulus/integration-tests/collections.createCollection()`
  - Added `@cumulus/integration-tests/executions.findExecutionArn()`
  - Added `@cumulus/integration-tests/executions.getExecutionWithStatus()`
  - Added `@cumulus/integration-tests/granules.getGranuleWithStatus()`
  - Added `@cumulus/integration-tests/providers.createProvider()`
  - Added `@cumulus/integration-tests/rules.createOneTimeRule()`

### Changed

- **CUMULUS-1682**
  - Moved all `@cumulus/ingest/parse-pdr` code into the `parse-pdr` task as it had become tightly coupled with that task's handler and was not used anywhere else. Unit tests also restored.
- **CUMULUS-1820**
  - Updated the Thin Egress App module used in `tf-modules/distribution/main.tf` to build 74. [See the release notes](https://github.com/asfadmin/thin-egress-app/releases/tag/tea-build.74).
- **CUMULUS-1852**
  - Updated POST endpoints for `/collections`, `/providers`, and `/rules` to log errors when returning a 500 response
  - Updated POST endpoint for `/collections`:
    - Return a 400 response when the `name` or `version` fields are missing
    - Return a 409 response if the collection already exists
    - Improved error messages to be more explicit
  - Updated POST endpoint for `/providers`:
    - Return a 400 response if the `host` field value is invalid
    - Return a 409 response if the provider already exists
  - Updated POST endpoint for `/rules`:
    - Return a 400 response if rule `name` is invalid
    - Return a 400 response if rule `type` is invalid
- **CUMULUS-1891**
  - Updated the following endpoints using async operations to return a 503 error if the ECS task  cannot be started and a 500 response for a non-specific error:
    - POST `/replays`
    - POST `/bulkDelete`
    - POST `/elasticsearch/index-from-database`
    - POST `/granules/bulk`

### Fixed

- **CUMULUS-408**
  - Fixed HTTPS discovery and ingest.

- **CUMULUS-1850**
  - Fixed a bug in Kinesis event processing where the message consumer would not properly filter available rules based on the collection information in the event and the Kinesis stream ARN

- **CUMULUS-1853**
  - Fixed a bug where attempting to create a rule containing a payload property
    would fail schema validation.

- **CUMULUS-1854**
  - Rule schema is validated before starting workflows or creating event source mappings

- **CUMULUS-1974**
  - Fixed @cumulus/api webpack config for missing underscore object due to underscore update

- **CUMULUS-2210**
  - Fixed `cmr_oauth_provider` variable not being propagated to reconciliation reports

### Deprecated

- **CUMULUS-1799** - Deprecated the following code. For cases where the code was moved into another package, the new code location is noted:
  - `@cumulus/aws-client/StepFunctions.fromSfnExecutionName()`
  - `@cumulus/aws-client/StepFunctions.toSfnExecutionName()`
  - `@cumulus/aws-client/StepFunctions.getExecutionArn()` -> `@cumulus/message/Executions.buildExecutionArn()`
  - `@cumulus/aws-client/StepFunctions.getExecutionUrl()` -> `@cumulus/message/Executions.getExecutionUrlFromArn()`
  - `@cumulus/aws-client/StepFunctions.getStateMachineArn()` -> `@cumulus/message/Executions.getStateMachineArnFromExecutionArn()`
  - `@cumulus/aws-client/StepFunctions.pullStepFunctionEvent()` -> `@cumulus/message/StepFunctions.pullStepFunctionEvent()`
  - `@cumulus/common/bucketsConfigJsonObject()`
  - `@cumulus/common/CloudWatchLogger`
  - `@cumulus/common/collection-config-store/CollectionConfigStore` -> `@cumulus/collection-config-store`
  - `@cumulus/common/collection-config-store.constructCollectionId()` -> `@cumulus/message/Collections.constructCollectionId`
  - `@cumulus/common/concurrency.limit()`
  - `@cumulus/common/concurrency.mapTolerant()`
  - `@cumulus/common/concurrency.promiseUrl()`
  - `@cumulus/common/concurrency.toPromise()`
  - `@cumulus/common/concurrency.unless()`
  - `@cumulus/common/config.buildSchema()`
  - `@cumulus/common/config.parseConfig()`
  - `@cumulus/common/config.resolveResource()`
  - `@cumulus/common/config.resourceToArn()`
  - `@cumulus/common/FieldPattern`
  - `@cumulus/common/launchpad.getLaunchpadToken()` -> `@cumulus/launchpad-auth/index.getLaunchpadToken()`
  - `@cumulus/common/LaunchpadToken` -> `@cumulus/launchpad-auth/LaunchpadToken`
  - `@cumulus/common/launchpad.validateLaunchpadToken()` -> `@cumulus/launchpad-auth/index.validateLaunchpadToken()`
  - `@cumulus/common/message.buildCumulusMeta()` -> `@cumulus/message/Build.buildCumulusMeta()`
  - `@cumulus/common/message.buildQueueMessageFromTemplate()` -> `@cumulus/message/Build.buildQueueMessageFromTemplate()`
  - `@cumulus/common/message.getCollectionIdFromMessage()` -> `@cumulus/message/Collections.getCollectionIdFromMessage()`
  - `@cumulus/common/message.getMessageExecutionArn()` -> `@cumulus/message/Executions.getMessageExecutionArn()`
  - `@cumulus/common/message.getMessageExecutionName()` -> `@cumulus/message/Executions.getMessageExecutionName()`
  - `@cumulus/common/message.getMaximumExecutions()` -> `@cumulus/message/Queue.getMaximumExecutions()`
  - `@cumulus/common/message.getMessageFromTemplate()`
  - `@cumulus/common/message.getMessageStateMachineArn()` -> `@cumulus/message/Executions.getMessageStateMachineArn()`)
  - `@cumulus/common/message.getMessageGranules()` -> `@cumulus/message/Granules.getMessageGranules()`
  - `@cumulus/common/message.getQueueNameByUrl()` -> `@cumulus/message/Queue.getQueueNameByUrl()`
  - `@cumulus/common/message.getQueueName()` -> `@cumulus/message/Queue.getQueueName()`)
  - `@cumulus/common/message.hasQueueAndExecutionLimit()` -> `@cumulus/message/Queue.hasQueueAndExecutionLimit()`
  - `@cumulus/common/Semaphore`
  - `@cumulus/common/test-utils.throttleOnce()`
  - `@cumulus/common/workflows.getWorkflowArn()`
  - `@cumulus/common/workflows.getWorkflowFile()`
  - `@cumulus/common/workflows.getWorkflowList()`
  - `@cumulus/common/workflows.getWorkflowTemplate()`
  - `@cumulus/integration-tests/sfnStep/SfnStep.parseStepMessage()` -> `@cumulus/message/StepFunctions.parseStepMessage()`
- **CUMULUS-1858** - Deprecated the following functions.
  - `@cumulus/common/string.globalReplace()`
  - `@cumulus/common/string.isNonEmptyString()`
  - `@cumulus/common/string.isValidHostname()`
  - `@cumulus/common/string.match()`
  - `@cumulus/common/string.matches()`
  - `@cumulus/common/string.replace()`
  - `@cumulus/common/string.toLower()`
  - `@cumulus/common/string.toUpper()`

### Removed

- **CUMULUS-1799**: Deprecated code removals:
  - Removed from `@cumulus/common/aws`:
    - `pullStepFunctionEvent()`
  - Removed `@cumulus/common/sfnStep`
  - Removed `@cumulus/common/StepFunctions`

## [v1.21.0] 2020-03-30

### PLEASE NOTE

- **CUMULUS-1762**: the `messageConsumer` for `sns` and `kinesis`-type rules now fetches
  the collection information from the message. You should ensure that your rule's collection
  name and version match what is in the message for these ingest messages to be processed.
  If no matching rule is found, an error will be thrown and logged in the
  `messageConsumer` Lambda function's log group.

### Added

- **CUMULUS-1629**`
  - Updates discover-granules task to respect/utilize duplicateHandling configuration such that
    - skip:               Duplicates will be filtered from the granule list
    - error:              Duplicates encountered will result in step failure
    - replace, version:   Duplicates will be ignored and handled as normal.
  - Adds a new copy of the API lambda `PrivateApiLambda()` which is configured to not require authentication. This Lambda is not connected to an API gateway
  - Adds `@cumulus/api-client` with functions for use by workflow lambdas to call the API when needed

- **CUMULUS-1732**
  - Added Python task/activity workflow and integration test (`PythonReferenceSpec`) to test `cumulus-message-adapter-python`and `cumulus-process-py` integration.
- **CUMULUS-1795**
  - Added an IAM policy on the Cumulus EC2 creation to enable SSM when the `deploy_to_ngap` flag is true

### Changed

- **CUMULUS-1762**
  - the `messageConsumer` for `sns` and `kinesis`-type rules now fetches the collection
    information from the message.

### Deprecated

- **CUMULUS-1629**
  - Deprecate `granulesApi`, `rulesApi`, `emsApi`, `executionsAPI` from `@cumulus/integration-test/api` in favor of code moved to `@cumulus/api-client`

### Removed

- **CUMULUS-1799**: Deprecated code removals
  - Removed deprecated method `@cumulus/api/models/Granule.createGranulesFromSns()`
  - Removed deprecated method `@cumulus/api/models/Granule.removeGranuleFromCmr()`
  - Removed from `@cumulus/common/aws`:
    - `apigateway()`
    - `buildS3Uri()`
    - `calculateS3ObjectChecksum()`
    - `cf()`
    - `cloudwatch()`
    - `cloudwatchevents()`
    - `cloudwatchlogs()`
    - `createAndWaitForDynamoDbTable()`
    - `createQueue()`
    - `deleteSQSMessage()`
    - `describeCfStackResources()`
    - `downloadS3File()`
    - `downloadS3Files()`
    - `DynamoDbSearchQueue` class
    - `dynamodbstreams()`
    - `ec2()`
    - `ecs()`
    - `fileExists()`
    - `findResourceArn()`
    - `fromSfnExecutionName()`
    - `getFileBucketAndKey()`
    - `getJsonS3Object()`
    - `getQueueUrl()`
    - `getObjectSize()`
    - `getS3ObjectReadStream()`
    - `getSecretString()`
    - `getStateMachineArn()`
    - `headObject()`
    - `isThrottlingException()`
    - `kinesis()`
    - `lambda()`
    - `listS3Objects()`
    - `promiseS3Upload()`
    - `publishSnsMessage()`
    - `putJsonS3Object()`
    - `receiveSQSMessages()`
    - `s3CopyObject()`
    - `s3GetObjectTagging()`
    - `s3Join()`
    - `S3ListObjectsV2Queue` class
    - `s3TagSetToQueryString()`
    - `s3PutObjectTagging()`
    - `secretsManager()`
    - `sendSQSMessage()`
    - `sfn()`
    - `sns()`
    - `sqs()`
    - `sqsQueueExists()`
    - `toSfnExecutionName()`
    - `uploadS3FileStream()`
    - `uploadS3Files()`
    - `validateS3ObjectChecksum()`
  - Removed `@cumulus/common/CloudFormationGateway` class
  - Removed `@cumulus/common/concurrency/Mutex` class
  - Removed `@cumulus/common/errors`
  - Removed `@cumulus/common/sftp`
  - Removed `@cumulus/common/string.unicodeEscape`
  - Removed `@cumulus/cmrjs/cmr-utils.getGranuleId()`
  - Removed `@cumulus/cmrjs/cmr-utils.getCmrFiles()`
  - Removed `@cumulus/cmrjs/cmr/CMR` class
  - Removed `@cumulus/cmrjs/cmr/CMRSearchConceptQueue` class
  - Removed `@cumulus/cmrjs/utils.getHost()`
  - Removed `@cumulus/cmrjs/utils.getIp()`
  - Removed `@cumulus/cmrjs/utils.hostId()`
  - Removed `@cumulus/cmrjs/utils/ummVersion()`
  - Removed `@cumulus/cmrjs/utils.updateToken()`
  - Removed `@cumulus/cmrjs/utils.validateUMMG()`
  - Removed `@cumulus/ingest/aws.getEndpoint()`
  - Removed `@cumulus/ingest/aws.getExecutionUrl()`
  - Removed `@cumulus/ingest/aws/invoke()`
  - Removed `@cumulus/ingest/aws/CloudWatch` class
  - Removed `@cumulus/ingest/aws/ECS` class
  - Removed `@cumulus/ingest/aws/Events` class
  - Removed `@cumulus/ingest/aws/SQS` class
  - Removed `@cumulus/ingest/aws/StepFunction` class
  - Removed `@cumulus/ingest/util.normalizeProviderPath()`
  - Removed `@cumulus/integration-tests/index.listCollections()`
  - Removed `@cumulus/integration-tests/index.listProviders()`
  - Removed `@cumulus/integration-tests/index.rulesList()`
  - Removed `@cumulus/integration-tests/api/api.addCollectionApi()`

## [v1.20.0] 2020-03-12

### BREAKING CHANGES

- **CUMULUS-1714**
  - Changed the format of the message sent to the granule SNS Topic. Message includes the granule record under `record` and the type of event under `event`. Messages with `deleted` events will have the record that was deleted with a `deletedAt` timestamp. Options for `event` are `Create | Update | Delete`
- **CUMULUS-1769** - `deploy_to_ngap` is now a **required** variable for the `tf-modules/cumulus` module. **For those deploying to NGAP environments, this variable should always be set to `true`.**

### Notable changes

- **CUMULUS-1739** - You can now exclude Elasticsearch from your `tf-modules/data-persistence` deployment (via `include_elasticsearch = false`) and your `tf-modules/cumulus` module will still deploy successfully.

- **CUMULUS-1769** - If you set `deploy_to_ngap = true` for the `tf-modules/archive` Terraform module, **you can only deploy your archive API gateway as `PRIVATE`**, not `EDGE`.

### Added

- Added `@cumulus/aws-client/S3.getS3ObjectReadStreamAsync()` to deal with S3 eventual consistency issues by checking for the existence an S3 object with retries before getting a readable stream for that object.
- **CUMULUS-1769**
  - Added `deploy_to_ngap` boolean variable for the `tf-modules/cumulus` and `tf-modules/archive` Terraform modules. This variable is required. **For those deploying to NGAP environments, this variable should always be set to `true`.**
- **HYRAX-70**
  - Add the hyrax-metadata-update task

### Changed

- [`AccessToken.get()`](https://github.com/nasa/cumulus/blob/master/packages/api/models/access-tokens.js) now enforces [strongly consistent reads from DynamoDB](https://docs.aws.amazon.com/amazondynamodb/latest/developerguide/HowItWorks.ReadConsistency.html)
- **CUMULUS-1739**
  - Updated `tf-modules/data-persistence` to make Elasticsearch alarm resources and outputs conditional on the `include_elasticsearch` variable
  - Updated `@cumulus/aws-client/S3.getObjectSize` to include automatic retries for any failures from `S3.headObject`
- **CUMULUS-1784**
  - Updated `@cumulus/api/lib/DistributionEvent.remoteIP()` to parse the IP address in an S3 access log from the `A-sourceip` query parameter if present, otherwise fallback to the original parsing behavior.
- **CUMULUS-1768**
  - The `stats/summary` endpoint reports the distinct collections for the number of granules reported

### Fixed

- **CUMULUS-1739** - Fixed the `tf-modules/cumulus` and `tf-modules/archive` modules to make these Elasticsearch variables truly optional:
  - `elasticsearch_domain_arn`
  - `elasticsearch_hostname`
  - `elasticsearch_security_group_id`

- **CUMULUS-1768**
  - Fixed the `stats/` endpoint so that data is correctly filtered by timestamp and `processingTime` is calculated correctly.

- **CUMULUS-1769**
  - In the `tf-modules/archive` Terraform module, the `lifecycle` block ignoring changes to the `policy` of the archive API gateway is now only enforced if `deploy_to_ngap = true`. This fixes a bug where users deploying outside of NGAP could not update their API gateway's resource policy when going from `PRIVATE` to `EDGE`, preventing their API from being accessed publicly.

- **CUMULUS-1775**
  - Fix/update api endpoint to use updated google auth endpoints such that it will work with new accounts

### Removed

- **CUMULUS-1768**
  - Removed API endpoints `stats/histogram` and `stats/average`. All advanced stats needs should be acquired from Cloud Metrics or similarly configured ELK stack.

## [v1.19.0] 2020-02-28

### BREAKING CHANGES

- **CUMULUS-1736**
  - The `@cumulus/discover-granules` task now sets the `dataType` of discovered
    granules based on the `name` of the configured collection, not the
    `dataType`.
  - The config schema of the `@cumulus/discover-granules` task now requires that
    collections contain a `version`.
  - The `@cumulus/sync-granule` task will set the `dataType` and `version` of a
    granule based on the configured collection if those fields are not already
    set on the granule. Previously it was using the `dataType` field of the
    configured collection, then falling back to the `name` field of the
    collection. This update will just use the `name` field of the collection to
    set the `dataType` field of the granule.

- **CUMULUS-1446**
  - Update the `@cumulus/integration-tests/api/executions.getExecution()`
    function to parse the response and return the execution, rather than return
    the full API response.

- **CUMULUS-1672**
  - The `cumulus` Terraform module in previous releases set a
    `Deployment = var.prefix` tag on all resources that it managed. In this
    release, a `tags` input variable has been added to the `cumulus` Terraform
    module to allow resource tagging to be customized. No default tags will be
    applied to Cumulus-managed resources. To replicate the previous behavior,
    set `tags = { Deployment: var.prefix }` as an input variable for the
    `cumulus` Terraform module.

- **CUMULUS-1684 Migration Instructions**
  - In previous releases, a provider's username and password were encrypted
    using a custom encryption library. That has now been updated to use KMS.
    This release includes a Lambda function named
    `<prefix>-ProviderSecretsMigration`, which will re-encrypt existing
    provider credentials to use KMS. After this release has been deployed, you
    will need to manually invoke that Lambda function using either the AWS CLI
    or AWS Console. It should only need to be successfully run once.
  - Future releases of Cumulus will invoke a
    `<prefix>-VerifyProviderSecretsMigration` Lambda function as part of the
    deployment, which will cause the deployment to fail if the migration
    Lambda has not been run.

- **CUMULUS-1718**
  - The `@cumulus/sf-sns-report` task for reporting mid-workflow updates has been retired.
  This task was used as the `PdrStatusReport` task in our ParsePdr example workflow.
  If you have a ParsePdr or other workflow using this task, use `@cumulus/sf-sqs-report` instead.
  Trying to deploy the old task will result in an error as the cumulus module no longer exports `sf_sns_report_task`.
  - Migration instruction: In your workflow definition, for each step using the old task change:
  `"Resource": "${module.cumulus.sf_sns_report_task.task_arn}"`
  to
  `"Resource": "${module.cumulus.sf_sqs_report_task.task_arn}"`

- **CUMULUS-1755**
  - The `thin_egress_jwt_secret_name` variable for the `tf-modules/cumulus` Terraform module is now **required**. This variable is passed on to the Thin Egress App in `tf-modules/distribution/main.tf`, which uses the keys stored in the secret to sign JWTs. See the [Thin Egress App documentation on how to create a value for this secret](https://github.com/asfadmin/thin-egress-app#setting-up-the-jwt-cookie-secrets).

### Added

- **CUMULUS-1446**
  - Add `@cumulus/common/FileUtils.readJsonFile()` function
  - Add `@cumulus/common/FileUtils.readTextFile()` function
  - Add `@cumulus/integration-tests/api/collections.createCollection()` function
  - Add `@cumulus/integration-tests/api/collections.deleteCollection()` function
  - Add `@cumulus/integration-tests/api/collections.getCollection()` function
  - Add `@cumulus/integration-tests/api/providers.getProvider()` function
  - Add `@cumulus/integration-tests/index.getExecutionOutput()` function
  - Add `@cumulus/integration-tests/index.loadCollection()` function
  - Add `@cumulus/integration-tests/index.loadProvider()` function
  - Add `@cumulus/integration-tests/index.readJsonFilesFromDir()` function

- **CUMULUS-1672**
  - Add a `tags` input variable to the `archive` Terraform module
  - Add a `tags` input variable to the `cumulus` Terraform module
  - Add a `tags` input variable to the `cumulus_ecs_service` Terraform module
  - Add a `tags` input variable to the `data-persistence` Terraform module
  - Add a `tags` input variable to the `distribution` Terraform module
  - Add a `tags` input variable to the `ingest` Terraform module
  - Add a `tags` input variable to the `s3-replicator` Terraform module

- **CUMULUS-1707**
  - Enable logrotate on ECS cluster

- **CUMULUS-1684**
  - Add a `@cumulus/aws-client/KMS` library of KMS-related functions
  - Add `@cumulus/aws-client/S3.getTextObject()`
  - Add `@cumulus/sftp-client` package
  - Create `ProviderSecretsMigration` Lambda function
  - Create `VerifyProviderSecretsMigration` Lambda function

- **CUMULUS-1548**
  - Add ability to put default Cumulus logs in Metrics' ELK stack
  - Add ability to add custom logs to Metrics' ELK Stack

- **CUMULUS-1702**
  - When logs are sent to Metrics' ELK stack, the logs endpoints will return results from there

- **CUMULUS-1459**
  - Async Operations are indexed in Elasticsearch
  - To index any existing async operations you'll need to perform an index from
    database function.

- **CUMULUS-1717**
  - Add `@cumulus/aws-client/deleteAndWaitForDynamoDbTableNotExists`, which
    deletes a DynamoDB table and waits to ensure the table no longer exists
  - Added `publishGranules` Lambda to handle publishing granule messages to SNS when granule records are written to DynamoDB
  - Added `@cumulus/api/models/Granule.storeGranulesFromCumulusMessage` to store granules from a Cumulus message to DynamoDB

- **CUMULUS-1718**
  - Added `@cumulus/sf-sqs-report` task to allow mid-workflow reporting updates.
  - Added `stepfunction_event_reporter_queue_url` and `sf_sqs_report_task` outputs to the `cumulus` module.
  - Added `publishPdrs` Lambda to handle publishing PDR messages to SNS when PDR records are written to DynamoDB.
  - Added `@cumulus/api/models/Pdr.storePdrFromCumulusMessage` to store PDRs from a Cumulus message to DynamoDB.
  - Added `@cumulus/aws-client/parseSQSMessageBody` to parse an SQS message body string into an object.

- **Ability to set custom backend API url in the archive module**
  - Add `api_url` definition in `tf-modules/cumulus/archive.tf`
  - Add `archive_api_url` variable in `tf-modules/cumulus/variables.tf`

- **CUMULUS-1741**
  - Added an optional `elasticsearch_security_group_ids` variable to the
    `data-persistence` Terraform module to allow additional security groups to
    be assigned to the Elasticsearch Domain.

- **CUMULUS-1752**
  - Added `@cumulus/integration-tests/api/distribution.invokeTEADistributionLambda` to simulate a request to the [Thin Egress App](https://github.com/asfadmin/thin-egress-app) by invoking the Lambda and getting a response payload.
  - Added `@cumulus/integration-tests/api/distribution.getTEARequestHeaders` to generate necessary request headers for a request to the Thin Egress App
  - Added `@cumulus/integration-tests/api/distribution.getTEADistributionApiFileStream` to get a response stream for a file served by Thin Egress App
  - Added `@cumulus/integration-tests/api/distribution.getTEADistributionApiRedirect` to get a redirect response from the Thin Egress App

- **CUMULUS-1755**
  - Added `@cumulus/aws-client/CloudFormation.describeCfStack()` to describe a Cloudformation stack
  - Added `@cumulus/aws-client/CloudFormation.getCfStackParameterValues()` to get multiple parameter values for a Cloudformation stack

### Changed

- **CUMULUS-1725**
  - Moved the logic that updates the granule files cache Dynamo table into its
    own Lambda function called `granuleFilesCacheUpdater`.

- **CUMULUS-1736**
  - The `collections` model in the API package now determines the name of a
    collection based on the `name` property, rather than using `dataType` and
    then falling back to `name`.
  - The `@cumulus/integration-tests.loadCollection()` function no longer appends
    the postfix to the end of the collection's `dataType`.
  - The `@cumulus/integration-tests.addCollections()` function no longer appends
    the postfix to the end of the collection's `dataType`.

- **CUMULUS-1672**
  - Add a `retryOptions` parameter to the `@cumulus/aws-client/S3.headObject`
     function, which will retry if the object being queried does not exist.

- **CUMULUS-1446**
  - Mark the `@cumulus/integration-tests/api.addCollectionApi()` function as
    deprecated
  - Mark the `@cumulus/integration-tests/index.listCollections()` function as
    deprecated
  - Mark the `@cumulus/integration-tests/index.listProviders()` function as
    deprecated
  - Mark the `@cumulus/integration-tests/index.rulesList()` function as
    deprecated

- **CUMULUS-1672**
  - Previously, the `cumulus` module defaulted to setting a
    `Deployment = var.prefix` tag on all resources that it managed. In this
    release, the `cumulus` module will now accept a `tags` input variable that
    defines the tags to be assigned to all resources that it manages.
  - Previously, the `data-persistence` module defaulted to setting a
    `Deployment = var.prefix` tag on all resources that it managed. In this
    release, the `data-persistence` module will now accept a `tags` input
    variable that defines the tags to be assigned to all resources that it
    manages.
  - Previously, the `distribution` module defaulted to setting a
    `Deployment = var.prefix` tag on all resources that it managed. In this
    release, the `distribution` module will now accept a `tags` input variable
    that defines the tags to be assigned to all resources that it manages.
  - Previously, the `ingest` module defaulted to setting a
    `Deployment = var.prefix` tag on all resources that it managed. In this
    release, the `ingest` module will now accept a `tags` input variable that
    defines the tags to be assigned to all resources that it manages.
  - Previously, the `s3-replicator` module defaulted to setting a
    `Deployment = var.prefix` tag on all resources that it managed. In this
    release, the `s3-replicator` module will now accept a `tags` input variable
    that defines the tags to be assigned to all resources that it manages.

- **CUMULUS-1684**
  - Update the API package to encrypt provider credentials using KMS instead of
    using RSA keys stored in S3

- **CUMULUS-1717**
  - Changed name of `cwSfExecutionEventToDb` Lambda to `cwSfEventToDbRecords`
  - Updated `cwSfEventToDbRecords` to write granule records to DynamoDB from the incoming Cumulus message

- **CUMULUS-1718**
  - Renamed `cwSfEventToDbRecords` to `sfEventSqsToDbRecords` due to architecture change to being a consumer of an SQS queue of Step Function Cloudwatch events.
  - Updated `sfEventSqsToDbRecords` to write PDR records to DynamoDB from the incoming Cumulus message
  - Moved `data-cookbooks/sns.md` to `data-cookbooks/ingest-notifications.md` and updated it to reflect recent changes.

- **CUMULUS-1748**
  - (S)FTP discovery tasks now use the provider-path as-is instead of forcing it to a relative path.
  - Improved error handling to catch permission denied FTP errors better and log them properly. Workflows will still fail encountering this error and we intend to consider that approach in a future ticket.

- **CUMULUS-1752**
  - Moved class for parsing distribution events to its own file: `@cumulus/api/lib/DistributionEvent.js`
    - Updated `DistributionEvent` to properly parse S3 access logs generated by requests from the [Thin Egress App](https://github.com/asfadmin/thin-egress-app)

- **CUMULUS-1753** - Changes to `@cumulus/ingest/HttpProviderClient.js`:
  - Removed regex filter in `HttpProviderClient.list()` that was used to return only files with an extension between 1 and 4 characters long. `HttpProviderClient.list()` will now return all files linked from the HTTP provider host.

- **CUMULUS-1755**
  - Updated the Thin Egress App module used in `tf-modules/distribution/main.tf` to build 61. [See the release notes](https://github.com/asfadmin/thin-egress-app/releases/tag/tea-build.61).

- **CUMULUS-1757**
  - Update @cumulus/cmr-client CMRSearchConceptQueue to take optional cmrEnvironment parameter

### Deprecated

- **CUMULUS-1684**
  - Deprecate `@cumulus/common/key-pair-provider/S3KeyPairProvider`
  - Deprecate `@cumulus/common/key-pair-provider/S3KeyPairProvider.encrypt()`
  - Deprecate `@cumulus/common/key-pair-provider/S3KeyPairProvider.decrypt()`
  - Deprecate `@cumulus/common/kms/KMS`
  - Deprecate `@cumulus/common/kms/KMS.encrypt()`
  - Deprecate `@cumulus/common/kms/KMS.decrypt()`
  - Deprecate `@cumulus/common/sftp.Sftp`

- **CUMULUS-1717**
  - Deprecate `@cumulus/api/models/Granule.createGranulesFromSns`

- **CUMULUS-1718**
  - Deprecate `@cumulus/sf-sns-report`.
    - This task has been updated to always throw an error directing the user to use `@cumulus/sf-sqs-report` instead. This was done because there is no longer an SNS topic to which to publish, and no consumers to listen to it.

- **CUMULUS-1748**
  - Deprecate `@cumulus/ingest/util.normalizeProviderPath`

- **CUMULUS-1752**
  - Deprecate `@cumulus/integration-tests/api/distribution.getDistributionApiFileStream`
  - Deprecate `@cumulus/integration-tests/api/distribution.getDistributionApiRedirect`
  - Deprecate `@cumulus/integration-tests/api/distribution.invokeApiDistributionLambda`

### Removed

- **CUMULUS-1684**
  - Remove the deployment script that creates encryption keys and stores them to
    S3

- **CUMULUS-1768**
  - Removed API endpoints `stats/histogram` and `stats/average`. All advanced stats needs should be acquired from Cloud Metrics or similarly configured ELK stack.

### Fixed

- **Fix default values for urs_url in variables.tf files**
  - Remove trailing `/` from default `urs_url` values.

- **CUMULUS-1610** - Add the Elasticsearch security group to the EC2 security groups

- **CUMULUS-1740** - `cumulus_meta.workflow_start_time` is now set in Cumulus
  messages

- **CUMULUS-1753** - Fixed `@cumulus/ingest/HttpProviderClient.js` to properly handle HTTP providers with:
  - Multiple link tags (e.g. `<a>`) per line of source code
  - Link tags in uppercase or lowercase (e.g. `<A>`)
  - Links with filepaths in the link target (e.g. `<a href="/path/to/file.txt">`). These files will be returned from HTTP file discovery **as the file name only** (e.g. `file.txt`).

- **CUMULUS-1768**
  - Fix an issue in the stats endpoints in `@cumulus/api` to send back stats for the correct type

## [v1.18.0] 2020-02-03

### BREAKING CHANGES

- **CUMULUS-1686**

  - `ecs_cluster_instance_image_id` is now a _required_ variable of the `cumulus` module, instead of optional.

- **CUMULUS-1698**

  - Change variable `saml_launchpad_metadata_path` to `saml_launchpad_metadata_url` in the `tf-modules/cumulus` Terraform module.

- **CUMULUS-1703**
  - Remove the unused `forceDownload` option from the `sync-granule` tasks's config
  - Remove the `@cumulus/ingest/granule.Discover` class
  - Remove the `@cumulus/ingest/granule.Granule` class
  - Remove the `@cumulus/ingest/pdr.Discover` class
  - Remove the `@cumulus/ingest/pdr.Granule` class
  - Remove the `@cumulus/ingest/parse-pdr.parsePdr` function

### Added

- **CUMULUS-1040**

  - Added `@cumulus/aws-client` package to provide utilities for working with AWS services and the Node.js AWS SDK
  - Added `@cumulus/errors` package which exports error classes for use in Cumulus workflow code
  - Added `@cumulus/integration-tests/sfnStep` to provide utilities for parsing step function execution histories

- **CUMULUS-1102**

  - Adds functionality to the @cumulus/api package for better local testing.
    - Adds data seeding for @cumulus/api's localAPI.
      - seed functions allow adding collections, executions, granules, pdrs, providers, and rules to a Localstack Elasticsearch and DynamoDB via `addCollections`, `addExecutions`, `addGranules`, `addPdrs`, `addProviders`, and `addRules`.
    - Adds `eraseDataStack` function to local API server code allowing resetting of local datastack for testing (ES and DynamoDB).
    - Adds optional parameters to the @cumulus/api bin serve to allow for launching the api without destroying the current data.

- **CUMULUS-1697**

  - Added the `@cumulus/tf-inventory` package that provides command line utilities for managing Terraform resources in your AWS account

- **CUMULUS-1703**

  - Add `@cumulus/aws-client/S3.createBucket` function
  - Add `@cumulus/aws-client/S3.putFile` function
  - Add `@cumulus/common/string.isNonEmptyString` function
  - Add `@cumulus/ingest/FtpProviderClient` class
  - Add `@cumulus/ingest/HttpProviderClient` class
  - Add `@cumulus/ingest/S3ProviderClient` class
  - Add `@cumulus/ingest/SftpProviderClient` class
  - Add `@cumulus/ingest/providerClientUtils.buildProviderClient` function
  - Add `@cumulus/ingest/providerClientUtils.fetchTextFile` function

- **CUMULUS-1731**

  - Add new optional input variables to the Cumulus Terraform module to support TEA upgrade:
    - `thin_egress_cookie_domain` - Valid domain for Thin Egress App cookie
    - `thin_egress_domain_cert_arn` - Certificate Manager SSL Cert ARN for Thin
      Egress App if deployed outside NGAP/CloudFront
    - `thin_egress_download_role_in_region_arn` - ARN for reading of Thin Egress
      App data buckets for in-region requests
    - `thin_egress_jwt_algo` - Algorithm with which to encode the Thin Egress
      App JWT cookie
    - `thin_egress_jwt_secret_name` - Name of AWS secret where keys for the Thin
      Egress App JWT encode/decode are stored
    - `thin_egress_lambda_code_dependency_archive_key` - Thin Egress App - S3
      Key of packaged python modules for lambda dependency layer

- **CUMULUS-1733**
  - Add `discovery-filtering` operator doc to document previously undocumented functionality.

- **CUMULUS-1737**
  - Added the `cumulus-test-cleanup` module to run a nightly cleanup on resources left over from the integration tests run from the `example/spec` directory.

### Changed

- **CUMULUS-1102**

  - Updates `@cumulus/api/auth/testAuth` to use JWT instead of random tokens.
  - Updates the default AMI for the ecs_cluster_instance_image_id.

- **CUMULUS-1622**

  - Mutex class has been deprecated in `@cumulus/common/concurrency` and will be removed in a future release.

- **CUMULUS-1686**

  - Changed `ecs_cluster_instance_image_id` to be a required variable of the `cumulus` module and removed the default value.
    The default was not available across accounts and regions, nor outside of NGAP and therefore not particularly useful.

- **CUMULUS-1688**

  - Updated `@cumulus/aws.receiveSQSMessages` not to replace `message.Body` with a parsed object. This behavior was undocumented and confusing as received messages appeared to contradict AWS docs that state `message.Body` is always a string.
  - Replaced `sf_watcher` CloudWatch rule from `cloudwatch-events.tf` with an EventSourceMapping on `sqs2sf` mapped to the `start_sf` SQS queue (in `event-sources.tf`).
  - Updated `sqs2sf` with an EventSourceMapping handler and unit test.

- **CUMULUS-1698**

  - Change variable `saml_launchpad_metadata_path` to `saml_launchpad_metadata_url` in the `tf-modules/cumulus` Terraform module.
  - Updated `@cumulus/api/launchpadSaml` to download launchpad IDP metadata from configured location when the metadata in s3 is not valid, and to work with updated IDP metadata and SAML response.

- **CUMULUS-1731**
  - Upgrade the version of the Thin Egress App deployed by Cumulus to v48
    - Note: New variables available, see the 'Added' section of this changelog.

### Fixed

- **CUMULUS-1664**

  - Updated `dbIndexer` Lambda to remove hardcoded references to DynamoDB table names.

- **CUMULUS-1733**
  - Fixed granule discovery recursion algorithm used in S/FTP protocols.

### Removed

- **CUMULUS-1481**
  - removed `process` config and output from PostToCmr as it was not required by the task nor downstream steps, and should still be in the output message's `meta` regardless.

### Deprecated

- **CUMULUS-1040**
  - Deprecated the following code. For cases where the code was moved into another package, the new code location is noted:
    - `@cumulus/common/CloudFormationGateway` -> `@cumulus/aws-client/CloudFormationGateway`
    - `@cumulus/common/DynamoDb` -> `@cumulus/aws-client/DynamoDb`
    - `@cumulus/common/errors` -> `@cumulus/errors`
    - `@cumulus/common/StepFunctions` -> `@cumulus/aws-client/StepFunctions`
    - All of the exported functions in `@cumulus/commmon/aws` (moved into `@cumulus/aws-client`), except:
      - `@cumulus/common/aws/isThrottlingException` -> `@cumulus/errors/isThrottlingException`
      - `@cumulus/common/aws/improveStackTrace` (not deprecated)
      - `@cumulus/common/aws/retryOnThrottlingException` (not deprecated)
    - `@cumulus/common/sfnStep/SfnStep.parseStepMessage` -> `@cumulus/integration-tests/sfnStep/SfnStep.parseStepMessage`
    - `@cumulus/common/sfnStep/ActivityStep` -> `@cumulus/integration-tests/sfnStep/ActivityStep`
    - `@cumulus/common/sfnStep/LambdaStep` -> `@cumulus/integration-tests/sfnStep/LambdaStep`
    - `@cumulus/common/string/unicodeEscape` -> `@cumulus/aws-client/StepFunctions.unicodeEscape`
    - `@cumulus/common/util/setErrorStack` -> `@cumulus/aws-client/util/setErrorStack`
    - `@cumulus/ingest/aws/invoke` -> `@cumulus/aws-client/Lambda/invoke`
    - `@cumulus/ingest/aws/CloudWatch.bucketSize`
    - `@cumulus/ingest/aws/CloudWatch.cw`
    - `@cumulus/ingest/aws/ECS.ecs`
    - `@cumulus/ingest/aws/ECS`
    - `@cumulus/ingest/aws/Events.putEvent` -> `@cumulus/aws-client/CloudwatchEvents.putEvent`
    - `@cumulus/ingest/aws/Events.deleteEvent` -> `@cumulus/aws-client/CloudwatchEvents.deleteEvent`
    - `@cumulus/ingest/aws/Events.deleteTarget` -> `@cumulus/aws-client/CloudwatchEvents.deleteTarget`
    - `@cumulus/ingest/aws/Events.putTarget` -> `@cumulus/aws-client/CloudwatchEvents.putTarget`
    - `@cumulus/ingest/aws/SQS.attributes` -> `@cumulus/aws-client/SQS.getQueueAttributes`
    - `@cumulus/ingest/aws/SQS.deleteMessage` -> `@cumulus/aws-client/SQS.deleteSQSMessage`
    - `@cumulus/ingest/aws/SQS.deleteQueue` -> `@cumulus/aws-client/SQS.deleteQueue`
    - `@cumulus/ingest/aws/SQS.getUrl` -> `@cumulus/aws-client/SQS.getQueueUrlByName`
    - `@cumulus/ingest/aws/SQS.receiveMessage` -> `@cumulus/aws-client/SQS.receiveSQSMessages`
    - `@cumulus/ingest/aws/SQS.sendMessage` -> `@cumulus/aws-client/SQS.sendSQSMessage`
    - `@cumulus/ingest/aws/StepFunction.getExecutionStatus` -> `@cumulus/aws-client/StepFunction.getExecutionStatus`
    - `@cumulus/ingest/aws/StepFunction.getExecutionUrl` -> `@cumulus/aws-client/StepFunction.getExecutionUrl`

## [v1.17.0] - 2019-12-31

### BREAKING CHANGES

- **CUMULUS-1498**
  - The `@cumulus/cmrjs.publish2CMR` function expects that the value of its
    `creds.password` parameter is a plaintext password.
  - Rather than using an encrypted password from the `cmr_password` environment
    variable, the `@cumulus/cmrjs.updateCMRMetadata` function now looks for an
    environment variable called `cmr_password_secret_name` and fetches the CMR
    password from that secret in AWS Secrets Manager.
  - The `@cumulus/post-to-cmr` task now expects a
    `config.cmr.passwordSecretName` value, rather than `config.cmr.password`.
    The CMR password will be fetched from that secret in AWS Secrets Manager.

### Added

- **CUMULUS-630**

  - Added support for replaying Kinesis records on a stream into the Cumulus Kinesis workflow triggering mechanism: either all the records, or some time slice delimited by start and end timestamps.
  - Added `/replays` endpoint to the operator API for triggering replays.
  - Added `Replay Kinesis Messages` documentation to Operator Docs.
  - Added `manualConsumer` lambda function to consume a Kinesis stream. Used by the replay AsyncOperation.

- **CUMULUS-1687**
  - Added new API endpoint for listing async operations at `/asyncOperations`
  - All asyncOperations now include the fields `description` and `operationType`. `operationType` can be one of the following. [`Bulk Delete`, `Bulk Granules`, `ES Index`, `Kinesis Replay`]

### Changed

- **CUMULUS-1626**

  - Updates Cumulus to use node10/CMA 1.1.2 for all of its internal lambdas in prep for AWS node 8 EOL

- **CUMULUS-1498**
  - Remove the DynamoDB Users table. The list of OAuth users who are allowed to
    use the API is now stored in S3.
  - The CMR password and Launchpad passphrase are now stored in Secrets Manager

## [v1.16.1] - 2019-12-6

**Please note**:

- The `region` argument to the `cumulus` Terraform module has been removed. You may see a warning or error if you have that variable populated.
- Your workflow tasks should use the following versions of the CMA libraries to utilize new granule, parentArn, asyncOperationId, and stackName fields on the logs:
  - `cumulus-message-adapter-js` version 1.0.10+
  - `cumulus-message-adapter-python` version 1.1.1+
  - `cumulus-message-adapter-java` version 1.2.11+
- The `data-persistence` module no longer manages the creation of an Elasticsearch service-linked role for deploying Elasticsearch to a VPC. Follow the [deployment instructions on preparing your VPC](https://nasa.github.io/cumulus/docs/deployment/deployment-readme#vpc-subnets-and-security-group) for guidance on how to create the Elasticsearch service-linked role manually.
- There is now a `distribution_api_gateway_stage` variable for the `tf-modules/cumulus` Terraform module that will be used as the API gateway stage name used for the distribution API (Thin Egress App)
- Default value for the `urs_url` variable is now `https://uat.urs.earthdata.nasa.gov/` in the `tf-modules/cumulus` and `tf-modules/archive` Terraform modules. So deploying the `cumulus` module without a `urs_url` variable set will integrate your Cumulus deployment with the UAT URS environment.

### Added

- **CUMULUS-1563**

  - Added `custom_domain_name` variable to `tf-modules/data-persistence` module

- **CUMULUS-1654**
  - Added new helpers to `@cumulus/common/execution-history`:
    - `getStepExitedEvent()` returns the `TaskStateExited` event in a workflow execution history after the given step completion/failure event
    - `getTaskExitedEventOutput()` returns the output message for a `TaskStateExited` event in a workflow execution history

### Changed

- **CUMULUS-1578**

  - Updates SAML launchpad configuration to authorize via configured userGroup.
    [See the NASA specific documentation (protected)](https://wiki.earthdata.nasa.gov/display/CUMULUS/Cumulus+SAML+Launchpad+Integration)

- **CUMULUS-1579**

  - Elasticsearch list queries use `match` instead of `term`. `term` had been analyzing the terms and not supporting `-` in the field values.

- **CUMULUS-1619**

  - Adds 4 new keys to `@cumulus/logger` to display granules, parentArn, asyncOperationId, and stackName.
  - Depends on `cumulus-message-adapter-js` version 1.0.10+. Cumulus tasks updated to use this version.

- **CUMULUS-1654**

  - Changed `@cumulus/common/SfnStep.parseStepMessage()` to a static class method

- **CUMULUS-1641**
  - Added `meta.retries` and `meta.visibilityTimeout` properties to sqs-type rule. To create sqs-type rule, you're required to configure a dead-letter queue on your queue.
  - Added `sqsMessageRemover` lambda which removes the message from SQS queue upon successful workflow execution.
  - Updated `sqsMessageConsumer` lambda to not delete message from SQS queue, and to retry the SQS message for configured number of times.

### Removed

- Removed `create_service_linked_role` variable from `tf-modules/data-persistence` module.

- **CUMULUS-1321**
  - The `region` argument to the `cumulus` Terraform module has been removed

### Fixed

- **CUMULUS-1668** - Fixed a race condition where executions may not have been
  added to the database correctly
- **CUMULUS-1654** - Fixed issue with `publishReports` Lambda not including workflow execution error information for failed workflows with a single step
- Fixed `tf-modules/cumulus` module so that the `urs_url` variable is passed on to its invocation of the `tf-modules/archive` module

## [v1.16.0] - 2019-11-15

### Added

- **CUMULUS-1321**

  - A `deploy_distribution_s3_credentials_endpoint` variable has been added to
    the `cumulus` Terraform module. If true, the NGAP-backed S3 credentials
    endpoint will be added to the Thin Egress App's API. Default: true

- **CUMULUS-1544**

  - Updated the `/granules/bulk` endpoint to correctly query Elasticsearch when
    granule ids are not provided.

- **CUMULUS-1580**
  - Added `/granules/bulk` endpoint to `@cumulus/api` to perform bulk actions on granules given either a list of granule ids or an Elasticsearch query and the workflow to perform.

### Changed

- **CUMULUS-1561**

  - Fix the way that we are handling Terraform provider version requirements
  - Pass provider configs into child modules using the method that the
    [Terraform documentation](https://www.terraform.io/docs/configuration/modules.html#providers-within-modules)
    suggests
  - Remove the `region` input variable from the `s3_access_test` Terraform module
  - Remove the `aws_profile` and `aws_region` input variables from the
    `s3-replicator` Terraform module

- **CUMULUS-1639**
  - Because of
    [S3's Data Consistency Model](https://docs.aws.amazon.com/AmazonS3/latest/dev/Introduction.html#BasicsObjects),
    there may be situations where a GET operation for an object can temporarily
    return a `NoSuchKey` response even if that object _has_ been created. The
    `@cumulus/common/aws.getS3Object()` function has been updated to support
    retries if a `NoSuchKey` response is returned by S3. This behavior can be
    enabled by passing a `retryOptions` object to that function. Supported
    values for that object can be found here:
    <https://github.com/tim-kos/node-retry#retryoperationoptions>

### Removed

- **CUMULUS-1559**
  - `logToSharedDestination` has been migrated to the Terraform deployment as `log_api_gateway_to_cloudwatch` and will ONLY apply to egress lambdas.
    Due to the differences in the Terraform deployment model, we cannot support a global log subscription toggle for a configurable subset of lambdas.
    However, setting up your own log forwarding for a Lambda with Terraform is fairly simple, as you will only need to add SubscriptionFilters to your Terraform configuration, one per log group.
    See [the Terraform documentation](https://www.terraform.io/docs/providers/aws/r/cloudwatch_log_subscription_filter.html) for details on how to do this.
    An empty FilterPattern ("") will capture all logs in a group.

## [v1.15.0] - 2019-11-04

### BREAKING CHANGES

- **CUMULUS-1644** - When a workflow execution begins or ends, the workflow
  payload is parsed and any new or updated PDRs or granules referenced in that
  workflow are stored to the Cumulus archive. The defined interface says that a
  PDR in `payload.pdr` will be added to the archive, and any granules in
  `payload.granules` will also be added to the archive. In previous releases,
  PDRs found in `meta.pdr` and granules found in `meta.input_granules` were also
  added to the archive. This caused unexpected behavior and has been removed.
  Only PDRs from `payload.pdr` and granules from `payload.granules` will now be
  added to the Cumulus archive.

- **CUMULUS-1449** - Cumulus now uses a universal workflow template when
  starting a workflow that contains general information specific to the
  deployment, but not specific to the workflow. Workflow task configs must be
  defined using AWS step function parameters. As part of this change,
  `CumulusConfig` has been retired and task configs must now be defined under
  the `cma.task_config` key in the Parameters section of a step function
  definition.

  **Migration instructions**:

  NOTE: These instructions require the use of Cumulus Message Adapter v1.1.x+.
  Please ensure you are using a compatible version before attempting to migrate
  workflow configurations. When defining workflow steps, remove any
  `CumulusConfig` section, as shown below:

  ```yaml
  ParsePdr:
    CumulusConfig:
      provider: "{$.meta.provider}"
      bucket: "{$.meta.buckets.internal.name}"
      stack: "{$.meta.stack}"
  ```

  Instead, use AWS Parameters to pass `task_config` for the task directly into
  the Cumulus Message Adapter:

  ```yaml
  ParsePdr:
    Parameters:
      cma:
        event.$: "$"
        task_config:
          provider: "{$.meta.provider}"
          bucket: "{$.meta.buckets.internal.name}"
          stack: "{$.meta.stack}"
  ```

  In this example, the `cma` key is used to pass parameters to the message
  adapter. Using `task_config` in combination with `event.$: '$'` allows the
  message adapter to process `task_config` as the `config` passed to the Cumulus
  task. See `example/workflows/sips.yml` in the core repository for further
  examples of how to set the Parameters.

  Additionally, workflow configurations for the `QueueGranules` and `QueuePdrs`
  tasks need to be updated:

  - `queue-pdrs` config changes:
    - `parsePdrMessageTemplateUri` replaced with `parsePdrWorkflow`, which is
      the workflow name (i.e. top-level name in `config.yml`, e.g. 'ParsePdr').
    - `internalBucket` and `stackName` configs now required to look up
      configuration from the deployment. Brings the task config in line with
      that of `queue-granules`.
  - `queue-granules` config change: `ingestGranuleMessageTemplateUri` replaced
    with `ingestGranuleWorkflow`, which is the workflow name (e.g.
    'IngestGranule').

- **CUMULUS-1396** - **Workflow steps at the beginning and end of a workflow
  using the `SfSnsReport` Lambda have now been deprecated (e.g. `StartStatus`,
  `StopStatus`) and should be removed from your workflow definitions**. These
  steps were used for publishing ingest notifications and have been replaced by
  an implementation using Cloudwatch events for Step Functions to trigger a
  Lambda that publishes ingest notifications. For further detail on how ingest
  notifications are published, see the notes below on **CUMULUS-1394**. For
  examples of how to update your workflow definitions, see our
  [example workflow definitions](https://github.com/nasa/cumulus/blob/master/example/workflows/).

- **CUMULUS-1470**
  - Remove Cumulus-defined ECS service autoscaling, allowing integrators to
    better customize autoscaling to meet their needs. In order to use
    autoscaling with ECS services, appropriate
    `AWS::ApplicationAutoScaling::ScalableTarget`,
    `AWS::ApplicationAutoScaling::ScalingPolicy`, and `AWS::CloudWatch::Alarm`
    resources should be defined in a kes overrides file. See
    [this example](https://github.com/nasa/cumulus/blob/release-1.15.x/example/overrides/app/cloudformation.template.yml)
    for an example.
  - The following config parameters are no longer used:
    - ecs.services.\<NAME\>.minTasks
    - ecs.services.\<NAME\>.maxTasks
    - ecs.services.\<NAME\>.scaleInActivityScheduleTime
    - ecs.services.\<NAME\>.scaleInAdjustmentPercent
    - ecs.services.\<NAME\>.scaleOutActivityScheduleTime
    - ecs.services.\<NAME\>.scaleOutAdjustmentPercent
    - ecs.services.\<NAME\>.activityName

### Added

- **CUMULUS-1100**

  - Added 30-day retention properties to all log groups that were missing those policies.

- **CUMULUS-1396**

  - Added `@cumulus/common/sfnStep`:
    - `LambdaStep` - A class for retrieving and parsing input and output to Lambda steps in AWS Step Functions
    - `ActivityStep` - A class for retrieving and parsing input and output to ECS activity steps in AWS Step Functions

- **CUMULUS-1574**

  - Added `GET /token` endpoint for SAML authorization when cumulus is protected by Launchpad.
    This lets a user retrieve a token by hand that can be presented to the API.

- **CUMULUS-1625**

  - Added `sf_start_rate` variable to the `ingest` Terraform module, equivalent to `sqs_consumer_rate` in the old model, but will not be automatically applied to custom queues as that was.

- **CUMULUS-1513**
  - Added `sqs`-type rule support in the Cumulus API `@cumulus/api`
  - Added `sqsMessageConsumer` lambda which processes messages from the SQS queues configured in the `sqs` rules.

### Changed

- **CUMULUS-1639**

  - Because of
    [S3's Data Consistency Model](https://docs.aws.amazon.com/AmazonS3/latest/dev/Introduction.html#BasicsObjects),
    there may be situations where a GET operation for an object can temporarily
    return a `NoSuchKey` response even if that object _has_ been created. The
    `@cumulus/common/aws.getS3Object()` function will now retry up to 10 times
    if a `NoSuchKey` response is returned by S3. This can behavior can be
    overridden by passing `{ retries: 0 }` as the `retryOptions` argument.

- **CUMULUS-1449**

  - `queue-pdrs` & `queue-granules` config changes. Details in breaking changes section.
  - Cumulus now uses a universal workflow template when starting workflow that contains general information specific to the deployment, but not specific to the workflow.
  - Changed the way workflow configs are defined, from `CumulusConfig` to a `task_config` AWS Parameter.

- **CUMULUS-1452**

  - Changed the default ECS docker storage drive to `devicemapper`

- **CUMULUS-1453**
  - Removed config schema for `@cumulus/sf-sns-report` task
  - Updated `@cumulus/sf-sns-report` to always assume that it is running as an intermediate step in a workflow, not as the first or last step

### Removed

- **CUMULUS-1449**
  - Retired `CumulusConfig` as part of step function definitions, as this is an artifact of the way Kes parses workflow definitions that was not possible to migrate to Terraform. Use AWS Parameters and the `task_config` key instead. See change note above.
  - Removed individual workflow templates.

### Fixed

- **CUMULUS-1620** - Fixed bug where `message_adapter_version` does not correctly inject the CMA

- **CUMULUS-1396** - Updated `@cumulus/common/StepFunctions.getExecutionHistory()` to recursively fetch execution history when `nextToken` is returned in response

- **CUMULUS-1571** - Updated `@cumulus/common/DynamoDb.get()` to throw any errors encountered when trying to get a record and the record does exist

- **CUMULUS-1452**
  - Updated the EC2 initialization scripts to use full volume size for docker storage
  - Changed the default ECS docker storage drive to `devicemapper`

## [v1.14.5] - 2019-12-30 - [BACKPORT]

### Updated

- **CUMULUS-1626**
  - Updates Cumulus to use node10/CMA 1.1.2 for all of its internal lambdas in prep for AWS node 8 EOL

## [v1.14.4] - 2019-10-28

### Fixed

- **CUMULUS-1632** - Pinned `aws-elasticsearch-connector` package in `@cumulus/api` to version `8.1.3`, since `8.2.0` includes breaking changes

## [v1.14.3] - 2019-10-18

### Fixed

- **CUMULUS-1620** - Fixed bug where `message_adapter_version` does not correctly inject the CMA

- **CUMULUS-1572** - A granule is now included in discovery results even when
  none of its files has a matching file type in the associated collection
  configuration. Previously, if all files for a granule were unmatched by a file
  type configuration, the granule was excluded from the discovery results.
  Further, added support for a `boolean` property
  `ignoreFilesConfigForDiscovery`, which controls how a granule's files are
  filtered at discovery time.

## [v1.14.2] - 2019-10-08

### BREAKING CHANGES

Your Cumulus Message Adapter version should be pinned to `v1.0.13` or lower in your `app/config.yml` using `message_adapter_version: v1.0.13` OR you should use the workflow migration steps below to work with CMA v1.1.1+.

- **CUMULUS-1394** - The implementation of the `SfSnsReport` Lambda requires additional environment variables for integration with the new ingest notification SNS topics. Therefore, **you must update the definition of `SfSnsReport` in your `lambdas.yml` like so**:

```yaml
SfSnsReport:
  handler: index.handler
  timeout: 300
  source: node_modules/@cumulus/sf-sns-report/dist
  tables:
    - ExecutionsTable
  envs:
    execution_sns_topic_arn:
      function: Ref
      value: reportExecutionsSns
    granule_sns_topic_arn:
      function: Ref
      value: reportGranulesSns
    pdr_sns_topic_arn:
      function: Ref
      value: reportPdrsSns
```

- **CUMULUS-1447** -
  The newest release of the Cumulus Message Adapter (v1.1.1) requires that parameterized configuration be used for remote message functionality. Once released, Kes will automatically bring in CMA v1.1.1 without additional configuration.

  **Migration instructions**
  Oversized messages are no longer written to S3 automatically. In order to utilize remote messaging functionality, configure a `ReplaceConfig` AWS Step Function parameter on your CMA task:

  ```yaml
  ParsePdr:
    Parameters:
      cma:
        event.$: "$"
        ReplaceConfig:
          FullMessage: true
  ```

  Accepted fields in `ReplaceConfig` include `MaxSize`, `FullMessage`, `Path` and `TargetPath`.
  See https://github.com/nasa/cumulus-message-adapter/blob/master/CONTRACT.md#remote-message-configuration for full details.

  As this change is backward compatible in Cumulus Core, users wishing to utilize the previous version of the CMA may opt to transition to using a CMA lambda layer, or set `message_adapter_version` in their configuration to a version prior to v1.1.0.

### PLEASE NOTE

- **CUMULUS-1394** - Ingest notifications are now provided via 3 separate SNS topics for executions, granules, and PDRs, instead of a single `sftracker` SNS topic. Whereas the `sftracker` SNS topic received a full Cumulus execution message, the new topics all receive generated records for the given object. The new topics are only published to if the given object exists for the current execution. For a given execution/granule/PDR, **two messages will be received by each topic**: one message indicating that ingest is running and another message indicating that ingest has completed or failed. The new SNS topics are:

  - `reportExecutions` - Receives 1 message per execution
  - `reportGranules` - Receives 1 message per granule in an execution
  - `reportPdrs` - Receives 1 message per PDR

### Added

- **CUMULUS-639**

  - Adds SAML JWT and launchpad token authentication to Cumulus API (configurable)
    - **NOTE** to authenticate with Launchpad ensure your launchpad user_id is in the `<prefix>-UsersTable`
    - when Cumulus configured to protect API via Launchpad:
      - New endpoints
        - `GET /saml/login` - starting point for SAML SSO creates the login request url and redirects to the SAML Identity Provider Service (IDP)
        - `POST /saml/auth` - SAML Assertion Consumer Service. POST receiver from SAML IDP. Validates response, logs the user in, and returns a SAML-based JWT.
    - Disabled endpoints
      - `POST /refresh`
      - Changes authorization worklow:
      - `ensureAuthorized` now presumes the bearer token is a JWT and tries to validate. If the token is malformed, it attempts to validate the token against Launchpad. This allows users to bring their own token as described here https://wiki.earthdata.nasa.gov/display/CUMULUS/Cumulus+API+with+Launchpad+Authentication. But it also allows dashboard users to manually authenticate via Launchpad SAML to receive a Launchpad-based JWT.

- **CUMULUS-1394**
  - Added `Granule.generateGranuleRecord()` method to granules model to generate a granule database record from a Cumulus execution message
  - Added `Pdr.generatePdrRecord()` method to PDRs model to generate a granule database record from a Cumulus execution message
  - Added helpers to `@cumulus/common/message`:
    - `getMessageExecutionName()` - Get the execution name from a Cumulus execution message
    - `getMessageStateMachineArn()` - Get the state machine ARN from a Cumulus execution message
    - `getMessageExecutionArn()` - Get the execution ARN for a Cumulus execution message
    - `getMessageGranules()` - Get the granules from a Cumulus execution message, if any.
  - Added `@cumulus/common/cloudwatch-event/isFailedSfStatus()` to determine if a Step Function status from a Cloudwatch event is a failed status

### Changed

- **CUMULUS-1308**

  - HTTP PUT of a Collection, Provider, or Rule via the Cumulus API now
    performs full replacement of the existing object with the object supplied
    in the request payload. Previous behavior was to perform a modification
    (partial update) by merging the existing object with the (possibly partial)
    object in the payload, but this did not conform to the HTTP standard, which
    specifies PATCH as the means for modifications rather than replacements.

- **CUMULUS-1375**

  - Migrate Cumulus from deprecated Elasticsearch JS client to new, supported one in `@cumulus/api`

- **CUMULUS-1485** Update `@cumulus/cmr-client` to return error message from CMR for validation failures.

- **CUMULUS-1394**

  - Renamed `Execution.generateDocFromPayload()` to `Execution.generateRecord()` on executions model. The method generates an execution database record from a Cumulus execution message.

- **CUMULUS-1432**

  - `logs` endpoint takes the level parameter as a string and not a number
  - Elasticsearch term query generation no longer converts numbers to boolean

- **CUMULUS-1447**

  - Consolidated all remote message handling code into @common/aws
  - Update remote message code to handle updated CMA remote message flags
  - Update example SIPS workflows to utilize Parameterized CMA configuration

- **CUMULUS-1448** Refactor workflows that are mutating cumulus_meta to utilize meta field

- **CUMULUS-1451**

  - Elasticsearch cluster setting `auto_create_index` will be set to false. This had been causing issues in the bootstrap lambda on deploy.

- **CUMULUS-1456**
  - `@cumulus/api` endpoints default error handler uses `boom` package to format errors, which is consistent with other API endpoint errors.

### Fixed

- **CUMULUS-1432** `logs` endpoint filter correctly filters logs by level
- **CUMULUS-1484** `useMessageAdapter` now does not set CUMULUS_MESSAGE_ADAPTER_DIR when `true`

### Removed

- **CUMULUS-1394**
  - Removed `sfTracker` SNS topic. Replaced by three new SNS topics for granule, execution, and PDR ingest notifications.
  - Removed unused functions from `@cumulus/common/aws`:
    - `getGranuleS3Params()`
    - `setGranuleStatus()`

## [v1.14.1] - 2019-08-29

### Fixed

- **CUMULUS-1455**

  - CMR token links updated to point to CMR legacy services rather than echo

- **CUMULUS-1211**
  - Errors thrown during granule discovery are no longer swallowed and ignored.
    Rather, errors are propagated to allow for proper error-handling and
    meaningful messaging.

## [v1.14.0] - 2019-08-22

### PLEASE NOTE

- We have encountered transient lambda service errors in our integration testing. Please handle transient service errors following [these guidelines](https://docs.aws.amazon.com/step-functions/latest/dg/bp-lambda-serviceexception.html). The workflows in the `example/workflows` folder have been updated with retries configured for these errors.

- **CUMULUS-799** added additional IAM permissions to support reading CloudWatch and API Gateway, so **you will have to redeploy your IAM stack.**

- **CUMULUS-800** Several items:

  - **Delete existing API Gateway stages**: To allow enabling of API Gateway logging, Cumulus now creates and manages a Stage resource during deployment. Before upgrading Cumulus, it is necessary to delete the API Gateway stages on both the Backend API and the Distribution API. Instructions are included in the documentation under [Delete API Gateway Stages](https://nasa.github.io/cumulus/docs/additional-deployment-options/delete-api-gateway-stages).

  - **Set up account permissions for API Gateway to write to CloudWatch**: In a one time operation for your AWS account, to enable CloudWatch Logs for API Gateway, you must first grant the API Gateway permission to read and write logs to CloudWatch for your account. The `AmazonAPIGatewayPushToCloudWatchLogs` managed policy (with an ARN of `arn:aws:iam::aws:policy/service-role/AmazonAPIGatewayPushToCloudWatchLogs`) has all the required permissions. You can find a simple how to in the documentation under [Enable API Gateway Logging.](https://nasa.github.io/cumulus/docs/additional-deployment-options/enable-gateway-logging-permissions)

  - **Configure API Gateway to write logs to CloudWatch** To enable execution logging for the distribution API set `config.yaml` `apiConfigs.distribution.logApigatewayToCloudwatch` value to `true`. More information [Enable API Gateway Logs](https://nasa.github.io/cumulus/docs/additional-deployment-options/enable-api-logs)

  - **Configure CloudWatch log delivery**: It is possible to deliver CloudWatch API execution and access logs to a cross-account shared AWS::Logs::Destination. An operator does this by adding the key `logToSharedDestination` to the `config.yml` at the default level with a value of a writable log destination. More information in the documentation under [Configure CloudWatch Logs Delivery.](https://nasa.github.io/cumulus/docs/additional-deployment-options/configure-cloudwatch-logs-delivery)

  - **Additional Lambda Logging**: It is now possible to configure any lambda to deliver logs to a shared subscriptions by setting `logToSharedDestination` to the ARN of a writable location (either an AWS::Logs::Destination or a Kinesis Stream) on any lambda config. Documentation for [Lambda Log Subscriptions](https://nasa.github.io/cumulus/docs/additional-deployment-options/additional-lambda-logging)

  - **Configure S3 Server Access Logs**: If you are running Cumulus in an NGAP environment you may [configure S3 Server Access Logs](https://nasa.github.io/cumulus/docs/next/deployment/server_access_logging) to be delivered to a shared bucket where the Metrics Team will ingest the logs into their ELK stack. Contact the Metrics team for permission and location.

- **CUMULUS-1368** The Cumulus distribution API has been deprecated and is being replaced by ASF's Thin Egress App. By default, the distribution API will not deploy. Please follow [the instructions for deploying and configuring Thin Egress](https://nasa.github.io/cumulus/docs/deployment/thin_egress_app).

To instead continue to deploy and use the legacy Cumulus distribution app, add the following to your `config.yml`:

```yaml
deployDistributionApi: true
```

If you deploy with no distribution app your deployment will succeed but you may encounter errors in your workflows, particularly in the `MoveGranule` task.

- **CUMULUS-1418** Users who are packaging the CMA in their Lambdas outside of Cumulus may need to update their Lambda configuration. Please see `BREAKING CHANGES` below for details.

### Added

- **CUMULUS-642**
  - Adds Launchpad as an authentication option for the Cumulus API.
  - Updated deployment documentation and added [instructions to setup Cumulus API Launchpad authentication](https://wiki.earthdata.nasa.gov/display/CUMULUS/Cumulus+API+with+Launchpad+Authentication)
- **CUMULUS-1418**
  - Adds usage docs/testing of lambda layers (introduced in PR1125), updates Core example tasks to use the updated `cumulus-ecs-task` and a CMA layer instead of kes CMA injection.
  - Added Terraform module to publish CMA as layer to user account.
- **PR1125** - Adds `layers` config option to support deploying Lambdas with layers
- **PR1128** - Added `useXRay` config option to enable AWS X-Ray for Lambdas.
- **CUMULUS-1345**
  - Adds new variables to the app deployment under `cmr`.
  - `cmrEnvironment` values are `SIT`, `UAT`, or `OPS` with `UAT` as the default.
  - `cmrLimit` and `cmrPageSize` have been added as configurable options.
- **CUMULUS-1273**
  - Added lambda function EmsProductMetadataReport to generate EMS Product Metadata report
- **CUMULUS-1226**
  - Added API endpoint `elasticsearch/index-from-database` to index to an Elasticsearch index from the database for recovery purposes and `elasticsearch/indices-status` to check the status of Elasticsearch indices via the API.
- **CUMULUS-824**
  - Added new Collection parameter `reportToEms` to configure whether the collection is reported to EMS
- **CUMULUS-1357**
  - Added new BackendApi endpoint `ems` that generates EMS reports.
- **CUMULUS-1241**
  - Added information about queues with maximum execution limits defined to default workflow templates (`meta.queueExecutionLimits`)
- **CUMULUS-1311**
  - Added `@cumulus/common/message` with various message parsing/preparation helpers
- **CUMULUS-812**

  - Added support for limiting the number of concurrent executions started from a queue. [See the data cookbook](https://nasa.github.io/cumulus/docs/data-cookbooks/throttling-queued-executions) for more information.

- **CUMULUS-1337**

  - Adds `cumulus.stackName` value to the `instanceMetadata` endpoint.

- **CUMULUS-1368**

  - Added `cmrGranuleUrlType` to the `@cumulus/move-granules` task. This determines what kind of links go in the CMR files. The options are `distribution`, `s3`, or `none`, with the default being distribution. If there is no distribution API being used with Cumulus, you must set the value to `s3` or `none`.

- Added `packages/s3-replicator` Terraform module to allow same-region s3 replication to metrics bucket.

- **CUMULUS-1392**

  - Added `tf-modules/report-granules` Terraform module which processes granule ingest notifications received via SNS and stores granule data to a database. The module includes:
    - SNS topic for publishing granule ingest notifications
    - Lambda to process granule notifications and store data
    - IAM permissions for the Lambda
    - Subscription for the Lambda to the SNS topic

- **CUMULUS-1393**

  - Added `tf-modules/report-pdrs` Terraform module which processes PDR ingest notifications received via SNS and stores PDR data to a database. The module includes:
    - SNS topic for publishing PDR ingest notifications
    - Lambda to process PDR notifications and store data
    - IAM permissions for the Lambda
    - Subscription for the Lambda to the SNS topic
  - Added unit tests for `@cumulus/api/models/pdrs.createPdrFromSns()`

- **CUMULUS-1400**

  - Added `tf-modules/report-executions` Terraform module which processes workflow execution information received via SNS and stores it to a database. The module includes:
    - SNS topic for publishing execution data
    - Lambda to process and store execution data
    - IAM permissions for the Lambda
    - Subscription for the Lambda to the SNS topic
  - Added `@cumulus/common/sns-event` which contains helpers for SNS events:
    - `isSnsEvent()` returns true if event is from SNS
    - `getSnsEventMessage()` extracts and parses the message from an SNS event
    - `getSnsEventMessageObject()` extracts and parses message object from an SNS event
  - Added `@cumulus/common/cloudwatch-event` which contains helpers for Cloudwatch events:
    - `isSfExecutionEvent()` returns true if event is from Step Functions
    - `isTerminalSfStatus()` determines if a Step Function status from a Cloudwatch event is a terminal status
    - `getSfEventStatus()` gets the Step Function status from a Cloudwatch event
    - `getSfEventDetailValue()` extracts a Step Function event detail field from a Cloudwatch event
    - `getSfEventMessageObject()` extracts and parses Step Function detail object from a Cloudwatch event

- **CUMULUS-1429**

  - Added `tf-modules/data-persistence` Terraform module which includes resources for data persistence in Cumulus:
    - DynamoDB tables
    - Elasticsearch with optional support for VPC
    - Cloudwatch alarm for number of Elasticsearch nodes

- **CUMULUS-1379** CMR Launchpad Authentication
  - Added `launchpad` configuration to `@cumulus/deployment/app/config.yml`, and cloudformation templates, workflow message, lambda configuration, api endpoint configuration
  - Added `@cumulus/common/LaunchpadToken` and `@cumulus/common/launchpad` to provide methods to get token and validate token
  - Updated lambdas to use Launchpad token for CMR actions (ingest and delete granules)
  - Updated deployment documentation and added [instructions to setup CMR client for Launchpad authentication](https://wiki.earthdata.nasa.gov/display/CUMULUS/CMR+Launchpad+Authentication)

## Changed

- **CUMULUS-1232**

  - Added retries to update `@cumulus/cmr-client` `updateToken()`

- **CUMULUS-1245 CUMULUS-795**

  - Added additional `ems` configuration parameters for sending the ingest reports to EMS
  - Added functionality to send daily ingest reports to EMS

- **CUMULUS-1241**

  - Removed the concept of "priority levels" and added ability to define a number of maximum concurrent executions per SQS queue
  - Changed mapping of Cumulus message properties for the `sqs2sfThrottle` lambda:
    - Queue name is read from `cumulus_meta.queueName`
    - Maximum executions for the queue is read from `meta.queueExecutionLimits[queueName]`, where `queueName` is `cumulus_meta.queueName`
  - Changed `sfSemaphoreDown` lambda to only attempt decrementing semaphores when:
    - the message is for a completed/failed/aborted/timed out workflow AND
    - `cumulus_meta.queueName` exists on the Cumulus message AND
    - An entry for the queue name (`cumulus_meta.queueName`) exists in the the object `meta.queueExecutionLimits` on the Cumulus message

- **CUMULUS-1338**

  - Updated `sfSemaphoreDown` lambda to be triggered via AWS Step Function Cloudwatch events instead of subscription to `sfTracker` SNS topic

- **CUMULUS-1311**

  - Updated `@cumulus/queue-granules` to set `cumulus_meta.queueName` for queued execution messages
  - Updated `@cumulus/queue-pdrs` to set `cumulus_meta.queueName` for queued execution messages
  - Updated `sqs2sfThrottle` lambda to immediately decrement queue semaphore value if dispatching Step Function execution throws an error

- **CUMULUS-1362**

  - Granule `processingStartTime` and `processingEndTime` will be set to the execution start time and end time respectively when there is no sync granule or post to cmr task present in the workflow

- **CUMULUS-1400**
  - Deprecated `@cumulus/ingest/aws/getExecutionArn`. Use `@cumulus/common/aws/getExecutionArn` instead.

### Fixed

- **CUMULUS-1439**

  - Fix bug with rule.logEventArn deletion on Kinesis rule update and fix unit test to verify

- **CUMULUS-796**

  - Added production information (collection ShortName and Version, granuleId) to EMS distribution report
  - Added functionality to send daily distribution reports to EMS

- **CUMULUS-1319**

  - Fixed a bug where granule ingest times were not being stored to the database

- **CUMULUS-1356**

  - The `Collection` model's `delete` method now _removes_ the specified item
    from the collection config store that was inserted by the `create` method.
    Previously, this behavior was missing.

- **CUMULUS-1374**
  - Addressed audit concerns (https://www.npmjs.com/advisories/782) in api package

### BREAKING CHANGES

### Changed

- **CUMULUS-1418**
  - Adding a default `cmaDir` key to configuration will cause `CUMULUS_MESSAGE_ADAPTER_DIR` to be set by default to `/opt` for any Lambda not setting `useCma` to true, or explicitly setting the CMA environment variable. In lambdas that package the CMA independently of the Cumulus packaging. Lambdas manually packaging the CMA should have their Lambda configuration updated to set the CMA path, or alternately if not using the CMA as a Lambda layer in this deployment set `cmaDir` to `./cumulus-message-adapter`.

### Removed

- **CUMULUS-1337**

  - Removes the S3 Access Metrics package added in CUMULUS-799

- **PR1130**
  - Removed code deprecated since v1.11.1:
    - Removed `@cumulus/common/step-functions`. Use `@cumulus/common/StepFunctions` instead.
    - Removed `@cumulus/api/lib/testUtils.fakeFilesFactory`. Use `@cumulus/api/lib/testUtils.fakeFileFactory` instead.
    - Removed `@cumulus/cmrjs/cmr` functions: `searchConcept`, `ingestConcept`, `deleteConcept`. Use the functions in `@cumulus/cmr-client` instead.
    - Removed `@cumulus/ingest/aws.getExecutionHistory`. Use `@cumulus/common/StepFunctions.getExecutionHistory` instead.

## [v1.13.5] - 2019-08-29 - [BACKPORT]

### Fixed

- **CUMULUS-1455** - CMR token links updated to point to CMR legacy services rather than echo

## [v1.13.4] - 2019-07-29

- **CUMULUS-1411** - Fix deployment issue when using a template override

## [v1.13.3] - 2019-07-26

- **CUMULUS-1345** Full backport of CUMULUS-1345 features - Adds new variables to the app deployment under `cmr`.
  - `cmrEnvironment` values are `SIT`, `UAT`, or `OPS` with `UAT` as the default.
  - `cmrLimit` and `cmrPageSize` have been added as configurable options.

## [v1.13.2] - 2019-07-25

- Re-release of v1.13.1 to fix broken npm packages.

## [v1.13.1] - 2019-07-22

- **CUMULUS-1374** - Resolve audit compliance with lodash version for api package subdependency
- **CUMULUS-1412** - Resolve audit compliance with googleapi package
- **CUMULUS-1345** - Backported CMR environment setting in getUrl to address immediate user need. CMR_ENVIRONMENT can now be used to set the CMR environment to OPS/SIT

## [v1.13.0] - 2019-5-20

### PLEASE NOTE

**CUMULUS-802** added some additional IAM permissions to support ECS autoscaling, so **you will have to redeploy your IAM stack.**
As a result of the changes for **CUMULUS-1193**, **CUMULUS-1264**, and **CUMULUS-1310**, **you must delete your existing stacks (except IAM) before deploying this version of Cumulus.**
If running Cumulus within a VPC and extended downtime is acceptable, we recommend doing this at the end of the day to allow AWS backend resources and network interfaces to be cleaned up overnight.

### BREAKING CHANGES

- **CUMULUS-1228**

  - The default AMI used by ECS instances is now an NGAP-compliant AMI. This
    will be a breaking change for non-NGAP deployments. If you do not deploy to
    NGAP, you will need to find the AMI ID of the
    [most recent Amazon ECS-optimized AMI](https://docs.aws.amazon.com/AmazonECS/latest/developerguide/ecs-optimized_AMI.html),
    and set the `ecs.amiid` property in your config. Instructions for finding
    the most recent NGAP AMI can be found using
    [these instructions](https://wiki.earthdata.nasa.gov/display/ESKB/Select+an+NGAP+Created+AMI).

- **CUMULUS-1310**

  - Database resources (DynamoDB, ElasticSearch) have been moved to an independent `db` stack.
    Migrations for this version will need to be user-managed. (e.g. [elasticsearch](https://docs.aws.amazon.com/elasticsearch-service/latest/developerguide/es-version-migration.html#snapshot-based-migration) and [dynamoDB](https://docs.aws.amazon.com/datapipeline/latest/DeveloperGuide/dp-template-exports3toddb.html)).
    Order of stack deployment is `iam` -> `db` -> `app`.
  - All stacks can now be deployed using a single `config.yml` file, i.e.: `kes cf deploy --kes-folder app --template node_modules/@cumulus/deployment/[iam|db|app] [...]`
    Backwards-compatible. For development, please re-run `npm run bootstrap` to build new `kes` overrides.
    Deployment docs have been updated to show how to deploy a single-config Cumulus instance.
  - `params` have been moved: Nest `params` fields under `app`, `db` or `iam` to override all Parameters for a particular stack's cloudformation template. Backwards-compatible with multi-config setups.
  - `stackName` and `stackNameNoDash` have been retired. Use `prefix` and `prefixNoDash` instead.
  - The `iams` section in `app/config.yml` IAM roles has been deprecated as a user-facing parameter,
    _unless_ your IAM role ARNs do not match the convention shown in `@cumulus/deployment/app/config.yml`
  - The `vpc.securityGroup` will need to be set with a pre-existing security group ID to use Cumulus in a VPC. Must allow inbound HTTP(S) (Port 443).

- **CUMULUS-1212**

  - `@cumulus/post-to-cmr` will now fail if any granules being processed are missing a metadata file. You can set the new config option `skipMetaCheck` to `true` to pass post-to-cmr without a metadata file.

- **CUMULUS-1232**

  - `@cumulus/sync-granule` will no longer silently pass if no checksum data is provided. It will use input
    from the granule object to:
    - Verify checksum if `checksumType` and `checksumValue` are in the file record OR a checksum file is provided
      (throws `InvalidChecksum` on fail), else log warning that no checksum is available.
    - Then, verify synced S3 file size if `file.size` is in the file record (throws `UnexpectedFileSize` on fail),
      else log warning that no file size is available.
    - Pass the step.

- **CUMULUS-1264**

  - The Cloudformation templating and deployment configuration has been substantially refactored.
    - `CumulusApiDefault` nested stack resource has been renamed to `CumulusApiDistribution`
    - `CumulusApiV1` nested stack resource has been renamed to `CumulusApiBackend`
  - The `urs: true` config option for when defining your lambdas (e.g. in `lambdas.yml`) has been deprecated. There are two new options to replace it:
    - `urs_redirect: 'token'`: This will expose a `TOKEN_REDIRECT_ENDPOINT` environment variable to your lambda that references the `/token` endpoint on the Cumulus backend API
    - `urs_redirect: 'distribution'`: This will expose a `DISTRIBUTION_REDIRECT_ENDPOINT` environment variable to your lambda that references the `/redirect` endpoint on the Cumulus distribution API

- **CUMULUS-1193**

  - The elasticsearch instance is moved behind the VPC.
  - Your account will need an Elasticsearch Service Linked role. This is a one-time setup for the account. You can follow the instructions to use the AWS console or AWS CLI [here](https://docs.aws.amazon.com/IAM/latest/UserGuide/using-service-linked-roles.html) or use the following AWS CLI command: `aws iam create-service-linked-role --aws-service-name es.amazonaws.com`

- **CUMULUS-802**

  - ECS `maxInstances` must be greater than `minInstances`. If you use defaults, no change is required.

- **CUMULUS-1269**
  - Brought Cumulus data models in line with CNM JSON schema:
    - Renamed file object `fileType` field to `type`
    - Renamed file object `fileSize` field to `size`
    - Renamed file object `checksumValue` field to `checksum` where not already done.
    - Added `ancillary` and `linkage` type support to file objects.

### Added

- **CUMULUS-799**

  - Added an S3 Access Metrics package which will take S3 Server Access Logs and
    write access metrics to CloudWatch

- **CUMULUS-1242** - Added `sqs2sfThrottle` lambda. The lambda reads SQS messages for queued executions and uses semaphores to only start new executions if the maximum number of executions defined for the priority key (`cumulus_meta.priorityKey`) has not been reached. Any SQS messages that are read but not used to start executions remain in the queue.

- **CUMULUS-1240**

  - Added `sfSemaphoreDown` lambda. This lambda receives SNS messages and for each message it decrements the semaphore used to track the number of running executions if:
    - the message is for a completed/failed workflow AND
    - the message contains a level of priority (`cumulus_meta.priorityKey`)
  - Added `sfSemaphoreDown` lambda as a subscriber to the `sfTracker` SNS topic

- **CUMULUS-1265**

  - Added `apiConfigs` configuration option to configure API Gateway to be private
  - All internal lambdas configured to run inside the VPC by default
  - Removed references to `NoVpc` lambdas from documentation and `example` folder.

- **CUMULUS-802**
  - Adds autoscaling of ECS clusters
  - Adds autoscaling of ECS services that are handling StepFunction activities

## Changed

- Updated `@cumulus/ingest/http/httpMixin.list()` to trim trailing spaces on discovered filenames

- **CUMULUS-1310**

  - Database resources (DynamoDB, ElasticSearch) have been moved to an independent `db` stack.
    This will enable future updates to avoid affecting database resources or requiring migrations.
    Migrations for this version will need to be user-managed.
    (e.g. [elasticsearch](https://docs.aws.amazon.com/elasticsearch-service/latest/developerguide/es-version-migration.html#snapshot-based-migration) and [dynamoDB](https://docs.aws.amazon.com/datapipeline/latest/DeveloperGuide/dp-template-exports3toddb.html)).
    Order of stack deployment is `iam` -> `db` -> `app`.
  - All stacks can now be deployed using a single `config.yml` file, i.e.: `kes cf deploy --kes-folder app --template node_modules/@cumulus/deployment/[iam|db|app] [...]`
    Backwards-compatible. Please re-run `npm run bootstrap` to build new `kes` overrides.
    Deployment docs have been updated to show how to deploy a single-config Cumulus instance.
  - `params` fields should now be nested under the stack key (i.e. `app`, `db` or `iam`) to provide Parameters for a particular stack's cloudformation template,
    for use with single-config instances. Keys _must_ match the name of the deployment package folder (`app`, `db`, or `iam`).
    Backwards-compatible with multi-config setups.
  - `stackName` and `stackNameNoDash` have been retired as user-facing config parameters. Use `prefix` and `prefixNoDash` instead.
    This will be used to create stack names for all stacks in a single-config use case.
    `stackName` may still be used as an override in multi-config usage, although this is discouraged.
    Warning: overriding the `db` stack's `stackName` will require you to set `dbStackName` in your `app/config.yml`.
    This parameter is required to fetch outputs from the `db` stack to reference in the `app` stack.
  - The `iams` section in `app/config.yml` IAM roles has been retired as a user-facing parameter,
    _unless_ your IAM role ARNs do not match the convention shown in `@cumulus/deployment/app/config.yml`
    In that case, overriding `iams` in your own config is recommended.
  - `iam` and `db` `cloudformation.yml` file names will have respective prefixes (e.g `iam.cloudformation.yml`).
  - Cumulus will now only attempt to create reconciliation reports for buckets of the `private`, `public` and `protected` types.
  - Cumulus will no longer set up its own security group.
    To pass a pre-existing security group for in-VPC deployments as a parameter to the Cumulus template, populate `vpc.securityGroup` in `config.yml`.
    This security group must allow inbound HTTP(S) traffic (Port 443). SSH traffic (Port 22) must be permitted for SSH access to ECS instances.
  - Deployment docs have been updated with examples for the new deployment model.

- **CUMULUS-1236**

  - Moves access to public files behind the distribution endpoint. Authentication is not required, but direct http access has been disallowed.

- **CUMULUS-1223**

  - Adds unauthenticated access for public bucket files to the Distribution API. Public files should be requested the same way as protected files, but for public files a redirect to a self-signed S3 URL will happen without requiring authentication with Earthdata login.

- **CUMULUS-1232**

  - Unifies duplicate handling in `ingest/granule.handleDuplicateFile` for maintainability.
  - Changed `ingest/granule.ingestFile` and `move-granules/index.moveFileRequest` to use new function.
  - Moved file versioning code to `ingest/granule.moveGranuleFileWithVersioning`
  - `ingest/granule.verifyFile` now also tests `file.size` for verification if it is in the file record and throws
    `UnexpectedFileSize` error for file size not matching input.
  - `ingest/granule.verifyFile` logs warnings if checksum and/or file size are not available.

- **CUMULUS-1193**

  - Moved reindex CLI functionality to an API endpoint. See [API docs](https://nasa.github.io/cumulus-api/#elasticsearch-1)

- **CUMULUS-1207**
  - No longer disable lambda event source mappings when disabling a rule

### Fixed

- Updated Lerna publish script so that published Cumulus packages will pin their dependencies on other Cumulus packages to exact versions (e.g. `1.12.1` instead of `^1.12.1`)

- **CUMULUS-1203**

  - Fixes IAM template's use of intrinsic functions such that IAM template overrides now work with kes

- **CUMULUS-1268**
  - Deployment will not fail if there are no ES alarms or ECS services

## [v1.12.1] - 2019-4-8

## [v1.12.0] - 2019-4-4

Note: There was an issue publishing 1.12.0. Upgrade to 1.12.1.

### BREAKING CHANGES

- **CUMULUS-1139**

  - `granule.applyWorkflow` uses the new-style granule record as input to workflows.

- **CUMULUS-1171**

  - Fixed provider handling in the API to make it consistent between protocols.
    NOTE: This is a breaking change. When applying this upgrade, users will need to:
    1. Disable all workflow rules
    2. Update any `http` or `https` providers so that the host field only
       contains a valid hostname or IP address, and the port field contains the
       provider port.
    3. Perform the deployment
    4. Re-enable workflow rules

- **CUMULUS-1176**:

  - `@cumulus/move-granules` input expectations have changed. `@cumulus/files-to-granules` is a new intermediate task to perform input translation in the old style.
    See the Added and Changed sections of this release changelog for more information.

- **CUMULUS-670**

  - The behavior of ParsePDR and related code has changed in this release. PDRs with FILE_TYPEs that do not conform to the PDR ICD (+ TGZ) (https://cdn.earthdata.nasa.gov/conduit/upload/6376/ESDS-RFC-030v1.0.pdf) will fail to parse.

- **CUMULUS-1208**
  - The granule object input to `@cumulus/queue-granules` will now be added to ingest workflow messages **as is**. In practice, this means that if you are using `@cumulus/queue-granules` to trigger ingest workflows and your granule objects input have invalid properties, then your ingest workflows will fail due to schema validation errors.

### Added

- **CUMULUS-777**
  - Added new cookbook entry on configuring Cumulus to track ancillary files.
- **CUMULUS-1183**
  - Kes overrides will now abort with a warning if a workflow step is configured without a corresponding
    lambda configuration
- **CUMULUS-1223**

  - Adds convenience function `@cumulus/common/bucketsConfigJsonObject` for fetching stack's bucket configuration as an object.

- **CUMULUS-853**
  - Updated FakeProcessing example lambda to include option to generate fake browse
  - Added feature documentation for ancillary metadata export, a new cookbook entry describing a workflow with ancillary metadata generation(browse), and related task definition documentation
- **CUMULUS-805**
  - Added a CloudWatch alarm to check running ElasticSearch instances, and a CloudWatch dashboard to view the health of ElasticSearch
  - Specify `AWS_REGION` in `.env` to be used by deployment script
- **CUMULUS-803**
  - Added CloudWatch alarms to check running tasks of each ECS service, and add the alarms to CloudWatch dashboard
- **CUMULUS-670**
  - Added Ancillary Metadata Export feature (see https://nasa.github.io/cumulus/docs/features/ancillary_metadata for more information)
  - Added new Collection file parameter "fileType" that allows configuration of workflow granule file fileType
- **CUMULUS-1184** - Added kes logging output to ensure we always see the state machine reference before failures due to configuration
- **CUMULUS-1105** - Added a dashboard endpoint to serve the dashboard from an S3 bucket
- **CUMULUS-1199** - Moves `s3credentials` endpoint from the backend to the distribution API.
- **CUMULUS-666**
  - Added `@api/endpoints/s3credentials` to allow EarthData Login authorized users to retrieve temporary security credentials for same-region direct S3 access.
- **CUMULUS-671**
  - Added `@packages/integration-tests/api/distribution/getDistributionApiS3SignedUrl()` to return the S3 signed URL for a file protected by the distribution API
- **CUMULUS-672**
  - Added `cmrMetadataFormat` and `cmrConceptId` to output for individual granules from `@cumulus/post-to-cmr`. `cmrMetadataFormat` will be read from the `cmrMetadataFormat` generated for each granule in `@cumulus/cmrjs/publish2CMR()`
  - Added helpers to `@packages/integration-tests/api/distribution`:
    - `getDistributionApiFileStream()` returns a stream to download files protected by the distribution API
    - `getDistributionFileUrl()` constructs URLs for requesting files from the distribution API
- **CUMULUS-1185** `@cumulus/api/models/Granule.removeGranuleFromCmrByGranule` to replace `@cumulus/api/models/Granule.removeGranuleFromCmr` and use the Granule UR from the CMR metadata to remove the granule from CMR

- **CUMULUS-1101**

  - Added new `@cumulus/checksum` package. This package provides functions to calculate and validate checksums.
  - Added new checksumming functions to `@cumulus/common/aws`: `calculateS3ObjectChecksum` and `validateS3ObjectChecksum`, which depend on the `checksum` package.

- CUMULUS-1171

  - Added `@cumulus/common` API documentation to `packages/common/docs/API.md`
  - Added an `npm run build-docs` task to `@cumulus/common`
  - Added `@cumulus/common/string#isValidHostname()`
  - Added `@cumulus/common/string#match()`
  - Added `@cumulus/common/string#matches()`
  - Added `@cumulus/common/string#toLower()`
  - Added `@cumulus/common/string#toUpper()`
  - Added `@cumulus/common/URLUtils#buildURL()`
  - Added `@cumulus/common/util#isNil()`
  - Added `@cumulus/common/util#isNull()`
  - Added `@cumulus/common/util#isUndefined()`
  - Added `@cumulus/common/util#negate()`

- **CUMULUS-1176**

  - Added new `@cumulus/files-to-granules` task to handle converting file array output from `cumulus-process` tasks into granule objects.
    Allows simplification of `@cumulus/move-granules` and `@cumulus/post-to-cmr`, see Changed section for more details.

- CUMULUS-1151 Compare the granule holdings in CMR with Cumulus' internal data store
- CUMULUS-1152 Compare the granule file holdings in CMR with Cumulus' internal data store

### Changed

- **CUMULUS-1216** - Updated `@cumulus/ingest/granule/ingestFile` to download files to expected staging location.
- **CUMULUS-1208** - Updated `@cumulus/ingest/queue/enqueueGranuleIngestMessage()` to not transform granule object passed to it when building an ingest message
- **CUMULUS-1198** - `@cumulus/ingest` no longer enforces any expectations about whether `provider_path` contains a leading slash or not.
- **CUMULUS-1170**
  - Update scripts and docs to use `npm` instead of `yarn`
  - Use `package-lock.json` files to ensure matching versions of npm packages
  - Update CI builds to use `npm ci` instead of `npm install`
- **CUMULUS-670**
  - Updated ParsePDR task to read standard PDR types+ (+ tgz as an external customer requirement) and add a fileType to granule-files on Granule discovery
  - Updated ParsePDR to fail if unrecognized type is used
  - Updated all relevant task schemas to include granule->files->filetype as a string value
  - Updated tests/test fixtures to include the fileType in the step function/task inputs and output validations as needed
  - Updated MoveGranules task to handle incoming configuration with new "fileType" values and to add them as appropriate to the lambda output.
  - Updated DiscoverGranules step/related workflows to read new Collection file parameter fileType that will map a discovered file to a workflow fileType
  - Updated CNM parser to add the fileType to the defined granule file fileType on ingest and updated integration tests to verify/validate that behavior
  - Updated generateEcho10XMLString in cmr-utils.js to use a map/related library to ensure order as CMR requires ordering for their online resources.
  - Updated post-to-cmr task to appropriately export CNM filetypes to CMR in echo10/UMM exports
- **CUMULUS-1139** - Granules stored in the API contain a `files` property. That schema has been greatly
  simplified and now better matches the CNM format.
  - The `name` property has been renamed to `fileName`.
  - The `filepath` property has been renamed to `key`.
  - The `checksumValue` property has been renamed to `checksum`.
  - The `path` property has been removed.
  - The `url_path` property has been removed.
  - The `filename` property (which contained an `s3://` URL) has been removed, and the `bucket`
    and `key` properties should be used instead. Any requests sent to the API containing a `granule.files[].filename`
    property will be rejected, and any responses coming back from the API will not contain that
    `filename` property.
  - A `source` property has been added, which is a URL indicating the original source of the file.
  - `@cumulus/ingest/granule.moveGranuleFiles()` no longer includes a `filename` field in its
    output. The `bucket` and `key` fields should be used instead.
- **CUMULUS-672**

  - Changed `@cumulus/integration-tests/api/EarthdataLogin.getEarthdataLoginRedirectResponse` to `@cumulus/integration-tests/api/EarthdataLogin.getEarthdataAccessToken`. The new function returns an access response from Earthdata login, if successful.
  - `@cumulus/integration-tests/cmr/getOnlineResources` now accepts an object of options, including `cmrMetadataFormat`. Based on the `cmrMetadataFormat`, the function will correctly retrieve the online resources for each metadata format (ECHO10, UMM-G)

- **CUMULUS-1101**

  - Moved `@cumulus/common/file/getFileChecksumFromStream` into `@cumulus/checksum`, and renamed it to `generateChecksumFromStream`.
    This is a breaking change for users relying on `@cumulus/common/file/getFileChecksumFromStream`.
  - Refactored `@cumulus/ingest/Granule` to depend on new `common/aws` checksum functions and remove significantly present checksumming code.
    - Deprecated `@cumulus/ingest/granule.validateChecksum`. Replaced with `@cumulus/ingest/granule.verifyFile`.
    - Renamed `granule.getChecksumFromFile` to `granule.retrieveSuppliedFileChecksumInformation` to be more accurate.
  - Deprecated `@cumulus/common/aws.checksumS3Objects`. Use `@cumulus/common/aws.calculateS3ObjectChecksum` instead.

- CUMULUS-1171

  - Fixed provider handling in the API to make it consistent between protocols.
    Before this change, FTP providers were configured using the `host` and
    `port` properties. HTTP providers ignored `port` and `protocol`, and stored
    an entire URL in the `host` property. Updated the API to only accept valid
    hostnames or IP addresses in the `provider.host` field. Updated ingest code
    to properly build HTTP and HTTPS URLs from `provider.protocol`,
    `provider.host`, and `provider.port`.
  - The default provider port was being set to 21, no matter what protocol was
    being used. Removed that default.

- **CUMULUS-1176**

  - `@cumulus/move-granules` breaking change:
    Input to `move-granules` is now expected to be in the form of a granules object (i.e. `{ granules: [ { ... }, { ... } ] }`);
    For backwards compatibility with array-of-files outputs from processing steps, use the new `@cumulus/files-to-granules` task as an intermediate step.
    This task will perform the input translation. This change allows `move-granules` to be simpler and behave more predictably.
    `config.granuleIdExtraction` and `config.input_granules` are no longer needed/used by `move-granules`.
  - `@cumulus/post-to-cmr`: `config.granuleIdExtraction` is no longer needed/used by `post-to-cmr`.

- CUMULUS-1174
  - Better error message and stacktrace for S3KeyPairProvider error reporting.

### Fixed

- **CUMULUS-1218** Reconciliation report will now scan only completed granules.
- `@cumulus/api` files and granules were not getting indexed correctly because files indexing was failing in `db-indexer`
- `@cumulus/deployment` A bug in the Cloudformation template was preventing the API from being able to be launched in a VPC, updated the IAM template to give the permissions to be able to run the API in a VPC

### Deprecated

- `@cumulus/api/models/Granule.removeGranuleFromCmr`, instead use `@cumulus/api/models/Granule.removeGranuleFromCmrByGranule`
- `@cumulus/ingest/granule.validateChecksum`, instead use `@cumulus/ingest/granule.verifyFile`
- `@cumulus/common/aws.checksumS3Objects`, instead use `@cumulus/common/aws.calculateS3ObjectChecksum`
- `@cumulus/cmrjs`: `getGranuleId` and `getCmrFiles` are deprecated due to changes in input handling.

## [v1.11.3] - 2019-3-5

### Added

- **CUMULUS-1187** - Added `@cumulus/ingest/granule/duplicateHandlingType()` to determine how duplicate files should be handled in an ingest workflow

### Fixed

- **CUMULUS-1187** - workflows not respecting the duplicate handling value specified in the collection
- Removed refreshToken schema requirement for OAuth

## [v1.11.2] - 2019-2-15

### Added

- CUMULUS-1169
  - Added a `@cumulus/common/StepFunctions` module. It contains functions for querying the AWS
    StepFunctions API. These functions have the ability to retry when a ThrottlingException occurs.
  - Added `@cumulus/common/aws.retryOnThrottlingException()`, which will wrap a function in code to
    retry on ThrottlingExceptions.
  - Added `@cumulus/common/test-utils.throttleOnce()`, which will cause a function to return a
    ThrottlingException the first time it is called, then return its normal result after that.
- CUMULUS-1103 Compare the collection holdings in CMR with Cumulus' internal data store
- CUMULUS-1099 Add support for UMMG JSON metadata versions > 1.4.
  - If a version is found in the metadata object, that version is used for processing and publishing to CMR otherwise, version 1.4 is assumed.
- CUMULUS-678
  - Added support for UMMG json v1.4 metadata files.
    `reconcileCMRMetadata` added to `@cumulus/cmrjs` to update metadata record with new file locations.
    `@cumulus/common/errors` adds two new error types `CMRMetaFileNotFound` and `InvalidArgument`.
    `@cumulus/common/test-utils` adds new function `randomId` to create a random string with id to help in debugging.
    `@cumulus/common/BucketsConfig` adds a new helper class `BucketsConfig` for working with bucket stack configuration and bucket names.
    `@cumulus/common/aws` adds new function `s3PutObjectTagging` as a convenience for the aws [s3().putObjectTagging](https://docs.aws.amazon.com/AWSJavaScriptSDK/latest/AWS/S3.html#putObjectTagging-property) function.
    `@cumulus/cmrjs` Adds: - `isCMRFile` - Identify an echo10(xml) or UMMG(json) metadata file. - `metadataObjectFromCMRFile` Read and parse CMR XML file from s3. - `updateCMRMetadata` Modify a cmr metadata (xml/json) file with updated information. - `publish2CMR` Posts XML or UMMG CMR data to CMR service. - `reconcileCMRMetadata` Reconciles cmr metadata file after a file moves.
- Adds some ECS and other permissions to StepRole to enable running ECS tasks from a workflow
- Added Apache logs to cumulus api and distribution lambdas
- **CUMULUS-1119** - Added `@cumulus/integration-tests/api/EarthdataLogin.getEarthdataLoginRedirectResponse` helper for integration tests to handle login with Earthdata and to return response from redirect to Cumulus API
- **CUMULUS-673** Added `@cumulus/common/file/getFileChecksumFromStream` to get file checksum from a readable stream

### Fixed

- CUMULUS-1123
  - Cloudformation template overrides now work as expected

### Changed

- CUMULUS-1169
  - Deprecated the `@cumulus/common/step-functions` module.
  - Updated code that queries the StepFunctions API to use the retry-enabled functions from
    `@cumulus/common/StepFunctions`
- CUMULUS-1121
  - Schema validation is now strongly enforced when writing to the database.
    Additional properties are not allowed and will result in a validation error.
- CUMULUS-678
  `tasks/move-granules` simplified and refactored to use functionality from cmrjs.
  `ingest/granules.moveGranuleFiles` now just moves granule files and returns a list of the updated files. Updating metadata now handled by `@cumulus/cmrjs/reconcileCMRMetadata`.
  `move-granules.updateGranuleMetadata` refactored and bugs fixed in the case of a file matching multiple collection.files.regexps.
  `getCmrXmlFiles` simplified and now only returns an object with the cmrfilename and the granuleId.
  `@cumulus/test-processing` - test processing task updated to generate UMM-G metadata

- CUMULUS-1043

  - `@cumulus/api` now uses [express](http://expressjs.com/) as the API engine.
  - All `@cumulus/api` endpoints on ApiGateway are consolidated to a single endpoint the uses `{proxy+}` definition.
  - All files under `packages/api/endpoints` along with associated tests are updated to support express's request and response objects.
  - Replaced environment variables `internal`, `bucket` and `systemBucket` with `system_bucket`.
  - Update `@cumulus/integration-tests` to work with updated cumulus-api express endpoints

- `@cumulus/integration-tests` - `buildAndExecuteWorkflow` and `buildWorkflow` updated to take a `meta` param to allow for additional fields to be added to the workflow `meta`

- **CUMULUS-1049** Updated `Retrieve Execution Status API` in `@cumulus/api`: If the execution doesn't exist in Step Function API, Cumulus API returns the execution status information from the database.

- **CUMULUS-1119**
  - Renamed `DISTRIBUTION_URL` environment variable to `DISTRIBUTION_ENDPOINT`
  - Renamed `DEPLOYMENT_ENDPOINT` environment variable to `DISTRIBUTION_REDIRECT_ENDPOINT`
  - Renamed `API_ENDPOINT` environment variable to `TOKEN_REDIRECT_ENDPOINT`

### Removed

- Functions deprecated before 1.11.0:
  - @cumulus/api/models/base: static Manager.createTable() and static Manager.deleteTable()
  - @cumulus/ingest/aws/S3
  - @cumulus/ingest/aws/StepFunction.getExecution()
  - @cumulus/ingest/aws/StepFunction.pullEvent()
  - @cumulus/ingest/consumer.Consume
  - @cumulus/ingest/granule/Ingest.getBucket()

### Deprecated

`@cmrjs/ingestConcept`, instead use the CMR object methods. `@cmrjs/CMR.ingestGranule` or `@cmrjs/CMR.ingestCollection`
`@cmrjs/searchConcept`, instead use the CMR object methods. `@cmrjs/CMR.searchGranules` or `@cmrjs/CMR.searchCollections`
`@cmrjs/deleteConcept`, instead use the CMR object methods. `@cmrjs/CMR.deleteGranule` or `@cmrjs/CMR.deleteCollection`

## [v1.11.1] - 2018-12-18

**Please Note**

- Ensure your `app/config.yml` has a `clientId` specified in the `cmr` section. This will allow CMR to identify your requests for better support and metrics.
  - For an example, please see [the example config](https://github.com/nasa/cumulus/blob/1c7e2bf41b75da9f87004c4e40fbcf0f39f56794/example/app/config.yml#L128).

### Added

- Added a `/tokenDelete` endpoint in `@cumulus/api` to delete access token records

### Changed

- CUMULUS-678
  `@cumulus/ingest/crypto` moved and renamed to `@cumulus/common/key-pair-provider`
  `@cumulus/ingest/aws` function: `KMSDecryptionFailed` and class: `KMS` extracted and moved to `@cumulus/common` and `KMS` is exported as `KMSProvider` from `@cumulus/common/key-pair-provider`
  `@cumulus/ingest/granule` functions: `publish`, `getGranuleId`, `getXMLMetadataAsString`, `getMetadataBodyAndTags`, `parseXmlString`, `getCmrXMLFiles`, `postS3Object`, `contructOnlineAccessUrls`, `updateMetadata`, extracted and moved to `@cumulus/cmrjs`
  `getGranuleId`, `getCmrXMLFiles`, `publish`, `updateMetadata` removed from `@cumulus/ingest/granule` and added to `@cumulus/cmrjs`;
  `updateMetadata` renamed `updateCMRMetadata`.
  `@cumulus/ingest` test files renamed.
- **CUMULUS-1070**
  - Add `'Client-Id'` header to all `@cumulus/cmrjs` requests (made via `searchConcept`, `ingestConcept`, and `deleteConcept`).
  - Updated `cumulus/example/app/config.yml` entry for `cmr.clientId` to use stackName for easier CMR-side identification.

## [v1.11.0] - 2018-11-30

**Please Note**

- Redeploy IAM roles:
  - CUMULUS-817 includes a migration that requires reconfiguration/redeployment of IAM roles. Please see the [upgrade instructions](https://nasa.github.io/cumulus/docs/upgrade/1.11.0) for more information.
  - CUMULUS-977 includes a few new SNS-related permissions added to the IAM roles that will require redeployment of IAM roles.
- `cumulus-message-adapter` v1.0.13+ is required for `@cumulus/api` granule reingest API to work properly. The latest version should be downloaded automatically by kes.
- A `TOKEN_SECRET` value (preferably 256-bit for security) must be added to `.env` to securely sign JWTs used for authorization in `@cumulus/api`

### Changed

- **CUUMULUS-1000** - Distribution endpoint now persists logins, instead of
  redirecting to Earthdata Login on every request
- **CUMULUS-783 CUMULUS-790** - Updated `@cumulus/sync-granule` and `@cumulus/move-granules` tasks to always overwrite existing files for manually-triggered reingest.
- **CUMULUS-906** - Updated `@cumulus/api` granule reingest API to
  - add `reingestGranule: true` and `forceDuplicateOverwrite: true` to Cumulus message `cumulus_meta.cumulus_context` field to indicate that the workflow is a manually triggered re-ingest.
  - return warning message to operator when duplicateHandling is not `replace`
  - `cumulus-message-adapter` v1.0.13+ is required.
- **CUMULUS-793** - Updated the granule move PUT request in `@cumulus/api` to reject the move with a 409 status code if one or more of the files already exist at the destination location
- Updated `@cumulus/helloworld` to use S3 to store state for pass on retry tests
- Updated `@cumulus/ingest`:
  - [Required for MAAP] `http.js#list` will now find links with a trailing whitespace
  - Removed code from `granule.js` which looked for files in S3 using `{ Bucket: discoveredFile.bucket, Key: discoveredFile.name }`. This is obsolete since `@cumulus/ingest` uses a `file-staging` and `constructCollectionId()` directory prefixes by default.
- **CUMULUS-989**
  - Updated `@cumulus/api` to use [JWT (JSON Web Token)](https://jwt.io/introduction/) as the transport format for API authorization tokens and to use JWT verification in the request authorization
  - Updated `/token` endpoint in `@cumulus/api` to return tokens as JWTs
  - Added a `/refresh` endpoint in `@cumulus/api` to request new access tokens from the OAuth provider using the refresh token
  - Added `refreshAccessToken` to `@cumulus/api/lib/EarthdataLogin` to manage refresh token requests with the Earthdata OAuth provider

### Added

- **CUMULUS-1050**
  - Separated configuration flags for originalPayload/finalPayload cleanup such that they can be set to different retention times
- **CUMULUS-798**
  - Added daily Executions cleanup CloudWatch event that triggers cleanExecutions lambda
  - Added cleanExecutions lambda that removes finalPayload/originalPayload field entries for records older than configured timeout value (execution_payload_retention_period), with a default of 30 days
- **CUMULUS-815/816**
  - Added 'originalPayload' and 'finalPayload' fields to Executions table
  - Updated Execution model to populate originalPayload with the execution payload on record creation
  - Updated Execution model code to populate finalPayload field with the execution payload on execution completion
  - Execution API now exposes the above fields
- **CUMULUS-977**
  - Rename `kinesisConsumer` to `messageConsumer` as it handles both Kinesis streams and SNS topics as of this version.
  - Add `sns`-type rule support. These rules create a subscription between an SNS topic and the `messageConsumer`.
    When a message is received, `messageConsumer` is triggered and passes the SNS message (JSON format expected) in
    its entirety to the workflow in the `payload` field of the Cumulus message. For more information on sns-type rules,
    see the [documentation](https://nasa.github.io/cumulus/docs/data-cookbooks/setup#rules).
- **CUMULUS-975**
  - Add `KinesisInboundEventLogger` and `KinesisOutboundEventLogger` API lambdas. These lambdas
    are utilized to dump incoming and outgoing ingest workflow kinesis streams
    to cloudwatch for analytics in case of AWS/stream failure.
  - Update rules model to allow tracking of log_event ARNs related to
    Rule event logging. Kinesis rule types will now automatically log
    incoming events via a Kinesis event triggered lambda.
    CUMULUS-975-migration-4
  - Update migration code to require explicit migration names per run
  - Added migration_4 to migrate/update existing Kinesis rules to have a log event mapping
  - Added new IAM policy for migration lambda
- **CUMULUS-775**
  - Adds a instance metadata endpoint to the `@cumulus/api` package.
  - Adds a new convenience function `hostId` to the `@cumulus/cmrjs` to help build environment specific cmr urls.
  - Fixed `@cumulus/cmrjs.searchConcept` to search and return CMR results.
  - Modified `@cumulus/cmrjs.CMR.searchGranule` and `@cumulus/cmrjs.CMR.searchCollection` to include CMR's provider as a default parameter to searches.
- **CUMULUS-965**
  - Add `@cumulus/test-data.loadJSONTestData()`,
    `@cumulus/test-data.loadTestData()`, and
    `@cumulus/test-data.streamTestData()` to safely load test data. These
    functions should be used instead of using `require()` to load test data,
    which could lead to tests interfering with each other.
  - Add a `@cumulus/common/util/deprecate()` function to mark a piece of code as
    deprecated
- **CUMULUS-986**
  - Added `waitForTestExecutionStart` to `@cumulus/integration-tests`
- **CUMULUS-919**
  - In `@cumulus/deployment`, added support for NGAP permissions boundaries for IAM roles with `useNgapPermissionBoundary` flag in `iam/config.yml`. Defaults to false.

### Fixed

- Fixed a bug where FTP sockets were not closed after an error, keeping the Lambda function active until it timed out [CUMULUS-972]
- **CUMULUS-656**
  - The API will no longer allow the deletion of a provider if that provider is
    referenced by a rule
  - The API will no longer allow the deletion of a collection if that collection
    is referenced by a rule
- Fixed a bug where `@cumulus/sf-sns-report` was not pulling large messages from S3 correctly.

### Deprecated

- `@cumulus/ingest/aws/StepFunction.pullEvent()`. Use `@cumulus/common/aws.pullStepFunctionEvent()`.
- `@cumulus/ingest/consumer.Consume` due to unpredictable implementation. Use `@cumulus/ingest/consumer.Consumer`.
  Call `Consumer.consume()` instead of `Consume.read()`.

## [v1.10.4] - 2018-11-28

### Added

- **CUMULUS-1008**
  - New `config.yml` parameter for SQS consumers: `sqs_consumer_rate: (default 500)`, which is the maximum number of
    messages the consumer will attempt to process per execution. Currently this is only used by the sf-starter consumer,
    which runs every minute by default, making this a messages-per-minute upper bound. SQS does not guarantee the number
    of messages returned per call, so this is not a fixed rate of consumption, only attempted number of messages received.

### Deprecated

- `@cumulus/ingest/consumer.Consume` due to unpredictable implementation. Use `@cumulus/ingest/consumer.Consumer`.

### Changed

- Backported update of `packages/api` dependency `@mapbox/dyno` to `1.4.2` to mitigate `event-stream` vulnerability.

## [v1.10.3] - 2018-10-31

### Added

- **CUMULUS-817**
  - Added AWS Dead Letter Queues for lambdas that are scheduled asynchronously/such that failures show up only in cloudwatch logs.
- **CUMULUS-956**
  - Migrated developer documentation and data-cookbooks to Docusaurus
    - supports versioning of documentation
  - Added `docs/docs-how-to.md` to outline how to do things like add new docs or locally install for testing.
  - Deployment/CI scripts have been updated to work with the new format
- **CUMULUS-811**
  - Added new S3 functions to `@cumulus/common/aws`:
    - `aws.s3TagSetToQueryString`: converts S3 TagSet array to querystring (for use with upload()).
    - `aws.s3PutObject`: Returns promise of S3 `putObject`, which puts an object on S3
    - `aws.s3CopyObject`: Returns promise of S3 `copyObject`, which copies an object in S3 to a new S3 location
    - `aws.s3GetObjectTagging`: Returns promise of S3 `getObjectTagging`, which returns an object containing an S3 TagSet.
  - `@/cumulus/common/aws.s3PutObject` defaults to an explicit `ACL` of 'private' if not overridden.
  - `@/cumulus/common/aws.s3CopyObject` defaults to an explicit `TaggingDirective` of 'COPY' if not overridden.

### Deprecated

- **CUMULUS-811**
  - Deprecated `@cumulus/ingest/aws.S3`. Member functions of this class will now
    log warnings pointing to similar functionality in `@cumulus/common/aws`.

## [v1.10.2] - 2018-10-24

### Added

- **CUMULUS-965**
  - Added a `@cumulus/logger` package
- **CUMULUS-885**
  - Added 'human readable' version identifiers to Lambda Versioning lambda aliases
- **CUMULUS-705**
  - Note: Make sure to update the IAM stack when deploying this update.
  - Adds an AsyncOperations model and associated DynamoDB table to the
    `@cumulus/api` package
  - Adds an /asyncOperations endpoint to the `@cumulus/api` package, which can
    be used to fetch the status of an AsyncOperation.
  - Adds a /bulkDelete endpoint to the `@cumulus/api` package, which performs an
    asynchronous bulk-delete operation. This is a stub right now which is only
    intended to demonstration how AsyncOperations work.
  - Adds an AsyncOperation ECS task to the `@cumulus/api` package, which will
    fetch an Lambda function, run it in ECS, and then store the result to the
    AsyncOperations table in DynamoDB.
- **CUMULUS-851** - Added workflow lambda versioning feature to allow in-flight workflows to use lambda versions that were in place when a workflow was initiated

  - Updated Kes custom code to remove logic that used the CMA file key to determine template compilation logic. Instead, utilize a `customCompilation` template configuration flag to indicate a template should use Cumulus's kes customized methods instead of 'core'.
  - Added `useWorkflowLambdaVersions` configuration option to enable the lambdaVersioning feature set. **This option is set to true by default** and should be set to false to disable the feature.
  - Added uniqueIdentifier configuration key to S3 sourced lambdas to optionally support S3 lambda resource versioning within this scheme. This key must be unique for each modified version of the lambda package and must be updated in configuration each time the source changes.
  - Added a new nested stack template that will create a `LambdaVersions` stack that will take lambda parameters from the base template, generate lambda versions/aliases and return outputs with references to the most 'current' lambda alias reference, and updated 'core' template to utilize these outputs (if `useWorkflowLambdaVersions` is enabled).

- Created a `@cumulus/api/lib/OAuth2` interface, which is implemented by the
  `@cumulus/api/lib/EarthdataLogin` and `@cumulus/api/lib/GoogleOAuth2` classes.
  Endpoints that need to handle authentication will determine which class to use
  based on environment variables. This also greatly simplifies testing.
- Added `@cumulus/api/lib/assertions`, containing more complex AVA test assertions
- Added PublishGranule workflow to publish a granule to CMR without full reingest. (ingest-in-place capability)

- `@cumulus/integration-tests` new functionality:
  - `listCollections` to list collections from a provided data directory
  - `deleteCollection` to delete list of collections from a deployed stack
  - `cleanUpCollections` combines the above in one function.
  - `listProviders` to list providers from a provided data directory
  - `deleteProviders` to delete list of providers from a deployed stack
  - `cleanUpProviders` combines the above in one function.
  - `@cumulus/integrations-tests/api.js`: `deleteGranule` and `deletePdr` functions to make `DELETE` requests to Cumulus API
  - `rules` API functionality for posting and deleting a rule and listing all rules
  - `wait-for-deploy` lambda for use in the redeployment tests
- `@cumulus/ingest/granule.js`: `ingestFile` inserts new `duplicate_found: true` field in the file's record if a duplicate file already exists on S3.
- `@cumulus/api`: `/execution-status` endpoint requests and returns complete execution output if execution output is stored in S3 due to size.
- Added option to use environment variable to set CMR host in `@cumulus/cmrjs`.
- **CUMULUS-781** - Added integration tests for `@cumulus/sync-granule` when `duplicateHandling` is set to `replace` or `skip`
- **CUMULUS-791** - `@cumulus/move-granules`: `moveFileRequest` inserts new `duplicate_found: true` field in the file's record if a duplicate file already exists on S3. Updated output schema to document new `duplicate_found` field.

### Removed

- Removed `@cumulus/common/fake-earthdata-login-server`. Tests can now create a
  service stub based on `@cumulus/api/lib/OAuth2` if testing requires handling
  authentication.

### Changed

- **CUMULUS-940** - modified `@cumulus/common/aws` `receiveSQSMessages` to take a parameter object instead of positional parameters. All defaults remain the same, but now access to long polling is available through `options.waitTimeSeconds`.
- **CUMULUS-948** - Update lambda functions `CNMToCMA` and `CnmResponse` in the `cumulus-data-shared` bucket and point the default stack to them.
- **CUMULUS-782** - Updated `@cumulus/sync-granule` task and `Granule.ingestFile` in `@cumulus/ingest` to keep both old and new data when a destination file with different checksum already exists and `duplicateHandling` is `version`
- Updated the config schema in `@cumulus/move-granules` to include the `moveStagedFiles` param.
- **CUMULUS-778** - Updated config schema and documentation in `@cumulus/sync-granule` to include `duplicateHandling` parameter for specifying how duplicate filenames should be handled
- **CUMULUS-779** - Updated `@cumulus/sync-granule` to throw `DuplicateFile` error when destination files already exist and `duplicateHandling` is `error`
- **CUMULUS-780** - Updated `@cumulus/sync-granule` to use `error` as the default for `duplicateHandling` when it is not specified
- **CUMULUS-780** - Updated `@cumulus/api` to use `error` as the default value for `duplicateHandling` in the `Collection` model
- **CUMULUS-785** - Updated the config schema and documentation in `@cumulus/move-granules` to include `duplicateHandling` parameter for specifying how duplicate filenames should be handled
- **CUMULUS-786, CUMULUS-787** - Updated `@cumulus/move-granules` to throw `DuplicateFile` error when destination files already exist and `duplicateHandling` is `error` or not specified
- **CUMULUS-789** - Updated `@cumulus/move-granules` to keep both old and new data when a destination file with different checksum already exists and `duplicateHandling` is `version`

### Fixed

- `getGranuleId` in `@cumulus/ingest` bug: `getGranuleId` was constructing an error using `filename` which was undefined. The fix replaces `filename` with the `uri` argument.
- Fixes to `del` in `@cumulus/api/endpoints/granules.js` to not error/fail when not all files exist in S3 (e.g. delete granule which has only 2 of 3 files ingested).
- `@cumulus/deployment/lib/crypto.js` now checks for private key existence properly.

## [v1.10.1] - 2018-09-4

### Fixed

- Fixed cloudformation template errors in `@cumulus/deployment/`
  - Replaced references to Fn::Ref: with Ref:
  - Moved long form template references to a newline

## [v1.10.0] - 2018-08-31

### Removed

- Removed unused and broken code from `@cumulus/common`
  - Removed `@cumulus/common/test-helpers`
  - Removed `@cumulus/common/task`
  - Removed `@cumulus/common/message-source`
  - Removed the `getPossiblyRemote` function from `@cumulus/common/aws`
  - Removed the `startPromisedSfnExecution` function from `@cumulus/common/aws`
  - Removed the `getCurrentSfnTask` function from `@cumulus/common/aws`

### Changed

- **CUMULUS-839** - In `@cumulus/sync-granule`, 'collection' is now an optional config parameter

### Fixed

- **CUMULUS-859** Moved duplicate code in `@cumulus/move-granules` and `@cumulus/post-to-cmr` to `@cumulus/ingest`. Fixed imports making assumptions about directory structure.
- `@cumulus/ingest/consumer` correctly limits the number of messages being received and processed from SQS. Details:
  - **Background:** `@cumulus/api` includes a lambda `<stack-name>-sqs2sf` which processes messages from the `<stack-name>-startSF` SQS queue every minute. The `sqs2sf` lambda uses `@cumulus/ingest/consumer` to receive and process messages from SQS.
  - **Bug:** More than `messageLimit` number of messages were being consumed and processed from the `<stack-name>-startSF` SQS queue. Many step functions were being triggered simultaneously by the lambda `<stack-name>-sqs2sf` (which consumes every minute from the `startSF` queue) and resulting in step function failure with the error: `An error occurred (ThrottlingException) when calling the GetExecutionHistory`.
  - **Fix:** `@cumulus/ingest/consumer#processMessages` now processes messages until `timeLimit` has passed _OR_ once it receives up to `messageLimit` messages. `sqs2sf` is deployed with a [default `messageLimit` of 10](https://github.com/nasa/cumulus/blob/670000c8a821ff37ae162385f921c40956e293f7/packages/deployment/app/config.yml#L147).
  - **IMPORTANT NOTE:** `consumer` will actually process up to `messageLimit * 2 - 1` messages. This is because sometimes `receiveSQSMessages` will return less than `messageLimit` messages and thus the consumer will continue to make calls to `receiveSQSMessages`. For example, given a `messageLimit` of 10 and subsequent calls to `receiveSQSMessages` returns up to 9 messages, the loop will continue and a final call could return up to 10 messages.

## [v1.9.1] - 2018-08-22

**Please Note** To take advantage of the added granule tracking API functionality, updates are required for the message adapter and its libraries. You should be on the following versions:

- `cumulus-message-adapter` 1.0.9+
- `cumulus-message-adapter-js` 1.0.4+
- `cumulus-message-adapter-java` 1.2.7+
- `cumulus-message-adapter-python` 1.0.5+

### Added

- **CUMULUS-687** Added logs endpoint to search for logs from a specific workflow execution in `@cumulus/api`. Added integration test.
- **CUMULUS-836** - `@cumulus/deployment` supports a configurable docker storage driver for ECS. ECS can be configured with either `devicemapper` (the default storage driver for AWS ECS-optimized AMIs) or `overlay2` (the storage driver used by the NGAP 2.0 AMI). The storage driver can be configured in `app/config.yml` with `ecs.docker.storageDriver: overlay2 | devicemapper`. The default is `overlay2`.
  - To support this configuration, a [Handlebars](https://handlebarsjs.com/) helper `ifEquals` was added to `packages/deployment/lib/kes.js`.
- **CUMULUS-836** - `@cumulus/api` added IAM roles required by the NGAP 2.0 AMI. The NGAP 2.0 AMI runs a script `register_instances_with_ssm.py` which requires the ECS IAM role to include `ec2:DescribeInstances` and `ssm:GetParameter` permissions.

### Fixed

- **CUMULUS-836** - `@cumulus/deployment` uses `overlay2` driver by default and does not attempt to write `--storage-opt dm.basesize` to fix [this error](https://github.com/moby/moby/issues/37039).
- **CUMULUS-413** Kinesis processing now captures all errors.
  - Added kinesis fallback mechanism when errors occur during record processing.
  - Adds FallbackTopicArn to `@cumulus/api/lambdas.yml`
  - Adds fallbackConsumer lambda to `@cumulus/api`
  - Adds fallbackqueue option to lambda definitions capture lambda failures after three retries.
  - Adds kinesisFallback SNS topic to signal incoming errors from kinesis stream.
  - Adds kinesisFailureSQS to capture fully failed events from all retries.
- **CUMULUS-855** Adds integration test for kinesis' error path.
- **CUMULUS-686** Added workflow task name and version tracking via `@cumulus/api` executions endpoint under new `tasks` property, and under `workflow_tasks` in step input/output.
  - Depends on `cumulus-message-adapter` 1.0.9+, `cumulus-message-adapter-js` 1.0.4+, `cumulus-message-adapter-java` 1.2.7+ and `cumulus-message-adapter-python` 1.0.5+
- **CUMULUS-771**
  - Updated sync-granule to stream the remote file to s3
  - Added integration test for ingesting granules from ftp provider
  - Updated http/https integration tests for ingesting granules from http/https providers
- **CUMULUS-862** Updated `@cumulus/integration-tests` to handle remote lambda output
- **CUMULUS-856** Set the rule `state` to have default value `ENABLED`

### Changed

- In `@cumulus/deployment`, changed the example app config.yml to have additional IAM roles

## [v1.9.0] - 2018-08-06

**Please note** additional information and upgrade instructions [here](https://nasa.github.io/cumulus/docs/upgrade/1.9.0)

### Added

- **CUMULUS-712** - Added integration tests verifying expected behavior in workflows
- **GITC-776-2** - Add support for versioned collections

### Fixed

- **CUMULUS-832**
  - Fixed indentation in example config.yml in `@cumulus/deployment`
  - Fixed issue with new deployment using the default distribution endpoint in `@cumulus/deployment` and `@cumulus/api`

## [v1.8.1] - 2018-08-01

**Note** IAM roles should be re-deployed with this release.

- **Cumulus-726**
  - Added function to `@cumulus/integration-tests`: `sfnStep` includes `getStepInput` which returns the input to the schedule event of a given step function step.
  - Added IAM policy `@cumulus/deployment`: Lambda processing IAM role includes `kinesis::PutRecord` so step function lambdas can write to kinesis streams.
- **Cumulus Community Edition**
  - Added Google OAuth authentication token logic to `@cumulus/api`. Refactored token endpoint to use environment variable flag `OAUTH_PROVIDER` when determining with authentication method to use.
  - Added API Lambda memory configuration variable `api_lambda_memory` to `@cumulus/api` and `@cumulus/deployment`.

### Changed

- **Cumulus-726**
  - Changed function in `@cumulus/api`: `models/rules.js#addKinesisEventSource` was modified to call to `deleteKinesisEventSource` with all required parameters (rule's name, arn and type).
  - Changed function in `@cumulus/integration-tests`: `getStepOutput` can now be used to return output of failed steps. If users of this function want the output of a failed event, they can pass a third parameter `eventType` as `'failure'`. This function will work as always for steps which completed successfully.

### Removed

- **Cumulus-726**

  - Configuration change to `@cumulus/deployment`: Removed default auto scaling configuration for Granules and Files DynamoDB tables.

- **CUMULUS-688**
  - Add integration test for ExecutionStatus
  - Function addition to `@cumulus/integration-tests`: `api` includes `getExecutionStatus` which returns the execution status from the Cumulus API

## [v1.8.0] - 2018-07-23

### Added

- **CUMULUS-718** Adds integration test for Kinesis triggering a workflow.

- **GITC-776-3** Added more flexibility for rules. You can now edit all fields on the rule's record
  We may need to update the api documentation to reflect this.

- **CUMULUS-681** - Add ingest-in-place action to granules endpoint

  - new applyWorkflow action at PUT /granules/{granuleid} Applying a workflow starts an execution of the provided workflow and passes the granule record as payload.
    Parameter(s):
    - workflow - the workflow name

- **CUMULUS-685** - Add parent exeuction arn to the execution which is triggered from a parent step function

### Changed

- **CUMULUS-768** - Integration tests get S3 provider data from shared data folder

### Fixed

- **CUMULUS-746** - Move granule API correctly updates record in dynamo DB and cmr xml file
- **CUMULUS-766** - Populate database fileSize field from S3 if value not present in Ingest payload

## [v1.7.1] - 2018-07-27 - [BACKPORT]

### Fixed

- **CUMULUS-766** - Backport from 1.8.0 - Populate database fileSize field from S3 if value not present in Ingest payload

## [v1.7.0] - 2018-07-02

### Please note: [Upgrade Instructions](https://nasa.github.io/cumulus/docs/upgrade/1.7.0)

### Added

- **GITC-776-2** - Add support for versioned collections
- **CUMULUS-491** - Add granule reconciliation API endpoints.
- **CUMULUS-480** Add support for backup and recovery:
  - Add DynamoDB tables for granules, executions and pdrs
  - Add ability to write all records to S3
  - Add ability to download all DynamoDB records in form json files
  - Add ability to upload records to DynamoDB
  - Add migration scripts for copying granule, pdr and execution records from ElasticSearch to DynamoDB
  - Add IAM support for batchWrite on dynamoDB
-
- **CUMULUS-508** - `@cumulus/deployment` cloudformation template allows for lambdas and ECS clusters to have multiple AZ availability.
  - `@cumulus/deployment` also ensures docker uses `devicemapper` storage driver.
- **CUMULUS-755** - `@cumulus/deployment` Add DynamoDB autoscaling support.
  - Application developers can add autoscaling and override default values in their deployment's `app/config.yml` file using a `{TableName}Table:` key.

### Fixed

- **CUMULUS-747** - Delete granule API doesn't delete granule files in s3 and granule in elasticsearch
  - update the StreamSpecification DynamoDB tables to have StreamViewType: "NEW_AND_OLD_IMAGES"
  - delete granule files in s3
- **CUMULUS-398** - Fix not able to filter executions by workflow
- **CUMULUS-748** - Fix invalid lambda .zip files being validated/uploaded to AWS
- **CUMULUS-544** - Post to CMR task has UAT URL hard-coded
  - Made configurable: PostToCmr now requires CMR_ENVIRONMENT env to be set to 'SIT' or 'OPS' for those CMR environments. Default is UAT.

### Changed

- **GITC-776-4** - Changed Discover-pdrs to not rely on collection but use provider_path in config. It also has an optional filterPdrs regex configuration parameter

- **CUMULUS-710** - In the integration test suite, `getStepOutput` returns the output of the first successful step execution or last failed, if none exists

## [v1.6.0] - 2018-06-06

### Please note: [Upgrade Instructions](https://nasa.github.io/cumulus/docs/upgrade/1.6.0)

### Fixed

- **CUMULUS-602** - Format all logs sent to Elastic Search.
  - Extract cumulus log message and index it to Elastic Search.

### Added

- **CUMULUS-556** - add a mechanism for creating and running migration scripts on deployment.
- **CUMULUS-461** Support use of metadata date and other components in `url_path` property

### Changed

- **CUMULUS-477** Update bucket configuration to support multiple buckets of the same type:
  - Change the structure of the buckets to allow for more than one bucket of each type. The bucket structure is now:
    bucket-key:
    name: <bucket-name>
    type: <type> i.e. internal, public, etc.
  - Change IAM and app deployment configuration to support new bucket structure
  - Update tasks and workflows to support new bucket structure
  - Replace instances where buckets.internal is relied upon to either use the system bucket or a configured bucket
  - Move IAM template to the deployment package. NOTE: You now have to specify '--template node_modules/@cumulus/deployment/iam' in your IAM deployment
  - Add IAM cloudformation template support to filter buckets by type

## [v1.5.5] - 2018-05-30

### Added

- **CUMULUS-530** - PDR tracking through Queue-granules
  - Add optional `pdr` property to the sync-granule task's input config and output payload.
- **CUMULUS-548** - Create a Lambda task that generates EMS distribution reports
  - In order to supply EMS Distribution Reports, you must enable S3 Server
    Access Logging on any S3 buckets used for distribution. See [How Do I Enable Server Access Logging for an S3 Bucket?](https://docs.aws.amazon.com/AmazonS3/latest/user-guide/server-access-logging.html)
    The "Target bucket" setting should point at the Cumulus internal bucket.
    The "Target prefix" should be
    "<STACK_NAME>/ems-distribution/s3-server-access-logs/", where "STACK_NAME"
    is replaced with the name of your Cumulus stack.

### Fixed

- **CUMULUS-546 - Kinesis Consumer should catch and log invalid JSON**
  - Kinesis Consumer lambda catches and logs errors so that consumer doesn't get stuck in a loop re-processing bad json records.
- EMS report filenames are now based on their start time instead of the time
  instead of the time that the report was generated
- **CUMULUS-552 - Cumulus API returns different results for the same collection depending on query**
  - The collection, provider and rule records in elasticsearch are now replaced with records from dynamo db when the dynamo db records are updated.

### Added

- `@cumulus/deployment`'s default cloudformation template now configures storage for Docker to match the configured ECS Volume. The template defines Docker's devicemapper basesize (`dm.basesize`) using `ecs.volumeSize`. This addresses ECS default of limiting Docker containers to 10GB of storage ([Read more](https://aws.amazon.com/premiumsupport/knowledge-center/increase-default-ecs-docker-limit/)).

## [v1.5.4] - 2018-05-21

### Added

- **CUMULUS-535** - EMS Ingest, Archive, Archive Delete reports
  - Add lambda EmsReport to create daily EMS Ingest, Archive, Archive Delete reports
  - ems.provider property added to `@cumulus/deployment/app/config.yml`.
    To change the provider name, please add `ems: provider` property to `app/config.yml`.
- **CUMULUS-480** Use DynamoDB to store granules, pdrs and execution records
  - Activate PointInTime feature on DynamoDB tables
  - Increase test coverage on api package
  - Add ability to restore metadata records from json files to DynamoDB
- **CUMULUS-459** provide API endpoint for moving granules from one location on s3 to another

## [v1.5.3] - 2018-05-18

### Fixed

- **CUMULUS-557 - "Add dataType to DiscoverGranules output"**
  - Granules discovered by the DiscoverGranules task now include dataType
  - dataType is now a required property for granules used as input to the
    QueueGranules task
- **CUMULUS-550** Update deployment app/config.yml to force elasticsearch updates for deleted granules

## [v1.5.2] - 2018-05-15

### Fixed

- **CUMULUS-514 - "Unable to Delete the Granules"**
  - updated cmrjs.deleteConcept to return success if the record is not found
    in CMR.

### Added

- **CUMULUS-547** - The distribution API now includes an
  "earthdataLoginUsername" query parameter when it returns a signed S3 URL
- **CUMULUS-527 - "parse-pdr queues up all granules and ignores regex"**
  - Add an optional config property to the ParsePdr task called
    "granuleIdFilter". This property is a regular expression that is applied
    against the filename of the first file of each granule contained in the
    PDR. If the regular expression matches, then the granule is included in
    the output. Defaults to '.', which will match all granules in the PDR.
- File checksums in PDRs now support MD5
- Deployment support to subscribe to an SNS topic that already exists
- **CUMULUS-470, CUMULUS-471** In-region S3 Policy lambda added to API to update bucket policy for in-region access.
- **CUMULUS-533** Added fields to granule indexer to support EMS ingest and archive record creation
- **CUMULUS-534** Track deleted granules
  - added `deletedgranule` type to `cumulus` index.
  - **Important Note:** Force custom bootstrap to re-run by adding this to
    app/config.yml `es: elasticSearchMapping: 7`
- You can now deploy cumulus without ElasticSearch. Just add `es: null` to your `app/config.yml` file. This is only useful for debugging purposes. Cumulus still requires ElasticSearch to properly operate.
- `@cumulus/integration-tests` includes and exports the `addRules` function, which seeds rules into the DynamoDB table.
- Added capability to support EFS in cloud formation template. Also added
  optional capability to ssh to your instance and privileged lambda functions.
- Added support to force discovery of PDRs that have already been processed
  and filtering of selected data types
- `@cumulus/cmrjs` uses an environment variable `USER_IP_ADDRESS` or fallback
  IP address of `10.0.0.0` when a public IP address is not available. This
  supports lambda functions deployed into a VPC's private subnet, where no
  public IP address is available.

### Changed

- **CUMULUS-550** Custom bootstrap automatically adds new types to index on
  deployment

## [v1.5.1] - 2018-04-23

### Fixed

- add the missing dist folder to the hello-world task
- disable uglifyjs on the built version of the pdr-status-check (read: https://github.com/webpack-contrib/uglifyjs-webpack-plugin/issues/264)

## [v1.5.0] - 2018-04-23

### Changed

- Removed babel from all tasks and packages and increased minimum node requirements to version 8.10
- Lambda functions created by @cumulus/deployment will use node8.10 by default
- Moved [cumulus-integration-tests](https://github.com/nasa/cumulus-integration-tests) to the `example` folder CUMULUS-512
- Streamlined all packages dependencies (e.g. remove redundant dependencies and make sure versions are the same across packages)
- **CUMULUS-352:** Update Cumulus Elasticsearch indices to use [index aliases](https://www.elastic.co/guide/en/elasticsearch/reference/current/indices-aliases.html).
- **CUMULUS-519:** ECS tasks are no longer restarted after each CF deployment unless `ecs.restartTasksOnDeploy` is set to true
- **CUMULUS-298:** Updated log filterPattern to include all CloudWatch logs in ElasticSearch
- **CUMULUS-518:** Updates to the SyncGranule config schema
  - `granuleIdExtraction` is no longer a property
  - `process` is now an optional property
  - `provider_path` is no longer a property

### Fixed

- **CUMULUS-455 "Kes deployments using only an updated message adapter do not get automatically deployed"**
  - prepended the hash value of cumulus-message-adapter.zip file to the zip file name of lambda which uses message adapter.
  - the lambda function will be redeployed when message adapter or lambda function are updated
- Fixed a bug in the bootstrap lambda function where it stuck during update process
- Fixed a bug where the sf-sns-report task did not return the payload of the incoming message as the output of the task [CUMULUS-441]

### Added

- **CUMULUS-352:** Add reindex CLI to the API package.
- **CUMULUS-465:** Added mock http/ftp/sftp servers to the integration tests
- Added a `delete` method to the `@common/CollectionConfigStore` class
- **CUMULUS-467 "@cumulus/integration-tests or cumulus-integration-tests should seed provider and collection in deployed DynamoDB"**
  - `example` integration-tests populates providers and collections to database
  - `example` workflow messages are populated from workflow templates in s3, provider and collection information in database, and input payloads. Input templates are removed.
  - added `https` protocol to provider schema

## [v1.4.1] - 2018-04-11

### Fixed

- Sync-granule install

## [v1.4.0] - 2018-04-09

### Fixed

- **CUMULUS-392 "queue-granules not returning the sfn-execution-arns queued"**
  - updated queue-granules to return the sfn-execution-arns queued and pdr if exists.
  - added pdr to ingest message meta.pdr instead of payload, so the pdr information doesn't get lost in the ingest workflow, and ingested granule in elasticsearch has pdr name.
  - fixed sf-sns-report schema, remove the invalid part
  - fixed pdr-status-check schema, the failed execution contains arn and reason
- **CUMULUS-206** make sure homepage and repository urls exist in package.json files of tasks and packages

### Added

- Example folder with a cumulus deployment example

### Changed

- [CUMULUS-450](https://bugs.earthdata.nasa.gov/browse/CUMULUS-450) - Updated
  the config schema of the **queue-granules** task
  - The config no longer takes a "collection" property
  - The config now takes an "internalBucket" property
  - The config now takes a "stackName" property
- [CUMULUS-450](https://bugs.earthdata.nasa.gov/browse/CUMULUS-450) - Updated
  the config schema of the **parse-pdr** task
  - The config no longer takes a "collection" property
  - The "stack", "provider", and "bucket" config properties are now
    required
- **CUMULUS-469** Added a lambda to the API package to prototype creating an S3 bucket policy for direct, in-region S3 access for the prototype bucket

### Removed

- Removed the `findTmpTestDataDirectory()` function from
  `@cumulus/common/test-utils`

### Fixed

- [CUMULUS-450](https://bugs.earthdata.nasa.gov/browse/CUMULUS-450)
  - The **queue-granules** task now enqueues a **sync-granule** task with the
    correct collection config for that granule based on the granule's
    data-type. It had previously been using the collection config from the
    config of the **queue-granules** task, which was a problem if the granules
    being queued belonged to different data-types.
  - The **parse-pdr** task now handles the case where a PDR contains granules
    with different data types, and uses the correct granuleIdExtraction for
    each granule.

### Added

- **CUMULUS-448** Add code coverage checking using [nyc](https://github.com/istanbuljs/nyc).

## [v1.3.0] - 2018-03-29

### Deprecated

- discover-s3-granules is deprecated. The functionality is provided by the discover-granules task

### Fixed

- **CUMULUS-331:** Fix aws.downloadS3File to handle non-existent key
- Using test ftp provider for discover-granules testing [CUMULUS-427]
- **CUMULUS-304: "Add AWS API throttling to pdr-status-check task"** Added concurrency limit on SFN API calls. The default concurrency is 10 and is configurable through Lambda environment variable CONCURRENCY.
- **CUMULUS-414: "Schema validation not being performed on many tasks"** revised npm build scripts of tasks that use cumulus-message-adapter to place schema directories into dist directories.
- **CUMULUS-301:** Update all tests to use test-data package for testing data.
- **CUMULUS-271: "Empty response body from rules PUT endpoint"** Added the updated rule to response body.
- Increased memory allotment for `CustomBootstrap` lambda function. Resolves failed deployments where `CustomBootstrap` lambda function was failing with error `Process exited before completing request`. This was causing deployments to stall, fail to update and fail to rollback. This error is thrown when the lambda function tries to use more memory than it is allotted.
- Cumulus repository folders structure updated:
  - removed the `cumulus` folder altogether
  - moved `cumulus/tasks` to `tasks` folder at the root level
  - moved the tasks that are not converted to use CMA to `tasks/.not_CMA_compliant`
  - updated paths where necessary

### Added

- `@cumulus/integration-tests` - Added support for testing the output of an ECS activity as well as a Lambda function.

## [v1.2.0] - 2018-03-20

### Fixed

- Update vulnerable npm packages [CUMULUS-425]
- `@cumulus/api`: `kinesis-consumer.js` uses `sf-scheduler.js#schedule` instead of placing a message directly on the `startSF` SQS queue. This is a fix for [CUMULUS-359](https://bugs.earthdata.nasa.gov/browse/CUMULUS-359) because `sf-scheduler.js#schedule` looks up the provider and collection data in DynamoDB and adds it to the `meta` object of the enqueued message payload.
- `@cumulus/api`: `kinesis-consumer.js` catches and logs errors instead of doing an error callback. Before this change, `kinesis-consumer` was failing to process new records when an existing record caused an error because it would call back with an error and stop processing additional records. It keeps trying to process the record causing the error because it's "position" in the stream is unchanged. Catching and logging the errors is part 1 of the fix. Proposed part 2 is to enqueue the error and the message on a "dead-letter" queue so it can be processed later ([CUMULUS-413](https://bugs.earthdata.nasa.gov/browse/CUMULUS-413)).
- **CUMULUS-260: "PDR page on dashboard only shows zeros."** The PDR stats in LPDAAC are all 0s, even if the dashboard has been fixed to retrieve the correct fields. The current version of pdr-status-check has a few issues.
  - pdr is not included in the input/output schema. It's available from the input event. So the pdr status and stats are not updated when the ParsePdr workflow is complete. Adding the pdr to the input/output of the task will fix this.
  - pdr-status-check doesn't update pdr stats which prevent the real time pdr progress from showing up in the dashboard. To solve this, added lambda function sf-sns-report which is copied from @cumulus/api/lambdas/sf-sns-broadcast with modification, sf-sns-report can be used to report step function status anywhere inside a step function. So add step sf-sns-report after each pdr-status-check, we will get the PDR status progress at real time.
  - It's possible an execution is still in the queue and doesn't exist in sfn yet. Added code to handle 'ExecutionDoesNotExist' error when checking the execution status.
- Fixed `aws.cloudwatchevents()` typo in `packages/ingest/aws.js`. This typo was the root cause of the error: `Error: Could not process scheduled_ingest, Error: : aws.cloudwatchevents is not a constructor` seen when trying to update a rule.

### Removed

- `@cumulus/ingest/aws`: Remove queueWorkflowMessage which is no longer being used by `@cumulus/api`'s `kinesis-consumer.js`.

## [v1.1.4] - 2018-03-15

### Added

- added flag `useList` to parse-pdr [CUMULUS-404]

### Fixed

- Pass encrypted password to the ApiGranule Lambda function [CUMULUS-424]

## [v1.1.3] - 2018-03-14

### Fixed

- Changed @cumulus/deployment package install behavior. The build process will happen after installation

## [v1.1.2] - 2018-03-14

### Added

- added tools to @cumulus/integration-tests for local integration testing
- added end to end testing for discovering and parsing of PDRs
- `yarn e2e` command is available for end to end testing

### Fixed

- **CUMULUS-326: "Occasionally encounter "Too Many Requests" on deployment"** The api gateway calls will handle throttling errors
- **CUMULUS-175: "Dashboard providers not in sync with AWS providers."** The root cause of this bug - DynamoDB operations not showing up in Elasticsearch - was shared by collections and rules. The fix was to update providers', collections' and rules; POST, PUT and DELETE endpoints to operate on DynamoDB and using DynamoDB streams to update Elasticsearch. The following packages were made:
  - `@cumulus/deployment` deploys DynamoDB streams for the Collections, Providers and Rules tables as well as a new lambda function called `dbIndexer`. The `dbIndexer` lambda has an event source mapping which listens to each of the DynamoDB streams. The dbIndexer lambda receives events referencing operations on the DynamoDB table and updates the elasticsearch cluster accordingly.
  - The `@cumulus/api` endpoints for collections, providers and rules _only_ query DynamoDB, with the exception of LIST endpoints and the collections' GET endpoint.

### Updated

- Broke up `kes.override.js` of @cumulus/deployment to multiple modules and moved to a new location
- Expanded @cumulus/deployment test coverage
- all tasks were updated to use cumulus-message-adapter-js 1.0.1
- added build process to integration-tests package to babelify it before publication
- Update @cumulus/integration-tests lambda.js `getLambdaOutput` to return the entire lambda output. Previously `getLambdaOutput` returned only the payload.

## [v1.1.1] - 2018-03-08

### Removed

- Unused queue lambda in api/lambdas [CUMULUS-359]

### Fixed

- Kinesis message content is passed to the triggered workflow [CUMULUS-359]
- Kinesis message queues a workflow message and does not write to rules table [CUMULUS-359]

## [v1.1.0] - 2018-03-05

### Added

- Added a `jlog` function to `common/test-utils` to aid in test debugging
- Integration test package with command line tool [CUMULUS-200] by @laurenfrederick
- Test for FTP `useList` flag [CUMULUS-334] by @kkelly51

### Updated

- The `queue-pdrs` task now uses the [cumulus-message-adapter-js](https://github.com/nasa/cumulus-message-adapter-js)
  library
- Updated the `queue-pdrs` JSON schemas
- The test-utils schema validation functions now throw an error if validation
  fails
- The `queue-granules` task now uses the [cumulus-message-adapter-js](https://github.com/nasa/cumulus-message-adapter-js)
  library
- Updated the `queue-granules` JSON schemas

### Removed

- Removed the `getSfnExecutionByName` function from `common/aws`
- Removed the `getGranuleStatus` function from `common/aws`

## [v1.0.1] - 2018-02-27

### Added

- More tests for discover-pdrs, dicover-granules by @yjpa7145
- Schema validation utility for tests by @yjpa7145

### Changed

- Fix an FTP listing bug for servers that do not support STAT [CUMULUS-334] by @kkelly51

## [v1.0.0] - 2018-02-23

[Unreleased]: https://github.com/nasa/cumulus/compare/v19.0.0...HEAD
[v19.0.0]: https://github.com/nasa/cumulus/compare/v18.4.0...v19.0.0
[v18.4.0]: https://github.com/nasa/cumulus/compare/v18.3.4...v18.4.0
[v18.3.4]: https://github.com/nasa/cumulus/compare/v18.3.3...v18.3.4
[v18.3.3]: https://github.com/nasa/cumulus/compare/v18.3.2...v18.3.3
[v18.3.2]: https://github.com/nasa/cumulus/compare/v18.3.1...v18.3.2
[v18.3.1]: https://github.com/nasa/cumulus/compare/v18.2.2...v18.3.1
[v18.2.2]: https://github.com/nasa/cumulus/compare/v18.2.1...v18.2.2
[v18.2.1]: https://github.com/nasa/cumulus/compare/v18.2.0...v18.2.1
[v18.2.0]: https://github.com/nasa/cumulus/compare/v18.1.0...v18.2.0
[v18.1.0]: https://github.com/nasa/cumulus/compare/v18.0.0...v18.1.0
[v18.0.0]: https://github.com/nasa/cumulus/compare/v17.0.0...v18.0.0
[v17.0.0]: https://github.com/nasa/cumulus/compare/v16.1.3...v17.0.0
[v16.1.3]: https://github.com/nasa/cumulus/compare/v16.1.2...v16.1.3
[v16.1.2]: https://github.com/nasa/cumulus/compare/v16.1.1...v16.1.2
[v16.1.1]: https://github.com/nasa/cumulus/compare/v16.0.0...v16.1.1
[v16.0.0]: https://github.com/nasa/cumulus/compare/v15.0.4...v16.0.0
[v15.0.4]: https://github.com/nasa/cumulus/compare/v15.0.3...v15.0.4
[v15.0.3]: https://github.com/nasa/cumulus/compare/v15.0.2...v15.0.3
[v15.0.2]: https://github.com/nasa/cumulus/compare/v15.0.1...v15.0.2
[v15.0.1]: https://github.com/nasa/cumulus/compare/v15.0.0...v15.0.1
[v15.0.0]: https://github.com/nasa/cumulus/compare/v14.1.0...v15.0.0
[v14.1.0]: https://github.com/nasa/cumulus/compare/v14.0.0...v14.1.0
[v14.0.0]: https://github.com/nasa/cumulus/compare/v13.4.0...v14.0.0
[v13.4.0]: https://github.com/nasa/cumulus/compare/v13.3.2...v13.4.0
[v13.3.2]: https://github.com/nasa/cumulus/compare/v13.3.0...v13.3.2
[v13.3.0]: https://github.com/nasa/cumulus/compare/v13.2.1...v13.3.0
[v13.2.1]: https://github.com/nasa/cumulus/compare/v13.2.0...v13.2.1
[v13.2.0]: https://github.com/nasa/cumulus/compare/v13.1.0...v13.2.0
[v13.1.0]: https://github.com/nasa/cumulus/compare/v13.0.1...v13.1.0
[v13.0.1]: https://github.com/nasa/cumulus/compare/v13.0.0...v13.0.1
[v13.0.0]: https://github.com/nasa/cumulus/compare/v12.0.3...v13.0.0
[v12.0.3]: https://github.com/nasa/cumulus/compare/v12.0.2...v12.0.3
[v12.0.2]: https://github.com/nasa/cumulus/compare/v12.0.1...v12.0.2
[v12.0.1]: https://github.com/nasa/cumulus/compare/v12.0.0...v12.0.1
[v12.0.0]: https://github.com/nasa/cumulus/compare/v11.1.8...v12.0.0
[v11.1.8]: https://github.com/nasa/cumulus/compare/v11.1.7...v11.1.8
[v11.1.7]: https://github.com/nasa/cumulus/compare/v11.1.5...v11.1.7
[v11.1.5]: https://github.com/nasa/cumulus/compare/v11.1.4...v11.1.5
[v11.1.4]: https://github.com/nasa/cumulus/compare/v11.1.3...v11.1.4
[v11.1.3]: https://github.com/nasa/cumulus/compare/v11.1.2...v11.1.3
[v11.1.2]: https://github.com/nasa/cumulus/compare/v11.1.1...v11.1.2
[v11.1.1]: https://github.com/nasa/cumulus/compare/v11.1.0...v11.1.1
[v11.1.0]: https://github.com/nasa/cumulus/compare/v11.0.0...v11.1.0
[v11.0.0]: https://github.com/nasa/cumulus/compare/v10.1.3...v11.0.0
[v10.1.3]: https://github.com/nasa/cumulus/compare/v10.1.2...v10.1.3
[v10.1.2]: https://github.com/nasa/cumulus/compare/v10.1.1...v10.1.2
[v10.1.1]: https://github.com/nasa/cumulus/compare/v10.1.0...v10.1.1
[v10.1.0]: https://github.com/nasa/cumulus/compare/v10.0.1...v10.1.0
[v10.0.1]: https://github.com/nasa/cumulus/compare/v10.0.0...v10.0.1
[v10.0.0]: https://github.com/nasa/cumulus/compare/v9.9.0...v10.0.0
[v9.9.3]: https://github.com/nasa/cumulus/compare/v9.9.2...v9.9.3
[v9.9.2]: https://github.com/nasa/cumulus/compare/v9.9.1...v9.9.2
[v9.9.1]: https://github.com/nasa/cumulus/compare/v9.9.0...v9.9.1
[v9.9.0]: https://github.com/nasa/cumulus/compare/v9.8.0...v9.9.0
[v9.8.0]: https://github.com/nasa/cumulus/compare/v9.7.0...v9.8.0
[v9.7.1]: https://github.com/nasa/cumulus/compare/v9.7.0...v9.7.1
[v9.7.0]: https://github.com/nasa/cumulus/compare/v9.6.0...v9.7.0
[v9.6.0]: https://github.com/nasa/cumulus/compare/v9.5.0...v9.6.0
[v9.5.0]: https://github.com/nasa/cumulus/compare/v9.4.0...v9.5.0
[v9.4.1]: https://github.com/nasa/cumulus/compare/v9.3.0...v9.4.1
[v9.4.0]: https://github.com/nasa/cumulus/compare/v9.3.0...v9.4.0
[v9.3.0]: https://github.com/nasa/cumulus/compare/v9.2.2...v9.3.0
[v9.2.2]: https://github.com/nasa/cumulus/compare/v9.2.1...v9.2.2
[v9.2.1]: https://github.com/nasa/cumulus/compare/v9.2.0...v9.2.1
[v9.2.0]: https://github.com/nasa/cumulus/compare/v9.1.0...v9.2.0
[v9.1.0]: https://github.com/nasa/cumulus/compare/v9.0.1...v9.1.0
[v9.0.1]: https://github.com/nasa/cumulus/compare/v9.0.0...v9.0.1
[v9.0.0]: https://github.com/nasa/cumulus/compare/v8.1.0...v9.0.0
[v8.1.0]: https://github.com/nasa/cumulus/compare/v8.0.0...v8.1.0
[v8.0.0]: https://github.com/nasa/cumulus/compare/v7.2.0...v8.0.0
[v7.2.0]: https://github.com/nasa/cumulus/compare/v7.1.0...v7.2.0
[v7.1.0]: https://github.com/nasa/cumulus/compare/v7.0.0...v7.1.0
[v7.0.0]: https://github.com/nasa/cumulus/compare/v6.0.0...v7.0.0
[v6.0.0]: https://github.com/nasa/cumulus/compare/v5.0.1...v6.0.0
[v5.0.1]: https://github.com/nasa/cumulus/compare/v5.0.0...v5.0.1
[v5.0.0]: https://github.com/nasa/cumulus/compare/v4.0.0...v5.0.0
[v4.0.0]: https://github.com/nasa/cumulus/compare/v3.0.1...v4.0.0
[v3.0.1]: https://github.com/nasa/cumulus/compare/v3.0.0...v3.0.1
[v3.0.0]: https://github.com/nasa/cumulus/compare/v2.0.1...v3.0.0
[v2.0.7]: https://github.com/nasa/cumulus/compare/v2.0.6...v2.0.7
[v2.0.6]: https://github.com/nasa/cumulus/compare/v2.0.5...v2.0.6
[v2.0.5]: https://github.com/nasa/cumulus/compare/v2.0.4...v2.0.5
[v2.0.4]: https://github.com/nasa/cumulus/compare/v2.0.3...v2.0.4
[v2.0.3]: https://github.com/nasa/cumulus/compare/v2.0.2...v2.0.3
[v2.0.2]: https://github.com/nasa/cumulus/compare/v2.0.1...v2.0.2
[v2.0.1]: https://github.com/nasa/cumulus/compare/v1.24.0...v2.0.1
[v2.0.0]: https://github.com/nasa/cumulus/compare/v1.24.0...v2.0.0
[v1.24.0]: https://github.com/nasa/cumulus/compare/v1.23.2...v1.24.0
[v1.23.2]: https://github.com/nasa/cumulus/compare/v1.22.1...v1.23.2
[v1.22.1]: https://github.com/nasa/cumulus/compare/v1.21.0...v1.22.1
[v1.21.0]: https://github.com/nasa/cumulus/compare/v1.20.0...v1.21.0
[v1.20.0]: https://github.com/nasa/cumulus/compare/v1.19.0...v1.20.0
[v1.19.0]: https://github.com/nasa/cumulus/compare/v1.18.0...v1.19.0
[v1.18.0]: https://github.com/nasa/cumulus/compare/v1.17.0...v1.18.0
[v1.17.0]: https://github.com/nasa/cumulus/compare/v1.16.1...v1.17.0
[v1.16.1]: https://github.com/nasa/cumulus/compare/v1.16.0...v1.16.1
[v1.16.0]: https://github.com/nasa/cumulus/compare/v1.15.0...v1.16.0
[v1.15.0]: https://github.com/nasa/cumulus/compare/v1.14.5...v1.15.0
[v1.14.5]: https://github.com/nasa/cumulus/compare/v1.14.4...v1.14.5
[v1.14.4]: https://github.com/nasa/cumulus/compare/v1.14.3...v1.14.4
[v1.14.3]: https://github.com/nasa/cumulus/compare/v1.14.2...v1.14.3
[v1.14.2]: https://github.com/nasa/cumulus/compare/v1.14.1...v1.14.2
[v1.14.1]: https://github.com/nasa/cumulus/compare/v1.14.0...v1.14.1
[v1.14.0]: https://github.com/nasa/cumulus/compare/v1.13.5...v1.14.0
[v1.13.5]: https://github.com/nasa/cumulus/compare/v1.13.4...v1.13.5
[v1.13.4]: https://github.com/nasa/cumulus/compare/v1.13.3...v1.13.4
[v1.13.3]: https://github.com/nasa/cumulus/compare/v1.13.2...v1.13.3
[v1.13.2]: https://github.com/nasa/cumulus/compare/v1.13.1...v1.13.2
[v1.13.1]: https://github.com/nasa/cumulus/compare/v1.13.0...v1.13.1
[v1.13.0]: https://github.com/nasa/cumulus/compare/v1.12.1...v1.13.0
[v1.12.1]: https://github.com/nasa/cumulus/compare/v1.12.0...v1.12.1
[v1.12.0]: https://github.com/nasa/cumulus/compare/v1.11.3...v1.12.0
[v1.11.3]: https://github.com/nasa/cumulus/compare/v1.11.2...v1.11.3
[v1.11.2]: https://github.com/nasa/cumulus/compare/v1.11.1...v1.11.2
[v1.11.1]: https://github.com/nasa/cumulus/compare/v1.11.0...v1.11.1
[v1.11.0]: https://github.com/nasa/cumulus/compare/v1.10.4...v1.11.0
[v1.10.4]: https://github.com/nasa/cumulus/compare/v1.10.3...v1.10.4
[v1.10.3]: https://github.com/nasa/cumulus/compare/v1.10.2...v1.10.3
[v1.10.2]: https://github.com/nasa/cumulus/compare/v1.10.1...v1.10.2
[v1.10.1]: https://github.com/nasa/cumulus/compare/v1.10.0...v1.10.1
[v1.10.0]: https://github.com/nasa/cumulus/compare/v1.9.1...v1.10.0
[v1.9.1]: https://github.com/nasa/cumulus/compare/v1.9.0...v1.9.1
[v1.9.0]: https://github.com/nasa/cumulus/compare/v1.8.1...v1.9.0
[v1.8.1]: https://github.com/nasa/cumulus/compare/v1.8.0...v1.8.1
[v1.8.0]: https://github.com/nasa/cumulus/compare/v1.7.0...v1.8.0
[v1.7.0]: https://github.com/nasa/cumulus/compare/v1.6.0...v1.7.0
[v1.6.0]: https://github.com/nasa/cumulus/compare/v1.5.5...v1.6.0
[v1.5.5]: https://github.com/nasa/cumulus/compare/v1.5.4...v1.5.5
[v1.5.4]: https://github.com/nasa/cumulus/compare/v1.5.3...v1.5.4
[v1.5.3]: https://github.com/nasa/cumulus/compare/v1.5.2...v1.5.3
[v1.5.2]: https://github.com/nasa/cumulus/compare/v1.5.1...v1.5.2
[v1.5.1]: https://github.com/nasa/cumulus/compare/v1.5.0...v1.5.1
[v1.5.0]: https://github.com/nasa/cumulus/compare/v1.4.1...v1.5.0
[v1.4.1]: https://github.com/nasa/cumulus/compare/v1.4.0...v1.4.1
[v1.4.0]: https://github.com/nasa/cumulus/compare/v1.3.0...v1.4.0
[v1.3.0]: https://github.com/nasa/cumulus/compare/v1.2.0...v1.3.0
[v1.2.0]: https://github.com/nasa/cumulus/compare/v1.1.4...v1.2.0
[v1.1.4]: https://github.com/nasa/cumulus/compare/v1.1.3...v1.1.4
[v1.1.3]: https://github.com/nasa/cumulus/compare/v1.1.2...v1.1.3
[v1.1.2]: https://github.com/nasa/cumulus/compare/v1.1.1...v1.1.2
[v1.1.1]: https://github.com/nasa/cumulus/compare/v1.0.1...v1.1.1
[v1.1.0]: https://github.com/nasa/cumulus/compare/v1.0.1...v1.1.0
[v1.0.1]: https://github.com/nasa/cumulus/compare/v1.0.0...v1.0.1
[v1.0.0]: https://github.com/nasa/cumulus/compare/pre-v1-release...v1.0.0

[thin-egress-app]: <https://github.com/asfadmin/thin-egress-app> "Thin Egress App"<|MERGE_RESOLUTION|>--- conflicted
+++ resolved
@@ -41,7 +41,6 @@
   - Update `@cumlus/api/ecs/async-operation` to not update Elasticsearch index when
     reporting status of async operation
 - **CUMULUS-3806**
-<<<<<<< HEAD
   - Update `@cumulus/db/search` to allow for ordered collation as a
     dbQueryParameter
   - Update `@cumulus/db/search` to allow `dbQueryParameters.limit` to be set to
@@ -55,23 +54,16 @@
     database instead of elasticsearch
   - Update `@cumulus/db/lib/granule.getGranulesByApiPropertiesQuery` to
     allow order by collation to be optionally specified
-=======
->>>>>>> 90d8f6d6
   - Update `@cumulus/db/lib/granule.getGranulesByApiPropertiesQuery` to
     be parameterized and include a modifier on `temporalBoundByCreatedAt`
   - Remove endpoint call to and all tests for Internal Reconciliation Reports
     and updated API to throw an error if report is requested
   - Update Orca reconciliation reports to pull granules for comparison from
     postgres via `getGranulesByApiPropertiesQuery`
-<<<<<<< HEAD
-=======
-- **CUMULUS-3833**
-  - Added `ReconciliationReportMigration` lambda to migrate ReconciliationReports from DynamoDB
-    to Postgres
->>>>>>> 90d8f6d6
 - **CUMULUS-3837**
   - Added `reconciliation_reports` table in RDS, including indexes
   - Created pg model, types, and translation for `reconciliationReports` in `@cumulus/db`
+- **CUMULUS-3833**
   - Created api types for `reconciliation_reports` in `@cumulus/types/api`
   - Updated reconciliation reports lambda to write to new RDS table instead of Dynamo
   - Updated `@cumulus/api/endpoints/reconciliation-reports` `getReport` and `deleteReport` to work with the new RDS table instead of Dynamo
