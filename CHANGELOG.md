--- conflicted
+++ resolved
@@ -35,14 +35,11 @@
 
 ### Changed
 
-<<<<<<< HEAD
 - **CUMULUS-3759**
   - Migrated `tf-modules/cumulus/ecs_cluster` ECS Autoscaling group from launch configurations to launch templates
-=======
 - **CUMULUS-3955**
   - Removed `VACUUM` statements from db migrations. In cases where the PG database is very large, these queries
     can take a long time and exceed the Lambda timeout, causing failures on deployment.
->>>>>>> 6e7ce701
 - **CUMULUS-3931**
   - Add `force_new_deployment` to `cumulus_ecs_service` to allow users to force
     new task deployment on terraform redeploy.   See docs for more details:
