--- conflicted
+++ resolved
@@ -8,13 +8,10 @@
 
 ### Replace ElasticSearch Phase 2
 
-<<<<<<< HEAD
 - **CUMULUS-3232**
   - Update API PDR endpoints `DEL` and `GET` to not update Elasticsearch
-=======
 - **CUMULUS-3235**
   - Updated `asyncOperations` api endpoint to query postgres
->>>>>>> 21d05ff4
 - **CUMULUS-3236**
   - Update API AsyncOperation endpoints `POST` and `DEL` to not update
     Elasticsearch
