--- conflicted
+++ resolved
@@ -6,22 +6,8 @@
 
 ## Unreleased
 
-<<<<<<< HEAD
-## [v13.2.1] 2022-8-10 [BACKPORT]
-
-### Notable changes
-
-- **CUMULUS-3019**
-  - Fix file write logic to delete files by `granule_cumulus_id` instead of
-    `cumulus_id`. Previous logic removed files by matching `file.cumulus_id`
-    to `granule.cumulus_id`.
-=======
 ### Notable Changes
 
-- **CUMULUS-3019**
-  - Fix file write logic to delete files by `granule_cumulus_id` instead of
-      `cumulus_id`. Previous logic removed files by matching `file.cumulus_id`
-      to `granule.cumulus_id`.
 - **CUMULUS-2930**
   - The `GET /granules` endpoint has a new optional query parameter:
     `searchContext`, which is used to resume listing within the same search
@@ -35,7 +21,15 @@
   - Updated `GET /granules` endpoint to leverage ElasticSearch search-after API.
     The endpoint will only use search-after when the `searchContext` parameter
     is provided in a request.
->>>>>>> 503c5383
+
+## [v13.2.1] 2022-8-10 [BACKPORT]
+
+### Notable changes
+
+- **CUMULUS-3019**
+  - Fix file write logic to delete files by `granule_cumulus_id` instead of
+    `cumulus_id`. Previous logic removed files by matching `file.cumulus_id`
+    to `granule.cumulus_id`.
 
 ## [v13.2.0] 2022-8-04
 
@@ -6390,12 +6384,8 @@
 
 ## [v1.0.0] - 2018-02-23
 
-<<<<<<< HEAD
 [unreleased]: https://github.com/nasa/cumulus/compare/v13.2.1...HEAD
 [v13.2.1]: https://github.com/nasa/cumulus/compare/v13.2.0...v13.2.1
-=======
-[unreleased]: https://github.com/nasa/cumulus/compare/v13.2.0...HEAD
->>>>>>> 503c5383
 [v13.2.0]: https://github.com/nasa/cumulus/compare/v13.1.0...v13.2.0
 [v13.1.0]: https://github.com/nasa/cumulus/compare/v13.0.1...v13.1.0
 [v13.0.1]: https://github.com/nasa/cumulus/compare/v13.0.0...v13.0.1
