# Changelog

All notable changes to this project will be documented in this file.

The format is based on [Keep a Changelog](http://keepachangelog.com/en/1.0.0/).

## [Unreleased]

### Changed

- **CUMULUS-3994**
  - Removed references to elasticsearch in data-persistence
  
### Notable Changes

- The async_operation_image property of the cumulus module should be updated to pull
  the ECR image for cumuluss/async-operation:53

### Added

- **CUMULUS-3993**
  - Added long PAN functionality and `panType` configuration option to `SendPan` task
  - Updated example workflow configuration to better handle error exceptions,
    see [Workflow Configuration](https://nasa.github.io/cumulus/docs/next/data-cookbooks/error-handling)
  - Updated `PdrStatusCheck` task to properly propagate workflow execution error.

### Fixed

- **CUMULUS-4006**
  - Created docker image from v20.0.0, and published new tag [`53` of `cumuluss/async-operation` to Docker Hub](https://hub.docker.com/layers/cumuluss/async-operation/53/images/sha256-6e1b26f5933bc6685861a7cb31fbbace01c3a0090b1e41c26e313b15620762cc?context=explore)

## [v20.0.0] 2025-02-04

## Phase 2 Release

### Breaking Changes

- **CUMULUS-3934**
  - Removed `ecs_cluster_instance_allow_ssh` resource.
  - The `ecs_cluster_instance_allow_ssh` was implemented before SSM hosts were deployed
    to NGAP accounts and allowed for SSHing into an instance from an SSH bastion, which no longer exists.
  - Tunneling into an EC2 via SSM is still supported. Users relying solely on SSH will need to transition to SSM.
- **CUMULUS-2564**
  - Updated `sync-granule` task to add `useGranIdPath` as a configuration flag.
    This modifies the task behavior to stage granules to
    `<staging_path>/<collection_id>/<md5_granuleIdHash>` to allow for better S3
    partitioning/performance for large collections.
    Because of this benefit
    the default has been set to `true`, however as sync-granules relies on
    object name collision, this configuration changes the duplicate collision
    behavior of sync-granules to be per-granule-id instead of per-collection
    when active.
    If the prior behavior is desired, please add `"useGranIdPath": false` to your
    task config in your workflow definitions that use `sync-granule`.
- **CUMULUS-3698**
  - GranuleSearch retrieving files/execution is toggled
      by setting "includeFullRecord" field to 'true' in relevant api endpoint params
  - GranuleSearch does *not* retrieve files/execution by default unless includeFullRecord is set to 'true'
  - @cumulus/db function getExecutionArnByGranuleCumulusId is removed. To replace this function use getExecutionInfoByGranuleCumulusId with parameter executionColumns set to ['arn'] or unset (['arn'] is the default argument)

### Migration Notes

#### CUMULUS-3833 Migration of ReconciliationReports from DynamoDB to Postgres after Cumulus is upgraded.

To invoke the Lambda and start the ReconciliationReport migration, you can use the AWS Console or CLI:

```bash
aws lambda invoke --function-name $PREFIX-ReconciliationReportMigration $OUTFILE
```

- `PREFIX` is your Cumulus deployment prefix.
- `OUTFILE` (**optional**) is the filepath where the Lambda output will be saved.


#### CUMULUS-3967

External tooling making use of `searchContext` in the `GET` `/granules/` endpoint will need to update to make use of standard pagination via `limit` and `page` scrolling, as `searchContext` is no longer supported/is an ES specific feature.

#### CUMULUS-4006

The async_operation_image property of the cumulus module should be [updated to pull the ECR image for cumuluss/async-operation:53](./packages/api/ecs/async-operation/README.md).
This version of the image will be made the default in the next release.

### Replace ElasticSearch Phase 2

- **CUMULUS-3967**
  - Remove `searchContext` from API granules GET `/granules` endpoint.
  - Update relevant tests to validate expected behavior utilizing postgres pagination
- **CUMULUS-3229**
  - Remove ElasticSearch queries from Rule LIST endpoint
- **CUMULUS-3230**
  - Remove ElasticSearch dependency from Rule Endpoints
- **CUMULUS-3231**
  - Updated API `pdrs` `LIST` endpoint to query postgres
- **CUMULUS-3232**
  - Update API PDR endpoints `DEL` and `GET` to not update Elasticsearch
- **CUMULUS-3233**
  - Updated `providers` list api endpoint and added `ProviderSearch` class to query postgres
  - Removed Elasticsearch dependency from `providers` endpoints
- **CUMULUS-3235**
  - Updated `asyncOperations` api endpoint to query postgres
- **CUMULUS-3236**
  - Update API AsyncOperation endpoints `POST` and `DEL` to not update
    Elasticsearch
  - Update `@cumlus/api/ecs/async-operation` to not update Elasticsearch index when
    reporting status of async operation
- **CUMULUS-3698**
  - GranuleSearch now can retrieve associated files for granules
  - GranuleSearch now can retrieve latest associated execution for granules
- **CUMULUS-3806**
  - Update `@cumulus/db/search` to allow for ordered collation as a
    dbQueryParameter
  - Update `@cumulus/db/search` to allow `dbQueryParameters.limit` to be set to
    `null` to allow for optional unlimited page sizes in search results
  - Update/add type annotations/logic fixes to `@cumulus/api` reconciliation report code
  - Annotation/typing fixes to `@cumulus/cmr-client`
  - Typing fixes to `@cumulus/db`
  - Re-enable Reconciliation Report integration tests
  - Update `@cumulus/client/CMR.getToken` to throw if a non-launchpad token is requested without a username
  - Update `Inventory` and `Granule Not Found` reports to query postgreSQL
    database instead of elasticsearch
  - Update `@cumulus/db/lib/granule.getGranulesByApiPropertiesQuery` to
    allow order by collation to be optionally specified
  - Update `@cumulus/db/lib/granule.getGranulesByApiPropertiesQuery` to
    be parameterized and include a modifier on `temporalBoundByCreatedAt`
  - Remove endpoint call to and all tests for Internal Reconciliation Reports
    and updated API to throw an error if report is requested
  - Update Orca reconciliation reports to pull granules for comparison from
    postgres via `getGranulesByApiPropertiesQuery`
- **CUMULUS-3837**
  - Added `reconciliation_reports` table in RDS, including indexes
  - Created pg model, types, and translation for `reconciliationReports` in `@cumulus/db`
- **CUMULUS-3833**
  - Created api types for `reconciliation_reports` in `@cumulus/types/api`
  - Updated reconciliation reports lambda to write to new RDS table instead of Dynamo
  - Updated `@cumulus/api/endpoints/reconciliation-reports` `getReport` and `deleteReport` to work with the new RDS table instead of Dynamo
- **CUMULUS-3718**
  - Updated `reconciliation_reports` list api endpoint and added `ReconciliationReportSearch` class to query postgres
  - Added `reconciliationReports` type to stats endpoint, so `aggregate` query will work for reconciliation reports
- **CUMULUS-3859**
  - Updated `@cumulus/api/bin/serveUtils` to no longer add records to ElasticSearch
  - Removed ElasticSearch from local API server code
  - Updated CollectionSearch to filter granule fields in addition to time frame for active collections
- **CUMULUS-3847**
  - remove remaining ES indexing in code and tests
  - for asyncOperations test data, change any ES related values to other options
  - remove code from `@cumulus/api/lambdas/cleanExecutions` leaving a dummy handler, as the code worked with ES. lambda will be rewritten with CUMULUS-3982
  - remove `@cumulus/api/endpoints/elasticsearch`, `@cumulus/api/lambdas/bootstrap`, and `@cumulus/api/lambdas/index-from-database`
- **CUMULUS-3983**
  - Removed elasticsearch references used in in cumulus `tf-modules`

### Added

- **CUMULUS-3757**
  - Added a `/granules` [endpoint](https://nasa.github.io/cumulus-api/#bulk-update-granules-collectionId) `PATCH/bulkPatchGranuleCollection` which updates a batch of granule records collectionId to a new collectionId. This endpoint takes a list of granules and a collectionId, updating the granules' to the collectionId passed with the payload in postgres.
  - Added a `/granules` [endpoint](https://nasa.github.io/cumulus-api/#bulk-update-granules) `PATCH/bulkPatch` which applies PATCH to a list of granules. For its payload, this endpoint takes a list of granules (the updates to be made to the granule, similar to the pre-existing `PATCH`), a `dbConcurrency` and `dbMaxPool` variables for configuring concurrency and database thoroughput for postgres to tailor to performance and database needs.
- **CUMULUS-3919**
  - Added terraform variables `disableSSL` and `rejectUnauthorized` to `tf-modules/cumulus-rds-tf` module.
- **CUMULUS-3959**
  - Added documentation to help DAACs troubleshoot database migration issues.
- **CUMULUS-3978**
  - Added `iops` and `throughput` options to `elasticsearch_config` variable
    in `tf-modules/data-persistence`; These two options are necessary for gp3 EBS volume type.

### Changed

<<<<<<< HEAD
- **CUMULUS-3862**
  - Updated `@cumulus/messages/Granules/convertDateToISOStringSettingNull` to handle empty string as null to address CMR metadata compatibility concern
=======
- **CUMULUS-3947**
  - Bump @cumulus/cumulus-message-adapter-js to version 2.3.0. This will explicitly put the Python cumulus-message-adapter spawn into UTF-8 mode. See https://github.com/nasa/cumulus-message-adapter-js/releases/tag/v2.3.0
- **CUMULUS-3967**
  - Pinned @aws-sdk/client-s3 in @cumulus/aws-client to 3.726.0 to address breaking changes/incompatibility in releases > 3.726.0
  - Pinned @aws-sdk/client-s3 in @cumulus/lib-storage to 3.726.0 to address breaking changes/incompatibility in releases > 3.726.0
>>>>>>> 38765172
- **CUMULUS-3940**
  - Added 'dead_letter_recovery_cpu' and 'dead_letter_recovery_memory' to `cumulus` and `archive` module configuration to allow configuration of the dead_letter_recovery_operation task definition to better allow configuration of the tool's operating environment.
  - Updated the dead letter recovery tool to utilize it's own log group "${var.prefix}-DeadLetterRecoveryEcsLogs"
  - Added `batchSize`, `concurrency` and `dbMaxPool` options to /endpoints/recoverCumulusMessage (note these values are correct at time of this release only):
    - `batchSize` - specifies how many DLA objects to read from S3 and hold in memory.  Defaults to 1000.
    - `concurrency` - specifies how many messages to process at the same time.  Defaults to 30.
    - `dbMaxPool` - specifies how many database connections to allow the process to utilize.  Defaults to 30.  Process should at minimum the value set for `concurrency`.
  - Add API memory-constrained performance test to test minimum functionality under default+ configuration
  - Updated `@cumulus/async-operations.startAsyncOperation to take `containerName` as a parameter name, allowing it to specify a container other than the default 'AsyncOperations' container
- **CUMULUS-3759**
  - Migrated `tf-modules/cumulus/ecs_cluster` ECS Autoscaling group from launch configurations to launch templates
- **CUMULUS-3955**
  - Removed `VACUUM` statements from db migrations. In cases where the PG database is very large, these queries
    can take a long time and exceed the Lambda timeout, causing failures on deployment.
- **CUMULUS-3931**
  - Add `force_new_deployment` to `cumulus_ecs_service` to allow users to force
    new task deployment on terraform redeploy.   See docs for more details:
    https://registry.terraform.io/providers/hashicorp/aws/latest/docs/resources/ecs_service#force_new_deployment"
- **CUMULUS-3941**
  - Updated `SendPan` task to generate short pan with FAILED disposition.
- **CUMULUS-3936,CUMULUS-3948**
  - Updated `tf-modules/cumulus/ecs_cluster_instance_autoscaling_cf_template.yml.tmpl`
    user-data for compatibility with Amazon Linux 2023 AMI
  - Fixed `tf-modules/cumulus` scripts to use Instance Metadata Service V2
  - Updated `fake-provider-cf.yml` to work for Amazon Linux 2023 AMI
- **CUMULUS-3960**
  - Updated `PostToCmr` task to be able to `republish` granules
- **CUMULUS-3965**
  - Updated `tf-modules/cumulus/ecs_cluster` and `fake-provider-cf.yml` launch templates to require IMDSv2
- **CUMULUS-3990**
  - Upgraded localstack from 3.0.0 to 4.0.3

### Fixed

- **CUMULUS-3933**
  - Update example/bamboo/integration-tests.sh to properly exit if lock-stack
    errors/detects another stack lock
- **CUMULUS-3876**
  - Fixed `s3-replicator` lambda cross region write failure
  - Added `target_region` variable to `tf-modules/s3-replicator` module
- **CUMULUS-3981**
  - Added required $metadata field when creating new instance of ServiceException.
- **Security Vulnerabilities**
  - Updated `@octokit/graphql` from 2.1.1 to ^2.3.0 to address [CVE-2024-21538]
    (https://github.com/advisories/GHSA-3xgq-45jj-v275)

## [v19.1.0] 2024-10-07

### Migration Notes

This release contains changes listed here as well as changes listed in v19.0.0,
despite v19.0.0 being deprecated. Please review Changelog entries and Migration Notes for
each Cumulus version between your current version and v19.1.0 as normal.

### Added

- **CUMULUS-3020**
  - Updated sfEventSqsToDbRecords to allow override of the default value
   (var.rds_connection_timing_configuration.acquireTimeoutMillis / 1000) + 60)
   via a key 'sfEventSqsToDbRecords' on `var.lambda_timeouts` on the main cumulus module/archive module

  **Please note** - updating this configuration is for adavanced users only.  Value changes will modify the visibility
  timeout on `sfEventSqsToDbRecordsDeadLetterQueue` and `sfEventSqsToDbRecordsInputQueue` and may lead to system
  instability.

- **CUMULUS-3756**
  - Added excludeFileRegex configuration to UpdateGranulesCmrMetadataFileLinks
  - This is to allow files matching specified regex to be excluded when updating the Related URLs list
  - Defaults to the current behavior of excluding no files.
- **CUMULUS-3773**
  - Added sftpFastDownload configuration to SyncGranule task.
  - Updated `@cumulus/sftp-client` and `@cumulus/ingest/SftpProviderClient` to support both regular and fastDownload.
  - Added sftp support to FakeProvider
  - Added sftp integration test

### Changed

- **CUMULUS-3928**
  - updated publish scripting to use cumulus.bot@gmail.com for user email
  - updated publish scripting to use esm over common import of latest-version
  - updated bigint testing to remove intermitted failure source.
  - updated postgres dependency version
- **CUMULUS-3838**
  - Updated python dependencies to latest:
    - cumulus-process-py 1.4.0
    - cumulus-message-adapter-python 2.3.0
- **CUMULUS-3906**
  - Bumps example ORCA deployment to version v10.0.1.

### Fixed

- **CUMULUS-3940**
  - Updated `process-s3-dead-letter-archive` and downstream calls to pass in a esClient to  `writeRecordsFunction` and update downstream calls to utilize the client.
- **CUMULUS-3904**
  - Passed sqs_message_consumer_watcher_message_limit and sqs_message_consumer_watcher_time_limit through the cumulus terraform module to the ingest terraform module.
- **CUMULUS-3902**
  - Update error handling to use AWS SDK V3 error classes instead of properties on js objects

## [v19.0.0] 2024-08-28

### Deprecated
This release has been deprecated in favor of the 18.5->19.1 release series. The changes
listed here are still valid and also contained in the v19.1.0 release and beyond.

### Breaking Changes

- This release includes `Replace ElasicSearch Phase 1` updates, we no longer save `collection/granule/execution` records to
ElasticSearch, the `collections/granules/executions` API endpoints are updated to perform operations on the postgres database.

### Migration Notes

#### CUMULUS-3792 Add database indexes. Please follow the instructions before upgrading Cumulus

- The updates in CUMULUS-3792 require a manual update to the postgres database in the production environment.
  Please follow [Update Table Indexes for CUMULUS-3792]
  (https://nasa.github.io/cumulus/docs/next/upgrade-notes/update_table_indexes_CUMULUS_3792)

### Replace ElasticSearch Phase 1

- **CUMULUS-3238**
  - Removed elasticsearch dependency from collections endpoint
- **CUMULUS-3239**
  - Updated `executions` list api endpoint and added `ExecutionSearch` class to query postgres
- **CUMULUS-3240**
  - Removed Elasticsearch dependency from `executions` endpoints
- **CUMULUS-3639**
  - Updated `/collections/active` endpoint to query postgres
- **CUMULUS-3640**
  - Removed elasticsearch dependency from granules endpoint
- **CUMULUS-3641**
  - Updated `collections` api endpoint to query postgres instead of elasticsearch except if `includeStats` is in the query parameters
- **CUMULUS-3642**
  - Adjusted queries to improve performance:
    - Used count(*) over count(id) to count rows
    - Estimated row count for large tables (granules and executions) by default for basic query
  - Updated stats summary to default to the last day
  - Updated ExecutionSearch to not include asyncOperationId by default
- **CUMULUS-3688**
  - Updated `stats` api endpoint to query postgres instead of elasticsearch
- **CUMULUS-3689**
  - Updated `stats/aggregate` api endpoint to query postgres instead of elasticsearch
  - Created a new StatsSearch class for querying postgres with the stats endpoint
- **CUMULUS-3692**
  - Added `@cumulus/db/src/search` `BaseSearch` and `GranuleSearch` classes to
    support basic queries for granules
  - Updated granules List endpoint to query postgres for basic queries
- **CUMULUS-3693**
  - Added functionality to `@cumulus/db/src/search` to support range queries
- **CUMULUS-3694**
  - Added functionality to `@cumulus/db/src/search` to support term queries
  - Updated `BaseSearch` and `GranuleSearch` classes to support term queries for granules
  - Updated granules List endpoint to search postgres
- **CUMULUS-3695**
  - Updated `granule` list api endpoint and BaseSearch class to handle sort fields
- **CUMULUS-3696**
  - Added functionality to `@cumulus/db/src/search` to support terms, `not` and `exists` queries
- **CUMULUS-3699**
  - Updated `collections` api endpoint to be able to support `includeStats` query string parameter
- **CUMULUS-3792**
  - Added database indexes to improve search performance

## [v18.5.5] 2025-03-04

**Please note** changes in v18.5.5 may not yet be released in future versions, as this
is a backport/patch release on the v18.5.x series of releases.  Updates that are
included in the future will have a corresponding CHANGELOG entry in future releases.

### Added

- **CUMULUS-3993**
  - Added long PAN functionality and `panType` configuration option to `SendPan` task
  - Updated example workflow configuration to better handle error exceptions,
    see [Workflow Configuration](https://nasa.github.io/cumulus/docs/next/data-cookbooks/error-handling)
  - Updated `PdrStatusCheck` task to properly propagate workflow execution error.

## [v18.5.3] 2025-01-21

**Please note** changes in v18.5.3 may not yet be released in future versions, as this
is a backport/patch release on the v18.5.x series of releases.  Updates that are
included in the future will have a corresponding CHANGELOG entry in future releases.

### Added

- **CUMULUS-3757**
  - Added a `/granules` [endpoint](https://nasa.github.io/cumulus-api/#bulk-update-granules-collectionId) `PATCH/bulkPatchGranuleCollection` which updates a batch of granule records collectionId to a new collectionId. This endpoint takes a list of granules, a collectionId, and an `esConcurrency` variable, updating the granules' to the collectionId passed with the payload in both postgres and elasticsearch, while providing concurrency for updating elasticsearch to tailor for performance and database needs.
  - Added a `/granules` [endpoint](https://nasa.github.io/cumulus-api/#bulk-update-granules) `PATCH/bulkPatch` which applies PATCH to a list of granules. For its payload, this endpoint takes a list of granules (the updates to be made to the granule, similar to the pre-existing `PATCH`), a `dbConcurrency` and `dbMaxPool` variables for configuring concurrency and database thoroughput for postgres to tailor to performance and database needs.
- **CUMULUS-3978**
  - Added `iops` and `throughput` options to `elasticsearch_config` variable
    in `tf-modules/data-persistence`; These two options are necessary for gp3 EBS volume type.

### Changed

- **CUMULUS-3967**
  - Pinned @aws-sdk/client-s3 in @cumulus/aws-client to 3.726.0 to address breaking changes/incompatibility in releases > 3.726.0
  - Pinned @aws-sdk/client-s3 in @cumulus/lib-storage to 3.726.0 to address breaking changes/incompatibility in releases > 3.726.0

- **CUMULUS-3940**
  - Added 'dead_letter_recovery_cpu' and 'dead_letter_recovery_memory' to `cumulus` and `archive` module configuration to allow configuration of the dead_letter_recovery_operation task definition to better allow configuration of the tool's operating environment.
  - Updated the dead letter recovery tool to utilize it's own log group "${var.prefix}-DeadLetterRecoveryEcsLogs"
  - Added `batchSize`, `concurrency` and `dbMaxPool` options to /endpoints/recoverCumulusMessage (note these values are correct at time of this release only):
    - `batchSize` - specifies how many DLA objects to read from S3 and hold in memory.  Defaults to 1000.
    - `concurrency` - specifies how many messages to process at the same time.  Defaults to 30.
    - `dbMaxPool` - specifies how many database connections to allow the process to utilize.  Defaults to 30.  Process should at minimum the value set for `concurrency`.
  - Add API memory-constrained performance test to test minimum functionality under default+ configuration
  - Updated `@cumulus/async-operations.startAsyncOperation to take `containerName` as a parameter name, allowing it to specify a container other than the default 'AsyncOperations' container

### Fixed

- **CUMULUS-3940**
  - Updated `process-s3-dead-letter-archive` and downstream calls to pass in a esClient to  `writeRecordsFunction` and update downstream calls to utilize the client.
- **CUMULUS-3981**
  - Added required $metadata field when creating new instance of ServiceException.


## [v18.5.2] 2024-12-12

### Breaking Changes

- **CUMULUS-3934**
  - Removed `ecs_cluster_instance_allow_ssh` resource.
  - The `ecs_cluster_instance_allow_ssh` was implemented before SSM hosts were deployed
    to NGAP accounts and allowed for SSHing into an instance from an SSH bastion, which no longer exists.
  - Tunneling into an EC2 via SSM is still supported. Users relying solely on SSH will need to transition to SSM.

### Changed

- **CUMULUS-3936,CUMULUS-3948**
  - Updated `tf-modules/cumulus/ecs_cluster_instance_autoscaling_cf_template.yml.tmpl`
    user-data for compatibility with Amazon Linux 2023 AMI
  - Fixed `tf-modules/cumulus` scripts to use Instance Metadata Service V2
  - Updated `fake-provider-cf.yml` to work for Amazon Linux 2023 AMI
- **CUMULUS-3941**
  - Updated `SendPan` task to generate short pan with FAILED disposition.
- **CUMULUS-3955**
  - Removed `VACUUM` statements from db migrations. In cases where the PG database is very large, these queries
    can take a long time and exceed the Lambda timeout, causing failures on deployment.

### Fixed

- **Security Vulnerabilities**
  - Updated `@octokit/graphql` from 2.1.1 to ^2.3.0 to address [CVE-2024-21538]
    (https://github.com/advisories/GHSA-3xgq-45jj-v275)

## [v18.5.1] 2024-10-25

**Please note** changes in v18.5.1 may not yet be released in future versions, as this
is a backport/patch release on the v18.5.x series of releases.  Updates that are
included in the future will have a corresponding CHANGELOG entry in future releases.

### Added

- **CUMULUS-3773**
  - Added sftpFastDownload configuration to SyncGranule task.
  - Updated `@cumulus/sftp-client` and `@cumulus/ingest/SftpProviderClient` to support both regular and fastDownload.
  - Added sftp support to FakeProvider
  - Added sftp integration test
- **CUMULUS-3756**
  - Added excludeFileRegex configuration to UpdateGranulesCmrMetadataFileLinks
  - This is to allow files matching specified regex to be excluded when updating the Related URLs list
  - Defaults to the current behavior of excluding no files.
- **CUMULUS-3919**
  - Added terraform variables `disableSSL` and `rejectUnauthorized` to `tf-modules/cumulus-rds-tf` module.

### Changed

- **CUMULUS-3928**
  - updated publish scripting to use cumulus.bot@gmail.com for user email
  - updated publish scripting to use esm over common import of latest-version
  - updated bigint testing to remove intermitted failure source.
  - updated postgres dependency version
- **CUMULUS-3838**
  - Updated python dependencies to latest:
    - cumulus-process-py 1.4.0
    - cumulus-message-adapter-python 2.3.0

### Fixed

- **CUMULUS-3902**
  - Update error handling to use AWS SDK V3 error classes instead of properties
    on js objects

## [v18.5.0] 2024-10-03

### Migration Notes

#### CUMULUS-3536 Upgrading from Aurora Serverless V1 to V2

- The updates in CUMULUS-3536 require an upgrade of the postgres database.
  Please follow [Upgrading from Aurora Serverless V1 to V2]
  (https://nasa.github.io/cumulus/docs/next/upgrade-notes/serverless-v2-upgrade)

### Added

- **CUMULUS-3536**
  - Added `rejectUnauthorized` = false to db-provision-user-database as the Lambda
    does not have the Serverless v2 SSL certifications installed.

### Changed

- **CUMULUS-3725**
  - Updated the default parameter group for `cumulus-rds-tf` to set `force_ssl`
    to 0. This setting for the Aurora Serverless v2 database allows non-SSL
    connections to the database, and is intended to be a temporary solution
    until Cumulus has been updated to import the RDS rds-ca-rsa2048-g1 CA bundles in Lambda environments.
    See [CUMULUS-3724](https://bugs.earthdata.nasa.gov/browse/CUMULUS-3724).

### Fixed

- **CUMULUS-3901**
  - Fix error checking in @cumulus/errors to use Error.name in addition to Error.code
- **CUMULUS-3824**
  - Added the missing double quote in ecs_cluster autoscaling cf template
- **CUMULUS-3846**
  - improve reliability of unit tests
    - tests for granules api get requests separated out to new file
    - cleanup of granule database resources to ensure no overlap
    - ensure uniqueness of execution names from getWorkflowNameIntersectFromGranuleIds
    - increase timeout in aws-client tests
- **Snyk**
  - Upgraded moment from 2.29.4 to 2.30.1
  - Upgraded pg from ~8.10 to ~8.12

## [v18.4.0] 2024-08-16

### Migration Notes

#### CUMULUS-3320 Update executions table

The work for CUMULUS-3320 required index updates as well as a modification of a
table constraint.   To install the update containing these changes you should:

- Pre-generate the indexes on the execution table.  This can be done via manual
  procedure prior to upgrading without downtime, or done more quickly before or
  during upgrade with downtime.
- Update the `executions_parent_cumulus_id_foreign` constraint.   This will
  require downtime as updating the constraint requires a table write lock, and
  the update may take some time.

Deployments with low volume databases and low activity and/or test/development
environments should be able to install these updates via the normal automatic
Cumulus deployment process.

Please *carefully* review the migration [process documentation](https://nasa.github.io/cumulus/docs/next/upgrade-notes/upgrade_execution_table_CUMULUS_3320).    Failure to
make these updates properly will likely result in deployment failure and/or
degraded execution table operations.

#### CUMULUS-3449 Please follow the instructions before upgrading Cumulus

- The updates in CUMULUS-3449 requires manual update to postgres database in
  production environment. Please follow [Update Cumulus_id Type and
  Indexes](https://nasa.github.io/cumulus/docs/next/upgrade-notes/update-cumulus_id-type-indexes-CUMULUS-3449)

### Breaking Changes

### Added

- **CUMULUS-3320**
  - Added endpoint `/executions/bulkDeleteExecutionsByCollection` to allow
    bulk deletion of executions from elasticsearch by collectionId
  - Added `Bulk Execution Delete` migration type to async operations types
- **CUMULUS-3608**
  - Exposes variables for sqs_message_consumer_watcher messageLimit and timeLimit configurations. Descriptions
    of the variables [here](tf-modules/ingest/variables.tf) include notes on usage and what users should
    consider if configuring something other than the default values.
- **CUMULUS-3449**
  - Updated the following database columns to BIGINT: executions.cumulus_id, executions.parent_cumulus_id,
    files.granule_cumulus_id, granules_executions.granule_cumulus_id, granules_executions.execution_cumulus_id
    and pdrs.execution_cumulus_id
  - Changed granules table unique constraint to granules_collection_cumulus_id_granule_id_unique
  - Added indexes granules_granule_id_index and granules_provider_collection_cumulus_id_granule_id_index
    to granules table

### Changed

- **CUMULUS-3320**
  - Updated executions table (please see Migration section and Upgrade
    Instructions for more information) to:
    - Add index on `collection_cumulus_id`
    - Add index on `parent_cumulus_id`
    - Update `executions_parent_cumulus_id_foreign` constraint to add `ON DELETE
      SET NULL`.  This change will cause deletions in the execution table to
      allow deletion of parent executions, when this occurs the child will have
      it's parent reference set to NULL as part of the deletion operations.
- **CUMULUS-3449**
  - Updated `@cumulus/db` package and configure knex hook postProcessResponse to convert the return string
    from columns ending with "cumulus_id" to number.
- **CUMULUS-3841**
  - Increased `fetchRules` page size to default to 100 instead of 10. This improves overall query time when
    fetching all rules such as in `sqsMessageConsumer`.

### Fixed

- **CUMULUS-3817**
  - updated applicable @aws-sdk dependencies to 3.621.0 to remove inherited vulnerability from fast-xml-parser
- **CUMULUS-3320**
  - Execution database deletions by `cumulus_id` should have greatly improved
    performance as a table scan will no longer be required for each record
    deletion to validate parent-child relationships
- **CUMULUS-3818**
  - Fixes default value (updated to tag 52) for async-operation-image in tf-modules/cumulus.
- **CUMULUS-3840**
  - Fixed `@cumulus/api/bin/serve` to correctly use EsClient.

## [v18.3.4] 2024-08-27

**Please note** changes in v18.3.4 may not yet be released in future versions, as this
is a backport/patch release on the v18.3.x series of releases.  Updates that are
included in the future will have a corresponding CHANGELOG entry in future releases.

### Changed

- **CUMULUS-3841**
  - Increased `fetchRules` page size to default to 100 instead of 10. This improves overall query time when fetching all rules such as in `sqsMessageConsumer`.

## [v18.3.3] 2024-08-09

**Please note** changes in v18.3.3 may not yet be released in future versions, as this
is a backport/patch release on the v18.3.x series of releases.  Updates that are
included in the future will have a corresponding CHANGELOG entry in future releases.

### Fixed

- **CUMULUS-3824**
  - Changed the ECS docker storage driver to `overlay2`, since `devicemapper` is removed in Docker Engine v25.0.
  - Removed `ecs_docker_storage_driver` property from cumulus module.
- **CUMULUS-3836**
  - Terraform configuration for cleanExecutions now correctly configures ES_HOST and lambda security group

## [v18.3.2] 2024-07-24

### Added

- **CUMULUS-3700**
  - Added `volume_type` option to `elasticsearch_config` in the
    `data-persistance` module to allow configuration of the EBS volume type for
    Elasticsarch; default remains `gp2`.
- **CUMULUS-3424**
  - Exposed `auto_pause` and `seconds_until_auto_pause` variables in
    `cumulus-rds-tf` module to modify `aws_rds_cluster` scaling_configuration
- **CUMULUS-3760**
  - Added guidance for handling large backlog of es executions
- **CUMULUS-3742**
  - Script for dumping data into postgres database for testing and replicating issues
- **CUMULUS-3385**
  - Added generate_db_executions to dump large scale postgres executions

### Changed

- **CUMULUS-3385**
  - updated cleanExecutions lambda to clean up postgres execution payloads
  - updated cleanExecutions lambda with configurable limit to control for large size
- **NDCUM-1051**
  - Modified addHyraxUrlToUmmG to test whether the provide Hyrax URL is already included in the metadata, and if so return the metadata unaltered.
  - Modified addHyraxUrlToEcho10 to test whether the provide Hyrax URL is already included in the metadata, and if so return the metadata unaltered.

### Fixed

- **CUMULUS-3807**
  - Pinned @aws-sdk/client-s3 to 3.614 to address timeout/bug in s3().listObjectsV2
- **CUMULUS-3787**
  - Fixed developer-side bug causing some ts errors to be swallowed in CI
- **CUMULUS-3785**
  - Fixed `SftpProviderClient` not awaiting `decryptBase64String` with AWS KMS
  - Fixed method typo in `@cumulus/api/endpoints/dashboard.js`
- **CUMULUS-3385**
  - fixed cleanExecutions lambda to clean up elasticsearch execution payloads
- **CUMULUS-3326**
  - Updated update-granules-cmr-metadata-file-links task to update the file size of the update metadata file and remove the invalidated checksum associated with this file.

## [v18.3.1] 2024-07-08

### Migration Notes

#### CUMULUS-3433 Update to node.js v20

The following applies only to users with a custom value configured for
`async-operation`:

- As part of the node v20 update process, a new version (52) of the Core
  async-operation container was published - [cumuluss/async
  operation](https://hub.docker.com/layers/cumuluss/async-operation/52/images/sha256-78c05f9809c29707f9da87c0fc380d39a71379669cbebd227378c8481eb11c3a?context=explore)  The
  default value for `async-operation` has been updated in the `cumulus`
  module, however if you are using an internal image repository such as ECR,
  please make sure to update your deployment configuration with the newly
  provided image.

  Users making use of a custom image configuration should note the base image
  for Core async operations must support node v20.x.

#### CUMULUS-3617 Migration of DLA messages should be performed after Cumulus is upgraded

Instructions for migrating old DLA (Dead Letter Archive) messages to new format:

- `YYYY-MM-DD` subfolders to organize by date
- new top level fields for simplified search and analysis
- captured error message

To invoke the Lambda and start the DLA migration, you can use the AWS Console or CLI:

```bash
aws lambda invoke --function-name $PREFIX-migrationHelperAsyncOperation \
  --payload $(echo '{"operationType": "DLA Migration"}' | base64) $OUTFILE
```

- `PREFIX` is your Cumulus deployment prefix.
- `OUTFILE` (**optional**) is the filepath where the Lambda output will be saved.

The Lambda will trigger an Async Operation and return an `id` such as:

```json
{"id":"41c9fbbf-a031-4dd8-91cc-8ec2d8b5e31a","description":"Migrate Dead Letter Archive Messages",
"operationType":"DLA Migration","status":"RUNNING",
"taskArn":"arn:aws:ecs:us-east-1:AWSID:task/$PREFIX-CumulusECSCluster/123456789"}
```

which you can then query the Async Operations [API
Endpoint](https://nasa.github.io/cumulus-api/#retrieve-async-operation) for the
output or status of your request. If you want to directly observe the progress
of the migration as it runs, you can view the CloudWatch logs for your async
operations (e.g. `PREFIX-AsyncOperationEcsLogs`).

#### CUMULUS-3779 async_operations Docker image version upgrade

The `async-operation` Docker image has been updated to support Node v20 and `aws-sdk` v3. Users of the image will need
to update to at least [async-operations:52](https://hub.docker.com/layers/cumuluss/async-operation/52/images/sha256-78c05f9809c29707f9da87c0fc380d39a71379669cbebd227378c8481eb11c3a?context=explore).

#### CUMULUS-3776 cumulus-ecs-task Docker image version upgrade

The `cumulus-ecs-task` Docker image has been updated to support Node v20 and `aws-sdk` v3. Users of the image will need
to update to at least [cumulus-ecs-task:2.1.0](https://hub.docker.com/layers/cumuluss/cumulus-ecs-task/2.1.0/images/sha256-17bebae3e55171c96272eeb533293b98e573be11dd5371310156b7c2564e691a?context=explore).

### Breaking Changes

- **CUMULUS-3618**
  - Modified @cumulus/es-client/search.BaseSearch:
    - Removed static class method `es` in favor of new class for managing
       elasticsearch clients `EsClient` which allows for credential
       refresh/reset.  Updated api/es-client code to
       utilize new pattern.    Users making use of @cumulus/es-client should
       update their code to make use of the new EsClient create/initialize pattern.
    - Added helper method getEsClient to encapsulate logic to create/initialize
      a new EsClient.

- **CUMULUS-2889**
  - Removed unused CloudWatch Logs AWS SDK client. This change removes the CloudWatch Logs
    client from the `@cumulus/aws-client` package.
- **CUMULUS-2890**
  - Removed unused CloudWatch AWS SDK client. This change removes the CloudWatch client
    from the `@cumulus/aws-client` package.
- **CUMULUS-3323**
  - Updated `@cumulus/db` to by default set the `ssl` option for knex, and
    reject non-SSL connections via use of the `rejectUnauthorized` configuration
    flag.   This causes all Cumulus database connections to require SSL (CA or
    self-signed) and reject connectivity if the database does not provide SSL.
    Users using serverless v1/`cumulus-rds-tf` should not be impacted by this
    change as certs are provided by default.   Users using databases that do not
    provide SSL should update their database secret with the optional value
    `disableSSL` set to `true`
  - Updated `cumulus-rds-tf` to set `rds.force_ssl` to `1`, forcing SSL enabled
    connections in the `db_parameters` configuration.   Users of this module
    defining their own `db_parameters` should make this configuration change to allow only SSL
    connections to the RDS datastore.
- **CUMULUS-2897**
  - Removed unused Systems Manager AWS SDK client. This change removes the Systems Manager client
    from the `@cumulus/aws-client` package.
- **CUMULUS-3779**
  - Updates async_operations Docker image to Node v20 and bumps its cumulus dependencies to v18.3.0 to
    support `aws-sdk` v3 changes.

### Added

- **CUMULUS-3614**
  - `tf-modules/monitoring` module now deploys Glue table for querying dead-letter-archive messages.
- **CUMULUS-3616**
  - Added user guide on querying dead-letter-archive messages using AWS Athena.
- **CUMULUS-3433**
  - Added `importGot` helper method to import `got` as an ESM module in
    CommmonJS typescript/webpack clients.
- **CUMULUS-3606**
  - Updated  with additional documentation covering tunneling configuration
    using a PKCS11 provider

### Changed

- **CUMULUS-3735**
  - Remove unused getGranuleIdsForPayload from `@cumulus/api/lib`
- **CUMULUS-3746**
  - cicd unit test error log changed to environment unique name
- **CUMULUS-3717**
  - Update `@cumulus/ingest/HttpProviderClient` to use direct injection test mocks, and remove rewire from unit tests
- **CUMULUS-3720**
  - add cicd unit test error logging to s3 for testing improvements
- **CUMULUS-3433**
  - Updated all node.js lambda dependencies to node 20.x/20.12.2
  - Modified `@cumulus/ingest` unit test HTTPs server to accept localhost POST
    requests, and removed nock dependency from tests involving `fs.Readstream`
    and `got` due to a likely incompatibility with changes in node v18, `got`,
    fs.Readstream and nock when used in combination in units
    (https://github.com/sindresorhus/got/issues/2341)
  - Updated `got` dependency in `@cumulus/ingest` to use `@cumulus/common`
    dynamic import helper / `got` > v10 in CommonJS.
  - Updated all Core lambdas to use [cumulus-message-adapter-js](https://github.com/nasa/cumulus-message-adapter-js) v2.2.0
- **CUMULUS-3629**
  - dla guarantees de-nested SQS message bodies, preferring outermost metadata as found.
  - dla uses execution Name as filename and ensures no ':' or '/' characters in name
- **CUMULUS-3570**
  - Updated Kinesis docs to support latest AWS UI and recommend server-side encryption.
- **CUMULUS-3519**
  - Updates SQS and SNS code to AWS SDK V3 Syntax
- **CUMULUS-3609**
  - Adds dla-migration lambda to async-operations to be used for updating existing DLA records
  - Moved hoistCumulusMessageDetails function from write-db-dlq-records-to-s3 lambda to @cumulus/message/DeadLetterMessage
- **CUMULUS-3613**
  - Updated writeDbRecordsDLQtoS3 lambda to write messages to `YYYY-MM-DD` subfolder of S3 dead letter archive.
- **CUMULUS-3518**
  - Update existing usage of `@cumulus/aws-client` lambda service to use AWS SDK v3 `send` syntax
  - Update Discover Granules lambda default memory to 1024 MB
- **CUMULUS-3600**
  - Update docs to clarify CloudFront HTTPS DIT requirements.
- **CUMULUS-2892**
  - Updates `aws-client`'s EC2 client to use AWS SDK v3.
- **CUMULUS-2896**
  - Updated Secrets Manager code to AWS SDK v3.
- **CUMULUS-2901**
  - Updated STS code to AWS SDK v3.
- **CUMULUS-2898**
  - Update Step Functions code to AWS SDK v3
- **CUMULUS-2902**
  - Removes `aws-sdk` from `es-client` package by replacing credential fetching with
  the `@aws-sdk/credential-providers` AWS SDK v3 package.
  - Removes `aws-sdk` from all cumulus packages and replaces usages with AWS SDK v3 clients.
- **CUMULUS-3456**
  - Added stateMachineArn, executionArn, collectionId, providerId, granules, status, time, and error fields to Dead Letter Archive message
  - Added cumulusError field to records in sfEventSqsToDbRecordsDeadLetterQueue
- **CUMULUS-3323**
  - Added `disableSSL` as a valid database secret key - setting this in your database credentials will
    disable SSL for all Core database connection attempts.
  - Added `rejectUnauthorized` as a valid database secret key - setting
    this to `false` in your database credentials will allow self-signed certs/certs with an unrecognized authority.
  - Updated the default parameter group for `cumulus-rds-tf` to set `force_ssl`
    to 1.   This setting for the Aurora Serverless v1 database disallows non-SSL
    connections to the database, and is intended to help enforce security
    compliance rules.  This update can be opted-out by supplying a non-default
    `db_parameters` set in the terraform configuration.
- **CUMULUS-3425**
  - Update `@cumulus/lzards-backup` task to either respect the `lzards_provider`
    terraform configuration value or utilize `lzardsProvider` as part of the task
    workflow configuration
  - Minor refactor of `@cumulus/lzards-api-client` to:
    - Use proper ECMAScript import for `@cumulus/launchpad-auth`
    - Update incorrect docstring
- **CUMULUS-3497**
  - Updated `example/cumulus-tf/orca.tf` to use v9.0.4
- **CUMULUS-3610**
  - Updated `aws-client`'s ES client to use AWS SDK v3.
- **CUMULUS-3617**
  - Added lambdas to migrate DLA messages to `YYYY-MM-DD` subfolder
  - Updated `@cumulus/aws-client/S3/recursivelyDeleteS3Bucket` to handle bucket with more than 1000 objects.
- **CUMULUS-2891**
  - Updated ECS code to aws sdk v3

### Fixed

- **CUMULUS-3715**
  - Update `ProvisionUserDatabase` lambda to correctly pass in knex/node debug
    flags to knex custom code
- **CUMULUS-3721**
  - Update lambda:GetFunctionConfiguration policy statement to fix error related to resource naming
- **CUMULUS-3701**
  - Updated `@cumulus/api` to no longer improperly pass PATCH/PUT null values to Eventbridge rules
- **CUMULUS-3618**
  - Fixed `@cumulus/es-client` credentialing issue in instance where
    lambda/Fargate task runtime would exceed the timeout for the es-client. Added retry/credential
    refresh behavior to `@cumulus/es-client/indexer.genericRecordUpdate` to ensure record indexing
    does not fail in those instances.
  - Updated `index-from-database` lambda to utilize updated es-client to prevent
    credentialing timeout in long-running ECS jobs.
- **CUMULUS-3323**
  - Minor edits to errant integration test titles (dyanmo->postgres)
- **AWS-SDK v3 Exclusion (v18.3.0 fix)***
  - Excludes aws-sdk v3 from packages to reduce overall package size. With the requirement of Node v20
    packaging the aws-sdk v3 with our code is no longer necessary and prevented some packages from being
    published to npm.

## [v18.2.2] 2024-06-4

### Migration Notes

#### CUMULUS-3591 - SNS topics set to use encrypted storage

As part of the requirements for this ticket Cumulus Core created SNS topics are
being updated to use server-side encryption with an AWS managed key.    No user
action is required, this note is being added to increase visibility re: this
modification.

### Changed

- **CUMULUS-3591**
  - Enable server-side encryption for all SNS topcis deployed by Cumulus Core
  - Update all integration/unit tests to use encrypted SNS topics

### Fixed

- **CUMULUS-3547**
  - Updated ECS Cluster `/dev/xvdcz` EBS volumes so they're encrypted.
- **CUMULUS-3527**
  - Added suppport for additional kex algorithms in the sftp-client.
- **CUMULUS-3587**
  - Ported https://github.com/scottcorgan/express-boom into API/lib to allow
    updates of sub-dependencies and maintain without refactoring errors in
    API/etc wholesale
  - Addresses [CVE-2020-36604](https://github.com/advisories/GHSA-c429-5p7v-vgjp)
- **CUMULUS-3673**
  - Fixes Granules API so that paths containing a granule and/or collection ID properly URI encode the ID.
- **Audit Issues**
  - Addressed [CVE-2023-45133](https://github.com/advisories/GHSA-67hx-6x53-jw92) by
    updating babel packages and .babelrc

## [v18.2.1] 2024-05-08

**Please note** changes in 18.2.1 may not yet be released in future versions, as this
is a backport/patch release on the 18.2.x series of releases.  Updates that are
included in the future will have a corresponding CHANGELOG entry in future releases.

### Fixed

- **CUMULUS-3721**
  - Update lambda:GetFunctionConfiguration policy statement to fix error related to resource naming
- **CUMULUS-3701**
  - Updated `@cumulus/api` to no longer improperly pass PATCH/PUT null values to Eventbridge rules

## [v18.2.0] 2024-02-02

### Migration Notes

From this release forward, Cumulus Core will be tested against PostgreSQL v13. Users
should migrate their datastores to Aurora PostgreSQL 13.9+ compatible data
stores as soon as possible after upgrading to this release.

#### Database Upgrade

Users utilizing the `cumulus-rds-tf` module should reference [cumulus-rds-tf
upgrade
instructions](https://nasa.github.io/cumulus/docs/upgrade-notes/upgrade-rds-cluster-tf-postgres-13).

### Breaking Changes

- **CUMULUS-2889**
  - Removed unused CloudWatch Logs AWS SDK client. This change removes the CloudWatch Logs
    client from the `@cumulus/aws-client` package.
- **CUMULUS-2890**
  - Removed unused CloudWatch AWS SDK client. This change removes the CloudWatch client
    from the `@cumulus/aws-client` package.

### Changed

- **CUMULUS-3492**
  - add teclark to select-stack.js
- **CUMULUS-3444**
  - Update `cumulus-rds-tf` module to take additional parameters in support of
    migration from Aurora PostgreSQl v11 to v13.   See Migration Notes for more details
- **CUMULUS-3564**
  - Update webpack configuration to explicitly disable chunking
- **CUMULUS-2895**
  - Updated KMS code to aws sdk v3
- **CUMULUS-2888**
  - Update CloudWatch Events code to AWS SDK v3
- **CUMULUS-2893**
  - Updated Kinesis code to AWS SDK v3
- **CUMULUS-3555**
  - Revert 3540, un-stubbing cmr facing tests
  - Raise memory_size of ftpPopulateTestLambda to 512MB
- **CUMULUS-2887**
  - Updated CloudFormation code to aws sdk v3
- **CUMULUS-2899**
  - Updated SNS code to aws sdk v3
- **CUMULUS_3499**
  - Update AWS-SDK dependency pin to "2.1490" to prevent SQS issue.  Dependency
    pin expected to be changed with the resolution to CUMULUS-2900
- **CUMULUS-2894**
  - Update Lambda code to AWS SDK v3
- **CUMULUS-3432**
  - Update `cumulus-rds-tf` `engine_version` to `13.9`
  - Update `cumulus-rds-tf` `parameter_group_family` to `aurora-postgresql13`
  - Update development/local stack postgres image version to postgres:13.9-alpine
- **CUMULUS-2900**
  - Update SQS code to AWS SDK v3
- **CUMULUS-3352**
  - Update example project to use CMA v2.0.3 for integration testing
  - Update example deployment to deploy cnmResponse lambda version
    2.1.1-aplha.2-SNAPSHOT
  - Update example deployment to deploy cnmToGranule lambda
    version 1.7.0-alpha.2-SNAPSHOT
- **CUMULUS-3501**
  - Updated CreateReconciliationReport lambda to save report record to Elasticsearch.
  - Created docker image cumuluss/async-operation:48 from v16.1.2, and used it as default async_operation_image.
- **CUMULUS-3502**
  - Upgraded localstack to v3.0.0 to support recent aws-sdk releases and update unit tests.
- **CUMULUS-3540**
  - stubbed cmr interfaces in integration tests allow integration tests to pass
  - needed while cmr is failing to continue needed releases and progress
  - this change should be reverted ASAP when cmr is working as needed again

### Fixed

- **CUMULUS-3177**
  - changed `_removeGranuleFromCmr` function for granule `bulkDelete` to not throw an error and instead catch the error when the granule is not found in CMR
- **CUMULUS-3293**
  - Process Dead Letter Archive is fixed to properly copy objects from `/sqs/` to `/failed-sqs/` location
- **CUMULUS-3467**
  - Added `childWorkflowMeta` to `QueueWorkflow` task configuration
- **CUMULUS-3474**
  - Fixed overridden changes to `rules.buildPayload' to restore changes from ticket `CUMULUS-2969` which limited the definition object to `name` and `arn` to
    account for AWS character limits.
- **CUMULUS-3479**
  - Fixed typo in s3-replicator resource declaration where `var.lambda_memory_size` is supposed to be `var.lambda_memory_sizes`
- **CUMULUS-3510**
  - Fixed `@cumulus/api` `validateAndUpdateSqsRule` method to allow 0 retries and 0 visibilityTimeout
    in rule's meta.  This fix from CUMULUS-2863 was not in release 16 and later.
- **CUMULUS-3562**
  - updated crypto-js to 4.2.0
  - updated aws-sdk/client-api-gateway to 3.499 to avoid older crypto-js dependency

## [v18.1.0] 2023-10-25

### MIGRATION notes

#### Rules API Endpoint Versioning

As part of the work on CUMULUS-3095, we have added a required header for the
rules PUT/PATCH endpoints -- to ensure that older clients/utilities do not
unexpectedly make destructive use of those endpoints, a validation check of a
header value against supported versions has been implemented.

Moving forward, if a breaking change is made to an existing endpoint that
requires user updates, as part of that update we will set the current version of
the core API and require a header that confirms the client is compatible with
the version required or greater.

In this instance, the rules PUT/PATCH
endpoints will require a `Cumulus-API-Version` value of at least `2`.

```bash
 curl --request PUT https://example.com/rules/repeat_test\
 --header 'Cumulus-API-Version: 2'\
 --header 'Content-Type: application/json'\
 --header 'Authorization: Bearer ReplaceWithToken'\
 --data ...
```

Users/clients that do not make use of these endpoints will not be impacted.

### Breaking Changes

- **CUMULUS-3427**
  - Changed the naming conventions for memory size and timeouts configuration to simply the lambda name

### Notable Changes

- **CUMULUS-3095**
  - Added `PATCH` rules endpoint to update rule which works as the existing `PUT` endpoint.
  - Updated `PUT` rules endpoint to replace rule.

### Added

- **CUMULUS-3218**
  - Added optional `maxDownloadTime` field to `provider` schema
  - Added `max_download_time` column to PostgreSQL `providers` table
  - Updated `@cumulus/ingest/lock` to check expired locks based on `provider.maxDownloadTime`

### Changed

- **CUMULUS-3095**
  - Updated `@cumulus/api-client/rules` to have`replaceRule` and `updateRule` methods.
  - Updated mapping for rule Elasticsearch records to prevent dynamic field for keys under
    `meta` and `payload`, and fixed `rule` field mapping.
- **CUMULUS-3351**
  - Updated `constructOnlineAccessUrls()` to group CMR online access URLs by link type.
- **CUMULUS-3377**
  - Added configuration option to cumulus-tf/terraform.tfvars to include sns:Subscribe access policy for
    executions, granules, collections, and PDRs report topics.
- **CUMULUS-3392**
  - Modify cloudwatch rule by deleting `custom`
- **CUMULUS-3434**
  - Updated `@cumulus/orca-recovery-adapter` task to output both input granules and recovery output.
  - Updated `example/cumulus-tf/orca.tf` to use v9.0.0.

### Fixed

- **CUMULUS-3095**
  - Added back `rule` schema validation which is missing after RDS phase 3.
  - Fixed a bug for creating rule with tags.
- **CUMULUS-3286**
  - Fixed `@cumulus/cmrjs/cmr-utils/getGranuleTemporalInfo` and `@cumulus/message/Granules/getGranuleCmrTemporalInfo`
    to handle non-existing cmr file.
  - Updated mapping for granule and deletedgranule Elasticsearch records to prevent dynamic field for keys under
    `queryFields`.
  - Updated mapping for collection Elasticsearch records to prevent dynamic field for keys under `meta`.
- **CUMULUS-3393**
  - Fixed `PUT` collection endpoint to update collection configuration in S3.
- **CUMULUS-3427**
  - Fixed issue where some lambda and task memory sizes and timeouts were not configurable
- **@aws-sdk upgrade**
  - Fixed TS compilation error on aws-client package caused by @aws-sdk/client-dynamodb 3.433.0 upgrade

## [v18.0.0] 2023-08-28

### Notable Changes

- **CUMULUS-3270**
  - update python lambdas to use python3.10
  - update dependencies to use python3.10 including cumulus-message-adapter, cumulus-message-adapter-python and cumulus-process-py
- **CUMULUS-3259**
  - Updated Terraform version from 0.13.6 to 1.5.3. Please see the [instructions to upgrade your deployments](https://github.com/nasa/cumulus/blob/master/docs/upgrade-notes/upgrading-tf-version-1.5.3.md).

### Changed

- **CUMULUS-3366**
  - Added logging to the `collectionRuleMatcher` Rules Helper, which is used by the sqs-message-consumer and message-consumer Lambdas,
    to report when an incoming message's collection does not match any rules.

## [v17.0.0] 2023-08-09

### MIGRATION notes

- This release updates the `hashicorp/aws` provider required by Cumulus to `~> 5.0`
  which in turn requires updates to all modules deployed with Core in the same stack
  to use a compatible provider version.
- This update is *not* compatible with prior stack states - Terraform will not
  allow redeployment of a prior version of Cumulus using an older version of
  the provider.  Please be sure to validate the install changeset is what you
  expect prior to upgrading to this version.
- Upgrading Cumulus to v17 from prior versions should only require the usual
  terraform init/apply steps.  As always **be sure** to inspect the `terraform plan` or
  `terraform apply` changeset to ensure the changes between providers are what
  you're expecting for all modules you've chosen to deploy with Cumulus

### Notable Changes

- **CUMULUS-3258**
  - @cumulus/api is now compatible *only* with Orca >= 8.1.0.    Prior versions of
    Orca are not compatible with Cumulus 17+
  - Updated all hashicorp terraform AWS provider configs to ~> 5.0
    - Upstream/downstream terraform modules will need to utilize an AWS provider
      that matches this range

### Breaking Changes

- **CUMULUS-3258**
  - Update @cumulus/api/lib/orca/getOrcaRecoveryStatusByGranuleCollection
    to @cumulus/api/lib/orca/getOrcaRecoveryStatusByGranuleIdAndCollection and
    add collectionId to arguments to support Orca v8+ required use of
    collectionId

  - Updated all terraform AWS providers to ~> 5.0

### Changed

- **CUMULUS-3258**
  - Update all Core integration tests/integrations to be compatible with Orca >=
    v8.1.0 only

### Fixed

- **CUMULUS-3319**
  - Removed @cumulus/api/models/schema and changed all references to
    @cumulus/api/lib/schema in docs and related models
  - Removed @cumulus/api/models/errors.js
  - Updated API granule write logic to cause postgres schema/db write failures on an individual granule file write to result  in a thrown error/400 return instead of a 200 return and a 'silent' update of the granule to failed status.
  - Update api/lib/_writeGranule/_writeGranulefiles logic to allow for schema failures on individual granule writes via an optional method parameter in _writeGranules, and an update to the API granule write calls.
  - Updated thrown error to include information related to automatic failure behavior in addition to the stack trace.

## [v16.1.3] 2024-1-15

**Please note** changes in 16.1.3 may not yet be released in future versions, as this
is a backport/patch release on the 16.x series of releases.  Updates that are
included in the future will have a corresponding CHANGELOG entry in future releases.

### Changed

- **CUMULUS_3499
  - Update AWS-SDK dependency pin to "2.1490" to prevent SQS issue.  Dependency
    pin expected to be changed with the resolution to CUMULUS-2900

### Fixed

- **CUMULUS-3474**
  - Fixed overriden changes to `rules.buildPayload' to restore changes from
    ticket `CUMULUS-2969` which limited the definition object to `name` and `arn` to
    account for AWS character limits.
- **CUMULUS-3501**
  - Updated CreateReconciliationReport lambda to save report record to Elasticsearch.
  - Created docker image cumuluss/async-operation:48 from v16.1.2, and used it as default async_operation_image.
- **CUMULUS-3510**
  - Fixed `@cumulus/api` `validateAndUpdateSqsRule` method to allow 0 retries and 0 visibilityTimeout
    in rule's meta.  This fix from CUMULUS-2863 was not in release 16 and later.
- **CUMULUS-3540**
  - stubbed cmr interfaces in integration tests allow integration tests to pass
  - needed while cmr is failing to continue needed releases and progress
  - this change should be reverted ASAP when cmr is working as needed again

## [v16.1.2] 2023-11-01

**Please note** changes in 16.1.2 may not yet be released in future versions, as this
is a backport/patch release on the 16.x series of releases.  Updates that are
included in the future will have a corresponding CHANGELOG entry in future releases.

### Added

- **CUMULUS-3218**
  - Added optional `maxDownloadTime` field to `provider` schema
  - Added `max_download_time` column to PostgreSQL `providers` table
  - Updated `@cumulus/ingest/lock` to check expired locks based on `provider.maxDownloadTime`

### Fixed

- **@aws-sdk upgrade**
  - Fixed TS compilation error on aws-client package caused by @aws-sdk/client-dynamodb 3.433.0 upgrade
  - Updated mapping for collection Elasticsearch records to prevent dynamic field for keys under `meta`.
- **CUMULUS-3286**
  - Fixed `@cumulus/cmrjs/cmr-utils/getGranuleTemporalInfo` and `@cumulus/message/Granules/getGranuleCmrTemporalInfo`
    to handle non-existing cmr file.
  - Updated mapping for granule and deletedgranule Elasticsearch records to prevent dynamic field for keys under
    `queryFields`.
- **CUMULUS-3293**
  - Process Dead Letter Archive is fixed to properly copy objects from `/sqs/` to `/failed-sqs/` location
- **CUMULUS-3393**
  - Fixed `PUT` collection endpoint to update collection configuration in S3.
- **CUMULUS-3467**
  - Added `childWorkflowMeta` to `QueueWorkflow` task configuration

## [v16.1.1] 2023-08-03

### Notable Changes

- The async_operation_image property of cumulus module should be updated to pull
  the ECR image for cumuluss/async-operation:47

### Added

- **CUMULUS-3298**
  - Added extra time to the buffer for replacing the launchpad token before it
    expires to alleviate CMR error messages
- **CUMULUS-3220**
  - Created a new send-pan task
- **CUMULUS-3287**
  - Added variable to allow the aws_ecs_task_definition health check to be configurable.
  - Added clarity to how the bucket field needs to be configured for the
    move-granules task definition

### Changed

- Security upgrade node from 14.19.3-buster to 14.21.1-buster
- **CUMULUS-2985**
  - Changed `onetime` rules RuleTrigger to only execute when the state is `ENABLED` and updated documentation to reflect the change
  - Changed the `invokeRerun` function to only re-run enabled rules
- **CUMULUS-3188**
  - Updated QueueGranules to support queueing granules that meet the required API granule schema.
  - Added optional additional properties to queue-granules input schema
- **CUMULUS-3252**
  - Updated example/cumulus-tf/orca.tf to use orca v8.0.1
  - Added cumulus task `@cumulus/orca-copy-to-archive-adapter`, and add the task to `tf-modules/ingest`
  - Updated `tf-modules/cumulus` module to take variable `orca_lambda_copy_to_archive_arn` and pass to `tf-modules/ingest`
  - Updated `example/cumulus-tf/ingest_and_publish_granule_with_orca_workflow.tf` `CopyToGlacier` (renamed to `CopyToArchive`) step to call
    `orca_copy_to_archive_adapter_task`
- **CUMULUS-3253**
  - Added cumulus task `@cumulus/orca-recovery-adapter`, and add the task to `tf-modules/ingest`
  - Updated `tf-modules/cumulus` module to take variable `orca_sfn_recovery_workflow_arn` and pass to `tf-modules/ingest`
  - Added `example/cumulus-tf/orca_recovery_adapter_workflow.tf`, `OrcaRecoveryAdapterWorkflow` workflow has `OrcaRecoveryAdapter` task
    to call the ORCA recovery step-function.
  - Updated `example/data/collections/` collection configuration `meta.granuleRecoveryWorkflow` to use `OrcaRecoveryAdapterWorkflow`
- **CUMULUS-3215**
  - Create reconciliation reports will properly throw errors and set the async
    operation status correctly to failed if there is an error.
  - Knex calls relating to reconciliation reports will retry if there is a
    connection terminated unexpectedly error
  - Improved logging for async operation
  - Set default async_operation_image_version to 47
- **CUMULUS-3024**
  - Combined unit testing of @cumulus/api/lib/rulesHelpers to a single test file
    `api/tests/lib/test-rulesHelpers` and removed extraneous test files.
- **CUMULUS-3209**
  - Apply brand color with high contrast settings for both (light and dark) themes.
  - Cumulus logo can be seen when scrolling down.
  - "Back to Top" button matches the brand color for both themes.
  - Update "note", "info", "tip", "caution", and "warning" components to [new admonition styling](https://docusaurus.io/docs/markdown-features/admonitions).
  - Add updated arch diagram for both themes.
- **CUMULUS-3203**
  - Removed ACL setting of private on S3.multipartCopyObject() call
  - Removed ACL setting of private for s3PutObject()
  - Removed ACL confguration on sync-granules task
  - Update documentation on dashboard deployment to exclude ACL public-read setting
- **CUMULUS-3245**
  - Update SQS consumer logic to catch ExecutionAlreadyExists error and
    delete SQS message accordingly.
  - Add ReportBatchItemFailures to event source mapping start_sf_mapping
- **CUMULUS-3357**
  - `@cumulus/queue-granules` is now written in TypeScript
  - `@cumulus/schemas` can now generate TypeScript interfaces for the task input, output and config.
- Added missing name to throttle_queue_watcher Cloudwatch event in `throttled-queue.tf`


### Fixed

- **CUMULUS-3258**
  - Fix un-prefixed s3 lifecycle configuration ID from CUMULUS-2915
- **CUMULUS-2625**
  - Optimized heap memory and api load in queue-granules task to scale to larger workloads.
- **CUMULUS-3265**
  - Fixed `@cumulus/api` `getGranulesForPayload` function to query cloud metrics es when needed.
- **CUMULUS-3389**
  - Updated runtime of `send-pan` and `startAsyncOperation` lambdas to `nodejs16.x`

## [v16.0.0] 2023-05-09

### Notable Changes

- The async_operation_image property of cumulus module should be updated to pull
  the ECR image for cumuluss/async-operation:46

### MIGRATION notes

#### PI release version

When updating directly to v16 from prior releases older that V15, please make sure to
read through all prior release notes.

Notable migration concerns since the last PI release version (11.1.x):

- [v14.1.0] - Postgres compatibility update to Aurora PostgreSQL 11.13.
- [v13.1.0] - Postgres update to add `files_granules_cumulus_id_index` to the
  `files` table may require manual steps depending on load.

#### RDS Phase 3 migration notes

This release includes updates that remove existing DynamoDB tables as part of
release deployment process.   This release *cannot* be properly rolled back in
production as redeploying a prior version of Cumulus will not recover the
associated Dynamo tables.

Please read the full change log for RDS Phase 3 and consult the [RDS Phase 3 update
documentation](https://nasa.github.io/cumulus/docs/next/upgrade-notes/upgrade-rds-phase-3-release)

#### API Endpoint Versioning

As part of the work on CUMULUS-3072, we have added a required header for the
granule PUT/PATCH endpoints -- to ensure that older clients/utilities do not
unexpectedly make destructive use of those endpoints, a validation check of a
header value against supported versions has been implemented.

Moving forward, if a breaking change is made to an existing endpoint that
requires user updates, as part of that update we will set the current version of
the core API and require a header that confirms the client is compatible with
the version required or greater.

In this instance, the granule PUT/PATCH
endpoints will require a `Cumulus-API-Version` value of at least `2`.

```bash
 curl --request PUT https://example.com/granules/granuleId.A19990103.006.1000\
 --header 'Cumulus-API-Version: 2'\
 --header 'Content-Type: application/json'\
 --header 'Authorization: Bearer ReplaceWithToken'\
 --data ...
```

Users/clients that do not make use of these endpoints will not be impacted.

### RDS Phase 3
#### Breaking Changes

- **CUMULUS-2688**
  - Updated bulk operation logic to use collectionId in addition to granuleId to fetch granules.
  - Tasks using the `bulk-operation` Lambda should provide collectionId and granuleId e.g. { granuleId: xxx, collectionId: xxx }
- **CUMULUS-2856**
  - Update execution PUT endpoint to no longer respect message write constraints and update all values passed in

#### Changed

- **CUMULUS-3282**
  - Updated internal granule endpoint parameters from :granuleName to :granuleId
    for maintenance/consistency reasons
- **CUMULUS-2312** - RDS Migration Epic Phase 3
  - **CUMULUS-2645**
    - Removed unused index functionality for all tables other than
      `ReconciliationReportsTable` from `dbIndexer` lambda
  - **CUMULUS-2398**
    - Remove all dynamoDB updates for `@cumulus/api/ecs/async-operation/*`
    - Updates all api endpoints with updated signature for
      `asyncOperationsStart` calls
    - Remove all dynamoDB models calls from async-operations api endpoints
  - **CUMULUS-2801**
    - Move `getFilesExistingAtLocation`from api granules model to api/lib, update granules put
      endpoint to remove model references
  - **CUMULUS-2804**
    - Updates api/lib/granule-delete.deleteGranuleAndFiles:
      - Updates dynamoGranule -> apiGranule in the signature and throughout the dependent code
      - Updates logic to make apiGranule optional, but pgGranule required, and
        all lookups use postgres instead of ES/implied apiGranule values
      - Updates logic to make pgGranule optional - in this case the logic removes the entry from ES only
    - Removes all dynamo model logic from api/endpoints/granules
    - Removes dynamo write logic from api/lib/writeRecords.*
    - Removes dynamo write logic from api/lib/ingest.*
    - Removes all granule model calls from api/lambdas/bulk-operations and any dependencies
    - Removes dynamo model calls from api/lib/granule-remove-from-cmr.unpublishGranule
    - Removes Post Deployment execution check from sf-event-sqs-to-db-records
    - Moves describeGranuleExecution from api granule model to api/lib/executions.js
  - **CUMULUS-2806**
    - Remove DynamoDB logic from executions `POST` endpoint
    - Remove DynamoDB logic from sf-event-sqs-to-db-records lambda execution writes.
    - Remove DynamoDB logic from executions `PUT` endpoint
  - **CUMULUS-2808**
    - Remove DynamoDB logic from executions `DELETE` endpoint
  - **CUMULUS-2809**
    - Remove DynamoDB logic from providers `PUT` endpoint
    - Updates DB models asyncOperation, provider and rule to return all fields on upsert.
  - **CUMULUS-2810**
    - Removes addition of DynamoDB record from API endpoint POST /provider/<name>
  - **CUMULUS-2811**
    - Removes deletion of DynamoDB record from API endpoint DELETE /provider/<name>
  - **CUMULUS-2817**
    - Removes deletion of DynamoDB record from API endpoint DELETE /collection/<name>/<version>
  - **CUMULUS-2814**
    - Move event resources deletion logic from `rulesModel` to `rulesHelper`
  - **CUMULUS-2815**
    - Move File Config and Core Config validation logic for Postgres Collections from `api/models/collections.js` to `api/lib/utils.js`
  - **CUMULUS-2813**
    - Removes creation and deletion of DynamoDB record from API endpoint POST /rules/
  - **CUMULUS-2816**
    - Removes addition of DynamoDB record from API endpoint POST /collections
  - **CUMULUS-2797**
    - Move rule helper functions to separate rulesHelpers file
  - **CUMULUS-2821**
    - Remove DynamoDB logic from `sfEventSqsToDbRecords` lambda
  - **CUMULUS-2856**
    - Update API/Message write logic to handle nulls as deletion in execution PUT/message write logic

#### Added

- **CUMULUS-2312** - RDS Migration Epic Phase 3
  - **CUMULUS-2813**
    - Added function `create` in the `db` model for Rules
      to return an array of objects containing all columns of the created record.
  - **CUMULUS-2812**
    - Move event resources logic from `rulesModel` to `rulesHelper`
  - **CUMULUS-2820**
    - Remove deletion of DynamoDB record from API endpoint DELETE /pdr/<pdrName>
  - **CUMULUS-2688**
    - Add new endpoint to fetch granules by collectionId as well as granuleId: GET /collectionId/granuleId
    - Add new endpoints to update and delete granules by collectionId as well as
      granuleId

#### Removed

- **CUMULUS-2994**
  - Delete code/lambdas that publish DynamoDB stream events to SNS
- **CUMULUS-3226**
  - Removed Dynamo Async Operations table
- **CUMULUS-3199**
  - Removed DbIndexer lambda and all associated terraform resources
- **CUMULUS-3009**
  - Removed Dynamo PDRs table
- **CUMULUS-3008**
  - Removed DynamoDB Collections table
- **CUMULUS-2815**
  - Remove update of DynamoDB record from API endpoint PUT /collections/<name>/<version>
- **CUMULUS-2814**
  - Remove DynamoDB logic from rules `DELETE` endpoint
- **CUMULUS-2812**
  - Remove DynamoDB logic from rules `PUT` endpoint
- **CUMULUS-2798**
  - Removed AsyncOperations model
- **CUMULUS-2797**
- **CUMULUS-2795**
  - Removed API executions model
- **CUMULUS-2796**
  - Remove API pdrs model and all related test code
  - Remove API Rules model and all related test code
- **CUMULUS-2794**
  - Remove API Collections model and all related test code
  - Remove lambdas/postgres-migration-count-tool, api/endpoints/migrationCounts and api-client/migrationCounts
  - Remove lambdas/data-migration1 tool
  - Remove lambdas/data-migration2 and
    lambdas/postgres-migration-async-operation
- **CUMULUS-2793**
  - Removed Provider Dynamo model and related test code
- **CUMULUS-2792**
  - Remove API Granule model and all related test code
  - Remove granule-csv endpoint
- **CUMULUS-2645**
  - Removed dynamo structural migrations and related code from `@cumulus/api`
  - Removed `executeMigrations` lambda
  - Removed `granuleFilesCacheUpdater` lambda
  - Removed dynamo files table from `data-persistence` module.  *This table and
    all of its data will be removed on deployment*.

### Added
- **CUMULUS-3072**
  - Added `replaceGranule` to `@cumulus/api-client/granules` to add usage of the
    updated RESTful PUT logic
- **CUMULUS-3121**
  - Added a map of variables for the cloud_watch_log retention_in_days for the various cloudwatch_log_groups, as opposed to keeping them hardcoded at 30 days. Can be configured by adding the <module>_<cloudwatch_log_group_name>_log_retention value in days to the cloudwatch_log_retention_groups map variable
- **CUMULUS-3201**
  - Added support for sha512 as checksumType for LZARDs backup task.

### Changed

- **CUMULUS-3315**
  - Updated `@cumulus/api-client/granules.bulkOperation` to remove `ids`
    parameter in favor of `granules` parameter, in the form of a
    `@cumulus/types/ApiGranule` that requires the following keys: `[granuleId, collectionId]`
- **CUMULUS-3307**
  - Pinned cumulus dependency on `pg` to `v8.10.x`
- **CUMULUS-3279**
  - Updated core dependencies on `xml2js` to `v0.5.0`
  - Forcibly updated downstream dependency for `xml2js` in `saml2-js` to
    `v0.5.0`
  - Added audit-ci CVE override until July 1 to allow for Core package releases
- **CUMULUS-3106**
  - Updated localstack version to 1.4.0 and removed 'skip' from all skipped tests
- **CUMULUS-3115**
  - Fixed DiscoverGranules' workflow's duplicateHandling when set to `skip` or `error` to stop retrying
    after receiving a 404 Not Found Response Error from the `cumulus-api`.
- **CUMULUS-3165**
  - Update example/cumulus-tf/orca.tf to use orca v6.0.3

### Fixed

- **CUMULUS-3315**
  - Update CI scripts to use shell logic/GNU timeout to bound test timeouts
    instead of NPM `parallel` package, as timeouts were not resulting in
    integration test failure
- **CUMULUS-3223**
  - Update `@cumulus/cmrjs/cmr-utils.getGranuleTemporalInfo` to handle the error when the cmr file s3url is not available
  - Update `sfEventSqsToDbRecords` lambda to return [partial batch failure](https://docs.aws.amazon.com/lambda/latest/dg/with-sqs.html#services-sqs-batchfailurereporting),
    and only reprocess messages when cumulus message can't be retrieved from the execution events.
  - Update `@cumulus/cumulus-message-adapter-js` to `2.0.5` for all cumulus tasks

## [v15.0.4] 2023-06-23

### Changed

- **CUMULUS-3307**
  - Pinned cumulus dependency on `pg` to `v8.10.x`

### Fixed

- **CUMULUS-3115**
  - Fixed DiscoverGranules' workflow's duplicateHandling when set to `skip` or `error` to stop retrying
    after receiving a 404 Not Found Response Error from the `cumulus-api`.
- **CUMULUS-3315**
  - Update CI scripts to use shell logic/GNU timeout to bound test timeouts
    instead of NPM `parallel` package, as timeouts were not resulting in
    integration test failure
- **CUMULUS-3223**
  - Update `@cumulus/cmrjs/cmr-utils.getGranuleTemporalInfo` to handle the error when the cmr file s3url is not available
  - Update `sfEventSqsToDbRecords` lambda to return [partial batch failure](https://docs.aws.amazon.com/lambda/latest/dg/with-sqs.html#services-sqs-batchfailurereporting),
    and only reprocess messages when cumulus message can't be retrieved from the execution events.
  - Update `@cumulus/cumulus-message-adapter-js` to `2.0.5` for all cumulus tasks

## [v15.0.3] 2023-04-28

### Fixed

- **CUMULUS-3243**
  - Updated granule delete logic to delete granule which is not in DynamoDB
  - Updated granule unpublish logic to handle granule which is not in DynamoDB and/or CMR

## [v15.0.2] 2023-04-25

### Fixed

- **CUMULUS-3120**
  - Fixed a bug by adding in `default_log_retention_periods` and `cloudwatch_log_retention_periods`
  to Cumulus modules so they can be used during deployment for configuring cloudwatch retention periods, for more information check here: [retention document](https://nasa.github.io/cumulus/docs/configuration/cloudwatch-retention)
  - Updated cloudwatch retention documentation to reflect the bugfix changes

## [v15.0.1] 2023-04-20

### Changed

- **CUMULUS-3279**
  - Updated core dependencies on `xml2js` to `v0.5.0`
  - Forcibly updated downstream dependency for `xml2js` in `saml2-js` to
    `v0.5.0`
  - Added audit-ci CVE override until July 1 to allow for Core package releases

## Fixed

- **CUMULUS-3285**
  - Updated `api/lib/distribution.js isAuthBearTokenRequest` to handle non-Bearer authorization header

## [v15.0.0] 2023-03-10

### Breaking Changes

- **CUMULUS-3147**
  - The minimum supported version for all published Cumulus Core npm packages is now Node 16.19.0
  - Tasks using the `cumuluss/cumulus-ecs-task` Docker image must be updated to `cumuluss/cumulus-ecs-task:1.9.0.` which is built with node:16.19.0-alpine.  This can be done by updating the `image` property of any tasks defined using the `cumulus_ecs_service` Terraform module.
  - Updated Dockerfile of async operation docker image to build from node:16.19.0-buster
  - Published new tag [`44` of `cumuluss/async-operation` to Docker Hub](https://hub.docker.com/layers/cumuluss/async-operation/44/images/sha256-8d757276714153e4ab8c24a2b7b6b9ffee14cc78b482d9924e7093af88362b04?context=explore).
  - The `async_operation_image` property of `cumulus` module must be updated to pull the ECR image for `cumuluss/async-operation:44`.

### Changed

- **CUMULUS-2997**
  - Migrate Cumulus Docs to Docusaurus v2 and DocSearch v3.
- **CUMULUS-3044**
  - Deployment section:
    - Consolidate and migrate Cumulus deployment (public facing) content from wiki to Cumulus Docs in GitHub.
    - Update links to make sure that the user can maintain flow between the wiki and GitHub deployment documentation.
    - Organize and update sidebar to include categories for similar deployment topics.
- **CUMULUS-3147**
  - Set example/cumulus-tf default async_operation_image_version to 44.
  - Set example/cumulus-tf default ecs_task_image_version to 1.9.0.
- **CUMULUS-3166**
  - Updated example/cumulus-tf/thin_egress_app.tf to use tea 1.3.2

### Fixed

- **CUMULUS-3187**
  - Restructured Earthdata Login class to be individual methods as opposed to a Class Object
  - Removed typescript no-checks and reformatted EarthdataLogin code to be more type friendly

## [v14.1.0] 2023-02-27

### MIGRATION notes

#### PostgreSQL compatibility update

From this release forward Core will be tested against PostgreSQL 11   Existing
release compatibility testing was done for release 11.1.8/14.0.0+.   Users
should migrate their datastores to Aurora PostgreSQL 11.13+ compatible data stores
as soon as possible.

Users utilizing the `cumulus-rds-tf` module will have upgraded/had their
database clusters forcibly upgraded at the next maintenance window after 31 Jan
2023.   Our guidance to mitigate this issue is to do a manual (outside of
terraform) upgrade.   This will result in the cluster being upgraded with a
manually set parameter group not managed by terraform.

If you manually upgraded and the cluster is now on version 11.13, to continue
using the `cumulus-rds-tf` module *once upgraded* update following module
configuration values if set, or allow their defaults to be utilized:

```terraform
parameter_group_family = "aurora-postgresql11"
engine_version = 11.13
```

When you apply this update, the original PostgreSQL v10 parameter group will be
removed, and recreated using PG11 defaults/configured terraform values and
update the database cluster to use the new configuration.

### Added

- **CUMULUS-3193**
  - Add a Python version file
- **CUMULUS-3121**
  - Added a map of variables in terraform for custom configuration of cloudwatch_log_groups' retention periods.
    Please refer to the [Cloudwatch-Retention] (https://nasa.github.io/cumulus/docs/configuration/cloudwatch-retention)
    section of the Cumulus documentation in order for more detailed information and an example into how to do this.
- **CUMULUS-3071**
  - Added 'PATCH' granules endpoint as an exact duplicate of the existing `PUT`
    endpoint.    In future releases the `PUT` endpoint will be replaced with valid PUT logic
    behavior (complete overwrite) in a future release.   **The existing PUT
    implementation is deprecated** and users should move all existing usage of
    `PUT` to `PATCH` before upgrading to a release with `CUMULUS-3072`.

### Fixed

- **CUMULUS-3033**
  - Fixed `granuleEsQuery` to properly terminate if `body.hit.total.value` is 0.

- The `getLambdaAliases` function has been removed from the `@cumulus/integration-tests` package
- The `getLambdaVersions` function has been removed from the `@cumulus/integration-tests` package
- **CUMULUS-3117**
  - Update `@cumulus/es-client/indexer.js` to properly handle framework write
    constraints for queued granules.    Queued writes will now be properly
    dropped from elasticsearch writes along with the primary datastore(s) when
    write constraints apply
- **CUMULUS-3134**
  - Get tests working on M1 Macs
- **CUMULUS-3148**:
  - Updates cumulus-rds-tf to use defaults for PostgreSQL 11.13
  - Update IngestGranuleSuccessSpec as test was dependant on file ordering and
    PostgreSQL 11 upgrade exposed dependency on database results in the API return
  - Update unit test container to utilize PostgreSQL 11.13 container
- **CUMULUS-3149**
  - Updates the api `/granules/bulkDelete` endpoint to take the
    following configuration keys for the bulkDelete:
    - concurrency - Number of concurrent bulk deletions to process at a time.
            Defaults to 10, increasing this value may improve throughput at the cost
            of additional database/CMR/etc load.
    - maxDbConnections - Defaults to `concurrency`, and generally should not be
        changed unless troubleshooting performance concerns.
  - Updates all bulk api endpoints to add knexDebug boolean query parameter to
    allow for debugging of database connection issues in the future.  Defaults
    to false.
  - Fixed logic defect in bulk deletion logic where an information query was
    nested in a transaction call, resulting in transactions holding knex
    connection pool connections in a blocking way that would not resolve,
    resulting in deletion failures.
- **CUMULUS-3142**
  - Fix issue from CUMULUS-3070 where undefined values for status results in
    unexpected insertion failure on PATCH.
- **CUMULUS-3181**
  - Fixed `sqsMessageRemover` lambda to correctly retrieve ENABLED sqs rules.

- **CUMULUS-3189**
  - Upgraded `cumulus-process` and `cumulus-message-adapter-python` versions to
    support pip 23.0
- **CUMULUS-3196**
  - Moved `createServer` initialization outside the `s3-credentials-endpoint` lambda
    handler to reduce file descriptor usage
- README shell snippets better support copying
- **CUMULUS-3111**
  - Fix issue where if granule update dropped due to write constraints for writeGranuleFromMessage, still possible for granule files to be written
  - Fix issue where if granule update is limited to status and timestamp values due to write constraints for writeGranuleFromMessage, Dynamo or ES granules could be out of sync with PG

### Breaking Changes

- **CUMULUS-3072**
  - Removed original PUT granule endpoint logic (in favor of utilizing new PATCH
    endpoint introduced in CUMULUS-3071)
  - Updated PUT granule endpoint to expected RESTful behavior:
    - PUT will now overwrite all non-provided fields as either non-defined or
      defaults, removing existing related database records (e.g. files,
      granule-execution linkages ) as appropriate.
    - PUT will continue to overwrite fields that are provided in the payload,
      excepting collectionId and granuleId which cannot be modified.
    - PUT will create a new granule record if one does not already exist
    - Like PATCH, the execution field is additive only - executions, once
      associated with a granule record cannot be unassociated via the granule
      endpoint.
  - /granule PUT and PATCH endpoints now require a header with values `{
    version: 2 }`
  - PUT endpoint will now only support /:collectionId/:granuleId formatted
    queries
  - `@cumulus/api-client.replaceGranule now utilizes body.collectionId to
    utilize the correct API PUT endpoint
  - Cumulus API version updated to `2`

### Changed

- **Snyk Security**
  - Upgraded jsonwebtoken from 8.5.1 to 9.0.0
  - CUMULUS-3160: Upgrade knex from 0.95.15 to 2.4.1
  - Upgraded got from 11.8.3 to ^11.8.5
- **Dependabot Security**
  - Upgraded the python package dependencies of the example lambdas
- **CUMULUS-3043**
  - Organize & link Getting Started public docs for better user guidance
  - Update Getting Started sections with current content
- **CUMULUS-3046**
  - Update 'Deployment' public docs
  - Apply grammar, link fixes, and continuity/taxonomy standards
- **CUMULUS-3071**
  - Updated `@cumulus/api-client` packages to use `PATCH` protocol for existing
    granule `PUT` calls, this change should not require user updates for
    `api-client` users.
    - `@cumulus/api-client/granules.updateGranule`
    - `@cumulus/api-client/granules.moveGranule`
    - `@cumulus/api-client/granules.updateGranule`
    - `@cumulus/api-client/granules.reingestGranule`
    - `@cumulus/api-client/granules.removeFromCMR`
    - `@cumulus/api-client/granules.applyWorkflow`
- **CUMULUS-3097**
  - Changed `@cumulus/cmr-client` package's token from Echo-Token to Earthdata Login (EDL) token in updateToken method
  - Updated CMR header and token tests to reflect the Earthdata Login changes
- **CUMULUS-3144**
  - Increased the memory of API lambda to 1280MB
- **CUMULUS-3140**
  - Update release note to include cumulus-api release
- **CUMULUS-3193**
  - Update eslint config to better support typing
- Improve linting of TS files

### Removed

- **CUMULUS-2798**
  - Removed AsyncOperations model

### Removed

- **CUMULUS-3009**
  - Removed Dynamo PDRs table

## [v14.0.0] 2022-12-08

### Breaking Changes

- **CUMULUS-2915**
  - API endpoint GET `/executions/status/${executionArn}` returns `presignedS3Url` and `data`
  - The user (dashboard) must read the `s3SignedURL` and `data` from the return
- **CUMULUS-3070/3074**
  - Updated granule PUT/POST endpoints to no longer respect message write
    constraints.  Functionally this means that:
    - Granules with older createdAt values will replace newer ones, instead of
        ignoring the write request
    - Granules that attempt to set a non-complete state (e.g. 'queued' and
        'running') will now ignore execution state/state change and always write
    - Granules being set to non-complete state will update all values passed in,
      instead of being restricted to `['createdAt', 'updatedAt', 'timestamp',
      'status', 'execution']`

### Added

- **CUMULUS-3070**
  - Remove granules dynamoDb model logic that sets default publish value on record
    validation
  - Update API granule write logic to not set default publish value on record
    updates to avoid overwrite (PATCH behavior)
  - Update API granule write logic to publish to false on record
    creation if not specified
  - Update message granule write logic to set default publish value on record
    creation update.
  - Update granule write logic to set published to default value of `false` if
    `null` is explicitly set with intention to delete the value.
  - Removed dataType/version from api granule schema
  - Added `@cumulus/api/endpoints/granules` unit to cover duration overwrite
    logic for PUT/PATCH endpoint.
- **CUMULUS-3098**
  - Added task configuration setting named `failTaskWhenFileBackupFail` to the
    `lzards-backup` task. This setting is `false` by default, but when set to
    `true`, task will fail if one of the file backup request fails.

### Changed

- Updated CI deploy process to utilize the distribution module in the published zip file which
    will be run against for the integration tests
- **CUMULUS-2915**
  - Updated API endpoint GET `/executions/status/${executionArn}` to return the
    presigned s3 URL in addition to execution status data
- **CUMULUS-3045**
  - Update GitHub FAQs:
    - Add new and refreshed content for previous sections
    - Add new dedicated Workflows section
- **CUMULUS-3070**
  - Updated API granule write logic to no longer require createdAt value in
    dynamo/API granule validation.   Write-time createdAt defaults will be set in the case
    of new API granule writes without the value set, and createdAt will be
    overwritten if it already exists.
  - Refactored granule write logic to allow PATCH behavior on API granule update
    such that existing createdAt values will be retained in case of overwrite
    across all API granule writes.
  - Updated granule write code to validate written createdAt is synced between
    datastores in cases where granule.createdAt is not provided for a new
    granule.
  - Updated @cumulus/db/translate/granules.translateApiGranuleToPostgresGranuleWithoutNilsRemoved to validate incoming values to ensure values that can't be set to null are not
  - Updated @cumulus/db/translate/granules.translateApiGranuleToPostgresGranuleWithoutNilsRemoved to handle null values in incoming ApiGranule
  - Updated @cumulus/db/types/granules.PostgresGranule typings to allow for null values
  - Added ApiGranuleRecord to @cumulus/api/granule type to represent a written/retrieved from datastore API granule record.
  - Update API/Message write logic to handle nulls as deletion in granule PUT/message write logic
- **CUMULUS-3075**
  - Changed the API endpoint return value for a granule with no files. When a granule has no files, the return value beforehand for
    the translatePostgresGranuletoApiGranule, the function which does the translation of a Postgres granule to an API granule, was
    undefined, now changed to an empty array.
  - Existing behavior which relied on the pre-disposed undefined value was changed to instead accept the empty array.
  - Standardized tests in order to expect an empty array for a granule with no files files' object instead of undefined.
- **CUMULUS-3077**
  - Updated `lambdas/data-migration2` granule and files migration to have a `removeExcessFiles` function like in write-granules that will remove file records no longer associated with a granule being migrated
- **CUMULUS-3080**
  - Changed the retention period in days from 14 to 30 for cloudwatch logs for NIST-5 compliance
- **CUMULUS-3100**
  - Updated `POST` granules endpoint to check if granuleId exists across all collections rather than a single collection.
  - Updated `PUT` granules endpoint to check if granuleId exists across a different collection and throw conflict error if so.
  - Updated logic for writing granules from a message to check if granuleId exists across a different collection and throw conflict error if so.

### Fixed

- **CUMULUS-3070**
  - Fixed inaccurate typings for PostgresGranule in @cumulus/db/types/granule
  - Fixed inaccurate typings for @cumulus/api/granules.ApiGranule and updated to
    allow null
- **CUMULUS-3104**
  - Fixed TS compilation error on aws-client package caused by @aws-sdk/client-s3 3.202.0 upgrade
- **CUMULUS-3116**
  - Reverted the default ElasticSearch sorting behavior to the pre-13.3.0 configuration
  - Results from ElasticSearch are sorted by default by the `timestamp` field. This means that the order
  is not guaranteed if two or more records have identical timestamps as there is no secondary sort/tie-breaker.

## [v13.4.0] 2022-10-31

### Notable changes

- **CUMULUS-3104**
  - Published new tag [`43` of `cumuluss/async-operation` to Docker Hub](https://hub.docker.com/layers/cumuluss/async-operation/43/images/sha256-5f989c7d45db3dde87c88c553182d1e4e250a1e09af691a84ff6aa683088b948?context=explore) which was built with node:14.19.3-buster.

### Added

- **CUMULUS-2998**
  - Added Memory Size and Timeout terraform variable configuration for the following Cumulus tasks:
    - fake_processing_task_timeout and fake_processing_task_memory_size
    - files_to_granules_task_timeout and files_to_granule_task_memory_size
    - hello_world_task_timeout and hello_world_task_memory_size
    - sf_sqs_report_task_timeout and sf_sqs_report_task_memory_size
- **CUMULUS-2986**
  - Adds Terraform memory_size configurations to lambda functions with customizable timeouts enabled (the minimum default size has also been raised from 256 MB to 512 MB)
    allowed properties include:
      - add_missing_file_checksums_task_memory_size
      - discover_granules_task_memory_size
      - discover_pdrs_task_memory_size
      - hyrax_metadata_updates_task_memory_size
      - lzards_backup_task_memory_size
      - move_granules_task_memory_size
      - parse_pdr_task_memory_size
      - pdr_status_check_task_memory_size
      - post_to_cmr_task_memory_size
      - queue_granules_task_memory_size
      - queue_pdrs_task_memory_size
      - queue_workflow_task_memory_size
      - sync_granule_task_memory_size
      - update_cmr_access_constraints_task_memory_size
      - update_granules_cmr_task_memory_size
  - Initializes the lambda_memory_size(s) variable in the Terraform variable list
  - Adds Terraform timeout variable for add_missing_file_checksums_task
- **CUMULUS-2631**
  - Added 'Bearer token' support to s3credentials endpoint
- **CUMULUS-2787**
  - Added `lzards-api-client` package to Cumulus with `submitQueryToLzards` method
- **CUMULUS-2944**
  - Added configuration to increase the limit for body-parser's JSON and URL encoded parsers to allow for larger input payloads

### Changed


- Updated `example/cumulus-tf/variables.tf` to have `cmr_oauth_provider` default to `launchpad`
- **CUMULUS-3024**
  - Update PUT /granules endpoint to operate consistently across datastores
    (PostgreSQL, ElasticSearch, DynamoDB). Previously it was possible, given a
    partial Granule payload to have different data in Dynamo/ElasticSearch and PostgreSQL
  - Given a partial Granule object, the /granules update endpoint now operates
    with behavior more consistent with a PATCH operation where fields not provided
    in the payload will not be updated in the datastores.
  - Granule translation (db/src/granules.ts) now supports removing null/undefined fields when converting from API to Postgres
    granule formats.
  - Update granule write logic: if a `null` files key is provided in an update payload (e.g. `files: null`),
    an error will be thrown. `null` files were not previously supported and would throw potentially unclear errors. This makes the error clearer and more explicit.
  - Update granule write logic: If an empty array is provided for the `files` key, all files will be removed in all datastores
- **CUMULUS-2787**
  - Updated `lzards-backup-task` to send Cumulus provider and granule createdAt values as metadata in LZARDS backup request to support querying LZARDS for reconciliation reports
- **CUMULUS-2913**
  - Changed `process-dead-letter-archive` lambda to put messages from S3 dead
    letter archive that fail to process to new S3 location.
- **CUMULUS-2974**
  - The `DELETE /granules/<granuleId>` endpoint now includes additional details about granule
    deletion, including collection, deleted granule ID, deleted files, and deletion time.
- **CUMULUS-3027**
  - Pinned typescript to ~4.7.x to address typing incompatibility issues
    discussed in https://github.com/knex/knex/pull/5279
  - Update generate-ts-build-cache script to always install root project dependencies
- **CUMULUS-3104**
  - Updated Dockerfile of async operation docker image to build from node:14.19.3-buster
  - Sets default async_operation_image version to 43.
  - Upgraded saml2-js 4.0.0, rewire to 6.0.0 to address security vulnerabilities
  - Fixed TS compilation error caused by @aws-sdk/client-s3 3.190->3.193 upgrade

## [v13.3.2] 2022-10-10 [BACKPORT]

**Please note** changes in 13.3.2 may not yet be released in future versions, as
this is a backport and patch release on the 13.3.x series of releases. Updates that
are included in the future will have a corresponding CHANGELOG entry in future
releases.

### Fixed

- **CUMULUS-2557**
  - Updated `@cumulus/aws-client/S3/moveObject` to handle zero byte files (0 byte files).
- **CUMULUS-2971**
  - Updated `@cumulus/aws-client/S3ObjectStore` class to take string query parameters and
    its methods `signGetObject` and `signHeadObject` to take parameter presignOptions
- **CUMULUS-3021**
  - Updated `@cumulus/api-client/collections` and `@cumulus/integration-tests/api` to encode
    collection version in the URI path
- **CUMULUS-3024**
  - Update PUT /granules endpoint to operate consistently across datastores
    (PostgreSQL, ElasticSearch, DynamoDB). Previously it was possible, given a
    partial Granule payload to have different data in Dynamo/ElasticSearch and PostgreSQL
  - Given a partial Granule object, the /granules update endpoint now operates
    with behavior more consistent with a PATCH operation where fields not provided
    in the payload will not be updated in the datastores.
  - Granule translation (db/src/granules.ts) now supports removing null/undefined fields when converting from API to Postgres
    granule formats.
  - Update granule write logic: if a `null` files key is provided in an update payload (e.g. `files: null`),
    an error will be thrown. `null` files were not previously supported and would throw potentially unclear errors. This makes the error clearer and more explicit.
  - Update granule write logic: If an empty array is provided for the `files` key, all files will be removed in all datastores

## [v13.3.0] 2022-8-19

### Notable Changes

- **CUMULUS-2930**
  - The `GET /granules` endpoint has a new optional query parameter:
    `searchContext`, which is used to resume listing within the same search
    context. It is provided in every response from the endpoint as
    `meta.searchContext`. The searchContext value must be submitted with every
    consequent API call, and must be fetched from each new response to maintain
    the context.
  - Use of the `searchContext` query string parameter allows listing past 10,000 results.
  - Note that using the `from` query param in a request will cause the `searchContext` to
    be ignored and also make the query subject to the 10,000 results cap again.
  - Updated `GET /granules` endpoint to leverage ElasticSearch search-after API.
    The endpoint will only use search-after when the `searchContext` parameter
    is provided in a request.

## [v13.2.1] 2022-8-10 [BACKPORT]

### Notable changes

- **CUMULUS-3019**
  - Fix file write logic to delete files by `granule_cumulus_id` instead of
    `cumulus_id`. Previous logic removed files by matching `file.cumulus_id`
    to `granule.cumulus_id`.

## [v13.2.0] 2022-8-04

### Changed

- **CUMULUS-2940**
  - Updated bulk operation lambda to utilize system wide rds_connection_timing
    configuration parameters from the main `cumulus` module
- **CUMULUS-2980**
  - Updated `ingestPdrWithNodeNameSpec.js` to use `deleteProvidersAndAllDependenciesByHost` function.
  - Removed `deleteProvidersByHost`function.
- **CUMULUS-2954**
  - Updated Backup LZARDS task to run as a single task in a step function workflow.
  - Updated task to allow user to provide `collectionId` in workflow input and
    updated task to use said `collectionId` to look up the corresponding collection record in RDS.

## [v13.1.0] 2022-7-22

### MIGRATION notes

- The changes introduced in CUMULUS-2962 will re-introduce a
  `files_granules_cumulus_id_index` on the `files` table in the RDS database.
  This index will be automatically created as part of the bootstrap lambda
  function *on deployment* of the `data-persistence` module.

  *In cases where the index is already applied, this update will have no effect*.

  **Please Note**: In some cases where ingest is occurring at high volume levels and/or the
  files table has > 150M file records, the migration may
  fail on deployment due to timing required to both acquire the table state needed for the
  migration and time to create the index given the resources available.

  For reference a rx.5 large Aurora/RDS database
  with *no activity* took roughly 6 minutes to create the index for a file table with 300M records and no active ingest, however timed out when the same migration was attempted
  in production with possible activity on the table.

  If you believe you are subject to the above consideration, you may opt to
  manually create the `files` table index *prior* to deploying this version of
  Core with the following procedure:

  -----

  - Verify you do not have the index:

  ```text
  select * from pg_indexes where tablename = 'files';

   schemaname | tablename |        indexname        | tablespace |                                       indexdef
  ------------+-----------+-------------------------+------------+---------------------------------------------------------------------------------------
   public     | files     | files_pkey              |            | CREATE UNIQUE INDEX files_pkey ON public.files USING btree (cumulus_id)
   public     | files     | files_bucket_key_unique |            | CREATE UNIQUE INDEX files_bucket_key_unique ON public.files USING btree (bucket, key)
  ```

  In this instance you should not see an `indexname` row with
  `files_granules_cumulus_id_index` as the value.     If you *do*, you should be
  clear to proceed with the installation.
  - Quiesce ingest

  Stop all ingest operations in Cumulus Core according to your operational
  procedures.    You should validate that it appears there are no active queries that
  appear to be inserting granules/files into the database as a secondary method
  of evaluating the database system state:

  ```text
  select pid, query, state, wait_event_type, wait_event from pg_stat_activity where state = 'active';
  ```

  If query rows are returned with a `query` value that involves the files table,
  make sure ingest is halted and no other granule-update activity is running on
  the system.

  Note: In rare instances if there are hung queries that are unable to resolve, it may be necessary to
  manually use psql [Server Signaling
  Functions](https://www.postgresql.org/docs/10/functions-admin.html#FUNCTIONS-ADMIN-SIGNAL)
  `pg_cancel_backend` and/or
  `pg_terminate_backend` if the migration will not complete in the next step.

  - Create the Index

  Run the following query to create the index.    Depending on the situation
  this may take many minutes to complete, and you will note your CPU load and
  disk I/O rates increase on your cluster:

  ```text
  CREATE INDEX files_granule_cumulus_id_index ON files (granule_cumulus_id);
  ```

  You should see a response like:

  ```text
  CREATE INDEX
  ```

  and can verify the index `files_granule_cumulus_id_index` was created:

  ```text
  => select * from pg_indexes where tablename = 'files';
  schemaname | tablename |           indexname            | tablespace |                                           indexdef
   ------------+-----------+--------------------------------+------------+----------------------------------------------------------------------------------------------
   public     | files     | files_pkey                     |            | CREATE UNIQUE INDEX files_pkey ON public.files USING btree (cumulus_id)
   public     | files     | files_bucket_key_unique        |            | CREATE UNIQUE INDEX files_bucket_key_unique ON public.files USING btree (bucket, key)
   public     | files     | files_granule_cumulus_id_index |            | CREATE INDEX files_granule_cumulus_id_index ON public.files USING btree (granule_cumulus_id)
  (3 rows)
  ```

  - Once this is complete, you may deploy this version of Cumulus as you
    normally would.
  **If you are unable to stop ingest for the above procedure** *and* cannot
  migrate with deployment, you may be able to manually create the index while
  writes are ongoing using postgres's `CONCURRENTLY` option for `CREATE INDEX`.
  This can have significant impacts on CPU/write IO, particularly if you are
  already using a significant amount of your cluster resources, and may result
  in failed writes or an unexpected index/database state.

  PostgreSQL's
  [documentation](https://www.postgresql.org/docs/10/sql-createindex.html#SQL-CREATEINDEX-CONCURRENTLY)
  provides more information on this option.   Please be aware it is
  **unsupported** by Cumulus at this time, so community members that opt to go
  this route should proceed with caution.

  -----

### Notable changes

- **CUMULUS-2962**
  - Re-added database structural migration to `files` table to add an index on `granule_cumulus_id`
- **CUMULUS-2929**
  - Updated `move-granule` task to check the optional collection configuration parameter
    `meta.granuleMetadataFileExtension` to determine the granule metadata file.
    If none is specified, the granule CMR metadata or ISO metadata file is used.

### Changed

- Updated Moment.js package to 2.29.4 to address security vulnerability
- **CUMULUS-2967**
  - Added fix example/spec/helpers/Provider that doesn't fail deletion 404 in
    case of deletion race conditions
### Fixed

- **CUMULUS-2995**
  - Updated Lerna package to 5.1.8 to address security vulnerability

- **CUMULUS-2863**
  - Fixed `@cumulus/api` `validateAndUpdateSqsRule` method to allow 0 retries and 0 visibilityTimeout
    in rule's meta.

- **CUMULUS-2959**
  - Fixed `@cumulus/api` `granules` module to convert numeric productVolume to string
    when an old granule record is retrieved from DynamoDB
- Fixed the following links on Cumulus docs' [Getting Started](https://nasa.github.io/cumulus/docs/getting-started) page:
    * Cumulus Deployment
    * Terraform Best Practices
    * Integrator Common Use Cases
- Also corrected the _How to Deploy Cumulus_ link in the [Glossary](https://nasa.github.io/cumulus/docs/glossary)


## [v13.0.1] 2022-7-12

- **CUMULUS-2995**
  - Updated Moment.js package to 2.29.4 to address security vulnerability

## [v13.0.0] 2022-06-13

### MIGRATION NOTES

- The changes introduced in CUMULUS-2955 should result in removal of
  `files_granule_cumulus_id_index` from the `files` table (added in the v11.1.1
  release).  The success of this operation is dependent on system ingest load.

  In rare cases where data-persistence deployment fails because the
  `postgres-db-migration` times out, it may be required to manually remove the
  index and then redeploy:

  ```text
  DROP INDEX IF EXISTS files_granule_cumulus_id_index;
  ```

### Breaking Changes

- **CUMULUS-2931**

  - Updates CustomBootstrap lambda to default to failing if attempting to remove
    a pre-existing `cumulus-alias` index that would collide with the required
    `cumulus-alias` *alias*.   A configuration parameter
    `elasticsearch_remove_index_alias_conflict`  on the `cumulus` and
    `archive` modules has been added to enable the original behavior that would
    remove the invalid index (and all it's data).
  - Updates `@cumulus/es-client.bootstrapElasticSearch` signature to be
    parameterized and accommodate a new parameter `removeAliasConflict` which
    allows/disallows the deletion of a conflicting `cumulus-alias` index

### Notable changes

- **CUMULUS-2929**
  - Updated `move-granule` task to check the optional collection configuration parameter
    `meta.granuleMetadataFileExtension` to determine the granule metadata file.
    If none is specified, the granule CMR metadata or ISO metadata file is used.

### Added

- **CUMULUS-2929**
  - Added optional collection configuration `meta.granuleMetadataFileExtension` to specify CMR metadata
    file extension for tasks that utilize metadata file lookups

- **CUMULUS-2939**
  - Added `@cumulus/api/lambdas/start-async-operation` to start an async operation

- **CUMULUS-2953**
  - Added `skipMetadataCheck` flag to config for Hyrax metadata updates task.
  - If this config flag is set to `true`, and a granule has no CMR file, the task will simply return the input values.

- **CUMULUS-2966**
  - Added extractPath operation and support of nested string replacement to `url_path` in the collection configuration

### Changed

- **CUMULUS-2965**
  - Update `cumulus-rds-tf` module to ignore `engine_version` lifecycle changes
- **CUMULUS-2967**
  - Added fix example/spec/helpers/Provider that doesn't fail deletion 404 in
    case of deletion race conditions
- **CUMULUS-2955**
  - Updates `20220126172008_files_granule_id_index` to *not* create an index on
    `granule_cumulus_id` on the files table.
  - Adds `20220609024044_remove_files_granule_id_index` migration to revert
    changes from `20220126172008_files_granule_id_index` on any deployed stacks
    that might have the index to ensure consistency in deployed stacks

- **CUMULUS-2923**
  - Changed public key setup for SFTP local testing.
- **CUMULUS-2939**
  - Updated `@cumulus/api` `granules/bulk*`, `elasticsearch/index-from-database` and
    `POST reconciliationReports` endpoints to invoke StartAsyncOperation lambda

### Fixed

- **CUMULUS-2863**
  - Fixed `@cumulus/api` `validateAndUpdateSqsRule` method to allow 0 retries
    and 0 visibilityTimeout in rule's meta.
- **CUMULUS-2961**
  - Fixed `data-migration2` granule migration logic to allow for DynamoDb granules that have a null/empty string value for `execution`.   The migration will now migrate them without a linked execution.
  - Fixed `@cumulus/api` `validateAndUpdateSqsRule` method to allow 0 retries and 0 visibilityTimeout
    in rule's meta.

- **CUMULUS-2959**
  - Fixed `@cumulus/api` `granules` module to convert numeric productVolume to string
    when an old granule record is retrieved from DynamoDB.

## [v12.0.3] 2022-10-03 [BACKPORT]

**Please note** changes in 12.0.3 may not yet be released in future versions, as
this is a backport and patch release on the 12.0.x series of releases. Updates that
are included in the future will have a corresponding CHANGELOG entry in future
releases.

### Fixed

- **CUMULUS-3024**
  - Update PUT /granules endpoint to operate consistently across datastores
    (PostgreSQL, ElasticSearch, DynamoDB). Previously it was possible, given a
    partial Granule payload to have different data in Dynamo/ElasticSearch and PostgreSQL
  - Given a partial Granule object, the /granules update endpoint now operates
    with behavior more consistent with a PATCH operation where fields not provided
    in the payload will not be updated in the datastores.
  - Granule translation (db/src/granules.ts) now supports removing null/undefined fields when converting from API to Postgres
    granule formats.
  - Update granule write logic: if a `null` files key is provided in an update payload (e.g. `files: null`),
    an error will be thrown. `null` files were not previously supported and would throw potentially unclear errors. This makes the error clearer and more explicit.
  - Update granule write logic: If an empty array is provided for the `files` key, all files will be removed in all datastores
- **CUMULUS-2971**
  - Updated `@cumulus/aws-client/S3ObjectStore` class to take string query parameters and
    its methods `signGetObject` and `signHeadObject` to take parameter presignOptions
- **CUMULUS-2557**
  - Updated `@cumulus/aws-client/S3/moveObject` to handle zero byte files (0 byte files).
- **CUMULUS-3021**
  - Updated `@cumulus/api-client/collections` and `@cumulus/integration-tests/api` to encode
    collection version in the URI path

## [v12.0.2] 2022-08-10 [BACKPORT]

**Please note** changes in 12.0.2 may not yet be released in future versions, as
this is a backport and patch release on the 12.0.x series of releases. Updates that
are included in the future will have a corresponding CHANGELOG entry in future
releases.

### Notable Changes

- **CUMULUS-3019**
  - Fix file write logic to delete files by `granule_cumulus_id` instead of
      `cumulus_id`. Previous logic removed files by matching `file.cumulus_id`
      to `granule.cumulus_id`.

## [v12.0.1] 2022-07-18

- **CUMULUS-2995**
  - Updated Moment.js package to 2.29.4 to address security vulnerability

## [v12.0.0] 2022-05-20

### Breaking Changes

- **CUMULUS-2903**

  - The minimum supported version for all published Cumulus Core npm packages is now Node 14.19.1
  - Tasks using the `cumuluss/cumulus-ecs-task` Docker image must be updated to
    `cumuluss/cumulus-ecs-task:1.8.0`. This can be done by updating the `image`
    property of any tasks defined using the `cumulus_ecs_service` Terraform
    module.

### Changed

- **CUMULUS-2932**

  - Updates `SyncGranule` task to include `disableOrDefaultAcl` function that uses
    the configuration ACL parameter to set ACL to private by default or disable ACL.
  - Updates `@cumulus/sync-granule` `download()` function to take in ACL parameter
  - Updates `@cumulus/ingest` `proceed()` function to take in ACL parameter
  - Updates `@cumulus/ingest` `addLock()` function to take in an optional ACL parameter
  - Updates `SyncGranule` example worfklow config
    `example/cumulus-tf/sync_granule_workflow.asl.json` to include `ACL`
    parameter.

## [v11.1.8] 2022-11-07 [BACKPORT]

**Please note** changes in 11.1.7 may not yet be released in future versions, as
this is a backport and patch release on the 11.1.x series of releases. Updates that
are included in the future will have a corresponding CHANGELOG entry in future
releases.

### Breaking Changes

- **CUMULUS-2903**
  - The minimum supported version for all published Cumulus Core npm packages is now Node 14.19.1
  - Tasks using the `cumuluss/cumulus-ecs-task` Docker image must be updated to
    `cumuluss/cumulus-ecs-task:1.8.0`. This can be done by updating the `image`
    property of any tasks defined using the `cumulus_ecs_service` Terraform
    module.

### Notable changes

- Published new tag [`43` of `cumuluss/async-operation` to Docker Hub](https://hub.docker.com/layers/cumuluss/async-operation/43/images/sha256-5f989c7d45db3dde87c88c553182d1e4e250a1e09af691a84ff6aa683088b948?context=explore) which was built with node:14.19.3-buster.

### Changed

- **CUMULUS-3104**
  - Updated Dockerfile of async operation docker image to build from node:14.19.3-buster
  - Sets default async_operation_image version to 43.
  - Upgraded saml2-js 4.0.0, rewire to 6.0.0 to address security vulnerabilities
  - Fixed TS compilation error on aws-client package caused by @aws-sdk/client-s3 3.202.0 upgrade

- **CUMULUS-3080**
  - Changed the retention period in days from 14 to 30 for cloudwatch logs for NIST-5 compliance

## [v11.1.7] 2022-10-05 [BACKPORT]

**Please note** changes in 11.1.7 may not yet be released in future versions, as
this is a backport and patch release on the 11.1.x series of releases. Updates that
are included in the future will have a corresponding CHANGELOG entry in future
releases.

### Fixed

- **CUMULUS-3024**
  - Update PUT /granules endpoint to operate consistently across datastores
    (PostgreSQL, ElasticSearch, DynamoDB). Previously it was possible, given a
    partial Granule payload to have different data in Dynamo/ElasticSearch and PostgreSQL
  - Given a partial Granule object, the /granules update endpoint now operates
    with behavior more consistent with a PATCH operation where fields not provided
    in the payload will not be updated in the datastores.
  - Granule translation (db/src/granules.ts) now supports removing null/undefined fields when converting from API to Postgres
    granule formats.
  - Update granule write logic: if a `null` files key is provided in an update payload (e.g. `files: null`),
    an error will be thrown. `null` files were not previously supported and would throw potentially unclear errors. This makes the error clearer and more explicit.
  - Update granule write logic: If an empty array is provided for the `files` key, all files will be removed in all datastores
- **CUMULUS-2971**
  - Updated `@cumulus/aws-client/S3ObjectStore` class to take string query parameters and
    its methods `signGetObject` and `signHeadObject` to take parameter presignOptions
- **CUMULUS-2557**
  - Updated `@cumulus/aws-client/S3/moveObject` to handle zero byte files (0 byte files).
- **CUMULUS-3021**
  - Updated `@cumulus/api-client/collections` and `@cumulus/integration-tests/api` to encode
    collection version in the URI path
- **CUMULUS-3027**
  - Pinned typescript to ~4.7.x to address typing incompatibility issues
    discussed in https://github.com/knex/knex/pull/5279
  - Update generate-ts-build-cache script to always install root project dependencies

## [v11.1.5] 2022-08-10 [BACKPORT]

**Please note** changes in 11.1.5 may not yet be released in future versions, as
this is a backport and patch release on the 11.1.x series of releases. Updates that
are included in the future will have a corresponding CHANGELOG entry in future
releases.

### Notable changes

- **CUMULUS-3019**
  - Fix file write logic to delete files by `granule_cumulus_id` instead of
      `cumulus_id`. Previous logic removed files by matching `file.cumulus_id`
      to `granule.cumulus_id`.

## [v11.1.4] 2022-07-18

**Please note** changes in 11.1.4 may not yet be released in future versions, as
this is a backport and patch release on the 11.1.x series of releases. Updates that
are included in the future will have a corresponding CHANGELOG entry in future
releases.

### MIGRATION notes


- The changes introduced in CUMULUS-2962 will re-introduce a
  `files_granules_cumulus_id_index` on the `files` table in the RDS database.
  This index will be automatically created as part of the bootstrap lambda
  function *on deployment* of the `data-persistence` module.

  *In cases where the index is already applied, this update will have no effect*.

  **Please Note**: In some cases where ingest is occurring at high volume levels and/or the
  files table has > 150M file records, the migration may
  fail on deployment due to timing required to both acquire the table state needed for the
  migration and time to create the index given the resources available.

  For reference a rx.5 large Aurora/RDS database
  with *no activity* took roughly 6 minutes to create the index for a file table with 300M records and no active ingest, however timed out when the same migration was attempted
  in production with possible activity on the table.

  If you believe you are subject to the above consideration, you may opt to
  manually create the `files` table index *prior* to deploying this version of
  Core with the following procedure:

  -----

  - Verify you do not have the index:

  ```text
  select * from pg_indexes where tablename = 'files';

   schemaname | tablename |        indexname        | tablespace |                                       indexdef
  ------------+-----------+-------------------------+------------+---------------------------------------------------------------------------------------
   public     | files     | files_pkey              |            | CREATE UNIQUE INDEX files_pkey ON public.files USING btree (cumulus_id)
   public     | files     | files_bucket_key_unique |            | CREATE UNIQUE INDEX files_bucket_key_unique ON public.files USING btree (bucket, key)
  ```

  In this instance you should not see an `indexname` row with
  `files_granules_cumulus_id_index` as the value.     If you *do*, you should be
  clear to proceed with the installation.
  - Quiesce ingest

  Stop all ingest operations in Cumulus Core according to your operational
  procedures.    You should validate that it appears there are no active queries that
  appear to be inserting granules/files into the database as a secondary method
  of evaluating the database system state:

  ```text
  select pid, query, state, wait_event_type, wait_event from pg_stat_activity where state = 'active';
  ```

  If query rows are returned with a `query` value that involves the files table,
  make sure ingest is halted and no other granule-update activity is running on
  the system.

  Note: In rare instances if there are hung queries that are unable to resolve, it may be necessary to
  manually use psql [Server Signaling
  Functions](https://www.postgresql.org/docs/10/functions-admin.html#FUNCTIONS-ADMIN-SIGNAL)
  `pg_cancel_backend` and/or
  `pg_terminate_backend` if the migration will not complete in the next step.

  - Create the Index

  Run the following query to create the index.    Depending on the situation
  this may take many minutes to complete, and you will note your CPU load and
  disk I/O rates increase on your cluster:

  ```text
  CREATE INDEX files_granule_cumulus_id_index ON files (granule_cumulus_id);
  ```

  You should see a response like:

  ```text
  CREATE INDEX
  ```

  and can verify the index `files_granule_cumulus_id_index` was created:

  ```text
  => select * from pg_indexes where tablename = 'files';
  schemaname | tablename |           indexname            | tablespace |                                           indexdef
   ------------+-----------+--------------------------------+------------+----------------------------------------------------------------------------------------------
   public     | files     | files_pkey                     |            | CREATE UNIQUE INDEX files_pkey ON public.files USING btree (cumulus_id)
   public     | files     | files_bucket_key_unique        |            | CREATE UNIQUE INDEX files_bucket_key_unique ON public.files USING btree (bucket, key)
   public     | files     | files_granule_cumulus_id_index |            | CREATE INDEX files_granule_cumulus_id_index ON public.files USING btree (granule_cumulus_id)
  (3 rows)
  ```

  - Once this is complete, you may deploy this version of Cumulus as you
    normally would.
  **If you are unable to stop ingest for the above procedure** *and* cannot
  migrate with deployment, you may be able to manually create the index while
  writes are ongoing using postgres's `CONCURRENTLY` option for `CREATE INDEX`.
  This can have significant impacts on CPU/write IO, particularly if you are
  already using a significant amount of your cluster resources, and may result
  in failed writes or an unexpected index/database state.

  PostgreSQL's
  [documentation](https://www.postgresql.org/docs/10/sql-createindex.html#SQL-CREATEINDEX-CONCURRENTLY)
  provides more information on this option.   Please be aware it is
  **unsupported** by Cumulus at this time, so community members that opt to go
  this route should proceed with caution.

  -----

### Changed

- Updated Moment.js package to 2.29.4 to address security vulnerability

## [v11.1.3] 2022-06-24

**Please note** changes in 11.1.3 may not yet be released in future versions, as
this is a backport and patch release on the 11.1.x series of releases. Updates that
are included in the future will have a corresponding CHANGELOG entry in future
releases.

### Notable changes

- **CUMULUS-2929**
  - Updated `move-granule` task to check the optional collection configuration parameter
    `meta.granuleMetadataFileExtension` to determine the granule metadata file.
    If none is specified, the granule CMR metadata or ISO metadata file is used.

### Added

- **CUMULUS-2929**
  - Added optional collection configuration `meta.granuleMetadataFileExtension` to specify CMR metadata
    file extension for tasks that utilize metadata file lookups
- **CUMULUS-2966**
  - Added extractPath operation and support of nested string replacement to `url_path` in the collection configuration
### Fixed

- **CUMULUS-2863**
  - Fixed `@cumulus/api` `validateAndUpdateSqsRule` method to allow 0 retries
    and 0 visibilityTimeout in rule's meta.
- **CUMULUS-2959**
  - Fixed `@cumulus/api` `granules` module to convert numeric productVolume to string
    when an old granule record is retrieved from DynamoDB.
- **CUMULUS-2961**
  - Fixed `data-migration2` granule migration logic to allow for DynamoDb granules that have a null/empty string value for `execution`.   The migration will now migrate them without a linked execution.

## [v11.1.2] 2022-06-13

**Please note** changes in 11.1.2 may not yet be released in future versions, as
this is a backport and patch release on the 11.1.x series of releases. Updates that
are included in the future will have a corresponding CHANGELOG entry in future
releases.

### MIGRATION NOTES

- The changes introduced in CUMULUS-2955 should result in removal of
  `files_granule_cumulus_id_index` from the `files` table (added in the v11.1.1
  release).  The success of this operation is dependent on system ingest load

  In rare cases where data-persistence deployment fails because the
  `postgres-db-migration` times out, it may be required to manually remove the
  index and then redeploy:

  ```text
  > DROP INDEX IF EXISTS postgres-db-migration;
  DROP INDEX
  ```

### Changed

- **CUMULUS-2955**
  - Updates `20220126172008_files_granule_id_index` to *not* create an index on
    `granule_cumulus_id` on the files table.
  - Adds `20220609024044_remove_files_granule_id_index` migration to revert
    changes from `20220126172008_files_granule_id_index` on any deployed stacks
    that might have the index to ensure consistency in deployed stacks

## [v11.1.1] 2022-04-26

### Added

### Changed

- **CUMULUS-2885**
  - Updated `@cumulus/aws-client` to use new AWS SDK v3 packages for S3 requests:
    - `@aws-sdk/client-s3`
    - `@aws-sdk/lib-storage`
    - `@aws-sdk/s3-request-presigner`
  - Updated code for compatibility with updated `@cumulus/aws-client` and AWS SDK v3 S3 packages:
    - `@cumulus/api`
    - `@cumulus/async-operations`
    - `@cumulus/cmrjs`
    - `@cumulus/common`
    - `@cumulus/collection-config-store`
    - `@cumulus/ingest`
    - `@cumulus/launchpad-auth`
    - `@cumulus/sftp-client`
    - `@cumulus/tf-inventory`
    - `lambdas/data-migration2`
    - `tasks/add-missing-file-checksums`
    - `tasks/hyrax-metadata-updates`
    - `tasks/lzards-backup`
    - `tasks/sync-granule`
- **CUMULUS-2886**
  - Updated `@cumulus/aws-client` to use new AWS SDK v3 packages for API Gateway requests:
    - `@aws-sdk/client-api-gateway`
- **CUMULUS-2920**
  - Update npm version for Core build to 8.6
- **CUMULUS-2922**
  - Added `@cumulus/example-lib` package to example project to allow unit tests `example/script/lib` dependency.
  - Updates Mutex unit test to address changes made in [#2902](https://github.com/nasa/cumulus/pull/2902/files)
- **CUMULUS-2924**
  - Update acquireTimeoutMillis to 400 seconds for the db-provision-lambda module to address potential timeout issues on RDS database start
- **CUMULUS-2925**
  - Updates CI to utilize `audit-ci` v6.2.0
  - Updates CI to utilize a on-container filesystem when building Core in 'uncached' mode
  - Updates CI to selectively bootstrap Core modules in the cleanup job phase
- **CUMULUS-2934**
  - Update CI Docker container build to install pipenv to prevent contention on parallel lambda builds


## [v11.1.0] 2022-04-07

### MIGRATION NOTES

- 11.1.0 is an amendment release and supersedes 11.0.0. However, follow the migration steps for 11.0.0.

- **CUMULUS-2905**
  - Updates migration script with new `migrateAndOverwrite` and
    `migrateOnlyFiles` options.

### Added

- **CUMULUS-2860**
  - Added an optional configuration parameter `skipMetadataValidation` to `hyrax-metadata-updates` task
- **CUMULUS-2870**
  - Added `last_modified_date` as output to all tasks in Terraform `ingest` module.
- **CUMULUS-NONE**
  - Added documentation on choosing and configuring RDS at `deployment/choosing_configuring_rds`.

### Changed

- **CUMULUS-2703**
  - Updated `ORCA Backup` reconciliation report to report `cumulusFilesCount` and `orcaFilesCount`
- **CUMULUS-2849**
  - Updated `@cumulus/aws-client` to use new AWS SDK v3 packages for DynamoDB requests:
    - `@aws-sdk/client-dynamodb`
    - `@aws-sdk/lib-dynamodb`
    - `@aws-sdk/util-dynamodb`
  - Updated code for compatibility with AWS SDK v3 Dynamo packages
    - `@cumulus/api`
    - `@cumulus/errors`
    - `@cumulus/tf-inventory`
    - `lambdas/data-migration2`
    - `packages/api/ecs/async-operation`
- **CUMULUS-2864**
  - Updated `@cumulus/cmr-client/ingestUMMGranule` and `@cumulus/cmr-client/ingestConcept`
    functions to not perform separate validation request
- **CUMULUS-2870**
  - Updated `hello_world_service` module to pass in `lastModified` parameter in command list to trigger a Terraform state change when the `hello_world_task` is modified.

### Fixed

- **CUMULUS-2849**
  - Fixed AWS service client memoization logic in `@cumulus/aws-client`

## [v11.0.0] 2022-03-24 [STABLE]

### v9.9->v11.0 MIGRATION NOTES

Release v11.0 is a maintenance release series, replacing v9.9.   If you are
upgrading to or past v11 from v9.9.x to this release, please pay attention to the following
migration notes from prior releases:

#### Migration steps

##### **After deploying the `data-persistence` module, but before deploying the main `cumulus` module**

- Due to a bug in the PUT `/rules/<name>` endpoint, the rule records in PostgreSQL may be
out of sync with records in DynamoDB. In order to bring the records into sync, re-deploy and re-run the
[`data-migration1` Lambda](https://nasa.github.io/cumulus/docs/upgrade-notes/upgrade-rds#3-deploy-and-run-data-migration1) with a payload of
`{"forceRulesMigration": true}`:

```shell
aws lambda invoke --function-name $PREFIX-data-migration1 \
  --payload $(echo '{"forceRulesMigration": true}' | base64) $OUTFILE
```

##### As part of the `cumulus` deployment

- Please read the [documentation on the updates to the granule files schema for our Cumulus workflow tasks and how to upgrade your deployment for compatibility](https://nasa.github.io/cumulus/docs/upgrade-notes/update-task-file-schemas).
- (Optional) Update the `task-config` for all workflows that use the `sync-granule` task to include `workflowStartTime` set to
`{$.cumulus_meta.workflow_start_time}`. See [here](https://github.com/nasa/cumulus/blob/master/example/cumulus-tf/sync_granule_workflow.asl.json#L9) for an example.

##### After the `cumulus` deployment

As part of the work on the RDS Phase 2 feature, it was decided to re-add the
granule file `type` property on the file table (detailed reasoning
https://wiki.earthdata.nasa.gov/pages/viewpage.action?pageId=219186829).  This
change was implemented as part of CUMULUS-2672/CUMULUS-2673, however granule
records ingested prior to v11 will *not* have the file.type property stored in the
PostGreSQL database, and on installation of v11 API calls to get granule.files
will not return this value. We anticipate most users are impacted by this issue.

Users that are impacted by these changes should re-run the granule migration
lambda to *only* migrate granule file records:

```shell
PAYLOAD=$(echo '{"migrationsList": ["granules"], "granuleMigrationParams": {"migrateOnlyFiles": "true"}}' | base64)
aws lambda invoke --function-name $PREFIX-postgres-migration-async-operation \
--payload $PAYLOAD $OUTFILE
```

You should note that this will *only* move files for granule records in
PostgreSQL.  **If you have not completed the phase 1 data migration or
have granule records in dynamo that are not in PostgreSQL, the migration will
report failure for both the DynamoDB granule and all the associated files and the file
records will not be updated**.

If you prefer to do a full granule and file migration, you may instead
opt to run the migration with the `migrateAndOverwrite` option instead, this will re-run a
full granule/files migration and overwrite all values in the PostgreSQL database from
what is in DynamoDB for both granules and associated files:

```shell
PAYLOAD=$(echo '{"migrationsList": ["granules"], "granuleMigrationParams": {"migrateAndOverwrite": "true"}}' | base64)
aws lambda invoke --function-name $PREFIX-postgres-migration-async-operation \
--payload $PAYLOAD $OUTFILE
```

*Please note*: Since this data migration is copying all of your granule data
from DynamoDB to PostgreSQL, it can take multiple hours (or even days) to run,
depending on how much data you have and how much parallelism you configure the
migration to use. In general, the more parallelism you configure the migration
to use, the faster it will go, but the higher load it will put on your
PostgreSQL database. Excessive database load can cause database outages and
result in data loss/recovery scenarios. Thus, the parallelism settings for the
migration are intentionally set by default to conservative values but are
configurable.      If this impacts only some of your data products you may want
to consider using other `granuleMigrationParams`.

Please see [the second data migration
docs](https://nasa.github.io/cumulus/docs/upgrade-notes/upgrade-rds#5-run-the-second-data-migration)
for more on this tool if you are unfamiliar with the various options.

### Notable changes

- **CUMULUS-2703**
  - `ORCA Backup` is now a supported `reportType` for the `POST /reconciliationReports` endpoint

### Added

- **CUMULUS-2311** - RDS Migration Epic Phase 2
  - **CUMULUS-2208**
    - Added `@cumulus/message/utils.parseException` to parse exception objects
    - Added helpers to `@cumulus/message/Granules`:
      - `getGranuleProductVolume`
      - `getGranuleTimeToPreprocess`
      - `getGranuleTimeToArchive`
      - `generateGranuleApiRecord`
    - Added `@cumulus/message/PDRs/generatePdrApiRecordFromMessage` to generate PDR from Cumulus workflow message
    - Added helpers to `@cumulus/es-client/indexer`:
      - `deleteAsyncOperation` to delete async operation records from Elasticsearch
      - `updateAsyncOperation` to update an async operation record in Elasticsearch
    - Added granules `PUT` endpoint to Cumulus API for updating a granule.
    Requests to this endpoint should be submitted **without an `action`**
    attribute in the request body.
    - Added `@cumulus/api-client/granules.updateGranule` to update granule via the API
  - **CUMULUS-2303**
    - Add translatePostgresProviderToApiProvider method to `@cumulus/db/translate/providers`
  - **CUMULUS-2306**
    - Updated API execution GET endpoint to read individual execution records
      from PostgreSQL database instead of DynamoDB
    - Updated API execution-status endpoint to read execution records from
      PostgreSQL database instead of DynamoDB
  - **CUMULUS-2302**
    - Added translatePostgresCollectionToApiCollection method to
      `@cumulus/db/translate/collections`
    - Added `searchWithUpdatedAtRange` method to
      `@cumulus/db/models/collections`
  - **CUMULUS-2301**
    - Created API asyncOperations POST endpoint to create async operations.
  - **CUMULUS-2307**
    - Updated API PDR GET endpoint to read individual PDR records from
      PostgreSQL database instead of DynamoDB
    - Added `deletePdr` to `@cumulus/api-client/pdrs`
  - **CUMULUS-2782**
    - Update API granules endpoint `move` action to update granules in the index
      and utilize postgres as the authoritative datastore
  - **CUMULUS-2769**
    - Update collection PUT endpoint to require existance of postgresql record
      and to ignore lack of dynamoDbRecord on update
  - **CUMULUS-2767**
    - Update provider PUT endpoint to require existence of PostgreSQL record
      and to ignore lack of DynamoDB record on update
  - **CUMULUS-2759**
    - Updates collection/provider/rules/granules creation (post) endpoints to
      primarily check for existence/collision in PostgreSQL database instead of DynamoDB
  - **CUMULUS-2714**
    - Added `@cumulus/db/base.deleteExcluding` method to allow for deletion of a
      record set with an exclusion list of cumulus_ids
  - **CUMULUS-2317**
    - Added `@cumulus/db/getFilesAndGranuleInfoQuery()` to build a query for searching file
    records in PostgreSQL and return specified granule information for each file
    - Added `@cumulus/db/QuerySearchClient` library to handle sequentially fetching and paging
    through results for an arbitrary PostgreSQL query
    - Added `insert` method to all `@cumulus/db` models to handle inserting multiple records into
    the database at once
    - Added `@cumulus/db/translatePostgresGranuleResultToApiGranule` helper to
    translate custom PostgreSQL granule result to API granule
  - **CUMULUS-2672**
    - Added migration to add `type` text column to Postgres database `files` table
  - **CUMULUS-2634**
    - Added new functions for upserting data to Elasticsearch:
      - `@cumulus/es-client/indexer.upsertExecution` to upsert an execution
      - `@cumulus/es-client/indexer.upsertPdr` to upsert a PDR
      - `@cumulus/es-client/indexer.upsertGranule` to upsert a granule
  - **CUMULUS-2510**
    - Added `execution_sns_topic_arn` environment variable to
      `sf_event_sqs_to_db_records` lambda TF definition.
    - Added to `sf_event_sqs_to_db_records_lambda` IAM policy to include
      permissions for SNS publish for `report_executions_topic`
    - Added `collection_sns_topic_arn` environment variable to
      `PrivateApiLambda` and `ApiEndpoints` lambdas.
    - Added `updateCollection` to `@cumulus/api-client`.
    - Added to `ecs_cluster` IAM policy to include permissions for SNS publish
      for `report_executions_sns_topic_arn`, `report_pdrs_sns_topic_arn`,
      `report_granules_sns_topic_arn`
    - Added variables for report topic ARNs to `process_dead_letter_archive.tf`
    - Added variable for granule report topic ARN to `bulk_operation.tf`
    - Added `pdr_sns_topic_arn` environment variable to
      `sf_event_sqs_to_db_records` lambda TF definition.
    - Added the new function `publishSnsMessageByDataType` in `@cumulus/api` to
      publish SNS messages to the report topics to PDRs, Collections, and
      Executions.
    - Added the following functions in `publishSnsMessageUtils` to handle
      publishing SNS messages for specific data and event types:
      - `publishCollectionUpdateSnsMessage`
      - `publishCollectionCreateSnsMessage`
      - `publishCollectionDeleteSnsMessage`
      - `publishGranuleUpdateSnsMessage`
      - `publishGranuleDeleteSnsMessage`
      - `publishGranuleCreateSnsMessage`
      - `publishExecutionSnsMessage`
      - `publishPdrSnsMessage`
      - `publishGranuleSnsMessageByEventType`
    - Added to `ecs_cluster` IAM policy to include permissions for SNS publish
      for `report_executions_topic` and `report_pdrs_topic`.
  - **CUMULUS-2315**
    - Added `paginateByCumulusId` to `@cumulus/db` `BasePgModel` to allow for paginated
      full-table select queries in support of elasticsearch indexing.
    - Added `getMaxCumulusId` to `@cumulus/db` `BasePgModel` to allow all
      derived table classes to support querying the current max `cumulus_id`.
  - **CUMULUS-2673**
    - Added `ES_HOST` environment variable to `postgres-migration-async-operation`
    Lambda using value of `elasticsearch_hostname` Terraform variable.
    - Added `elasticsearch_security_group_id` to security groups for
      `postgres-migration-async-operation` lambda.
    - Added permission for `DynamoDb:DeleteItem` to
      `postgres-migration-async-operation` lambda.
  - **CUMULUS-2778**
    - Updated default value of `async_operation_image` in
      `tf-modules/cumulus/variables.tf` to `cumuluss/async-operation:41`
    - Added `ES_HOST` environment variable to async operation ECS task
      definition to ensure that async operation tasks write to the correct
      Elasticsearch domain
- **CUMULUS-2642**
  - Reduces the reconcilation report's default maxResponseSize that returns
     the full report rather than an s3 signed url. Reports very close to the
     previous limits were failing to download, so the limit has been lowered to
     ensure all files are handled properly.
- **CUMULUS-2703**
  - Added `@cumulus/api/lambdas/reports/orca-backup-reconciliation-report` to create
    `ORCA Backup` reconciliation report

### Removed

- **CUMULUS-2311** - RDS Migration Epic Phase 2
  - **CUMULUS-2208**
    - Removed trigger for `dbIndexer` Lambda for DynamoDB tables:
      - `<prefix>-AsyncOperationsTable`
      - `<prefix>-CollectionsTable`
      - `<prefix>-ExecutionsTable`
      - `<prefix>-GranulesTable`
      - `<prefix>-PdrsTable`
      - `<prefix>-ProvidersTable`
      - `<prefix>-RulesTable`
  - **CUMULUS-2782**
    - Remove deprecated `@ingest/granule.moveGranuleFiles`
  - **CUMULUS-2770**
    - Removed `waitForModelStatus` from `example/spec/helpers/apiUtils` integration test helpers
  - **CUMULUS-2510**
    - Removed `stream_enabled` and `stream_view_type` from `executions_table` TF
      definition.
    - Removed `aws_lambda_event_source_mapping` TF definition on executions
      DynamoDB table.
    - Removed `stream_enabled` and `stream_view_type` from `collections_table`
      TF definition.
    - Removed `aws_lambda_event_source_mapping` TF definition on collections
      DynamoDB table.
    - Removed lambda `publish_collections` TF resource.
    - Removed `aws_lambda_event_source_mapping` TF definition on granules
    - Removed `stream_enabled` and `stream_view_type` from `pdrs_table` TF
      definition.
    - Removed `aws_lambda_event_source_mapping` TF definition on PDRs
      DynamoDB table.
  - **CUMULUS-2694**
    - Removed `@cumulus/api/models/granules.storeGranulesFromCumulusMessage()` method
  - **CUMULUS-2662**
    - Removed call to `addToLocalES` in POST `/granules` endpoint since it is
      redundant.
    - Removed call to `addToLocalES` in POST and PUT `/executions` endpoints
      since it is redundant.
    - Removed function `addToLocalES` from `es-client` package since it is no
      longer used.
  - **CUMULUS-2771**
    - Removed `_updateGranuleStatus` to update granule to "running" from `@cumulus/api/lib/ingest.reingestGranule`
    and `@cumulus/api/lib/ingest.applyWorkflow`

### Changed

- CVE-2022-2477
  - Update node-forge to 1.3.0 in `@cumulus/common` to address CVE-2022-2477
- **CUMULUS-2311** - RDS Migration Epic Phase 2
  - **CUMULUS_2641**
    - Update API granule schema to set productVolume as a string value
    - Update `@cumulus/message` package to set productVolume as string
      (calculated with `file.size` as a `BigInt`) to match API schema
    - Update `@cumulus/db` granule translation to translate `granule` objects to
      match the updated API schema
  - **CUMULUS-2714**
    - Updated
      - @cumulus/api/lib.writeRecords.writeGranulesFromMessage
      - @cumulus/api/lib.writeRecords.writeGranuleFromApi
      - @cumulus/api/lib.writeRecords.createGranuleFromApi
      - @cumulus/api/lib.writeRecords.updateGranuleFromApi
    - These methods now remove postgres file records that aren't contained in
        the write/update action if such file records exist.  This update
        maintains consistency with the writes to elasticsearch/dynamodb.
  - **CUMULUS-2672**
    - Updated `data-migration2` lambda to migrate Dynamo `granule.files[].type`
      instead of dropping it.
    - Updated `@cumlus/db` `translateApiFiletoPostgresFile` to retain `type`
    - Updated `@cumulus/db` `translatePostgresFileToApiFile` to retain `type`
    - Updated `@cumulus/types.api.file` to add `type` to the typing.
  - **CUMULUS-2315**
    - Update `index-from-database` lambda/ECS task and elasticsearch endpoint to read
      from PostgreSQL database
    - Update `index-from-database` endpoint to add the following configuration
      tuning parameters:
      - postgresResultPageSize -- The number of records to read from each
        postgres table per request.   Default is 1000.
      - postgresConnectionPoolSize -- The max number of connections to allow the
        index function to make to the database.  Default is 10.
      - esRequestConcurrency -- The maximium number of concurrent record
        translation/ES record update requests.   Default is 10.
  - **CUMULUS-2308**
    - Update `/granules/<granule_id>` GET endpoint to return PostgreSQL Granules instead of DynamoDB Granules
    - Update `/granules/<granule_id>` PUT endpoint to use PostgreSQL Granule as source rather than DynamoDB Granule
    - Update `unpublishGranule` (used in /granules PUT) to use PostgreSQL Granule as source rather than DynamoDB Granule
    - Update integration tests to use `waitForApiStatus` instead of `waitForModelStatus`
    - Update Granule ingest to update the Postgres Granule status as well as the DynamoDB Granule status
  - **CUMULUS-2302**
    - Update API collection GET endpoint to read individual provider records from
      PostgreSQL database instead of DynamoDB
    - Update sf-scheduler lambda to utilize API endpoint to get provider record
      from database via Private API lambda
    - Update API granule `reingest` endpoint to read collection from PostgreSQL
      database instead of DynamoDB
    - Update internal-reconciliation report to base report Collection comparison
      on PostgreSQL instead of DynamoDB
    - Moved createGranuleAndFiles `@cumulus/api` unit helper from `./lib` to
      `.test/helpers`
  - **CUMULUS-2208**
    - Moved all `@cumulus/api/es/*` code to new `@cumulus/es-client` package
    - Updated logic for collections API POST/PUT/DELETE to create/update/delete
      records directly in Elasticsearch in parallel with updates to
      DynamoDb/PostgreSQL
    - Updated logic for rules API POST/PUT/DELETE to create/update/delete
      records directly in Elasticsearch in parallel with updates to
      DynamoDb/PostgreSQL
    - Updated logic for providers API POST/PUT/DELETE to create/update/delete
      records directly in  Elasticsearch in parallel with updates to
      DynamoDb/PostgreSQL
    - Updated logic for PDRs API DELETE to delete records directly in
      Elasticsearch in parallel with deletes to DynamoDB/PostgreSQL
    - Updated logic for executions API DELETE to delete records directly in
      Elasticsearch in parallel with deletes to DynamoDB/PostgreSQL
    - Updated logic for granules API DELETE to delete records directly in
      Elasticsearch in parallel with deletes to DynamoDB/PostgreSQL
    - `sfEventSqsToDbRecords` Lambda now writes following data directly to
      Elasticsearch in parallel with writes to DynamoDB/PostgreSQL:
      - executions
      - PDRs
      - granules
    - All async operations are now written directly to Elasticsearch in parallel
      with DynamoDB/PostgreSQL
    - Updated logic for async operation API DELETE to delete records directly in
      Elasticsearch in parallel with deletes to DynamoDB/PostgreSQL
    - Moved:
      - `packages/api/lib/granules.getGranuleProductVolume` ->
      `@cumulus/message/Granules.getGranuleProductVolume`
      - `packages/api/lib/granules.getGranuleTimeToPreprocess`
      -> `@cumulus/message/Granules.getGranuleTimeToPreprocess`
      - `packages/api/lib/granules.getGranuleTimeToArchive` ->
      `@cumulus/message/Granules.getGranuleTimeToArchive`
      - `packages/api/models/Granule.generateGranuleRecord`
      -> `@cumulus/message/Granules.generateGranuleApiRecord`
  - **CUMULUS-2306**
    - Updated API local serve (`api/bin/serve.js`) setup code to add cleanup/executions
    related records
    - Updated @cumulus/db/models/granules-executions to add a delete method in
      support of local cleanup
    - Add spec/helpers/apiUtils/waitForApiStatus integration helper to retry API
      record retrievals on status in lieu of using `waitForModelStatus`
  - **CUMULUS-2303**
    - Update API provider GET endpoint to read individual provider records from
      PostgreSQL database instead of DynamoDB
    - Update sf-scheduler lambda to utilize API endpoint to get provider record
      from database via Private API lambda
  - **CUMULUS-2301**
    - Updated `getAsyncOperation` to read from PostgreSQL database instead of
      DynamoDB.
    - Added `translatePostgresAsyncOperationToApiAsyncOperation` function in
      `@cumulus/db/translate/async-operation`.
    - Updated `translateApiAsyncOperationToPostgresAsyncOperation` function to
      ensure that `output` is properly translated to an object for the
      PostgreSQL record for the following cases of `output` on the incoming API
      record:
      - `record.output` is a JSON stringified object
      - `record.output` is a JSON stringified array
      - `record.output` is a JSON stringified string
      - `record.output` is a string
  - **CUMULUS-2317**
    - Changed reconciliation reports to read file records from PostgreSQL instead of DynamoDB
  - **CUMULUS-2304**
    - Updated API rule GET endpoint to read individual rule records from
      PostgreSQL database instead of DynamoDB
    - Updated internal consumer lambdas for SNS, SQS and Kinesis to read
      rules from PostgreSQL.
  - **CUMULUS-2634**
    - Changed `sfEventSqsToDbRecords` Lambda to use new upsert helpers for executions, granules, and PDRs
    to ensure out-of-order writes are handled correctly when writing to Elasticsearch
  - **CUMULUS-2510**
    - Updated `@cumulus/api/lib/writeRecords/write-execution` to publish SNS
      messages after a successful write to Postgres, DynamoDB, and ES.
    - Updated functions `create` and `upsert` in the `db` model for Executions
      to return an array of objects containing all columns of the created or
      updated records.
    - Updated `@cumulus/api/endpoints/collections` to publish an SNS message
      after a successful collection delete, update (PUT), create (POST).
    - Updated functions `create` and `upsert` in the `db` model for Collections
      to return an array of objects containing all columns for the created or
      updated records.
    - Updated functions `create` and `upsert` in the `db` model for Granules
      to return an array of objects containing all columns for the created or
      updated records.
    - Updated `@cumulus/api/lib/writeRecords/write-granules` to publish SNS
      messages after a successful write to Postgres, DynamoDB, and ES.
    - Updated `@cumulus/api/lib/writeRecords/write-pdr` to publish SNS
      messages after a successful write to Postgres, DynamoDB, and ES.
  - **CUMULUS-2733**
    - Updated `_writeGranuleFiles` function creates an aggregate error which
      contains the workflow error, if any, as well as any error that may occur
      from writing granule files.
  - **CUMULUS-2674**
    - Updated `DELETE` endpoints for the following data types to check that record exists in
      PostgreSQL or Elasticsearch before proceeding with deletion:
      - `provider`
      - `async operations`
      - `collections`
      - `granules`
      - `executions`
      - `PDRs`
      - `rules`
  - **CUMULUS-2294**
    - Updated architecture and deployment documentation to reference RDS
  - **CUMULUS-2642**
    - Inventory and Granule Not Found Reconciliation Reports now compare
      Databse against S3 in on direction only, from Database to S3
      Objects. This means that only files in the database are compared against
      objects found on S3 and the filesInCumulus.onlyInS3 report key will
      always be empty. This significantly decreases the report output size and
      aligns with a users expectations.
    - Updates getFilesAndGranuleInfoQuery to take additional optional
      parameters `collectionIds`, `granuleIds`, and `providers` to allow
      targeting/filtering of the results.

  - **CUMULUS-2694**
    - Updated database write logic in `sfEventSqsToDbRccords` to log message if Cumulus
    workflow message is from pre-RDS deployment but still attempt parallel writing to DynamoDB
    and PostgreSQL
    - Updated database write logic in `sfEventSqsToDbRccords` to throw error if requirements to write execution to PostgreSQL cannot be met
  - **CUMULUS-2660**
    - Updated POST `/executions` endpoint to publish SNS message of created record to executions SNS topic
  - **CUMULUS-2661**
    - Updated PUT `/executions/<arn>` endpoint to publish SNS message of updated record to executions SNS topic
  - **CUMULUS-2765**
    - Updated `updateGranuleStatusToQueued` in `write-granules` to write to
      Elasticsearch and publish SNS message to granules topic.
  - **CUMULUS-2774**
    - Updated `constructGranuleSnsMessage` and `constructCollectionSnsMessage`
      to throw error if `eventType` is invalid or undefined.
  - **CUMULUS-2776**
    - Updated `getTableIndexDetails` in `db-indexer` to use correct
      `deleteFnName` for reconciliation reports.
  - **CUMULUS-2780**
    - Updated bulk granule reingest operation to read granules from PostgreSQL instead of DynamoDB.
  - **CUMULUS-2778**
    - Updated default value of `async_operation_image` in `tf-modules/cumulus/variables.tf` to `cumuluss/async-operation:38`
  - **CUMULUS-2854**
    - Updated rules model to decouple `createRuleTrigger` from `create`.
    - Updated rules POST endpoint to call `rulesModel.createRuleTrigger` directly to create rule trigger.
    - Updated rules PUT endpoints to call `rulesModel.createRuleTrigger` if update fails and reversion needs to occur.

### Fixed

- **CUMULUS-2311** - RDS Migration Epic Phase 2
  - **CUMULUS-2810**
    - Updated @cumulus/db/translate/translatePostgresProviderToApiProvider to
      correctly return provider password and updated tests to prevent
      reintroduction.
  - **CUMULUS-2778**
    - Fixed async operation docker image to correctly update record status in
    Elasticsearch
  - Updated localAPI to set additional env variable, and fixed `GET /executions/status` response
  - **CUMULUS-2877**
    - Ensure database records receive a timestamp when writing granules.

## [v10.1.3] 2022-06-28 [BACKPORT]

### Added

- **CUMULUS-2966**
  - Added extractPath operation and support of nested string replacement to `url_path` in the collection configuration

## [v10.1.2] 2022-03-11

### Added

- **CUMULUS-2859**
  - Update `postgres-db-migration` lambda timeout to default 900 seconds
  - Add `db_migration_lambda_timeout` variable to `data-persistence` module to
    allow this timeout to be user configurable
- **CUMULUS-2868**
  - Added `iam:PassRole` permission to `step_policy` in `tf-modules/ingest/iam.tf`

## [v10.1.1] 2022-03-04

### Migration steps

- Due to a bug in the PUT `/rules/<name>` endpoint, the rule records in PostgreSQL may be
out of sync with records in DynamoDB. In order to bring the records into sync, re-run the
[previously deployed `data-migration1` Lambda](https://nasa.github.io/cumulus/docs/upgrade-notes/upgrade-rds#3-deploy-and-run-data-migration1) with a payload of
`{"forceRulesMigration": true}`:

```shell
aws lambda invoke --function-name $PREFIX-data-migration1 \
  --payload $(echo '{"forceRulesMigration": true}' | base64) $OUTFILE
```

### Added

- **CUMULUS-2841**
  - Add integration test to validate PDR node provider that requires password
    credentials succeeds on ingest

- **CUMULUS-2846**
  - Added `@cumulus/db/translate/rule.translateApiRuleToPostgresRuleRaw` to translate API rule to PostgreSQL rules and
  **keep undefined fields**

### Changed

- **CUMULUS-NONE**
  - Adds logging to ecs/async-operation Docker container that launches async
    tasks on ECS. Sets default async_operation_image_version to 39.

- **CUMULUS-2845**
  - Updated rules model to decouple `createRuleTrigger` from `create`.
  - Updated rules POST endpoint to call `rulesModel.createRuleTrigger` directly to create rule trigger.
  - Updated rules PUT endpoints to call `rulesModel.createRuleTrigger` if update fails and reversion needs to occur.
- **CUMULUS-2846**
  - Updated version of `localstack/localstack` used in local unit testing to `0.11.5`

### Fixed

- Upgraded lodash to version 4.17.21 to fix vulnerability
- **CUMULUS-2845**
  - Fixed bug in POST `/rules` endpoint causing rule records to be created
  inconsistently in DynamoDB and PostgreSQL
- **CUMULUS-2846**
  - Fixed logic for `PUT /rules/<name>` endpoint causing rules to be saved
  inconsistently between DynamoDB and PostgreSQL
- **CUMULUS-2854**
  - Fixed queue granules behavior where the task was not accounting for granules that
  *already* had createdAt set. Workflows downstream in this scenario should no longer
  fail to write their granules due to order-of-db-writes constraints in the database
  update logic.

## [v10.1.0] 2022-02-23

### Added

- **CUMULUS-2775**
  - Added a configurable parameter group for the RDS serverless database cluster deployed by `tf-modules/rds-cluster-tf`. The allowed parameters for the parameter group can be found in the AWS documentation of [allowed parameters for an Aurora PostgreSQL cluster](https://docs.aws.amazon.com/AmazonRDS/latest/AuroraUserGuide/AuroraPostgreSQL.Reference.ParameterGroups.html). By default, the following parameters are specified:
    - `shared_preload_libraries`: `pg_stat_statements,auto_explain`
    - `log_min_duration_statement`: `250`
    - `auto_explain.log_min_duration`: `250`
- **CUMULUS-2781**
  - Add api_config secret to hold API/Private API lambda configuration values
- **CUMULUS-2840**
  - Added an index on `granule_cumulus_id` to the RDS files table.

### Changed

- **CUMULUS-2492**
  - Modify collectionId logic to accomodate trailing underscores in collection short names. e.g. `shortName____`
- **CUMULUS-2847**
  - Move DyanmoDb table name into API keystore and initialize only on lambda cold start
- **CUMULUS-2833**
  - Updates provider model schema titles to display on the dashboard.
- **CUMULUS-2837**
  - Update process-s3-dead-letter-archive to unpack SQS events in addition to
    Cumulus Messages
  - Update process-s3-dead-letter-archive to look up execution status using
    getCumulusMessageFromExecutionEvent (common method with sfEventSqsToDbRecords)
  - Move methods in api/lib/cwSfExecutionEventUtils to
    @cumulus/message/StepFunctions
- **CUMULUS-2775**
  - Changed the `timeout_action` to `ForceApplyCapacityChange` by default for the RDS serverless database cluster `tf-modules/rds-cluster-tf`
- **CUMULUS-2781**
  - Update API lambda to utilize api_config secret for initial environment variables

### Fixed

- **CUMULUS-2853**
  - Move OAUTH_PROVIDER to lambda env variables to address regression in CUMULUS-2781
  - Add logging output to api app router
- Added Cloudwatch permissions to `<prefix>-steprole` in `tf-modules/ingest/iam.tf` to address the
`Error: error creating Step Function State Machine (xxx): AccessDeniedException: 'arn:aws:iam::XXX:role/xxx-steprole' is not authorized to create managed-rule`
error in non-NGAP accounts:
  - `events:PutTargets`
  - `events:PutRule`
  - `events:DescribeRule`

## [v10.0.1] 2022-02-03

### Fixed

- Fixed IAM permissions issue with `<prefix>-postgres-migration-async-operation` Lambda
which prevented it from running a Fargate task for data migration.

## [v10.0.0] 2022-02-01

### Migration steps

- Please read the [documentation on the updates to the granule files schema for our Cumulus workflow tasks and how to upgrade your deployment for compatibility](https://nasa.github.io/cumulus/docs/upgrade-notes/update-task-file-schemas).
- (Optional) Update the `task-config` for all workflows that use the `sync-granule` task to include `workflowStartTime` set to
`{$.cumulus_meta.workflow_start_time}`. See [here](https://github.com/nasa/cumulus/blob/master/example/cumulus-tf/sync_granule_workflow.asl.json#L9) for an example.

### BREAKING CHANGES

- **NDCUM-624**
  - Functions in @cumulus/cmrjs renamed for consistency with `isCMRFilename` and `isCMRFile`
    - `isECHO10File` -> `isECHO10Filename`
    - `isUMMGFile` -> `isUMMGFilename`
    - `isISOFile` -> `isCMRISOFilename`
- **CUMULUS-2388**
  - In order to standardize task messaging formats, please note the updated input, output and config schemas for the following Cumulus workflow tasks:
    - add-missing-file-checksums
    - files-to-granules
    - hyrax-metadata-updates
    - lzards-backup
    - move-granules
    - post-to-cmr
    - sync-granule
    - update-cmr-access-constraints
    - update-granules-cmr-metadata-file-links
  The primary focus of the schema updates was to standardize the format of granules, and
  particularly their files data. The granule `files` object now matches the file schema in the
  Cumulus database and thus also matches the `files` object produced by the API with use cases like
  `applyWorkflow`. This includes removal of `name` and `filename` in favor of `bucket` and `key`,
  removal of certain properties such as `etag` and `duplicate_found` and outputting them as
  separate objects stored in `meta`.
  - Checksum values calculated by `@cumulus/checksum` are now converted to string to standardize
  checksum formatting across the Cumulus library.

### Notable changes

- **CUMULUS-2718**
  - The `sync-granule` task has been updated to support an optional configuration parameter `workflowStartTime`. The output payload of `sync-granule` now includes a `createdAt` time for each granule which is set to the
  provided `workflowStartTime` or falls back to `Date.now()` if not provided. Workflows using
  `sync-granule` may be updated to include this parameter with the value of `{$.cumulus_meta.workflow_start_time}` in the `task_config`.
- Updated version of `@cumulus/cumulus-message-adapter-js` from `2.0.3` to `2.0.4` for
all Cumulus workflow tasks
- **CUMULUS-2783**
  - A bug in the ECS cluster autoscaling configuration has been
resolved. ECS clusters should now correctly autoscale by adding new cluster
instances according to the [policy configuration](https://github.com/nasa/cumulus/blob/master/tf-modules/cumulus/ecs_cluster.tf).
  - Async operations that are started by these endpoints will be run as ECS tasks
  with a launch type of Fargate, not EC2:
    - `POST /deadLetterArchive/recoverCumulusMessages`
    - `POST /elasticsearch/index-from-database`
    - `POST /granules/bulk`
    - `POST /granules/bulkDelete`
    - `POST /granules/bulkReingest`
    - `POST /migrationCounts`
    - `POST /reconciliationReports`
    - `POST /replays`
    - `POST /replays/sqs`

### Added

- Upgraded version of dependencies on `knex` package from `0.95.11` to `0.95.15`
- Added Terraform data sources to `example/cumulus-tf` module to retrieve default VPC and subnets in NGAP accounts
  - Added `vpc_tag_name` variable which defines the tags used to look up a VPC. Defaults to VPC tag name used in NGAP accounts
  - Added `subnets_tag_name` variable which defines the tags used to look up VPC subnets. Defaults to a subnet tag name used in NGAP accounts
- Added Terraform data sources to `example/data-persistence-tf` module to retrieve default VPC and subnets in NGAP accounts
  - Added `vpc_tag_name` variable which defines the tags used to look up a VPC. Defaults to VPC tag name used in NGAP accounts
  - Added `subnets_tag_name` variable which defines the tags used to look up VPC subnets. Defaults to a subnet tag name used in NGAP accounts
- Added Terraform data sources to `example/rds-cluster-tf` module to retrieve default VPC and subnets in NGAP accounts
  - Added `vpc_tag_name` variable which defines the tags used to look up a VPC. Defaults to VPC tag name used in NGAP accounts
  - Added `subnets_tag_name` variable which defines the tags used to look up VPC subnets. Defaults to tag names used in subnets in for NGAP accounts
- **CUMULUS-2299**
  - Added support for SHA checksum types with hyphens (e.g. `SHA-256` vs `SHA256`) to tasks that calculate checksums.
- **CUMULUS-2439**
  - Added CMR search client setting to the CreateReconciliationReport lambda function.
  - Added `cmr_search_client_config` tfvars to the archive and cumulus terraform modules.
  - Updated CreateReconciliationReport lambda to search CMR collections with CMRSearchConceptQueue.
- **CUMULUS-2441**
  - Added support for 'PROD' CMR environment.
- **CUMULUS-2456**
  - Updated api lambdas to query ORCA Private API
  - Updated example/cumulus-tf/orca.tf to the ORCA release v4.0.0-Beta3
- **CUMULUS-2638**
  - Adds documentation to clarify bucket config object use.
- **CUMULUS-2684**
  - Added optional collection level parameter `s3MultipartChunksizeMb` to collection's `meta` field
  - Updated `move-granules` task to take in an optional config parameter s3MultipartChunksizeMb
- **CUMULUS-2747**
  - Updated data management type doc to include additional fields for provider configurations
- **CUMULUS-2773**
  - Added a document to the workflow-tasks docs describing deployment, configuration and usage of the LZARDS backup task.

### Changed

- Made `vpc_id` variable optional for `example/cumulus-tf` module
- Made `vpc_id` and `subnet_ids` variables optional for `example/data-persistence-tf` module
- Made `vpc_id` and `subnets` variables optional for `example/rds-cluster-tf` module
- Changes audit script to handle integration test failure when `USE\_CACHED\_BOOTSTRAP` is disabled.
- Increases wait time for CMR to return online resources in integration tests
- **CUMULUS-1823**
  - Updates to Cumulus rule/provider schemas to improve field titles and descriptions.
- **CUMULUS-2638**
  - Transparent to users, remove typescript type `BucketType`.
- **CUMULUS-2718**
  - Updated config for SyncGranules to support optional `workflowStartTime`
  - Updated SyncGranules to provide `createdAt` on output based on `workflowStartTime` if provided,
  falling back to `Date.now()` if not provided.
  - Updated `task_config` of SyncGranule in example workflows
- **CUMULUS-2735**
  - Updated reconciliation reports to write formatted JSON to S3 to improve readability for
    large reports
  - Updated TEA version from 102 to 121 to address TEA deployment issue with the max size of
    a policy role being exceeded
- **CUMULUS-2743**
  - Updated bamboo Dockerfile to upgrade pip as part of the image creation process
- **CUMULUS-2744**
  - GET executions/status returns associated granules for executions retrieved from the Step Function API
- **CUMULUS-2751**
  - Upgraded all Cumulus (node.js) workflow tasks to use
    `@cumulus/cumulus-message-adapter-js` version `2.0.3`, which includes an
    update cma-js to better expose CMA stderr stream output on lambda timeouts
    as well as minor logging enhancements.
- **CUMULUS-2752**
  - Add new mappings for execution records to prevent dynamic field expansion from exceeding
  Elasticsearch field limits
    - Nested objects under `finalPayload.*` will not dynamically add new fields to mapping
    - Nested objects under `originalPayload.*` will not dynamically add new fields to mapping
    - Nested keys under `tasks` will not dynamically add new fields to mapping
- **CUMULUS-2753**
  - Updated example/cumulus-tf/orca.tf to the latest ORCA release v4.0.0-Beta2 which is compatible with granule.files file schema
  - Updated /orca/recovery to call new lambdas request_status_for_granule and request_status_for_job.
  - Updated orca integration test
- [**PR #2569**](https://github.com/nasa/cumulus/pull/2569)
  - Fixed `TypeError` thrown by `@cumulus/cmrjs/cmr-utils.getGranuleTemporalInfo` when
    a granule's associated UMM-G JSON metadata file does not contain a `ProviderDates`
    element that has a `Type` of either `"Update"` or `"Insert"`.  If neither are
    present, the granule's last update date falls back to the `"Create"` type
    provider date, or `undefined`, if none is present.
- **CUMULUS-2775**
  - Changed `@cumulus/api-client/invokeApi()` to accept a single accepted status code or an array
  of accepted status codes via `expectedStatusCodes`
- [**PR #2611**](https://github.com/nasa/cumulus/pull/2611)
  - Changed `@cumulus/launchpad-auth/LaunchpadToken.requestToken` and `validateToken`
    to use the HTTPS request option `https.pfx` instead of the deprecated `pfx` option
    for providing the certificate.
- **CUMULUS-2836**
  - Updates `cmr-utils/getGranuleTemporalInfo` to search for a SingleDateTime
    element, when beginningDateTime value is not
    found in the metadata file.  The granule's temporal information is
    returned so that both beginningDateTime and endingDateTime are set to the
    discovered singleDateTimeValue.
- **CUMULUS-2756**
  - Updated `_writeGranule()` in `write-granules.js` to catch failed granule writes due to schema validation, log the failure and then attempt to set the status of the granule to `failed` if it already exists to prevent a failure from allowing the granule to get "stuck" in a non-failed status.

### Fixed

- **CUMULUS-2775**
  - Updated `@cumulus/api-client` to not log an error for 201 response from `updateGranule`
- **CUMULUS-2783**
  - Added missing lower bound on scale out policy for ECS cluster to ensure that
  the cluster will autoscale correctly.
- **CUMULUS-2835**
  - Updated `hyrax-metadata-updates` task to support reading the DatasetId from ECHO10 XML, and the EntryTitle from UMM-G JSON; these are both valid alternatives to the shortname and version ID.

## [v9.9.3] 2021-02-17 [BACKPORT]

**Please note** changes in 9.9.3 may not yet be released in future versions, as
this is a backport and patch release on the 9.9.x series of releases. Updates that
are included in the future will have a corresponding CHANGELOG entry in future
releases.

- **CUMULUS-2853**
  - Move OAUTH_PROVIDER to lambda env variables to address regression in 9.9.2/CUMULUS-2275
  - Add logging output to api app router

## [v9.9.2] 2021-02-10 [BACKPORT]

**Please note** changes in 9.9.2 may not yet be released in future versions, as
this is a backport and patch release on the 9.9.x series of releases. Updates that
are included in the future will have a corresponding CHANGELOG entry in future
releases.### Added

- **CUMULUS-2775**
  - Added a configurable parameter group for the RDS serverless database cluster deployed by `tf-modules/rds-cluster-tf`. The allowed parameters for the parameter group can be found in the AWS documentation of [allowed parameters for an Aurora PostgreSQL cluster](https://docs.aws.amazon.com/AmazonRDS/latest/AuroraUserGuide/AuroraPostgreSQL.Reference.ParameterGroups.html). By default, the following parameters are specified:
    - `shared_preload_libraries`: `pg_stat_statements,auto_explain`
    - `log_min_duration_statement`: `250`
    - `auto_explain.log_min_duration`: `250`
- **CUMULUS-2840**
  - Added an index on `granule_cumulus_id` to the RDS files table.

### Changed

- **CUMULUS-2847**
  - Move DyanmoDb table name into API keystore and initialize only on lambda cold start
- **CUMULUS-2781**
  - Add api_config secret to hold API/Private API lambda configuration values
- **CUMULUS-2775**
  - Changed the `timeout_action` to `ForceApplyCapacityChange` by default for the RDS serverless database cluster `tf-modules/rds-cluster-tf`

## [v9.9.1] 2021-02-10 [BACKPORT]

**Please note** changes in 9.9.1 may not yet be released in future versions, as
this is a backport and patch release on the 9.9.x series of releases. Updates that
are included in the future will have a corresponding CHANGELOG entry in future
releases.

### Fixed

- **CUMULUS-2775**
  - Updated `@cumulus/api-client` to not log an error for 201 response from `updateGranule`

### Changed

- Updated version of `@cumulus/cumulus-message-adapter-js` from `2.0.3` to `2.0.4` for
all Cumulus workflow tasks
- **CUMULUS-2775**
  - Changed `@cumulus/api-client/invokeApi()` to accept a single accepted status code or an array
  of accepted status codes via `expectedStatusCodes`
- **CUMULUS-2837**
  - Update process-s3-dead-letter-archive to unpack SQS events in addition to
    Cumulus Messages
  - Update process-s3-dead-letter-archive to look up execution status using
    getCumulusMessageFromExecutionEvent (common method with sfEventSqsToDbRecords)
  - Move methods in api/lib/cwSfExecutionEventUtils to
    @cumulus/message/StepFunctions

## [v9.9.0] 2021-11-03

### Added

- **NDCUM-624**: Add support for ISO metadata files for the `MoveGranules` step
  - Add function `isISOFile` to check if a given file object is an ISO file
  - `granuleToCmrFileObject` and `granulesToCmrFileObjects` now take a
    `filterFunc` argument
    - `filterFunc`'s default value is `isCMRFile`, so the previous behavior is
      maintained if no value is given for this argument
    - `MoveGranules` passes a custom filter function to
      `granulesToCmrFileObjects` to check for `isISOFile` in addition to
      `isCMRFile`, so that metadata from `.iso.xml` files can be used in the
      `urlPathTemplate`
- [**PR #2535**](https://github.com/nasa/cumulus/pull/2535)
  - NSIDC and other cumulus users had desire for returning formatted dates for
    the 'url_path' date extraction utilities. Added 'dateFormat' function as
    an option for extracting and formating the entire date. See
    docs/workflow/workflow-configuration-how-to.md for more information.
- [**PR #2548**](https://github.com/nasa/cumulus/pull/2548)
  - Updated webpack configuration for html-loader v2
- **CUMULUS-2640**
  - Added Elasticsearch client scroll setting to the CreateReconciliationReport lambda function.
  - Added `elasticsearch_client_config` tfvars to the archive and cumulus terraform modules.
- **CUMULUS-2683**
  - Added `default_s3_multipart_chunksize_mb` setting to the `move-granules` lambda function.
  - Added `default_s3_multipart_chunksize_mb` tfvars to the cumulus and ingest terraform modules.
  - Added optional parameter `chunkSize` to `@cumulus/aws-client/S3.moveObject` and
    `@cumulus/aws-client/S3.multipartCopyObject` to set the chunk size of the S3 multipart uploads.
  - Renamed optional parameter `maxChunkSize` to `chunkSize` in
    `@cumulus/aws-client/lib/S3MultipartUploads.createMultipartChunks`.

### Changed

- Upgraded all Cumulus workflow tasks to use `@cumulus/cumulus-message-adapter-js` version `2.0.1`
- **CUMULUS-2725**
  - Updated providers endpoint to return encrypted password
  - Updated providers model to try decrypting credentials before encryption to allow for better handling of updating providers
- **CUMULUS-2734**
  - Updated `@cumulus/api/launchpadSaml.launchpadPublicCertificate` to correctly retrieve
    certificate from launchpad IdP metadata with and without namespace prefix.

## [v9.8.0] 2021-10-19

### Notable changes

- Published new tag [`36` of `cumuluss/async-operation` to Docker Hub](https://hub.docker.com/layers/cumuluss/async-operation/35/images/sha256-cf777a6ef5081cd90a0f9302d45243b6c0a568e6d977c0ee2ccc5a90b12d45d0?context=explore) for compatibility with
upgrades to `knex` package and to address security vulnerabilities.

### Added

- Added `@cumulus/db/createRejectableTransaction()` to handle creating a Knex transaction that **will throw an error** if the transaction rolls back. [As of Knex 0.95+, promise rejection on transaction rollback is no longer the default behavior](https://github.com/knex/knex/blob/master/UPGRADING.md#upgrading-to-version-0950).

- **CUMULUS-2639**
  - Increases logging on reconciliation reports.

- **CUMULUS-2670**
  - Updated `lambda_timeouts` string map variable for `cumulus` module to accept a
  `update_granules_cmr_metadata_file_links_task_timeout` property
- **CUMULUS-2598**
  - Add unit and integration tests to describe queued granules as ignored when
    duplicate handling is 'skip'

### Changed

- Updated `knex` version from 0.23.11 to 0.95.11 to address security vulnerabilities
- Updated default version of async operations Docker image to `cumuluss/async-operation:36`
- **CUMULUS-2590**
  - Granule applyWorkflow, Reingest actions and Bulk operation now update granule status to `queued` when scheduling the granule.
- **CUMULUS-2643**
  - relocates system file `buckets.json` out of the
    `s3://internal-bucket/workflows` directory into
    `s3://internal-bucket/buckets`.


## [v9.7.1] 2021-12-08 [Backport]

Please note changes in 9.7.0 may not yet be released in future versions, as this is a backport and patch release on the 9.7.x series of releases. Updates that are included in the future will have a corresponding CHANGELOG entry in future releases.
Fixed

- **CUMULUS-2751**
  - Update all tasks to update to use cumulus-message-adapter-js version 2.0.4

## [v9.7.0] 2021-10-01

### Notable Changes

- **CUMULUS-2583**
  - The `queue-granules` task now updates granule status to `queued` when a granule is queued. In order to prevent issues with the private API endpoint and Lambda API request and concurrency limits, this functionality runs with limited concurrency, which may increase the task's overall runtime when large numbers of granules are being queued. If you are facing Lambda timeout errors with this task, we recommend converting your `queue-granules` task to an ECS activity. This concurrency is configurable via the task config's `concurrency` value.
- **CUMULUS-2676**
  - The `discover-granules` task has been updated to limit concurrency on checks to identify and skip already ingested granules in order to prevent issues with the private API endpoint and Lambda API request and concurrency limits. This may increase the task's overall runtime when large numbers of granules are discovered. If you are facing Lambda timeout errors with this task, we recommend converting your `discover-granules` task to an ECS activity. This concurrency is configurable via the task config's `concurrency` value.
- Updated memory of `<prefix>-sfEventSqsToDbRecords` Lambda to 1024MB

### Added

- **CUMULUS-2000**
  - Updated `@cumulus/queue-granules` to respect a new config parameter: `preferredQueueBatchSize`. Queue-granules will respect this batchsize as best as it can to batch granules into workflow payloads. As workflows generally rely on information such as collection and provider expected to be shared across all granules in a workflow, queue-granules will break batches up by collection, as well as provider if there is a `provider` field on the granule. This may result in batches that are smaller than the preferred size, but never larger ones. The default value is 1, which preserves current behavior of queueing 1 granule per workflow.
- **CUMULUS-2630**
  - Adds a new workflow `DiscoverGranulesToThrottledQueue` that discovers and writes
    granules to a throttled background queue.  This allows discovery and ingest
    of larger numbers of granules without running into limits with lambda
    concurrency.

### Changed

- **CUMULUS-2720**
  - Updated Core CI scripts to validate CHANGELOG diffs as part of the lint process
- **CUMULUS-2695**
  - Updates the example/cumulus-tf deployment to change
    `archive_api_reserved_concurrency` from 8 to 5 to use fewer reserved lambda
    functions. If you see throttling errors on the `<stack>-apiEndpoints` you
    should increase this value.
  - Updates cumulus-tf/cumulus/variables.tf to change
    `archive_api_reserved_concurrency` from 8 to 15 to prevent throttling on
    the dashboard for default deployments.
- **CUMULUS-2584**
  - Updates `api/endpoints/execution-status.js` `get` method to include associated granules, as
    an array, for the provided execution.
  - Added `getExecutionArnsByGranuleCumulusId` returning a list of executionArns sorted by most recent first,
    for an input Granule Cumulus ID in support of the move of `translatePostgresGranuleToApiGranule` from RDS-Phase2
    feature branch
  - Added `getApiExecutionCumulusIds` returning cumulus IDs for a given list of executions
- **CUMULUS-NONE**
  - Downgrades elasticsearch version in testing container to 5.3 to match AWS version.
  - Update serve.js -> `eraseDynamoTables()`. Changed the call `Promise.all()` to `Promise.allSettled()` to ensure all dynamo records (provider records in particular) are deleted prior to reseeding.

### Fixed

- **CUMULUS-2583**
  - Fixed a race condition where granules set as “queued” were not able to be set as “running” or “completed”

## [v9.6.0] 2021-09-20

### Added

- **CUMULUS-2576**
  - Adds `PUT /granules` API endpoint to update a granule
  - Adds helper `updateGranule` to `@cumulus/api-client/granules`
- **CUMULUS-2606**
  - Adds `POST /granules/{granuleId}/executions` API endpoint to associate an execution with a granule
  - Adds helper `associateExecutionWithGranule` to `@cumulus/api-client/granules`
- **CUMULUS-2583**
  - Adds `queued` as option for granule's `status` field

### Changed

- Moved `ssh2` package from `@cumulus/common` to `@cumulus/sftp-client` and
  upgraded package from `^0.8.7` to `^1.0.0` to address security vulnerability
  issue in previous version.
- **CUMULUS-2583**
  - `QueueGranules` task now updates granule status to `queued` once it is added to the queue.

- **CUMULUS-2617**
  - Use the `Authorization` header for CMR Launchpad authentication instead of the deprecated `Echo-Token` header.

### Fixed

- Added missing permission for `<prefix>_ecs_cluster_instance_role` IAM role (used when running ECS services/tasks)
to allow `kms:Decrypt` on the KMS key used to encrypt provider credentials. Adding this permission fixes the `sync-granule` task when run as an ECS activity in a Step Function, which previously failed trying to decrypt credentials for providers.

- **CUMULUS-2576**
  - Adds default value to granule's timestamp when updating a granule via API.

## [v9.5.0] 2021-09-07

### BREAKING CHANGES

- Removed `logs` record type from mappings from Elasticsearch. This change **should not have**
any adverse impact on existing deployments, even those which still contain `logs` records,
but technically it is a breaking change to the Elasticsearch mappings.
- Changed `@cumulus/api-client/asyncOperations.getAsyncOperation` to return parsed JSON body
of response and not the raw API endpoint response

### Added

- **CUMULUS-2670**
  - Updated core `cumulus` module to take lambda_timeouts string map variable that allows timeouts of ingest tasks to be configurable. Allowed properties for the mapping include:
  - discover_granules_task_timeout
  - discover_pdrs_task_timeout
  - hyrax_metadata_update_tasks_timeout
  - lzards_backup_task_timeout
  - move_granules_task_timeout
  - parse_pdr_task_timeout
  - pdr_status_check_task_timeout
  - post_to_cmr_task_timeout
  - queue_granules_task_timeout
  - queue_pdrs_task_timeout
  - queue_workflow_task_timeout
  - sync_granule_task_timeout
- **CUMULUS-2575**
  - Adds `POST /granules` API endpoint to create a granule
  - Adds helper `createGranule` to `@cumulus/api-client`
- **CUMULUS-2577**
  - Adds `POST /executions` endpoint to create an execution
- **CUMULUS-2578**
  - Adds `PUT /executions` endpoint to update an execution
- **CUMULUS-2592**
  - Adds logging when messages fail to be added to queue
- **CUMULUS-2644**
  - Pulled `delete` method for `granules-executions.ts` implemented as part of CUMULUS-2306
  from the RDS-Phase-2 feature branch in support of CUMULUS-2644.
  - Pulled `erasePostgresTables` method in `serve.js` implemented as part of CUMULUS-2644,
  and CUMULUS-2306 from the RDS-Phase-2 feature branch in support of CUMULUS-2644
  - Added `resetPostgresDb` method to support resetting between integration test suite runs

### Changed

- Updated `processDeadLetterArchive` Lambda to return an object where
`processingSucceededKeys` is an array of the S3 keys for successfully
processed objects and `processingFailedKeys` is an array of S3 keys
for objects that could not be processed
- Updated async operations to handle writing records to the databases
when output of the operation is `undefined`

- **CUMULUS-2644**
  - Moved `migration` directory from the `db-migration-lambda` to the `db` package and
  updated unit test references to migrationDir to be pulled from `@cumulus/db`
  - Updated `@cumulus/api/bin/serveUtils` to write records to PostgreSQL tables

- **CUMULUS-2575**
  - Updates model/granule to allow a granule created from API to not require an
    execution to be associated with it. This is a backwards compatible change
    that will not affect granules created in the normal way.
  - Updates `@cumulus/db/src/model/granules` functions `get` and `exists` to
    enforce parameter checking so that requests include either (granule\_id
    and collection\_cumulus\_id) or (cumulus\_id) to prevent incorrect results.
  - `@cumulus/message/src/Collections.deconstructCollectionId` has been
    modified to throw a descriptive error if the input `collectionId` is
    undefined rather than `TypeError: Cannot read property 'split' of
    undefined`. This function has also been updated to throw descriptive errors
    if an incorrectly formatted collectionId is input.

## [v9.4.1] 2022-02-14 [BACKPORT]

**Please note** changes in 9.4.1 may not yet be released in future versions, as
this is a backport and patch release on the 9.4.x series of releases. Updates that
are included in the future will have a corresponding CHANGELOG entry in future
releases.

- **CUMULUS-2847**
  - Update dynamo configuration to read from S3 instead of System Manager
    Parameter Store
  - Move api configuration initialization outside the lambda handler to
    eliminate unneded S3 calls/require config on cold-start only
  - Moved `ssh2` package from `@cumulus/common` to `@cumulus/sftp-client` and
    upgraded package from `^0.8.7` to `^1.0.0` to address security vulnerability
    issue in previous version.
  - Fixed hyrax task package.json dev dependency
  - Update CNM lambda dependencies for Core tasks
    - cumulus-cnm-response-task: 1.4.4
    - cumulus-cnm-to-granule: 1.5.4
  - Whitelist ssh2 re: https://github.com/advisories/GHSA-652h-xwhf-q4h6

## [v9.4.0] 2021-08-16

### Notable changes

- `@cumulus/sync-granule` task should now properly handle
syncing files from HTTP/HTTPS providers where basic auth is
required and involves a redirect to a different host (e.g.
downloading files protected by Earthdata Login)

### Added

- **CUMULUS-2591**
  - Adds `failedExecutionStepName` to failed execution's jsonb error records.
    This is the name of the Step Function step for the last failed event in the
    execution's event history.
- **CUMULUS-2548**
  - Added `allowed_redirects` field to PostgreSQL `providers` table
  - Added `allowedRedirects` field to DynamoDB `<prefix>-providers` table
  - Added `@cumulus/aws-client/S3.streamS3Upload` to handle uploading the contents
  of a readable stream to S3 and returning a promise
- **CUMULUS-2373**
  - Added `replaySqsMessages` lambda to replay archived incoming SQS
    messages from S3.
  - Added `/replays/sqs` endpoint to trigger an async operation for
    the `replaySqsMessages` lambda.
  - Added unit tests and integration tests for new endpoint and lambda.
  - Added `getS3PrefixForArchivedMessage` to `ingest/sqs` package to get prefix
    for an archived message.
  - Added new `async_operation` type `SQS Replay`.
- **CUMULUS-2460**
  - Adds `POST` /executions/workflows-by-granules for retrieving workflow names common to a set of granules
  - Adds `workflowsByGranules` to `@cumulus/api-client/executions`
- **CUMULUS-2635**
  - Added helper functions:
    - `@cumulus/db/translate/file/translateApiPdrToPostgresPdr`

### Fixed

- **CUMULUS-2548**
  - Fixed `@cumulus/ingest/HttpProviderClient.sync` to
properly handle basic auth when redirecting to a different
host and/or host with a different port
- **CUMULUS-2626**
  - Update [PDR migration](https://github.com/nasa/cumulus/blob/master/lambdas/data-migration2/src/pdrs.ts) to correctly find Executions by a Dynamo PDR's `execution` field
- **CUMULUS-2635**
  - Update `data-migration2` to migrate PDRs before migrating granules.
  - Update `data-migration2` unit tests testing granules migration to reference
    PDR records to better model the DB schema.
  - Update `migratePdrRecord` to use `translateApiPdrToPostgresPdr` function.

### Changed

- **CUMULUS-2373**
  - Updated `getS3KeyForArchivedMessage` in `ingest/sqs` to store SQS messages
    by `queueName`.
- **CUMULUS-2630**
  - Updates the example/cumulus-tf deployment to change
    `archive_api_reserved_concurrency` from 2 to 8 to prevent throttling with
    the dashboard.

## [v9.3.0] 2021-07-26

### BREAKING CHANGES

- All API requests made by `@cumulus/api-client` will now throw an error if the status code
does not match the expected response (200 for most requests and 202 for a few requests that
trigger async operations). Previously the helpers in this package would return the response
regardless of the status code, so you may need to update any code using helpers from this
package to catch or to otherwise handle errors that you may encounter.
- The Cumulus API Lambda function has now been configured with reserved concurrency to ensure
availability in a high-concurrency environment. However, this also caps max concurrency which
may result in throttling errors if trying to reach the Cumulus API multiple times in a short
period. Reserved concurrency can be configured with the `archive_api_reserved_concurrency`
terraform variable on the Cumulus module and increased if you are seeing throttling errors.
The default reserved concurrency value is 8.

### Notable changes

- `cmr_custom_host` variable for `cumulus` module can now be used to configure Cumulus to
  integrate with a custom CMR host name and protocol (e.g.
  `http://custom-cmr-host.com`). Note that you **must** include a protocol
  (`http://` or `https://)  if specifying a value for this variable.
- The cumulus module configuration value`rds_connetion_heartbeat` and it's
  behavior has been replaced by a more robust database connection 'retry'
  solution.   Users can remove this value from their configuration, regardless
  of value.  See the `Changed` section notes on CUMULUS-2528 for more details.

### Added

- Added user doc describing new features related to the Cumulus dead letter archive.
- **CUMULUS-2327**
  - Added reserved concurrency setting to the Cumulus API lambda function.
  - Added relevant tfvars to the archive and cumulus terraform modules.
- **CUMULUS-2460**
  - Adds `POST` /executions/search-by-granules for retrieving executions from a list of granules or granule query
  - Adds `searchExecutionsByGranules` to `@cumulus/api-client/executions`
- **CUMULUS-2475**
  - Adds `GET` endpoint to distribution API
- **CUMULUS-2463**
  - `PUT /granules` reingest action allows a user to override the default execution
    to use by providing an optional `workflowName` or `executionArn` parameter on
    the request body.
  - `PUT /granules/bulkReingest` action allows a user to override the default
    execution/workflow combination to reingest with by providing an optional
    `workflowName` on the request body.
- Adds `workflowName` and `executionArn` params to @cumulus/api-client/reingestGranules
- **CUMULUS-2476**
  - Adds handler for authenticated `HEAD` Distribution requests replicating current behavior of TEA
- **CUMULUS-2478**
  - Implemented [bucket map](https://github.com/asfadmin/thin-egress-app#bucket-mapping).
  - Implemented /locate endpoint
  - Cumulus distribution API checks the file request against bucket map:
    - retrieves the bucket and key from file path
    - determines if the file request is public based on the bucket map rather than the bucket type
    - (EDL only) restricts download from PRIVATE_BUCKETS to users who belong to certain EDL User Groups
    - bucket prefix and object prefix are supported
  - Add 'Bearer token' support as an authorization method
- **CUMULUS-2486**
  - Implemented support for custom headers
  - Added 'Bearer token' support as an authorization method
- **CUMULUS-2487**
  - Added integration test for cumulus distribution API
- **CUMULUS-2569**
  - Created bucket map cache for cumulus distribution API
- **CUMULUS-2568**
  - Add `deletePdr`/PDR deletion functionality to `@cumulus/api-client/pdrs`
  - Add `removeCollectionAndAllDependencies` to integration test helpers
  - Added `example/spec/apiUtils.waitForApiStatus` to wait for a
  record to be returned by the API with a specific value for
  `status`
  - Added `example/spec/discoverUtils.uploadS3GranuleDataForDiscovery` to upload granule data fixtures
  to S3 with a randomized granule ID for `discover-granules` based
  integration tests
  - Added `example/spec/Collections.removeCollectionAndAllDependencies` to remove a collection and
  all dependent objects (e.g. PDRs, granules, executions) from the
  database via the API
  - Added helpers to `@cumulus/api-client`:
    - `pdrs.deletePdr` - Delete a PDR via the API
    - `replays.postKinesisReplays` - Submit a POST request to the `/replays` endpoint for replaying Kinesis messages

- `@cumulus/api-client/granules.getGranuleResponse` to return the raw endpoint response from the GET `/granules/<granuleId>` endpoint

### Changed

- Moved functions from `@cumulus/integration-tests` to `example/spec/helpers/workflowUtils`:
  - `startWorkflowExecution`
  - `startWorkflow`
  - `executeWorkflow`
  - `buildWorkflow`
  - `testWorkflow`
  - `buildAndExecuteWorkflow`
  - `buildAndStartWorkflow`
- `example/spec/helpers/workflowUtils.executeWorkflow` now uses
`waitForApiStatus` to ensure that the execution is `completed` or
`failed` before resolving
- `example/spec/helpers/testUtils.updateAndUploadTestFileToBucket`
now accepts an object of parameters rather than positional
arguments
- Removed PDR from the `payload` in the input payload test fixture for reconciliation report integration tests
- The following integration tests for PDR-based workflows were
updated to use randomized granule IDs:
  - `example/spec/parallel/ingest/ingestFromPdrSpec.js`
  - `example/spec/parallel/ingest/ingestFromPdrWithChildWorkflowMetaSpec.js`
  - `example/spec/parallel/ingest/ingestFromPdrWithExecutionNamePrefixSpec.js`
  - `example/spec/parallel/ingest/ingestPdrWithNodeNameSpec.js`
- Updated the `@cumulus/api-client/CumulusApiClientError` error class to include new properties that can be accessed directly on
the error object:
  - `statusCode` - The HTTP status code of the API response
  - `apiMessage` - The message from the API response
- Added `params.pRetryOptions` parameter to
`@cumulus/api-client/granules.deleteGranule` to control the retry
behavior
- Updated `cmr_custom_host` variable to accept a full protocol and host name
(e.g. `http://cmr-custom-host.com`), whereas it previously only accepted a host name
- **CUMULUS-2482**
  - Switches the default distribution app in the `example/cumulus-tf` deployment to the new Cumulus Distribution
  - TEA is still available by following instructions in `example/README.md`
- **CUMULUS-2463**
  - Increases the duration of allowed backoff times for a successful test from
    0.5 sec to 1 sec.
- **CUMULUS-2528**
  - Removed `rds_connection_heartbeat` as a configuration option from all
    Cumulus terraform modules
  - Removed `dbHeartBeat` as an environmental switch from
    `@cumulus/db.getKnexClient` in favor of more comprehensive general db
    connect retry solution
  - Added new `rds_connection_timing_configuration` string map to allow for
    configuration and tuning of Core's internal database retry/connection
    timeout behaviors.  These values map to connection pool configuration
    values for tarn (https://github.com/vincit/tarn.js/) which Core's database
    module / knex(https://www.npmjs.com/package/knex) use for this purpose:
    - acquireTimeoutMillis
    - createRetryIntervalMillis
    - createTimeoutMillis
    - idleTimeoutMillis
    - reapIntervalMillis
      Connection errors will result in a log line prepended with 'knex failed on
      attempted connection error' and sent from '@cumulus/db/connection'
  - Updated `@cumulus/db` and all terraform mdules to set default retry
    configuration values for the database module to cover existing database
    heartbeat connection failures as well as all other knex/tarn connection
    creation failures.

### Fixed

- Fixed bug where `cmr_custom_host` variable was not properly forwarded into `archive`, `ingest`, and `sqs-message-remover` modules from `cumulus` module
- Fixed bug where `parse-pdr` set a granule's provider to the entire provider record when a `NODE_NAME`
  is present. Expected behavior consistent with other tasks is to set the provider name in that field.
- **CUMULUS-2568**
  - Update reconciliation report integration test to have better cleanup/failure behavior
  - Fixed `@cumulus/api-client/pdrs.getPdr` to request correct endpoint for returning a PDR from the API
- **CUMULUS-2620**
  - Fixed a bug where a granule could be removed from CMR but still be set as
  `published: true` and with a CMR link in the Dynamo/PostgreSQL databases. Now,
  the CMR deletion and the Dynamo/PostgreSQL record updates will all succeed or fail
  together, preventing the database records from being out of sync with CMR.
  - Fixed `@cumulus/api-client/pdrs.getPdr` to request correct
  endpoint for returning a PDR from the API

## [v9.2.2] 2021-08-06 - [BACKPORT]

**Please note** changes in 9.2.2 may not yet be released in future versions, as
this is a backport and patch release on the 9.2.x series of releases. Updates that
are included in the future will have a corresponding CHANGELOG entry in future
releases.

### Added

- **CUMULUS-2635**
  - Added helper functions:
    - `@cumulus/db/translate/file/translateApiPdrToPostgresPdr`

### Fixed

- **CUMULUS-2635**
  - Update `data-migration2` to migrate PDRs before migrating granules.
  - Update `data-migration2` unit tests testing granules migration to reference
    PDR records to better model the DB schema.
  - Update `migratePdrRecord` to use `translateApiPdrToPostgresPdr` function.

## [v9.2.1] 2021-07-29 - [BACKPORT]

### Fixed

- **CUMULUS-2626**
  - Update [PDR migration](https://github.com/nasa/cumulus/blob/master/lambdas/data-migration2/src/pdrs.ts) to correctly find Executions by a Dynamo PDR's `execution` field

## [v9.2.0] 2021-06-22

### Added

- **CUMULUS-2475**
  - Adds `GET` endpoint to distribution API
- **CUMULUS-2476**
  - Adds handler for authenticated `HEAD` Distribution requests replicating current behavior of TEA

### Changed

- **CUMULUS-2482**
  - Switches the default distribution app in the `example/cumulus-tf` deployment to the new Cumulus Distribution
  - TEA is still available by following instructions in `example/README.md`

### Fixed

- **CUMULUS-2520**
  - Fixed error that prevented `/elasticsearch/index-from-database` from starting.
- **CUMULUS-2558**
  - Fixed issue where executions original_payload would not be retained on successful execution

## [v9.1.0] 2021-06-03

### BREAKING CHANGES

- @cumulus/api-client/granules.getGranule now returns the granule record from the GET /granules/<granuleId> endpoint, not the raw endpoint response
- **CUMULUS-2434**
  - To use the updated `update-granules-cmr-metadata-file-links` task, the
    granule  UMM-G metadata should have version 1.6.2 or later, since CMR s3
    link type 'GET DATA VIA DIRECT ACCESS' is not valid until UMM-G version
    [1.6.2](https://cdn.earthdata.nasa.gov/umm/granule/v1.6.2/umm-g-json-schema.json)
- **CUMULUS-2488**
  - Removed all EMS reporting including lambdas, endpoints, params, etc as all
    reporting is now handled through Cloud Metrics
- **CUMULUS-2472**
  - Moved existing `EarthdataLoginClient` to
    `@cumulus/oauth-client/EarthdataLoginClient` and updated all references in
    Cumulus Core.
  - Rename `EarthdataLoginClient` property from `earthdataLoginUrl` to
    `loginUrl for consistency with new OAuth clients. See example in
    [oauth-client
    README](https://github.com/nasa/cumulus/blob/master/packages/oauth-client/README.md)

### Added

- **HYRAX-439** - Corrected README.md according to a new Hyrax URL format.
- **CUMULUS-2354**
  - Adds configuration options to allow `/s3credentials` endpoint to distribute
    same-region read-only tokens based on a user's CMR ACLs.
  - Configures the example deployment to enable this feature.
- **CUMULUS-2442**
  - Adds option to generate cloudfront URL to lzards-backup task. This will require a few new task config options that have been documented in the [task README](https://github.com/nasa/cumulus/blob/master/tasks/lzards-backup/README.md).
- **CUMULUS-2470**
  - Added `/s3credentials` endpoint for distribution API
- **CUMULUS-2471**
  - Add `/s3credentialsREADME` endpoint to distribution API
- **CUMULUS-2473**
  - Updated `tf-modules/cumulus_distribution` module to take earthdata or cognito credentials
  - Configured `example/cumulus-tf/cumulus_distribution.tf` to use CSDAP credentials
- **CUMULUS-2474**
  - Add `S3ObjectStore` to `aws-client`. This class allows for interaction with the S3 object store.
  - Add `object-store` package which contains abstracted object store functions for working with various cloud providers
- **CUMULUS-2477**
  - Added `/`, `/login` and `/logout` endpoints to cumulus distribution api
- **CUMULUS-2479**
  - Adds /version endpoint to distribution API
- **CUMULUS-2497**
  - Created `isISOFile()` to check if a CMR file is a CMR ISO file.
- **CUMULUS-2371**
  - Added helpers to `@cumulus/ingest/sqs`:
    - `archiveSqsMessageToS3` - archives an incoming SQS message to S3
    - `deleteArchivedMessageFromS3` - deletes a processed SQS message from S3
  - Added call to `archiveSqsMessageToS3` to `sqs-message-consumer` which
    archives all incoming SQS messages to S3.
  - Added call to `deleteArchivedMessageFrom` to `sqs-message-remover` which
    deletes archived SQS message from S3 once it has been processed.

### Changed

- **[PR2224](https://github.com/nasa/cumulus/pull/2244)**
- **CUMULUS-2208**
  - Moved all `@cumulus/api/es/*` code to new `@cumulus/es-client` package
- Changed timeout on `sfEventSqsToDbRecords` Lambda to 60 seconds to match
  timeout for Knex library to acquire database connections
- **CUMULUS-2517**
  - Updated postgres-migration-count-tool default concurrency to '1'
- **CUMULUS-2489**
  - Updated docs for Terraform references in FAQs, glossary, and in Deployment sections
- **CUMULUS-2434**
  - Updated `@cumulus/cmrjs` `updateCMRMetadata` and related functions to add
    both HTTPS URLS and S3 URIs to CMR metadata.
  - Updated `update-granules-cmr-metadata-file-links` task to add both HTTPS
    URLs and S3 URIs to the OnlineAccessURLs field of CMR metadata. The task
    configuration parameter `cmrGranuleUrlType` now has default value `both`.
  - To use the updated `update-granules-cmr-metadata-file-links` task, the
    granule UMM-G metadata should have version 1.6.2 or later, since CMR s3 link
    type 'GET DATA VIA DIRECT ACCESS' is not valid until UMM-G version
    [1.6.2](https://cdn.earthdata.nasa.gov/umm/granule/v1.6.2/umm-g-json-schema.json)
- **CUMULUS-2472**
  - Renamed `@cumulus/earthdata-login-client` to more generic
    `@cumulus/oauth-client` as a parent  class for new OAuth clients.
  - Added `@cumulus/oauth-client/CognitoClient` to interface with AWS cognito login service.
- **CUMULUS-2497**
  - Changed the `@cumulus/cmrjs` package:
    - Updated `@cumulus/cmrjs/cmr-utils.getGranuleTemporalInfo()` so it now
      returns temporal info for CMR ISO 19115 SMAP XML files.
    - Updated `@cumulus/cmrjs/cmr-utils.isCmrFilename()` to include
      `isISOFile()`.
- **CUMULUS-2532**
  - Changed integration tests to use `api-client/granules` functions as opposed to granulesApi from `@cumulus/integration-tests`.

### Fixed

- **CUMULUS-2519**
  - Update @cumulus/integration-tests.buildWorkflow to fail if provider/collection API response is not successful
- **CUMULUS-2518**
  - Update sf-event-sqs-to-db-records to not throw if a collection is not
    defined on a payload that has no granules/an empty granule payload object
- **CUMULUS-2512**
  - Updated ingest package S3 provider client to take additional parameter
    `remoteAltBucket` on `download` method to allow for per-file override of
    provider bucket for checksum
  - Updated @cumulus/ingest.fetchTextFile's signature to be parameterized and
    added `remoteAltBucket`to allow for an override of the passed in provider
    bucket for the source file
  - Update "eslint-plugin-import" to be pinned to 2.22.1
- **CUMULUS-2520**
  - Fixed error that prevented `/elasticsearch/index-from-database` from starting.
- **CUMULUS-2532**
  - Fixed integration tests to have granule deletion occur before provider and
    collection deletion in test cleanup.
- **[2231](https://github.com/nasa/cumulus/issues/2231)**
  - Fixes broken relative path links in `docs/README.md`

### Removed

- **CUMULUS-2502**
  - Removed outdated documentation regarding Kibana index patterns for metrics.

## [v9.0.1] 2021-05-07

### Migration Steps

Please review the migration steps for 9.0.0 as this release is only a patch to
correct a failure in our build script and push out corrected release artifacts. The previous migration steps still apply.

### Changed

- Corrected `@cumulus/db` configuration to correctly build package.

## [v9.0.0] 2021-05-03

### Migration steps

- This release of Cumulus enables integration with a PostgreSQL database for archiving Cumulus data. There are several upgrade steps involved, **some of which need to be done before redeploying Cumulus**. See the [documentation on upgrading to the RDS release](https://nasa.github.io/cumulus/docs/upgrade-notes/upgrade-rds).

### BREAKING CHANGES

- **CUMULUS-2185** - RDS Migration Epic
  - **CUMULUS-2191**
    - Removed the following from the `@cumulus/api/models.asyncOperation` class in
      favor of the added `@cumulus/async-operations` module:
      - `start`
      - `startAsyncOperations`
  - **CUMULUS-2187**
    - The `async-operations` endpoint will now omit `output` instead of
      returning `none` when the operation did not return output.
  - **CUMULUS-2309**
    - Removed `@cumulus/api/models/granule.unpublishAndDeleteGranule` in favor
      of `@cumulus/api/lib/granule-remove-from-cmr.unpublishGranule` and
      `@cumulus/api/lib/granule-delete.deleteGranuleAndFiles`.
  - **CUMULUS-2385**
    - Updated `sf-event-sqs-to-db-records` to write a granule's files to
      PostgreSQL only after the workflow has exited the `Running` status.
      Please note that any workflow that uses `sf_sqs_report_task` for
      mid-workflow updates will be impacted.
    - Changed PostgreSQL `file` schema and TypeScript type definition to require
      `bucket` and `key` fields.
    - Updated granule/file write logic to mark a granule's status as "failed"
  - **CUMULUS-2455**
    - API `move granule` endpoint now moves granule files on a per-file basis
    - API `move granule` endpoint on granule file move failure will retain the
      file at it's original location, but continue to move any other granule
      files.
    - Removed the `move` method from the `@cumulus/api/models.granule` class.
      logic is now handled in `@cumulus/api/endpoints/granules` and is
      accessible via the Core API.

### Added

- **CUMULUS-2185** - RDS Migration Epic
  - **CUMULUS-2130**
    - Added postgres-migration-count-tool lambda/ECS task to allow for
      evaluation of database state
    - Added /migrationCounts api endpoint that allows running of the
      postgres-migration-count-tool as an asyncOperation
  - **CUMULUS-2394**
    - Updated PDR and Granule writes to check the step function
      workflow_start_time against the createdAt field for each record to ensure
      old records do not overwrite newer ones for legacy Dynamo and PostgreSQL
      writes
  - **CUMULUS-2188**
    - Added `data-migration2` Lambda to be run after `data-migration1`
    - Added logic to `data-migration2` Lambda for migrating execution records
      from DynamoDB to PostgreSQL
  - **CUMULUS-2191**
    - Added `@cumulus/async-operations` to core packages, exposing
      `startAsyncOperation` which will handle starting an async operation and
      adding an entry to both PostgreSQL and DynamoDb
  - **CUMULUS-2127**
    - Add schema migration for `collections` table
  - **CUMULUS-2129**
    - Added logic to `data-migration1` Lambda for migrating collection records
      from Dynamo to PostgreSQL
  - **CUMULUS-2157**
    - Add schema migration for `providers` table
    - Added logic to `data-migration1` Lambda for migrating provider records
      from Dynamo to PostgreSQL
  - **CUMULUS-2187**
    - Added logic to `data-migration1` Lambda for migrating async operation
      records from Dynamo to PostgreSQL
  - **CUMULUS-2198**
    - Added logic to `data-migration1` Lambda for migrating rule records from
      DynamoDB to PostgreSQL
  - **CUMULUS-2182**
    - Add schema migration for PDRs table
  - **CUMULUS-2230**
    - Add schema migration for `rules` table
  - **CUMULUS-2183**
    - Add schema migration for `asyncOperations` table
  - **CUMULUS-2184**
    - Add schema migration for `executions` table
  - **CUMULUS-2257**
    - Updated PostgreSQL table and column names to snake_case
    - Added `translateApiAsyncOperationToPostgresAsyncOperation` function to `@cumulus/db`
  - **CUMULUS-2186**
    - Added logic to `data-migration2` Lambda for migrating PDR records from
      DynamoDB to PostgreSQL
  - **CUMULUS-2235**
    - Added initial ingest load spec test/utility
  - **CUMULUS-2167**
    - Added logic to `data-migration2` Lambda for migrating Granule records from
      DynamoDB to PostgreSQL and parse Granule records to store File records in
      RDS.
  - **CUMULUS-2367**
    - Added `granules_executions` table to PostgreSQL schema to allow for a
      many-to-many relationship between granules and executions
      - The table refers to granule and execution records using foreign keys
        defined with ON CASCADE DELETE, which means that any time a granule or
        execution record is deleted, all of the records in the
        `granules_executions` table referring to that record will also be
        deleted.
    - Added `upsertGranuleWithExecutionJoinRecord` helper to `@cumulus/db` to
      allow for upserting a granule record and its corresponding
      `granules_execution` record
  - **CUMULUS-2128**
    - Added helper functions:
      - `@cumulus/db/translate/file/translateApiFiletoPostgresFile`
      - `@cumulus/db/translate/file/translateApiGranuletoPostgresGranule`
      - `@cumulus/message/Providers/getMessageProvider`
  - **CUMULUS-2190**
    - Added helper functions:
      - `@cumulus/message/Executions/getMessageExecutionOriginalPayload`
      - `@cumulus/message/Executions/getMessageExecutionFinalPayload`
      - `@cumulus/message/workflows/getMessageWorkflowTasks`
      - `@cumulus/message/workflows/getMessageWorkflowStartTime`
      - `@cumulus/message/workflows/getMessageWorkflowStopTime`
      - `@cumulus/message/workflows/getMessageWorkflowName`
  - **CUMULUS-2192**
    - Added helper functions:
      - `@cumulus/message/PDRs/getMessagePdrRunningExecutions`
      - `@cumulus/message/PDRs/getMessagePdrCompletedExecutions`
      - `@cumulus/message/PDRs/getMessagePdrFailedExecutions`
      - `@cumulus/message/PDRs/getMessagePdrStats`
      - `@cumulus/message/PDRs/getPdrPercentCompletion`
      - `@cumulus/message/workflows/getWorkflowDuration`
  - **CUMULUS-2199**
    - Added `translateApiRuleToPostgresRule` to `@cumulus/db` to translate API
      Rule to conform to Postgres Rule definition.
  - **CUMUlUS-2128**
    - Added "upsert" logic to the `sfEventSqsToDbRecords` Lambda for granule and
      file writes to the core PostgreSQL database
  - **CUMULUS-2199**
    - Updated Rules endpoint to write rules to core PostgreSQL database in
      addition to DynamoDB and to delete rules from the PostgreSQL database in
      addition to DynamoDB.
    - Updated `create` in Rules Model to take in optional `createdAt` parameter
      which sets the value of createdAt if not specified during function call.
  - **CUMULUS-2189**
    - Updated Provider endpoint logic to write providers in parallel to Core
      PostgreSQL database
    - Update integration tests to utilize API calls instead of direct
      api/model/Provider calls
  - **CUMULUS-2191**
    - Updated cumuluss/async-operation task to write async-operations to the
      PostgreSQL database.
  - **CUMULUS-2228**
    - Added logic to the `sfEventSqsToDbRecords` Lambda to write execution, PDR,
      and granule records to the core PostgreSQL database in parallel with
      writes to DynamoDB
  - **CUMUlUS-2190**
    - Added "upsert" logic to the `sfEventSqsToDbRecords` Lambda for PDR writes
      to the core PostgreSQL database
  - **CUMUlUS-2192**
    - Added "upsert" logic to the `sfEventSqsToDbRecords` Lambda for execution
      writes to the core PostgreSQL database
  - **CUMULUS-2187**
    - The `async-operations` endpoint will now omit `output` instead of
      returning `none` when the operation did not return output.
  - **CUMULUS-2167**
    - Change PostgreSQL schema definition for `files` to remove `filename` and
      `name` and only support `file_name`.
    - Change PostgreSQL schema definition for `files` to remove `size` to only
      support `file_size`.
    - Change `PostgresFile` to remove duplicate fields `filename` and `name` and
      rename `size` to `file_size`.
  - **CUMULUS-2266**
    - Change `sf-event-sqs-to-db-records` behavior to discard and not throw an
      error on an out-of-order/delayed message so as not to have it be sent to
      the DLQ.
  - **CUMULUS-2305**
    - Changed `DELETE /pdrs/{pdrname}` API behavior to also delete record from
      PostgreSQL database.
  - **CUMULUS-2309**
    - Changed `DELETE /granules/{granuleName}` API behavior to also delete
      record from PostgreSQL database.
    - Changed `Bulk operation BULK_GRANULE_DELETE` API behavior to also delete
      records from PostgreSQL database.
  - **CUMULUS-2367**
    - Updated `granule_cumulus_id` foreign key to granule in PostgreSQL `files`
      table to use a CASCADE delete, so records in the files table are
      automatically deleted by the database when the corresponding granule is
      deleted.
  - **CUMULUS-2407**
    - Updated data-migration1 and data-migration2 Lambdas to use UPSERT instead
      of UPDATE when migrating dynamoDB records to PostgreSQL.
    - Changed data-migration1 and data-migration2 logic to only update already
      migrated records if the incoming record update has a newer timestamp
  - **CUMULUS-2329**
    - Add `write-db-dlq-records-to-s3` lambda.
    - Add terraform config to automatically write db records DLQ messages to an
      s3 archive on the system bucket.
    - Add unit tests and a component spec test for the above.
  - **CUMULUS-2380**
    - Add `process-dead-letter-archive` lambda to pick up and process dead letters in the S3 system bucket dead letter archive.
    - Add `/deadLetterArchive/recoverCumulusMessages` endpoint to trigger an async operation to leverage this capability on demand.
    - Add unit tests and integration test for all of the above.
  - **CUMULUS-2406**
    - Updated parallel write logic to ensure that updatedAt/updated_at
      timestamps are the same in Dynamo/PG on record write for the following
      data types:
      - async operations
      - granules
      - executions
      - PDRs
  - **CUMULUS-2446**
    - Remove schema validation check against DynamoDB table for collections when
      migrating records from DynamoDB to core PostgreSQL database.
  - **CUMULUS-2447**
    - Changed `translateApiAsyncOperationToPostgresAsyncOperation` to call
      `JSON.stringify` and then `JSON.parse` on output.
  - **CUMULUS-2313**
    - Added `postgres-migration-async-operation` lambda to start an ECS task to
      run a the `data-migration2` lambda.
    - Updated `async_operations` table to include `Data Migration 2` as a new
      `operation_type`.
    - Updated `cumulus-tf/variables.tf` to include `optional_dynamo_tables` that
      will be merged with `dynamo_tables`.
  - **CUMULUS-2451**
    - Added summary type file `packages/db/src/types/summary.ts` with
      `MigrationSummary` and `DataMigration1` and `DataMigration2` types.
    - Updated `data-migration1` and `data-migration2` lambdas to return
      `MigrationSummary` objects.
    - Added logging for every batch of 100 records processed for executions,
      granules and files, and PDRs.
    - Removed `RecordAlreadyMigrated` logs in `data-migration1` and
      `data-migration2`
  - **CUMULUS-2452**
    - Added support for only migrating certain granules by specifying the
      `granuleSearchParams.granuleId` or `granuleSearchParams.collectionId`
      properties in the payload for the
      `<prefix>-postgres-migration-async-operation` Lambda
    - Added support for only running certain migrations for data-migration2 by
      specifying the `migrationsList` property in the payload for the
      `<prefix>-postgres-migration-async-operation` Lambda
  - **CUMULUS-2453**
    - Created `storeErrors` function which stores errors in system bucket.
    - Updated `executions` and `granulesAndFiles` data migrations to call `storeErrors` to store migration errors.
    - Added `system_bucket` variable to `data-migration2`.
  - **CUMULUS-2455**
    - Move granules API endpoint records move updates for migrated granule files
      if writing any of the granule files fails.
  - **CUMULUS-2468**
    - Added support for doing [DynamoDB parallel scanning](https://docs.aws.amazon.com/amazondynamodb/latest/developerguide/Scan.html#Scan.ParallelScan) for `executions` and `granules` migrations to improve performance. The behavior of the parallel scanning and writes can be controlled via the following properties on the event input to the `<prefix>-postgres-migration-async-operation` Lambda:
      - `granuleMigrationParams.parallelScanSegments`: How many segments to divide your granules DynamoDB table into for parallel scanning
      - `granuleMigrationParams.parallelScanLimit`: The maximum number of granule records to evaluate for each parallel scanning segment of the DynamoDB table
      - `granuleMigrationParams.writeConcurrency`: The maximum number of concurrent granule/file writes to perform to the PostgreSQL database across all DynamoDB segments
      - `executionMigrationParams.parallelScanSegments`: How many segments to divide your executions DynamoDB table into for parallel scanning
      - `executionMigrationParams.parallelScanLimit`: The maximum number of execution records to evaluate for each parallel scanning segment of the DynamoDB table
      - `executionMigrationParams.writeConcurrency`: The maximum number of concurrent execution writes to perform to the PostgreSQL database across all DynamoDB segments
  - **CUMULUS-2468** - Added `@cumulus/aws-client/DynamoDb.parallelScan` helper to perform [parallel scanning on DynamoDb tables](https://docs.aws.amazon.com/amazondynamodb/latest/developerguide/Scan.html#Scan.ParallelScan)
  - **CUMULUS-2507**
    - Updated granule record write logic to set granule status to `failed` in both Postgres and DynamoDB if any/all of its files fail to write to the database.

### Deprecated

- **CUMULUS-2185** - RDS Migration Epic
  - **CUMULUS-2455**
    - `@cumulus/ingest/moveGranuleFiles`

## [v8.1.2] 2021-07-29

**Please note** changes in 8.1.2 may not yet be released in future versions, as this
is a backport/patch release on the 8.x series of releases.  Updates that are
included in the future will have a corresponding CHANGELOG entry in future releases.

### Notable changes

- `cmr_custom_host` variable for `cumulus` module can now be used to configure Cumulus to
integrate with a custom CMR host name and protocol (e.g. `http://custom-cmr-host.com`). Note
that you **must** include a protocol (`http://` or `https://`) if specifying a value for this
variable.
- `@cumulus/sync-granule` task should now properly handle
syncing files from HTTP/HTTPS providers where basic auth is
required and involves a redirect to a different host (e.g.
downloading files protected by Earthdata Login)

### Added

- **CUMULUS-2548**
  - Added `allowed_redirects` field to PostgreSQL `providers` table
  - Added `allowedRedirects` field to DynamoDB `<prefix>-providers` table
  - Added `@cumulus/aws-client/S3.streamS3Upload` to handle uploading the contents
  of a readable stream to S3 and returning a promise

### Changed

- Updated `cmr_custom_host` variable to accept a full protocol and host name
(e.g. `http://cmr-custom-host.com`), whereas it previously only accepted a host name

### Fixed

- Fixed bug where `cmr_custom_host` variable was not properly forwarded into `archive`, `ingest`, and `sqs-message-remover` modules from `cumulus` module
- **CUMULUS-2548**
  - Fixed `@cumulus/ingest/HttpProviderClient.sync` to
properly handle basic auth when redirecting to a different
host and/or host with a different port

## [v8.1.1] 2021-04-30 -- Patch Release

**Please note** changes in 8.1.1 may not yet be released in future versions, as this
is a backport/patch release on the 8.x series of releases.  Updates that are
included in the future will have a corresponding CHANGELOG entry in future releases.

### Added

- **CUMULUS-2497**
  - Created `isISOFile()` to check if a CMR file is a CMR ISO file.

### Fixed

- **CUMULUS-2512**
  - Updated ingest package S3 provider client to take additional parameter
    `remoteAltBucket` on `download` method to allow for per-file override of
    provider bucket for checksum
  - Updated @cumulus/ingest.fetchTextFile's signature to be parameterized and
    added `remoteAltBucket`to allow for an override of the passed in provider
    bucket for the source file
  - Update "eslint-plugin-import" to be pinned to 2.22.1

### Changed

- **CUMULUS-2497**
  - Changed the `@cumulus/cmrjs` package:
    - Updated `@cumulus/cmrjs/cmr-utils.getGranuleTemporalInfo()` so it now
      returns temporal info for CMR ISO 19115 SMAP XML files.
    - Updated `@cumulus/cmrjs/cmr-utils.isCmrFilename()` to include
      `isISOFile()`.

- **[2216](https://github.com/nasa/cumulus/issues/2216)**
  - Removed "node-forge", "xml-crypto" from audit whitelist, added "underscore"

## [v8.1.0] 2021-04-29

### Added

- **CUMULUS-2348**
  - The `@cumulus/api` `/granules` and `/granules/{granuleId}` endpoints now take `getRecoveryStatus` parameter
  to include recoveryStatus in result granule(s)
  - The `@cumulus/api-client.granules.getGranule` function takes a `query` parameter which can be used to
  request additional granule information.
  - Published `@cumulus/api@7.2.1-alpha.0` for dashboard testing
- **CUMULUS-2469**
  - Added `tf-modules/cumulus_distribution` module to standup a skeleton
    distribution api

## [v8.0.0] 2021-04-08

### BREAKING CHANGES

- **CUMULUS-2428**
  - Changed `/granules/bulk` to use `queueUrl` property instead of a `queueName` property for setting the queue to use for scheduling bulk granule workflows

### Notable changes

- Bulk granule operations endpoint now supports setting a custom queue for scheduling workflows via the `queueUrl` property in the request body. If provided, this value should be the full URL for an SQS queue.

### Added

- **CUMULUS-2374**
  - Add cookbok entry for queueing PostToCmr step
  - Add example workflow to go with cookbook
- **CUMULUS-2421**
  - Added **experimental** `ecs_include_docker_cleanup_cronjob` boolean variable to the Cumulus module to enable cron job to clean up docker root storage blocks in ECS cluster template for non-`device-mapper` storage drivers. Default value is `false`. This fulfills a specific user support request. This feature is otherwise untested and will remain so until we can iterate with a better, more general-purpose solution. Use of this feature is **NOT** recommended unless you are certain you need it.

- **CUMULUS-1808**
  - Add additional error messaging in `deleteSnsTrigger` to give users more context about where to look to resolve ResourceNotFound error when disabling or deleting a rule.

### Fixed

- **CUMULUS-2281**
  - Changed discover-granules task to write discovered granules directly to
    logger, instead of via environment variable. This fixes a problem where a
    large number of found granules prevents this lambda from running as an
    activity with an E2BIG error.

## [v7.2.0] 2021-03-23

### Added

- **CUMULUS-2346**
  - Added orca API endpoint to `@cumulus/api` to get recovery status
  - Add `CopyToGlacier` step to [example IngestAndPublishGranuleWithOrca workflow](https://github.com/nasa/cumulus/blob/master/example/cumulus-tf/ingest_and_publish_granule_with_orca_workflow.tf)

### Changed

- **HYRAX-357**
  - Format of NGAP OPeNDAP URL changed and by default now is referring to concept id and optionally can include short name and version of collection.
  - `addShortnameAndVersionIdToConceptId` field has been added to the config inputs of the `hyrax-metadata-updates` task

## [v7.1.0] 2021-03-12

### Notable changes

- `sync-granule` task will now properly handle syncing 0 byte files to S3
- SQS/Kinesis rules now support scheduling workflows to a custom queue via the `rule.queueUrl` property. If provided, this value should be the full URL for an SQS queue.

### Added

- `tf-modules/cumulus` module now supports a `cmr_custom_host` variable that can
  be used to set to an arbitrary  host for making CMR requests (e.g.
  `https://custom-cmr-host.com`).
- Added `buckets` variable to `tf-modules/archive`
- **CUMULUS-2345**
  - Deploy ORCA with Cumulus, see `example/cumulus-tf/orca.tf` and `example/cumulus-tf/terraform.tfvars.example`
  - Add `CopyToGlacier` step to [example IngestAndPublishGranule workflow](https://github.com/nasa/cumulus/blob/master/example/cumulus-tf/ingest_and_publish_granule_workflow.asl.json)
- **CUMULUS-2424**
  - Added `childWorkflowMeta` to `queue-pdrs` config. An object passed to this config value will be merged into a child workflow message's `meta` object. For an example of how this can be used, see `example/cumulus-tf/discover_and_queue_pdrs_with_child_workflow_meta_workflow.asl.json`.
- **CUMULUS-2427**
  - Added support for using a custom queue with SQS and Kinesis rules. Whatever queue URL is set on the `rule.queueUrl` property will be used to schedule workflows for that rule. This change allows SQS/Kinesis rules to use [any throttled queues defined for a deployment](https://nasa.github.io/cumulus/docs/data-cookbooks/throttling-queued-executions).

### Fixed

- **CUMULUS-2394**
  - Updated PDR and Granule writes to check the step function `workflow_start_time` against
      the `createdAt` field  for each record to ensure old records do not
      overwrite newer ones

### Changed

- `<prefix>-lambda-api-gateway` IAM role used by API Gateway Lambda now
  supports accessing all buckets defined in your `buckets` variable except
  "internal" buckets
- Updated the default scroll duration used in ESScrollSearch and part of the
  reconciliation report functions as a result of testing and seeing timeouts
  at its current value of 2min.
- **CUMULUS-2355**
  - Added logic to disable `/s3Credentials` endpoint based upon value for
    environment variable `DISABLE_S3_CREDENTIALS`. If set to "true", the
    endpoint will not dispense S3 credentials and instead return a message
    indicating that the endpoint has been disabled.
- **CUMULUS-2397**
  - Updated `/elasticsearch` endpoint's `reindex` function to prevent
    reindexing when source and destination indices are the same.
- **CUMULUS-2420**
  - Updated test function `waitForAsyncOperationStatus` to take a retryObject
    and use exponential backoff.  Increased the total test duration for both
    AsycOperation specs and the ReconciliationReports tests.
  - Updated the default scroll duration used in ESScrollSearch and part of the
    reconciliation report functions as a result of testing and seeing timeouts
    at its current value of 2min.
- **CUMULUS-2427**
  - Removed `queueUrl` from the parameters object for `@cumulus/message/Build.buildQueueMessageFromTemplate`
  - Removed `queueUrl` from the parameters object for `@cumulus/message/Build.buildCumulusMeta`

### Fixed

- Fixed issue in `@cumulus/ingest/S3ProviderClient.sync()` preventing 0 byte files from being synced to S3.

### Removed

- Removed variables from `tf-modules/archive`:
  - `private_buckets`
  - `protected_buckets`
  - `public_buckets`

## [v7.0.0] 2021-02-22

### BREAKING CHANGES

- **CUMULUS-2362** - Endpoints for the logs (/logs) will now throw an error unless Metrics is set up

### Added

- **CUMULUS-2345**
  - Deploy ORCA with Cumulus, see `example/cumulus-tf/orca.tf` and `example/cumulus-tf/terraform.tfvars.example`
  - Add `CopyToGlacier` step to [example IngestAndPublishGranule workflow](https://github.com/nasa/cumulus/blob/master/example/cumulus-tf/ingest_and_publish_granule_workflow.asl.json)
- **CUMULUS-2376**
  - Added `cmrRevisionId` as an optional parameter to `post-to-cmr` that will be used when publishing metadata to CMR.
- **CUMULUS-2412**
  - Adds function `getCollectionsByShortNameAndVersion` to @cumulus/cmrjs that performs a compound query to CMR to retrieve collection information on a list of collections. This replaces a series of calls to the CMR for each collection with a single call on the `/collections` endpoint and should improve performance when CMR return times are increased.

### Changed

- **CUMULUS-2362**
  - Logs endpoints only work with Metrics set up
- **CUMULUS-2376**
  - Updated `publishUMMGJSON2CMR` to take in an optional `revisionId` parameter.
  - Updated `publishUMMGJSON2CMR` to throw an error if optional `revisionId` does not match resulting revision ID.
  - Updated `publishECHO10XML2CMR` to take in an optional `revisionId` parameter.
  - Updated `publishECHO10XML2CMR` to throw an error if optional `revisionId` does not match resulting revision ID.
  - Updated `publish2CMR` to take in optional `cmrRevisionId`.
  - Updated `getWriteHeaders` to take in an optional CMR Revision ID.
  - Updated `ingestGranule` to take in an optional CMR Revision ID to pass to `getWriteHeaders`.
  - Updated `ingestUMMGranule` to take in an optional CMR Revision ID to pass to `getWriteHeaders`.
- **CUMULUS-2350**
  - Updates the examples on the `/s3credentialsREADME`, to include Python and
    JavaScript code demonstrating how to refrsh  the s3credential for
    programatic access.
- **CUMULUS-2383**
  - PostToCMR task will return CMRInternalError when a `500` status is returned from CMR

## [v6.0.0] 2021-02-16

### MIGRATION NOTES

- **CUMULUS-2255** - Cumulus has upgraded its supported version of Terraform
  from **0.12.12** to **0.13.6**. Please see the [instructions to upgrade your
  deployments](https://github.com/nasa/cumulus/blob/master/docs/upgrade-notes/upgrading-tf-version-0.13.6.md).

- **CUMULUS-2350**
  - If the  `/s3credentialsREADME`, does not appear to be working after
    deployment, [manual redeployment](https://docs.aws.amazon.com/apigateway/latest/developerguide/how-to-deploy-api-with-console.html)
    of the API-gateway stage may be necessary to finish the deployment.

### BREAKING CHANGES

- **CUMULUS-2255** - Cumulus has upgraded its supported version of Terraform from **0.12.12** to **0.13.6**.

### Added

- **CUMULUS-2291**
  - Add provider filter to Granule Inventory Report
- **CUMULUS-2300**
  - Added `childWorkflowMeta` to `queue-granules` config. Object passed to this
    value will be merged into a child workflow message's  `meta` object. For an
    example of how this can be used, see
    `example/cumulus-tf/discover_granules_workflow.asl.json`.
- **CUMULUS-2350**
  - Adds an unprotected endpoint, `/s3credentialsREADME`, to the
    s3-credentials-endpoint that displays  information on how to use the
    `/s3credentials` endpoint
- **CUMULUS-2368**
  - Add QueueWorkflow task
- **CUMULUS-2391**
  - Add reportToEms to collections.files file schema
- **CUMULUS-2395**
  - Add Core module parameter `ecs_custom_sg_ids` to Cumulus module to allow for
    custom security group mappings
- **CUMULUS-2402**
  - Officially expose `sftp()` for use in `@cumulus/sftp-client`

### Changed

- **CUMULUS-2323**
  - The sync granules task when used with the s3 provider now uses the
    `source_bucket` key in `granule.files` objects.  If incoming payloads using
    this task have a `source_bucket` value for a file using the s3 provider, the
    task will attempt to sync from the bucket defined in the file's
    `source_bucket` key instead of the `provider`.
    - Updated `S3ProviderClient.sync` to allow for an optional bucket parameter
      in support of the changed behavior.
  - Removed `addBucketToFile` and related code from sync-granules task

- **CUMULUS-2255**
  - Updated Terraform deployment code syntax for compatibility with version 0.13.6
- **CUMULUS-2321**
  - Updated API endpoint GET `/reconciliationReports/{name}` to return the
    presigned s3 URL in addition to report data

### Fixed

- Updated `hyrax-metadata-updates` task so the opendap url has Type 'USE SERVICE API'

- **CUMULUS-2310**
  - Use valid filename for reconciliation report
- **CUMULUS-2351**
  - Inventory report no longer includes the File/Granule relation object in the
    okCountByGranules key of a report.  The information is only included when a
    'Granule Not Found' report is run.

### Removed

- **CUMULUS-2364**
  - Remove the internal Cumulus logging lambda (log2elasticsearch)

## [v5.0.1] 2021-01-27

### Changed

- **CUMULUS-2344**
  - Elasticsearch API now allows you to reindex to an index that already exists
  - If using the Change Index operation and the new index doesn't exist, it will be created
  - Regarding instructions for CUMULUS-2020, you can now do a change index
    operation before a reindex operation. This will
    ensure that new data will end up in the new index while Elasticsearch is reindexing.

- **CUMULUS-2351**
  - Inventory report no longer includes the File/Granule relation object in the okCountByGranules key of a report. The information is only included when a 'Granule Not Found' report is run.

### Removed

- **CUMULUS-2367**
  - Removed `execution_cumulus_id` column from granules RDS schema and data type

## [v5.0.0] 2021-01-12

### BREAKING CHANGES

- **CUMULUS-2020**
  - Elasticsearch data mappings have been updated to improve search and the API
    has been update to reflect those changes. See Migration notes on how to
    update the Elasticsearch mappings.

### Migration notes

- **CUMULUS-2020**
  - Elasticsearch data mappings have been updated to improve search. For
    example, case insensitive searching will now work (e.g. 'MOD' and 'mod' will
    return the same granule results). To use the improved Elasticsearch queries,
    [reindex](https://nasa.github.io/cumulus-api/#reindex) to create a new index
    with the correct types. Then perform a [change
    index](https://nasa.github.io/cumulus-api/#change-index) operation to use
    the new index.
- **CUMULUS-2258**
  - Because the `egress_lambda_log_group` and
    `egress_lambda_log_subscription_filter` resource were removed from the
    `cumulus` module, new definitions for these resources must be added to
    `cumulus-tf/main.tf`. For reference on how to define these resources, see
    [`example/cumulus-tf/thin_egress_app.tf`](https://github.com/nasa/cumulus/blob/master/example/cumulus-tf/thin_egress_app.tf).
  - The `tea_stack_name` variable being passed into the `cumulus` module should be removed
- **CUMULUS-2344**
  - Regarding instructions for CUMULUS-2020, you can now do a change index operation before a reindex operation. This will
    ensure that new data will end up in the new index while Elasticsearch is reindexing.

### BREAKING CHANGES

- **CUMULUS-2020**
  - Elasticsearch data mappings have been updated to improve search and the API has been updated to reflect those changes. See Migration notes on how to update the Elasticsearch mappings.

### Added

- **CUMULUS-2318**
  - Added`async_operation_image` as `cumulus` module variable to allow for override of the async_operation container image.  Users can optionally specify a non-default docker image for use with Core async operations.
- **CUMULUS-2219**
  - Added `lzards-backup` Core task to facilitate making LZARDS backup requests in Cumulus ingest workflows
- **CUMULUS-2092**
  - Add documentation for Granule Not Found Reports
- **HYRAX-320**
  - `@cumulus/hyrax-metadata-updates`Add component URI encoding for entry title id and granule ur to allow for values with special characters in them. For example, EntryTitleId 'Sentinel-6A MF/Jason-CS L2 Advanced Microwave Radiometer (AMR-C) NRT Geophysical Parameters' Now, URLs generated from such values will be encoded correctly and parsable by HyraxInTheCloud
- **CUMULUS-1370**
  - Add documentation for Getting Started section including FAQs
- **CUMULUS-2092**
  - Add documentation for Granule Not Found Reports
- **CUMULUS-2219**
  - Added `lzards-backup` Core task to facilitate making LZARDS backup requests in Cumulus ingest workflows
- **CUMULUS-2280**
  - In local api, retry to create tables if they fail to ensure localstack has had time to start fully.
- **CUMULUS-2290**
  - Add `queryFields` to granule schema, and this allows workflow tasks to add queryable data to granule record. For reference on how to add data to `queryFields` field, see [`example/cumulus-tf/kinesis_trigger_test_workflow.tf`](https://github.com/nasa/cumulus/blob/master/example/cumulus-tf/kinesis_trigger_test_workflow.tf).
- **CUMULUS-2318**
  - Added`async_operation_image` as `cumulus` module variable to allow for override of the async_operation container image.  Users can optionally specify a non-default docker image for use with Core async operations.

### Changed

- **CUMULUS-2020**
  - Updated Elasticsearch mappings to support case-insensitive search
- **CUMULUS-2124**
  - cumulus-rds-tf terraform module now takes engine_version as an input variable.
- **CUMULUS-2279**
  - Changed the formatting of granule CMR links: instead of a link to the `/search/granules.json` endpoint, now it is a direct link to `/search/concepts/conceptid.format`
- **CUMULUS-2296**
  - Improved PDR spec compliance of `parse-pdr` by updating `@cumulus/pvl` to parse fields in a manner more consistent with the PDR ICD, with respect to numbers and dates. Anything not matching the ICD expectations, or incompatible with Javascript parsing, will be parsed as a string instead.
- **CUMULUS-2344**
  - Elasticsearch API now allows you to reindex to an index that already exists
  - If using the Change Index operation and the new index doesn't exist, it will be created

### Removed

- **CUMULUS-2258**
  - Removed `tea_stack_name` variable from `tf-modules/distribution/variables.tf` and `tf-modules/cumulus/variables.tf`
  - Removed `egress_lambda_log_group` and `egress_lambda_log_subscription_filter` resources from `tf-modules/distribution/main.tf`

## [v4.0.0] 2020-11-20

### Migration notes

- Update the name of your `cumulus_message_adapter_lambda_layer_arn` variable for the `cumulus` module to `cumulus_message_adapter_lambda_layer_version_arn`. The value of the variable should remain the same (a layer version ARN of a Lambda layer for the [`cumulus-message-adapter`](https://github.com/nasa/cumulus-message-adapter/).
- **CUMULUS-2138** - Update all workflows using the `MoveGranules` step to add `UpdateGranulesCmrMetadataFileLinksStep`that runs after it. See the example [`IngestAndPublishWorkflow`](https://github.com/nasa/cumulus/blob/master/example/cumulus-tf/ingest_and_publish_granule_workflow.asl.json) for reference.
- **CUMULUS-2251**
  - Because it has been removed from the `cumulus` module, a new resource definition for `egress_api_gateway_log_subscription_filter` must be added to `cumulus-tf/main.tf`. For reference on how to define this resource, see [`example/cumulus-tf/main.tf`](https://github.com/nasa/cumulus/blob/master/example/cumulus-tf/main.tf).

### Added

- **CUMULUS-2248**
  - Updates Integration Tests README to point to new fake provider template.
- **CUMULUS-2239**
  - Add resource declaration to create a VPC endpoint in tea-map-cache module if `deploy_to_ngap` is false.
- **CUMULUS-2063**
  - Adds a new, optional query parameter to the `/collections[&getMMT=true]` and `/collections/active[&getMMT=true]` endpoints. When a user provides a value of `true` for `getMMT` in the query parameters, the endpoint will search CMR and update each collection's results with new key `MMTLink` containing a link to the MMT (Metadata Management Tool) if a CMR collection id is found.
- **CUMULUS-2170**
  - Adds ability to filter granule inventory reports
- **CUMULUS-2211**
  - Adds `granules/bulkReingest` endpoint to `@cumulus/api`
- **CUMULUS-2251**
  - Adds `log_api_gateway_to_cloudwatch` variable to `example/cumulus-tf/variables.tf`.
  - Adds `log_api_gateway_to_cloudwatch` variable to `thin_egress_app` module definition.

### Changed

- **CUMULUS-2216**
  - `/collection` and `/collection/active` endpoints now return collections without granule aggregate statistics by default. The original behavior is preserved and can be found by including a query param of `includeStats=true` on the request to the endpoint.
  - The `es/collections` Collection class takes a new parameter includeStats. It no longer appends granule aggregate statistics to the returned results by default. One must set the new parameter to any non-false value.
- **CUMULUS-2201**
  - Update `dbIndexer` lambda to process requests in serial
  - Fixes ingestPdrWithNodeNameSpec parsePdr provider error
- **CUMULUS-2251**
  - Moves Egress Api Gateway Log Group Filter from `tf-modules/distribution/main.tf` to `example/cumulus-tf/main.tf`

### Fixed

- **CUMULUS-2251**
  - This fixes a deployment error caused by depending on the `thin_egress_app` module output for a resource count.

### Removed

- **CUMULUS-2251**
  - Removes `tea_api_egress_log_group` variable from `tf-modules/distribution/variables.tf` and `tf-modules/cumulus/variables.tf`.

### BREAKING CHANGES

- **CUMULUS-2138** - CMR metadata update behavior has been removed from the `move-granules` task into a
new `update-granules-cmr-metadata-file-links` task.
- **CUMULUS-2216**
  - `/collection` and `/collection/active` endpoints now return collections without granule aggregate statistics by default. The original behavior is preserved and can be found by including a query param of `includeStats=true` on the request to the endpoint.  This is likely to affect the dashboard only but included here for the change of behavior.
- **[1956](https://github.com/nasa/cumulus/issues/1956)**
  - Update the name of the `cumulus_message_adapter_lambda_layer_arn` output from the `cumulus-message-adapter` module to `cumulus_message_adapter_lambda_layer_version_arn`. The output value has changed from being the ARN of the Lambda layer **without a version** to the ARN of the Lambda layer **with a version**.
  - Update the variable name in the `cumulus` and `ingest` modules from `cumulus_message_adapter_lambda_layer_arn` to `cumulus_message_adapter_lambda_layer_version_arn`

## [v3.0.1] 2020-10-21

- **CUMULUS-2203**
  - Update Core tasks to use
    [cumulus-message-adapter-js](https://github.com/nasa/cumulus-message-adapter-js)
    v2.0.0 to resolve memory leak/lambda ENOMEM constant failure issue.   This
    issue caused lambdas to slowly use all memory in the run environment and
    prevented AWS from halting/restarting warmed instances when task code was
    throwing consistent errors under load.

- **CUMULUS-2232**
  - Updated versions for `ajv`, `lodash`, `googleapis`, `archiver`, and
    `@cumulus/aws-client` to remediate vulnerabilities found in SNYK scan.

### Fixed

- **CUMULUS-2233**
  - Fixes /s3credentials bug where the expiration time on the cookie was set to a time that is always expired, so authentication was never being recognized as complete by the API. Consequently, the user would end up in a redirect loop and requests to /s3credentials would never complete successfully. The bug was caused by the fact that the code setting the expiration time for the cookie was expecting a time value in milliseconds, but was receiving the expirationTime from the EarthdataLoginClient in seconds. This bug has been fixed by converting seconds into milliseconds. Unit tests were added to test that the expiration time has been converted to milliseconds and checking that the cookie's expiration time is greater than the current time.

## [v3.0.0] 2020-10-7

### MIGRATION STEPS

- **CUMULUS-2099**
  - All references to `meta.queues` in workflow configuration must be replaced with references to queue URLs from Terraform resources. See the updated [data cookbooks](https://nasa.github.io/cumulus/docs/data-cookbooks/about-cookbooks) or example [Discover Granules workflow configuration](https://github.com/nasa/cumulus/blob/master/example/cumulus-tf/discover_granules_workflow.asl.json).
  - The steps for configuring queued execution throttling have changed. See the [updated documentation](https://nasa.github.io/cumulus/docs/data-cookbooks/throttling-queued-executions).
  - In addition to the configuration for execution throttling, the internal mechanism for tracking executions by queue has changed. As a result, you should **disable any rules or workflows scheduling executions via a throttled queue** before upgrading. Otherwise, you may be at risk of having **twice as many executions** as are configured for the queue while the updated tracking is deployed. You can re-enable these rules/workflows once the upgrade is complete.

- **CUMULUS-2111**
  - **Before you re-deploy your `cumulus-tf` module**, note that the [`thin-egress-app`][thin-egress-app] is no longer deployed by default as part of the `cumulus` module, so you must add the TEA module to your deployment and manually modify your Terraform state **to avoid losing your API gateway and impacting any Cloudfront endpoints pointing to those gateways**. If you don't care about losing your API gateway and impacting Cloudfront endpoints, you can ignore the instructions for manually modifying state.

    1. Add the [`thin-egress-app`][thin-egress-app] module to your `cumulus-tf` deployment as shown in the [Cumulus example deployment](https://github.com/nasa/cumulus/tree/master/example/cumulus-tf/main.tf).

         - Note that the values for `tea_stack_name` variable to the `cumulus` module and the `stack_name` variable to the `thin_egress_app` module **must match**
         - Also, if you are specifying the `stage_name` variable to the `thin_egress_app` module, **the value of the `tea_api_gateway_stage` variable to the `cumulus` module must match it**

    2. **If you want to preserve your existing `thin-egress-app` API gateway and avoid having to update your Cloudfront endpoint for distribution, then you must follow these instructions**: <https://nasa.github.io/cumulus/docs/upgrade-notes/migrate_tea_standalone>. Otherwise, you can re-deploy as usual.

  - If you provide your own custom bucket map to TEA as a standalone module, **you must ensure that your custom bucket map includes mappings for the `protected` and `public` buckets specified in your `cumulus-tf/terraform.tfvars`, otherwise Cumulus may not be able to determine the correct distribution URL for ingested files and you may encounter errors**

- **CUMULUS-2197**
  - EMS resources are now optional, and `ems_deploy` is set to `false` by default, which will delete your EMS resources.
  - If you would like to keep any deployed EMS resources, add the `ems_deploy` variable set to `true` in your `cumulus-tf/terraform.tfvars`

### BREAKING CHANGES

- **CUMULUS-2200**
  - Changes return from 303 redirect to 200 success for `Granule Inventory`'s
    `/reconciliationReport` returns.  The user (dashboard) must read the value
    of `url` from the return to get the s3SignedURL and then download the report.
- **CUMULUS-2099**
  - `meta.queues` has been removed from Cumulus core workflow messages.
  - `@cumulus/sf-sqs-report` workflow task no longer reads the reporting queue URL from `input.meta.queues.reporting` on the incoming event. Instead, it requires that the queue URL be set as the `reporting_queue_url` environment variable on the deployed Lambda.
- **CUMULUS-2111**
  - The deployment of the `thin-egress-app` module has be removed from `tf-modules/distribution`, which is a part of the `tf-modules/cumulus` module. Thus, the `thin-egress-app` module is no longer deployed for you by default. See the migration steps for details about how to add deployment for the `thin-egress-app`.
- **CUMULUS-2141**
  - The `parse-pdr` task has been updated to respect the `NODE_NAME` property in
    a PDR's `FILE_GROUP`. If a `NODE_NAME` is present, the task will query the
    Cumulus API for a provider with that host. If a provider is found, the
    output granule from the task will contain a `provider` property containing
    that provider. If `NODE_NAME` is set but a provider with that host cannot be
    found in the API, or if multiple providers are found with that same host,
    the task will fail.
  - The `queue-granules` task has been updated to expect an optional
    `granule.provider` property on each granule. If present, the granule will be
    enqueued using that provider. If not present, the task's `config.provider`
    will be used instead.
- **CUMULUS-2197**
  - EMS resources are now optional and will not be deployed by default. See migration steps for information
    about how to deploy EMS resources.

#### CODE CHANGES

- The `@cumulus/api-client.providers.getProviders` function now takes a
  `queryStringParameters` parameter which can be used to filter the providers
  which are returned
- The `@cumulus/aws-client/S3.getS3ObjectReadStreamAsync` function has been
  removed. It read the entire S3 object into memory before returning a read
  stream, which could cause Lambdas to run out of memory. Use
  `@cumulus/aws-client/S3.getObjectReadStream` instead.
- The `@cumulus/ingest/util.lookupMimeType` function now returns `undefined`
  rather than `null` if the mime type could not be found.
- The `@cumulus/ingest/lock.removeLock` function now returns `undefined`
- The `@cumulus/ingest/granule.generateMoveFileParams` function now returns
  `source: undefined` and `target :undefined` on the response object if either could not be
  determined. Previously, `null` had been returned.
- The `@cumulus/ingest/recursion.recursion` function must now be imported using
  `const { recursion } = require('@cumulus/ingest/recursion');`
- The `@cumulus/ingest/granule.getRenamedS3File` function has been renamed to
  `listVersionedObjects`
- `@cumulus/common.http` has been removed
- `@cumulus/common/http.download` has been removed

### Added

- **CUMULUS-1855**
  - Fixed SyncGranule task to return an empty granules list when given an empty
    (or absent) granules list on input, rather than throwing an exception
- **CUMULUS-1955**
  - Added `@cumulus/aws-client/S3.getObject` to get an AWS S3 object
  - Added `@cumulus/aws-client/S3.waitForObject` to get an AWS S3 object,
    retrying, if necessary
- **CUMULUS-1961**
  - Adds `startTimestamp` and `endTimestamp` parameters to endpoint
    `reconcilationReports`.  Setting these values will filter the returned
    report to cumulus data that falls within the timestamps. It also causes the
    report to be one directional, meaning cumulus is only reconciled with CMR,
    but not the other direction. The Granules will be filtered by their
    `updatedAt` values. Collections are filtered by the updatedAt time of their
    granules, i.e. Collections with granules that are updatedAt a time between
    the time parameters will be returned in the reconciliation reports.
  - Adds `startTimestamp` and `endTimestamp` parameters to create-reconciliation-reports
    lambda function. If either of these params is passed in with a value that can be
    converted to a date object, the inter-platform comparison between Cumulus and CMR will
    be one way.  That is, collections, granules, and files will be filtered by time for
    those found in Cumulus and only those compared to the CMR holdings. For the moment
    there is not enough information to change the internal consistency check, and S3 vs
    Cumulus comparisons are unchanged by the timestamps.
- **CUMULUS-1962**
  - Adds `location` as parameter to `/reconciliationReports` endpoint. Options are `S3`
    resulting in a S3 vs. Cumulus database search or `CMR` resulting in CMR vs. Cumulus database search.
- **CUMULUS-1963**
  - Adds `granuleId` as input parameter to `/reconcilationReports`
    endpoint. Limits inputs parameters to either `collectionId` or `granuleId`
    and will fail to create the report if both are provided.  Adding granuleId
    will find collections in Cumulus by granuleId and compare those one way
    with those in CMR.
  - `/reconciliationReports` now validates any input json before starting the
    async operation and the lambda handler no longer validates input
    parameters.
- **CUMULUS-1964**
  - Reports can now be filtered on provider
- **CUMULUS-1965**
  - Adds `collectionId` parameter to the `/reconcilationReports`
    endpoint. Setting this value will limit the scope of the reconcilation
    report to only the input collectionId when comparing Cumulus and
    CMR. `collectionId` is provided an array of strings e.g. `[shortname___version, shortname2___version2]`
- **CUMULUS-2107**
  - Added a new task, `update-cmr-access-constraints`, that will set access constraints in CMR Metadata.
    Currently supports UMMG-JSON and Echo10XML, where it will configure `AccessConstraints` and
    `RestrictionFlag/RestrictionComment`, respectively.
  - Added an operator doc on how to configure and run the access constraint update workflow, which will update the metadata using the new task, and then publish the updated metadata to CMR.
  - Added an operator doc on bulk operations.
- **CUMULUS-2111**
  - Added variables to `cumulus` module:
    - `tea_api_egress_log_group`
    - `tea_external_api_endpoint`
    - `tea_internal_api_endpoint`
    - `tea_rest_api_id`
    - `tea_rest_api_root_resource_id`
    - `tea_stack_name`
  - Added variables to `distribution` module:
    - `tea_api_egress_log_group`
    - `tea_external_api_endpoint`
    - `tea_internal_api_endpoint`
    - `tea_rest_api_id`
    - `tea_rest_api_root_resource_id`
    - `tea_stack_name`
- **CUMULUS-2112**
  - Added `@cumulus/api/lambdas/internal-reconciliation-report`, so create-reconciliation-report
    lambda can create `Internal` reconciliation report
- **CUMULUS-2116**
  - Added `@cumulus/api/models/granule.unpublishAndDeleteGranule` which
  unpublishes a granule from CMR and deletes it from Cumulus, but does not
  update the record to `published: false` before deletion
- **CUMULUS-2113**
  - Added Granule not found report to reports endpoint
  - Update reports to return breakdown by Granule of files both in DynamoDB and S3
- **CUMULUS-2123**
  - Added `cumulus-rds-tf` DB cluster module to `tf-modules` that adds a
    serverless RDS Aurora/PostgreSQL database cluster to meet the PostgreSQL
    requirements for future releases.
  - Updated the default Cumulus module to take the following new required variables:
    - rds_user_access_secret_arn:
      AWS Secrets Manager secret ARN containing a JSON string of DB credentials
      (containing at least host, password, port as keys)
    - rds_security_group:
      RDS Security Group that provides connection access to the RDS cluster
  - Updated API lambdas and default ECS cluster to add them to the
    `rds_security_group` for database access
- **CUMULUS-2126**
  - The collections endpoint now writes to the RDS database
- **CUMULUS-2127**
  - Added migration to create collections relation for RDS database
- **CUMULUS-2129**
  - Added `data-migration1` Terraform module and Lambda to migrate data from Dynamo to RDS
    - Added support to Lambda for migrating collections data from Dynamo to RDS
- **CUMULUS-2155**
  - Added `rds_connection_heartbeat` to `cumulus` and `data-migration` tf
    modules.  If set to true, this diagnostic variable instructs Core's database
    code to fire off a connection 'heartbeat' query and log the timing/results
    for diagnostic purposes, and retry certain connection timeouts once.
    This option is disabled by default
- **CUMULUS-2156**
  - Support array inputs parameters for `Internal` reconciliation report
- **CUMULUS-2157**
  - Added support to `data-migration1` Lambda for migrating providers data from Dynamo to RDS
    - The migration process for providers will convert any credentials that are stored unencrypted or encrypted with an S3 keypair provider to be encrypted with a KMS key instead
- **CUMULUS-2161**
  - Rules now support an `executionNamePrefix` property. If set, any executions
    triggered as a result of that rule will use that prefix in the name of the
    execution.
  - The `QueueGranules` task now supports an `executionNamePrefix` property. Any
    executions queued by that task will use that prefix in the name of the
    execution. See the
    [example workflow](./example/cumulus-tf/discover_granules_with_execution_name_prefix_workflow.asl.json)
    for usage.
  - The `QueuePdrs` task now supports an `executionNamePrefix` config property.
    Any executions queued by that task will use that prefix in the name of the
    execution. See the
    [example workflow](./example/cumulus-tf/discover_and_queue_pdrs_with_execution_name_prefix_workflow.asl.json)
    for usage.
- **CUMULUS-2162**
  - Adds new report type to `/reconciliationReport` endpoint.  The new report
    is `Granule Inventory`. This report is a CSV file of all the granules in
    the Cumulus DB. This report will eventually replace the existing
    `granules-csv` endpoint which has been deprecated.
- **CUMULUS-2197**
  - Added `ems_deploy` variable to the `cumulus` module. This is set to false by default, except
    for our example deployment, where it is needed for integration tests.

### Changed

- Upgraded version of [TEA](https://github.com/asfadmin/thin-egress-app/) deployed with Cumulus to build 88.
- **CUMULUS-2107**
  - Updated the `applyWorkflow` functionality on the granules endpoint to take a `meta` property to pass into the workflow message.
  - Updated the `BULK_GRANULE` functionality on the granules endpoint to support the above `applyWorkflow` change.
- **CUMULUS-2111**
  - Changed `distribution_api_gateway_stage` variable for `cumulus` module to `tea_api_gateway_stage`
  - Changed `api_gateway_stage` variable for `distribution` module to `tea_api_gateway_stage`
- **CUMULUS-2224**
  - Updated `/reconciliationReport`'s file reconciliation to include `"EXTENDED METADATA"` as a valid CMR relatedUrls Type.

### Fixed

- **CUMULUS-2168**
  - Fixed issue where large number of documents (generally logs) in the
    `cumulus` elasticsearch index results in the collection granule stats
    queries failing for the collections list api endpoint
- **CUMULUS-1955**
  - Due to AWS's eventual consistency model, it was possible for PostToCMR to
    publish an earlier version of a CMR metadata file, rather than the latest
    version created in a workflow.  This fix guarantees that the latest version
    is published, as expected.
- **CUMULUS-1961**
  - Fixed `activeCollections` query only returning 10 results
- **CUMULUS-2201**
  - Fix Reconciliation Report integration test failures by waiting for collections appear
    in es list and ingesting a fake granule xml file to CMR
- **CUMULUS-2015**
  - Reduced concurrency of `QueueGranules` task. That task now has a
    `config.concurrency` option that defaults to `3`.
- **CUMULUS-2116**
  - Fixed a race condition with bulk granule delete causing deleted granules to still appear in Elasticsearch. Granules removed via bulk delete should now be removed from Elasticsearch.
- **CUMULUS-2163**
  - Remove the `public-read` ACL from the `move-granules` task
- **CUMULUS-2164**
  - Fix issue where `cumulus` index is recreated and attached to an alias if it has been previously deleted
- **CUMULUS-2195**
  - Fixed issue with redirect from `/token` not working when using a Cloudfront endpoint to access the Cumulus API with Launchpad authentication enabled. The redirect should now work properly whether you are using a plain API gateway URL or a Cloudfront endpoint pointing at an API gateway URL.
- **CUMULUS-2200**
  - Fixed issue where __in and __not queries were stripping spaces from values

### Deprecated

- **CUMULUS-1955**
  - `@cumulus/aws-client/S3.getS3Object()`
  - `@cumulus/message/Queue.getQueueNameByUrl()`
  - `@cumulus/message/Queue.getQueueName()`
- **CUMULUS-2162**
  - `@cumulus/api/endpoints/granules-csv/list()`

### Removed

- **CUMULUS-2111**
  - Removed `distribution_url` and `distribution_redirect_uri` outputs from the `cumulus` module
  - Removed variables from the `cumulus` module:
    - `distribution_url`
    - `log_api_gateway_to_cloudwatch`
    - `thin_egress_cookie_domain`
    - `thin_egress_domain_cert_arn`
    - `thin_egress_download_role_in_region_arn`
    - `thin_egress_jwt_algo`
    - `thin_egress_jwt_secret_name`
    - `thin_egress_lambda_code_dependency_archive_key`
    - `thin_egress_stack_name`
  - Removed outputs from the `distribution` module:
    - `distribution_url`
    - `internal_tea_api`
    - `rest_api_id`
    - `thin_egress_app_redirect_uri`
  - Removed variables from the `distribution` module:
    - `bucket_map_key`
    - `distribution_url`
    - `log_api_gateway_to_cloudwatch`
    - `thin_egress_cookie_domain`
    - `thin_egress_domain_cert_arn`
    - `thin_egress_download_role_in_region_arn`
    - `thin_egress_jwt_algo`
    - `thin_egress_jwt_secret_name`
    - `thin_egress_lambda_code_dependency_archive_key`
- **CUMULUS-2157**
  - Removed `providerSecretsMigration` and `verifyProviderSecretsMigration` lambdas
- Removed deprecated `@cumulus/sf-sns-report` task
- Removed code:
  - `@cumulus/aws-client/S3.calculateS3ObjectChecksum`
  - `@cumulus/aws-client/S3.getS3ObjectReadStream`
  - `@cumulus/cmrjs.getFullMetadata`
  - `@cumulus/cmrjs.getMetadata`
  - `@cumulus/common/util.isNil`
  - `@cumulus/common/util.isNull`
  - `@cumulus/common/util.isUndefined`
  - `@cumulus/common/util.lookupMimeType`
  - `@cumulus/common/util.mkdtempSync`
  - `@cumulus/common/util.negate`
  - `@cumulus/common/util.noop`
  - `@cumulus/common/util.omit`
  - `@cumulus/common/util.renameProperty`
  - `@cumulus/common/util.sleep`
  - `@cumulus/common/util.thread`
  - `@cumulus/ingest/granule.copyGranuleFile`
  - `@cumulus/ingest/granule.moveGranuleFile`
  - `@cumulus/integration-tests/api/rules.deleteRule`
  - `@cumulus/integration-tests/api/rules.getRule`
  - `@cumulus/integration-tests/api/rules.listRules`
  - `@cumulus/integration-tests/api/rules.postRule`
  - `@cumulus/integration-tests/api/rules.rerunRule`
  - `@cumulus/integration-tests/api/rules.updateRule`
  - `@cumulus/integration-tests/sfnStep.parseStepMessage`
  - `@cumulus/message/Queue.getQueueName`
  - `@cumulus/message/Queue.getQueueNameByUrl`

## v2.0.2+ Backport releases

Release v2.0.1 was the last release on the 2.0.x release series.

Changes after this version on the 2.0.x release series are limited
security/requested feature patches and will not be ported forward to future
releases unless there is a corresponding CHANGELOG entry.

For up-to-date CHANGELOG for the maintenance release branch see
[CHANGELOG.md](https://github.com/nasa/cumulus/blob/release-2.0.x/CHANGELOG.md)
from the 2.0.x branch.

For the most recent release information for the maintenance branch please see
the [release page](https://github.com/nasa/cumulus/releases)

## [v2.0.7] 2020-10-1 - [BACKPORT]

### Fixed

- CVE-2020-7720
  - Updated common `node-forge` dependency to 0.10.0 to address CVE finding

### [v2.0.6] 2020-09-25 - [BACKPORT]

### Fixed

- **CUMULUS-2168**
  - Fixed issue where large number of documents (generally logs) in the
    `cumulus` elasticsearch index results in the collection granule stats
    queries failing for the collections list api endpoint

### [v2.0.5] 2020-09-15 - [BACKPORT]

#### Added

- Added `thin_egress_stack_name` variable to `cumulus` and `distribution` Terraform modules to allow overriding the default Cloudformation stack name used for the `thin-egress-app`. **Please note that if you change/set this value for an existing deployment, it will destroy and re-create your API gateway for the `thin-egress-app`.**

#### Fixed

- Fix collection list queries. Removed fixes to collection stats, which break queries for a large number of granules.

### [v2.0.4] 2020-09-08 - [BACKPORT]

#### Changed

- Upgraded version of [TEA](https://github.com/asfadmin/thin-egress-app/) deployed with Cumulus to build 88.

### [v2.0.3] 2020-09-02 - [BACKPORT]

#### Fixed

- **CUMULUS-1961**
  - Fixed `activeCollections` query only returning 10 results

- **CUMULUS-2039**
  - Fix issue causing SyncGranules task to run out of memory on large granules

#### CODE CHANGES

- The `@cumulus/aws-client/S3.getS3ObjectReadStreamAsync` function has been
  removed. It read the entire S3 object into memory before returning a read
  stream, which could cause Lambdas to run out of memory. Use
  `@cumulus/aws-client/S3.getObjectReadStream` instead.

### [v2.0.2] 2020-08-17 - [BACKPORT]

#### CODE CHANGES

- The `@cumulus/ingest/util.lookupMimeType` function now returns `undefined`
  rather than `null` if the mime type could not be found.
- The `@cumulus/ingest/lock.removeLock` function now returns `undefined`

#### Added

- **CUMULUS-2116**
  - Added `@cumulus/api/models/granule.unpublishAndDeleteGranule` which
  unpublishes a granule from CMR and deletes it from Cumulus, but does not
  update the record to `published: false` before deletion

### Fixed

- **CUMULUS-2116**
  - Fixed a race condition with bulk granule delete causing deleted granules to still appear in Elasticsearch. Granules removed via bulk delete should now be removed from Elasticsearch.

## [v2.0.1] 2020-07-28

### Added

- **CUMULUS-1886**
  - Added `multiple sort keys` support to `@cumulus/api`
- **CUMULUS-2099**
  - `@cumulus/message/Queue.getQueueUrl` to get the queue URL specified in a Cumulus workflow message, if any.

### Fixed

- **[PR 1790](https://github.com/nasa/cumulus/pull/1790)**
  - Fixed bug with request headers in `@cumulus/launchpad-auth` causing Launchpad token requests to fail

## [v2.0.0] 2020-07-23

### BREAKING CHANGES

- Changes to the `@cumulus/api-client` package
  - The `CumulusApiClientError` class must now be imported using
    `const { CumulusApiClientError } = require('@cumulus/api-client/CumulusApiClientError')`
- The `@cumulus/sftp-client/SftpClient` class must now be imported using
  `const { SftpClient } = require('@cumulus/sftp-client');`
- Instances of `@cumulus/ingest/SftpProviderClient` no longer implicitly connect
  when `download`, `list`, or `sync` are called. You must call `connect` on the
  provider client before issuing one of those calls. Failure to do so will
  result in a "Client not connected" exception being thrown.
- Instances of `@cumulus/ingest/SftpProviderClient` no longer implicitly
  disconnect from the SFTP server when `list` is called.
- Instances of `@cumulus/sftp-client/SftpClient` must now be explicitly closed
  by calling `.end()`
- Instances of `@cumulus/sftp-client/SftpClient` no longer implicitly connect to
  the server when `download`, `unlink`, `syncToS3`, `syncFromS3`, and `list` are
  called. You must explicitly call `connect` before calling one of those
  methods.
- Changes to the `@cumulus/common` package
  - `cloudwatch-event.getSfEventMessageObject()` now returns `undefined` if the
    message could not be found or could not be parsed. It previously returned
    `null`.
  - `S3KeyPairProvider.decrypt()` now throws an exception if the bucket
    containing the key cannot be determined.
  - `S3KeyPairProvider.decrypt()` now throws an exception if the stack cannot be
    determined.
  - `S3KeyPairProvider.encrypt()` now throws an exception if the bucket
    containing the key cannot be determined.
  - `S3KeyPairProvider.encrypt()` now throws an exception if the stack cannot be
    determined.
  - `sns-event.getSnsEventMessageObject()` now returns `undefined` if it could
    not be parsed. It previously returned `null`.
  - The `aws` module has been removed.
  - The `BucketsConfig.buckets` property is now read-only and private
  - The `test-utils.validateConfig()` function now resolves to `undefined`
    rather than `true`.
  - The `test-utils.validateInput()` function now resolves to `undefined` rather
    than `true`.
  - The `test-utils.validateOutput()` function now resolves to `undefined`
    rather than `true`.
  - The static `S3KeyPairProvider.retrieveKey()` function has been removed.
- Changes to the `@cumulus/cmrjs` package
  - `@cumulus/cmrjs.constructOnlineAccessUrl()` and
    `@cumulus/cmrjs/cmr-utils.constructOnlineAccessUrl()` previously took a
    `buckets` parameter, which was an instance of
    `@cumulus/common/BucketsConfig`. They now take a `bucketTypes` parameter,
    which is a simple object mapping bucket names to bucket types. Example:
    `{ 'private-1': 'private', 'public-1': 'public' }`
  - `@cumulus/cmrjs.reconcileCMRMetadata()` and
    `@cumulus/cmrjs/cmr-utils.reconcileCMRMetadata()` now take a **required**
    `bucketTypes` parameter, which is a simple object mapping bucket names to
    bucket types. Example: `{ 'private-1': 'private', 'public-1': 'public' }`
  - `@cumulus/cmrjs.updateCMRMetadata()` and
    `@cumulus/cmrjs/cmr-utils.updateCMRMetadata()` previously took an optional
    `inBuckets` parameter, which was an instance of
    `@cumulus/common/BucketsConfig`. They now take a **required** `bucketTypes`
    parameter, which is a simple object mapping bucket names to bucket types.
    Example: `{ 'private-1': 'private', 'public-1': 'public' }`
- The minimum supported version of all published Cumulus packages is now Node
  12.18.0
  - Tasks using the `cumuluss/cumulus-ecs-task` Docker image must be updated to
    `cumuluss/cumulus-ecs-task:1.7.0`. This can be done by updating the `image`
    property of any tasks defined using the `cumulus_ecs_service` Terraform
    module.
- Changes to `@cumulus/aws-client/S3`
  - The signature of the `getObjectSize` function has changed. It now takes a
    params object with three properties:
    - **s3**: an instance of an AWS.S3 object
    - **bucket**
    - **key**
  - The `getObjectSize` function will no longer retry if the object does not
    exist
- **CUMULUS-1861**
  - `@cumulus/message/Collections.getCollectionIdFromMessage` now throws a
    `CumulusMessageError` if `collectionName` and `collectionVersion` are missing
    from `meta.collection`.   Previously this method would return
    `'undefined___undefined'` instead
  - `@cumulus/integration-tests/addCollections` now returns an array of collections that
    were added rather than the count of added collections
- **CUMULUS-1930**
  - The `@cumulus/common/util.uuid()` function has been removed
- **CUMULUS-1955**
  - `@cumulus/aws-client/S3.multipartCopyObject` now returns an object with the
    AWS `etag` of the destination object
  - `@cumulus/ingest/S3ProviderClient.list` now sets a file object's `path`
    property to `undefined` instead of `null` when the file is at the top level
    of its bucket
  - The `sync` methods of the following classes in the `@cumulus/ingest` package
    now return an object with the AWS `s3uri` and `etag` of the destination file
    (they previously returned only a string representing the S3 URI)
    - `FtpProviderClient`
    - `HttpProviderClient`
    - `S3ProviderClient`
    - `SftpProviderClient`
- **CUMULUS-1958**
  - The following methods exported from `@cumulus/cmr-js/cmr-utils` were made
    async, and added distributionBucketMap as a parameter:
    - constructOnlineAccessUrl
    - generateFileUrl
    - reconcileCMRMetadata
    - updateCMRMetadata
- **CUMULUS-1969**
  - The `DiscoverPdrs` task now expects `provider_path` to be provided at
    `event.config.provider_path`, not `event.config.collection.provider_path`
  - `event.config.provider_path` is now a required parameter of the
    `DiscoverPdrs` task
  - `event.config.collection` is no longer a parameter to the `DiscoverPdrs`
    task
  - Collections no longer support the `provider_path` property. The tasks that
    relied on that property are now referencing `config.meta.provider_path`.
    Workflows should be updated accordingly.
- **CUMULUS-1977**
  - Moved bulk granule deletion endpoint from `/bulkDelete` to
    `/granules/bulkDelete`
- **CUMULUS-1991**
  - Updated CMR metadata generation to use "Download file.hdf" (where `file.hdf` is the filename of the given resource) as the resource description instead of "File to download"
  - CMR metadata updates now respect changes to resource descriptions (previously only changes to resource URLs were respected)

### MIGRATION STEPS

- Due to an issue with the AWS API Gateway and how the Thin Egress App Cloudformation template applies updates, you may need to redeploy your
  `thin-egress-app-EgressGateway` manually as a one time migration step.    If your deployment fails with an
  error similar to:

  ```bash
  Error: Lambda function (<stack>-tf-TeaCache) returned error: ({"errorType":"HTTPError","errorMessage":"Response code 404 (Not Found)"})
  ```

  Then follow the [AWS
  instructions](https://docs.aws.amazon.com/apigateway/latest/developerguide/how-to-deploy-api-with-console.html)
  to `Redeploy a REST API to a stage` for your egress API and re-run `terraform
  apply`.

### Added

- **CUMULUS-2081**
  - Add Integrator Guide section for onboarding
  - Add helpful tips documentation

- **CUMULUS-1902**
  - Add Common Use Cases section under Operator Docs

- **CUMULUS-2058**
  - Added `lambda_processing_role_name` as an output from the `cumulus` module
    to provide the processing role name
- **CUMULUS-1417**
  - Added a `checksumFor` property to collection `files` config. Set this
    property on a checksum file's definition matching the `regex` of the target
    file. More details in the ['Data Cookbooks
    Setup'](https://nasa.github.io/cumulus/docs/next/data-cookbooks/setup)
    documentation.
  - Added `checksumFor` validation to collections model.
- **CUMULUS-1956**
  - Added `@cumulus/earthata-login-client` package
  - The `/s3credentials` endpoint that is deployed as part of distribution now
    supports authentication using tokens created by a different application. If
    a request contains the `EDL-ClientId` and `EDL-Token` headers,
    authentication will be handled using that token rather than attempting to
    use OAuth.
  - `@cumulus/earthata-login-client.getTokenUsername()` now accepts an
    `xRequestId` argument, which will be included as the `X-Request-Id` header
    when calling Earthdata Login.
  - If the `s3Credentials` endpoint is invoked with an EDL token and an
    `X-Request-Id` header, that `X-Request-Id` header will be forwarded to
    Earthata Login.
- **CUMULUS-1957**
  - If EDL token authentication is being used, and the `EDL-Client-Name` header
    is set, `@the-client-name` will be appended to the end of the Earthdata
    Login username that is used as the `RoleSessionName` of the temporary IAM
    credentials. This value will show up in the AWS S3 server access logs.
- **CUMULUS-1958**
  - Add the ability for users to specify a `bucket_map_key` to the `cumulus`
    terraform module as an override for the default .yaml values that are passed
    to TEA by Core.    Using this option *requires* that each configured
    Cumulus 'distribution' bucket (e.g. public/protected buckets) have a single
    TEA mapping.  Multiple maps per bucket are not supported.
  - Updated Generating a distribution URL, the MoveGranules task and all CMR
    reconciliation functionality to utilize the TEA bucket map override.
  - Updated deploy process to utilize a bootstrap 'tea-map-cache' lambda that
    will, after deployment of Cumulus Core's TEA instance, query TEA for all
    protected/public buckets and generate a mapping configuration used
    internally by Core.  This object is also exposed as an output of the Cumulus
    module as `distribution_bucket_map`.
- **CUMULUS-1961**
  - Replaces DynamoDB for Elasticsearch for reconciliationReportForCumulusCMR
    comparisons between Cumulus and CMR.
- **CUMULUS-1970**
  - Created the `add-missing-file-checksums` workflow task
  - Added `@cumulus/aws-client/S3.calculateObjectHash()` function
  - Added `@cumulus/aws-client/S3.getObjectReadStream()` function
- **CUMULUS-1887**
  - Add additional fields to the granule CSV download file
- **CUMULUS-2019**
  - Add `infix` search to es query builder `@cumulus/api/es/es/queries` to
    support partial matching of the keywords

### Changed

- **CUMULUS-2032**
  - Updated @cumulus/ingest/HttpProviderClient to utilize a configuration key
    `httpListTimeout` to set the default timeout for discovery HTTP/HTTPS
    requests, and updates the default for the provider to 5 minutes (300 seconds).
  - Updated the DiscoverGranules and DiscoverPDRs tasks to utilize the updated
    configuration value if set via workflow config, and updates the default for
    these tasks to 5 minutes (300 seconds).

- **CUMULUS-176**
  - The API will now respond with a 400 status code when a request body contains
    invalid JSON. It had previously returned a 500 status code.
- **CUMULUS-1861**
  - Updates Rule objects to no longer require a collection.
  - Changes the DLQ behavior for `sfEventSqsToDbRecords` and
    `sfEventSqsToDbRecordsInputQueue`. Previously failure to write a database
    record would result in lambda success, and an error log in the CloudWatch
    logs.   The lambda has been updated to manually add a record to
    the `sfEventSqsToDbRecordsDeadLetterQueue` if the granule, execution, *or*
    pdr record fails to write, in addition to the previous error logging.
- **CUMULUS-1956**
  - The `/s3credentials` endpoint that is deployed as part of distribution now
    supports authentication using tokens created by a different application. If
    a request contains the `EDL-ClientId` and `EDL-Token` headers,
    authentication will be handled using that token rather than attempting to
    use OAuth.
- **CUMULUS-1977**
  - API endpoint POST `/granules/bulk` now returns a 202 status on a successful
    response instead of a 200 response
  - API endpoint DELETE `/granules/<granule-id>` now returns a 404 status if the
    granule record was already deleted
  - `@cumulus/api/models/Granule.update()` now returns the updated granule
    record
  - Implemented POST `/granules/bulkDelete` API endpoint to support deleting
    granules specified by ID or returned by the provided query in the request
    body. If the request is successful, the endpoint returns the async operation
    ID that has been started to remove the granules.
    - To use a query in the request body, your deployment must be
      [configured to access the Elasticsearch host for ESDIS metrics](https://nasa.github.io/cumulus/docs/additional-deployment-options/cloudwatch-logs-delivery#esdis-metrics)
      in your environment
  - Added `@cumulus/api/models/Granule.getRecord()` method to return raw record
    from DynamoDB
  - Added `@cumulus/api/models/Granule.delete()` method which handles deleting
    the granule record from DynamoDB and the granule files from S3
- **CUMULUS-1982**
  - The `globalConnectionLimit` property of providers is now optional and
    defaults to "unlimited"
- **CUMULUS-1997**
  - Added optional `launchpad` configuration to `@cumulus/hyrax-metadata-updates` task config schema.
- **CUMULUS-1991**
  - `@cumulus/cmrjs/src/cmr-utils/constructOnlineAccessUrls()` now throws an error if `cmrGranuleUrlType = "distribution"` and no distribution endpoint argument is provided
- **CUMULUS-2011**
  - Reconciliation reports are now generated within an AsyncOperation
- **CUMULUS-2016**
  - Upgrade TEA to version 79

### Fixed

- **CUMULUS-1991**
  - Added missing `DISTRIBUTION_ENDPOINT` environment variable for API lambdas. This environment variable is required for API requests to move granules.

- **CUMULUS-1961**
  - Fixed granules and executions query params not getting sent to API in granule list operation in `@cumulus/api-client`

### Deprecated

- `@cumulus/aws-client/S3.calculateS3ObjectChecksum()`
- `@cumulus/aws-client/S3.getS3ObjectReadStream()`
- `@cumulus/common/log.convertLogLevel()`
- `@cumulus/collection-config-store`
- `@cumulus/common/util.sleep()`

- **CUMULUS-1930**
  - `@cumulus/common/log.convertLogLevel()`
  - `@cumulus/common/util.isNull()`
  - `@cumulus/common/util.isUndefined()`
  - `@cumulus/common/util.negate()`
  - `@cumulus/common/util.noop()`
  - `@cumulus/common/util.isNil()`
  - `@cumulus/common/util.renameProperty()`
  - `@cumulus/common/util.lookupMimeType()`
  - `@cumulus/common/util.thread()`
  - `@cumulus/common/util.mkdtempSync()`

### Removed

- The deprecated `@cumulus/common.bucketsConfigJsonObject` function has been
  removed
- The deprecated `@cumulus/common.CollectionConfigStore` class has been removed
- The deprecated `@cumulus/common.concurrency` module has been removed
- The deprecated `@cumulus/common.constructCollectionId` function has been
  removed
- The deprecated `@cumulus/common.launchpad` module has been removed
- The deprecated `@cumulus/common.LaunchpadToken` class has been removed
- The deprecated `@cumulus/common.Semaphore` class has been removed
- The deprecated `@cumulus/common.stringUtils` module has been removed
- The deprecated `@cumulus/common/aws.cloudwatchlogs` function has been removed
- The deprecated `@cumulus/common/aws.deleteS3Files` function has been removed
- The deprecated `@cumulus/common/aws.deleteS3Object` function has been removed
- The deprecated `@cumulus/common/aws.dynamodb` function has been removed
- The deprecated `@cumulus/common/aws.dynamodbDocClient` function has been
  removed
- The deprecated `@cumulus/common/aws.getExecutionArn` function has been removed
- The deprecated `@cumulus/common/aws.headObject` function has been removed
- The deprecated `@cumulus/common/aws.listS3ObjectsV2` function has been removed
- The deprecated `@cumulus/common/aws.parseS3Uri` function has been removed
- The deprecated `@cumulus/common/aws.promiseS3Upload` function has been removed
- The deprecated `@cumulus/common/aws.recursivelyDeleteS3Bucket` function has
  been removed
- The deprecated `@cumulus/common/aws.s3CopyObject` function has been removed
- The deprecated `@cumulus/common/aws.s3ObjectExists` function has been removed
- The deprecated `@cumulus/common/aws.s3PutObject` function has been removed
- The deprecated `@cumulus/common/bucketsConfigJsonObject` function has been
  removed
- The deprecated `@cumulus/common/CloudWatchLogger` class has been removed
- The deprecated `@cumulus/common/collection-config-store.CollectionConfigStore`
  class has been removed
- The deprecated `@cumulus/common/collection-config-store.constructCollectionId`
  function has been removed
- The deprecated `@cumulus/common/concurrency.limit` function has been removed
- The deprecated `@cumulus/common/concurrency.mapTolerant` function has been
  removed
- The deprecated `@cumulus/common/concurrency.promiseUrl` function has been
  removed
- The deprecated `@cumulus/common/concurrency.toPromise` function has been
  removed
- The deprecated `@cumulus/common/concurrency.unless` function has been removed
- The deprecated `@cumulus/common/config.parseConfig` function has been removed
- The deprecated `@cumulus/common/config.resolveResource` function has been
  removed
- The deprecated `@cumulus/common/DynamoDb.get` function has been removed
- The deprecated `@cumulus/common/DynamoDb.scan` function has been removed
- The deprecated `@cumulus/common/FieldPattern` class has been removed
- The deprecated `@cumulus/common/launchpad.getLaunchpadToken` function has been
  removed
- The deprecated `@cumulus/common/launchpad.validateLaunchpadToken` function has
  been removed
- The deprecated `@cumulus/common/LaunchpadToken` class has been removed
- The deprecated `@cumulus/common/message.buildCumulusMeta` function has been
  removed
- The deprecated `@cumulus/common/message.buildQueueMessageFromTemplate`
  function has been removed
- The deprecated `@cumulus/common/message.getCollectionIdFromMessage` function
  has been removed
- The deprecated `@cumulus/common/message.getMaximumExecutions` function has
  been removed
- The deprecated `@cumulus/common/message.getMessageExecutionArn` function has
  been removed
- The deprecated `@cumulus/common/message.getMessageExecutionName` function has
  been removed
- The deprecated `@cumulus/common/message.getMessageFromTemplate` function has
  been removed
- The deprecated `@cumulus/common/message.getMessageGranules` function has been
  removed
- The deprecated `@cumulus/common/message.getMessageStateMachineArn` function
  has been removed
- The deprecated `@cumulus/common/message.getQueueName` function has been
  removed
- The deprecated `@cumulus/common/message.getQueueNameByUrl` function has been
  removed
- The deprecated `@cumulus/common/message.hasQueueAndExecutionLimit` function
  has been removed
- The deprecated `@cumulus/common/Semaphore` class has been removed
- The deprecated `@cumulus/common/string.globalReplace` function has been removed
- The deprecated `@cumulus/common/string.isNonEmptyString` function has been
  removed
- The deprecated `@cumulus/common/string.isValidHostname` function has been
  removed
- The deprecated `@cumulus/common/string.match` function has been removed
- The deprecated `@cumulus/common/string.matches` function has been removed
- The deprecated `@cumulus/common/string.replace` function has been removed
- The deprecated `@cumulus/common/string.toLower` function has been removed
- The deprecated `@cumulus/common/string.toUpper` function has been removed
- The deprecated `@cumulus/common/testUtils.getLocalstackEndpoint` function has been removed
- The deprecated `@cumulus/common/util.setErrorStack` function has been removed
- The `@cumulus/common/util.uuid` function has been removed
- The deprecated `@cumulus/common/workflows.getWorkflowArn` function has been
  removed
- The deprecated `@cumulus/common/workflows.getWorkflowFile` function has been
  removed
- The deprecated `@cumulus/common/workflows.getWorkflowList` function has been
  removed
- The deprecated `@cumulus/common/workflows.getWorkflowTemplate` function has
  been removed
- `@cumulus/aws-client/StepFunctions.toSfnExecutionName()`
- `@cumulus/aws-client/StepFunctions.fromSfnExecutionName()`
- `@cumulus/aws-client/StepFunctions.getExecutionArn()`
- `@cumulus/aws-client/StepFunctions.getExecutionUrl()`
- `@cumulus/aws-client/StepFunctions.getStateMachineArn()`
- `@cumulus/aws-client/StepFunctions.pullStepFunctionEvent()`
- `@cumulus/common/test-utils/throttleOnce()`
- `@cumulus/integration-tests/api/distribution.invokeApiDistributionLambda()`
- `@cumulus/integration-tests/api/distribution.getDistributionApiRedirect()`
- `@cumulus/integration-tests/api/distribution.getDistributionApiFileStream()`

## [v1.24.0] 2020-06-03

### BREAKING CHANGES

- **CUMULUS-1969**
  - The `DiscoverPdrs` task now expects `provider_path` to be provided at
    `event.config.provider_path`, not `event.config.collection.provider_path`
  - `event.config.provider_path` is now a required parameter of the
    `DiscoverPdrs` task
  - `event.config.collection` is no longer a parameter to the `DiscoverPdrs`
    task
  - Collections no longer support the `provider_path` property. The tasks that
    relied on that property are now referencing `config.meta.provider_path`.
    Workflows should be updated accordingly.

- **CUMULUS-1997**
  - `@cumulus/cmr-client/CMRSearchConceptQueue` parameters have been changed to take a `cmrSettings` object containing clientId, provider, and auth information. This can be generated using `@cumulus/cmrjs/cmr-utils/getCmrSettings`. The `cmrEnvironment` variable has been removed.

### Added

- **CUMULUS-1800**
  - Added task configuration setting named `syncChecksumFiles` to the
    SyncGranule task. This setting is `false` by default, but when set to
    `true`, all checksum files associated with data files that are downloaded
    will be downloaded as well.
- **CUMULUS-1952**
  - Updated HTTP(S) provider client to accept username/password for Basic authorization. This change adds support for Basic Authorization such as Earthdata login redirects to ingest (i.e. as implemented in SyncGranule), but not to discovery (i.e. as implemented in DiscoverGranules). Discovery still expects the provider's file system to be publicly accessible, but not the individual files and their contents.
  - **NOTE**: Using this in combination with the HTTP protocol may expose usernames and passwords to intermediary network entities. HTTPS is highly recommended.
- **CUMULUS-1997**
  - Added optional `launchpad` configuration to `@cumulus/hyrax-metadata-updates` task config schema.

### Fixed

- **CUMULUS-1997**
  - Updated all CMR operations to use configured authentication scheme
- **CUMULUS-2010**
  - Updated `@cumulus/api/launchpadSaml` to support multiple userGroup attributes from the SAML response

## [v1.23.2] 2020-05-22

### BREAKING CHANGES

- Updates to the Cumulus archive API:
  - All endpoints now return a `401` response instead of a `403` for any request where the JWT passed as a Bearer token is invalid.
  - POST `/refresh` and DELETE `/token/<token>` endpoints now return a `401` response for requests with expired tokens

- **CUMULUS-1894**
  - `@cumulus/ingest/granule.handleDuplicateFile()`
    - The `copyOptions` parameter has been removed
    - An `ACL` parameter has been added
  - `@cumulus/ingest/granule.renameS3FileWithTimestamp()`
    - Now returns `undefined`

- **CUMULUS-1896**
  Updated all Cumulus core lambdas to utilize the new message adapter streaming interface via [cumulus-message-adapter-js v1.2.0](https://github.com/nasa/cumulus-message-adapter-js/releases/tag/v1.2.0).   Users of this version of Cumulus (or later) must utilize version 1.3.0 or greater of the [cumulus-message-adapter](https://github.com/nasa/cumulus-message-adapter) to support core lambdas.

- **CUMULUS-1912**
  - `@cumulus/api` reconciliationReports list endpoint returns a list of reconciliationReport records instead of S3Uri.

- **CUMULUS-1969**
  - The `DiscoverGranules` task now expects `provider_path` to be provided at
    `event.config.provider_path`, not `event.config.collection.provider_path`
  - `config.provider_path` is now a required parameter of the `DiscoverGranules`
    task

### MIGRATION STEPS

- To take advantage of the new TTL-based access token expiration implemented in CUMULUS-1777 (see notes below) and clear out existing records in your access tokens table, do the following:
  1. Log out of any active dashboard sessions
  2. Use the AWS console or CLI to delete your `<prefix>-AccessTokensTable` DynamoDB table
  3. [Re-deploy your `data-persistence` module](https://nasa.github.io/cumulus/docs/deployment/upgrade-readme#update-data-persistence-resources), which should re-create the `<prefix>-AccessTokensTable` DynamoDB table
  4. Return to using the Cumulus API/dashboard as normal
- This release requires the Cumulus Message Adapter layer deployed with Cumulus Core to be at least 1.3.0, as the core lambdas have updated to [cumulus-message-adapter-js v1.2.0](https://github.com/nasa/cumulus-message-adapter-js/releases/tag/v1.2.0) and the new CMA interface.  As a result, users should:
  1. Follow the [Cumulus Message Adapter (CMA) deployment instructions](https://nasa.github.io/cumulus/docs/deployment/deployment-readme#deploy-the-cumulus-message-adapter-layer) and install a CMA layer version >=1.3.0
  2. If you are using any custom Node.js Lambdas in your workflows **and** the Cumulus CMA layer/`cumulus-message-adapter-js`, you must update your lambda to use [cumulus-message-adapter-js v1.2.0](https://github.com/nasa/cumulus-message-adapter-js/releases/tag/v1.2.0) and follow the migration instructions in the release notes. Prior versions of `cumulus-message-adapter-js` are not compatible with CMA >= 1.3.0.
- Migrate existing s3 reconciliation report records to database (CUMULUS-1911):
  - After update your `data persistence` module and Cumulus resources, run the command:

  ```bash
  ./node_modules/.bin/cumulus-api migrate --stack `<your-terraform-deployment-prefix>` --migrationVersion migration5
  ```

### Added

- Added a limit for concurrent Elasticsearch requests when doing an index from database operation
- Added the `es_request_concurrency` parameter to the archive and cumulus Terraform modules

- **CUMULUS-1995**
  - Added the `es_index_shards` parameter to the archive and cumulus Terraform modules to configure the number of shards for the ES index
    - If you have an existing ES index, you will need to [reindex](https://nasa.github.io/cumulus-api/#reindex) and then [change index](https://nasa.github.io/cumulus-api/#change-index) to take advantage of shard updates

- **CUMULUS-1894**
  - Added `@cumulus/aws-client/S3.moveObject()`

- **CUMULUS-1911**
  - Added ReconciliationReports table
  - Updated CreateReconciliationReport lambda to save Reconciliation Report records to database
  - Updated dbIndexer and IndexFromDatabase lambdas to index Reconciliation Report records to Elasticsearch
  - Added migration_5 to migrate existing s3 reconciliation report records to database and Elasticsearch
  - Updated `@cumulus/api` package, `tf-modules/archive` and `tf-modules/data-persistence` Terraform modules

- **CUMULUS-1916**
  - Added util function for seeding reconciliation reports when running API locally in dashboard

### Changed

- **CUMULUS-1777**
  - The `expirationTime` property is now a **required field** of the access tokens model.
  - Updated the `AccessTokens` table to set a [TTL](https://docs.aws.amazon.com/amazondynamodb/latest/developerguide/howitworks-ttl.html) on the `expirationTime` field in `tf-modules/data-persistence/dynamo.tf`. As a result, access token records in this table whose `expirationTime` has passed should be **automatically deleted by DynamoDB**.
  - Updated all code creating access token records in the Dynamo `AccessTokens` table to set the `expirationTime` field value in seconds from the epoch.
- **CUMULUS-1912**
  - Updated reconciliationReports endpoints to query against Elasticsearch, delete report from both database and s3
  - Added `@cumulus/api-client/reconciliationReports`
- **CUMULUS-1999**
  - Updated `@cumulus/common/util.deprecate()` so that only a single deprecation notice is printed for each name/version combination

### Fixed

- **CUMULUS-1894**
  - The `SyncGranule` task can now handle files larger than 5 GB
- **CUMULUS-1987**
  - `Remove granule from CMR` operation in `@cumulus/api` now passes token to CMR when fetching granule metadata, allowing removal of private granules
- **CUMULUS-1993**
  - For a given queue, the `sqs-message-consumer` Lambda will now only schedule workflows for rules matching the queue **and the collection information in each queue message (if any)**
    - The consumer also now only reads each queue message **once per Lambda invocation**, whereas previously each message was read **once per queue rule per Lambda invocation**
  - Fixed bug preventing the deletion of multiple SNS rules that share the same SNS topic

### Deprecated

- **CUMULUS-1894**
  - `@cumulus/ingest/granule.copyGranuleFile()`
  - `@cumulus/ingest/granule.moveGranuleFile()`

- **CUMULUS-1987** - Deprecated the following functions:
  - `@cumulus/cmrjs/getMetadata(cmrLink)` -> `@cumulus/cmr-client/CMR.getGranuleMetadata(cmrLink)`
  - `@cumulus/cmrjs/getFullMetadata(cmrLink)`

## [v1.22.1] 2020-05-04

**Note**: v1.22.0 was not released as a package due to npm/release concerns.  Users upgrading to 1.22.x should start with 1.22.1

### Added

- **CUMULUS-1894**
  - Added `@cumulus/aws-client/S3.multipartCopyObject()`
- **CUMULUS-408**
  - Added `certificateUri` field to provider schema. This optional field allows operators to specify an S3 uri to a CA bundle to use for HTTPS requests.
- **CUMULUS-1787**
  - Added `collections/active` endpoint for returning collections with active granules in `@cumulus/api`
- **CUMULUS-1799**
  - Added `@cumulus/common/stack.getBucketsConfigKey()` to return the S3 key for the buckets config object
  - Added `@cumulus/common/workflows.getWorkflowFileKey()` to return the S3 key for a workflow definition object
  - Added `@cumulus/common/workflows.getWorkflowsListKeyPrefix()` to return the S3 key prefix for objects containing workflow definitions
  - Added `@cumulus/message` package containing utilities for building and parsing Cumulus messages
- **CUMULUS-1850**
  - Added `@cumulus/aws-client/Kinesis.describeStream()` to get a Kinesis stream description
- **CUMULUS-1853**
  - Added `@cumulus/integration-tests/collections.createCollection()`
  - Added `@cumulus/integration-tests/executions.findExecutionArn()`
  - Added `@cumulus/integration-tests/executions.getExecutionWithStatus()`
  - Added `@cumulus/integration-tests/granules.getGranuleWithStatus()`
  - Added `@cumulus/integration-tests/providers.createProvider()`
  - Added `@cumulus/integration-tests/rules.createOneTimeRule()`

### Changed

- **CUMULUS-1682**
  - Moved all `@cumulus/ingest/parse-pdr` code into the `parse-pdr` task as it had become tightly coupled with that task's handler and was not used anywhere else. Unit tests also restored.
- **CUMULUS-1820**
  - Updated the Thin Egress App module used in `tf-modules/distribution/main.tf` to build 74. [See the release notes](https://github.com/asfadmin/thin-egress-app/releases/tag/tea-build.74).
- **CUMULUS-1852**
  - Updated POST endpoints for `/collections`, `/providers`, and `/rules` to log errors when returning a 500 response
  - Updated POST endpoint for `/collections`:
    - Return a 400 response when the `name` or `version` fields are missing
    - Return a 409 response if the collection already exists
    - Improved error messages to be more explicit
  - Updated POST endpoint for `/providers`:
    - Return a 400 response if the `host` field value is invalid
    - Return a 409 response if the provider already exists
  - Updated POST endpoint for `/rules`:
    - Return a 400 response if rule `name` is invalid
    - Return a 400 response if rule `type` is invalid
- **CUMULUS-1891**
  - Updated the following endpoints using async operations to return a 503 error if the ECS task  cannot be started and a 500 response for a non-specific error:
    - POST `/replays`
    - POST `/bulkDelete`
    - POST `/elasticsearch/index-from-database`
    - POST `/granules/bulk`

### Fixed

- **CUMULUS-408**
  - Fixed HTTPS discovery and ingest.

- **CUMULUS-1850**
  - Fixed a bug in Kinesis event processing where the message consumer would not properly filter available rules based on the collection information in the event and the Kinesis stream ARN

- **CUMULUS-1853**
  - Fixed a bug where attempting to create a rule containing a payload property
    would fail schema validation.

- **CUMULUS-1854**
  - Rule schema is validated before starting workflows or creating event source mappings

- **CUMULUS-1974**
  - Fixed @cumulus/api webpack config for missing underscore object due to underscore update

- **CUMULUS-2210**
  - Fixed `cmr_oauth_provider` variable not being propagated to reconciliation reports

### Deprecated

- **CUMULUS-1799** - Deprecated the following code. For cases where the code was moved into another package, the new code location is noted:
  - `@cumulus/aws-client/StepFunctions.fromSfnExecutionName()`
  - `@cumulus/aws-client/StepFunctions.toSfnExecutionName()`
  - `@cumulus/aws-client/StepFunctions.getExecutionArn()` -> `@cumulus/message/Executions.buildExecutionArn()`
  - `@cumulus/aws-client/StepFunctions.getExecutionUrl()` -> `@cumulus/message/Executions.getExecutionUrlFromArn()`
  - `@cumulus/aws-client/StepFunctions.getStateMachineArn()` -> `@cumulus/message/Executions.getStateMachineArnFromExecutionArn()`
  - `@cumulus/aws-client/StepFunctions.pullStepFunctionEvent()` -> `@cumulus/message/StepFunctions.pullStepFunctionEvent()`
  - `@cumulus/common/bucketsConfigJsonObject()`
  - `@cumulus/common/CloudWatchLogger`
  - `@cumulus/common/collection-config-store/CollectionConfigStore` -> `@cumulus/collection-config-store`
  - `@cumulus/common/collection-config-store.constructCollectionId()` -> `@cumulus/message/Collections.constructCollectionId`
  - `@cumulus/common/concurrency.limit()`
  - `@cumulus/common/concurrency.mapTolerant()`
  - `@cumulus/common/concurrency.promiseUrl()`
  - `@cumulus/common/concurrency.toPromise()`
  - `@cumulus/common/concurrency.unless()`
  - `@cumulus/common/config.buildSchema()`
  - `@cumulus/common/config.parseConfig()`
  - `@cumulus/common/config.resolveResource()`
  - `@cumulus/common/config.resourceToArn()`
  - `@cumulus/common/FieldPattern`
  - `@cumulus/common/launchpad.getLaunchpadToken()` -> `@cumulus/launchpad-auth/index.getLaunchpadToken()`
  - `@cumulus/common/LaunchpadToken` -> `@cumulus/launchpad-auth/LaunchpadToken`
  - `@cumulus/common/launchpad.validateLaunchpadToken()` -> `@cumulus/launchpad-auth/index.validateLaunchpadToken()`
  - `@cumulus/common/message.buildCumulusMeta()` -> `@cumulus/message/Build.buildCumulusMeta()`
  - `@cumulus/common/message.buildQueueMessageFromTemplate()` -> `@cumulus/message/Build.buildQueueMessageFromTemplate()`
  - `@cumulus/common/message.getCollectionIdFromMessage()` -> `@cumulus/message/Collections.getCollectionIdFromMessage()`
  - `@cumulus/common/message.getMessageExecutionArn()` -> `@cumulus/message/Executions.getMessageExecutionArn()`
  - `@cumulus/common/message.getMessageExecutionName()` -> `@cumulus/message/Executions.getMessageExecutionName()`
  - `@cumulus/common/message.getMaximumExecutions()` -> `@cumulus/message/Queue.getMaximumExecutions()`
  - `@cumulus/common/message.getMessageFromTemplate()`
  - `@cumulus/common/message.getMessageStateMachineArn()` -> `@cumulus/message/Executions.getMessageStateMachineArn()`)
  - `@cumulus/common/message.getMessageGranules()` -> `@cumulus/message/Granules.getMessageGranules()`
  - `@cumulus/common/message.getQueueNameByUrl()` -> `@cumulus/message/Queue.getQueueNameByUrl()`
  - `@cumulus/common/message.getQueueName()` -> `@cumulus/message/Queue.getQueueName()`)
  - `@cumulus/common/message.hasQueueAndExecutionLimit()` -> `@cumulus/message/Queue.hasQueueAndExecutionLimit()`
  - `@cumulus/common/Semaphore`
  - `@cumulus/common/test-utils.throttleOnce()`
  - `@cumulus/common/workflows.getWorkflowArn()`
  - `@cumulus/common/workflows.getWorkflowFile()`
  - `@cumulus/common/workflows.getWorkflowList()`
  - `@cumulus/common/workflows.getWorkflowTemplate()`
  - `@cumulus/integration-tests/sfnStep/SfnStep.parseStepMessage()` -> `@cumulus/message/StepFunctions.parseStepMessage()`
- **CUMULUS-1858** - Deprecated the following functions.
  - `@cumulus/common/string.globalReplace()`
  - `@cumulus/common/string.isNonEmptyString()`
  - `@cumulus/common/string.isValidHostname()`
  - `@cumulus/common/string.match()`
  - `@cumulus/common/string.matches()`
  - `@cumulus/common/string.replace()`
  - `@cumulus/common/string.toLower()`
  - `@cumulus/common/string.toUpper()`

### Removed

- **CUMULUS-1799**: Deprecated code removals:
  - Removed from `@cumulus/common/aws`:
    - `pullStepFunctionEvent()`
  - Removed `@cumulus/common/sfnStep`
  - Removed `@cumulus/common/StepFunctions`

## [v1.21.0] 2020-03-30

### PLEASE NOTE

- **CUMULUS-1762**: the `messageConsumer` for `sns` and `kinesis`-type rules now fetches
  the collection information from the message. You should ensure that your rule's collection
  name and version match what is in the message for these ingest messages to be processed.
  If no matching rule is found, an error will be thrown and logged in the
  `messageConsumer` Lambda function's log group.

### Added

- **CUMULUS-1629**`
  - Updates discover-granules task to respect/utilize duplicateHandling configuration such that
    - skip:               Duplicates will be filtered from the granule list
    - error:              Duplicates encountered will result in step failure
    - replace, version:   Duplicates will be ignored and handled as normal.
  - Adds a new copy of the API lambda `PrivateApiLambda()` which is configured to not require authentication. This Lambda is not connected to an API gateway
  - Adds `@cumulus/api-client` with functions for use by workflow lambdas to call the API when needed

- **CUMULUS-1732**
  - Added Python task/activity workflow and integration test (`PythonReferenceSpec`) to test `cumulus-message-adapter-python`and `cumulus-process-py` integration.
- **CUMULUS-1795**
  - Added an IAM policy on the Cumulus EC2 creation to enable SSM when the `deploy_to_ngap` flag is true

### Changed

- **CUMULUS-1762**
  - the `messageConsumer` for `sns` and `kinesis`-type rules now fetches the collection
    information from the message.

### Deprecated

- **CUMULUS-1629**
  - Deprecate `granulesApi`, `rulesApi`, `emsApi`, `executionsAPI` from `@cumulus/integration-test/api` in favor of code moved to `@cumulus/api-client`

### Removed

- **CUMULUS-1799**: Deprecated code removals
  - Removed deprecated method `@cumulus/api/models/Granule.createGranulesFromSns()`
  - Removed deprecated method `@cumulus/api/models/Granule.removeGranuleFromCmr()`
  - Removed from `@cumulus/common/aws`:
    - `apigateway()`
    - `buildS3Uri()`
    - `calculateS3ObjectChecksum()`
    - `cf()`
    - `cloudwatch()`
    - `cloudwatchevents()`
    - `cloudwatchlogs()`
    - `createAndWaitForDynamoDbTable()`
    - `createQueue()`
    - `deleteSQSMessage()`
    - `describeCfStackResources()`
    - `downloadS3File()`
    - `downloadS3Files()`
    - `DynamoDbSearchQueue` class
    - `dynamodbstreams()`
    - `ec2()`
    - `ecs()`
    - `fileExists()`
    - `findResourceArn()`
    - `fromSfnExecutionName()`
    - `getFileBucketAndKey()`
    - `getJsonS3Object()`
    - `getQueueUrl()`
    - `getObjectSize()`
    - `getS3ObjectReadStream()`
    - `getSecretString()`
    - `getStateMachineArn()`
    - `headObject()`
    - `isThrottlingException()`
    - `kinesis()`
    - `lambda()`
    - `listS3Objects()`
    - `promiseS3Upload()`
    - `publishSnsMessage()`
    - `putJsonS3Object()`
    - `receiveSQSMessages()`
    - `s3CopyObject()`
    - `s3GetObjectTagging()`
    - `s3Join()`
    - `S3ListObjectsV2Queue` class
    - `s3TagSetToQueryString()`
    - `s3PutObjectTagging()`
    - `secretsManager()`
    - `sendSQSMessage()`
    - `sfn()`
    - `sns()`
    - `sqs()`
    - `sqsQueueExists()`
    - `toSfnExecutionName()`
    - `uploadS3FileStream()`
    - `uploadS3Files()`
    - `validateS3ObjectChecksum()`
  - Removed `@cumulus/common/CloudFormationGateway` class
  - Removed `@cumulus/common/concurrency/Mutex` class
  - Removed `@cumulus/common/errors`
  - Removed `@cumulus/common/sftp`
  - Removed `@cumulus/common/string.unicodeEscape`
  - Removed `@cumulus/cmrjs/cmr-utils.getGranuleId()`
  - Removed `@cumulus/cmrjs/cmr-utils.getCmrFiles()`
  - Removed `@cumulus/cmrjs/cmr/CMR` class
  - Removed `@cumulus/cmrjs/cmr/CMRSearchConceptQueue` class
  - Removed `@cumulus/cmrjs/utils.getHost()`
  - Removed `@cumulus/cmrjs/utils.getIp()`
  - Removed `@cumulus/cmrjs/utils.hostId()`
  - Removed `@cumulus/cmrjs/utils/ummVersion()`
  - Removed `@cumulus/cmrjs/utils.updateToken()`
  - Removed `@cumulus/cmrjs/utils.validateUMMG()`
  - Removed `@cumulus/ingest/aws.getEndpoint()`
  - Removed `@cumulus/ingest/aws.getExecutionUrl()`
  - Removed `@cumulus/ingest/aws/invoke()`
  - Removed `@cumulus/ingest/aws/CloudWatch` class
  - Removed `@cumulus/ingest/aws/ECS` class
  - Removed `@cumulus/ingest/aws/Events` class
  - Removed `@cumulus/ingest/aws/SQS` class
  - Removed `@cumulus/ingest/aws/StepFunction` class
  - Removed `@cumulus/ingest/util.normalizeProviderPath()`
  - Removed `@cumulus/integration-tests/index.listCollections()`
  - Removed `@cumulus/integration-tests/index.listProviders()`
  - Removed `@cumulus/integration-tests/index.rulesList()`
  - Removed `@cumulus/integration-tests/api/api.addCollectionApi()`

## [v1.20.0] 2020-03-12

### BREAKING CHANGES

- **CUMULUS-1714**
  - Changed the format of the message sent to the granule SNS Topic. Message includes the granule record under `record` and the type of event under `event`. Messages with `deleted` events will have the record that was deleted with a `deletedAt` timestamp. Options for `event` are `Create | Update | Delete`
- **CUMULUS-1769** - `deploy_to_ngap` is now a **required** variable for the `tf-modules/cumulus` module. **For those deploying to NGAP environments, this variable should always be set to `true`.**

### Notable changes

- **CUMULUS-1739** - You can now exclude Elasticsearch from your `tf-modules/data-persistence` deployment (via `include_elasticsearch = false`) and your `tf-modules/cumulus` module will still deploy successfully.

- **CUMULUS-1769** - If you set `deploy_to_ngap = true` for the `tf-modules/archive` Terraform module, **you can only deploy your archive API gateway as `PRIVATE`**, not `EDGE`.

### Added

- Added `@cumulus/aws-client/S3.getS3ObjectReadStreamAsync()` to deal with S3 eventual consistency issues by checking for the existence an S3 object with retries before getting a readable stream for that object.
- **CUMULUS-1769**
  - Added `deploy_to_ngap` boolean variable for the `tf-modules/cumulus` and `tf-modules/archive` Terraform modules. This variable is required. **For those deploying to NGAP environments, this variable should always be set to `true`.**
- **HYRAX-70**
  - Add the hyrax-metadata-update task

### Changed

- [`AccessToken.get()`](https://github.com/nasa/cumulus/blob/master/packages/api/models/access-tokens.js) now enforces [strongly consistent reads from DynamoDB](https://docs.aws.amazon.com/amazondynamodb/latest/developerguide/HowItWorks.ReadConsistency.html)
- **CUMULUS-1739**
  - Updated `tf-modules/data-persistence` to make Elasticsearch alarm resources and outputs conditional on the `include_elasticsearch` variable
  - Updated `@cumulus/aws-client/S3.getObjectSize` to include automatic retries for any failures from `S3.headObject`
- **CUMULUS-1784**
  - Updated `@cumulus/api/lib/DistributionEvent.remoteIP()` to parse the IP address in an S3 access log from the `A-sourceip` query parameter if present, otherwise fallback to the original parsing behavior.
- **CUMULUS-1768**
  - The `stats/summary` endpoint reports the distinct collections for the number of granules reported

### Fixed

- **CUMULUS-1739** - Fixed the `tf-modules/cumulus` and `tf-modules/archive` modules to make these Elasticsearch variables truly optional:
  - `elasticsearch_domain_arn`
  - `elasticsearch_hostname`
  - `elasticsearch_security_group_id`

- **CUMULUS-1768**
  - Fixed the `stats/` endpoint so that data is correctly filtered by timestamp and `processingTime` is calculated correctly.

- **CUMULUS-1769**
  - In the `tf-modules/archive` Terraform module, the `lifecycle` block ignoring changes to the `policy` of the archive API gateway is now only enforced if `deploy_to_ngap = true`. This fixes a bug where users deploying outside of NGAP could not update their API gateway's resource policy when going from `PRIVATE` to `EDGE`, preventing their API from being accessed publicly.

- **CUMULUS-1775**
  - Fix/update api endpoint to use updated google auth endpoints such that it will work with new accounts

### Removed

- **CUMULUS-1768**
  - Removed API endpoints `stats/histogram` and `stats/average`. All advanced stats needs should be acquired from Cloud Metrics or similarly configured ELK stack.

## [v1.19.0] 2020-02-28

### BREAKING CHANGES

- **CUMULUS-1736**
  - The `@cumulus/discover-granules` task now sets the `dataType` of discovered
    granules based on the `name` of the configured collection, not the
    `dataType`.
  - The config schema of the `@cumulus/discover-granules` task now requires that
    collections contain a `version`.
  - The `@cumulus/sync-granule` task will set the `dataType` and `version` of a
    granule based on the configured collection if those fields are not already
    set on the granule. Previously it was using the `dataType` field of the
    configured collection, then falling back to the `name` field of the
    collection. This update will just use the `name` field of the collection to
    set the `dataType` field of the granule.

- **CUMULUS-1446**
  - Update the `@cumulus/integration-tests/api/executions.getExecution()`
    function to parse the response and return the execution, rather than return
    the full API response.

- **CUMULUS-1672**
  - The `cumulus` Terraform module in previous releases set a
    `Deployment = var.prefix` tag on all resources that it managed. In this
    release, a `tags` input variable has been added to the `cumulus` Terraform
    module to allow resource tagging to be customized. No default tags will be
    applied to Cumulus-managed resources. To replicate the previous behavior,
    set `tags = { Deployment: var.prefix }` as an input variable for the
    `cumulus` Terraform module.

- **CUMULUS-1684 Migration Instructions**
  - In previous releases, a provider's username and password were encrypted
    using a custom encryption library. That has now been updated to use KMS.
    This release includes a Lambda function named
    `<prefix>-ProviderSecretsMigration`, which will re-encrypt existing
    provider credentials to use KMS. After this release has been deployed, you
    will need to manually invoke that Lambda function using either the AWS CLI
    or AWS Console. It should only need to be successfully run once.
  - Future releases of Cumulus will invoke a
    `<prefix>-VerifyProviderSecretsMigration` Lambda function as part of the
    deployment, which will cause the deployment to fail if the migration
    Lambda has not been run.

- **CUMULUS-1718**
  - The `@cumulus/sf-sns-report` task for reporting mid-workflow updates has been retired.
  This task was used as the `PdrStatusReport` task in our ParsePdr example workflow.
  If you have a ParsePdr or other workflow using this task, use `@cumulus/sf-sqs-report` instead.
  Trying to deploy the old task will result in an error as the cumulus module no longer exports `sf_sns_report_task`.
  - Migration instruction: In your workflow definition, for each step using the old task change:
  `"Resource": "${module.cumulus.sf_sns_report_task.task_arn}"`
  to
  `"Resource": "${module.cumulus.sf_sqs_report_task.task_arn}"`

- **CUMULUS-1755**
  - The `thin_egress_jwt_secret_name` variable for the `tf-modules/cumulus` Terraform module is now **required**. This variable is passed on to the Thin Egress App in `tf-modules/distribution/main.tf`, which uses the keys stored in the secret to sign JWTs. See the [Thin Egress App documentation on how to create a value for this secret](https://github.com/asfadmin/thin-egress-app#setting-up-the-jwt-cookie-secrets).

### Added

- **CUMULUS-1446**
  - Add `@cumulus/common/FileUtils.readJsonFile()` function
  - Add `@cumulus/common/FileUtils.readTextFile()` function
  - Add `@cumulus/integration-tests/api/collections.createCollection()` function
  - Add `@cumulus/integration-tests/api/collections.deleteCollection()` function
  - Add `@cumulus/integration-tests/api/collections.getCollection()` function
  - Add `@cumulus/integration-tests/api/providers.getProvider()` function
  - Add `@cumulus/integration-tests/index.getExecutionOutput()` function
  - Add `@cumulus/integration-tests/index.loadCollection()` function
  - Add `@cumulus/integration-tests/index.loadProvider()` function
  - Add `@cumulus/integration-tests/index.readJsonFilesFromDir()` function

- **CUMULUS-1672**
  - Add a `tags` input variable to the `archive` Terraform module
  - Add a `tags` input variable to the `cumulus` Terraform module
  - Add a `tags` input variable to the `cumulus_ecs_service` Terraform module
  - Add a `tags` input variable to the `data-persistence` Terraform module
  - Add a `tags` input variable to the `distribution` Terraform module
  - Add a `tags` input variable to the `ingest` Terraform module
  - Add a `tags` input variable to the `s3-replicator` Terraform module

- **CUMULUS-1707**
  - Enable logrotate on ECS cluster

- **CUMULUS-1684**
  - Add a `@cumulus/aws-client/KMS` library of KMS-related functions
  - Add `@cumulus/aws-client/S3.getTextObject()`
  - Add `@cumulus/sftp-client` package
  - Create `ProviderSecretsMigration` Lambda function
  - Create `VerifyProviderSecretsMigration` Lambda function

- **CUMULUS-1548**
  - Add ability to put default Cumulus logs in Metrics' ELK stack
  - Add ability to add custom logs to Metrics' ELK Stack

- **CUMULUS-1702**
  - When logs are sent to Metrics' ELK stack, the logs endpoints will return results from there

- **CUMULUS-1459**
  - Async Operations are indexed in Elasticsearch
  - To index any existing async operations you'll need to perform an index from
    database function.

- **CUMULUS-1717**
  - Add `@cumulus/aws-client/deleteAndWaitForDynamoDbTableNotExists`, which
    deletes a DynamoDB table and waits to ensure the table no longer exists
  - Added `publishGranules` Lambda to handle publishing granule messages to SNS when granule records are written to DynamoDB
  - Added `@cumulus/api/models/Granule.storeGranulesFromCumulusMessage` to store granules from a Cumulus message to DynamoDB

- **CUMULUS-1718**
  - Added `@cumulus/sf-sqs-report` task to allow mid-workflow reporting updates.
  - Added `stepfunction_event_reporter_queue_url` and `sf_sqs_report_task` outputs to the `cumulus` module.
  - Added `publishPdrs` Lambda to handle publishing PDR messages to SNS when PDR records are written to DynamoDB.
  - Added `@cumulus/api/models/Pdr.storePdrFromCumulusMessage` to store PDRs from a Cumulus message to DynamoDB.
  - Added `@cumulus/aws-client/parseSQSMessageBody` to parse an SQS message body string into an object.

- **Ability to set custom backend API url in the archive module**
  - Add `api_url` definition in `tf-modules/cumulus/archive.tf`
  - Add `archive_api_url` variable in `tf-modules/cumulus/variables.tf`

- **CUMULUS-1741**
  - Added an optional `elasticsearch_security_group_ids` variable to the
    `data-persistence` Terraform module to allow additional security groups to
    be assigned to the Elasticsearch Domain.

- **CUMULUS-1752**
  - Added `@cumulus/integration-tests/api/distribution.invokeTEADistributionLambda` to simulate a request to the [Thin Egress App](https://github.com/asfadmin/thin-egress-app) by invoking the Lambda and getting a response payload.
  - Added `@cumulus/integration-tests/api/distribution.getTEARequestHeaders` to generate necessary request headers for a request to the Thin Egress App
  - Added `@cumulus/integration-tests/api/distribution.getTEADistributionApiFileStream` to get a response stream for a file served by Thin Egress App
  - Added `@cumulus/integration-tests/api/distribution.getTEADistributionApiRedirect` to get a redirect response from the Thin Egress App

- **CUMULUS-1755**
  - Added `@cumulus/aws-client/CloudFormation.describeCfStack()` to describe a Cloudformation stack
  - Added `@cumulus/aws-client/CloudFormation.getCfStackParameterValues()` to get multiple parameter values for a Cloudformation stack

### Changed

- **CUMULUS-1725**
  - Moved the logic that updates the granule files cache Dynamo table into its
    own Lambda function called `granuleFilesCacheUpdater`.

- **CUMULUS-1736**
  - The `collections` model in the API package now determines the name of a
    collection based on the `name` property, rather than using `dataType` and
    then falling back to `name`.
  - The `@cumulus/integration-tests.loadCollection()` function no longer appends
    the postfix to the end of the collection's `dataType`.
  - The `@cumulus/integration-tests.addCollections()` function no longer appends
    the postfix to the end of the collection's `dataType`.

- **CUMULUS-1672**
  - Add a `retryOptions` parameter to the `@cumulus/aws-client/S3.headObject`
     function, which will retry if the object being queried does not exist.

- **CUMULUS-1446**
  - Mark the `@cumulus/integration-tests/api.addCollectionApi()` function as
    deprecated
  - Mark the `@cumulus/integration-tests/index.listCollections()` function as
    deprecated
  - Mark the `@cumulus/integration-tests/index.listProviders()` function as
    deprecated
  - Mark the `@cumulus/integration-tests/index.rulesList()` function as
    deprecated

- **CUMULUS-1672**
  - Previously, the `cumulus` module defaulted to setting a
    `Deployment = var.prefix` tag on all resources that it managed. In this
    release, the `cumulus` module will now accept a `tags` input variable that
    defines the tags to be assigned to all resources that it manages.
  - Previously, the `data-persistence` module defaulted to setting a
    `Deployment = var.prefix` tag on all resources that it managed. In this
    release, the `data-persistence` module will now accept a `tags` input
    variable that defines the tags to be assigned to all resources that it
    manages.
  - Previously, the `distribution` module defaulted to setting a
    `Deployment = var.prefix` tag on all resources that it managed. In this
    release, the `distribution` module will now accept a `tags` input variable
    that defines the tags to be assigned to all resources that it manages.
  - Previously, the `ingest` module defaulted to setting a
    `Deployment = var.prefix` tag on all resources that it managed. In this
    release, the `ingest` module will now accept a `tags` input variable that
    defines the tags to be assigned to all resources that it manages.
  - Previously, the `s3-replicator` module defaulted to setting a
    `Deployment = var.prefix` tag on all resources that it managed. In this
    release, the `s3-replicator` module will now accept a `tags` input variable
    that defines the tags to be assigned to all resources that it manages.

- **CUMULUS-1684**
  - Update the API package to encrypt provider credentials using KMS instead of
    using RSA keys stored in S3

- **CUMULUS-1717**
  - Changed name of `cwSfExecutionEventToDb` Lambda to `cwSfEventToDbRecords`
  - Updated `cwSfEventToDbRecords` to write granule records to DynamoDB from the incoming Cumulus message

- **CUMULUS-1718**
  - Renamed `cwSfEventToDbRecords` to `sfEventSqsToDbRecords` due to architecture change to being a consumer of an SQS queue of Step Function Cloudwatch events.
  - Updated `sfEventSqsToDbRecords` to write PDR records to DynamoDB from the incoming Cumulus message
  - Moved `data-cookbooks/sns.md` to `data-cookbooks/ingest-notifications.md` and updated it to reflect recent changes.

- **CUMULUS-1748**
  - (S)FTP discovery tasks now use the provider-path as-is instead of forcing it to a relative path.
  - Improved error handling to catch permission denied FTP errors better and log them properly. Workflows will still fail encountering this error and we intend to consider that approach in a future ticket.

- **CUMULUS-1752**
  - Moved class for parsing distribution events to its own file: `@cumulus/api/lib/DistributionEvent.js`
    - Updated `DistributionEvent` to properly parse S3 access logs generated by requests from the [Thin Egress App](https://github.com/asfadmin/thin-egress-app)

- **CUMULUS-1753** - Changes to `@cumulus/ingest/HttpProviderClient.js`:
  - Removed regex filter in `HttpProviderClient.list()` that was used to return only files with an extension between 1 and 4 characters long. `HttpProviderClient.list()` will now return all files linked from the HTTP provider host.

- **CUMULUS-1755**
  - Updated the Thin Egress App module used in `tf-modules/distribution/main.tf` to build 61. [See the release notes](https://github.com/asfadmin/thin-egress-app/releases/tag/tea-build.61).

- **CUMULUS-1757**
  - Update @cumulus/cmr-client CMRSearchConceptQueue to take optional cmrEnvironment parameter

### Deprecated

- **CUMULUS-1684**
  - Deprecate `@cumulus/common/key-pair-provider/S3KeyPairProvider`
  - Deprecate `@cumulus/common/key-pair-provider/S3KeyPairProvider.encrypt()`
  - Deprecate `@cumulus/common/key-pair-provider/S3KeyPairProvider.decrypt()`
  - Deprecate `@cumulus/common/kms/KMS`
  - Deprecate `@cumulus/common/kms/KMS.encrypt()`
  - Deprecate `@cumulus/common/kms/KMS.decrypt()`
  - Deprecate `@cumulus/common/sftp.Sftp`

- **CUMULUS-1717**
  - Deprecate `@cumulus/api/models/Granule.createGranulesFromSns`

- **CUMULUS-1718**
  - Deprecate `@cumulus/sf-sns-report`.
    - This task has been updated to always throw an error directing the user to use `@cumulus/sf-sqs-report` instead. This was done because there is no longer an SNS topic to which to publish, and no consumers to listen to it.

- **CUMULUS-1748**
  - Deprecate `@cumulus/ingest/util.normalizeProviderPath`

- **CUMULUS-1752**
  - Deprecate `@cumulus/integration-tests/api/distribution.getDistributionApiFileStream`
  - Deprecate `@cumulus/integration-tests/api/distribution.getDistributionApiRedirect`
  - Deprecate `@cumulus/integration-tests/api/distribution.invokeApiDistributionLambda`

### Removed

- **CUMULUS-1684**
  - Remove the deployment script that creates encryption keys and stores them to
    S3

- **CUMULUS-1768**
  - Removed API endpoints `stats/histogram` and `stats/average`. All advanced stats needs should be acquired from Cloud Metrics or similarly configured ELK stack.

### Fixed

- **Fix default values for urs_url in variables.tf files**
  - Remove trailing `/` from default `urs_url` values.

- **CUMULUS-1610** - Add the Elasticsearch security group to the EC2 security groups

- **CUMULUS-1740** - `cumulus_meta.workflow_start_time` is now set in Cumulus
  messages

- **CUMULUS-1753** - Fixed `@cumulus/ingest/HttpProviderClient.js` to properly handle HTTP providers with:
  - Multiple link tags (e.g. `<a>`) per line of source code
  - Link tags in uppercase or lowercase (e.g. `<A>`)
  - Links with filepaths in the link target (e.g. `<a href="/path/to/file.txt">`). These files will be returned from HTTP file discovery **as the file name only** (e.g. `file.txt`).

- **CUMULUS-1768**
  - Fix an issue in the stats endpoints in `@cumulus/api` to send back stats for the correct type

## [v1.18.0] 2020-02-03

### BREAKING CHANGES

- **CUMULUS-1686**

  - `ecs_cluster_instance_image_id` is now a _required_ variable of the `cumulus` module, instead of optional.

- **CUMULUS-1698**

  - Change variable `saml_launchpad_metadata_path` to `saml_launchpad_metadata_url` in the `tf-modules/cumulus` Terraform module.

- **CUMULUS-1703**
  - Remove the unused `forceDownload` option from the `sync-granule` tasks's config
  - Remove the `@cumulus/ingest/granule.Discover` class
  - Remove the `@cumulus/ingest/granule.Granule` class
  - Remove the `@cumulus/ingest/pdr.Discover` class
  - Remove the `@cumulus/ingest/pdr.Granule` class
  - Remove the `@cumulus/ingest/parse-pdr.parsePdr` function

### Added

- **CUMULUS-1040**

  - Added `@cumulus/aws-client` package to provide utilities for working with AWS services and the Node.js AWS SDK
  - Added `@cumulus/errors` package which exports error classes for use in Cumulus workflow code
  - Added `@cumulus/integration-tests/sfnStep` to provide utilities for parsing step function execution histories

- **CUMULUS-1102**

  - Adds functionality to the @cumulus/api package for better local testing.
    - Adds data seeding for @cumulus/api's localAPI.
      - seed functions allow adding collections, executions, granules, pdrs, providers, and rules to a Localstack Elasticsearch and DynamoDB via `addCollections`, `addExecutions`, `addGranules`, `addPdrs`, `addProviders`, and `addRules`.
    - Adds `eraseDataStack` function to local API server code allowing resetting of local datastack for testing (ES and DynamoDB).
    - Adds optional parameters to the @cumulus/api bin serve to allow for launching the api without destroying the current data.

- **CUMULUS-1697**

  - Added the `@cumulus/tf-inventory` package that provides command line utilities for managing Terraform resources in your AWS account

- **CUMULUS-1703**

  - Add `@cumulus/aws-client/S3.createBucket` function
  - Add `@cumulus/aws-client/S3.putFile` function
  - Add `@cumulus/common/string.isNonEmptyString` function
  - Add `@cumulus/ingest/FtpProviderClient` class
  - Add `@cumulus/ingest/HttpProviderClient` class
  - Add `@cumulus/ingest/S3ProviderClient` class
  - Add `@cumulus/ingest/SftpProviderClient` class
  - Add `@cumulus/ingest/providerClientUtils.buildProviderClient` function
  - Add `@cumulus/ingest/providerClientUtils.fetchTextFile` function

- **CUMULUS-1731**

  - Add new optional input variables to the Cumulus Terraform module to support TEA upgrade:
    - `thin_egress_cookie_domain` - Valid domain for Thin Egress App cookie
    - `thin_egress_domain_cert_arn` - Certificate Manager SSL Cert ARN for Thin
      Egress App if deployed outside NGAP/CloudFront
    - `thin_egress_download_role_in_region_arn` - ARN for reading of Thin Egress
      App data buckets for in-region requests
    - `thin_egress_jwt_algo` - Algorithm with which to encode the Thin Egress
      App JWT cookie
    - `thin_egress_jwt_secret_name` - Name of AWS secret where keys for the Thin
      Egress App JWT encode/decode are stored
    - `thin_egress_lambda_code_dependency_archive_key` - Thin Egress App - S3
      Key of packaged python modules for lambda dependency layer

- **CUMULUS-1733**
  - Add `discovery-filtering` operator doc to document previously undocumented functionality.

- **CUMULUS-1737**
  - Added the `cumulus-test-cleanup` module to run a nightly cleanup on resources left over from the integration tests run from the `example/spec` directory.

### Changed

- **CUMULUS-1102**

  - Updates `@cumulus/api/auth/testAuth` to use JWT instead of random tokens.
  - Updates the default AMI for the ecs_cluster_instance_image_id.

- **CUMULUS-1622**

  - Mutex class has been deprecated in `@cumulus/common/concurrency` and will be removed in a future release.

- **CUMULUS-1686**

  - Changed `ecs_cluster_instance_image_id` to be a required variable of the `cumulus` module and removed the default value.
    The default was not available across accounts and regions, nor outside of NGAP and therefore not particularly useful.

- **CUMULUS-1688**

  - Updated `@cumulus/aws.receiveSQSMessages` not to replace `message.Body` with a parsed object. This behavior was undocumented and confusing as received messages appeared to contradict AWS docs that state `message.Body` is always a string.
  - Replaced `sf_watcher` CloudWatch rule from `cloudwatch-events.tf` with an EventSourceMapping on `sqs2sf` mapped to the `start_sf` SQS queue (in `event-sources.tf`).
  - Updated `sqs2sf` with an EventSourceMapping handler and unit test.

- **CUMULUS-1698**

  - Change variable `saml_launchpad_metadata_path` to `saml_launchpad_metadata_url` in the `tf-modules/cumulus` Terraform module.
  - Updated `@cumulus/api/launchpadSaml` to download launchpad IDP metadata from configured location when the metadata in s3 is not valid, and to work with updated IDP metadata and SAML response.

- **CUMULUS-1731**
  - Upgrade the version of the Thin Egress App deployed by Cumulus to v48
    - Note: New variables available, see the 'Added' section of this changelog.

### Fixed

- **CUMULUS-1664**

  - Updated `dbIndexer` Lambda to remove hardcoded references to DynamoDB table names.

- **CUMULUS-1733**
  - Fixed granule discovery recursion algorithm used in S/FTP protocols.

### Removed

- **CUMULUS-1481**
  - removed `process` config and output from PostToCmr as it was not required by the task nor downstream steps, and should still be in the output message's `meta` regardless.

### Deprecated

- **CUMULUS-1040**
  - Deprecated the following code. For cases where the code was moved into another package, the new code location is noted:
    - `@cumulus/common/CloudFormationGateway` -> `@cumulus/aws-client/CloudFormationGateway`
    - `@cumulus/common/DynamoDb` -> `@cumulus/aws-client/DynamoDb`
    - `@cumulus/common/errors` -> `@cumulus/errors`
    - `@cumulus/common/StepFunctions` -> `@cumulus/aws-client/StepFunctions`
    - All of the exported functions in `@cumulus/commmon/aws` (moved into `@cumulus/aws-client`), except:
      - `@cumulus/common/aws/isThrottlingException` -> `@cumulus/errors/isThrottlingException`
      - `@cumulus/common/aws/improveStackTrace` (not deprecated)
      - `@cumulus/common/aws/retryOnThrottlingException` (not deprecated)
    - `@cumulus/common/sfnStep/SfnStep.parseStepMessage` -> `@cumulus/integration-tests/sfnStep/SfnStep.parseStepMessage`
    - `@cumulus/common/sfnStep/ActivityStep` -> `@cumulus/integration-tests/sfnStep/ActivityStep`
    - `@cumulus/common/sfnStep/LambdaStep` -> `@cumulus/integration-tests/sfnStep/LambdaStep`
    - `@cumulus/common/string/unicodeEscape` -> `@cumulus/aws-client/StepFunctions.unicodeEscape`
    - `@cumulus/common/util/setErrorStack` -> `@cumulus/aws-client/util/setErrorStack`
    - `@cumulus/ingest/aws/invoke` -> `@cumulus/aws-client/Lambda/invoke`
    - `@cumulus/ingest/aws/CloudWatch.bucketSize`
    - `@cumulus/ingest/aws/CloudWatch.cw`
    - `@cumulus/ingest/aws/ECS.ecs`
    - `@cumulus/ingest/aws/ECS`
    - `@cumulus/ingest/aws/Events.putEvent` -> `@cumulus/aws-client/CloudwatchEvents.putEvent`
    - `@cumulus/ingest/aws/Events.deleteEvent` -> `@cumulus/aws-client/CloudwatchEvents.deleteEvent`
    - `@cumulus/ingest/aws/Events.deleteTarget` -> `@cumulus/aws-client/CloudwatchEvents.deleteTarget`
    - `@cumulus/ingest/aws/Events.putTarget` -> `@cumulus/aws-client/CloudwatchEvents.putTarget`
    - `@cumulus/ingest/aws/SQS.attributes` -> `@cumulus/aws-client/SQS.getQueueAttributes`
    - `@cumulus/ingest/aws/SQS.deleteMessage` -> `@cumulus/aws-client/SQS.deleteSQSMessage`
    - `@cumulus/ingest/aws/SQS.deleteQueue` -> `@cumulus/aws-client/SQS.deleteQueue`
    - `@cumulus/ingest/aws/SQS.getUrl` -> `@cumulus/aws-client/SQS.getQueueUrlByName`
    - `@cumulus/ingest/aws/SQS.receiveMessage` -> `@cumulus/aws-client/SQS.receiveSQSMessages`
    - `@cumulus/ingest/aws/SQS.sendMessage` -> `@cumulus/aws-client/SQS.sendSQSMessage`
    - `@cumulus/ingest/aws/StepFunction.getExecutionStatus` -> `@cumulus/aws-client/StepFunction.getExecutionStatus`
    - `@cumulus/ingest/aws/StepFunction.getExecutionUrl` -> `@cumulus/aws-client/StepFunction.getExecutionUrl`

## [v1.17.0] - 2019-12-31

### BREAKING CHANGES

- **CUMULUS-1498**
  - The `@cumulus/cmrjs.publish2CMR` function expects that the value of its
    `creds.password` parameter is a plaintext password.
  - Rather than using an encrypted password from the `cmr_password` environment
    variable, the `@cumulus/cmrjs.updateCMRMetadata` function now looks for an
    environment variable called `cmr_password_secret_name` and fetches the CMR
    password from that secret in AWS Secrets Manager.
  - The `@cumulus/post-to-cmr` task now expects a
    `config.cmr.passwordSecretName` value, rather than `config.cmr.password`.
    The CMR password will be fetched from that secret in AWS Secrets Manager.

### Added

- **CUMULUS-630**

  - Added support for replaying Kinesis records on a stream into the Cumulus Kinesis workflow triggering mechanism: either all the records, or some time slice delimited by start and end timestamps.
  - Added `/replays` endpoint to the operator API for triggering replays.
  - Added `Replay Kinesis Messages` documentation to Operator Docs.
  - Added `manualConsumer` lambda function to consume a Kinesis stream. Used by the replay AsyncOperation.

- **CUMULUS-1687**
  - Added new API endpoint for listing async operations at `/asyncOperations`
  - All asyncOperations now include the fields `description` and `operationType`. `operationType` can be one of the following. [`Bulk Delete`, `Bulk Granules`, `ES Index`, `Kinesis Replay`]

### Changed

- **CUMULUS-1626**

  - Updates Cumulus to use node10/CMA 1.1.2 for all of its internal lambdas in prep for AWS node 8 EOL

- **CUMULUS-1498**
  - Remove the DynamoDB Users table. The list of OAuth users who are allowed to
    use the API is now stored in S3.
  - The CMR password and Launchpad passphrase are now stored in Secrets Manager

## [v1.16.1] - 2019-12-6

**Please note**:

- The `region` argument to the `cumulus` Terraform module has been removed. You may see a warning or error if you have that variable populated.
- Your workflow tasks should use the following versions of the CMA libraries to utilize new granule, parentArn, asyncOperationId, and stackName fields on the logs:
  - `cumulus-message-adapter-js` version 1.0.10+
  - `cumulus-message-adapter-python` version 1.1.1+
  - `cumulus-message-adapter-java` version 1.2.11+
- The `data-persistence` module no longer manages the creation of an Elasticsearch service-linked role for deploying Elasticsearch to a VPC. Follow the [deployment instructions on preparing your VPC](https://nasa.github.io/cumulus/docs/deployment/deployment-readme#vpc-subnets-and-security-group) for guidance on how to create the Elasticsearch service-linked role manually.
- There is now a `distribution_api_gateway_stage` variable for the `tf-modules/cumulus` Terraform module that will be used as the API gateway stage name used for the distribution API (Thin Egress App)
- Default value for the `urs_url` variable is now `https://uat.urs.earthdata.nasa.gov/` in the `tf-modules/cumulus` and `tf-modules/archive` Terraform modules. So deploying the `cumulus` module without a `urs_url` variable set will integrate your Cumulus deployment with the UAT URS environment.

### Added

- **CUMULUS-1563**

  - Added `custom_domain_name` variable to `tf-modules/data-persistence` module

- **CUMULUS-1654**
  - Added new helpers to `@cumulus/common/execution-history`:
    - `getStepExitedEvent()` returns the `TaskStateExited` event in a workflow execution history after the given step completion/failure event
    - `getTaskExitedEventOutput()` returns the output message for a `TaskStateExited` event in a workflow execution history

### Changed

- **CUMULUS-1578**

  - Updates SAML launchpad configuration to authorize via configured userGroup.
    [See the NASA specific documentation (protected)](https://wiki.earthdata.nasa.gov/display/CUMULUS/Cumulus+SAML+Launchpad+Integration)

- **CUMULUS-1579**

  - Elasticsearch list queries use `match` instead of `term`. `term` had been analyzing the terms and not supporting `-` in the field values.

- **CUMULUS-1619**

  - Adds 4 new keys to `@cumulus/logger` to display granules, parentArn, asyncOperationId, and stackName.
  - Depends on `cumulus-message-adapter-js` version 1.0.10+. Cumulus tasks updated to use this version.

- **CUMULUS-1654**

  - Changed `@cumulus/common/SfnStep.parseStepMessage()` to a static class method

- **CUMULUS-1641**
  - Added `meta.retries` and `meta.visibilityTimeout` properties to sqs-type rule. To create sqs-type rule, you're required to configure a dead-letter queue on your queue.
  - Added `sqsMessageRemover` lambda which removes the message from SQS queue upon successful workflow execution.
  - Updated `sqsMessageConsumer` lambda to not delete message from SQS queue, and to retry the SQS message for configured number of times.

### Removed

- Removed `create_service_linked_role` variable from `tf-modules/data-persistence` module.

- **CUMULUS-1321**
  - The `region` argument to the `cumulus` Terraform module has been removed

### Fixed

- **CUMULUS-1668** - Fixed a race condition where executions may not have been
  added to the database correctly
- **CUMULUS-1654** - Fixed issue with `publishReports` Lambda not including workflow execution error information for failed workflows with a single step
- Fixed `tf-modules/cumulus` module so that the `urs_url` variable is passed on to its invocation of the `tf-modules/archive` module

## [v1.16.0] - 2019-11-15

### Added

- **CUMULUS-1321**

  - A `deploy_distribution_s3_credentials_endpoint` variable has been added to
    the `cumulus` Terraform module. If true, the NGAP-backed S3 credentials
    endpoint will be added to the Thin Egress App's API. Default: true

- **CUMULUS-1544**

  - Updated the `/granules/bulk` endpoint to correctly query Elasticsearch when
    granule ids are not provided.

- **CUMULUS-1580**
  - Added `/granules/bulk` endpoint to `@cumulus/api` to perform bulk actions on granules given either a list of granule ids or an Elasticsearch query and the workflow to perform.

### Changed

- **CUMULUS-1561**

  - Fix the way that we are handling Terraform provider version requirements
  - Pass provider configs into child modules using the method that the
    [Terraform documentation](https://www.terraform.io/docs/configuration/modules.html#providers-within-modules)
    suggests
  - Remove the `region` input variable from the `s3_access_test` Terraform module
  - Remove the `aws_profile` and `aws_region` input variables from the
    `s3-replicator` Terraform module

- **CUMULUS-1639**
  - Because of
    [S3's Data Consistency Model](https://docs.aws.amazon.com/AmazonS3/latest/dev/Introduction.html#BasicsObjects),
    there may be situations where a GET operation for an object can temporarily
    return a `NoSuchKey` response even if that object _has_ been created. The
    `@cumulus/common/aws.getS3Object()` function has been updated to support
    retries if a `NoSuchKey` response is returned by S3. This behavior can be
    enabled by passing a `retryOptions` object to that function. Supported
    values for that object can be found here:
    <https://github.com/tim-kos/node-retry#retryoperationoptions>

### Removed

- **CUMULUS-1559**
  - `logToSharedDestination` has been migrated to the Terraform deployment as `log_api_gateway_to_cloudwatch` and will ONLY apply to egress lambdas.
    Due to the differences in the Terraform deployment model, we cannot support a global log subscription toggle for a configurable subset of lambdas.
    However, setting up your own log forwarding for a Lambda with Terraform is fairly simple, as you will only need to add SubscriptionFilters to your Terraform configuration, one per log group.
    See [the Terraform documentation](https://www.terraform.io/docs/providers/aws/r/cloudwatch_log_subscription_filter.html) for details on how to do this.
    An empty FilterPattern ("") will capture all logs in a group.

## [v1.15.0] - 2019-11-04

### BREAKING CHANGES

- **CUMULUS-1644** - When a workflow execution begins or ends, the workflow
  payload is parsed and any new or updated PDRs or granules referenced in that
  workflow are stored to the Cumulus archive. The defined interface says that a
  PDR in `payload.pdr` will be added to the archive, and any granules in
  `payload.granules` will also be added to the archive. In previous releases,
  PDRs found in `meta.pdr` and granules found in `meta.input_granules` were also
  added to the archive. This caused unexpected behavior and has been removed.
  Only PDRs from `payload.pdr` and granules from `payload.granules` will now be
  added to the Cumulus archive.

- **CUMULUS-1449** - Cumulus now uses a universal workflow template when
  starting a workflow that contains general information specific to the
  deployment, but not specific to the workflow. Workflow task configs must be
  defined using AWS step function parameters. As part of this change,
  `CumulusConfig` has been retired and task configs must now be defined under
  the `cma.task_config` key in the Parameters section of a step function
  definition.

  **Migration instructions**:

  NOTE: These instructions require the use of Cumulus Message Adapter v1.1.x+.
  Please ensure you are using a compatible version before attempting to migrate
  workflow configurations. When defining workflow steps, remove any
  `CumulusConfig` section, as shown below:

  ```yaml
  ParsePdr:
    CumulusConfig:
      provider: "{$.meta.provider}"
      bucket: "{$.meta.buckets.internal.name}"
      stack: "{$.meta.stack}"
  ```

  Instead, use AWS Parameters to pass `task_config` for the task directly into
  the Cumulus Message Adapter:

  ```yaml
  ParsePdr:
    Parameters:
      cma:
        event.$: "$"
        task_config:
          provider: "{$.meta.provider}"
          bucket: "{$.meta.buckets.internal.name}"
          stack: "{$.meta.stack}"
  ```

  In this example, the `cma` key is used to pass parameters to the message
  adapter. Using `task_config` in combination with `event.$: '$'` allows the
  message adapter to process `task_config` as the `config` passed to the Cumulus
  task. See `example/workflows/sips.yml` in the core repository for further
  examples of how to set the Parameters.

  Additionally, workflow configurations for the `QueueGranules` and `QueuePdrs`
  tasks need to be updated:

  - `queue-pdrs` config changes:
    - `parsePdrMessageTemplateUri` replaced with `parsePdrWorkflow`, which is
      the workflow name (i.e. top-level name in `config.yml`, e.g. 'ParsePdr').
    - `internalBucket` and `stackName` configs now required to look up
      configuration from the deployment. Brings the task config in line with
      that of `queue-granules`.
  - `queue-granules` config change: `ingestGranuleMessageTemplateUri` replaced
    with `ingestGranuleWorkflow`, which is the workflow name (e.g.
    'IngestGranule').

- **CUMULUS-1396** - **Workflow steps at the beginning and end of a workflow
  using the `SfSnsReport` Lambda have now been deprecated (e.g. `StartStatus`,
  `StopStatus`) and should be removed from your workflow definitions**. These
  steps were used for publishing ingest notifications and have been replaced by
  an implementation using Cloudwatch events for Step Functions to trigger a
  Lambda that publishes ingest notifications. For further detail on how ingest
  notifications are published, see the notes below on **CUMULUS-1394**. For
  examples of how to update your workflow definitions, see our
  [example workflow definitions](https://github.com/nasa/cumulus/blob/master/example/workflows/).

- **CUMULUS-1470**
  - Remove Cumulus-defined ECS service autoscaling, allowing integrators to
    better customize autoscaling to meet their needs. In order to use
    autoscaling with ECS services, appropriate
    `AWS::ApplicationAutoScaling::ScalableTarget`,
    `AWS::ApplicationAutoScaling::ScalingPolicy`, and `AWS::CloudWatch::Alarm`
    resources should be defined in a kes overrides file. See
    [this example](https://github.com/nasa/cumulus/blob/release-1.15.x/example/overrides/app/cloudformation.template.yml)
    for an example.
  - The following config parameters are no longer used:
    - ecs.services.\<NAME\>.minTasks
    - ecs.services.\<NAME\>.maxTasks
    - ecs.services.\<NAME\>.scaleInActivityScheduleTime
    - ecs.services.\<NAME\>.scaleInAdjustmentPercent
    - ecs.services.\<NAME\>.scaleOutActivityScheduleTime
    - ecs.services.\<NAME\>.scaleOutAdjustmentPercent
    - ecs.services.\<NAME\>.activityName

### Added

- **CUMULUS-1100**

  - Added 30-day retention properties to all log groups that were missing those policies.

- **CUMULUS-1396**

  - Added `@cumulus/common/sfnStep`:
    - `LambdaStep` - A class for retrieving and parsing input and output to Lambda steps in AWS Step Functions
    - `ActivityStep` - A class for retrieving and parsing input and output to ECS activity steps in AWS Step Functions

- **CUMULUS-1574**

  - Added `GET /token` endpoint for SAML authorization when cumulus is protected by Launchpad.
    This lets a user retrieve a token by hand that can be presented to the API.

- **CUMULUS-1625**

  - Added `sf_start_rate` variable to the `ingest` Terraform module, equivalent to `sqs_consumer_rate` in the old model, but will not be automatically applied to custom queues as that was.

- **CUMULUS-1513**
  - Added `sqs`-type rule support in the Cumulus API `@cumulus/api`
  - Added `sqsMessageConsumer` lambda which processes messages from the SQS queues configured in the `sqs` rules.

### Changed

- **CUMULUS-1639**

  - Because of
    [S3's Data Consistency Model](https://docs.aws.amazon.com/AmazonS3/latest/dev/Introduction.html#BasicsObjects),
    there may be situations where a GET operation for an object can temporarily
    return a `NoSuchKey` response even if that object _has_ been created. The
    `@cumulus/common/aws.getS3Object()` function will now retry up to 10 times
    if a `NoSuchKey` response is returned by S3. This can behavior can be
    overridden by passing `{ retries: 0 }` as the `retryOptions` argument.

- **CUMULUS-1449**

  - `queue-pdrs` & `queue-granules` config changes. Details in breaking changes section.
  - Cumulus now uses a universal workflow template when starting workflow that contains general information specific to the deployment, but not specific to the workflow.
  - Changed the way workflow configs are defined, from `CumulusConfig` to a `task_config` AWS Parameter.

- **CUMULUS-1452**

  - Changed the default ECS docker storage drive to `devicemapper`

- **CUMULUS-1453**
  - Removed config schema for `@cumulus/sf-sns-report` task
  - Updated `@cumulus/sf-sns-report` to always assume that it is running as an intermediate step in a workflow, not as the first or last step

### Removed

- **CUMULUS-1449**
  - Retired `CumulusConfig` as part of step function definitions, as this is an artifact of the way Kes parses workflow definitions that was not possible to migrate to Terraform. Use AWS Parameters and the `task_config` key instead. See change note above.
  - Removed individual workflow templates.

### Fixed

- **CUMULUS-1620** - Fixed bug where `message_adapter_version` does not correctly inject the CMA

- **CUMULUS-1396** - Updated `@cumulus/common/StepFunctions.getExecutionHistory()` to recursively fetch execution history when `nextToken` is returned in response

- **CUMULUS-1571** - Updated `@cumulus/common/DynamoDb.get()` to throw any errors encountered when trying to get a record and the record does exist

- **CUMULUS-1452**
  - Updated the EC2 initialization scripts to use full volume size for docker storage
  - Changed the default ECS docker storage drive to `devicemapper`

## [v1.14.5] - 2019-12-30 - [BACKPORT]

### Updated

- **CUMULUS-1626**
  - Updates Cumulus to use node10/CMA 1.1.2 for all of its internal lambdas in prep for AWS node 8 EOL

## [v1.14.4] - 2019-10-28

### Fixed

- **CUMULUS-1632** - Pinned `aws-elasticsearch-connector` package in `@cumulus/api` to version `8.1.3`, since `8.2.0` includes breaking changes

## [v1.14.3] - 2019-10-18

### Fixed

- **CUMULUS-1620** - Fixed bug where `message_adapter_version` does not correctly inject the CMA

- **CUMULUS-1572** - A granule is now included in discovery results even when
  none of its files has a matching file type in the associated collection
  configuration. Previously, if all files for a granule were unmatched by a file
  type configuration, the granule was excluded from the discovery results.
  Further, added support for a `boolean` property
  `ignoreFilesConfigForDiscovery`, which controls how a granule's files are
  filtered at discovery time.

## [v1.14.2] - 2019-10-08

### BREAKING CHANGES

Your Cumulus Message Adapter version should be pinned to `v1.0.13` or lower in your `app/config.yml` using `message_adapter_version: v1.0.13` OR you should use the workflow migration steps below to work with CMA v1.1.1+.

- **CUMULUS-1394** - The implementation of the `SfSnsReport` Lambda requires additional environment variables for integration with the new ingest notification SNS topics. Therefore, **you must update the definition of `SfSnsReport` in your `lambdas.yml` like so**:

```yaml
SfSnsReport:
  handler: index.handler
  timeout: 300
  source: node_modules/@cumulus/sf-sns-report/dist
  tables:
    - ExecutionsTable
  envs:
    execution_sns_topic_arn:
      function: Ref
      value: reportExecutionsSns
    granule_sns_topic_arn:
      function: Ref
      value: reportGranulesSns
    pdr_sns_topic_arn:
      function: Ref
      value: reportPdrsSns
```

- **CUMULUS-1447** -
  The newest release of the Cumulus Message Adapter (v1.1.1) requires that parameterized configuration be used for remote message functionality. Once released, Kes will automatically bring in CMA v1.1.1 without additional configuration.

  **Migration instructions**
  Oversized messages are no longer written to S3 automatically. In order to utilize remote messaging functionality, configure a `ReplaceConfig` AWS Step Function parameter on your CMA task:

  ```yaml
  ParsePdr:
    Parameters:
      cma:
        event.$: "$"
        ReplaceConfig:
          FullMessage: true
  ```

  Accepted fields in `ReplaceConfig` include `MaxSize`, `FullMessage`, `Path` and `TargetPath`.
  See https://github.com/nasa/cumulus-message-adapter/blob/master/CONTRACT.md#remote-message-configuration for full details.

  As this change is backward compatible in Cumulus Core, users wishing to utilize the previous version of the CMA may opt to transition to using a CMA lambda layer, or set `message_adapter_version` in their configuration to a version prior to v1.1.0.

### PLEASE NOTE

- **CUMULUS-1394** - Ingest notifications are now provided via 3 separate SNS topics for executions, granules, and PDRs, instead of a single `sftracker` SNS topic. Whereas the `sftracker` SNS topic received a full Cumulus execution message, the new topics all receive generated records for the given object. The new topics are only published to if the given object exists for the current execution. For a given execution/granule/PDR, **two messages will be received by each topic**: one message indicating that ingest is running and another message indicating that ingest has completed or failed. The new SNS topics are:

  - `reportExecutions` - Receives 1 message per execution
  - `reportGranules` - Receives 1 message per granule in an execution
  - `reportPdrs` - Receives 1 message per PDR

### Added

- **CUMULUS-639**

  - Adds SAML JWT and launchpad token authentication to Cumulus API (configurable)
    - **NOTE** to authenticate with Launchpad ensure your launchpad user_id is in the `<prefix>-UsersTable`
    - when Cumulus configured to protect API via Launchpad:
      - New endpoints
        - `GET /saml/login` - starting point for SAML SSO creates the login request url and redirects to the SAML Identity Provider Service (IDP)
        - `POST /saml/auth` - SAML Assertion Consumer Service. POST receiver from SAML IDP. Validates response, logs the user in, and returns a SAML-based JWT.
    - Disabled endpoints
      - `POST /refresh`
      - Changes authorization worklow:
      - `ensureAuthorized` now presumes the bearer token is a JWT and tries to validate. If the token is malformed, it attempts to validate the token against Launchpad. This allows users to bring their own token as described here https://wiki.earthdata.nasa.gov/display/CUMULUS/Cumulus+API+with+Launchpad+Authentication. But it also allows dashboard users to manually authenticate via Launchpad SAML to receive a Launchpad-based JWT.

- **CUMULUS-1394**
  - Added `Granule.generateGranuleRecord()` method to granules model to generate a granule database record from a Cumulus execution message
  - Added `Pdr.generatePdrRecord()` method to PDRs model to generate a granule database record from a Cumulus execution message
  - Added helpers to `@cumulus/common/message`:
    - `getMessageExecutionName()` - Get the execution name from a Cumulus execution message
    - `getMessageStateMachineArn()` - Get the state machine ARN from a Cumulus execution message
    - `getMessageExecutionArn()` - Get the execution ARN for a Cumulus execution message
    - `getMessageGranules()` - Get the granules from a Cumulus execution message, if any.
  - Added `@cumulus/common/cloudwatch-event/isFailedSfStatus()` to determine if a Step Function status from a Cloudwatch event is a failed status

### Changed

- **CUMULUS-1308**

  - HTTP PUT of a Collection, Provider, or Rule via the Cumulus API now
    performs full replacement of the existing object with the object supplied
    in the request payload. Previous behavior was to perform a modification
    (partial update) by merging the existing object with the (possibly partial)
    object in the payload, but this did not conform to the HTTP standard, which
    specifies PATCH as the means for modifications rather than replacements.

- **CUMULUS-1375**

  - Migrate Cumulus from deprecated Elasticsearch JS client to new, supported one in `@cumulus/api`

- **CUMULUS-1485** Update `@cumulus/cmr-client` to return error message from CMR for validation failures.

- **CUMULUS-1394**

  - Renamed `Execution.generateDocFromPayload()` to `Execution.generateRecord()` on executions model. The method generates an execution database record from a Cumulus execution message.

- **CUMULUS-1432**

  - `logs` endpoint takes the level parameter as a string and not a number
  - Elasticsearch term query generation no longer converts numbers to boolean

- **CUMULUS-1447**

  - Consolidated all remote message handling code into @common/aws
  - Update remote message code to handle updated CMA remote message flags
  - Update example SIPS workflows to utilize Parameterized CMA configuration

- **CUMULUS-1448** Refactor workflows that are mutating cumulus_meta to utilize meta field

- **CUMULUS-1451**

  - Elasticsearch cluster setting `auto_create_index` will be set to false. This had been causing issues in the bootstrap lambda on deploy.

- **CUMULUS-1456**
  - `@cumulus/api` endpoints default error handler uses `boom` package to format errors, which is consistent with other API endpoint errors.

### Fixed

- **CUMULUS-1432** `logs` endpoint filter correctly filters logs by level
- **CUMULUS-1484** `useMessageAdapter` now does not set CUMULUS_MESSAGE_ADAPTER_DIR when `true`

### Removed

- **CUMULUS-1394**
  - Removed `sfTracker` SNS topic. Replaced by three new SNS topics for granule, execution, and PDR ingest notifications.
  - Removed unused functions from `@cumulus/common/aws`:
    - `getGranuleS3Params()`
    - `setGranuleStatus()`

## [v1.14.1] - 2019-08-29

### Fixed

- **CUMULUS-1455**

  - CMR token links updated to point to CMR legacy services rather than echo

- **CUMULUS-1211**
  - Errors thrown during granule discovery are no longer swallowed and ignored.
    Rather, errors are propagated to allow for proper error-handling and
    meaningful messaging.

## [v1.14.0] - 2019-08-22

### PLEASE NOTE

- We have encountered transient lambda service errors in our integration testing. Please handle transient service errors following [these guidelines](https://docs.aws.amazon.com/step-functions/latest/dg/bp-lambda-serviceexception.html). The workflows in the `example/workflows` folder have been updated with retries configured for these errors.

- **CUMULUS-799** added additional IAM permissions to support reading CloudWatch and API Gateway, so **you will have to redeploy your IAM stack.**

- **CUMULUS-800** Several items:

  - **Delete existing API Gateway stages**: To allow enabling of API Gateway logging, Cumulus now creates and manages a Stage resource during deployment. Before upgrading Cumulus, it is necessary to delete the API Gateway stages on both the Backend API and the Distribution API. Instructions are included in the documentation under [Delete API Gateway Stages](https://nasa.github.io/cumulus/docs/additional-deployment-options/delete-api-gateway-stages).

  - **Set up account permissions for API Gateway to write to CloudWatch**: In a one time operation for your AWS account, to enable CloudWatch Logs for API Gateway, you must first grant the API Gateway permission to read and write logs to CloudWatch for your account. The `AmazonAPIGatewayPushToCloudWatchLogs` managed policy (with an ARN of `arn:aws:iam::aws:policy/service-role/AmazonAPIGatewayPushToCloudWatchLogs`) has all the required permissions. You can find a simple how to in the documentation under [Enable API Gateway Logging.](https://nasa.github.io/cumulus/docs/additional-deployment-options/enable-gateway-logging-permissions)

  - **Configure API Gateway to write logs to CloudWatch** To enable execution logging for the distribution API set `config.yaml` `apiConfigs.distribution.logApigatewayToCloudwatch` value to `true`. More information [Enable API Gateway Logs](https://nasa.github.io/cumulus/docs/additional-deployment-options/enable-api-logs)

  - **Configure CloudWatch log delivery**: It is possible to deliver CloudWatch API execution and access logs to a cross-account shared AWS::Logs::Destination. An operator does this by adding the key `logToSharedDestination` to the `config.yml` at the default level with a value of a writable log destination. More information in the documentation under [Configure CloudWatch Logs Delivery.](https://nasa.github.io/cumulus/docs/additional-deployment-options/configure-cloudwatch-logs-delivery)

  - **Additional Lambda Logging**: It is now possible to configure any lambda to deliver logs to a shared subscriptions by setting `logToSharedDestination` to the ARN of a writable location (either an AWS::Logs::Destination or a Kinesis Stream) on any lambda config. Documentation for [Lambda Log Subscriptions](https://nasa.github.io/cumulus/docs/additional-deployment-options/additional-lambda-logging)

  - **Configure S3 Server Access Logs**: If you are running Cumulus in an NGAP environment you may [configure S3 Server Access Logs](https://nasa.github.io/cumulus/docs/next/deployment/server_access_logging) to be delivered to a shared bucket where the Metrics Team will ingest the logs into their ELK stack. Contact the Metrics team for permission and location.

- **CUMULUS-1368** The Cumulus distribution API has been deprecated and is being replaced by ASF's Thin Egress App. By default, the distribution API will not deploy. Please follow [the instructions for deploying and configuring Thin Egress](https://nasa.github.io/cumulus/docs/deployment/thin_egress_app).

To instead continue to deploy and use the legacy Cumulus distribution app, add the following to your `config.yml`:

```yaml
deployDistributionApi: true
```

If you deploy with no distribution app your deployment will succeed but you may encounter errors in your workflows, particularly in the `MoveGranule` task.

- **CUMULUS-1418** Users who are packaging the CMA in their Lambdas outside of Cumulus may need to update their Lambda configuration. Please see `BREAKING CHANGES` below for details.

### Added

- **CUMULUS-642**
  - Adds Launchpad as an authentication option for the Cumulus API.
  - Updated deployment documentation and added [instructions to setup Cumulus API Launchpad authentication](https://wiki.earthdata.nasa.gov/display/CUMULUS/Cumulus+API+with+Launchpad+Authentication)
- **CUMULUS-1418**
  - Adds usage docs/testing of lambda layers (introduced in PR1125), updates Core example tasks to use the updated `cumulus-ecs-task` and a CMA layer instead of kes CMA injection.
  - Added Terraform module to publish CMA as layer to user account.
- **PR1125** - Adds `layers` config option to support deploying Lambdas with layers
- **PR1128** - Added `useXRay` config option to enable AWS X-Ray for Lambdas.
- **CUMULUS-1345**
  - Adds new variables to the app deployment under `cmr`.
  - `cmrEnvironment` values are `SIT`, `UAT`, or `OPS` with `UAT` as the default.
  - `cmrLimit` and `cmrPageSize` have been added as configurable options.
- **CUMULUS-1273**
  - Added lambda function EmsProductMetadataReport to generate EMS Product Metadata report
- **CUMULUS-1226**
  - Added API endpoint `elasticsearch/index-from-database` to index to an Elasticsearch index from the database for recovery purposes and `elasticsearch/indices-status` to check the status of Elasticsearch indices via the API.
- **CUMULUS-824**
  - Added new Collection parameter `reportToEms` to configure whether the collection is reported to EMS
- **CUMULUS-1357**
  - Added new BackendApi endpoint `ems` that generates EMS reports.
- **CUMULUS-1241**
  - Added information about queues with maximum execution limits defined to default workflow templates (`meta.queueExecutionLimits`)
- **CUMULUS-1311**
  - Added `@cumulus/common/message` with various message parsing/preparation helpers
- **CUMULUS-812**

  - Added support for limiting the number of concurrent executions started from a queue. [See the data cookbook](https://nasa.github.io/cumulus/docs/data-cookbooks/throttling-queued-executions) for more information.

- **CUMULUS-1337**

  - Adds `cumulus.stackName` value to the `instanceMetadata` endpoint.

- **CUMULUS-1368**

  - Added `cmrGranuleUrlType` to the `@cumulus/move-granules` task. This determines what kind of links go in the CMR files. The options are `distribution`, `s3`, or `none`, with the default being distribution. If there is no distribution API being used with Cumulus, you must set the value to `s3` or `none`.

- Added `packages/s3-replicator` Terraform module to allow same-region s3 replication to metrics bucket.

- **CUMULUS-1392**

  - Added `tf-modules/report-granules` Terraform module which processes granule ingest notifications received via SNS and stores granule data to a database. The module includes:
    - SNS topic for publishing granule ingest notifications
    - Lambda to process granule notifications and store data
    - IAM permissions for the Lambda
    - Subscription for the Lambda to the SNS topic

- **CUMULUS-1393**

  - Added `tf-modules/report-pdrs` Terraform module which processes PDR ingest notifications received via SNS and stores PDR data to a database. The module includes:
    - SNS topic for publishing PDR ingest notifications
    - Lambda to process PDR notifications and store data
    - IAM permissions for the Lambda
    - Subscription for the Lambda to the SNS topic
  - Added unit tests for `@cumulus/api/models/pdrs.createPdrFromSns()`

- **CUMULUS-1400**

  - Added `tf-modules/report-executions` Terraform module which processes workflow execution information received via SNS and stores it to a database. The module includes:
    - SNS topic for publishing execution data
    - Lambda to process and store execution data
    - IAM permissions for the Lambda
    - Subscription for the Lambda to the SNS topic
  - Added `@cumulus/common/sns-event` which contains helpers for SNS events:
    - `isSnsEvent()` returns true if event is from SNS
    - `getSnsEventMessage()` extracts and parses the message from an SNS event
    - `getSnsEventMessageObject()` extracts and parses message object from an SNS event
  - Added `@cumulus/common/cloudwatch-event` which contains helpers for Cloudwatch events:
    - `isSfExecutionEvent()` returns true if event is from Step Functions
    - `isTerminalSfStatus()` determines if a Step Function status from a Cloudwatch event is a terminal status
    - `getSfEventStatus()` gets the Step Function status from a Cloudwatch event
    - `getSfEventDetailValue()` extracts a Step Function event detail field from a Cloudwatch event
    - `getSfEventMessageObject()` extracts and parses Step Function detail object from a Cloudwatch event

- **CUMULUS-1429**

  - Added `tf-modules/data-persistence` Terraform module which includes resources for data persistence in Cumulus:
    - DynamoDB tables
    - Elasticsearch with optional support for VPC
    - Cloudwatch alarm for number of Elasticsearch nodes

- **CUMULUS-1379** CMR Launchpad Authentication
  - Added `launchpad` configuration to `@cumulus/deployment/app/config.yml`, and cloudformation templates, workflow message, lambda configuration, api endpoint configuration
  - Added `@cumulus/common/LaunchpadToken` and `@cumulus/common/launchpad` to provide methods to get token and validate token
  - Updated lambdas to use Launchpad token for CMR actions (ingest and delete granules)
  - Updated deployment documentation and added [instructions to setup CMR client for Launchpad authentication](https://wiki.earthdata.nasa.gov/display/CUMULUS/CMR+Launchpad+Authentication)

## Changed

- **CUMULUS-1232**

  - Added retries to update `@cumulus/cmr-client` `updateToken()`

- **CUMULUS-1245 CUMULUS-795**

  - Added additional `ems` configuration parameters for sending the ingest reports to EMS
  - Added functionality to send daily ingest reports to EMS

- **CUMULUS-1241**

  - Removed the concept of "priority levels" and added ability to define a number of maximum concurrent executions per SQS queue
  - Changed mapping of Cumulus message properties for the `sqs2sfThrottle` lambda:
    - Queue name is read from `cumulus_meta.queueName`
    - Maximum executions for the queue is read from `meta.queueExecutionLimits[queueName]`, where `queueName` is `cumulus_meta.queueName`
  - Changed `sfSemaphoreDown` lambda to only attempt decrementing semaphores when:
    - the message is for a completed/failed/aborted/timed out workflow AND
    - `cumulus_meta.queueName` exists on the Cumulus message AND
    - An entry for the queue name (`cumulus_meta.queueName`) exists in the the object `meta.queueExecutionLimits` on the Cumulus message

- **CUMULUS-1338**

  - Updated `sfSemaphoreDown` lambda to be triggered via AWS Step Function Cloudwatch events instead of subscription to `sfTracker` SNS topic

- **CUMULUS-1311**

  - Updated `@cumulus/queue-granules` to set `cumulus_meta.queueName` for queued execution messages
  - Updated `@cumulus/queue-pdrs` to set `cumulus_meta.queueName` for queued execution messages
  - Updated `sqs2sfThrottle` lambda to immediately decrement queue semaphore value if dispatching Step Function execution throws an error

- **CUMULUS-1362**

  - Granule `processingStartTime` and `processingEndTime` will be set to the execution start time and end time respectively when there is no sync granule or post to cmr task present in the workflow

- **CUMULUS-1400**
  - Deprecated `@cumulus/ingest/aws/getExecutionArn`. Use `@cumulus/common/aws/getExecutionArn` instead.

### Fixed

- **CUMULUS-1439**

  - Fix bug with rule.logEventArn deletion on Kinesis rule update and fix unit test to verify

- **CUMULUS-796**

  - Added production information (collection ShortName and Version, granuleId) to EMS distribution report
  - Added functionality to send daily distribution reports to EMS

- **CUMULUS-1319**

  - Fixed a bug where granule ingest times were not being stored to the database

- **CUMULUS-1356**

  - The `Collection` model's `delete` method now _removes_ the specified item
    from the collection config store that was inserted by the `create` method.
    Previously, this behavior was missing.

- **CUMULUS-1374**
  - Addressed audit concerns (https://www.npmjs.com/advisories/782) in api package

### BREAKING CHANGES

### Changed

- **CUMULUS-1418**
  - Adding a default `cmaDir` key to configuration will cause `CUMULUS_MESSAGE_ADAPTER_DIR` to be set by default to `/opt` for any Lambda not setting `useCma` to true, or explicitly setting the CMA environment variable. In lambdas that package the CMA independently of the Cumulus packaging. Lambdas manually packaging the CMA should have their Lambda configuration updated to set the CMA path, or alternately if not using the CMA as a Lambda layer in this deployment set `cmaDir` to `./cumulus-message-adapter`.

### Removed

- **CUMULUS-1337**

  - Removes the S3 Access Metrics package added in CUMULUS-799

- **PR1130**
  - Removed code deprecated since v1.11.1:
    - Removed `@cumulus/common/step-functions`. Use `@cumulus/common/StepFunctions` instead.
    - Removed `@cumulus/api/lib/testUtils.fakeFilesFactory`. Use `@cumulus/api/lib/testUtils.fakeFileFactory` instead.
    - Removed `@cumulus/cmrjs/cmr` functions: `searchConcept`, `ingestConcept`, `deleteConcept`. Use the functions in `@cumulus/cmr-client` instead.
    - Removed `@cumulus/ingest/aws.getExecutionHistory`. Use `@cumulus/common/StepFunctions.getExecutionHistory` instead.

## [v1.13.5] - 2019-08-29 - [BACKPORT]

### Fixed

- **CUMULUS-1455** - CMR token links updated to point to CMR legacy services rather than echo

## [v1.13.4] - 2019-07-29

- **CUMULUS-1411** - Fix deployment issue when using a template override

## [v1.13.3] - 2019-07-26

- **CUMULUS-1345** Full backport of CUMULUS-1345 features - Adds new variables to the app deployment under `cmr`.
  - `cmrEnvironment` values are `SIT`, `UAT`, or `OPS` with `UAT` as the default.
  - `cmrLimit` and `cmrPageSize` have been added as configurable options.

## [v1.13.2] - 2019-07-25

- Re-release of v1.13.1 to fix broken npm packages.

## [v1.13.1] - 2019-07-22

- **CUMULUS-1374** - Resolve audit compliance with lodash version for api package subdependency
- **CUMULUS-1412** - Resolve audit compliance with googleapi package
- **CUMULUS-1345** - Backported CMR environment setting in getUrl to address immediate user need. CMR_ENVIRONMENT can now be used to set the CMR environment to OPS/SIT

## [v1.13.0] - 2019-5-20

### PLEASE NOTE

**CUMULUS-802** added some additional IAM permissions to support ECS autoscaling, so **you will have to redeploy your IAM stack.**
As a result of the changes for **CUMULUS-1193**, **CUMULUS-1264**, and **CUMULUS-1310**, **you must delete your existing stacks (except IAM) before deploying this version of Cumulus.**
If running Cumulus within a VPC and extended downtime is acceptable, we recommend doing this at the end of the day to allow AWS backend resources and network interfaces to be cleaned up overnight.

### BREAKING CHANGES

- **CUMULUS-1228**

  - The default AMI used by ECS instances is now an NGAP-compliant AMI. This
    will be a breaking change for non-NGAP deployments. If you do not deploy to
    NGAP, you will need to find the AMI ID of the
    [most recent Amazon ECS-optimized AMI](https://docs.aws.amazon.com/AmazonECS/latest/developerguide/ecs-optimized_AMI.html),
    and set the `ecs.amiid` property in your config. Instructions for finding
    the most recent NGAP AMI can be found using
    [these instructions](https://wiki.earthdata.nasa.gov/display/ESKB/Select+an+NGAP+Created+AMI).

- **CUMULUS-1310**

  - Database resources (DynamoDB, ElasticSearch) have been moved to an independent `db` stack.
    Migrations for this version will need to be user-managed. (e.g. [elasticsearch](https://docs.aws.amazon.com/elasticsearch-service/latest/developerguide/es-version-migration.html#snapshot-based-migration) and [dynamoDB](https://docs.aws.amazon.com/datapipeline/latest/DeveloperGuide/dp-template-exports3toddb.html)).
    Order of stack deployment is `iam` -> `db` -> `app`.
  - All stacks can now be deployed using a single `config.yml` file, i.e.: `kes cf deploy --kes-folder app --template node_modules/@cumulus/deployment/[iam|db|app] [...]`
    Backwards-compatible. For development, please re-run `npm run bootstrap` to build new `kes` overrides.
    Deployment docs have been updated to show how to deploy a single-config Cumulus instance.
  - `params` have been moved: Nest `params` fields under `app`, `db` or `iam` to override all Parameters for a particular stack's cloudformation template. Backwards-compatible with multi-config setups.
  - `stackName` and `stackNameNoDash` have been retired. Use `prefix` and `prefixNoDash` instead.
  - The `iams` section in `app/config.yml` IAM roles has been deprecated as a user-facing parameter,
    _unless_ your IAM role ARNs do not match the convention shown in `@cumulus/deployment/app/config.yml`
  - The `vpc.securityGroup` will need to be set with a pre-existing security group ID to use Cumulus in a VPC. Must allow inbound HTTP(S) (Port 443).

- **CUMULUS-1212**

  - `@cumulus/post-to-cmr` will now fail if any granules being processed are missing a metadata file. You can set the new config option `skipMetaCheck` to `true` to pass post-to-cmr without a metadata file.

- **CUMULUS-1232**

  - `@cumulus/sync-granule` will no longer silently pass if no checksum data is provided. It will use input
    from the granule object to:
    - Verify checksum if `checksumType` and `checksumValue` are in the file record OR a checksum file is provided
      (throws `InvalidChecksum` on fail), else log warning that no checksum is available.
    - Then, verify synced S3 file size if `file.size` is in the file record (throws `UnexpectedFileSize` on fail),
      else log warning that no file size is available.
    - Pass the step.

- **CUMULUS-1264**

  - The Cloudformation templating and deployment configuration has been substantially refactored.
    - `CumulusApiDefault` nested stack resource has been renamed to `CumulusApiDistribution`
    - `CumulusApiV1` nested stack resource has been renamed to `CumulusApiBackend`
  - The `urs: true` config option for when defining your lambdas (e.g. in `lambdas.yml`) has been deprecated. There are two new options to replace it:
    - `urs_redirect: 'token'`: This will expose a `TOKEN_REDIRECT_ENDPOINT` environment variable to your lambda that references the `/token` endpoint on the Cumulus backend API
    - `urs_redirect: 'distribution'`: This will expose a `DISTRIBUTION_REDIRECT_ENDPOINT` environment variable to your lambda that references the `/redirect` endpoint on the Cumulus distribution API

- **CUMULUS-1193**

  - The elasticsearch instance is moved behind the VPC.
  - Your account will need an Elasticsearch Service Linked role. This is a one-time setup for the account. You can follow the instructions to use the AWS console or AWS CLI [here](https://docs.aws.amazon.com/IAM/latest/UserGuide/using-service-linked-roles.html) or use the following AWS CLI command: `aws iam create-service-linked-role --aws-service-name es.amazonaws.com`

- **CUMULUS-802**

  - ECS `maxInstances` must be greater than `minInstances`. If you use defaults, no change is required.

- **CUMULUS-1269**
  - Brought Cumulus data models in line with CNM JSON schema:
    - Renamed file object `fileType` field to `type`
    - Renamed file object `fileSize` field to `size`
    - Renamed file object `checksumValue` field to `checksum` where not already done.
    - Added `ancillary` and `linkage` type support to file objects.

### Added

- **CUMULUS-799**

  - Added an S3 Access Metrics package which will take S3 Server Access Logs and
    write access metrics to CloudWatch

- **CUMULUS-1242** - Added `sqs2sfThrottle` lambda. The lambda reads SQS messages for queued executions and uses semaphores to only start new executions if the maximum number of executions defined for the priority key (`cumulus_meta.priorityKey`) has not been reached. Any SQS messages that are read but not used to start executions remain in the queue.

- **CUMULUS-1240**

  - Added `sfSemaphoreDown` lambda. This lambda receives SNS messages and for each message it decrements the semaphore used to track the number of running executions if:
    - the message is for a completed/failed workflow AND
    - the message contains a level of priority (`cumulus_meta.priorityKey`)
  - Added `sfSemaphoreDown` lambda as a subscriber to the `sfTracker` SNS topic

- **CUMULUS-1265**

  - Added `apiConfigs` configuration option to configure API Gateway to be private
  - All internal lambdas configured to run inside the VPC by default
  - Removed references to `NoVpc` lambdas from documentation and `example` folder.

- **CUMULUS-802**
  - Adds autoscaling of ECS clusters
  - Adds autoscaling of ECS services that are handling StepFunction activities

## Changed

- Updated `@cumulus/ingest/http/httpMixin.list()` to trim trailing spaces on discovered filenames

- **CUMULUS-1310**

  - Database resources (DynamoDB, ElasticSearch) have been moved to an independent `db` stack.
    This will enable future updates to avoid affecting database resources or requiring migrations.
    Migrations for this version will need to be user-managed.
    (e.g. [elasticsearch](https://docs.aws.amazon.com/elasticsearch-service/latest/developerguide/es-version-migration.html#snapshot-based-migration) and [dynamoDB](https://docs.aws.amazon.com/datapipeline/latest/DeveloperGuide/dp-template-exports3toddb.html)).
    Order of stack deployment is `iam` -> `db` -> `app`.
  - All stacks can now be deployed using a single `config.yml` file, i.e.: `kes cf deploy --kes-folder app --template node_modules/@cumulus/deployment/[iam|db|app] [...]`
    Backwards-compatible. Please re-run `npm run bootstrap` to build new `kes` overrides.
    Deployment docs have been updated to show how to deploy a single-config Cumulus instance.
  - `params` fields should now be nested under the stack key (i.e. `app`, `db` or `iam`) to provide Parameters for a particular stack's cloudformation template,
    for use with single-config instances. Keys _must_ match the name of the deployment package folder (`app`, `db`, or `iam`).
    Backwards-compatible with multi-config setups.
  - `stackName` and `stackNameNoDash` have been retired as user-facing config parameters. Use `prefix` and `prefixNoDash` instead.
    This will be used to create stack names for all stacks in a single-config use case.
    `stackName` may still be used as an override in multi-config usage, although this is discouraged.
    Warning: overriding the `db` stack's `stackName` will require you to set `dbStackName` in your `app/config.yml`.
    This parameter is required to fetch outputs from the `db` stack to reference in the `app` stack.
  - The `iams` section in `app/config.yml` IAM roles has been retired as a user-facing parameter,
    _unless_ your IAM role ARNs do not match the convention shown in `@cumulus/deployment/app/config.yml`
    In that case, overriding `iams` in your own config is recommended.
  - `iam` and `db` `cloudformation.yml` file names will have respective prefixes (e.g `iam.cloudformation.yml`).
  - Cumulus will now only attempt to create reconciliation reports for buckets of the `private`, `public` and `protected` types.
  - Cumulus will no longer set up its own security group.
    To pass a pre-existing security group for in-VPC deployments as a parameter to the Cumulus template, populate `vpc.securityGroup` in `config.yml`.
    This security group must allow inbound HTTP(S) traffic (Port 443). SSH traffic (Port 22) must be permitted for SSH access to ECS instances.
  - Deployment docs have been updated with examples for the new deployment model.

- **CUMULUS-1236**

  - Moves access to public files behind the distribution endpoint. Authentication is not required, but direct http access has been disallowed.

- **CUMULUS-1223**

  - Adds unauthenticated access for public bucket files to the Distribution API. Public files should be requested the same way as protected files, but for public files a redirect to a self-signed S3 URL will happen without requiring authentication with Earthdata login.

- **CUMULUS-1232**

  - Unifies duplicate handling in `ingest/granule.handleDuplicateFile` for maintainability.
  - Changed `ingest/granule.ingestFile` and `move-granules/index.moveFileRequest` to use new function.
  - Moved file versioning code to `ingest/granule.moveGranuleFileWithVersioning`
  - `ingest/granule.verifyFile` now also tests `file.size` for verification if it is in the file record and throws
    `UnexpectedFileSize` error for file size not matching input.
  - `ingest/granule.verifyFile` logs warnings if checksum and/or file size are not available.

- **CUMULUS-1193**

  - Moved reindex CLI functionality to an API endpoint. See [API docs](https://nasa.github.io/cumulus-api/#elasticsearch-1)

- **CUMULUS-1207**
  - No longer disable lambda event source mappings when disabling a rule

### Fixed

- Updated Lerna publish script so that published Cumulus packages will pin their dependencies on other Cumulus packages to exact versions (e.g. `1.12.1` instead of `^1.12.1`)

- **CUMULUS-1203**

  - Fixes IAM template's use of intrinsic functions such that IAM template overrides now work with kes

- **CUMULUS-1268**
  - Deployment will not fail if there are no ES alarms or ECS services

## [v1.12.1] - 2019-4-8

## [v1.12.0] - 2019-4-4

Note: There was an issue publishing 1.12.0. Upgrade to 1.12.1.

### BREAKING CHANGES

- **CUMULUS-1139**

  - `granule.applyWorkflow` uses the new-style granule record as input to workflows.

- **CUMULUS-1171**

  - Fixed provider handling in the API to make it consistent between protocols.
    NOTE: This is a breaking change. When applying this upgrade, users will need to:
    1. Disable all workflow rules
    2. Update any `http` or `https` providers so that the host field only
       contains a valid hostname or IP address, and the port field contains the
       provider port.
    3. Perform the deployment
    4. Re-enable workflow rules

- **CUMULUS-1176**:

  - `@cumulus/move-granules` input expectations have changed. `@cumulus/files-to-granules` is a new intermediate task to perform input translation in the old style.
    See the Added and Changed sections of this release changelog for more information.

- **CUMULUS-670**

  - The behavior of ParsePDR and related code has changed in this release. PDRs with FILE_TYPEs that do not conform to the PDR ICD (+ TGZ) (https://cdn.earthdata.nasa.gov/conduit/upload/6376/ESDS-RFC-030v1.0.pdf) will fail to parse.

- **CUMULUS-1208**
  - The granule object input to `@cumulus/queue-granules` will now be added to ingest workflow messages **as is**. In practice, this means that if you are using `@cumulus/queue-granules` to trigger ingest workflows and your granule objects input have invalid properties, then your ingest workflows will fail due to schema validation errors.

### Added

- **CUMULUS-777**
  - Added new cookbook entry on configuring Cumulus to track ancillary files.
- **CUMULUS-1183**
  - Kes overrides will now abort with a warning if a workflow step is configured without a corresponding
    lambda configuration
- **CUMULUS-1223**

  - Adds convenience function `@cumulus/common/bucketsConfigJsonObject` for fetching stack's bucket configuration as an object.

- **CUMULUS-853**
  - Updated FakeProcessing example lambda to include option to generate fake browse
  - Added feature documentation for ancillary metadata export, a new cookbook entry describing a workflow with ancillary metadata generation(browse), and related task definition documentation
- **CUMULUS-805**
  - Added a CloudWatch alarm to check running ElasticSearch instances, and a CloudWatch dashboard to view the health of ElasticSearch
  - Specify `AWS_REGION` in `.env` to be used by deployment script
- **CUMULUS-803**
  - Added CloudWatch alarms to check running tasks of each ECS service, and add the alarms to CloudWatch dashboard
- **CUMULUS-670**
  - Added Ancillary Metadata Export feature (see https://nasa.github.io/cumulus/docs/features/ancillary_metadata for more information)
  - Added new Collection file parameter "fileType" that allows configuration of workflow granule file fileType
- **CUMULUS-1184** - Added kes logging output to ensure we always see the state machine reference before failures due to configuration
- **CUMULUS-1105** - Added a dashboard endpoint to serve the dashboard from an S3 bucket
- **CUMULUS-1199** - Moves `s3credentials` endpoint from the backend to the distribution API.
- **CUMULUS-666**
  - Added `@api/endpoints/s3credentials` to allow EarthData Login authorized users to retrieve temporary security credentials for same-region direct S3 access.
- **CUMULUS-671**
  - Added `@packages/integration-tests/api/distribution/getDistributionApiS3SignedUrl()` to return the S3 signed URL for a file protected by the distribution API
- **CUMULUS-672**
  - Added `cmrMetadataFormat` and `cmrConceptId` to output for individual granules from `@cumulus/post-to-cmr`. `cmrMetadataFormat` will be read from the `cmrMetadataFormat` generated for each granule in `@cumulus/cmrjs/publish2CMR()`
  - Added helpers to `@packages/integration-tests/api/distribution`:
    - `getDistributionApiFileStream()` returns a stream to download files protected by the distribution API
    - `getDistributionFileUrl()` constructs URLs for requesting files from the distribution API
- **CUMULUS-1185** `@cumulus/api/models/Granule.removeGranuleFromCmrByGranule` to replace `@cumulus/api/models/Granule.removeGranuleFromCmr` and use the Granule UR from the CMR metadata to remove the granule from CMR

- **CUMULUS-1101**

  - Added new `@cumulus/checksum` package. This package provides functions to calculate and validate checksums.
  - Added new checksumming functions to `@cumulus/common/aws`: `calculateS3ObjectChecksum` and `validateS3ObjectChecksum`, which depend on the `checksum` package.

- CUMULUS-1171

  - Added `@cumulus/common` API documentation to `packages/common/docs/API.md`
  - Added an `npm run build-docs` task to `@cumulus/common`
  - Added `@cumulus/common/string#isValidHostname()`
  - Added `@cumulus/common/string#match()`
  - Added `@cumulus/common/string#matches()`
  - Added `@cumulus/common/string#toLower()`
  - Added `@cumulus/common/string#toUpper()`
  - Added `@cumulus/common/URLUtils#buildURL()`
  - Added `@cumulus/common/util#isNil()`
  - Added `@cumulus/common/util#isNull()`
  - Added `@cumulus/common/util#isUndefined()`
  - Added `@cumulus/common/util#negate()`

- **CUMULUS-1176**

  - Added new `@cumulus/files-to-granules` task to handle converting file array output from `cumulus-process` tasks into granule objects.
    Allows simplification of `@cumulus/move-granules` and `@cumulus/post-to-cmr`, see Changed section for more details.

- CUMULUS-1151 Compare the granule holdings in CMR with Cumulus' internal data store
- CUMULUS-1152 Compare the granule file holdings in CMR with Cumulus' internal data store

### Changed

- **CUMULUS-1216** - Updated `@cumulus/ingest/granule/ingestFile` to download files to expected staging location.
- **CUMULUS-1208** - Updated `@cumulus/ingest/queue/enqueueGranuleIngestMessage()` to not transform granule object passed to it when building an ingest message
- **CUMULUS-1198** - `@cumulus/ingest` no longer enforces any expectations about whether `provider_path` contains a leading slash or not.
- **CUMULUS-1170**
  - Update scripts and docs to use `npm` instead of `yarn`
  - Use `package-lock.json` files to ensure matching versions of npm packages
  - Update CI builds to use `npm ci` instead of `npm install`
- **CUMULUS-670**
  - Updated ParsePDR task to read standard PDR types+ (+ tgz as an external customer requirement) and add a fileType to granule-files on Granule discovery
  - Updated ParsePDR to fail if unrecognized type is used
  - Updated all relevant task schemas to include granule->files->filetype as a string value
  - Updated tests/test fixtures to include the fileType in the step function/task inputs and output validations as needed
  - Updated MoveGranules task to handle incoming configuration with new "fileType" values and to add them as appropriate to the lambda output.
  - Updated DiscoverGranules step/related workflows to read new Collection file parameter fileType that will map a discovered file to a workflow fileType
  - Updated CNM parser to add the fileType to the defined granule file fileType on ingest and updated integration tests to verify/validate that behavior
  - Updated generateEcho10XMLString in cmr-utils.js to use a map/related library to ensure order as CMR requires ordering for their online resources.
  - Updated post-to-cmr task to appropriately export CNM filetypes to CMR in echo10/UMM exports
- **CUMULUS-1139** - Granules stored in the API contain a `files` property. That schema has been greatly
  simplified and now better matches the CNM format.
  - The `name` property has been renamed to `fileName`.
  - The `filepath` property has been renamed to `key`.
  - The `checksumValue` property has been renamed to `checksum`.
  - The `path` property has been removed.
  - The `url_path` property has been removed.
  - The `filename` property (which contained an `s3://` URL) has been removed, and the `bucket`
    and `key` properties should be used instead. Any requests sent to the API containing a `granule.files[].filename`
    property will be rejected, and any responses coming back from the API will not contain that
    `filename` property.
  - A `source` property has been added, which is a URL indicating the original source of the file.
  - `@cumulus/ingest/granule.moveGranuleFiles()` no longer includes a `filename` field in its
    output. The `bucket` and `key` fields should be used instead.
- **CUMULUS-672**

  - Changed `@cumulus/integration-tests/api/EarthdataLogin.getEarthdataLoginRedirectResponse` to `@cumulus/integration-tests/api/EarthdataLogin.getEarthdataAccessToken`. The new function returns an access response from Earthdata login, if successful.
  - `@cumulus/integration-tests/cmr/getOnlineResources` now accepts an object of options, including `cmrMetadataFormat`. Based on the `cmrMetadataFormat`, the function will correctly retrieve the online resources for each metadata format (ECHO10, UMM-G)

- **CUMULUS-1101**

  - Moved `@cumulus/common/file/getFileChecksumFromStream` into `@cumulus/checksum`, and renamed it to `generateChecksumFromStream`.
    This is a breaking change for users relying on `@cumulus/common/file/getFileChecksumFromStream`.
  - Refactored `@cumulus/ingest/Granule` to depend on new `common/aws` checksum functions and remove significantly present checksumming code.
    - Deprecated `@cumulus/ingest/granule.validateChecksum`. Replaced with `@cumulus/ingest/granule.verifyFile`.
    - Renamed `granule.getChecksumFromFile` to `granule.retrieveSuppliedFileChecksumInformation` to be more accurate.
  - Deprecated `@cumulus/common/aws.checksumS3Objects`. Use `@cumulus/common/aws.calculateS3ObjectChecksum` instead.

- CUMULUS-1171

  - Fixed provider handling in the API to make it consistent between protocols.
    Before this change, FTP providers were configured using the `host` and
    `port` properties. HTTP providers ignored `port` and `protocol`, and stored
    an entire URL in the `host` property. Updated the API to only accept valid
    hostnames or IP addresses in the `provider.host` field. Updated ingest code
    to properly build HTTP and HTTPS URLs from `provider.protocol`,
    `provider.host`, and `provider.port`.
  - The default provider port was being set to 21, no matter what protocol was
    being used. Removed that default.

- **CUMULUS-1176**

  - `@cumulus/move-granules` breaking change:
    Input to `move-granules` is now expected to be in the form of a granules object (i.e. `{ granules: [ { ... }, { ... } ] }`);
    For backwards compatibility with array-of-files outputs from processing steps, use the new `@cumulus/files-to-granules` task as an intermediate step.
    This task will perform the input translation. This change allows `move-granules` to be simpler and behave more predictably.
    `config.granuleIdExtraction` and `config.input_granules` are no longer needed/used by `move-granules`.
  - `@cumulus/post-to-cmr`: `config.granuleIdExtraction` is no longer needed/used by `post-to-cmr`.

- CUMULUS-1174
  - Better error message and stacktrace for S3KeyPairProvider error reporting.

### Fixed

- **CUMULUS-1218** Reconciliation report will now scan only completed granules.
- `@cumulus/api` files and granules were not getting indexed correctly because files indexing was failing in `db-indexer`
- `@cumulus/deployment` A bug in the Cloudformation template was preventing the API from being able to be launched in a VPC, updated the IAM template to give the permissions to be able to run the API in a VPC

### Deprecated

- `@cumulus/api/models/Granule.removeGranuleFromCmr`, instead use `@cumulus/api/models/Granule.removeGranuleFromCmrByGranule`
- `@cumulus/ingest/granule.validateChecksum`, instead use `@cumulus/ingest/granule.verifyFile`
- `@cumulus/common/aws.checksumS3Objects`, instead use `@cumulus/common/aws.calculateS3ObjectChecksum`
- `@cumulus/cmrjs`: `getGranuleId` and `getCmrFiles` are deprecated due to changes in input handling.

## [v1.11.3] - 2019-3-5

### Added

- **CUMULUS-1187** - Added `@cumulus/ingest/granule/duplicateHandlingType()` to determine how duplicate files should be handled in an ingest workflow

### Fixed

- **CUMULUS-1187** - workflows not respecting the duplicate handling value specified in the collection
- Removed refreshToken schema requirement for OAuth

## [v1.11.2] - 2019-2-15

### Added

- CUMULUS-1169
  - Added a `@cumulus/common/StepFunctions` module. It contains functions for querying the AWS
    StepFunctions API. These functions have the ability to retry when a ThrottlingException occurs.
  - Added `@cumulus/common/aws.retryOnThrottlingException()`, which will wrap a function in code to
    retry on ThrottlingExceptions.
  - Added `@cumulus/common/test-utils.throttleOnce()`, which will cause a function to return a
    ThrottlingException the first time it is called, then return its normal result after that.
- CUMULUS-1103 Compare the collection holdings in CMR with Cumulus' internal data store
- CUMULUS-1099 Add support for UMMG JSON metadata versions > 1.4.
  - If a version is found in the metadata object, that version is used for processing and publishing to CMR otherwise, version 1.4 is assumed.
- CUMULUS-678
  - Added support for UMMG json v1.4 metadata files.
    `reconcileCMRMetadata` added to `@cumulus/cmrjs` to update metadata record with new file locations.
    `@cumulus/common/errors` adds two new error types `CMRMetaFileNotFound` and `InvalidArgument`.
    `@cumulus/common/test-utils` adds new function `randomId` to create a random string with id to help in debugging.
    `@cumulus/common/BucketsConfig` adds a new helper class `BucketsConfig` for working with bucket stack configuration and bucket names.
    `@cumulus/common/aws` adds new function `s3PutObjectTagging` as a convenience for the aws [s3().putObjectTagging](https://docs.aws.amazon.com/AWSJavaScriptSDK/latest/AWS/S3.html#putObjectTagging-property) function.
    `@cumulus/cmrjs` Adds: - `isCMRFile` - Identify an echo10(xml) or UMMG(json) metadata file. - `metadataObjectFromCMRFile` Read and parse CMR XML file from s3. - `updateCMRMetadata` Modify a cmr metadata (xml/json) file with updated information. - `publish2CMR` Posts XML or UMMG CMR data to CMR service. - `reconcileCMRMetadata` Reconciles cmr metadata file after a file moves.
- Adds some ECS and other permissions to StepRole to enable running ECS tasks from a workflow
- Added Apache logs to cumulus api and distribution lambdas
- **CUMULUS-1119** - Added `@cumulus/integration-tests/api/EarthdataLogin.getEarthdataLoginRedirectResponse` helper for integration tests to handle login with Earthdata and to return response from redirect to Cumulus API
- **CUMULUS-673** Added `@cumulus/common/file/getFileChecksumFromStream` to get file checksum from a readable stream

### Fixed

- CUMULUS-1123
  - Cloudformation template overrides now work as expected

### Changed

- CUMULUS-1169
  - Deprecated the `@cumulus/common/step-functions` module.
  - Updated code that queries the StepFunctions API to use the retry-enabled functions from
    `@cumulus/common/StepFunctions`
- CUMULUS-1121
  - Schema validation is now strongly enforced when writing to the database.
    Additional properties are not allowed and will result in a validation error.
- CUMULUS-678
  `tasks/move-granules` simplified and refactored to use functionality from cmrjs.
  `ingest/granules.moveGranuleFiles` now just moves granule files and returns a list of the updated files. Updating metadata now handled by `@cumulus/cmrjs/reconcileCMRMetadata`.
  `move-granules.updateGranuleMetadata` refactored and bugs fixed in the case of a file matching multiple collection.files.regexps.
  `getCmrXmlFiles` simplified and now only returns an object with the cmrfilename and the granuleId.
  `@cumulus/test-processing` - test processing task updated to generate UMM-G metadata

- CUMULUS-1043

  - `@cumulus/api` now uses [express](http://expressjs.com/) as the API engine.
  - All `@cumulus/api` endpoints on ApiGateway are consolidated to a single endpoint the uses `{proxy+}` definition.
  - All files under `packages/api/endpoints` along with associated tests are updated to support express's request and response objects.
  - Replaced environment variables `internal`, `bucket` and `systemBucket` with `system_bucket`.
  - Update `@cumulus/integration-tests` to work with updated cumulus-api express endpoints

- `@cumulus/integration-tests` - `buildAndExecuteWorkflow` and `buildWorkflow` updated to take a `meta` param to allow for additional fields to be added to the workflow `meta`

- **CUMULUS-1049** Updated `Retrieve Execution Status API` in `@cumulus/api`: If the execution doesn't exist in Step Function API, Cumulus API returns the execution status information from the database.

- **CUMULUS-1119**
  - Renamed `DISTRIBUTION_URL` environment variable to `DISTRIBUTION_ENDPOINT`
  - Renamed `DEPLOYMENT_ENDPOINT` environment variable to `DISTRIBUTION_REDIRECT_ENDPOINT`
  - Renamed `API_ENDPOINT` environment variable to `TOKEN_REDIRECT_ENDPOINT`

### Removed

- Functions deprecated before 1.11.0:
  - @cumulus/api/models/base: static Manager.createTable() and static Manager.deleteTable()
  - @cumulus/ingest/aws/S3
  - @cumulus/ingest/aws/StepFunction.getExecution()
  - @cumulus/ingest/aws/StepFunction.pullEvent()
  - @cumulus/ingest/consumer.Consume
  - @cumulus/ingest/granule/Ingest.getBucket()

### Deprecated

`@cmrjs/ingestConcept`, instead use the CMR object methods. `@cmrjs/CMR.ingestGranule` or `@cmrjs/CMR.ingestCollection`
`@cmrjs/searchConcept`, instead use the CMR object methods. `@cmrjs/CMR.searchGranules` or `@cmrjs/CMR.searchCollections`
`@cmrjs/deleteConcept`, instead use the CMR object methods. `@cmrjs/CMR.deleteGranule` or `@cmrjs/CMR.deleteCollection`

## [v1.11.1] - 2018-12-18

**Please Note**

- Ensure your `app/config.yml` has a `clientId` specified in the `cmr` section. This will allow CMR to identify your requests for better support and metrics.
  - For an example, please see [the example config](https://github.com/nasa/cumulus/blob/1c7e2bf41b75da9f87004c4e40fbcf0f39f56794/example/app/config.yml#L128).

### Added

- Added a `/tokenDelete` endpoint in `@cumulus/api` to delete access token records

### Changed

- CUMULUS-678
  `@cumulus/ingest/crypto` moved and renamed to `@cumulus/common/key-pair-provider`
  `@cumulus/ingest/aws` function: `KMSDecryptionFailed` and class: `KMS` extracted and moved to `@cumulus/common` and `KMS` is exported as `KMSProvider` from `@cumulus/common/key-pair-provider`
  `@cumulus/ingest/granule` functions: `publish`, `getGranuleId`, `getXMLMetadataAsString`, `getMetadataBodyAndTags`, `parseXmlString`, `getCmrXMLFiles`, `postS3Object`, `contructOnlineAccessUrls`, `updateMetadata`, extracted and moved to `@cumulus/cmrjs`
  `getGranuleId`, `getCmrXMLFiles`, `publish`, `updateMetadata` removed from `@cumulus/ingest/granule` and added to `@cumulus/cmrjs`;
  `updateMetadata` renamed `updateCMRMetadata`.
  `@cumulus/ingest` test files renamed.
- **CUMULUS-1070**
  - Add `'Client-Id'` header to all `@cumulus/cmrjs` requests (made via `searchConcept`, `ingestConcept`, and `deleteConcept`).
  - Updated `cumulus/example/app/config.yml` entry for `cmr.clientId` to use stackName for easier CMR-side identification.

## [v1.11.0] - 2018-11-30

**Please Note**

- Redeploy IAM roles:
  - CUMULUS-817 includes a migration that requires reconfiguration/redeployment of IAM roles. Please see the [upgrade instructions](https://nasa.github.io/cumulus/docs/upgrade/1.11.0) for more information.
  - CUMULUS-977 includes a few new SNS-related permissions added to the IAM roles that will require redeployment of IAM roles.
- `cumulus-message-adapter` v1.0.13+ is required for `@cumulus/api` granule reingest API to work properly. The latest version should be downloaded automatically by kes.
- A `TOKEN_SECRET` value (preferably 256-bit for security) must be added to `.env` to securely sign JWTs used for authorization in `@cumulus/api`

### Changed

- **CUUMULUS-1000** - Distribution endpoint now persists logins, instead of
  redirecting to Earthdata Login on every request
- **CUMULUS-783 CUMULUS-790** - Updated `@cumulus/sync-granule` and `@cumulus/move-granules` tasks to always overwrite existing files for manually-triggered reingest.
- **CUMULUS-906** - Updated `@cumulus/api` granule reingest API to
  - add `reingestGranule: true` and `forceDuplicateOverwrite: true` to Cumulus message `cumulus_meta.cumulus_context` field to indicate that the workflow is a manually triggered re-ingest.
  - return warning message to operator when duplicateHandling is not `replace`
  - `cumulus-message-adapter` v1.0.13+ is required.
- **CUMULUS-793** - Updated the granule move PUT request in `@cumulus/api` to reject the move with a 409 status code if one or more of the files already exist at the destination location
- Updated `@cumulus/helloworld` to use S3 to store state for pass on retry tests
- Updated `@cumulus/ingest`:
  - [Required for MAAP] `http.js#list` will now find links with a trailing whitespace
  - Removed code from `granule.js` which looked for files in S3 using `{ Bucket: discoveredFile.bucket, Key: discoveredFile.name }`. This is obsolete since `@cumulus/ingest` uses a `file-staging` and `constructCollectionId()` directory prefixes by default.
- **CUMULUS-989**
  - Updated `@cumulus/api` to use [JWT (JSON Web Token)](https://jwt.io/introduction/) as the transport format for API authorization tokens and to use JWT verification in the request authorization
  - Updated `/token` endpoint in `@cumulus/api` to return tokens as JWTs
  - Added a `/refresh` endpoint in `@cumulus/api` to request new access tokens from the OAuth provider using the refresh token
  - Added `refreshAccessToken` to `@cumulus/api/lib/EarthdataLogin` to manage refresh token requests with the Earthdata OAuth provider

### Added

- **CUMULUS-1050**
  - Separated configuration flags for originalPayload/finalPayload cleanup such that they can be set to different retention times
- **CUMULUS-798**
  - Added daily Executions cleanup CloudWatch event that triggers cleanExecutions lambda
  - Added cleanExecutions lambda that removes finalPayload/originalPayload field entries for records older than configured timeout value (execution_payload_retention_period), with a default of 30 days
- **CUMULUS-815/816**
  - Added 'originalPayload' and 'finalPayload' fields to Executions table
  - Updated Execution model to populate originalPayload with the execution payload on record creation
  - Updated Execution model code to populate finalPayload field with the execution payload on execution completion
  - Execution API now exposes the above fields
- **CUMULUS-977**
  - Rename `kinesisConsumer` to `messageConsumer` as it handles both Kinesis streams and SNS topics as of this version.
  - Add `sns`-type rule support. These rules create a subscription between an SNS topic and the `messageConsumer`.
    When a message is received, `messageConsumer` is triggered and passes the SNS message (JSON format expected) in
    its entirety to the workflow in the `payload` field of the Cumulus message. For more information on sns-type rules,
    see the [documentation](https://nasa.github.io/cumulus/docs/data-cookbooks/setup#rules).
- **CUMULUS-975**
  - Add `KinesisInboundEventLogger` and `KinesisOutboundEventLogger` API lambdas. These lambdas
    are utilized to dump incoming and outgoing ingest workflow kinesis streams
    to cloudwatch for analytics in case of AWS/stream failure.
  - Update rules model to allow tracking of log_event ARNs related to
    Rule event logging. Kinesis rule types will now automatically log
    incoming events via a Kinesis event triggered lambda.
    CUMULUS-975-migration-4
  - Update migration code to require explicit migration names per run
  - Added migration_4 to migrate/update existing Kinesis rules to have a log event mapping
  - Added new IAM policy for migration lambda
- **CUMULUS-775**
  - Adds a instance metadata endpoint to the `@cumulus/api` package.
  - Adds a new convenience function `hostId` to the `@cumulus/cmrjs` to help build environment specific cmr urls.
  - Fixed `@cumulus/cmrjs.searchConcept` to search and return CMR results.
  - Modified `@cumulus/cmrjs.CMR.searchGranule` and `@cumulus/cmrjs.CMR.searchCollection` to include CMR's provider as a default parameter to searches.
- **CUMULUS-965**
  - Add `@cumulus/test-data.loadJSONTestData()`,
    `@cumulus/test-data.loadTestData()`, and
    `@cumulus/test-data.streamTestData()` to safely load test data. These
    functions should be used instead of using `require()` to load test data,
    which could lead to tests interfering with each other.
  - Add a `@cumulus/common/util/deprecate()` function to mark a piece of code as
    deprecated
- **CUMULUS-986**
  - Added `waitForTestExecutionStart` to `@cumulus/integration-tests`
- **CUMULUS-919**
  - In `@cumulus/deployment`, added support for NGAP permissions boundaries for IAM roles with `useNgapPermissionBoundary` flag in `iam/config.yml`. Defaults to false.

### Fixed

- Fixed a bug where FTP sockets were not closed after an error, keeping the Lambda function active until it timed out [CUMULUS-972]
- **CUMULUS-656**
  - The API will no longer allow the deletion of a provider if that provider is
    referenced by a rule
  - The API will no longer allow the deletion of a collection if that collection
    is referenced by a rule
- Fixed a bug where `@cumulus/sf-sns-report` was not pulling large messages from S3 correctly.

### Deprecated

- `@cumulus/ingest/aws/StepFunction.pullEvent()`. Use `@cumulus/common/aws.pullStepFunctionEvent()`.
- `@cumulus/ingest/consumer.Consume` due to unpredictable implementation. Use `@cumulus/ingest/consumer.Consumer`.
  Call `Consumer.consume()` instead of `Consume.read()`.

## [v1.10.4] - 2018-11-28

### Added

- **CUMULUS-1008**
  - New `config.yml` parameter for SQS consumers: `sqs_consumer_rate: (default 500)`, which is the maximum number of
    messages the consumer will attempt to process per execution. Currently this is only used by the sf-starter consumer,
    which runs every minute by default, making this a messages-per-minute upper bound. SQS does not guarantee the number
    of messages returned per call, so this is not a fixed rate of consumption, only attempted number of messages received.

### Deprecated

- `@cumulus/ingest/consumer.Consume` due to unpredictable implementation. Use `@cumulus/ingest/consumer.Consumer`.

### Changed

- Backported update of `packages/api` dependency `@mapbox/dyno` to `1.4.2` to mitigate `event-stream` vulnerability.

## [v1.10.3] - 2018-10-31

### Added

- **CUMULUS-817**
  - Added AWS Dead Letter Queues for lambdas that are scheduled asynchronously/such that failures show up only in cloudwatch logs.
- **CUMULUS-956**
  - Migrated developer documentation and data-cookbooks to Docusaurus
    - supports versioning of documentation
  - Added `docs/docs-how-to.md` to outline how to do things like add new docs or locally install for testing.
  - Deployment/CI scripts have been updated to work with the new format
- **CUMULUS-811**
  - Added new S3 functions to `@cumulus/common/aws`:
    - `aws.s3TagSetToQueryString`: converts S3 TagSet array to querystring (for use with upload()).
    - `aws.s3PutObject`: Returns promise of S3 `putObject`, which puts an object on S3
    - `aws.s3CopyObject`: Returns promise of S3 `copyObject`, which copies an object in S3 to a new S3 location
    - `aws.s3GetObjectTagging`: Returns promise of S3 `getObjectTagging`, which returns an object containing an S3 TagSet.
  - `@/cumulus/common/aws.s3PutObject` defaults to an explicit `ACL` of 'private' if not overridden.
  - `@/cumulus/common/aws.s3CopyObject` defaults to an explicit `TaggingDirective` of 'COPY' if not overridden.

### Deprecated

- **CUMULUS-811**
  - Deprecated `@cumulus/ingest/aws.S3`. Member functions of this class will now
    log warnings pointing to similar functionality in `@cumulus/common/aws`.

## [v1.10.2] - 2018-10-24

### Added

- **CUMULUS-965**
  - Added a `@cumulus/logger` package
- **CUMULUS-885**
  - Added 'human readable' version identifiers to Lambda Versioning lambda aliases
- **CUMULUS-705**
  - Note: Make sure to update the IAM stack when deploying this update.
  - Adds an AsyncOperations model and associated DynamoDB table to the
    `@cumulus/api` package
  - Adds an /asyncOperations endpoint to the `@cumulus/api` package, which can
    be used to fetch the status of an AsyncOperation.
  - Adds a /bulkDelete endpoint to the `@cumulus/api` package, which performs an
    asynchronous bulk-delete operation. This is a stub right now which is only
    intended to demonstration how AsyncOperations work.
  - Adds an AsyncOperation ECS task to the `@cumulus/api` package, which will
    fetch an Lambda function, run it in ECS, and then store the result to the
    AsyncOperations table in DynamoDB.
- **CUMULUS-851** - Added workflow lambda versioning feature to allow in-flight workflows to use lambda versions that were in place when a workflow was initiated

  - Updated Kes custom code to remove logic that used the CMA file key to determine template compilation logic. Instead, utilize a `customCompilation` template configuration flag to indicate a template should use Cumulus's kes customized methods instead of 'core'.
  - Added `useWorkflowLambdaVersions` configuration option to enable the lambdaVersioning feature set. **This option is set to true by default** and should be set to false to disable the feature.
  - Added uniqueIdentifier configuration key to S3 sourced lambdas to optionally support S3 lambda resource versioning within this scheme. This key must be unique for each modified version of the lambda package and must be updated in configuration each time the source changes.
  - Added a new nested stack template that will create a `LambdaVersions` stack that will take lambda parameters from the base template, generate lambda versions/aliases and return outputs with references to the most 'current' lambda alias reference, and updated 'core' template to utilize these outputs (if `useWorkflowLambdaVersions` is enabled).

- Created a `@cumulus/api/lib/OAuth2` interface, which is implemented by the
  `@cumulus/api/lib/EarthdataLogin` and `@cumulus/api/lib/GoogleOAuth2` classes.
  Endpoints that need to handle authentication will determine which class to use
  based on environment variables. This also greatly simplifies testing.
- Added `@cumulus/api/lib/assertions`, containing more complex AVA test assertions
- Added PublishGranule workflow to publish a granule to CMR without full reingest. (ingest-in-place capability)

- `@cumulus/integration-tests` new functionality:
  - `listCollections` to list collections from a provided data directory
  - `deleteCollection` to delete list of collections from a deployed stack
  - `cleanUpCollections` combines the above in one function.
  - `listProviders` to list providers from a provided data directory
  - `deleteProviders` to delete list of providers from a deployed stack
  - `cleanUpProviders` combines the above in one function.
  - `@cumulus/integrations-tests/api.js`: `deleteGranule` and `deletePdr` functions to make `DELETE` requests to Cumulus API
  - `rules` API functionality for posting and deleting a rule and listing all rules
  - `wait-for-deploy` lambda for use in the redeployment tests
- `@cumulus/ingest/granule.js`: `ingestFile` inserts new `duplicate_found: true` field in the file's record if a duplicate file already exists on S3.
- `@cumulus/api`: `/execution-status` endpoint requests and returns complete execution output if execution output is stored in S3 due to size.
- Added option to use environment variable to set CMR host in `@cumulus/cmrjs`.
- **CUMULUS-781** - Added integration tests for `@cumulus/sync-granule` when `duplicateHandling` is set to `replace` or `skip`
- **CUMULUS-791** - `@cumulus/move-granules`: `moveFileRequest` inserts new `duplicate_found: true` field in the file's record if a duplicate file already exists on S3. Updated output schema to document new `duplicate_found` field.

### Removed

- Removed `@cumulus/common/fake-earthdata-login-server`. Tests can now create a
  service stub based on `@cumulus/api/lib/OAuth2` if testing requires handling
  authentication.

### Changed

- **CUMULUS-940** - modified `@cumulus/common/aws` `receiveSQSMessages` to take a parameter object instead of positional parameters. All defaults remain the same, but now access to long polling is available through `options.waitTimeSeconds`.
- **CUMULUS-948** - Update lambda functions `CNMToCMA` and `CnmResponse` in the `cumulus-data-shared` bucket and point the default stack to them.
- **CUMULUS-782** - Updated `@cumulus/sync-granule` task and `Granule.ingestFile` in `@cumulus/ingest` to keep both old and new data when a destination file with different checksum already exists and `duplicateHandling` is `version`
- Updated the config schema in `@cumulus/move-granules` to include the `moveStagedFiles` param.
- **CUMULUS-778** - Updated config schema and documentation in `@cumulus/sync-granule` to include `duplicateHandling` parameter for specifying how duplicate filenames should be handled
- **CUMULUS-779** - Updated `@cumulus/sync-granule` to throw `DuplicateFile` error when destination files already exist and `duplicateHandling` is `error`
- **CUMULUS-780** - Updated `@cumulus/sync-granule` to use `error` as the default for `duplicateHandling` when it is not specified
- **CUMULUS-780** - Updated `@cumulus/api` to use `error` as the default value for `duplicateHandling` in the `Collection` model
- **CUMULUS-785** - Updated the config schema and documentation in `@cumulus/move-granules` to include `duplicateHandling` parameter for specifying how duplicate filenames should be handled
- **CUMULUS-786, CUMULUS-787** - Updated `@cumulus/move-granules` to throw `DuplicateFile` error when destination files already exist and `duplicateHandling` is `error` or not specified
- **CUMULUS-789** - Updated `@cumulus/move-granules` to keep both old and new data when a destination file with different checksum already exists and `duplicateHandling` is `version`

### Fixed

- `getGranuleId` in `@cumulus/ingest` bug: `getGranuleId` was constructing an error using `filename` which was undefined. The fix replaces `filename` with the `uri` argument.
- Fixes to `del` in `@cumulus/api/endpoints/granules.js` to not error/fail when not all files exist in S3 (e.g. delete granule which has only 2 of 3 files ingested).
- `@cumulus/deployment/lib/crypto.js` now checks for private key existence properly.

## [v1.10.1] - 2018-09-4

### Fixed

- Fixed cloudformation template errors in `@cumulus/deployment/`
  - Replaced references to Fn::Ref: with Ref:
  - Moved long form template references to a newline

## [v1.10.0] - 2018-08-31

### Removed

- Removed unused and broken code from `@cumulus/common`
  - Removed `@cumulus/common/test-helpers`
  - Removed `@cumulus/common/task`
  - Removed `@cumulus/common/message-source`
  - Removed the `getPossiblyRemote` function from `@cumulus/common/aws`
  - Removed the `startPromisedSfnExecution` function from `@cumulus/common/aws`
  - Removed the `getCurrentSfnTask` function from `@cumulus/common/aws`

### Changed

- **CUMULUS-839** - In `@cumulus/sync-granule`, 'collection' is now an optional config parameter

### Fixed

- **CUMULUS-859** Moved duplicate code in `@cumulus/move-granules` and `@cumulus/post-to-cmr` to `@cumulus/ingest`. Fixed imports making assumptions about directory structure.
- `@cumulus/ingest/consumer` correctly limits the number of messages being received and processed from SQS. Details:
  - **Background:** `@cumulus/api` includes a lambda `<stack-name>-sqs2sf` which processes messages from the `<stack-name>-startSF` SQS queue every minute. The `sqs2sf` lambda uses `@cumulus/ingest/consumer` to receive and process messages from SQS.
  - **Bug:** More than `messageLimit` number of messages were being consumed and processed from the `<stack-name>-startSF` SQS queue. Many step functions were being triggered simultaneously by the lambda `<stack-name>-sqs2sf` (which consumes every minute from the `startSF` queue) and resulting in step function failure with the error: `An error occurred (ThrottlingException) when calling the GetExecutionHistory`.
  - **Fix:** `@cumulus/ingest/consumer#processMessages` now processes messages until `timeLimit` has passed _OR_ once it receives up to `messageLimit` messages. `sqs2sf` is deployed with a [default `messageLimit` of 10](https://github.com/nasa/cumulus/blob/670000c8a821ff37ae162385f921c40956e293f7/packages/deployment/app/config.yml#L147).
  - **IMPORTANT NOTE:** `consumer` will actually process up to `messageLimit * 2 - 1` messages. This is because sometimes `receiveSQSMessages` will return less than `messageLimit` messages and thus the consumer will continue to make calls to `receiveSQSMessages`. For example, given a `messageLimit` of 10 and subsequent calls to `receiveSQSMessages` returns up to 9 messages, the loop will continue and a final call could return up to 10 messages.

## [v1.9.1] - 2018-08-22

**Please Note** To take advantage of the added granule tracking API functionality, updates are required for the message adapter and its libraries. You should be on the following versions:

- `cumulus-message-adapter` 1.0.9+
- `cumulus-message-adapter-js` 1.0.4+
- `cumulus-message-adapter-java` 1.2.7+
- `cumulus-message-adapter-python` 1.0.5+

### Added

- **CUMULUS-687** Added logs endpoint to search for logs from a specific workflow execution in `@cumulus/api`. Added integration test.
- **CUMULUS-836** - `@cumulus/deployment` supports a configurable docker storage driver for ECS. ECS can be configured with either `devicemapper` (the default storage driver for AWS ECS-optimized AMIs) or `overlay2` (the storage driver used by the NGAP 2.0 AMI). The storage driver can be configured in `app/config.yml` with `ecs.docker.storageDriver: overlay2 | devicemapper`. The default is `overlay2`.
  - To support this configuration, a [Handlebars](https://handlebarsjs.com/) helper `ifEquals` was added to `packages/deployment/lib/kes.js`.
- **CUMULUS-836** - `@cumulus/api` added IAM roles required by the NGAP 2.0 AMI. The NGAP 2.0 AMI runs a script `register_instances_with_ssm.py` which requires the ECS IAM role to include `ec2:DescribeInstances` and `ssm:GetParameter` permissions.

### Fixed

- **CUMULUS-836** - `@cumulus/deployment` uses `overlay2` driver by default and does not attempt to write `--storage-opt dm.basesize` to fix [this error](https://github.com/moby/moby/issues/37039).
- **CUMULUS-413** Kinesis processing now captures all errors.
  - Added kinesis fallback mechanism when errors occur during record processing.
  - Adds FallbackTopicArn to `@cumulus/api/lambdas.yml`
  - Adds fallbackConsumer lambda to `@cumulus/api`
  - Adds fallbackqueue option to lambda definitions capture lambda failures after three retries.
  - Adds kinesisFallback SNS topic to signal incoming errors from kinesis stream.
  - Adds kinesisFailureSQS to capture fully failed events from all retries.
- **CUMULUS-855** Adds integration test for kinesis' error path.
- **CUMULUS-686** Added workflow task name and version tracking via `@cumulus/api` executions endpoint under new `tasks` property, and under `workflow_tasks` in step input/output.
  - Depends on `cumulus-message-adapter` 1.0.9+, `cumulus-message-adapter-js` 1.0.4+, `cumulus-message-adapter-java` 1.2.7+ and `cumulus-message-adapter-python` 1.0.5+
- **CUMULUS-771**
  - Updated sync-granule to stream the remote file to s3
  - Added integration test for ingesting granules from ftp provider
  - Updated http/https integration tests for ingesting granules from http/https providers
- **CUMULUS-862** Updated `@cumulus/integration-tests` to handle remote lambda output
- **CUMULUS-856** Set the rule `state` to have default value `ENABLED`

### Changed

- In `@cumulus/deployment`, changed the example app config.yml to have additional IAM roles

## [v1.9.0] - 2018-08-06

**Please note** additional information and upgrade instructions [here](https://nasa.github.io/cumulus/docs/upgrade/1.9.0)

### Added

- **CUMULUS-712** - Added integration tests verifying expected behavior in workflows
- **GITC-776-2** - Add support for versioned collections

### Fixed

- **CUMULUS-832**
  - Fixed indentation in example config.yml in `@cumulus/deployment`
  - Fixed issue with new deployment using the default distribution endpoint in `@cumulus/deployment` and `@cumulus/api`

## [v1.8.1] - 2018-08-01

**Note** IAM roles should be re-deployed with this release.

- **Cumulus-726**
  - Added function to `@cumulus/integration-tests`: `sfnStep` includes `getStepInput` which returns the input to the schedule event of a given step function step.
  - Added IAM policy `@cumulus/deployment`: Lambda processing IAM role includes `kinesis::PutRecord` so step function lambdas can write to kinesis streams.
- **Cumulus Community Edition**
  - Added Google OAuth authentication token logic to `@cumulus/api`. Refactored token endpoint to use environment variable flag `OAUTH_PROVIDER` when determining with authentication method to use.
  - Added API Lambda memory configuration variable `api_lambda_memory` to `@cumulus/api` and `@cumulus/deployment`.

### Changed

- **Cumulus-726**
  - Changed function in `@cumulus/api`: `models/rules.js#addKinesisEventSource` was modified to call to `deleteKinesisEventSource` with all required parameters (rule's name, arn and type).
  - Changed function in `@cumulus/integration-tests`: `getStepOutput` can now be used to return output of failed steps. If users of this function want the output of a failed event, they can pass a third parameter `eventType` as `'failure'`. This function will work as always for steps which completed successfully.

### Removed

- **Cumulus-726**

  - Configuration change to `@cumulus/deployment`: Removed default auto scaling configuration for Granules and Files DynamoDB tables.

- **CUMULUS-688**
  - Add integration test for ExecutionStatus
  - Function addition to `@cumulus/integration-tests`: `api` includes `getExecutionStatus` which returns the execution status from the Cumulus API

## [v1.8.0] - 2018-07-23

### Added

- **CUMULUS-718** Adds integration test for Kinesis triggering a workflow.

- **GITC-776-3** Added more flexibility for rules. You can now edit all fields on the rule's record
  We may need to update the api documentation to reflect this.

- **CUMULUS-681** - Add ingest-in-place action to granules endpoint

  - new applyWorkflow action at PUT /granules/{granuleid} Applying a workflow starts an execution of the provided workflow and passes the granule record as payload.
    Parameter(s):
    - workflow - the workflow name

- **CUMULUS-685** - Add parent exeuction arn to the execution which is triggered from a parent step function

### Changed

- **CUMULUS-768** - Integration tests get S3 provider data from shared data folder

### Fixed

- **CUMULUS-746** - Move granule API correctly updates record in dynamo DB and cmr xml file
- **CUMULUS-766** - Populate database fileSize field from S3 if value not present in Ingest payload

## [v1.7.1] - 2018-07-27 - [BACKPORT]

### Fixed

- **CUMULUS-766** - Backport from 1.8.0 - Populate database fileSize field from S3 if value not present in Ingest payload

## [v1.7.0] - 2018-07-02

### Please note: [Upgrade Instructions](https://nasa.github.io/cumulus/docs/upgrade/1.7.0)

### Added

- **GITC-776-2** - Add support for versioned collections
- **CUMULUS-491** - Add granule reconciliation API endpoints.
- **CUMULUS-480** Add support for backup and recovery:
  - Add DynamoDB tables for granules, executions and pdrs
  - Add ability to write all records to S3
  - Add ability to download all DynamoDB records in form json files
  - Add ability to upload records to DynamoDB
  - Add migration scripts for copying granule, pdr and execution records from ElasticSearch to DynamoDB
  - Add IAM support for batchWrite on dynamoDB
-
- **CUMULUS-508** - `@cumulus/deployment` cloudformation template allows for lambdas and ECS clusters to have multiple AZ availability.
  - `@cumulus/deployment` also ensures docker uses `devicemapper` storage driver.
- **CUMULUS-755** - `@cumulus/deployment` Add DynamoDB autoscaling support.
  - Application developers can add autoscaling and override default values in their deployment's `app/config.yml` file using a `{TableName}Table:` key.

### Fixed

- **CUMULUS-747** - Delete granule API doesn't delete granule files in s3 and granule in elasticsearch
  - update the StreamSpecification DynamoDB tables to have StreamViewType: "NEW_AND_OLD_IMAGES"
  - delete granule files in s3
- **CUMULUS-398** - Fix not able to filter executions by workflow
- **CUMULUS-748** - Fix invalid lambda .zip files being validated/uploaded to AWS
- **CUMULUS-544** - Post to CMR task has UAT URL hard-coded
  - Made configurable: PostToCmr now requires CMR_ENVIRONMENT env to be set to 'SIT' or 'OPS' for those CMR environments. Default is UAT.

### Changed

- **GITC-776-4** - Changed Discover-pdrs to not rely on collection but use provider_path in config. It also has an optional filterPdrs regex configuration parameter

- **CUMULUS-710** - In the integration test suite, `getStepOutput` returns the output of the first successful step execution or last failed, if none exists

## [v1.6.0] - 2018-06-06

### Please note: [Upgrade Instructions](https://nasa.github.io/cumulus/docs/upgrade/1.6.0)

### Fixed

- **CUMULUS-602** - Format all logs sent to Elastic Search.
  - Extract cumulus log message and index it to Elastic Search.

### Added

- **CUMULUS-556** - add a mechanism for creating and running migration scripts on deployment.
- **CUMULUS-461** Support use of metadata date and other components in `url_path` property

### Changed

- **CUMULUS-477** Update bucket configuration to support multiple buckets of the same type:
  - Change the structure of the buckets to allow for more than one bucket of each type. The bucket structure is now:
    bucket-key:
    name: <bucket-name>
    type: <type> i.e. internal, public, etc.
  - Change IAM and app deployment configuration to support new bucket structure
  - Update tasks and workflows to support new bucket structure
  - Replace instances where buckets.internal is relied upon to either use the system bucket or a configured bucket
  - Move IAM template to the deployment package. NOTE: You now have to specify '--template node_modules/@cumulus/deployment/iam' in your IAM deployment
  - Add IAM cloudformation template support to filter buckets by type

## [v1.5.5] - 2018-05-30

### Added

- **CUMULUS-530** - PDR tracking through Queue-granules
  - Add optional `pdr` property to the sync-granule task's input config and output payload.
- **CUMULUS-548** - Create a Lambda task that generates EMS distribution reports
  - In order to supply EMS Distribution Reports, you must enable S3 Server
    Access Logging on any S3 buckets used for distribution. See [How Do I Enable Server Access Logging for an S3 Bucket?](https://docs.aws.amazon.com/AmazonS3/latest/user-guide/server-access-logging.html)
    The "Target bucket" setting should point at the Cumulus internal bucket.
    The "Target prefix" should be
    "<STACK_NAME>/ems-distribution/s3-server-access-logs/", where "STACK_NAME"
    is replaced with the name of your Cumulus stack.

### Fixed

- **CUMULUS-546 - Kinesis Consumer should catch and log invalid JSON**
  - Kinesis Consumer lambda catches and logs errors so that consumer doesn't get stuck in a loop re-processing bad json records.
- EMS report filenames are now based on their start time instead of the time
  instead of the time that the report was generated
- **CUMULUS-552 - Cumulus API returns different results for the same collection depending on query**
  - The collection, provider and rule records in elasticsearch are now replaced with records from dynamo db when the dynamo db records are updated.

### Added

- `@cumulus/deployment`'s default cloudformation template now configures storage for Docker to match the configured ECS Volume. The template defines Docker's devicemapper basesize (`dm.basesize`) using `ecs.volumeSize`. This addresses ECS default of limiting Docker containers to 10GB of storage ([Read more](https://aws.amazon.com/premiumsupport/knowledge-center/increase-default-ecs-docker-limit/)).

## [v1.5.4] - 2018-05-21

### Added

- **CUMULUS-535** - EMS Ingest, Archive, Archive Delete reports
  - Add lambda EmsReport to create daily EMS Ingest, Archive, Archive Delete reports
  - ems.provider property added to `@cumulus/deployment/app/config.yml`.
    To change the provider name, please add `ems: provider` property to `app/config.yml`.
- **CUMULUS-480** Use DynamoDB to store granules, pdrs and execution records
  - Activate PointInTime feature on DynamoDB tables
  - Increase test coverage on api package
  - Add ability to restore metadata records from json files to DynamoDB
- **CUMULUS-459** provide API endpoint for moving granules from one location on s3 to another

## [v1.5.3] - 2018-05-18

### Fixed

- **CUMULUS-557 - "Add dataType to DiscoverGranules output"**
  - Granules discovered by the DiscoverGranules task now include dataType
  - dataType is now a required property for granules used as input to the
    QueueGranules task
- **CUMULUS-550** Update deployment app/config.yml to force elasticsearch updates for deleted granules

## [v1.5.2] - 2018-05-15

### Fixed

- **CUMULUS-514 - "Unable to Delete the Granules"**
  - updated cmrjs.deleteConcept to return success if the record is not found
    in CMR.

### Added

- **CUMULUS-547** - The distribution API now includes an
  "earthdataLoginUsername" query parameter when it returns a signed S3 URL
- **CUMULUS-527 - "parse-pdr queues up all granules and ignores regex"**
  - Add an optional config property to the ParsePdr task called
    "granuleIdFilter". This property is a regular expression that is applied
    against the filename of the first file of each granule contained in the
    PDR. If the regular expression matches, then the granule is included in
    the output. Defaults to '.', which will match all granules in the PDR.
- File checksums in PDRs now support MD5
- Deployment support to subscribe to an SNS topic that already exists
- **CUMULUS-470, CUMULUS-471** In-region S3 Policy lambda added to API to update bucket policy for in-region access.
- **CUMULUS-533** Added fields to granule indexer to support EMS ingest and archive record creation
- **CUMULUS-534** Track deleted granules
  - added `deletedgranule` type to `cumulus` index.
  - **Important Note:** Force custom bootstrap to re-run by adding this to
    app/config.yml `es: elasticSearchMapping: 7`
- You can now deploy cumulus without ElasticSearch. Just add `es: null` to your `app/config.yml` file. This is only useful for debugging purposes. Cumulus still requires ElasticSearch to properly operate.
- `@cumulus/integration-tests` includes and exports the `addRules` function, which seeds rules into the DynamoDB table.
- Added capability to support EFS in cloud formation template. Also added
  optional capability to ssh to your instance and privileged lambda functions.
- Added support to force discovery of PDRs that have already been processed
  and filtering of selected data types
- `@cumulus/cmrjs` uses an environment variable `USER_IP_ADDRESS` or fallback
  IP address of `10.0.0.0` when a public IP address is not available. This
  supports lambda functions deployed into a VPC's private subnet, where no
  public IP address is available.

### Changed

- **CUMULUS-550** Custom bootstrap automatically adds new types to index on
  deployment

## [v1.5.1] - 2018-04-23

### Fixed

- add the missing dist folder to the hello-world task
- disable uglifyjs on the built version of the pdr-status-check (read: https://github.com/webpack-contrib/uglifyjs-webpack-plugin/issues/264)

## [v1.5.0] - 2018-04-23

### Changed

- Removed babel from all tasks and packages and increased minimum node requirements to version 8.10
- Lambda functions created by @cumulus/deployment will use node8.10 by default
- Moved [cumulus-integration-tests](https://github.com/nasa/cumulus-integration-tests) to the `example` folder CUMULUS-512
- Streamlined all packages dependencies (e.g. remove redundant dependencies and make sure versions are the same across packages)
- **CUMULUS-352:** Update Cumulus Elasticsearch indices to use [index aliases](https://www.elastic.co/guide/en/elasticsearch/reference/current/indices-aliases.html).
- **CUMULUS-519:** ECS tasks are no longer restarted after each CF deployment unless `ecs.restartTasksOnDeploy` is set to true
- **CUMULUS-298:** Updated log filterPattern to include all CloudWatch logs in ElasticSearch
- **CUMULUS-518:** Updates to the SyncGranule config schema
  - `granuleIdExtraction` is no longer a property
  - `process` is now an optional property
  - `provider_path` is no longer a property

### Fixed

- **CUMULUS-455 "Kes deployments using only an updated message adapter do not get automatically deployed"**
  - prepended the hash value of cumulus-message-adapter.zip file to the zip file name of lambda which uses message adapter.
  - the lambda function will be redeployed when message adapter or lambda function are updated
- Fixed a bug in the bootstrap lambda function where it stuck during update process
- Fixed a bug where the sf-sns-report task did not return the payload of the incoming message as the output of the task [CUMULUS-441]

### Added

- **CUMULUS-352:** Add reindex CLI to the API package.
- **CUMULUS-465:** Added mock http/ftp/sftp servers to the integration tests
- Added a `delete` method to the `@common/CollectionConfigStore` class
- **CUMULUS-467 "@cumulus/integration-tests or cumulus-integration-tests should seed provider and collection in deployed DynamoDB"**
  - `example` integration-tests populates providers and collections to database
  - `example` workflow messages are populated from workflow templates in s3, provider and collection information in database, and input payloads. Input templates are removed.
  - added `https` protocol to provider schema

## [v1.4.1] - 2018-04-11

### Fixed

- Sync-granule install

## [v1.4.0] - 2018-04-09

### Fixed

- **CUMULUS-392 "queue-granules not returning the sfn-execution-arns queued"**
  - updated queue-granules to return the sfn-execution-arns queued and pdr if exists.
  - added pdr to ingest message meta.pdr instead of payload, so the pdr information doesn't get lost in the ingest workflow, and ingested granule in elasticsearch has pdr name.
  - fixed sf-sns-report schema, remove the invalid part
  - fixed pdr-status-check schema, the failed execution contains arn and reason
- **CUMULUS-206** make sure homepage and repository urls exist in package.json files of tasks and packages

### Added

- Example folder with a cumulus deployment example

### Changed

- [CUMULUS-450](https://bugs.earthdata.nasa.gov/browse/CUMULUS-450) - Updated
  the config schema of the **queue-granules** task
  - The config no longer takes a "collection" property
  - The config now takes an "internalBucket" property
  - The config now takes a "stackName" property
- [CUMULUS-450](https://bugs.earthdata.nasa.gov/browse/CUMULUS-450) - Updated
  the config schema of the **parse-pdr** task
  - The config no longer takes a "collection" property
  - The "stack", "provider", and "bucket" config properties are now
    required
- **CUMULUS-469** Added a lambda to the API package to prototype creating an S3 bucket policy for direct, in-region S3 access for the prototype bucket

### Removed

- Removed the `findTmpTestDataDirectory()` function from
  `@cumulus/common/test-utils`

### Fixed

- [CUMULUS-450](https://bugs.earthdata.nasa.gov/browse/CUMULUS-450)
  - The **queue-granules** task now enqueues a **sync-granule** task with the
    correct collection config for that granule based on the granule's
    data-type. It had previously been using the collection config from the
    config of the **queue-granules** task, which was a problem if the granules
    being queued belonged to different data-types.
  - The **parse-pdr** task now handles the case where a PDR contains granules
    with different data types, and uses the correct granuleIdExtraction for
    each granule.

### Added

- **CUMULUS-448** Add code coverage checking using [nyc](https://github.com/istanbuljs/nyc).

## [v1.3.0] - 2018-03-29

### Deprecated

- discover-s3-granules is deprecated. The functionality is provided by the discover-granules task

### Fixed

- **CUMULUS-331:** Fix aws.downloadS3File to handle non-existent key
- Using test ftp provider for discover-granules testing [CUMULUS-427]
- **CUMULUS-304: "Add AWS API throttling to pdr-status-check task"** Added concurrency limit on SFN API calls. The default concurrency is 10 and is configurable through Lambda environment variable CONCURRENCY.
- **CUMULUS-414: "Schema validation not being performed on many tasks"** revised npm build scripts of tasks that use cumulus-message-adapter to place schema directories into dist directories.
- **CUMULUS-301:** Update all tests to use test-data package for testing data.
- **CUMULUS-271: "Empty response body from rules PUT endpoint"** Added the updated rule to response body.
- Increased memory allotment for `CustomBootstrap` lambda function. Resolves failed deployments where `CustomBootstrap` lambda function was failing with error `Process exited before completing request`. This was causing deployments to stall, fail to update and fail to rollback. This error is thrown when the lambda function tries to use more memory than it is allotted.
- Cumulus repository folders structure updated:
  - removed the `cumulus` folder altogether
  - moved `cumulus/tasks` to `tasks` folder at the root level
  - moved the tasks that are not converted to use CMA to `tasks/.not_CMA_compliant`
  - updated paths where necessary

### Added

- `@cumulus/integration-tests` - Added support for testing the output of an ECS activity as well as a Lambda function.

## [v1.2.0] - 2018-03-20

### Fixed

- Update vulnerable npm packages [CUMULUS-425]
- `@cumulus/api`: `kinesis-consumer.js` uses `sf-scheduler.js#schedule` instead of placing a message directly on the `startSF` SQS queue. This is a fix for [CUMULUS-359](https://bugs.earthdata.nasa.gov/browse/CUMULUS-359) because `sf-scheduler.js#schedule` looks up the provider and collection data in DynamoDB and adds it to the `meta` object of the enqueued message payload.
- `@cumulus/api`: `kinesis-consumer.js` catches and logs errors instead of doing an error callback. Before this change, `kinesis-consumer` was failing to process new records when an existing record caused an error because it would call back with an error and stop processing additional records. It keeps trying to process the record causing the error because it's "position" in the stream is unchanged. Catching and logging the errors is part 1 of the fix. Proposed part 2 is to enqueue the error and the message on a "dead-letter" queue so it can be processed later ([CUMULUS-413](https://bugs.earthdata.nasa.gov/browse/CUMULUS-413)).
- **CUMULUS-260: "PDR page on dashboard only shows zeros."** The PDR stats in LPDAAC are all 0s, even if the dashboard has been fixed to retrieve the correct fields. The current version of pdr-status-check has a few issues.
  - pdr is not included in the input/output schema. It's available from the input event. So the pdr status and stats are not updated when the ParsePdr workflow is complete. Adding the pdr to the input/output of the task will fix this.
  - pdr-status-check doesn't update pdr stats which prevent the real time pdr progress from showing up in the dashboard. To solve this, added lambda function sf-sns-report which is copied from @cumulus/api/lambdas/sf-sns-broadcast with modification, sf-sns-report can be used to report step function status anywhere inside a step function. So add step sf-sns-report after each pdr-status-check, we will get the PDR status progress at real time.
  - It's possible an execution is still in the queue and doesn't exist in sfn yet. Added code to handle 'ExecutionDoesNotExist' error when checking the execution status.
- Fixed `aws.cloudwatchevents()` typo in `packages/ingest/aws.js`. This typo was the root cause of the error: `Error: Could not process scheduled_ingest, Error: : aws.cloudwatchevents is not a constructor` seen when trying to update a rule.

### Removed

- `@cumulus/ingest/aws`: Remove queueWorkflowMessage which is no longer being used by `@cumulus/api`'s `kinesis-consumer.js`.

## [v1.1.4] - 2018-03-15

### Added

- added flag `useList` to parse-pdr [CUMULUS-404]

### Fixed

- Pass encrypted password to the ApiGranule Lambda function [CUMULUS-424]

## [v1.1.3] - 2018-03-14

### Fixed

- Changed @cumulus/deployment package install behavior. The build process will happen after installation

## [v1.1.2] - 2018-03-14

### Added

- added tools to @cumulus/integration-tests for local integration testing
- added end to end testing for discovering and parsing of PDRs
- `yarn e2e` command is available for end to end testing

### Fixed

- **CUMULUS-326: "Occasionally encounter "Too Many Requests" on deployment"** The api gateway calls will handle throttling errors
- **CUMULUS-175: "Dashboard providers not in sync with AWS providers."** The root cause of this bug - DynamoDB operations not showing up in Elasticsearch - was shared by collections and rules. The fix was to update providers', collections' and rules; POST, PUT and DELETE endpoints to operate on DynamoDB and using DynamoDB streams to update Elasticsearch. The following packages were made:
  - `@cumulus/deployment` deploys DynamoDB streams for the Collections, Providers and Rules tables as well as a new lambda function called `dbIndexer`. The `dbIndexer` lambda has an event source mapping which listens to each of the DynamoDB streams. The dbIndexer lambda receives events referencing operations on the DynamoDB table and updates the elasticsearch cluster accordingly.
  - The `@cumulus/api` endpoints for collections, providers and rules _only_ query DynamoDB, with the exception of LIST endpoints and the collections' GET endpoint.

### Updated

- Broke up `kes.override.js` of @cumulus/deployment to multiple modules and moved to a new location
- Expanded @cumulus/deployment test coverage
- all tasks were updated to use cumulus-message-adapter-js 1.0.1
- added build process to integration-tests package to babelify it before publication
- Update @cumulus/integration-tests lambda.js `getLambdaOutput` to return the entire lambda output. Previously `getLambdaOutput` returned only the payload.

## [v1.1.1] - 2018-03-08

### Removed

- Unused queue lambda in api/lambdas [CUMULUS-359]

### Fixed

- Kinesis message content is passed to the triggered workflow [CUMULUS-359]
- Kinesis message queues a workflow message and does not write to rules table [CUMULUS-359]

## [v1.1.0] - 2018-03-05

### Added

- Added a `jlog` function to `common/test-utils` to aid in test debugging
- Integration test package with command line tool [CUMULUS-200] by @laurenfrederick
- Test for FTP `useList` flag [CUMULUS-334] by @kkelly51

### Updated

- The `queue-pdrs` task now uses the [cumulus-message-adapter-js](https://github.com/nasa/cumulus-message-adapter-js)
  library
- Updated the `queue-pdrs` JSON schemas
- The test-utils schema validation functions now throw an error if validation
  fails
- The `queue-granules` task now uses the [cumulus-message-adapter-js](https://github.com/nasa/cumulus-message-adapter-js)
  library
- Updated the `queue-granules` JSON schemas

### Removed

- Removed the `getSfnExecutionByName` function from `common/aws`
- Removed the `getGranuleStatus` function from `common/aws`

## [v1.0.1] - 2018-02-27

### Added

- More tests for discover-pdrs, dicover-granules by @yjpa7145
- Schema validation utility for tests by @yjpa7145

### Changed

- Fix an FTP listing bug for servers that do not support STAT [CUMULUS-334] by @kkelly51

## [v1.0.0] - 2018-02-23


[Unreleased]: https://github.com/nasa/cumulus/compare/v20.0.0...HEAD
[v20.0.0]: https://github.com/nasa/cumulus/compare/v19.1.0...v20.0.0
[v19.1.0]: https://github.com/nasa/cumulus/compare/v19.0.0...v19.1.0
[v19.0.0]: https://github.com/nasa/cumulus/compare/v18.5.5...v19.0.0
[v18.5.5]: https://github.com/nasa/cumulus/compare/v18.5.3...v18.5.5
[v18.5.3]: https://github.com/nasa/cumulus/compare/v18.5.2...v18.5.3
[v18.5.2]: https://github.com/nasa/cumulus/compare/v18.5.1...v18.5.2
[v18.5.1]: https://github.com/nasa/cumulus/compare/v18.5.0...v18.5.1
[v18.5.0]: https://github.com/nasa/cumulus/compare/v18.4.0...v18.5.0
[v18.4.0]: https://github.com/nasa/cumulus/compare/v18.3.4...v18.4.0
[v18.3.4]: https://github.com/nasa/cumulus/compare/v18.3.3...v18.3.4
[v18.3.3]: https://github.com/nasa/cumulus/compare/v18.3.2...v18.3.3
[v18.3.2]: https://github.com/nasa/cumulus/compare/v18.3.1...v18.3.2
[v18.3.1]: https://github.com/nasa/cumulus/compare/v18.2.2...v18.3.1
[v18.2.2]: https://github.com/nasa/cumulus/compare/v18.2.1...v18.2.2
[v18.2.1]: https://github.com/nasa/cumulus/compare/v18.2.0...v18.2.1
[v18.2.0]: https://github.com/nasa/cumulus/compare/v18.1.0...v18.2.0
[v18.1.0]: https://github.com/nasa/cumulus/compare/v18.0.0...v18.1.0
[v18.0.0]: https://github.com/nasa/cumulus/compare/v17.0.0...v18.0.0
[v17.0.0]: https://github.com/nasa/cumulus/compare/v16.1.3...v17.0.0
[v16.1.3]: https://github.com/nasa/cumulus/compare/v16.1.2...v16.1.3
[v16.1.2]: https://github.com/nasa/cumulus/compare/v16.1.1...v16.1.2
[v16.1.1]: https://github.com/nasa/cumulus/compare/v16.0.0...v16.1.1
[v16.0.0]: https://github.com/nasa/cumulus/compare/v15.0.4...v16.0.0
[v15.0.4]: https://github.com/nasa/cumulus/compare/v15.0.3...v15.0.4
[v15.0.3]: https://github.com/nasa/cumulus/compare/v15.0.2...v15.0.3
[v15.0.2]: https://github.com/nasa/cumulus/compare/v15.0.1...v15.0.2
[v15.0.1]: https://github.com/nasa/cumulus/compare/v15.0.0...v15.0.1
[v15.0.0]: https://github.com/nasa/cumulus/compare/v14.1.0...v15.0.0
[v14.1.0]: https://github.com/nasa/cumulus/compare/v14.0.0...v14.1.0
[v14.0.0]: https://github.com/nasa/cumulus/compare/v13.4.0...v14.0.0
[v13.4.0]: https://github.com/nasa/cumulus/compare/v13.3.2...v13.4.0
[v13.3.2]: https://github.com/nasa/cumulus/compare/v13.3.0...v13.3.2
[v13.3.0]: https://github.com/nasa/cumulus/compare/v13.2.1...v13.3.0
[v13.2.1]: https://github.com/nasa/cumulus/compare/v13.2.0...v13.2.1
[v13.2.0]: https://github.com/nasa/cumulus/compare/v13.1.0...v13.2.0
[v13.1.0]: https://github.com/nasa/cumulus/compare/v13.0.1...v13.1.0
[v13.0.1]: https://github.com/nasa/cumulus/compare/v13.0.0...v13.0.1
[v13.0.0]: https://github.com/nasa/cumulus/compare/v12.0.3...v13.0.0
[v12.0.3]: https://github.com/nasa/cumulus/compare/v12.0.2...v12.0.3
[v12.0.2]: https://github.com/nasa/cumulus/compare/v12.0.1...v12.0.2
[v12.0.1]: https://github.com/nasa/cumulus/compare/v12.0.0...v12.0.1
[v12.0.0]: https://github.com/nasa/cumulus/compare/v11.1.8...v12.0.0
[v11.1.8]: https://github.com/nasa/cumulus/compare/v11.1.7...v11.1.8
[v11.1.7]: https://github.com/nasa/cumulus/compare/v11.1.5...v11.1.7
[v11.1.5]: https://github.com/nasa/cumulus/compare/v11.1.4...v11.1.5
[v11.1.4]: https://github.com/nasa/cumulus/compare/v11.1.3...v11.1.4
[v11.1.3]: https://github.com/nasa/cumulus/compare/v11.1.2...v11.1.3
[v11.1.2]: https://github.com/nasa/cumulus/compare/v11.1.1...v11.1.2
[v11.1.1]: https://github.com/nasa/cumulus/compare/v11.1.0...v11.1.1
[v11.1.0]: https://github.com/nasa/cumulus/compare/v11.0.0...v11.1.0
[v11.0.0]: https://github.com/nasa/cumulus/compare/v10.1.3...v11.0.0
[v10.1.3]: https://github.com/nasa/cumulus/compare/v10.1.2...v10.1.3
[v10.1.2]: https://github.com/nasa/cumulus/compare/v10.1.1...v10.1.2
[v10.1.1]: https://github.com/nasa/cumulus/compare/v10.1.0...v10.1.1
[v10.1.0]: https://github.com/nasa/cumulus/compare/v10.0.1...v10.1.0
[v10.0.1]: https://github.com/nasa/cumulus/compare/v10.0.0...v10.0.1
[v10.0.0]: https://github.com/nasa/cumulus/compare/v9.9.0...v10.0.0
[v9.9.3]: https://github.com/nasa/cumulus/compare/v9.9.2...v9.9.3
[v9.9.2]: https://github.com/nasa/cumulus/compare/v9.9.1...v9.9.2
[v9.9.1]: https://github.com/nasa/cumulus/compare/v9.9.0...v9.9.1
[v9.9.0]: https://github.com/nasa/cumulus/compare/v9.8.0...v9.9.0
[v9.8.0]: https://github.com/nasa/cumulus/compare/v9.7.0...v9.8.0
[v9.7.1]: https://github.com/nasa/cumulus/compare/v9.7.0...v9.7.1
[v9.7.0]: https://github.com/nasa/cumulus/compare/v9.6.0...v9.7.0
[v9.6.0]: https://github.com/nasa/cumulus/compare/v9.5.0...v9.6.0
[v9.5.0]: https://github.com/nasa/cumulus/compare/v9.4.0...v9.5.0
[v9.4.1]: https://github.com/nasa/cumulus/compare/v9.3.0...v9.4.1
[v9.4.0]: https://github.com/nasa/cumulus/compare/v9.3.0...v9.4.0
[v9.3.0]: https://github.com/nasa/cumulus/compare/v9.2.2...v9.3.0
[v9.2.2]: https://github.com/nasa/cumulus/compare/v9.2.1...v9.2.2
[v9.2.1]: https://github.com/nasa/cumulus/compare/v9.2.0...v9.2.1
[v9.2.0]: https://github.com/nasa/cumulus/compare/v9.1.0...v9.2.0
[v9.1.0]: https://github.com/nasa/cumulus/compare/v9.0.1...v9.1.0
[v9.0.1]: https://github.com/nasa/cumulus/compare/v9.0.0...v9.0.1
[v9.0.0]: https://github.com/nasa/cumulus/compare/v8.1.0...v9.0.0
[v8.1.0]: https://github.com/nasa/cumulus/compare/v8.0.0...v8.1.0
[v8.0.0]: https://github.com/nasa/cumulus/compare/v7.2.0...v8.0.0
[v7.2.0]: https://github.com/nasa/cumulus/compare/v7.1.0...v7.2.0
[v7.1.0]: https://github.com/nasa/cumulus/compare/v7.0.0...v7.1.0
[v7.0.0]: https://github.com/nasa/cumulus/compare/v6.0.0...v7.0.0
[v6.0.0]: https://github.com/nasa/cumulus/compare/v5.0.1...v6.0.0
[v5.0.1]: https://github.com/nasa/cumulus/compare/v5.0.0...v5.0.1
[v5.0.0]: https://github.com/nasa/cumulus/compare/v4.0.0...v5.0.0
[v4.0.0]: https://github.com/nasa/cumulus/compare/v3.0.1...v4.0.0
[v3.0.1]: https://github.com/nasa/cumulus/compare/v3.0.0...v3.0.1
[v3.0.0]: https://github.com/nasa/cumulus/compare/v2.0.1...v3.0.0
[v2.0.7]: https://github.com/nasa/cumulus/compare/v2.0.6...v2.0.7
[v2.0.6]: https://github.com/nasa/cumulus/compare/v2.0.5...v2.0.6
[v2.0.5]: https://github.com/nasa/cumulus/compare/v2.0.4...v2.0.5
[v2.0.4]: https://github.com/nasa/cumulus/compare/v2.0.3...v2.0.4
[v2.0.3]: https://github.com/nasa/cumulus/compare/v2.0.2...v2.0.3
[v2.0.2]: https://github.com/nasa/cumulus/compare/v2.0.1...v2.0.2
[v2.0.1]: https://github.com/nasa/cumulus/compare/v1.24.0...v2.0.1
[v2.0.0]: https://github.com/nasa/cumulus/compare/v1.24.0...v2.0.0
[v1.24.0]: https://github.com/nasa/cumulus/compare/v1.23.2...v1.24.0
[v1.23.2]: https://github.com/nasa/cumulus/compare/v1.22.1...v1.23.2
[v1.22.1]: https://github.com/nasa/cumulus/compare/v1.21.0...v1.22.1
[v1.21.0]: https://github.com/nasa/cumulus/compare/v1.20.0...v1.21.0
[v1.20.0]: https://github.com/nasa/cumulus/compare/v1.19.0...v1.20.0
[v1.19.0]: https://github.com/nasa/cumulus/compare/v1.18.0...v1.19.0
[v1.18.0]: https://github.com/nasa/cumulus/compare/v1.17.0...v1.18.0
[v1.17.0]: https://github.com/nasa/cumulus/compare/v1.16.1...v1.17.0
[v1.16.1]: https://github.com/nasa/cumulus/compare/v1.16.0...v1.16.1
[v1.16.0]: https://github.com/nasa/cumulus/compare/v1.15.0...v1.16.0
[v1.15.0]: https://github.com/nasa/cumulus/compare/v1.14.5...v1.15.0
[v1.14.5]: https://github.com/nasa/cumulus/compare/v1.14.4...v1.14.5
[v1.14.4]: https://github.com/nasa/cumulus/compare/v1.14.3...v1.14.4
[v1.14.3]: https://github.com/nasa/cumulus/compare/v1.14.2...v1.14.3
[v1.14.2]: https://github.com/nasa/cumulus/compare/v1.14.1...v1.14.2
[v1.14.1]: https://github.com/nasa/cumulus/compare/v1.14.0...v1.14.1
[v1.14.0]: https://github.com/nasa/cumulus/compare/v1.13.5...v1.14.0
[v1.13.5]: https://github.com/nasa/cumulus/compare/v1.13.4...v1.13.5
[v1.13.4]: https://github.com/nasa/cumulus/compare/v1.13.3...v1.13.4
[v1.13.3]: https://github.com/nasa/cumulus/compare/v1.13.2...v1.13.3
[v1.13.2]: https://github.com/nasa/cumulus/compare/v1.13.1...v1.13.2
[v1.13.1]: https://github.com/nasa/cumulus/compare/v1.13.0...v1.13.1
[v1.13.0]: https://github.com/nasa/cumulus/compare/v1.12.1...v1.13.0
[v1.12.1]: https://github.com/nasa/cumulus/compare/v1.12.0...v1.12.1
[v1.12.0]: https://github.com/nasa/cumulus/compare/v1.11.3...v1.12.0
[v1.11.3]: https://github.com/nasa/cumulus/compare/v1.11.2...v1.11.3
[v1.11.2]: https://github.com/nasa/cumulus/compare/v1.11.1...v1.11.2
[v1.11.1]: https://github.com/nasa/cumulus/compare/v1.11.0...v1.11.1
[v1.11.0]: https://github.com/nasa/cumulus/compare/v1.10.4...v1.11.0
[v1.10.4]: https://github.com/nasa/cumulus/compare/v1.10.3...v1.10.4
[v1.10.3]: https://github.com/nasa/cumulus/compare/v1.10.2...v1.10.3
[v1.10.2]: https://github.com/nasa/cumulus/compare/v1.10.1...v1.10.2
[v1.10.1]: https://github.com/nasa/cumulus/compare/v1.10.0...v1.10.1
[v1.10.0]: https://github.com/nasa/cumulus/compare/v1.9.1...v1.10.0
[v1.9.1]: https://github.com/nasa/cumulus/compare/v1.9.0...v1.9.1
[v1.9.0]: https://github.com/nasa/cumulus/compare/v1.8.1...v1.9.0
[v1.8.1]: https://github.com/nasa/cumulus/compare/v1.8.0...v1.8.1
[v1.8.0]: https://github.com/nasa/cumulus/compare/v1.7.0...v1.8.0
[v1.7.0]: https://github.com/nasa/cumulus/compare/v1.6.0...v1.7.0
[v1.6.0]: https://github.com/nasa/cumulus/compare/v1.5.5...v1.6.0
[v1.5.5]: https://github.com/nasa/cumulus/compare/v1.5.4...v1.5.5
[v1.5.4]: https://github.com/nasa/cumulus/compare/v1.5.3...v1.5.4
[v1.5.3]: https://github.com/nasa/cumulus/compare/v1.5.2...v1.5.3
[v1.5.2]: https://github.com/nasa/cumulus/compare/v1.5.1...v1.5.2
[v1.5.1]: https://github.com/nasa/cumulus/compare/v1.5.0...v1.5.1
[v1.5.0]: https://github.com/nasa/cumulus/compare/v1.4.1...v1.5.0
[v1.4.1]: https://github.com/nasa/cumulus/compare/v1.4.0...v1.4.1
[v1.4.0]: https://github.com/nasa/cumulus/compare/v1.3.0...v1.4.0
[v1.3.0]: https://github.com/nasa/cumulus/compare/v1.2.0...v1.3.0
[v1.2.0]: https://github.com/nasa/cumulus/compare/v1.1.4...v1.2.0
[v1.1.4]: https://github.com/nasa/cumulus/compare/v1.1.3...v1.1.4
[v1.1.3]: https://github.com/nasa/cumulus/compare/v1.1.2...v1.1.3
[v1.1.2]: https://github.com/nasa/cumulus/compare/v1.1.1...v1.1.2
[v1.1.1]: https://github.com/nasa/cumulus/compare/v1.0.1...v1.1.1
[v1.1.0]: https://github.com/nasa/cumulus/compare/v1.0.1...v1.1.0
[v1.0.1]: https://github.com/nasa/cumulus/compare/v1.0.0...v1.0.1
[v1.0.0]: https://github.com/nasa/cumulus/compare/pre-v1-release...v1.0.0

[thin-egress-app]: <https://github.com/asfadmin/thin-egress-app> "Thin Egress App"<|MERGE_RESOLUTION|>--- conflicted
+++ resolved
@@ -26,6 +26,8 @@
 
 ### Fixed
 
+- **CUMULUS-3862**
+  - Updated `@cumulus/messages/Granules/convertDateToISOStringSettingNull` to handle empty string as null to address CMR metadata compatibility concern
 - **CUMULUS-4006**
   - Created docker image from v20.0.0, and published new tag [`53` of `cumuluss/async-operation` to Docker Hub](https://hub.docker.com/layers/cumuluss/async-operation/53/images/sha256-6e1b26f5933bc6685861a7cb31fbbace01c3a0090b1e41c26e313b15620762cc?context=explore)
 
@@ -164,16 +166,11 @@
 
 ### Changed
 
-<<<<<<< HEAD
-- **CUMULUS-3862**
-  - Updated `@cumulus/messages/Granules/convertDateToISOStringSettingNull` to handle empty string as null to address CMR metadata compatibility concern
-=======
 - **CUMULUS-3947**
   - Bump @cumulus/cumulus-message-adapter-js to version 2.3.0. This will explicitly put the Python cumulus-message-adapter spawn into UTF-8 mode. See https://github.com/nasa/cumulus-message-adapter-js/releases/tag/v2.3.0
 - **CUMULUS-3967**
   - Pinned @aws-sdk/client-s3 in @cumulus/aws-client to 3.726.0 to address breaking changes/incompatibility in releases > 3.726.0
   - Pinned @aws-sdk/client-s3 in @cumulus/lib-storage to 3.726.0 to address breaking changes/incompatibility in releases > 3.726.0
->>>>>>> 38765172
 - **CUMULUS-3940**
   - Added 'dead_letter_recovery_cpu' and 'dead_letter_recovery_memory' to `cumulus` and `archive` module configuration to allow configuration of the dead_letter_recovery_operation task definition to better allow configuration of the tool's operating environment.
   - Updated the dead letter recovery tool to utilize it's own log group "${var.prefix}-DeadLetterRecoveryEcsLogs"
