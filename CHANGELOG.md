# Changelog

All notable changes to this project will be documented in this file.

The format is based on [Keep a Changelog](http://keepachangelog.com/en/1.0.0/).

## Unreleased

### Breaking Changes
<<<<<<< HEAD
- **CUMULUS-3456**
  - Added cumulusError field to DeadLetterArchive body to hold captured error
  - Added cumulusError field to records in sfEventSqsToDbRecordsDeadLetterQueue
=======

- **CUMULUS-2889**
  - Removed unused CloudWatch Logs AWS SDK client. This change removes the CloudWatch Logs
    client from the `@cumulus/aws-client` package.
- **CUMULUS-2890**
  - Removed unused CloudWatch AWS SDK client. This change removes the CloudWatch client
    from the `@cumulus/aws-client` package.
    
### Changed

- **CUMULUS-3245**
  - Update `@cumulus/lzards-backup` task to either respect the `lzards_provider`
    terraform configuration value or utilize `lzardsProvider` as part of the task
    workflow configuration
  - Minor refactor of `@cumulus/lzards-api-client` to:
   - Use proper ECMAScript import for `@cumulus/launchpad-auth`
   - Update incorrect docstring

### Changed

- **CUMULUS-3497**
  - Updated `example/cumulus-tf/orca.tf` to use v9.0.4
>>>>>>> cb396554

## [v18.2.0] 2023-02-02

### Migration Notes

From this release forward, Cumulus Core will be tested against PostgreSQL v13. Users
should migrate their datastores to Aurora PostgreSQL 13.9+ compatible data
stores as soon as possible after upgrading to this release.

#### Database Upgrade

Users utilizing the `cumulus-rds-tf` module should reference [cumulus-rds-tf
upgrade
instructions](https://nasa.github.io/cumulus/docs/upgrade-notes/upgrade-rds-cluster-tf-postgres-13).

<<<<<<< HEAD

### Breaking Changes

- **CUMULUS-2890**
  - Removed unused CloudWatch AWS SDK client. This change removes the CloudWatch client
    from the `@cumulus/aws-client` package.
=======
### Breaking Changes

>>>>>>> cb396554
- **CUMULUS-2889**
  - Removed unused CloudWatch Logs AWS SDK client. This change removes the CloudWatch Logs
    client from the `@cumulus/aws-client` package.
- **CUMULUS-2890**
  - Removed unused CloudWatch AWS SDK client. This change removes the CloudWatch client
    from the `@cumulus/aws-client` package.

### Changed
- **CUMULUS-3492**
  - add teclark to select-stack.js
- **CUMULUS-3444**
  - Update `cumulus-rds-tf` module to take additional parameters in support of
    migration from Aurora PostgreSQl v11 to v13.   See Migration Notes for more details.
- **CUMULUS-3564**
  - Update webpack configuration to explicitly disable chunking
- **CUMULUS-2895**
  - Updated KMS code to aws sdk v3
- **CUMULUS-2888**
  - Update CloudWatch Events code to AWS SDK v3
- **CUMULUS-2893**
  - Updated Kinesis code to AWS SDK v3
- **CUMULUS-3555**
  - Revert 3540, un-stubbing cmr facing tests
  - Raise memory_size of ftpPopulateTestLambda to 512MB
- **CUMULUS-2887**
  - Updated CloudFormation code to aws sdk v3
- **CUMULUS-2899**
  - Updated SNS code to aws sdk v3
- **CUMULUS_3499**
  - Update AWS-SDK dependency pin to "2.1490" to prevent SQS issue.  Dependency
    pin expected to be changed with the resolution to CUMULUS-2900
- **CUMULUS-2894**
  - Update Lambda code to AWS SDK v3
- **CUMULUS-3432**
  - Update `cumulus-rds-tf` `engine_version` to `13.9`
  - Update `cumulus-rds-tf` `parameter_group_family` to `aurora-postgresql13`
  - Update development/local stack postgres image version to postgres:13.9-alpine
- **CUMULUS-2900**
  - Update SQS code to AWS SDK v3
- **CUMULUS-3352**
  - Update example project to use CMA v2.0.3 for integration testing
  - Update example deployment to deploy cnmResponse lambda version
    2.1.1-aplha.2-SNAPSHOT
  - Update example deployment to deploy cnmToGranule lambda
    version 1.7.0-alpha.2-SNAPSHOT
- **CUMULUS-3501**
  - Updated CreateReconciliationReport lambda to save report record to Elasticsearch.
  - Created docker image cumuluss/async-operation:48 from v16.1.2, and used it as default async_operation_image.
- **CUMULUS-3502**
  - Upgraded localstack to v3.0.0 to support recent aws-sdk releases and update unit tests.
- **CUMULUS-3540**
  - stubbed cmr interfaces in integration tests allow integration tests to pass
  - needed while cmr is failing to continue needed releases and progress
  - this change should be reverted ASAP when cmr is working as needed again
- **CUMULUS-3547**
  - Updated ECS Cluster `/dev/xvdcz` EBS volumes so they're encrypted.

### Fixed

- **CUMULUS-3177**
  - changed `_removeGranuleFromCmr` function for granule `bulkDelete` to not throw an error and instead catch the error when the granule is not found in CMR
- **CUMULUS-3293**
  - Process Dead Letter Archive is fixed to properly copy objects from `/sqs/` to `/failed-sqs/` location
- **CUMULUS-3467**
  - Added `childWorkflowMeta` to `QueueWorkflow` task configuration
- **CUMULUS-3474**
  - Fixed overridden changes to `rules.buildPayload' to restore changes from ticket `CUMULUS-2969` which limited the definition object to `name` and `arn` to
    account for AWS character limits.
- **CUMULUS-3479**
  - Fixed typo in s3-replicator resource declaration where `var.lambda_memory_size` is supposed to be `var.lambda_memory_sizes`
- **CUMULUS-3510**
  - Fixed `@cumulus/api` `validateAndUpdateSqsRule` method to allow 0 retries and 0 visibilityTimeout
    in rule's meta.  This fix from CUMULUS-2863 was not in release 16 and later.
- **CUMULUS-3562**
  - updated crypto-js to 4.2.0
  - updated aws-sdk/client-api-gateway to 3.499 to avoid older crypto-js dependency

## [v18.1.0] 2023-10-25

### MIGRATION notes

#### Rules API Endpoint Versioning

As part of the work on CUMULUS-3095, we have added a required header for the
rules PUT/PATCH endpoints -- to ensure that older clients/utilities do not
unexpectedly make destructive use of those endpoints, a validation check of a
header value against supported versions has been implemented.

Moving forward, if a breaking change is made to an existing endpoint that
requires user updates, as part of that update we will set the current version of
the core API and require a header that confirms the client is compatible with
the version required or greater.

In this instance, the rules PUT/PATCH
endpoints will require a `Cumulus-API-Version` value of at least `2`.

```bash
 curl --request PUT https://example.com/rules/repeat_test\
 --header 'Cumulus-API-Version: 2'\
 --header 'Content-Type: application/json'\
 --header 'Authorization: Bearer ReplaceWithToken'\
 --data ...
```

Users/clients that do not make use of these endpoints will not be impacted.

### Breaking Changes
- **CUMULUS-3427**
  - Changed the naming conventions for memory size and timeouts configuration to simply the lambda name
### Notable Changes

- **CUMULUS-3095**
  - Added `PATCH` rules endpoint to update rule which works as the existing `PUT` endpoint.
  - Updated `PUT` rules endpoint to replace rule.

### Added

- **CUMULUS-3218**
  - Added optional `maxDownloadTime` field to `provider` schema
  - Added `max_download_time` column to PostgreSQL `providers` table
  - Updated `@cumulus/ingest/lock` to check expired locks based on `provider.maxDownloadTime`

### Changed

- **CUMULUS-3095**
  - Updated `@cumulus/api-client/rules` to have`replaceRule` and `updateRule` methods.
  - Updated mapping for rule Elasticsearch records to prevent dynamic field for keys under
    `meta` and `payload`, and fixed `rule` field mapping.
- **CUMULUS-3351**
  - Updated `constructOnlineAccessUrls()` to group CMR online access URLs by link type.
- **CUMULUS-3377**
  - Added configuration option to cumulus-tf/terraform.tfvars to include sns:Subscribe access policy for
    executions, granules, collections, and PDRs report topics.
- **CUMULUS-3392**
  - Modify cloudwatch rule by deleting `custom`
- **CUMULUS-3434**
  - Updated `@cumulus/orca-recovery-adapter` task to output both input granules and recovery output.
  - Updated `example/cumulus-tf/orca.tf` to use v9.0.0.

### Fixed

- **CUMULUS-3095**
  - Added back `rule` schema validation which is missing after RDS phase 3.
  - Fixed a bug for creating rule with tags.
- **CUMULUS-3286**
  - Fixed `@cumulus/cmrjs/cmr-utils/getGranuleTemporalInfo` and `@cumulus/message/Granules/getGranuleCmrTemporalInfo`
    to handle non-existing cmr file.
  - Updated mapping for granule and deletedgranule Elasticsearch records to prevent dynamic field for keys under
    `queryFields`.
  - Updated mapping for collection Elasticsearch records to prevent dynamic field for keys under `meta`.
- **CUMULUS-3393**
  - Fixed `PUT` collection endpoint to update collection configuration in S3.
- **CUMULUS-3427**
  - Fixed issue where some lambda and task memory sizes and timeouts were not configurable
- **@aws-sdk upgrade**
  - Fixed TS compilation error on aws-client package caused by @aws-sdk/client-dynamodb 3.433.0 upgrade

## [v18.0.0] 2023-08-28

### Notable Changes

- **CUMULUS-3270**
  - update python lambdas to use python3.10
  - update dependencies to use python3.10 including cumulus-message-adapter, cumulus-message-adapter-python and cumulus-process-py
- **CUMULUS-3259**
  - Updated Terraform version from 0.13.6 to 1.5.3. Please see the [instructions to upgrade your deployments](https://github.com/nasa/cumulus/blob/master/docs/upgrade-notes/upgrading-tf-version-1.5.3.md).

### Changed

- **CUMULUS-3366**
  - Added logging to the `collectionRuleMatcher` Rules Helper, which is used by the sqs-message-consumer and message-consumer Lambdas,
    to report when an incoming message's collection does not match any rules.

## [v17.0.0] 2023-08-09

### MIGRATION notes

- This release updates the `hashicorp/aws` provider required by Cumulus to `~> 5.0`
  which in turn requires updates to all modules deployed with Core in the same stack
  to use a compatible provider version.
- This update is *not* compatible with prior stack states - Terraform will not
  allow redeployment of a prior version of Cumulus using an older version of
  the provider.  Please be sure to validate the install changeset is what you
  expect prior to upgrading to this version.
- Upgrading Cumulus to v17 from prior versions should only require the usual
  terraform init/apply steps.  As always **be sure** to inspect the `terraform plan` or
  `terraform apply` changeset to ensure the changes between providers are what
  you're expecting for all modules you've chosen to deploy with Cumulus

### Notable Changes

- **CUMULUS-3258**
  - @cumulus/api is now compatible *only* with Orca >= 8.1.0.    Prior versions of
    Orca are not compatible with Cumulus 17+
  - Updated all hashicorp terraform AWS provider configs to ~> 5.0
    - Upstream/downstream terraform modules will need to utilize an AWS provider
      that matches this range

### Breaking Changes

- **CUMULUS-3258**
  - Update @cumulus/api/lib/orca/getOrcaRecoveryStatusByGranuleCollection
    to @cumulus/api/lib/orca/getOrcaRecoveryStatusByGranuleIdAndCollection and
    add collectionId to arguments to support Orca v8+ required use of
    collectionId

  - Updated all terraform AWS providers to ~> 5.0

### Changed

- **CUMULUS-3258**
  - Update all Core integration tests/integrations to be compatible with Orca >=
    v8.1.0 only

### Fixed

- **CUMULUS-3319**
  - Removed @cumulus/api/models/schema and changed all references to
    @cumulus/api/lib/schema in docs and related models
  - Removed @cumulus/api/models/errors.js
  - Updated API granule write logic to cause postgres schema/db write failures on an individual granule file write to result  in a thrown error/400 return instead of a 200 return and a 'silent' update of the granule to failed status.
  - Update api/lib/_writeGranule/_writeGranulefiles logic to allow for schema failures on individual granule writes via an optional method parameter in _writeGranules, and an update to the API granule write calls.
  - Updated thrown error to include information related to automatic failure behavior in addition to the stack trace.

## [v16.1.3] 2024-1-15

**Please note** changes in 16.1.3 may not yet be released in future versions, as this
is a backport/patch release on the 16.x series of releases.  Updates that are
included in the future will have a corresponding CHANGELOG entry in future releases.

### Changed

- **CUMULUS_3499
  - Update AWS-SDK dependency pin to "2.1490" to prevent SQS issue.  Dependency
    pin expected to be changed with the resolution to CUMULUS-2900

### Fixed

- **CUMULUS-3474**
  - Fixed overriden changes to `rules.buildPayload' to restore changes from
    ticket `CUMULUS-2969` which limited the definition object to `name` and `arn` to
    account for AWS character limits.
- **CUMULUS-3501**
  - Updated CreateReconciliationReport lambda to save report record to Elasticsearch.
  - Created docker image cumuluss/async-operation:48 from v16.1.2, and used it as default async_operation_image.
- **CUMULUS-3510**
  - Fixed `@cumulus/api` `validateAndUpdateSqsRule` method to allow 0 retries and 0 visibilityTimeout
    in rule's meta.  This fix from CUMULUS-2863 was not in release 16 and later.
- **CUMULUS-3540**
  - stubbed cmr interfaces in integration tests allow integration tests to pass
  - needed while cmr is failing to continue needed releases and progress
  - this change should be reverted ASAP when cmr is working as needed again

## [v16.1.2] 2023-11-01

**Please note** changes in 16.1.2 may not yet be released in future versions, as this
is a backport/patch release on the 16.x series of releases.  Updates that are
included in the future will have a corresponding CHANGELOG entry in future releases.

### Added

- **CUMULUS-3218**
  - Added optional `maxDownloadTime` field to `provider` schema
  - Added `max_download_time` column to PostgreSQL `providers` table
  - Updated `@cumulus/ingest/lock` to check expired locks based on `provider.maxDownloadTime`

### Fixed

- **@aws-sdk upgrade**
  - Fixed TS compilation error on aws-client package caused by @aws-sdk/client-dynamodb 3.433.0 upgrade
  - Updated mapping for collection Elasticsearch records to prevent dynamic field for keys under `meta`.
- **CUMULUS-3286**
  - Fixed `@cumulus/cmrjs/cmr-utils/getGranuleTemporalInfo` and `@cumulus/message/Granules/getGranuleCmrTemporalInfo`
    to handle non-existing cmr file.
  - Updated mapping for granule and deletedgranule Elasticsearch records to prevent dynamic field for keys under
    `queryFields`.
- **CUMULUS-3293**
  - Process Dead Letter Archive is fixed to properly copy objects from `/sqs/` to `/failed-sqs/` location
- **CUMULUS-3393**
  - Fixed `PUT` collection endpoint to update collection configuration in S3.
- **CUMULUS-3467**
  - Added `childWorkflowMeta` to `QueueWorkflow` task configuration

## [v16.1.1] 2023-08-03

### Notable Changes

- The async_operation_image property of cumulus module should be updated to pull
  the ECR image for cumuluss/async-operation:47

### Added

- **CUMULUS-3298**
  - Added extra time to the buffer for replacing the launchpad token before it
    expires to alleviate CMR error messages
- **CUMULUS-3220**
  - Created a new send-pan task
- **CUMULUS-3287**
  - Added variable to allow the aws_ecs_task_definition health check to be configurable.
  - Added clarity to how the bucket field needs to be configured for the
    move-granules task definition

### Changed

- Security upgrade node from 14.19.3-buster to 14.21.1-buster
- **CUMULUS-2985**
  - Changed `onetime` rules RuleTrigger to only execute when the state is `ENABLED` and updated documentation to reflect the change
  - Changed the `invokeRerun` function to only re-run enabled rules
- **CUMULUS-3188**
  - Updated QueueGranules to support queueing granules that meet the required API granule schema.
  - Added optional additional properties to queue-granules input schema
- **CUMULUS-3252**
  - Updated example/cumulus-tf/orca.tf to use orca v8.0.1
  - Added cumulus task `@cumulus/orca-copy-to-archive-adapter`, and add the task to `tf-modules/ingest`
  - Updated `tf-modules/cumulus` module to take variable `orca_lambda_copy_to_archive_arn` and pass to `tf-modules/ingest`
  - Updated `example/cumulus-tf/ingest_and_publish_granule_with_orca_workflow.tf` `CopyToGlacier` (renamed to `CopyToArchive`) step to call
    `orca_copy_to_archive_adapter_task`
- **CUMULUS-3253**
  - Added cumulus task `@cumulus/orca-recovery-adapter`, and add the task to `tf-modules/ingest`
  - Updated `tf-modules/cumulus` module to take variable `orca_sfn_recovery_workflow_arn` and pass to `tf-modules/ingest`
  - Added `example/cumulus-tf/orca_recovery_adapter_workflow.tf`, `OrcaRecoveryAdapterWorkflow` workflow has `OrcaRecoveryAdapter` task
    to call the ORCA recovery step-function.
  - Updated `example/data/collections/` collection configuration `meta.granuleRecoveryWorkflow` to use `OrcaRecoveryAdapterWorkflow`
- **CUMULUS-3215**
  - Create reconciliation reports will properly throw errors and set the async
    operation status correctly to failed if there is an error.
  - Knex calls relating to reconciliation reports will retry if there is a
    connection terminated unexpectedly error
  - Improved logging for async operation
  - Set default async_operation_image_version to 47
- **CUMULUS-3024**
  - Combined unit testing of @cumulus/api/lib/rulesHelpers to a single test file
    `api/tests/lib/test-rulesHelpers` and removed extraneous test files.
- **CUMULUS-3209**
  - Apply brand color with high contrast settings for both (light and dark) themes.
  - Cumulus logo can be seen when scrolling down.
  - "Back to Top" button matches the brand color for both themes.
  - Update "note", "info", "tip", "caution", and "warning" components to [new admonition styling](https://docusaurus.io/docs/markdown-features/admonitions).
  - Add updated arch diagram for both themes.
- **CUMULUS-3203**
  - Removed ACL setting of private on S3.multipartCopyObject() call
  - Removed ACL setting of private for s3PutObject()
  - Removed ACL confguration on sync-granules task
  - Update documentation on dashboard deployment to exclude ACL public-read setting
- **CUMULUS-3245**
  - Update SQS consumer logic to catch ExecutionAlreadyExists error and
    delete SQS message accordingly.
  - Add ReportBatchItemFailures to event source mapping start_sf_mapping
- **CUMULUS-3357**
  - `@cumulus/queue-granules` is now written in TypeScript
  - `@cumulus/schemas` can now generate TypeScript interfaces for the task input, output and config.
- Added missing name to throttle_queue_watcher Cloudwatch event in `throttled-queue.tf`


### Fixed

- **CUMULUS-3258**
  - Fix un-prefixed s3 lifecycle configuration ID from CUMULUS-2915
- **CUMULUS-2625**
  - Optimized heap memory and api load in queue-granules task to scale to larger workloads.
- **CUMULUS-3265**
  - Fixed `@cumulus/api` `getGranulesForPayload` function to query cloud metrics es when needed.
- **CUMULUS-3389**
  - Updated runtime of `send-pan` and `startAsyncOperation` lambdas to `nodejs16.x`

## [v16.0.0] 2023-05-09

### Notable Changes

- The async_operation_image property of cumulus module should be updated to pull
  the ECR image for cumuluss/async-operation:46

### MIGRATION notes

#### PI release version

When updating directly to v16 from prior releases older that V15, please make sure to
read through all prior release notes.

Notable migration concerns since the last PI release version (11.1.x):

- [v14.1.0] - Postgres compatibility update to Aurora PostgreSQL 11.13.
- [v13.1.0] - Postgres update to add `files_granules_cumulus_id_index` to the
  `files` table may require manual steps depending on load.

#### RDS Phase 3 migration notes

This release includes updates that remove existing DynamoDB tables as part of
release deployment process.   This release *cannot* be properly rolled back in
production as redeploying a prior version of Cumulus will not recover the
associated Dynamo tables.

Please read the full change log for RDS Phase 3 and consult the [RDS Phase 3 update
documentation](https://nasa.github.io/cumulus/docs/next/upgrade-notes/upgrade-rds-phase-3-release)

#### API Endpoint Versioning

As part of the work on CUMULUS-3072, we have added a required header for the
granule PUT/PATCH endpoints -- to ensure that older clients/utilities do not
unexpectedly make destructive use of those endpoints, a validation check of a
header value against supported versions has been implemented.

Moving forward, if a breaking change is made to an existing endpoint that
requires user updates, as part of that update we will set the current version of
the core API and require a header that confirms the client is compatible with
the version required or greater.

In this instance, the granule PUT/PATCH
endpoints will require a `Cumulus-API-Version` value of at least `2`.

```bash
 curl --request PUT https://example.com/granules/granuleId.A19990103.006.1000\
 --header 'Cumulus-API-Version: 2'\
 --header 'Content-Type: application/json'\
 --header 'Authorization: Bearer ReplaceWithToken'\
 --data ...
```

Users/clients that do not make use of these endpoints will not be impacted.

### RDS Phase 3
#### Breaking Changes

- **CUMULUS-2688**
  - Updated bulk operation logic to use collectionId in addition to granuleId to fetch granules.
  - Tasks using the `bulk-operation` Lambda should provide collectionId and granuleId e.g. { granuleId: xxx, collectionId: xxx }
- **CUMULUS-2856**
  - Update execution PUT endpoint to no longer respect message write constraints and update all values passed in

#### Changed

- **CUMULUS-3282**
  - Updated internal granule endpoint parameters from :granuleName to :granuleId
    for maintenance/consistency reasons
- **CUMULUS-2312** - RDS Migration Epic Phase 3
  - **CUMULUS-2645**
    - Removed unused index functionality for all tables other than
      `ReconciliationReportsTable` from `dbIndexer` lambda
  - **CUMULUS-2398**
    - Remove all dynamoDB updates for `@cumulus/api/ecs/async-operation/*`
    - Updates all api endpoints with updated signature for
      `asyncOperationsStart` calls
    - Remove all dynamoDB models calls from async-operations api endpoints
  - **CUMULUS-2801**
    - Move `getFilesExistingAtLocation`from api granules model to api/lib, update granules put
      endpoint to remove model references
  - **CUMULUS-2804**
    - Updates api/lib/granule-delete.deleteGranuleAndFiles:
      - Updates dynamoGranule -> apiGranule in the signature and throughout the dependent code
      - Updates logic to make apiGranule optional, but pgGranule required, and
        all lookups use postgres instead of ES/implied apiGranule values
      - Updates logic to make pgGranule optional - in this case the logic removes the entry from ES only
    - Removes all dynamo model logic from api/endpoints/granules
    - Removes dynamo write logic from api/lib/writeRecords.*
    - Removes dynamo write logic from api/lib/ingest.*
    - Removes all granule model calls from api/lambdas/bulk-operations and any dependencies
    - Removes dynamo model calls from api/lib/granule-remove-from-cmr.unpublishGranule
    - Removes Post Deployment execution check from sf-event-sqs-to-db-records
    - Moves describeGranuleExecution from api granule model to api/lib/executions.js
  - **CUMULUS-2806**
    - Remove DynamoDB logic from executions `POST` endpoint
    - Remove DynamoDB logic from sf-event-sqs-to-db-records lambda execution writes.
    - Remove DynamoDB logic from executions `PUT` endpoint
  - **CUMULUS-2808**
    - Remove DynamoDB logic from executions `DELETE` endpoint
  - **CUMULUS-2809**
    - Remove DynamoDB logic from providers `PUT` endpoint
    - Updates DB models asyncOperation, provider and rule to return all fields on upsert.
  - **CUMULUS-2810**
    - Removes addition of DynamoDB record from API endpoint POST /provider/<name>
  - **CUMULUS-2811**
    - Removes deletion of DynamoDB record from API endpoint DELETE /provider/<name>
  - **CUMULUS-2817**
    - Removes deletion of DynamoDB record from API endpoint DELETE /collection/<name>/<version>
  - **CUMULUS-2814**
    - Move event resources deletion logic from `rulesModel` to `rulesHelper`
  - **CUMULUS-2815**
    - Move File Config and Core Config validation logic for Postgres Collections from `api/models/collections.js` to `api/lib/utils.js`
  - **CUMULUS-2813**
    - Removes creation and deletion of DynamoDB record from API endpoint POST /rules/
  - **CUMULUS-2816**
    - Removes addition of DynamoDB record from API endpoint POST /collections
  - **CUMULUS-2797**
    - Move rule helper functions to separate rulesHelpers file
  - **CUMULUS-2821**
    - Remove DynamoDB logic from `sfEventSqsToDbRecords` lambda
  - **CUMULUS-2856**
    - Update API/Message write logic to handle nulls as deletion in execution PUT/message write logic

#### Added

- **CUMULUS-2312** - RDS Migration Epic Phase 3
  - **CUMULUS-2813**
    - Added function `create` in the `db` model for Rules
      to return an array of objects containing all columns of the created record.
  - **CUMULUS-2812**
    - Move event resources logic from `rulesModel` to `rulesHelper`
  - **CUMULUS-2820**
    - Remove deletion of DynamoDB record from API endpoint DELETE /pdr/<pdrName>
  - **CUMULUS-2688**
    - Add new endpoint to fetch granules by collectionId as well as granuleId: GET /collectionId/granuleId
    - Add new endpoints to update and delete granules by collectionId as well as
      granuleId

#### Removed

- **CUMULUS-2994**
  - Delete code/lambdas that publish DynamoDB stream events to SNS
- **CUMULUS-3226**
  - Removed Dynamo Async Operations table
- **CUMULUS-3199**
  - Removed DbIndexer lambda and all associated terraform resources
- **CUMULUS-3009**
  - Removed Dynamo PDRs table
- **CUMULUS-3008**
  - Removed DynamoDB Collections table
- **CUMULUS-2815**
  - Remove update of DynamoDB record from API endpoint PUT /collections/<name>/<version>
- **CUMULUS-2814**
  - Remove DynamoDB logic from rules `DELETE` endpoint
- **CUMULUS-2812**
  - Remove DynamoDB logic from rules `PUT` endpoint
- **CUMULUS-2798**
  - Removed AsyncOperations model
- **CUMULUS-2797**
- **CUMULUS-2795**
  - Removed API executions model
- **CUMULUS-2796**
  - Remove API pdrs model and all related test code
  - Remove API Rules model and all related test code
- **CUMULUS-2794**
  - Remove API Collections model and all related test code
  - Remove lambdas/postgres-migration-count-tool, api/endpoints/migrationCounts and api-client/migrationCounts
  - Remove lambdas/data-migration1 tool
  - Remove lambdas/data-migration2 and
    lambdas/postgres-migration-async-operation
- **CUMULUS-2793**
  - Removed Provider Dynamo model and related test code
- **CUMULUS-2792**
  - Remove API Granule model and all related test code
  - Remove granule-csv endpoint
- **CUMULUS-2645**
  - Removed dynamo structural migrations and related code from `@cumulus/api`
  - Removed `executeMigrations` lambda
  - Removed `granuleFilesCacheUpdater` lambda
  - Removed dynamo files table from `data-persistence` module.  *This table and
    all of its data will be removed on deployment*.

### Added
- **CUMULUS-3072**
  - Added `replaceGranule` to `@cumulus/api-client/granules` to add usage of the
    updated RESTful PUT logic
- **CUMULUS-3121**
  - Added a map of variables for the cloud_watch_log retention_in_days for the various cloudwatch_log_groups, as opposed to keeping them hardcoded at 30 days. Can be configured by adding the <module>_<cloudwatch_log_group_name>_log_retention value in days to the cloudwatch_log_retention_groups map variable
- **CUMULUS-3201**
  - Added support for sha512 as checksumType for LZARDs backup task.

### Changed

- **CUMULUS-3315**
  - Updated `@cumulus/api-client/granules.bulkOperation` to remove `ids`
    parameter in favor of `granules` parameter, in the form of a
    `@cumulus/types/ApiGranule` that requires the following keys: `[granuleId, collectionId]`
- **CUMULUS-3307**
  - Pinned cumulus dependency on `pg` to `v8.10.x`
- **CUMULUS-3279**
  - Updated core dependencies on `xml2js` to `v0.5.0`
  - Forcibly updated downstream dependency for `xml2js` in `saml2-js` to
    `v0.5.0`
  - Added audit-ci CVE override until July 1 to allow for Core package releases
- **CUMULUS-3106**
  - Updated localstack version to 1.4.0 and removed 'skip' from all skipped tests
- **CUMULUS-3115**
  - Fixed DiscoverGranules' workflow's duplicateHandling when set to `skip` or `error` to stop retrying
    after receiving a 404 Not Found Response Error from the `cumulus-api`.
- **CUMULUS-3165**
  - Update example/cumulus-tf/orca.tf to use orca v6.0.3

### Fixed

- **CUMULUS-3315**
  - Update CI scripts to use shell logic/GNU timeout to bound test timeouts
    instead of NPM `parallel` package, as timeouts were not resulting in
    integration test failure
- **CUMULUS-3223**
  - Update `@cumulus/cmrjs/cmr-utils.getGranuleTemporalInfo` to handle the error when the cmr file s3url is not available
  - Update `sfEventSqsToDbRecords` lambda to return [partial batch failure](https://docs.aws.amazon.com/lambda/latest/dg/with-sqs.html#services-sqs-batchfailurereporting),
    and only reprocess messages when cumulus message can't be retrieved from the execution events.
  - Update `@cumulus/cumulus-message-adapter-js` to `2.0.5` for all cumulus tasks

## [v15.0.4] 2023-06-23

### Changed

- **CUMULUS-3307**
  - Pinned cumulus dependency on `pg` to `v8.10.x`

### Fixed

- **CUMULUS-3115**
  - Fixed DiscoverGranules' workflow's duplicateHandling when set to `skip` or `error` to stop retrying
    after receiving a 404 Not Found Response Error from the `cumulus-api`.
- **CUMULUS-3315**
  - Update CI scripts to use shell logic/GNU timeout to bound test timeouts
    instead of NPM `parallel` package, as timeouts were not resulting in
    integration test failure
- **CUMULUS-3223**
  - Update `@cumulus/cmrjs/cmr-utils.getGranuleTemporalInfo` to handle the error when the cmr file s3url is not available
  - Update `sfEventSqsToDbRecords` lambda to return [partial batch failure](https://docs.aws.amazon.com/lambda/latest/dg/with-sqs.html#services-sqs-batchfailurereporting),
    and only reprocess messages when cumulus message can't be retrieved from the execution events.
  - Update `@cumulus/cumulus-message-adapter-js` to `2.0.5` for all cumulus tasks

## [v15.0.3] 2023-04-28

### Fixed

- **CUMULUS-3243**
  - Updated granule delete logic to delete granule which is not in DynamoDB
  - Updated granule unpublish logic to handle granule which is not in DynamoDB and/or CMR

## [v15.0.2] 2023-04-25

### Fixed

- **CUMULUS-3120**
  - Fixed a bug by adding in `default_log_retention_periods` and `cloudwatch_log_retention_periods`
  to Cumulus modules so they can be used during deployment for configuring cloudwatch retention periods, for more information check here: [retention document](https://nasa.github.io/cumulus/docs/configuration/cloudwatch-retention)
  - Updated cloudwatch retention documentation to reflect the bugfix changes

## [v15.0.1] 2023-04-20

### Changed

- **CUMULUS-3279**
  - Updated core dependencies on `xml2js` to `v0.5.0`
  - Forcibly updated downstream dependency for `xml2js` in `saml2-js` to
    `v0.5.0`
  - Added audit-ci CVE override until July 1 to allow for Core package releases

## Fixed

- **CUMULUS-3285**
  - Updated `api/lib/distribution.js isAuthBearTokenRequest` to handle non-Bearer authorization header

## [v15.0.0] 2023-03-10

### Breaking Changes

- **CUMULUS-3147**
  - The minimum supported version for all published Cumulus Core npm packages is now Node 16.19.0
  - Tasks using the `cumuluss/cumulus-ecs-task` Docker image must be updated to `cumuluss/cumulus-ecs-task:1.9.0.` which is built with node:16.19.0-alpine.  This can be done by updating the `image` property of any tasks defined using the `cumulus_ecs_service` Terraform module.
  - Updated Dockerfile of async operation docker image to build from node:16.19.0-buster
  - Published new tag [`44` of `cumuluss/async-operation` to Docker Hub](https://hub.docker.com/layers/cumuluss/async-operation/44/images/sha256-8d757276714153e4ab8c24a2b7b6b9ffee14cc78b482d9924e7093af88362b04?context=explore).
  - The `async_operation_image` property of `cumulus` module must be updated to pull the ECR image for `cumuluss/async-operation:44`.

### Changed

- **CUMULUS-2997**
  - Migrate Cumulus Docs to Docusaurus v2 and DocSearch v3.
- **CUMULUS-3044**
  - Deployment section:
    - Consolidate and migrate Cumulus deployment (public facing) content from wiki to Cumulus Docs in GitHub.
    - Update links to make sure that the user can maintain flow between the wiki and GitHub deployment documentation.
    - Organize and update sidebar to include categories for similar deployment topics.
- **CUMULUS-3147**
  - Set example/cumulus-tf default async_operation_image_version to 44.
  - Set example/cumulus-tf default ecs_task_image_version to 1.9.0.
- **CUMULUS-3166**
  - Updated example/cumulus-tf/thin_egress_app.tf to use tea 1.3.2

### Fixed

- **CUMULUS-3187**
  - Restructured Earthdata Login class to be individual methods as opposed to a Class Object
  - Removed typescript no-checks and reformatted EarthdataLogin code to be more type friendly

## [v14.1.0] 2023-02-27

### MIGRATION notes

#### PostgreSQL compatibility update

From this release forward Core will be tested against PostgreSQL 11   Existing
release compatibility testing was done for release 11.1.8/14.0.0+.   Users
should migrate their datastores to Aurora PostgreSQL 11.13+ compatible data stores
as soon as possible.

Users utilizing the `cumulus-rds-tf` module will have upgraded/had their
database clusters forcibly upgraded at the next maintenance window after 31 Jan
2023.   Our guidance to mitigate this issue is to do a manual (outside of
terraform) upgrade.   This will result in the cluster being upgraded with a
manually set parameter group not managed by terraform.

If you manually upgraded and the cluster is now on version 11.13, to continue
using the `cumulus-rds-tf` module *once upgraded* update following module
configuration values if set, or allow their defaults to be utilized:

```terraform
parameter_group_family = "aurora-postgresql11"
engine_version = 11.13
```

When you apply this update, the original PostgreSQL v10 parameter group will be
removed, and recreated using PG11 defaults/configured terraform values and
update the database cluster to use the new configuration.

### Added

- **CUMULUS-3193**
  - Add a Python version file
- **CUMULUS-3121**
  - Added a map of variables in terraform for custom configuration of cloudwatch_log_groups' retention periods.
    Please refer to the [Cloudwatch-Retention] (https://nasa.github.io/cumulus/docs/configuration/cloudwatch-retention)
    section of the Cumulus documentation in order for more detailed information and an example into how to do this.
- **CUMULUS-3071**
  - Added 'PATCH' granules endpoint as an exact duplicate of the existing `PUT`
    endpoint.    In future releases the `PUT` endpoint will be replaced with valid PUT logic
    behavior (complete overwrite) in a future release.   **The existing PUT
    implementation is deprecated** and users should move all existing usage of
    `PUT` to `PATCH` before upgrading to a release with `CUMULUS-3072`.

### Fixed

- **CUMULUS-3033**
  - Fixed `granuleEsQuery` to properly terminate if `body.hit.total.value` is 0.

- The `getLambdaAliases` function has been removed from the `@cumulus/integration-tests` package
- The `getLambdaVersions` function has been removed from the `@cumulus/integration-tests` package
- **CUMULUS-3117**
  - Update `@cumulus/es-client/indexer.js` to properly handle framework write
    constraints for queued granules.    Queued writes will now be properly
    dropped from elasticsearch writes along with the primary datastore(s) when
    write constraints apply
- **CUMULUS-3134**
  - Get tests working on M1 Macs
- **CUMULUS-3148**:
  - Updates cumulus-rds-tf to use defaults for PostgreSQL 11.13
  - Update IngestGranuleSuccessSpec as test was dependant on file ordering and
    PostgreSQL 11 upgrade exposed dependency on database results in the API return
  - Update unit test container to utilize PostgreSQL 11.13 container
- **CUMULUS-3149**
  - Updates the api `/granules/bulkDelete` endpoint to take the
    following configuration keys for the bulkDelete:
    - concurrency - Number of concurrent bulk deletions to process at a time.
            Defaults to 10, increasing this value may improve throughput at the cost
            of additional database/CMR/etc load.
    - maxDbConnections - Defaults to `concurrency`, and generally should not be
        changed unless troubleshooting performance concerns.
  - Updates all bulk api endpoints to add knexDebug boolean query parameter to
    allow for debugging of database connection issues in the future.  Defaults
    to false.
  - Fixed logic defect in bulk deletion logic where an information query was
    nested in a transaction call, resulting in transactions holding knex
    connection pool connections in a blocking way that would not resolve,
    resulting in deletion failures.
- **CUMULUS-3142**
  - Fix issue from CUMULUS-3070 where undefined values for status results in
    unexpected insertion failure on PATCH.
- **CUMULUS-3181**
  - Fixed `sqsMessageRemover` lambda to correctly retrieve ENABLED sqs rules.

- **CUMULUS-3189**
  - Upgraded `cumulus-process` and `cumulus-message-adapter-python` versions to
    support pip 23.0
- **CUMULUS-3196**
  - Moved `createServer` initialization outside the `s3-credentials-endpoint` lambda
    handler to reduce file descriptor usage
- README shell snippets better support copying
- **CUMULUS-3111**
  - Fix issue where if granule update dropped due to write constraints for writeGranuleFromMessage, still possible for granule files to be written
  - Fix issue where if granule update is limited to status and timestamp values due to write constraints for writeGranuleFromMessage, Dynamo or ES granules could be out of sync with PG

### Breaking Changes

- **CUMULUS-3072**
  - Removed original PUT granule endpoint logic (in favor of utilizing new PATCH
    endpoint introduced in CUMULUS-3071)
  - Updated PUT granule endpoint to expected RESTful behavior:
    - PUT will now overwrite all non-provided fields as either non-defined or
      defaults, removing existing related database records (e.g. files,
      granule-execution linkages ) as appropriate.
    - PUT will continue to overwrite fields that are provided in the payload,
      excepting collectionId and granuleId which cannot be modified.
    - PUT will create a new granule record if one does not already exist
    - Like PATCH, the execution field is additive only - executions, once
      associated with a granule record cannot be unassociated via the granule
      endpoint.
  - /granule PUT and PATCH endpoints now require a header with values `{
    version: 2 }`
  - PUT endpoint will now only support /:collectionId/:granuleId formatted
    queries
  - `@cumulus/api-client.replaceGranule now utilizes body.collectionId to
    utilize the correct API PUT endpoint
  - Cumulus API version updated to `2`

### Changed

- **Snyk Security**
  - Upgraded jsonwebtoken from 8.5.1 to 9.0.0
  - CUMULUS-3160: Upgrade knex from 0.95.15 to 2.4.1
  - Upgraded got from 11.8.3 to ^11.8.5
- **Dependabot Security**
  - Upgraded the python package dependencies of the example lambdas
- **CUMULUS-3043**
  - Organize & link Getting Started public docs for better user guidance
  - Update Getting Started sections with current content
- **CUMULUS-3046**
  - Update 'Deployment' public docs
  - Apply grammar, link fixes, and continuity/taxonomy standards
- **CUMULUS-3071**
  - Updated `@cumulus/api-client` packages to use `PATCH` protocol for existing
    granule `PUT` calls, this change should not require user updates for
    `api-client` users.
    - `@cumulus/api-client/granules.updateGranule`
    - `@cumulus/api-client/granules.moveGranule`
    - `@cumulus/api-client/granules.updateGranule`
    - `@cumulus/api-client/granules.reingestGranule`
    - `@cumulus/api-client/granules.removeFromCMR`
    - `@cumulus/api-client/granules.applyWorkflow`
- **CUMULUS-3097**
  - Changed `@cumulus/cmr-client` package's token from Echo-Token to Earthdata Login (EDL) token in updateToken method
  - Updated CMR header and token tests to reflect the Earthdata Login changes
- **CUMULUS-3144**
  - Increased the memory of API lambda to 1280MB
- **CUMULUS-3140**
  - Update release note to include cumulus-api release
- **CUMULUS-3193**
  - Update eslint config to better support typing
- Improve linting of TS files

### Removed

- **CUMULUS-2798**
  - Removed AsyncOperations model

### Removed

- **CUMULUS-3009**
  - Removed Dynamo PDRs table

## [v14.0.0] 2022-12-08

### Breaking Changes

- **CUMULUS-2915**
  - API endpoint GET `/executions/status/${executionArn}` returns `presignedS3Url` and `data`
  - The user (dashboard) must read the `s3SignedURL` and `data` from the return
- **CUMULUS-3070/3074**
  - Updated granule PUT/POST endpoints to no longer respect message write
    constraints.  Functionally this means that:
    - Granules with older createdAt values will replace newer ones, instead of
        ignoring the write request
    - Granules that attempt to set a non-complete state (e.g. 'queued' and
        'running') will now ignore execution state/state change and always write
    - Granules being set to non-complete state will update all values passed in,
      instead of being restricted to `['createdAt', 'updatedAt', 'timestamp',
      'status', 'execution']`

### Added

- **CUMULUS-3070**
  - Remove granules dynamoDb model logic that sets default publish value on record
    validation
  - Update API granule write logic to not set default publish value on record
    updates to avoid overwrite (PATCH behavior)
  - Update API granule write logic to publish to false on record
    creation if not specified
  - Update message granule write logic to set default publish value on record
    creation update.
  - Update granule write logic to set published to default value of `false` if
    `null` is explicitly set with intention to delete the value.
  - Removed dataType/version from api granule schema
  - Added `@cumulus/api/endpoints/granules` unit to cover duration overwrite
    logic for PUT/PATCH endpoint.
- **CUMULUS-3098**
  - Added task configuration setting named `failTaskWhenFileBackupFail` to the
    `lzards-backup` task. This setting is `false` by default, but when set to
    `true`, task will fail if one of the file backup request fails.

### Changed

- Updated CI deploy process to utilize the distribution module in the published zip file which
    will be run against for the integration tests
- **CUMULUS-2915**
  - Updated API endpoint GET `/executions/status/${executionArn}` to return the
    presigned s3 URL in addition to execution status data
- **CUMULUS-3045**
  - Update GitHub FAQs:
    - Add new and refreshed content for previous sections
    - Add new dedicated Workflows section
- **CUMULUS-3070**
  - Updated API granule write logic to no longer require createdAt value in
    dynamo/API granule validation.   Write-time createdAt defaults will be set in the case
    of new API granule writes without the value set, and createdAt will be
    overwritten if it already exists.
  - Refactored granule write logic to allow PATCH behavior on API granule update
    such that existing createdAt values will be retained in case of overwrite
    across all API granule writes.
  - Updated granule write code to validate written createdAt is synced between
    datastores in cases where granule.createdAt is not provided for a new
    granule.
  - Updated @cumulus/db/translate/granules.translateApiGranuleToPostgresGranuleWithoutNilsRemoved to validate incoming values to ensure values that can't be set to null are not
  - Updated @cumulus/db/translate/granules.translateApiGranuleToPostgresGranuleWithoutNilsRemoved to handle null values in incoming ApiGranule
  - Updated @cumulus/db/types/granules.PostgresGranule typings to allow for null values
  - Added ApiGranuleRecord to @cumulus/api/granule type to represent a written/retrieved from datastore API granule record.
  - Update API/Message write logic to handle nulls as deletion in granule PUT/message write logic
- **CUMULUS-3075**
  - Changed the API endpoint return value for a granule with no files. When a granule has no files, the return value beforehand for
    the translatePostgresGranuletoApiGranule, the function which does the translation of a Postgres granule to an API granule, was
    undefined, now changed to an empty array.
  - Existing behavior which relied on the pre-disposed undefined value was changed to instead accept the empty array.
  - Standardized tests in order to expect an empty array for a granule with no files files' object instead of undefined.
- **CUMULUS-3077**
  - Updated `lambdas/data-migration2` granule and files migration to have a `removeExcessFiles` function like in write-granules that will remove file records no longer associated with a granule being migrated
- **CUMULUS-3080**
  - Changed the retention period in days from 14 to 30 for cloudwatch logs for NIST-5 compliance
- **CUMULUS-3100**
  - Updated `POST` granules endpoint to check if granuleId exists across all collections rather than a single collection.
  - Updated `PUT` granules endpoint to check if granuleId exists across a different collection and throw conflict error if so.
  - Updated logic for writing granules from a message to check if granuleId exists across a different collection and throw conflict error if so.

### Fixed

- **CUMULUS-3070**
  - Fixed inaccurate typings for PostgresGranule in @cumulus/db/types/granule
  - Fixed inaccurate typings for @cumulus/api/granules.ApiGranule and updated to
    allow null
- **CUMULUS-3104**
  - Fixed TS compilation error on aws-client package caused by @aws-sdk/client-s3 3.202.0 upgrade
- **CUMULUS-3116**
  - Reverted the default ElasticSearch sorting behavior to the pre-13.3.0 configuration
  - Results from ElasticSearch are sorted by default by the `timestamp` field. This means that the order
  is not guaranteed if two or more records have identical timestamps as there is no secondary sort/tie-breaker.

## [v13.4.0] 2022-10-31

### Notable changes

- **CUMULUS-3104**
  - Published new tag [`43` of `cumuluss/async-operation` to Docker Hub](https://hub.docker.com/layers/cumuluss/async-operation/43/images/sha256-5f989c7d45db3dde87c88c553182d1e4e250a1e09af691a84ff6aa683088b948?context=explore) which was built with node:14.19.3-buster.

### Added

- **CUMULUS-2998**
  - Added Memory Size and Timeout terraform variable configuration for the following Cumulus tasks:
    - fake_processing_task_timeout and fake_processing_task_memory_size
    - files_to_granules_task_timeout and files_to_granule_task_memory_size
    - hello_world_task_timeout and hello_world_task_memory_size
    - sf_sqs_report_task_timeout and sf_sqs_report_task_memory_size
- **CUMULUS-2986**
  - Adds Terraform memory_size configurations to lambda functions with customizable timeouts enabled (the minimum default size has also been raised from 256 MB to 512 MB)
    allowed properties include:
      - add_missing_file_checksums_task_memory_size
      - discover_granules_task_memory_size
      - discover_pdrs_task_memory_size
      - hyrax_metadata_updates_task_memory_size
      - lzards_backup_task_memory_size
      - move_granules_task_memory_size
      - parse_pdr_task_memory_size
      - pdr_status_check_task_memory_size
      - post_to_cmr_task_memory_size
      - queue_granules_task_memory_size
      - queue_pdrs_task_memory_size
      - queue_workflow_task_memory_size
      - sync_granule_task_memory_size
      - update_cmr_access_constraints_task_memory_size
      - update_granules_cmr_task_memory_size
  - Initializes the lambda_memory_size(s) variable in the Terraform variable list
  - Adds Terraform timeout variable for add_missing_file_checksums_task
- **CUMULUS-2631**
  - Added 'Bearer token' support to s3credentials endpoint
- **CUMULUS-2787**
  - Added `lzards-api-client` package to Cumulus with `submitQueryToLzards` method
- **CUMULUS-2944**
  - Added configuration to increase the limit for body-parser's JSON and URL encoded parsers to allow for larger input payloads

### Changed


- Updated `example/cumulus-tf/variables.tf` to have `cmr_oauth_provider` default to `launchpad`
- **CUMULUS-3024**
  - Update PUT /granules endpoint to operate consistently across datastores
    (PostgreSQL, ElasticSearch, DynamoDB). Previously it was possible, given a
    partial Granule payload to have different data in Dynamo/ElasticSearch and PostgreSQL
  - Given a partial Granule object, the /granules update endpoint now operates
    with behavior more consistent with a PATCH operation where fields not provided
    in the payload will not be updated in the datastores.
  - Granule translation (db/src/granules.ts) now supports removing null/undefined fields when converting from API to Postgres
    granule formats.
  - Update granule write logic: if a `null` files key is provided in an update payload (e.g. `files: null`),
    an error will be thrown. `null` files were not previously supported and would throw potentially unclear errors. This makes the error clearer and more explicit.
  - Update granule write logic: If an empty array is provided for the `files` key, all files will be removed in all datastores
- **CUMULUS-2787**
  - Updated `lzards-backup-task` to send Cumulus provider and granule createdAt values as metadata in LZARDS backup request to support querying LZARDS for reconciliation reports
- **CUMULUS-2913**
  - Changed `process-dead-letter-archive` lambda to put messages from S3 dead
    letter archive that fail to process to new S3 location.
- **CUMULUS-2974**
  - The `DELETE /granules/<granuleId>` endpoint now includes additional details about granule
    deletion, including collection, deleted granule ID, deleted files, and deletion time.
- **CUMULUS-3027**
  - Pinned typescript to ~4.7.x to address typing incompatibility issues
    discussed in https://github.com/knex/knex/pull/5279
  - Update generate-ts-build-cache script to always install root project dependencies
- **CUMULUS-3104**
  - Updated Dockerfile of async operation docker image to build from node:14.19.3-buster
  - Sets default async_operation_image version to 43.
  - Upgraded saml2-js 4.0.0, rewire to 6.0.0 to address security vulnerabilities
  - Fixed TS compilation error caused by @aws-sdk/client-s3 3.190->3.193 upgrade

## [v13.3.2] 2022-10-10 [BACKPORT]

**Please note** changes in 13.3.2 may not yet be released in future versions, as
this is a backport and patch release on the 13.3.x series of releases. Updates that
are included in the future will have a corresponding CHANGELOG entry in future
releases.

### Fixed

- **CUMULUS-2557**
  - Updated `@cumulus/aws-client/S3/moveObject` to handle zero byte files (0 byte files).
- **CUMULUS-2971**
  - Updated `@cumulus/aws-client/S3ObjectStore` class to take string query parameters and
    its methods `signGetObject` and `signHeadObject` to take parameter presignOptions
- **CUMULUS-3021**
  - Updated `@cumulus/api-client/collections` and `@cumulus/integration-tests/api` to encode
    collection version in the URI path
- **CUMULUS-3024**
  - Update PUT /granules endpoint to operate consistently across datastores
    (PostgreSQL, ElasticSearch, DynamoDB). Previously it was possible, given a
    partial Granule payload to have different data in Dynamo/ElasticSearch and PostgreSQL
  - Given a partial Granule object, the /granules update endpoint now operates
    with behavior more consistent with a PATCH operation where fields not provided
    in the payload will not be updated in the datastores.
  - Granule translation (db/src/granules.ts) now supports removing null/undefined fields when converting from API to Postgres
    granule formats.
  - Update granule write logic: if a `null` files key is provided in an update payload (e.g. `files: null`),
    an error will be thrown. `null` files were not previously supported and would throw potentially unclear errors. This makes the error clearer and more explicit.
  - Update granule write logic: If an empty array is provided for the `files` key, all files will be removed in all datastores

## [v13.3.0] 2022-8-19

### Notable Changes

- **CUMULUS-2930**
  - The `GET /granules` endpoint has a new optional query parameter:
    `searchContext`, which is used to resume listing within the same search
    context. It is provided in every response from the endpoint as
    `meta.searchContext`. The searchContext value must be submitted with every
    consequent API call, and must be fetched from each new response to maintain
    the context.
  - Use of the `searchContext` query string parameter allows listing past 10,000 results.
  - Note that using the `from` query param in a request will cause the `searchContext` to
    be ignored and also make the query subject to the 10,000 results cap again.
  - Updated `GET /granules` endpoint to leverage ElasticSearch search-after API.
    The endpoint will only use search-after when the `searchContext` parameter
    is provided in a request.

## [v13.2.1] 2022-8-10 [BACKPORT]

### Notable changes

- **CUMULUS-3019**
  - Fix file write logic to delete files by `granule_cumulus_id` instead of
    `cumulus_id`. Previous logic removed files by matching `file.cumulus_id`
    to `granule.cumulus_id`.

## [v13.2.0] 2022-8-04

### Changed

- **CUMULUS-2940**
  - Updated bulk operation lambda to utilize system wide rds_connection_timing
    configuration parameters from the main `cumulus` module
- **CUMULUS-2980**
  - Updated `ingestPdrWithNodeNameSpec.js` to use `deleteProvidersAndAllDependenciesByHost` function.
  - Removed `deleteProvidersByHost`function.
- **CUMULUS-2954**
  - Updated Backup LZARDS task to run as a single task in a step function workflow.
  - Updated task to allow user to provide `collectionId` in workflow input and
    updated task to use said `collectionId` to look up the corresponding collection record in RDS.

## [v13.1.0] 2022-7-22

### MIGRATION notes

- The changes introduced in CUMULUS-2962 will re-introduce a
  `files_granules_cumulus_id_index` on the `files` table in the RDS database.
  This index will be automatically created as part of the bootstrap lambda
  function *on deployment* of the `data-persistence` module.

  *In cases where the index is already applied, this update will have no effect*.

  **Please Note**: In some cases where ingest is occurring at high volume levels and/or the
  files table has > 150M file records, the migration may
  fail on deployment due to timing required to both acquire the table state needed for the
  migration and time to create the index given the resources available.

  For reference a rx.5 large Aurora/RDS database
  with *no activity* took roughly 6 minutes to create the index for a file table with 300M records and no active ingest, however timed out when the same migration was attempted
  in production with possible activity on the table.

  If you believe you are subject to the above consideration, you may opt to
  manually create the `files` table index *prior* to deploying this version of
  Core with the following procedure:

  -----

  - Verify you do not have the index:

  ```text
  select * from pg_indexes where tablename = 'files';

   schemaname | tablename |        indexname        | tablespace |                                       indexdef
  ------------+-----------+-------------------------+------------+---------------------------------------------------------------------------------------
   public     | files     | files_pkey              |            | CREATE UNIQUE INDEX files_pkey ON public.files USING btree (cumulus_id)
   public     | files     | files_bucket_key_unique |            | CREATE UNIQUE INDEX files_bucket_key_unique ON public.files USING btree (bucket, key)
  ```

  In this instance you should not see an `indexname` row with
  `files_granules_cumulus_id_index` as the value.     If you *do*, you should be
  clear to proceed with the installation.
  - Quiesce ingest

  Stop all ingest operations in Cumulus Core according to your operational
  procedures.    You should validate that it appears there are no active queries that
  appear to be inserting granules/files into the database as a secondary method
  of evaluating the database system state:

  ```text
  select pid, query, state, wait_event_type, wait_event from pg_stat_activity where state = 'active';
  ```

  If query rows are returned with a `query` value that involves the files table,
  make sure ingest is halted and no other granule-update activity is running on
  the system.

  Note: In rare instances if there are hung queries that are unable to resolve, it may be necessary to
  manually use psql [Server Signaling
  Functions](https://www.postgresql.org/docs/10/functions-admin.html#FUNCTIONS-ADMIN-SIGNAL)
  `pg_cancel_backend` and/or
  `pg_terminate_backend` if the migration will not complete in the next step.

  - Create the Index

  Run the following query to create the index.    Depending on the situation
  this may take many minutes to complete, and you will note your CPU load and
  disk I/O rates increase on your cluster:

  ```text
  CREATE INDEX files_granule_cumulus_id_index ON files (granule_cumulus_id);
  ```

  You should see a response like:

  ```text
  CREATE INDEX
  ```

  and can verify the index `files_granule_cumulus_id_index` was created:

  ```text
  => select * from pg_indexes where tablename = 'files';
  schemaname | tablename |           indexname            | tablespace |                                           indexdef
   ------------+-----------+--------------------------------+------------+----------------------------------------------------------------------------------------------
   public     | files     | files_pkey                     |            | CREATE UNIQUE INDEX files_pkey ON public.files USING btree (cumulus_id)
   public     | files     | files_bucket_key_unique        |            | CREATE UNIQUE INDEX files_bucket_key_unique ON public.files USING btree (bucket, key)
   public     | files     | files_granule_cumulus_id_index |            | CREATE INDEX files_granule_cumulus_id_index ON public.files USING btree (granule_cumulus_id)
  (3 rows)
  ```

  - Once this is complete, you may deploy this version of Cumulus as you
    normally would.
  **If you are unable to stop ingest for the above procedure** *and* cannot
  migrate with deployment, you may be able to manually create the index while
  writes are ongoing using postgres's `CONCURRENTLY` option for `CREATE INDEX`.
  This can have significant impacts on CPU/write IO, particularly if you are
  already using a significant amount of your cluster resources, and may result
  in failed writes or an unexpected index/database state.

  PostgreSQL's
  [documentation](https://www.postgresql.org/docs/10/sql-createindex.html#SQL-CREATEINDEX-CONCURRENTLY)
  provides more information on this option.   Please be aware it is
  **unsupported** by Cumulus at this time, so community members that opt to go
  this route should proceed with caution.

  -----

### Notable changes

- **CUMULUS-2962**
  - Re-added database structural migration to `files` table to add an index on `granule_cumulus_id`
- **CUMULUS-2929**
  - Updated `move-granule` task to check the optional collection configuration parameter
    `meta.granuleMetadataFileExtension` to determine the granule metadata file.
    If none is specified, the granule CMR metadata or ISO metadata file is used.

### Changed

- Updated Moment.js package to 2.29.4 to address security vulnerability
- **CUMULUS-2967**
  - Added fix example/spec/helpers/Provider that doesn't fail deletion 404 in
    case of deletion race conditions
### Fixed

- **CUMULUS-2995**
  - Updated Lerna package to 5.1.8 to address security vulnerability

- **CUMULUS-2863**
  - Fixed `@cumulus/api` `validateAndUpdateSqsRule` method to allow 0 retries and 0 visibilityTimeout
    in rule's meta.

- **CUMULUS-2959**
  - Fixed `@cumulus/api` `granules` module to convert numeric productVolume to string
    when an old granule record is retrieved from DynamoDB
- Fixed the following links on Cumulus docs' [Getting Started](https://nasa.github.io/cumulus/docs/getting-started) page:
    * Cumulus Deployment
    * Terraform Best Practices
    * Integrator Common Use Cases
- Also corrected the _How to Deploy Cumulus_ link in the [Glossary](https://nasa.github.io/cumulus/docs/glossary)


## [v13.0.1] 2022-7-12

- **CUMULUS-2995**
  - Updated Moment.js package to 2.29.4 to address security vulnerability

## [v13.0.0] 2022-06-13

### MIGRATION NOTES

- The changes introduced in CUMULUS-2955 should result in removal of
  `files_granule_cumulus_id_index` from the `files` table (added in the v11.1.1
  release).  The success of this operation is dependent on system ingest load.

  In rare cases where data-persistence deployment fails because the
  `postgres-db-migration` times out, it may be required to manually remove the
  index and then redeploy:

  ```text
  DROP INDEX IF EXISTS files_granule_cumulus_id_index;
  ```

### Breaking Changes

- **CUMULUS-2931**

  - Updates CustomBootstrap lambda to default to failing if attempting to remove
    a pre-existing `cumulus-alias` index that would collide with the required
    `cumulus-alias` *alias*.   A configuration parameter
    `elasticsearch_remove_index_alias_conflict`  on the `cumulus` and
    `archive` modules has been added to enable the original behavior that would
    remove the invalid index (and all it's data).
  - Updates `@cumulus/es-client.bootstrapElasticSearch` signature to be
    parameterized and accommodate a new parameter `removeAliasConflict` which
    allows/disallows the deletion of a conflicting `cumulus-alias` index

### Notable changes

- **CUMULUS-2929**
  - Updated `move-granule` task to check the optional collection configuration parameter
    `meta.granuleMetadataFileExtension` to determine the granule metadata file.
    If none is specified, the granule CMR metadata or ISO metadata file is used.

### Added

- **CUMULUS-2929**
  - Added optional collection configuration `meta.granuleMetadataFileExtension` to specify CMR metadata
    file extension for tasks that utilize metadata file lookups

- **CUMULUS-2939**
  - Added `@cumulus/api/lambdas/start-async-operation` to start an async operation

- **CUMULUS-2953**
  - Added `skipMetadataCheck` flag to config for Hyrax metadata updates task.
  - If this config flag is set to `true`, and a granule has no CMR file, the task will simply return the input values.

- **CUMULUS-2966**
  - Added extractPath operation and support of nested string replacement to `url_path` in the collection configuration

### Changed

- **CUMULUS-2965**
  - Update `cumulus-rds-tf` module to ignore `engine_version` lifecycle changes
- **CUMULUS-2967**
  - Added fix example/spec/helpers/Provider that doesn't fail deletion 404 in
    case of deletion race conditions
- **CUMULUS-2955**
  - Updates `20220126172008_files_granule_id_index` to *not* create an index on
    `granule_cumulus_id` on the files table.
  - Adds `20220609024044_remove_files_granule_id_index` migration to revert
    changes from `20220126172008_files_granule_id_index` on any deployed stacks
    that might have the index to ensure consistency in deployed stacks

- **CUMULUS-2923**
  - Changed public key setup for SFTP local testing.
- **CUMULUS-2939**
  - Updated `@cumulus/api` `granules/bulk*`, `elasticsearch/index-from-database` and
    `POST reconciliationReports` endpoints to invoke StartAsyncOperation lambda

### Fixed

- **CUMULUS-2863**
  - Fixed `@cumulus/api` `validateAndUpdateSqsRule` method to allow 0 retries
    and 0 visibilityTimeout in rule's meta.
- **CUMULUS-2961**
  - Fixed `data-migration2` granule migration logic to allow for DynamoDb granules that have a null/empty string value for `execution`.   The migration will now migrate them without a linked execution.
  - Fixed `@cumulus/api` `validateAndUpdateSqsRule` method to allow 0 retries and 0 visibilityTimeout
    in rule's meta.

- **CUMULUS-2959**
  - Fixed `@cumulus/api` `granules` module to convert numeric productVolume to string
    when an old granule record is retrieved from DynamoDB.

## [v12.0.3] 2022-10-03 [BACKPORT]

**Please note** changes in 12.0.3 may not yet be released in future versions, as
this is a backport and patch release on the 12.0.x series of releases. Updates that
are included in the future will have a corresponding CHANGELOG entry in future
releases.

### Fixed

- **CUMULUS-3024**
  - Update PUT /granules endpoint to operate consistently across datastores
    (PostgreSQL, ElasticSearch, DynamoDB). Previously it was possible, given a
    partial Granule payload to have different data in Dynamo/ElasticSearch and PostgreSQL
  - Given a partial Granule object, the /granules update endpoint now operates
    with behavior more consistent with a PATCH operation where fields not provided
    in the payload will not be updated in the datastores.
  - Granule translation (db/src/granules.ts) now supports removing null/undefined fields when converting from API to Postgres
    granule formats.
  - Update granule write logic: if a `null` files key is provided in an update payload (e.g. `files: null`),
    an error will be thrown. `null` files were not previously supported and would throw potentially unclear errors. This makes the error clearer and more explicit.
  - Update granule write logic: If an empty array is provided for the `files` key, all files will be removed in all datastores
- **CUMULUS-2971**
  - Updated `@cumulus/aws-client/S3ObjectStore` class to take string query parameters and
    its methods `signGetObject` and `signHeadObject` to take parameter presignOptions
- **CUMULUS-2557**
  - Updated `@cumulus/aws-client/S3/moveObject` to handle zero byte files (0 byte files).
- **CUMULUS-3021**
  - Updated `@cumulus/api-client/collections` and `@cumulus/integration-tests/api` to encode
    collection version in the URI path

## [v12.0.2] 2022-08-10 [BACKPORT]

**Please note** changes in 12.0.2 may not yet be released in future versions, as
this is a backport and patch release on the 12.0.x series of releases. Updates that
are included in the future will have a corresponding CHANGELOG entry in future
releases.

### Notable Changes

- **CUMULUS-3019**
  - Fix file write logic to delete files by `granule_cumulus_id` instead of
      `cumulus_id`. Previous logic removed files by matching `file.cumulus_id`
      to `granule.cumulus_id`.

## [v12.0.1] 2022-07-18

- **CUMULUS-2995**
  - Updated Moment.js package to 2.29.4 to address security vulnerability

## [v12.0.0] 2022-05-20

### Breaking Changes

- **CUMULUS-2903**

  - The minimum supported version for all published Cumulus Core npm packages is now Node 14.19.1
  - Tasks using the `cumuluss/cumulus-ecs-task` Docker image must be updated to
    `cumuluss/cumulus-ecs-task:1.8.0`. This can be done by updating the `image`
    property of any tasks defined using the `cumulus_ecs_service` Terraform
    module.

### Changed

- **CUMULUS-2932**

  - Updates `SyncGranule` task to include `disableOrDefaultAcl` function that uses
    the configuration ACL parameter to set ACL to private by default or disable ACL.
  - Updates `@cumulus/sync-granule` `download()` function to take in ACL parameter
  - Updates `@cumulus/ingest` `proceed()` function to take in ACL parameter
  - Updates `@cumulus/ingest` `addLock()` function to take in an optional ACL parameter
  - Updates `SyncGranule` example worfklow config
    `example/cumulus-tf/sync_granule_workflow.asl.json` to include `ACL`
    parameter.

## [v11.1.8] 2022-11-07 [BACKPORT]

**Please note** changes in 11.1.7 may not yet be released in future versions, as
this is a backport and patch release on the 11.1.x series of releases. Updates that
are included in the future will have a corresponding CHANGELOG entry in future
releases.

### Breaking Changes

- **CUMULUS-2903**
  - The minimum supported version for all published Cumulus Core npm packages is now Node 14.19.1
  - Tasks using the `cumuluss/cumulus-ecs-task` Docker image must be updated to
    `cumuluss/cumulus-ecs-task:1.8.0`. This can be done by updating the `image`
    property of any tasks defined using the `cumulus_ecs_service` Terraform
    module.

### Notable changes

- Published new tag [`43` of `cumuluss/async-operation` to Docker Hub](https://hub.docker.com/layers/cumuluss/async-operation/43/images/sha256-5f989c7d45db3dde87c88c553182d1e4e250a1e09af691a84ff6aa683088b948?context=explore) which was built with node:14.19.3-buster.

### Changed

- **CUMULUS-3104**
  - Updated Dockerfile of async operation docker image to build from node:14.19.3-buster
  - Sets default async_operation_image version to 43.
  - Upgraded saml2-js 4.0.0, rewire to 6.0.0 to address security vulnerabilities
  - Fixed TS compilation error on aws-client package caused by @aws-sdk/client-s3 3.202.0 upgrade

- **CUMULUS-3080**
  - Changed the retention period in days from 14 to 30 for cloudwatch logs for NIST-5 compliance

## [v11.1.7] 2022-10-05 [BACKPORT]

**Please note** changes in 11.1.7 may not yet be released in future versions, as
this is a backport and patch release on the 11.1.x series of releases. Updates that
are included in the future will have a corresponding CHANGELOG entry in future
releases.

### Fixed

- **CUMULUS-3024**
  - Update PUT /granules endpoint to operate consistently across datastores
    (PostgreSQL, ElasticSearch, DynamoDB). Previously it was possible, given a
    partial Granule payload to have different data in Dynamo/ElasticSearch and PostgreSQL
  - Given a partial Granule object, the /granules update endpoint now operates
    with behavior more consistent with a PATCH operation where fields not provided
    in the payload will not be updated in the datastores.
  - Granule translation (db/src/granules.ts) now supports removing null/undefined fields when converting from API to Postgres
    granule formats.
  - Update granule write logic: if a `null` files key is provided in an update payload (e.g. `files: null`),
    an error will be thrown. `null` files were not previously supported and would throw potentially unclear errors. This makes the error clearer and more explicit.
  - Update granule write logic: If an empty array is provided for the `files` key, all files will be removed in all datastores
- **CUMULUS-2971**
  - Updated `@cumulus/aws-client/S3ObjectStore` class to take string query parameters and
    its methods `signGetObject` and `signHeadObject` to take parameter presignOptions
- **CUMULUS-2557**
  - Updated `@cumulus/aws-client/S3/moveObject` to handle zero byte files (0 byte files).
- **CUMULUS-3021**
  - Updated `@cumulus/api-client/collections` and `@cumulus/integration-tests/api` to encode
    collection version in the URI path
- **CUMULUS-3027**
  - Pinned typescript to ~4.7.x to address typing incompatibility issues
    discussed in https://github.com/knex/knex/pull/5279
  - Update generate-ts-build-cache script to always install root project dependencies

## [v11.1.5] 2022-08-10 [BACKPORT]

**Please note** changes in 11.1.5 may not yet be released in future versions, as
this is a backport and patch release on the 11.1.x series of releases. Updates that
are included in the future will have a corresponding CHANGELOG entry in future
releases.

### Notable changes

- **CUMULUS-3019**
  - Fix file write logic to delete files by `granule_cumulus_id` instead of
      `cumulus_id`. Previous logic removed files by matching `file.cumulus_id`
      to `granule.cumulus_id`.

## [v11.1.4] 2022-07-18

**Please note** changes in 11.1.4 may not yet be released in future versions, as
this is a backport and patch release on the 11.1.x series of releases. Updates that
are included in the future will have a corresponding CHANGELOG entry in future
releases.

### MIGRATION notes


- The changes introduced in CUMULUS-2962 will re-introduce a
  `files_granules_cumulus_id_index` on the `files` table in the RDS database.
  This index will be automatically created as part of the bootstrap lambda
  function *on deployment* of the `data-persistence` module.

  *In cases where the index is already applied, this update will have no effect*.

  **Please Note**: In some cases where ingest is occurring at high volume levels and/or the
  files table has > 150M file records, the migration may
  fail on deployment due to timing required to both acquire the table state needed for the
  migration and time to create the index given the resources available.

  For reference a rx.5 large Aurora/RDS database
  with *no activity* took roughly 6 minutes to create the index for a file table with 300M records and no active ingest, however timed out when the same migration was attempted
  in production with possible activity on the table.

  If you believe you are subject to the above consideration, you may opt to
  manually create the `files` table index *prior* to deploying this version of
  Core with the following procedure:

  -----

  - Verify you do not have the index:

  ```text
  select * from pg_indexes where tablename = 'files';

   schemaname | tablename |        indexname        | tablespace |                                       indexdef
  ------------+-----------+-------------------------+------------+---------------------------------------------------------------------------------------
   public     | files     | files_pkey              |            | CREATE UNIQUE INDEX files_pkey ON public.files USING btree (cumulus_id)
   public     | files     | files_bucket_key_unique |            | CREATE UNIQUE INDEX files_bucket_key_unique ON public.files USING btree (bucket, key)
  ```

  In this instance you should not see an `indexname` row with
  `files_granules_cumulus_id_index` as the value.     If you *do*, you should be
  clear to proceed with the installation.
  - Quiesce ingest

  Stop all ingest operations in Cumulus Core according to your operational
  procedures.    You should validate that it appears there are no active queries that
  appear to be inserting granules/files into the database as a secondary method
  of evaluating the database system state:

  ```text
  select pid, query, state, wait_event_type, wait_event from pg_stat_activity where state = 'active';
  ```

  If query rows are returned with a `query` value that involves the files table,
  make sure ingest is halted and no other granule-update activity is running on
  the system.

  Note: In rare instances if there are hung queries that are unable to resolve, it may be necessary to
  manually use psql [Server Signaling
  Functions](https://www.postgresql.org/docs/10/functions-admin.html#FUNCTIONS-ADMIN-SIGNAL)
  `pg_cancel_backend` and/or
  `pg_terminate_backend` if the migration will not complete in the next step.

  - Create the Index

  Run the following query to create the index.    Depending on the situation
  this may take many minutes to complete, and you will note your CPU load and
  disk I/O rates increase on your cluster:

  ```text
  CREATE INDEX files_granule_cumulus_id_index ON files (granule_cumulus_id);
  ```

  You should see a response like:

  ```text
  CREATE INDEX
  ```

  and can verify the index `files_granule_cumulus_id_index` was created:

  ```text
  => select * from pg_indexes where tablename = 'files';
  schemaname | tablename |           indexname            | tablespace |                                           indexdef
   ------------+-----------+--------------------------------+------------+----------------------------------------------------------------------------------------------
   public     | files     | files_pkey                     |            | CREATE UNIQUE INDEX files_pkey ON public.files USING btree (cumulus_id)
   public     | files     | files_bucket_key_unique        |            | CREATE UNIQUE INDEX files_bucket_key_unique ON public.files USING btree (bucket, key)
   public     | files     | files_granule_cumulus_id_index |            | CREATE INDEX files_granule_cumulus_id_index ON public.files USING btree (granule_cumulus_id)
  (3 rows)
  ```

  - Once this is complete, you may deploy this version of Cumulus as you
    normally would.
  **If you are unable to stop ingest for the above procedure** *and* cannot
  migrate with deployment, you may be able to manually create the index while
  writes are ongoing using postgres's `CONCURRENTLY` option for `CREATE INDEX`.
  This can have significant impacts on CPU/write IO, particularly if you are
  already using a significant amount of your cluster resources, and may result
  in failed writes or an unexpected index/database state.

  PostgreSQL's
  [documentation](https://www.postgresql.org/docs/10/sql-createindex.html#SQL-CREATEINDEX-CONCURRENTLY)
  provides more information on this option.   Please be aware it is
  **unsupported** by Cumulus at this time, so community members that opt to go
  this route should proceed with caution.

  -----

### Changed

- Updated Moment.js package to 2.29.4 to address security vulnerability

## [v11.1.3] 2022-06-24

**Please note** changes in 11.1.3 may not yet be released in future versions, as
this is a backport and patch release on the 11.1.x series of releases. Updates that
are included in the future will have a corresponding CHANGELOG entry in future
releases.

### Notable changes

- **CUMULUS-2929**
  - Updated `move-granule` task to check the optional collection configuration parameter
    `meta.granuleMetadataFileExtension` to determine the granule metadata file.
    If none is specified, the granule CMR metadata or ISO metadata file is used.

### Added

- **CUMULUS-2929**
  - Added optional collection configuration `meta.granuleMetadataFileExtension` to specify CMR metadata
    file extension for tasks that utilize metadata file lookups
- **CUMULUS-2966**
  - Added extractPath operation and support of nested string replacement to `url_path` in the collection configuration
### Fixed

- **CUMULUS-2863**
  - Fixed `@cumulus/api` `validateAndUpdateSqsRule` method to allow 0 retries
    and 0 visibilityTimeout in rule's meta.
- **CUMULUS-2959**
  - Fixed `@cumulus/api` `granules` module to convert numeric productVolume to string
    when an old granule record is retrieved from DynamoDB.
- **CUMULUS-2961**
  - Fixed `data-migration2` granule migration logic to allow for DynamoDb granules that have a null/empty string value for `execution`.   The migration will now migrate them without a linked execution.

## [v11.1.2] 2022-06-13

**Please note** changes in 11.1.2 may not yet be released in future versions, as
this is a backport and patch release on the 11.1.x series of releases. Updates that
are included in the future will have a corresponding CHANGELOG entry in future
releases.

### MIGRATION NOTES

- The changes introduced in CUMULUS-2955 should result in removal of
  `files_granule_cumulus_id_index` from the `files` table (added in the v11.1.1
  release).  The success of this operation is dependent on system ingest load

  In rare cases where data-persistence deployment fails because the
  `postgres-db-migration` times out, it may be required to manually remove the
  index and then redeploy:

  ```text
  > DROP INDEX IF EXISTS postgres-db-migration;
  DROP INDEX
  ```

### Changed

- **CUMULUS-2955**
  - Updates `20220126172008_files_granule_id_index` to *not* create an index on
    `granule_cumulus_id` on the files table.
  - Adds `20220609024044_remove_files_granule_id_index` migration to revert
    changes from `20220126172008_files_granule_id_index` on any deployed stacks
    that might have the index to ensure consistency in deployed stacks

## [v11.1.1] 2022-04-26

### Added

### Changed

- **CUMULUS-2885**
  - Updated `@cumulus/aws-client` to use new AWS SDK v3 packages for S3 requests:
    - `@aws-sdk/client-s3`
    - `@aws-sdk/lib-storage`
    - `@aws-sdk/s3-request-presigner`
  - Updated code for compatibility with updated `@cumulus/aws-client` and AWS SDK v3 S3 packages:
    - `@cumulus/api`
    - `@cumulus/async-operations`
    - `@cumulus/cmrjs`
    - `@cumulus/common`
    - `@cumulus/collection-config-store`
    - `@cumulus/ingest`
    - `@cumulus/launchpad-auth`
    - `@cumulus/sftp-client`
    - `@cumulus/tf-inventory`
    - `lambdas/data-migration2`
    - `tasks/add-missing-file-checksums`
    - `tasks/hyrax-metadata-updates`
    - `tasks/lzards-backup`
    - `tasks/sync-granule`
- **CUMULUS-2886**
  - Updated `@cumulus/aws-client` to use new AWS SDK v3 packages for API Gateway requests:
    - `@aws-sdk/client-api-gateway`
- **CUMULUS-2920**
  - Update npm version for Core build to 8.6
- **CUMULUS-2922**
  - Added `@cumulus/example-lib` package to example project to allow unit tests `example/script/lib` dependency.
  - Updates Mutex unit test to address changes made in [#2902](https://github.com/nasa/cumulus/pull/2902/files)
- **CUMULUS-2924**
  - Update acquireTimeoutMillis to 400 seconds for the db-provision-lambda module to address potential timeout issues on RDS database start
- **CUMULUS-2925**
  - Updates CI to utilize `audit-ci` v6.2.0
  - Updates CI to utilize a on-container filesystem when building Core in 'uncached' mode
  - Updates CI to selectively bootstrap Core modules in the cleanup job phase
- **CUMULUS-2934**
  - Update CI Docker container build to install pipenv to prevent contention on parallel lambda builds


## [v11.1.0] 2022-04-07

### MIGRATION NOTES

- 11.1.0 is an amendment release and supersedes 11.0.0. However, follow the migration steps for 11.0.0.

- **CUMULUS-2905**
  - Updates migration script with new `migrateAndOverwrite` and
    `migrateOnlyFiles` options.

### Added

- **CUMULUS-2860**
  - Added an optional configuration parameter `skipMetadataValidation` to `hyrax-metadata-updates` task
- **CUMULUS-2870**
  - Added `last_modified_date` as output to all tasks in Terraform `ingest` module.
- **CUMULUS-NONE**
  - Added documentation on choosing and configuring RDS at `deployment/choosing_configuring_rds`.

### Changed

- **CUMULUS-2703**
  - Updated `ORCA Backup` reconciliation report to report `cumulusFilesCount` and `orcaFilesCount`
- **CUMULUS-2849**
  - Updated `@cumulus/aws-client` to use new AWS SDK v3 packages for DynamoDB requests:
    - `@aws-sdk/client-dynamodb`
    - `@aws-sdk/lib-dynamodb`
    - `@aws-sdk/util-dynamodb`
  - Updated code for compatibility with AWS SDK v3 Dynamo packages
    - `@cumulus/api`
    - `@cumulus/errors`
    - `@cumulus/tf-inventory`
    - `lambdas/data-migration2`
    - `packages/api/ecs/async-operation`
- **CUMULUS-2864**
  - Updated `@cumulus/cmr-client/ingestUMMGranule` and `@cumulus/cmr-client/ingestConcept`
    functions to not perform separate validation request
- **CUMULUS-2870**
  - Updated `hello_world_service` module to pass in `lastModified` parameter in command list to trigger a Terraform state change when the `hello_world_task` is modified.

### Fixed

- **CUMULUS-2849**
  - Fixed AWS service client memoization logic in `@cumulus/aws-client`

## [v11.0.0] 2022-03-24 [STABLE]

### v9.9->v11.0 MIGRATION NOTES

Release v11.0 is a maintenance release series, replacing v9.9.   If you are
upgrading to or past v11 from v9.9.x to this release, please pay attention to the following
migration notes from prior releases:

#### Migration steps

##### **After deploying the `data-persistence` module, but before deploying the main `cumulus` module**

- Due to a bug in the PUT `/rules/<name>` endpoint, the rule records in PostgreSQL may be
out of sync with records in DynamoDB. In order to bring the records into sync, re-deploy and re-run the
[`data-migration1` Lambda](https://nasa.github.io/cumulus/docs/upgrade-notes/upgrade-rds#3-deploy-and-run-data-migration1) with a payload of
`{"forceRulesMigration": true}`:

```shell
aws lambda invoke --function-name $PREFIX-data-migration1 \
  --payload $(echo '{"forceRulesMigration": true}' | base64) $OUTFILE
```

##### As part of the `cumulus` deployment

- Please read the [documentation on the updates to the granule files schema for our Cumulus workflow tasks and how to upgrade your deployment for compatibility](https://nasa.github.io/cumulus/docs/upgrade-notes/update-task-file-schemas).
- (Optional) Update the `task-config` for all workflows that use the `sync-granule` task to include `workflowStartTime` set to
`{$.cumulus_meta.workflow_start_time}`. See [here](https://github.com/nasa/cumulus/blob/master/example/cumulus-tf/sync_granule_workflow.asl.json#L9) for an example.

##### After the `cumulus` deployment

As part of the work on the RDS Phase 2 feature, it was decided to re-add the
granule file `type` property on the file table (detailed reasoning
https://wiki.earthdata.nasa.gov/pages/viewpage.action?pageId=219186829).  This
change was implemented as part of CUMULUS-2672/CUMULUS-2673, however granule
records ingested prior to v11 will *not* have the file.type property stored in the
PostGreSQL database, and on installation of v11 API calls to get granule.files
will not return this value. We anticipate most users are impacted by this issue.

Users that are impacted by these changes should re-run the granule migration
lambda to *only* migrate granule file records:

```shell
PAYLOAD=$(echo '{"migrationsList": ["granules"], "granuleMigrationParams": {"migrateOnlyFiles": "true"}}' | base64)
aws lambda invoke --function-name $PREFIX-postgres-migration-async-operation \
--payload $PAYLOAD $OUTFILE
```

You should note that this will *only* move files for granule records in
PostgreSQL.  **If you have not completed the phase 1 data migration or
have granule records in dynamo that are not in PostgreSQL, the migration will
report failure for both the DynamoDB granule and all the associated files and the file
records will not be updated**.

If you prefer to do a full granule and file migration, you may instead
opt to run the migration with the `migrateAndOverwrite` option instead, this will re-run a
full granule/files migration and overwrite all values in the PostgreSQL database from
what is in DynamoDB for both granules and associated files:

```shell
PAYLOAD=$(echo '{"migrationsList": ["granules"], "granuleMigrationParams": {"migrateAndOverwrite": "true"}}' | base64)
aws lambda invoke --function-name $PREFIX-postgres-migration-async-operation \
--payload $PAYLOAD $OUTFILE
```

*Please note*: Since this data migration is copying all of your granule data
from DynamoDB to PostgreSQL, it can take multiple hours (or even days) to run,
depending on how much data you have and how much parallelism you configure the
migration to use. In general, the more parallelism you configure the migration
to use, the faster it will go, but the higher load it will put on your
PostgreSQL database. Excessive database load can cause database outages and
result in data loss/recovery scenarios. Thus, the parallelism settings for the
migration are intentionally set by default to conservative values but are
configurable.      If this impacts only some of your data products you may want
to consider using other `granuleMigrationParams`.

Please see [the second data migration
docs](https://nasa.github.io/cumulus/docs/upgrade-notes/upgrade-rds#5-run-the-second-data-migration)
for more on this tool if you are unfamiliar with the various options.

### Notable changes

- **CUMULUS-2703**
  - `ORCA Backup` is now a supported `reportType` for the `POST /reconciliationReports` endpoint

### Added

- **CUMULUS-2311** - RDS Migration Epic Phase 2
  - **CUMULUS-2208**
    - Added `@cumulus/message/utils.parseException` to parse exception objects
    - Added helpers to `@cumulus/message/Granules`:
      - `getGranuleProductVolume`
      - `getGranuleTimeToPreprocess`
      - `getGranuleTimeToArchive`
      - `generateGranuleApiRecord`
    - Added `@cumulus/message/PDRs/generatePdrApiRecordFromMessage` to generate PDR from Cumulus workflow message
    - Added helpers to `@cumulus/es-client/indexer`:
      - `deleteAsyncOperation` to delete async operation records from Elasticsearch
      - `updateAsyncOperation` to update an async operation record in Elasticsearch
    - Added granules `PUT` endpoint to Cumulus API for updating a granule.
    Requests to this endpoint should be submitted **without an `action`**
    attribute in the request body.
    - Added `@cumulus/api-client/granules.updateGranule` to update granule via the API
  - **CUMULUS-2303**
    - Add translatePostgresProviderToApiProvider method to `@cumulus/db/translate/providers`
  - **CUMULUS-2306**
    - Updated API execution GET endpoint to read individual execution records
      from PostgreSQL database instead of DynamoDB
    - Updated API execution-status endpoint to read execution records from
      PostgreSQL database instead of DynamoDB
  - **CUMULUS-2302**
    - Added translatePostgresCollectionToApiCollection method to
      `@cumulus/db/translate/collections`
    - Added `searchWithUpdatedAtRange` method to
      `@cumulus/db/models/collections`
  - **CUMULUS-2301**
    - Created API asyncOperations POST endpoint to create async operations.
  - **CUMULUS-2307**
    - Updated API PDR GET endpoint to read individual PDR records from
      PostgreSQL database instead of DynamoDB
    - Added `deletePdr` to `@cumulus/api-client/pdrs`
  - **CUMULUS-2782**
    - Update API granules endpoint `move` action to update granules in the index
      and utilize postgres as the authoritative datastore
  - **CUMULUS-2769**
    - Update collection PUT endpoint to require existance of postgresql record
      and to ignore lack of dynamoDbRecord on update
  - **CUMULUS-2767**
    - Update provider PUT endpoint to require existence of PostgreSQL record
      and to ignore lack of DynamoDB record on update
  - **CUMULUS-2759**
    - Updates collection/provider/rules/granules creation (post) endpoints to
      primarily check for existence/collision in PostgreSQL database instead of DynamoDB
  - **CUMULUS-2714**
    - Added `@cumulus/db/base.deleteExcluding` method to allow for deletion of a
      record set with an exclusion list of cumulus_ids
  - **CUMULUS-2317**
    - Added `@cumulus/db/getFilesAndGranuleInfoQuery()` to build a query for searching file
    records in PostgreSQL and return specified granule information for each file
    - Added `@cumulus/db/QuerySearchClient` library to handle sequentially fetching and paging
    through results for an arbitrary PostgreSQL query
    - Added `insert` method to all `@cumulus/db` models to handle inserting multiple records into
    the database at once
    - Added `@cumulus/db/translatePostgresGranuleResultToApiGranule` helper to
    translate custom PostgreSQL granule result to API granule
  - **CUMULUS-2672**
    - Added migration to add `type` text column to Postgres database `files` table
  - **CUMULUS-2634**
    - Added new functions for upserting data to Elasticsearch:
      - `@cumulus/es-client/indexer.upsertExecution` to upsert an execution
      - `@cumulus/es-client/indexer.upsertPdr` to upsert a PDR
      - `@cumulus/es-client/indexer.upsertGranule` to upsert a granule
  - **CUMULUS-2510**
    - Added `execution_sns_topic_arn` environment variable to
      `sf_event_sqs_to_db_records` lambda TF definition.
    - Added to `sf_event_sqs_to_db_records_lambda` IAM policy to include
      permissions for SNS publish for `report_executions_topic`
    - Added `collection_sns_topic_arn` environment variable to
      `PrivateApiLambda` and `ApiEndpoints` lambdas.
    - Added `updateCollection` to `@cumulus/api-client`.
    - Added to `ecs_cluster` IAM policy to include permissions for SNS publish
      for `report_executions_sns_topic_arn`, `report_pdrs_sns_topic_arn`,
      `report_granules_sns_topic_arn`
    - Added variables for report topic ARNs to `process_dead_letter_archive.tf`
    - Added variable for granule report topic ARN to `bulk_operation.tf`
    - Added `pdr_sns_topic_arn` environment variable to
      `sf_event_sqs_to_db_records` lambda TF definition.
    - Added the new function `publishSnsMessageByDataType` in `@cumulus/api` to
      publish SNS messages to the report topics to PDRs, Collections, and
      Executions.
    - Added the following functions in `publishSnsMessageUtils` to handle
      publishing SNS messages for specific data and event types:
      - `publishCollectionUpdateSnsMessage`
      - `publishCollectionCreateSnsMessage`
      - `publishCollectionDeleteSnsMessage`
      - `publishGranuleUpdateSnsMessage`
      - `publishGranuleDeleteSnsMessage`
      - `publishGranuleCreateSnsMessage`
      - `publishExecutionSnsMessage`
      - `publishPdrSnsMessage`
      - `publishGranuleSnsMessageByEventType`
    - Added to `ecs_cluster` IAM policy to include permissions for SNS publish
      for `report_executions_topic` and `report_pdrs_topic`.
  - **CUMULUS-2315**
    - Added `paginateByCumulusId` to `@cumulus/db` `BasePgModel` to allow for paginated
      full-table select queries in support of elasticsearch indexing.
    - Added `getMaxCumulusId` to `@cumulus/db` `BasePgModel` to allow all
      derived table classes to support querying the current max `cumulus_id`.
  - **CUMULUS-2673**
    - Added `ES_HOST` environment variable to `postgres-migration-async-operation`
    Lambda using value of `elasticsearch_hostname` Terraform variable.
    - Added `elasticsearch_security_group_id` to security groups for
      `postgres-migration-async-operation` lambda.
    - Added permission for `DynamoDb:DeleteItem` to
      `postgres-migration-async-operation` lambda.
  - **CUMULUS-2778**
    - Updated default value of `async_operation_image` in
      `tf-modules/cumulus/variables.tf` to `cumuluss/async-operation:41`
    - Added `ES_HOST` environment variable to async operation ECS task
      definition to ensure that async operation tasks write to the correct
      Elasticsearch domain
- **CUMULUS-2642**
  - Reduces the reconcilation report's default maxResponseSize that returns
     the full report rather than an s3 signed url. Reports very close to the
     previous limits were failing to download, so the limit has been lowered to
     ensure all files are handled properly.
- **CUMULUS-2703**
  - Added `@cumulus/api/lambdas/reports/orca-backup-reconciliation-report` to create
    `ORCA Backup` reconciliation report

### Removed

- **CUMULUS-2311** - RDS Migration Epic Phase 2
  - **CUMULUS-2208**
    - Removed trigger for `dbIndexer` Lambda for DynamoDB tables:
      - `<prefix>-AsyncOperationsTable`
      - `<prefix>-CollectionsTable`
      - `<prefix>-ExecutionsTable`
      - `<prefix>-GranulesTable`
      - `<prefix>-PdrsTable`
      - `<prefix>-ProvidersTable`
      - `<prefix>-RulesTable`
  - **CUMULUS-2782**
    - Remove deprecated `@ingest/granule.moveGranuleFiles`
  - **CUMULUS-2770**
    - Removed `waitForModelStatus` from `example/spec/helpers/apiUtils` integration test helpers
  - **CUMULUS-2510**
    - Removed `stream_enabled` and `stream_view_type` from `executions_table` TF
      definition.
    - Removed `aws_lambda_event_source_mapping` TF definition on executions
      DynamoDB table.
    - Removed `stream_enabled` and `stream_view_type` from `collections_table`
      TF definition.
    - Removed `aws_lambda_event_source_mapping` TF definition on collections
      DynamoDB table.
    - Removed lambda `publish_collections` TF resource.
    - Removed `aws_lambda_event_source_mapping` TF definition on granules
    - Removed `stream_enabled` and `stream_view_type` from `pdrs_table` TF
      definition.
    - Removed `aws_lambda_event_source_mapping` TF definition on PDRs
      DynamoDB table.
  - **CUMULUS-2694**
    - Removed `@cumulus/api/models/granules.storeGranulesFromCumulusMessage()` method
  - **CUMULUS-2662**
    - Removed call to `addToLocalES` in POST `/granules` endpoint since it is
      redundant.
    - Removed call to `addToLocalES` in POST and PUT `/executions` endpoints
      since it is redundant.
    - Removed function `addToLocalES` from `es-client` package since it is no
      longer used.
  - **CUMULUS-2771**
    - Removed `_updateGranuleStatus` to update granule to "running" from `@cumulus/api/lib/ingest.reingestGranule`
    and `@cumulus/api/lib/ingest.applyWorkflow`

### Changed

- CVE-2022-2477
  - Update node-forge to 1.3.0 in `@cumulus/common` to address CVE-2022-2477
- **CUMULUS-2311** - RDS Migration Epic Phase 2
  - **CUMULUS_2641**
    - Update API granule schema to set productVolume as a string value
    - Update `@cumulus/message` package to set productVolume as string
      (calculated with `file.size` as a `BigInt`) to match API schema
    - Update `@cumulus/db` granule translation to translate `granule` objects to
      match the updated API schema
  - **CUMULUS-2714**
    - Updated
      - @cumulus/api/lib.writeRecords.writeGranulesFromMessage
      - @cumulus/api/lib.writeRecords.writeGranuleFromApi
      - @cumulus/api/lib.writeRecords.createGranuleFromApi
      - @cumulus/api/lib.writeRecords.updateGranuleFromApi
    - These methods now remove postgres file records that aren't contained in
        the write/update action if such file records exist.  This update
        maintains consistency with the writes to elasticsearch/dynamodb.
  - **CUMULUS-2672**
    - Updated `data-migration2` lambda to migrate Dynamo `granule.files[].type`
      instead of dropping it.
    - Updated `@cumlus/db` `translateApiFiletoPostgresFile` to retain `type`
    - Updated `@cumulus/db` `translatePostgresFileToApiFile` to retain `type`
    - Updated `@cumulus/types.api.file` to add `type` to the typing.
  - **CUMULUS-2315**
    - Update `index-from-database` lambda/ECS task and elasticsearch endpoint to read
      from PostgreSQL database
    - Update `index-from-database` endpoint to add the following configuration
      tuning parameters:
      - postgresResultPageSize -- The number of records to read from each
        postgres table per request.   Default is 1000.
      - postgresConnectionPoolSize -- The max number of connections to allow the
        index function to make to the database.  Default is 10.
      - esRequestConcurrency -- The maximium number of concurrent record
        translation/ES record update requests.   Default is 10.
  - **CUMULUS-2308**
    - Update `/granules/<granule_id>` GET endpoint to return PostgreSQL Granules instead of DynamoDB Granules
    - Update `/granules/<granule_id>` PUT endpoint to use PostgreSQL Granule as source rather than DynamoDB Granule
    - Update `unpublishGranule` (used in /granules PUT) to use PostgreSQL Granule as source rather than DynamoDB Granule
    - Update integration tests to use `waitForApiStatus` instead of `waitForModelStatus`
    - Update Granule ingest to update the Postgres Granule status as well as the DynamoDB Granule status
  - **CUMULUS-2302**
    - Update API collection GET endpoint to read individual provider records from
      PostgreSQL database instead of DynamoDB
    - Update sf-scheduler lambda to utilize API endpoint to get provider record
      from database via Private API lambda
    - Update API granule `reingest` endpoint to read collection from PostgreSQL
      database instead of DynamoDB
    - Update internal-reconciliation report to base report Collection comparison
      on PostgreSQL instead of DynamoDB
    - Moved createGranuleAndFiles `@cumulus/api` unit helper from `./lib` to
      `.test/helpers`
  - **CUMULUS-2208**
    - Moved all `@cumulus/api/es/*` code to new `@cumulus/es-client` package
    - Updated logic for collections API POST/PUT/DELETE to create/update/delete
      records directly in Elasticsearch in parallel with updates to
      DynamoDb/PostgreSQL
    - Updated logic for rules API POST/PUT/DELETE to create/update/delete
      records directly in Elasticsearch in parallel with updates to
      DynamoDb/PostgreSQL
    - Updated logic for providers API POST/PUT/DELETE to create/update/delete
      records directly in  Elasticsearch in parallel with updates to
      DynamoDb/PostgreSQL
    - Updated logic for PDRs API DELETE to delete records directly in
      Elasticsearch in parallel with deletes to DynamoDB/PostgreSQL
    - Updated logic for executions API DELETE to delete records directly in
      Elasticsearch in parallel with deletes to DynamoDB/PostgreSQL
    - Updated logic for granules API DELETE to delete records directly in
      Elasticsearch in parallel with deletes to DynamoDB/PostgreSQL
    - `sfEventSqsToDbRecords` Lambda now writes following data directly to
      Elasticsearch in parallel with writes to DynamoDB/PostgreSQL:
      - executions
      - PDRs
      - granules
    - All async operations are now written directly to Elasticsearch in parallel
      with DynamoDB/PostgreSQL
    - Updated logic for async operation API DELETE to delete records directly in
      Elasticsearch in parallel with deletes to DynamoDB/PostgreSQL
    - Moved:
      - `packages/api/lib/granules.getGranuleProductVolume` ->
      `@cumulus/message/Granules.getGranuleProductVolume`
      - `packages/api/lib/granules.getGranuleTimeToPreprocess`
      -> `@cumulus/message/Granules.getGranuleTimeToPreprocess`
      - `packages/api/lib/granules.getGranuleTimeToArchive` ->
      `@cumulus/message/Granules.getGranuleTimeToArchive`
      - `packages/api/models/Granule.generateGranuleRecord`
      -> `@cumulus/message/Granules.generateGranuleApiRecord`
  - **CUMULUS-2306**
    - Updated API local serve (`api/bin/serve.js`) setup code to add cleanup/executions
    related records
    - Updated @cumulus/db/models/granules-executions to add a delete method in
      support of local cleanup
    - Add spec/helpers/apiUtils/waitForApiStatus integration helper to retry API
      record retrievals on status in lieu of using `waitForModelStatus`
  - **CUMULUS-2303**
    - Update API provider GET endpoint to read individual provider records from
      PostgreSQL database instead of DynamoDB
    - Update sf-scheduler lambda to utilize API endpoint to get provider record
      from database via Private API lambda
  - **CUMULUS-2301**
    - Updated `getAsyncOperation` to read from PostgreSQL database instead of
      DynamoDB.
    - Added `translatePostgresAsyncOperationToApiAsyncOperation` function in
      `@cumulus/db/translate/async-operation`.
    - Updated `translateApiAsyncOperationToPostgresAsyncOperation` function to
      ensure that `output` is properly translated to an object for the
      PostgreSQL record for the following cases of `output` on the incoming API
      record:
      - `record.output` is a JSON stringified object
      - `record.output` is a JSON stringified array
      - `record.output` is a JSON stringified string
      - `record.output` is a string
  - **CUMULUS-2317**
    - Changed reconciliation reports to read file records from PostgreSQL instead of DynamoDB
  - **CUMULUS-2304**
    - Updated API rule GET endpoint to read individual rule records from
      PostgreSQL database instead of DynamoDB
    - Updated internal consumer lambdas for SNS, SQS and Kinesis to read
      rules from PostgreSQL.
  - **CUMULUS-2634**
    - Changed `sfEventSqsToDbRecords` Lambda to use new upsert helpers for executions, granules, and PDRs
    to ensure out-of-order writes are handled correctly when writing to Elasticsearch
  - **CUMULUS-2510**
    - Updated `@cumulus/api/lib/writeRecords/write-execution` to publish SNS
      messages after a successful write to Postgres, DynamoDB, and ES.
    - Updated functions `create` and `upsert` in the `db` model for Executions
      to return an array of objects containing all columns of the created or
      updated records.
    - Updated `@cumulus/api/endpoints/collections` to publish an SNS message
      after a successful collection delete, update (PUT), create (POST).
    - Updated functions `create` and `upsert` in the `db` model for Collections
      to return an array of objects containing all columns for the created or
      updated records.
    - Updated functions `create` and `upsert` in the `db` model for Granules
      to return an array of objects containing all columns for the created or
      updated records.
    - Updated `@cumulus/api/lib/writeRecords/write-granules` to publish SNS
      messages after a successful write to Postgres, DynamoDB, and ES.
    - Updated `@cumulus/api/lib/writeRecords/write-pdr` to publish SNS
      messages after a successful write to Postgres, DynamoDB, and ES.
  - **CUMULUS-2733**
    - Updated `_writeGranuleFiles` function creates an aggregate error which
      contains the workflow error, if any, as well as any error that may occur
      from writing granule files.
  - **CUMULUS-2674**
    - Updated `DELETE` endpoints for the following data types to check that record exists in
      PostgreSQL or Elasticsearch before proceeding with deletion:
      - `provider`
      - `async operations`
      - `collections`
      - `granules`
      - `executions`
      - `PDRs`
      - `rules`
  - **CUMULUS-2294**
    - Updated architecture and deployment documentation to reference RDS
  - **CUMULUS-2642**
    - Inventory and Granule Not Found Reconciliation Reports now compare
      Databse against S3 in on direction only, from Database to S3
      Objects. This means that only files in the database are compared against
      objects found on S3 and the filesInCumulus.onlyInS3 report key will
      always be empty. This significantly decreases the report output size and
      aligns with a users expectations.
    - Updates getFilesAndGranuleInfoQuery to take additional optional
      parameters `collectionIds`, `granuleIds`, and `providers` to allow
      targeting/filtering of the results.

  - **CUMULUS-2694**
    - Updated database write logic in `sfEventSqsToDbRccords` to log message if Cumulus
    workflow message is from pre-RDS deployment but still attempt parallel writing to DynamoDB
    and PostgreSQL
    - Updated database write logic in `sfEventSqsToDbRccords` to throw error if requirements to write execution to PostgreSQL cannot be met
  - **CUMULUS-2660**
    - Updated POST `/executions` endpoint to publish SNS message of created record to executions SNS topic
  - **CUMULUS-2661**
    - Updated PUT `/executions/<arn>` endpoint to publish SNS message of updated record to executions SNS topic
  - **CUMULUS-2765**
    - Updated `updateGranuleStatusToQueued` in `write-granules` to write to
      Elasticsearch and publish SNS message to granules topic.
  - **CUMULUS-2774**
    - Updated `constructGranuleSnsMessage` and `constructCollectionSnsMessage`
      to throw error if `eventType` is invalid or undefined.
  - **CUMULUS-2776**
    - Updated `getTableIndexDetails` in `db-indexer` to use correct
      `deleteFnName` for reconciliation reports.
  - **CUMULUS-2780**
    - Updated bulk granule reingest operation to read granules from PostgreSQL instead of DynamoDB.
  - **CUMULUS-2778**
    - Updated default value of `async_operation_image` in `tf-modules/cumulus/variables.tf` to `cumuluss/async-operation:38`
  - **CUMULUS-2854**
    - Updated rules model to decouple `createRuleTrigger` from `create`.
    - Updated rules POST endpoint to call `rulesModel.createRuleTrigger` directly to create rule trigger.
    - Updated rules PUT endpoints to call `rulesModel.createRuleTrigger` if update fails and reversion needs to occur.

### Fixed

- **CUMULUS-2311** - RDS Migration Epic Phase 2
  - **CUMULUS-2810**
    - Updated @cumulus/db/translate/translatePostgresProviderToApiProvider to
      correctly return provider password and updated tests to prevent
      reintroduction.
  - **CUMULUS-2778**
    - Fixed async operation docker image to correctly update record status in
    Elasticsearch
  - Updated localAPI to set additional env variable, and fixed `GET /executions/status` response
  - **CUMULUS-2877**
    - Ensure database records receive a timestamp when writing granules.

## [v10.1.3] 2022-06-28 [BACKPORT]

### Added

- **CUMULUS-2966**
  - Added extractPath operation and support of nested string replacement to `url_path` in the collection configuration

## [v10.1.2] 2022-03-11

### Added

- **CUMULUS-2859**
  - Update `postgres-db-migration` lambda timeout to default 900 seconds
  - Add `db_migration_lambda_timeout` variable to `data-persistence` module to
    allow this timeout to be user configurable
- **CUMULUS-2868**
  - Added `iam:PassRole` permission to `step_policy` in `tf-modules/ingest/iam.tf`

## [v10.1.1] 2022-03-04

### Migration steps

- Due to a bug in the PUT `/rules/<name>` endpoint, the rule records in PostgreSQL may be
out of sync with records in DynamoDB. In order to bring the records into sync, re-run the
[previously deployed `data-migration1` Lambda](https://nasa.github.io/cumulus/docs/upgrade-notes/upgrade-rds#3-deploy-and-run-data-migration1) with a payload of
`{"forceRulesMigration": true}`:

```shell
aws lambda invoke --function-name $PREFIX-data-migration1 \
  --payload $(echo '{"forceRulesMigration": true}' | base64) $OUTFILE
```

### Added

- **CUMULUS-2841**
  - Add integration test to validate PDR node provider that requires password
    credentials succeeds on ingest

- **CUMULUS-2846**
  - Added `@cumulus/db/translate/rule.translateApiRuleToPostgresRuleRaw` to translate API rule to PostgreSQL rules and
  **keep undefined fields**

### Changed

- **CUMULUS-NONE**
  - Adds logging to ecs/async-operation Docker container that launches async
    tasks on ECS. Sets default async_operation_image_version to 39.

- **CUMULUS-2845**
  - Updated rules model to decouple `createRuleTrigger` from `create`.
  - Updated rules POST endpoint to call `rulesModel.createRuleTrigger` directly to create rule trigger.
  - Updated rules PUT endpoints to call `rulesModel.createRuleTrigger` if update fails and reversion needs to occur.
- **CUMULUS-2846**
  - Updated version of `localstack/localstack` used in local unit testing to `0.11.5`

### Fixed

- Upgraded lodash to version 4.17.21 to fix vulnerability
- **CUMULUS-2845**
  - Fixed bug in POST `/rules` endpoint causing rule records to be created
  inconsistently in DynamoDB and PostgreSQL
- **CUMULUS-2846**
  - Fixed logic for `PUT /rules/<name>` endpoint causing rules to be saved
  inconsistently between DynamoDB and PostgreSQL
- **CUMULUS-2854**
  - Fixed queue granules behavior where the task was not accounting for granules that
  *already* had createdAt set. Workflows downstream in this scenario should no longer
  fail to write their granules due to order-of-db-writes constraints in the database
  update logic.

## [v10.1.0] 2022-02-23

### Added

- **CUMULUS-2775**
  - Added a configurable parameter group for the RDS serverless database cluster deployed by `tf-modules/rds-cluster-tf`. The allowed parameters for the parameter group can be found in the AWS documentation of [allowed parameters for an Aurora PostgreSQL cluster](https://docs.aws.amazon.com/AmazonRDS/latest/AuroraUserGuide/AuroraPostgreSQL.Reference.ParameterGroups.html). By default, the following parameters are specified:
    - `shared_preload_libraries`: `pg_stat_statements,auto_explain`
    - `log_min_duration_statement`: `250`
    - `auto_explain.log_min_duration`: `250`
- **CUMULUS-2781**
  - Add api_config secret to hold API/Private API lambda configuration values
- **CUMULUS-2840**
  - Added an index on `granule_cumulus_id` to the RDS files table.

### Changed

- **CUMULUS-2492**
  - Modify collectionId logic to accomodate trailing underscores in collection short names. e.g. `shortName____`
- **CUMULUS-2847**
  - Move DyanmoDb table name into API keystore and initialize only on lambda cold start
- **CUMULUS-2833**
  - Updates provider model schema titles to display on the dashboard.
- **CUMULUS-2837**
  - Update process-s3-dead-letter-archive to unpack SQS events in addition to
    Cumulus Messages
  - Update process-s3-dead-letter-archive to look up execution status using
    getCumulusMessageFromExecutionEvent (common method with sfEventSqsToDbRecords)
  - Move methods in api/lib/cwSfExecutionEventUtils to
    @cumulus/message/StepFunctions
- **CUMULUS-2775**
  - Changed the `timeout_action` to `ForceApplyCapacityChange` by default for the RDS serverless database cluster `tf-modules/rds-cluster-tf`
- **CUMULUS-2781**
  - Update API lambda to utilize api_config secret for initial environment variables

### Fixed

- **CUMULUS-2853**
  - Move OAUTH_PROVIDER to lambda env variables to address regression in CUMULUS-2781
  - Add logging output to api app router
- Added Cloudwatch permissions to `<prefix>-steprole` in `tf-modules/ingest/iam.tf` to address the
`Error: error creating Step Function State Machine (xxx): AccessDeniedException: 'arn:aws:iam::XXX:role/xxx-steprole' is not authorized to create managed-rule`
error in non-NGAP accounts:
  - `events:PutTargets`
  - `events:PutRule`
  - `events:DescribeRule`

## [v10.0.1] 2022-02-03

### Fixed

- Fixed IAM permissions issue with `<prefix>-postgres-migration-async-operation` Lambda
which prevented it from running a Fargate task for data migration.

## [v10.0.0] 2022-02-01

### Migration steps

- Please read the [documentation on the updates to the granule files schema for our Cumulus workflow tasks and how to upgrade your deployment for compatibility](https://nasa.github.io/cumulus/docs/upgrade-notes/update-task-file-schemas).
- (Optional) Update the `task-config` for all workflows that use the `sync-granule` task to include `workflowStartTime` set to
`{$.cumulus_meta.workflow_start_time}`. See [here](https://github.com/nasa/cumulus/blob/master/example/cumulus-tf/sync_granule_workflow.asl.json#L9) for an example.

### BREAKING CHANGES

- **NDCUM-624**
  - Functions in @cumulus/cmrjs renamed for consistency with `isCMRFilename` and `isCMRFile`
    - `isECHO10File` -> `isECHO10Filename`
    - `isUMMGFile` -> `isUMMGFilename`
    - `isISOFile` -> `isCMRISOFilename`
- **CUMULUS-2388**
  - In order to standardize task messaging formats, please note the updated input, output and config schemas for the following Cumulus workflow tasks:
    - add-missing-file-checksums
    - files-to-granules
    - hyrax-metadata-updates
    - lzards-backup
    - move-granules
    - post-to-cmr
    - sync-granule
    - update-cmr-access-constraints
    - update-granules-cmr-metadata-file-links
  The primary focus of the schema updates was to standardize the format of granules, and
  particularly their files data. The granule `files` object now matches the file schema in the
  Cumulus database and thus also matches the `files` object produced by the API with use cases like
  `applyWorkflow`. This includes removal of `name` and `filename` in favor of `bucket` and `key`,
  removal of certain properties such as `etag` and `duplicate_found` and outputting them as
  separate objects stored in `meta`.
  - Checksum values calculated by `@cumulus/checksum` are now converted to string to standardize
  checksum formatting across the Cumulus library.

### Notable changes

- **CUMULUS-2718**
  - The `sync-granule` task has been updated to support an optional configuration parameter `workflowStartTime`. The output payload of `sync-granule` now includes a `createdAt` time for each granule which is set to the
  provided `workflowStartTime` or falls back to `Date.now()` if not provided. Workflows using
  `sync-granule` may be updated to include this parameter with the value of `{$.cumulus_meta.workflow_start_time}` in the `task_config`.
- Updated version of `@cumulus/cumulus-message-adapter-js` from `2.0.3` to `2.0.4` for
all Cumulus workflow tasks
- **CUMULUS-2783**
  - A bug in the ECS cluster autoscaling configuration has been
resolved. ECS clusters should now correctly autoscale by adding new cluster
instances according to the [policy configuration](https://github.com/nasa/cumulus/blob/master/tf-modules/cumulus/ecs_cluster.tf).
  - Async operations that are started by these endpoints will be run as ECS tasks
  with a launch type of Fargate, not EC2:
    - `POST /deadLetterArchive/recoverCumulusMessages`
    - `POST /elasticsearch/index-from-database`
    - `POST /granules/bulk`
    - `POST /granules/bulkDelete`
    - `POST /granules/bulkReingest`
    - `POST /migrationCounts`
    - `POST /reconciliationReports`
    - `POST /replays`
    - `POST /replays/sqs`

### Added

- Upgraded version of dependencies on `knex` package from `0.95.11` to `0.95.15`
- Added Terraform data sources to `example/cumulus-tf` module to retrieve default VPC and subnets in NGAP accounts
  - Added `vpc_tag_name` variable which defines the tags used to look up a VPC. Defaults to VPC tag name used in NGAP accounts
  - Added `subnets_tag_name` variable which defines the tags used to look up VPC subnets. Defaults to a subnet tag name used in NGAP accounts
- Added Terraform data sources to `example/data-persistence-tf` module to retrieve default VPC and subnets in NGAP accounts
  - Added `vpc_tag_name` variable which defines the tags used to look up a VPC. Defaults to VPC tag name used in NGAP accounts
  - Added `subnets_tag_name` variable which defines the tags used to look up VPC subnets. Defaults to a subnet tag name used in NGAP accounts
- Added Terraform data sources to `example/rds-cluster-tf` module to retrieve default VPC and subnets in NGAP accounts
  - Added `vpc_tag_name` variable which defines the tags used to look up a VPC. Defaults to VPC tag name used in NGAP accounts
  - Added `subnets_tag_name` variable which defines the tags used to look up VPC subnets. Defaults to tag names used in subnets in for NGAP accounts
- **CUMULUS-2299**
  - Added support for SHA checksum types with hyphens (e.g. `SHA-256` vs `SHA256`) to tasks that calculate checksums.
- **CUMULUS-2439**
  - Added CMR search client setting to the CreateReconciliationReport lambda function.
  - Added `cmr_search_client_config` tfvars to the archive and cumulus terraform modules.
  - Updated CreateReconciliationReport lambda to search CMR collections with CMRSearchConceptQueue.
- **CUMULUS-2441**
  - Added support for 'PROD' CMR environment.
- **CUMULUS-2456**
  - Updated api lambdas to query ORCA Private API
  - Updated example/cumulus-tf/orca.tf to the ORCA release v4.0.0-Beta3
- **CUMULUS-2638**
  - Adds documentation to clarify bucket config object use.
- **CUMULUS-2684**
  - Added optional collection level parameter `s3MultipartChunksizeMb` to collection's `meta` field
  - Updated `move-granules` task to take in an optional config parameter s3MultipartChunksizeMb
- **CUMULUS-2747**
  - Updated data management type doc to include additional fields for provider configurations
- **CUMULUS-2773**
  - Added a document to the workflow-tasks docs describing deployment, configuration and usage of the LZARDS backup task.

### Changed

- Made `vpc_id` variable optional for `example/cumulus-tf` module
- Made `vpc_id` and `subnet_ids` variables optional for `example/data-persistence-tf` module
- Made `vpc_id` and `subnets` variables optional for `example/rds-cluster-tf` module
- Changes audit script to handle integration test failure when `USE\_CACHED\_BOOTSTRAP` is disabled.
- Increases wait time for CMR to return online resources in integration tests
- **CUMULUS-1823**
  - Updates to Cumulus rule/provider schemas to improve field titles and descriptions.
- **CUMULUS-2638**
  - Transparent to users, remove typescript type `BucketType`.
- **CUMULUS-2718**
  - Updated config for SyncGranules to support optional `workflowStartTime`
  - Updated SyncGranules to provide `createdAt` on output based on `workflowStartTime` if provided,
  falling back to `Date.now()` if not provided.
  - Updated `task_config` of SyncGranule in example workflows
- **CUMULUS-2735**
  - Updated reconciliation reports to write formatted JSON to S3 to improve readability for
    large reports
  - Updated TEA version from 102 to 121 to address TEA deployment issue with the max size of
    a policy role being exceeded
- **CUMULUS-2743**
  - Updated bamboo Dockerfile to upgrade pip as part of the image creation process
- **CUMULUS-2744**
  - GET executions/status returns associated granules for executions retrieved from the Step Function API
- **CUMULUS-2751**
  - Upgraded all Cumulus (node.js) workflow tasks to use
    `@cumulus/cumulus-message-adapter-js` version `2.0.3`, which includes an
    update cma-js to better expose CMA stderr stream output on lambda timeouts
    as well as minor logging enhancements.
- **CUMULUS-2752**
  - Add new mappings for execution records to prevent dynamic field expansion from exceeding
  Elasticsearch field limits
    - Nested objects under `finalPayload.*` will not dynamically add new fields to mapping
    - Nested objects under `originalPayload.*` will not dynamically add new fields to mapping
    - Nested keys under `tasks` will not dynamically add new fields to mapping
- **CUMULUS-2753**
  - Updated example/cumulus-tf/orca.tf to the latest ORCA release v4.0.0-Beta2 which is compatible with granule.files file schema
  - Updated /orca/recovery to call new lambdas request_status_for_granule and request_status_for_job.
  - Updated orca integration test
- [**PR #2569**](https://github.com/nasa/cumulus/pull/2569)
  - Fixed `TypeError` thrown by `@cumulus/cmrjs/cmr-utils.getGranuleTemporalInfo` when
    a granule's associated UMM-G JSON metadata file does not contain a `ProviderDates`
    element that has a `Type` of either `"Update"` or `"Insert"`.  If neither are
    present, the granule's last update date falls back to the `"Create"` type
    provider date, or `undefined`, if none is present.
- **CUMULUS-2775**
  - Changed `@cumulus/api-client/invokeApi()` to accept a single accepted status code or an array
  of accepted status codes via `expectedStatusCodes`
- [**PR #2611**](https://github.com/nasa/cumulus/pull/2611)
  - Changed `@cumulus/launchpad-auth/LaunchpadToken.requestToken` and `validateToken`
    to use the HTTPS request option `https.pfx` instead of the deprecated `pfx` option
    for providing the certificate.
- **CUMULUS-2836**
  - Updates `cmr-utils/getGranuleTemporalInfo` to search for a SingleDateTime
    element, when beginningDateTime value is not
    found in the metadata file.  The granule's temporal information is
    returned so that both beginningDateTime and endingDateTime are set to the
    discovered singleDateTimeValue.
- **CUMULUS-2756**
  - Updated `_writeGranule()` in `write-granules.js` to catch failed granule writes due to schema validation, log the failure and then attempt to set the status of the granule to `failed` if it already exists to prevent a failure from allowing the granule to get "stuck" in a non-failed status.

### Fixed

- **CUMULUS-2775**
  - Updated `@cumulus/api-client` to not log an error for 201 response from `updateGranule`
- **CUMULUS-2783**
  - Added missing lower bound on scale out policy for ECS cluster to ensure that
  the cluster will autoscale correctly.
- **CUMULUS-2835**
  - Updated `hyrax-metadata-updates` task to support reading the DatasetId from ECHO10 XML, and the EntryTitle from UMM-G JSON; these are both valid alternatives to the shortname and version ID.

## [v9.9.3] 2021-02-17 [BACKPORT]

**Please note** changes in 9.9.3 may not yet be released in future versions, as
this is a backport and patch release on the 9.9.x series of releases. Updates that
are included in the future will have a corresponding CHANGELOG entry in future
releases.

- **CUMULUS-2853**
  - Move OAUTH_PROVIDER to lambda env variables to address regression in 9.9.2/CUMULUS-2275
  - Add logging output to api app router

## [v9.9.2] 2021-02-10 [BACKPORT]

**Please note** changes in 9.9.2 may not yet be released in future versions, as
this is a backport and patch release on the 9.9.x series of releases. Updates that
are included in the future will have a corresponding CHANGELOG entry in future
releases.### Added

- **CUMULUS-2775**
  - Added a configurable parameter group for the RDS serverless database cluster deployed by `tf-modules/rds-cluster-tf`. The allowed parameters for the parameter group can be found in the AWS documentation of [allowed parameters for an Aurora PostgreSQL cluster](https://docs.aws.amazon.com/AmazonRDS/latest/AuroraUserGuide/AuroraPostgreSQL.Reference.ParameterGroups.html). By default, the following parameters are specified:
    - `shared_preload_libraries`: `pg_stat_statements,auto_explain`
    - `log_min_duration_statement`: `250`
    - `auto_explain.log_min_duration`: `250`
- **CUMULUS-2840**
  - Added an index on `granule_cumulus_id` to the RDS files table.

### Changed

- **CUMULUS-2847**
  - Move DyanmoDb table name into API keystore and initialize only on lambda cold start
- **CUMULUS-2781**
  - Add api_config secret to hold API/Private API lambda configuration values
- **CUMULUS-2775**
  - Changed the `timeout_action` to `ForceApplyCapacityChange` by default for the RDS serverless database cluster `tf-modules/rds-cluster-tf`

## [v9.9.1] 2021-02-10 [BACKPORT]

**Please note** changes in 9.9.1 may not yet be released in future versions, as
this is a backport and patch release on the 9.9.x series of releases. Updates that
are included in the future will have a corresponding CHANGELOG entry in future
releases.

### Fixed

- **CUMULUS-2775**
  - Updated `@cumulus/api-client` to not log an error for 201 response from `updateGranule`

### Changed

- Updated version of `@cumulus/cumulus-message-adapter-js` from `2.0.3` to `2.0.4` for
all Cumulus workflow tasks
- **CUMULUS-2775**
  - Changed `@cumulus/api-client/invokeApi()` to accept a single accepted status code or an array
  of accepted status codes via `expectedStatusCodes`
- **CUMULUS-2837**
  - Update process-s3-dead-letter-archive to unpack SQS events in addition to
    Cumulus Messages
  - Update process-s3-dead-letter-archive to look up execution status using
    getCumulusMessageFromExecutionEvent (common method with sfEventSqsToDbRecords)
  - Move methods in api/lib/cwSfExecutionEventUtils to
    @cumulus/message/StepFunctions

## [v9.9.0] 2021-11-03

### Added

- **NDCUM-624**: Add support for ISO metadata files for the `MoveGranules` step
  - Add function `isISOFile` to check if a given file object is an ISO file
  - `granuleToCmrFileObject` and `granulesToCmrFileObjects` now take a
    `filterFunc` argument
    - `filterFunc`'s default value is `isCMRFile`, so the previous behavior is
      maintained if no value is given for this argument
    - `MoveGranules` passes a custom filter function to
      `granulesToCmrFileObjects` to check for `isISOFile` in addition to
      `isCMRFile`, so that metadata from `.iso.xml` files can be used in the
      `urlPathTemplate`
- [**PR #2535**](https://github.com/nasa/cumulus/pull/2535)
  - NSIDC and other cumulus users had desire for returning formatted dates for
    the 'url_path' date extraction utilities. Added 'dateFormat' function as
    an option for extracting and formating the entire date. See
    docs/workflow/workflow-configuration-how-to.md for more information.
- [**PR #2548**](https://github.com/nasa/cumulus/pull/2548)
  - Updated webpack configuration for html-loader v2
- **CUMULUS-2640**
  - Added Elasticsearch client scroll setting to the CreateReconciliationReport lambda function.
  - Added `elasticsearch_client_config` tfvars to the archive and cumulus terraform modules.
- **CUMULUS-2683**
  - Added `default_s3_multipart_chunksize_mb` setting to the `move-granules` lambda function.
  - Added `default_s3_multipart_chunksize_mb` tfvars to the cumulus and ingest terraform modules.
  - Added optional parameter `chunkSize` to `@cumulus/aws-client/S3.moveObject` and
    `@cumulus/aws-client/S3.multipartCopyObject` to set the chunk size of the S3 multipart uploads.
  - Renamed optional parameter `maxChunkSize` to `chunkSize` in
    `@cumulus/aws-client/lib/S3MultipartUploads.createMultipartChunks`.

### Changed

- Upgraded all Cumulus workflow tasks to use `@cumulus/cumulus-message-adapter-js` version `2.0.1`
- **CUMULUS-2725**
  - Updated providers endpoint to return encrypted password
  - Updated providers model to try decrypting credentials before encryption to allow for better handling of updating providers
- **CUMULUS-2734**
  - Updated `@cumulus/api/launchpadSaml.launchpadPublicCertificate` to correctly retrieve
    certificate from launchpad IdP metadata with and without namespace prefix.

## [v9.8.0] 2021-10-19

### Notable changes

- Published new tag [`36` of `cumuluss/async-operation` to Docker Hub](https://hub.docker.com/layers/cumuluss/async-operation/35/images/sha256-cf777a6ef5081cd90a0f9302d45243b6c0a568e6d977c0ee2ccc5a90b12d45d0?context=explore) for compatibility with
upgrades to `knex` package and to address security vulnerabilities.

### Added

- Added `@cumulus/db/createRejectableTransaction()` to handle creating a Knex transaction that **will throw an error** if the transaction rolls back. [As of Knex 0.95+, promise rejection on transaction rollback is no longer the default behavior](https://github.com/knex/knex/blob/master/UPGRADING.md#upgrading-to-version-0950).

- **CUMULUS-2639**
  - Increases logging on reconciliation reports.

- **CUMULUS-2670**
  - Updated `lambda_timeouts` string map variable for `cumulus` module to accept a
  `update_granules_cmr_metadata_file_links_task_timeout` property
- **CUMULUS-2598**
  - Add unit and integration tests to describe queued granules as ignored when
    duplicate handling is 'skip'

### Changed

- Updated `knex` version from 0.23.11 to 0.95.11 to address security vulnerabilities
- Updated default version of async operations Docker image to `cumuluss/async-operation:36`
- **CUMULUS-2590**
  - Granule applyWorkflow, Reingest actions and Bulk operation now update granule status to `queued` when scheduling the granule.
- **CUMULUS-2643**
  - relocates system file `buckets.json` out of the
    `s3://internal-bucket/workflows` directory into
    `s3://internal-bucket/buckets`.


## [v9.7.1] 2021-12-08 [Backport]

Please note changes in 9.7.0 may not yet be released in future versions, as this is a backport and patch release on the 9.7.x series of releases. Updates that are included in the future will have a corresponding CHANGELOG entry in future releases.
Fixed

- **CUMULUS-2751**
  - Update all tasks to update to use cumulus-message-adapter-js version 2.0.4

## [v9.7.0] 2021-10-01

### Notable Changes

- **CUMULUS-2583**
  - The `queue-granules` task now updates granule status to `queued` when a granule is queued. In order to prevent issues with the private API endpoint and Lambda API request and concurrency limits, this functionality runs with limited concurrency, which may increase the task's overall runtime when large numbers of granules are being queued. If you are facing Lambda timeout errors with this task, we recommend converting your `queue-granules` task to an ECS activity. This concurrency is configurable via the task config's `concurrency` value.
- **CUMULUS-2676**
  - The `discover-granules` task has been updated to limit concurrency on checks to identify and skip already ingested granules in order to prevent issues with the private API endpoint and Lambda API request and concurrency limits. This may increase the task's overall runtime when large numbers of granules are discovered. If you are facing Lambda timeout errors with this task, we recommend converting your `discover-granules` task to an ECS activity. This concurrency is configurable via the task config's `concurrency` value.
- Updated memory of `<prefix>-sfEventSqsToDbRecords` Lambda to 1024MB

### Added

- **CUMULUS-2000**
  - Updated `@cumulus/queue-granules` to respect a new config parameter: `preferredQueueBatchSize`. Queue-granules will respect this batchsize as best as it can to batch granules into workflow payloads. As workflows generally rely on information such as collection and provider expected to be shared across all granules in a workflow, queue-granules will break batches up by collection, as well as provider if there is a `provider` field on the granule. This may result in batches that are smaller than the preferred size, but never larger ones. The default value is 1, which preserves current behavior of queueing 1 granule per workflow.
- **CUMULUS-2630**
  - Adds a new workflow `DiscoverGranulesToThrottledQueue` that discovers and writes
    granules to a throttled background queue.  This allows discovery and ingest
    of larger numbers of granules without running into limits with lambda
    concurrency.

### Changed

- **CUMULUS-2720**
  - Updated Core CI scripts to validate CHANGELOG diffs as part of the lint process
- **CUMULUS-2695**
  - Updates the example/cumulus-tf deployment to change
    `archive_api_reserved_concurrency` from 8 to 5 to use fewer reserved lambda
    functions. If you see throttling errors on the `<stack>-apiEndpoints` you
    should increase this value.
  - Updates cumulus-tf/cumulus/variables.tf to change
    `archive_api_reserved_concurrency` from 8 to 15 to prevent throttling on
    the dashboard for default deployments.
- **CUMULUS-2584**
  - Updates `api/endpoints/execution-status.js` `get` method to include associated granules, as
    an array, for the provided execution.
  - Added `getExecutionArnsByGranuleCumulusId` returning a list of executionArns sorted by most recent first,
    for an input Granule Cumulus ID in support of the move of `translatePostgresGranuleToApiGranule` from RDS-Phase2
    feature branch
  - Added `getApiExecutionCumulusIds` returning cumulus IDs for a given list of executions
- **CUMULUS-NONE**
  - Downgrades elasticsearch version in testing container to 5.3 to match AWS version.
  - Update serve.js -> `eraseDynamoTables()`. Changed the call `Promise.all()` to `Promise.allSettled()` to ensure all dynamo records (provider records in particular) are deleted prior to reseeding.

### Fixed

- **CUMULUS-2583**
  - Fixed a race condition where granules set as “queued” were not able to be set as “running” or “completed”

## [v9.6.0] 2021-09-20

### Added

- **CUMULUS-2576**
  - Adds `PUT /granules` API endpoint to update a granule
  - Adds helper `updateGranule` to `@cumulus/api-client/granules`
- **CUMULUS-2606**
  - Adds `POST /granules/{granuleId}/executions` API endpoint to associate an execution with a granule
  - Adds helper `associateExecutionWithGranule` to `@cumulus/api-client/granules`
- **CUMULUS-2583**
  - Adds `queued` as option for granule's `status` field

### Changed

- Moved `ssh2` package from `@cumulus/common` to `@cumulus/sftp-client` and
  upgraded package from `^0.8.7` to `^1.0.0` to address security vulnerability
  issue in previous version.
- **CUMULUS-2583**
  - `QueueGranules` task now updates granule status to `queued` once it is added to the queue.

- **CUMULUS-2617**
  - Use the `Authorization` header for CMR Launchpad authentication instead of the deprecated `Echo-Token` header.

### Fixed

- Added missing permission for `<prefix>_ecs_cluster_instance_role` IAM role (used when running ECS services/tasks)
to allow `kms:Decrypt` on the KMS key used to encrypt provider credentials. Adding this permission fixes the `sync-granule` task when run as an ECS activity in a Step Function, which previously failed trying to decrypt credentials for providers.

- **CUMULUS-2576**
  - Adds default value to granule's timestamp when updating a granule via API.

## [v9.5.0] 2021-09-07

### BREAKING CHANGES

- Removed `logs` record type from mappings from Elasticsearch. This change **should not have**
any adverse impact on existing deployments, even those which still contain `logs` records,
but technically it is a breaking change to the Elasticsearch mappings.
- Changed `@cumulus/api-client/asyncOperations.getAsyncOperation` to return parsed JSON body
of response and not the raw API endpoint response

### Added

- **CUMULUS-2670**
  - Updated core `cumulus` module to take lambda_timeouts string map variable that allows timeouts of ingest tasks to be configurable. Allowed properties for the mapping include:
  - discover_granules_task_timeout
  - discover_pdrs_task_timeout
  - hyrax_metadata_update_tasks_timeout
  - lzards_backup_task_timeout
  - move_granules_task_timeout
  - parse_pdr_task_timeout
  - pdr_status_check_task_timeout
  - post_to_cmr_task_timeout
  - queue_granules_task_timeout
  - queue_pdrs_task_timeout
  - queue_workflow_task_timeout
  - sync_granule_task_timeout
- **CUMULUS-2575**
  - Adds `POST /granules` API endpoint to create a granule
  - Adds helper `createGranule` to `@cumulus/api-client`
- **CUMULUS-2577**
  - Adds `POST /executions` endpoint to create an execution
- **CUMULUS-2578**
  - Adds `PUT /executions` endpoint to update an execution
- **CUMULUS-2592**
  - Adds logging when messages fail to be added to queue
- **CUMULUS-2644**
  - Pulled `delete` method for `granules-executions.ts` implemented as part of CUMULUS-2306
  from the RDS-Phase-2 feature branch in support of CUMULUS-2644.
  - Pulled `erasePostgresTables` method in `serve.js` implemented as part of CUMULUS-2644,
  and CUMULUS-2306 from the RDS-Phase-2 feature branch in support of CUMULUS-2644
  - Added `resetPostgresDb` method to support resetting between integration test suite runs

### Changed

- Updated `processDeadLetterArchive` Lambda to return an object where
`processingSucceededKeys` is an array of the S3 keys for successfully
processed objects and `processingFailedKeys` is an array of S3 keys
for objects that could not be processed
- Updated async operations to handle writing records to the databases
when output of the operation is `undefined`

- **CUMULUS-2644**
  - Moved `migration` directory from the `db-migration-lambda` to the `db` package and
  updated unit test references to migrationDir to be pulled from `@cumulus/db`
  - Updated `@cumulus/api/bin/serveUtils` to write records to PostgreSQL tables

- **CUMULUS-2575**
  - Updates model/granule to allow a granule created from API to not require an
    execution to be associated with it. This is a backwards compatible change
    that will not affect granules created in the normal way.
  - Updates `@cumulus/db/src/model/granules` functions `get` and `exists` to
    enforce parameter checking so that requests include either (granule\_id
    and collection\_cumulus\_id) or (cumulus\_id) to prevent incorrect results.
  - `@cumulus/message/src/Collections.deconstructCollectionId` has been
    modified to throw a descriptive error if the input `collectionId` is
    undefined rather than `TypeError: Cannot read property 'split' of
    undefined`. This function has also been updated to throw descriptive errors
    if an incorrectly formatted collectionId is input.

## [v9.4.1] 2022-02-14 [BACKPORT]

**Please note** changes in 9.4.1 may not yet be released in future versions, as
this is a backport and patch release on the 9.4.x series of releases. Updates that
are included in the future will have a corresponding CHANGELOG entry in future
releases.

- **CUMULUS-2847**
  - Update dynamo configuration to read from S3 instead of System Manager
    Parameter Store
  - Move api configuration initialization outside the lambda handler to
    eliminate unneded S3 calls/require config on cold-start only
  - Moved `ssh2` package from `@cumulus/common` to `@cumulus/sftp-client` and
    upgraded package from `^0.8.7` to `^1.0.0` to address security vulnerability
    issue in previous version.
  - Fixed hyrax task package.json dev dependency
  - Update CNM lambda dependencies for Core tasks
    - cumulus-cnm-response-task: 1.4.4
    - cumulus-cnm-to-granule: 1.5.4
  - Whitelist ssh2 re: https://github.com/advisories/GHSA-652h-xwhf-q4h6

## [v9.4.0] 2021-08-16

### Notable changes

- `@cumulus/sync-granule` task should now properly handle
syncing files from HTTP/HTTPS providers where basic auth is
required and involves a redirect to a different host (e.g.
downloading files protected by Earthdata Login)

### Added

- **CUMULUS-2591**
  - Adds `failedExecutionStepName` to failed execution's jsonb error records.
    This is the name of the Step Function step for the last failed event in the
    execution's event history.
- **CUMULUS-2548**
  - Added `allowed_redirects` field to PostgreSQL `providers` table
  - Added `allowedRedirects` field to DynamoDB `<prefix>-providers` table
  - Added `@cumulus/aws-client/S3.streamS3Upload` to handle uploading the contents
  of a readable stream to S3 and returning a promise
- **CUMULUS-2373**
  - Added `replaySqsMessages` lambda to replay archived incoming SQS
    messages from S3.
  - Added `/replays/sqs` endpoint to trigger an async operation for
    the `replaySqsMessages` lambda.
  - Added unit tests and integration tests for new endpoint and lambda.
  - Added `getS3PrefixForArchivedMessage` to `ingest/sqs` package to get prefix
    for an archived message.
  - Added new `async_operation` type `SQS Replay`.
- **CUMULUS-2460**
  - Adds `POST` /executions/workflows-by-granules for retrieving workflow names common to a set of granules
  - Adds `workflowsByGranules` to `@cumulus/api-client/executions`
- **CUMULUS-2635**
  - Added helper functions:
    - `@cumulus/db/translate/file/translateApiPdrToPostgresPdr`

### Fixed

- **CUMULUS-2548**
  - Fixed `@cumulus/ingest/HttpProviderClient.sync` to
properly handle basic auth when redirecting to a different
host and/or host with a different port
- **CUMULUS-2626**
  - Update [PDR migration](https://github.com/nasa/cumulus/blob/master/lambdas/data-migration2/src/pdrs.ts) to correctly find Executions by a Dynamo PDR's `execution` field
- **CUMULUS-2635**
  - Update `data-migration2` to migrate PDRs before migrating granules.
  - Update `data-migration2` unit tests testing granules migration to reference
    PDR records to better model the DB schema.
  - Update `migratePdrRecord` to use `translateApiPdrToPostgresPdr` function.

### Changed

- **CUMULUS-2373**
  - Updated `getS3KeyForArchivedMessage` in `ingest/sqs` to store SQS messages
    by `queueName`.
- **CUMULUS-2630**
  - Updates the example/cumulus-tf deployment to change
    `archive_api_reserved_concurrency` from 2 to 8 to prevent throttling with
    the dashboard.

## [v9.3.0] 2021-07-26

### BREAKING CHANGES

- All API requests made by `@cumulus/api-client` will now throw an error if the status code
does not match the expected response (200 for most requests and 202 for a few requests that
trigger async operations). Previously the helpers in this package would return the response
regardless of the status code, so you may need to update any code using helpers from this
package to catch or to otherwise handle errors that you may encounter.
- The Cumulus API Lambda function has now been configured with reserved concurrency to ensure
availability in a high-concurrency environment. However, this also caps max concurrency which
may result in throttling errors if trying to reach the Cumulus API multiple times in a short
period. Reserved concurrency can be configured with the `archive_api_reserved_concurrency`
terraform variable on the Cumulus module and increased if you are seeing throttling errors.
The default reserved concurrency value is 8.

### Notable changes

- `cmr_custom_host` variable for `cumulus` module can now be used to configure Cumulus to
  integrate with a custom CMR host name and protocol (e.g.
  `http://custom-cmr-host.com`). Note that you **must** include a protocol
  (`http://` or `https://)  if specifying a value for this variable.
- The cumulus module configuration value`rds_connetion_heartbeat` and it's
  behavior has been replaced by a more robust database connection 'retry'
  solution.   Users can remove this value from their configuration, regardless
  of value.  See the `Changed` section notes on CUMULUS-2528 for more details.

### Added

- Added user doc describing new features related to the Cumulus dead letter archive.
- **CUMULUS-2327**
  - Added reserved concurrency setting to the Cumulus API lambda function.
  - Added relevant tfvars to the archive and cumulus terraform modules.
- **CUMULUS-2460**
  - Adds `POST` /executions/search-by-granules for retrieving executions from a list of granules or granule query
  - Adds `searchExecutionsByGranules` to `@cumulus/api-client/executions`
- **CUMULUS-2475**
  - Adds `GET` endpoint to distribution API
- **CUMULUS-2463**
  - `PUT /granules` reingest action allows a user to override the default execution
    to use by providing an optional `workflowName` or `executionArn` parameter on
    the request body.
  - `PUT /granules/bulkReingest` action allows a user to override the default
    execution/workflow combination to reingest with by providing an optional
    `workflowName` on the request body.
- Adds `workflowName` and `executionArn` params to @cumulus/api-client/reingestGranules
- **CUMULUS-2476**
  - Adds handler for authenticated `HEAD` Distribution requests replicating current behavior of TEA
- **CUMULUS-2478**
  - Implemented [bucket map](https://github.com/asfadmin/thin-egress-app#bucket-mapping).
  - Implemented /locate endpoint
  - Cumulus distribution API checks the file request against bucket map:
    - retrieves the bucket and key from file path
    - determines if the file request is public based on the bucket map rather than the bucket type
    - (EDL only) restricts download from PRIVATE_BUCKETS to users who belong to certain EDL User Groups
    - bucket prefix and object prefix are supported
  - Add 'Bearer token' support as an authorization method
- **CUMULUS-2486**
  - Implemented support for custom headers
  - Added 'Bearer token' support as an authorization method
- **CUMULUS-2487**
  - Added integration test for cumulus distribution API
- **CUMULUS-2569**
  - Created bucket map cache for cumulus distribution API
- **CUMULUS-2568**
  - Add `deletePdr`/PDR deletion functionality to `@cumulus/api-client/pdrs`
  - Add `removeCollectionAndAllDependencies` to integration test helpers
  - Added `example/spec/apiUtils.waitForApiStatus` to wait for a
  record to be returned by the API with a specific value for
  `status`
  - Added `example/spec/discoverUtils.uploadS3GranuleDataForDiscovery` to upload granule data fixtures
  to S3 with a randomized granule ID for `discover-granules` based
  integration tests
  - Added `example/spec/Collections.removeCollectionAndAllDependencies` to remove a collection and
  all dependent objects (e.g. PDRs, granules, executions) from the
  database via the API
  - Added helpers to `@cumulus/api-client`:
    - `pdrs.deletePdr` - Delete a PDR via the API
    - `replays.postKinesisReplays` - Submit a POST request to the `/replays` endpoint for replaying Kinesis messages

- `@cumulus/api-client/granules.getGranuleResponse` to return the raw endpoint response from the GET `/granules/<granuleId>` endpoint

### Changed

- Moved functions from `@cumulus/integration-tests` to `example/spec/helpers/workflowUtils`:
  - `startWorkflowExecution`
  - `startWorkflow`
  - `executeWorkflow`
  - `buildWorkflow`
  - `testWorkflow`
  - `buildAndExecuteWorkflow`
  - `buildAndStartWorkflow`
- `example/spec/helpers/workflowUtils.executeWorkflow` now uses
`waitForApiStatus` to ensure that the execution is `completed` or
`failed` before resolving
- `example/spec/helpers/testUtils.updateAndUploadTestFileToBucket`
now accepts an object of parameters rather than positional
arguments
- Removed PDR from the `payload` in the input payload test fixture for reconciliation report integration tests
- The following integration tests for PDR-based workflows were
updated to use randomized granule IDs:
  - `example/spec/parallel/ingest/ingestFromPdrSpec.js`
  - `example/spec/parallel/ingest/ingestFromPdrWithChildWorkflowMetaSpec.js`
  - `example/spec/parallel/ingest/ingestFromPdrWithExecutionNamePrefixSpec.js`
  - `example/spec/parallel/ingest/ingestPdrWithNodeNameSpec.js`
- Updated the `@cumulus/api-client/CumulusApiClientError` error class to include new properties that can be accessed directly on
the error object:
  - `statusCode` - The HTTP status code of the API response
  - `apiMessage` - The message from the API response
- Added `params.pRetryOptions` parameter to
`@cumulus/api-client/granules.deleteGranule` to control the retry
behavior
- Updated `cmr_custom_host` variable to accept a full protocol and host name
(e.g. `http://cmr-custom-host.com`), whereas it previously only accepted a host name
- **CUMULUS-2482**
  - Switches the default distribution app in the `example/cumulus-tf` deployment to the new Cumulus Distribution
  - TEA is still available by following instructions in `example/README.md`
- **CUMULUS-2463**
  - Increases the duration of allowed backoff times for a successful test from
    0.5 sec to 1 sec.
- **CUMULUS-2528**
  - Removed `rds_connection_heartbeat` as a configuration option from all
    Cumulus terraform modules
  - Removed `dbHeartBeat` as an environmental switch from
    `@cumulus/db.getKnexClient` in favor of more comprehensive general db
    connect retry solution
  - Added new `rds_connection_timing_configuration` string map to allow for
    configuration and tuning of Core's internal database retry/connection
    timeout behaviors.  These values map to connection pool configuration
    values for tarn (https://github.com/vincit/tarn.js/) which Core's database
    module / knex(https://www.npmjs.com/package/knex) use for this purpose:
    - acquireTimeoutMillis
    - createRetryIntervalMillis
    - createTimeoutMillis
    - idleTimeoutMillis
    - reapIntervalMillis
      Connection errors will result in a log line prepended with 'knex failed on
      attempted connection error' and sent from '@cumulus/db/connection'
  - Updated `@cumulus/db` and all terraform mdules to set default retry
    configuration values for the database module to cover existing database
    heartbeat connection failures as well as all other knex/tarn connection
    creation failures.

### Fixed

- Fixed bug where `cmr_custom_host` variable was not properly forwarded into `archive`, `ingest`, and `sqs-message-remover` modules from `cumulus` module
- Fixed bug where `parse-pdr` set a granule's provider to the entire provider record when a `NODE_NAME`
  is present. Expected behavior consistent with other tasks is to set the provider name in that field.
- **CUMULUS-2568**
  - Update reconciliation report integration test to have better cleanup/failure behavior
  - Fixed `@cumulus/api-client/pdrs.getPdr` to request correct endpoint for returning a PDR from the API
- **CUMULUS-2620**
  - Fixed a bug where a granule could be removed from CMR but still be set as
  `published: true` and with a CMR link in the Dynamo/PostgreSQL databases. Now,
  the CMR deletion and the Dynamo/PostgreSQL record updates will all succeed or fail
  together, preventing the database records from being out of sync with CMR.
  - Fixed `@cumulus/api-client/pdrs.getPdr` to request correct
  endpoint for returning a PDR from the API

## [v9.2.2] 2021-08-06 - [BACKPORT]

**Please note** changes in 9.2.2 may not yet be released in future versions, as
this is a backport and patch release on the 9.2.x series of releases. Updates that
are included in the future will have a corresponding CHANGELOG entry in future
releases.

### Added

- **CUMULUS-2635**
  - Added helper functions:
    - `@cumulus/db/translate/file/translateApiPdrToPostgresPdr`

### Fixed

- **CUMULUS-2635**
  - Update `data-migration2` to migrate PDRs before migrating granules.
  - Update `data-migration2` unit tests testing granules migration to reference
    PDR records to better model the DB schema.
  - Update `migratePdrRecord` to use `translateApiPdrToPostgresPdr` function.

## [v9.2.1] 2021-07-29 - [BACKPORT]

### Fixed

- **CUMULUS-2626**
  - Update [PDR migration](https://github.com/nasa/cumulus/blob/master/lambdas/data-migration2/src/pdrs.ts) to correctly find Executions by a Dynamo PDR's `execution` field

## [v9.2.0] 2021-06-22

### Added

- **CUMULUS-2475**
  - Adds `GET` endpoint to distribution API
- **CUMULUS-2476**
  - Adds handler for authenticated `HEAD` Distribution requests replicating current behavior of TEA

### Changed

- **CUMULUS-2482**
  - Switches the default distribution app in the `example/cumulus-tf` deployment to the new Cumulus Distribution
  - TEA is still available by following instructions in `example/README.md`

### Fixed

- **CUMULUS-2520**
  - Fixed error that prevented `/elasticsearch/index-from-database` from starting.
- **CUMULUS-2558**
  - Fixed issue where executions original_payload would not be retained on successful execution

## [v9.1.0] 2021-06-03

### BREAKING CHANGES

- @cumulus/api-client/granules.getGranule now returns the granule record from the GET /granules/<granuleId> endpoint, not the raw endpoint response
- **CUMULUS-2434**
  - To use the updated `update-granules-cmr-metadata-file-links` task, the
    granule  UMM-G metadata should have version 1.6.2 or later, since CMR s3
    link type 'GET DATA VIA DIRECT ACCESS' is not valid until UMM-G version
    [1.6.2](https://cdn.earthdata.nasa.gov/umm/granule/v1.6.2/umm-g-json-schema.json)
- **CUMULUS-2488**
  - Removed all EMS reporting including lambdas, endpoints, params, etc as all
    reporting is now handled through Cloud Metrics
- **CUMULUS-2472**
  - Moved existing `EarthdataLoginClient` to
    `@cumulus/oauth-client/EarthdataLoginClient` and updated all references in
    Cumulus Core.
  - Rename `EarthdataLoginClient` property from `earthdataLoginUrl` to
    `loginUrl for consistency with new OAuth clients. See example in
    [oauth-client
    README](https://github.com/nasa/cumulus/blob/master/packages/oauth-client/README.md)

### Added

- **HYRAX-439** - Corrected README.md according to a new Hyrax URL format.
- **CUMULUS-2354**
  - Adds configuration options to allow `/s3credentials` endpoint to distribute
    same-region read-only tokens based on a user's CMR ACLs.
  - Configures the example deployment to enable this feature.
- **CUMULUS-2442**
  - Adds option to generate cloudfront URL to lzards-backup task. This will require a few new task config options that have been documented in the [task README](https://github.com/nasa/cumulus/blob/master/tasks/lzards-backup/README.md).
- **CUMULUS-2470**
  - Added `/s3credentials` endpoint for distribution API
- **CUMULUS-2471**
  - Add `/s3credentialsREADME` endpoint to distribution API
- **CUMULUS-2473**
  - Updated `tf-modules/cumulus_distribution` module to take earthdata or cognito credentials
  - Configured `example/cumulus-tf/cumulus_distribution.tf` to use CSDAP credentials
- **CUMULUS-2474**
  - Add `S3ObjectStore` to `aws-client`. This class allows for interaction with the S3 object store.
  - Add `object-store` package which contains abstracted object store functions for working with various cloud providers
- **CUMULUS-2477**
  - Added `/`, `/login` and `/logout` endpoints to cumulus distribution api
- **CUMULUS-2479**
  - Adds /version endpoint to distribution API
- **CUMULUS-2497**
  - Created `isISOFile()` to check if a CMR file is a CMR ISO file.
- **CUMULUS-2371**
  - Added helpers to `@cumulus/ingest/sqs`:
    - `archiveSqsMessageToS3` - archives an incoming SQS message to S3
    - `deleteArchivedMessageFromS3` - deletes a processed SQS message from S3
  - Added call to `archiveSqsMessageToS3` to `sqs-message-consumer` which
    archives all incoming SQS messages to S3.
  - Added call to `deleteArchivedMessageFrom` to `sqs-message-remover` which
    deletes archived SQS message from S3 once it has been processed.

### Changed

- **[PR2224](https://github.com/nasa/cumulus/pull/2244)**
- **CUMULUS-2208**
  - Moved all `@cumulus/api/es/*` code to new `@cumulus/es-client` package
- Changed timeout on `sfEventSqsToDbRecords` Lambda to 60 seconds to match
  timeout for Knex library to acquire database connections
- **CUMULUS-2517**
  - Updated postgres-migration-count-tool default concurrency to '1'
- **CUMULUS-2489**
  - Updated docs for Terraform references in FAQs, glossary, and in Deployment sections
- **CUMULUS-2434**
  - Updated `@cumulus/cmrjs` `updateCMRMetadata` and related functions to add
    both HTTPS URLS and S3 URIs to CMR metadata.
  - Updated `update-granules-cmr-metadata-file-links` task to add both HTTPS
    URLs and S3 URIs to the OnlineAccessURLs field of CMR metadata. The task
    configuration parameter `cmrGranuleUrlType` now has default value `both`.
  - To use the updated `update-granules-cmr-metadata-file-links` task, the
    granule UMM-G metadata should have version 1.6.2 or later, since CMR s3 link
    type 'GET DATA VIA DIRECT ACCESS' is not valid until UMM-G version
    [1.6.2](https://cdn.earthdata.nasa.gov/umm/granule/v1.6.2/umm-g-json-schema.json)
- **CUMULUS-2472**
  - Renamed `@cumulus/earthdata-login-client` to more generic
    `@cumulus/oauth-client` as a parent  class for new OAuth clients.
  - Added `@cumulus/oauth-client/CognitoClient` to interface with AWS cognito login service.
- **CUMULUS-2497**
  - Changed the `@cumulus/cmrjs` package:
    - Updated `@cumulus/cmrjs/cmr-utils.getGranuleTemporalInfo()` so it now
      returns temporal info for CMR ISO 19115 SMAP XML files.
    - Updated `@cumulus/cmrjs/cmr-utils.isCmrFilename()` to include
      `isISOFile()`.
- **CUMULUS-2532**
  - Changed integration tests to use `api-client/granules` functions as opposed to granulesApi from `@cumulus/integration-tests`.

### Fixed

- **CUMULUS-2519**
  - Update @cumulus/integration-tests.buildWorkflow to fail if provider/collection API response is not successful
- **CUMULUS-2518**
  - Update sf-event-sqs-to-db-records to not throw if a collection is not
    defined on a payload that has no granules/an empty granule payload object
- **CUMULUS-2512**
  - Updated ingest package S3 provider client to take additional parameter
    `remoteAltBucket` on `download` method to allow for per-file override of
    provider bucket for checksum
  - Updated @cumulus/ingest.fetchTextFile's signature to be parameterized and
    added `remoteAltBucket`to allow for an override of the passed in provider
    bucket for the source file
  - Update "eslint-plugin-import" to be pinned to 2.22.1
- **CUMULUS-2520**
  - Fixed error that prevented `/elasticsearch/index-from-database` from starting.
- **CUMULUS-2532**
  - Fixed integration tests to have granule deletion occur before provider and
    collection deletion in test cleanup.
- **[2231](https://github.com/nasa/cumulus/issues/2231)**
  - Fixes broken relative path links in `docs/README.md`

### Removed

- **CUMULUS-2502**
  - Removed outdated documentation regarding Kibana index patterns for metrics.

## [v9.0.1] 2021-05-07

### Migration Steps

Please review the migration steps for 9.0.0 as this release is only a patch to
correct a failure in our build script and push out corrected release artifacts. The previous migration steps still apply.

### Changed

- Corrected `@cumulus/db` configuration to correctly build package.

## [v9.0.0] 2021-05-03

### Migration steps

- This release of Cumulus enables integration with a PostgreSQL database for archiving Cumulus data. There are several upgrade steps involved, **some of which need to be done before redeploying Cumulus**. See the [documentation on upgrading to the RDS release](https://nasa.github.io/cumulus/docs/upgrade-notes/upgrade-rds).

### BREAKING CHANGES

- **CUMULUS-2185** - RDS Migration Epic
  - **CUMULUS-2191**
    - Removed the following from the `@cumulus/api/models.asyncOperation` class in
      favor of the added `@cumulus/async-operations` module:
      - `start`
      - `startAsyncOperations`
  - **CUMULUS-2187**
    - The `async-operations` endpoint will now omit `output` instead of
      returning `none` when the operation did not return output.
  - **CUMULUS-2309**
    - Removed `@cumulus/api/models/granule.unpublishAndDeleteGranule` in favor
      of `@cumulus/api/lib/granule-remove-from-cmr.unpublishGranule` and
      `@cumulus/api/lib/granule-delete.deleteGranuleAndFiles`.
  - **CUMULUS-2385**
    - Updated `sf-event-sqs-to-db-records` to write a granule's files to
      PostgreSQL only after the workflow has exited the `Running` status.
      Please note that any workflow that uses `sf_sqs_report_task` for
      mid-workflow updates will be impacted.
    - Changed PostgreSQL `file` schema and TypeScript type definition to require
      `bucket` and `key` fields.
    - Updated granule/file write logic to mark a granule's status as "failed"
  - **CUMULUS-2455**
    - API `move granule` endpoint now moves granule files on a per-file basis
    - API `move granule` endpoint on granule file move failure will retain the
      file at it's original location, but continue to move any other granule
      files.
    - Removed the `move` method from the `@cumulus/api/models.granule` class.
      logic is now handled in `@cumulus/api/endpoints/granules` and is
      accessible via the Core API.

### Added

- **CUMULUS-2185** - RDS Migration Epic
  - **CUMULUS-2130**
    - Added postgres-migration-count-tool lambda/ECS task to allow for
      evaluation of database state
    - Added /migrationCounts api endpoint that allows running of the
      postgres-migration-count-tool as an asyncOperation
  - **CUMULUS-2394**
    - Updated PDR and Granule writes to check the step function
      workflow_start_time against the createdAt field for each record to ensure
      old records do not overwrite newer ones for legacy Dynamo and PostgreSQL
      writes
  - **CUMULUS-2188**
    - Added `data-migration2` Lambda to be run after `data-migration1`
    - Added logic to `data-migration2` Lambda for migrating execution records
      from DynamoDB to PostgreSQL
  - **CUMULUS-2191**
    - Added `@cumulus/async-operations` to core packages, exposing
      `startAsyncOperation` which will handle starting an async operation and
      adding an entry to both PostgreSQL and DynamoDb
  - **CUMULUS-2127**
    - Add schema migration for `collections` table
  - **CUMULUS-2129**
    - Added logic to `data-migration1` Lambda for migrating collection records
      from Dynamo to PostgreSQL
  - **CUMULUS-2157**
    - Add schema migration for `providers` table
    - Added logic to `data-migration1` Lambda for migrating provider records
      from Dynamo to PostgreSQL
  - **CUMULUS-2187**
    - Added logic to `data-migration1` Lambda for migrating async operation
      records from Dynamo to PostgreSQL
  - **CUMULUS-2198**
    - Added logic to `data-migration1` Lambda for migrating rule records from
      DynamoDB to PostgreSQL
  - **CUMULUS-2182**
    - Add schema migration for PDRs table
  - **CUMULUS-2230**
    - Add schema migration for `rules` table
  - **CUMULUS-2183**
    - Add schema migration for `asyncOperations` table
  - **CUMULUS-2184**
    - Add schema migration for `executions` table
  - **CUMULUS-2257**
    - Updated PostgreSQL table and column names to snake_case
    - Added `translateApiAsyncOperationToPostgresAsyncOperation` function to `@cumulus/db`
  - **CUMULUS-2186**
    - Added logic to `data-migration2` Lambda for migrating PDR records from
      DynamoDB to PostgreSQL
  - **CUMULUS-2235**
    - Added initial ingest load spec test/utility
  - **CUMULUS-2167**
    - Added logic to `data-migration2` Lambda for migrating Granule records from
      DynamoDB to PostgreSQL and parse Granule records to store File records in
      RDS.
  - **CUMULUS-2367**
    - Added `granules_executions` table to PostgreSQL schema to allow for a
      many-to-many relationship between granules and executions
      - The table refers to granule and execution records using foreign keys
        defined with ON CASCADE DELETE, which means that any time a granule or
        execution record is deleted, all of the records in the
        `granules_executions` table referring to that record will also be
        deleted.
    - Added `upsertGranuleWithExecutionJoinRecord` helper to `@cumulus/db` to
      allow for upserting a granule record and its corresponding
      `granules_execution` record
  - **CUMULUS-2128**
    - Added helper functions:
      - `@cumulus/db/translate/file/translateApiFiletoPostgresFile`
      - `@cumulus/db/translate/file/translateApiGranuletoPostgresGranule`
      - `@cumulus/message/Providers/getMessageProvider`
  - **CUMULUS-2190**
    - Added helper functions:
      - `@cumulus/message/Executions/getMessageExecutionOriginalPayload`
      - `@cumulus/message/Executions/getMessageExecutionFinalPayload`
      - `@cumulus/message/workflows/getMessageWorkflowTasks`
      - `@cumulus/message/workflows/getMessageWorkflowStartTime`
      - `@cumulus/message/workflows/getMessageWorkflowStopTime`
      - `@cumulus/message/workflows/getMessageWorkflowName`
  - **CUMULUS-2192**
    - Added helper functions:
      - `@cumulus/message/PDRs/getMessagePdrRunningExecutions`
      - `@cumulus/message/PDRs/getMessagePdrCompletedExecutions`
      - `@cumulus/message/PDRs/getMessagePdrFailedExecutions`
      - `@cumulus/message/PDRs/getMessagePdrStats`
      - `@cumulus/message/PDRs/getPdrPercentCompletion`
      - `@cumulus/message/workflows/getWorkflowDuration`
  - **CUMULUS-2199**
    - Added `translateApiRuleToPostgresRule` to `@cumulus/db` to translate API
      Rule to conform to Postgres Rule definition.
  - **CUMUlUS-2128**
    - Added "upsert" logic to the `sfEventSqsToDbRecords` Lambda for granule and
      file writes to the core PostgreSQL database
  - **CUMULUS-2199**
    - Updated Rules endpoint to write rules to core PostgreSQL database in
      addition to DynamoDB and to delete rules from the PostgreSQL database in
      addition to DynamoDB.
    - Updated `create` in Rules Model to take in optional `createdAt` parameter
      which sets the value of createdAt if not specified during function call.
  - **CUMULUS-2189**
    - Updated Provider endpoint logic to write providers in parallel to Core
      PostgreSQL database
    - Update integration tests to utilize API calls instead of direct
      api/model/Provider calls
  - **CUMULUS-2191**
    - Updated cumuluss/async-operation task to write async-operations to the
      PostgreSQL database.
  - **CUMULUS-2228**
    - Added logic to the `sfEventSqsToDbRecords` Lambda to write execution, PDR,
      and granule records to the core PostgreSQL database in parallel with
      writes to DynamoDB
  - **CUMUlUS-2190**
    - Added "upsert" logic to the `sfEventSqsToDbRecords` Lambda for PDR writes
      to the core PostgreSQL database
  - **CUMUlUS-2192**
    - Added "upsert" logic to the `sfEventSqsToDbRecords` Lambda for execution
      writes to the core PostgreSQL database
  - **CUMULUS-2187**
    - The `async-operations` endpoint will now omit `output` instead of
      returning `none` when the operation did not return output.
  - **CUMULUS-2167**
    - Change PostgreSQL schema definition for `files` to remove `filename` and
      `name` and only support `file_name`.
    - Change PostgreSQL schema definition for `files` to remove `size` to only
      support `file_size`.
    - Change `PostgresFile` to remove duplicate fields `filename` and `name` and
      rename `size` to `file_size`.
  - **CUMULUS-2266**
    - Change `sf-event-sqs-to-db-records` behavior to discard and not throw an
      error on an out-of-order/delayed message so as not to have it be sent to
      the DLQ.
  - **CUMULUS-2305**
    - Changed `DELETE /pdrs/{pdrname}` API behavior to also delete record from
      PostgreSQL database.
  - **CUMULUS-2309**
    - Changed `DELETE /granules/{granuleName}` API behavior to also delete
      record from PostgreSQL database.
    - Changed `Bulk operation BULK_GRANULE_DELETE` API behavior to also delete
      records from PostgreSQL database.
  - **CUMULUS-2367**
    - Updated `granule_cumulus_id` foreign key to granule in PostgreSQL `files`
      table to use a CASCADE delete, so records in the files table are
      automatically deleted by the database when the corresponding granule is
      deleted.
  - **CUMULUS-2407**
    - Updated data-migration1 and data-migration2 Lambdas to use UPSERT instead
      of UPDATE when migrating dynamoDB records to PostgreSQL.
    - Changed data-migration1 and data-migration2 logic to only update already
      migrated records if the incoming record update has a newer timestamp
  - **CUMULUS-2329**
    - Add `write-db-dlq-records-to-s3` lambda.
    - Add terraform config to automatically write db records DLQ messages to an
      s3 archive on the system bucket.
    - Add unit tests and a component spec test for the above.
  - **CUMULUS-2380**
    - Add `process-dead-letter-archive` lambda to pick up and process dead letters in the S3 system bucket dead letter archive.
    - Add `/deadLetterArchive/recoverCumulusMessages` endpoint to trigger an async operation to leverage this capability on demand.
    - Add unit tests and integration test for all of the above.
  - **CUMULUS-2406**
    - Updated parallel write logic to ensure that updatedAt/updated_at
      timestamps are the same in Dynamo/PG on record write for the following
      data types:
      - async operations
      - granules
      - executions
      - PDRs
  - **CUMULUS-2446**
    - Remove schema validation check against DynamoDB table for collections when
      migrating records from DynamoDB to core PostgreSQL database.
  - **CUMULUS-2447**
    - Changed `translateApiAsyncOperationToPostgresAsyncOperation` to call
      `JSON.stringify` and then `JSON.parse` on output.
  - **CUMULUS-2313**
    - Added `postgres-migration-async-operation` lambda to start an ECS task to
      run a the `data-migration2` lambda.
    - Updated `async_operations` table to include `Data Migration 2` as a new
      `operation_type`.
    - Updated `cumulus-tf/variables.tf` to include `optional_dynamo_tables` that
      will be merged with `dynamo_tables`.
  - **CUMULUS-2451**
    - Added summary type file `packages/db/src/types/summary.ts` with
      `MigrationSummary` and `DataMigration1` and `DataMigration2` types.
    - Updated `data-migration1` and `data-migration2` lambdas to return
      `MigrationSummary` objects.
    - Added logging for every batch of 100 records processed for executions,
      granules and files, and PDRs.
    - Removed `RecordAlreadyMigrated` logs in `data-migration1` and
      `data-migration2`
  - **CUMULUS-2452**
    - Added support for only migrating certain granules by specifying the
      `granuleSearchParams.granuleId` or `granuleSearchParams.collectionId`
      properties in the payload for the
      `<prefix>-postgres-migration-async-operation` Lambda
    - Added support for only running certain migrations for data-migration2 by
      specifying the `migrationsList` property in the payload for the
      `<prefix>-postgres-migration-async-operation` Lambda
  - **CUMULUS-2453**
    - Created `storeErrors` function which stores errors in system bucket.
    - Updated `executions` and `granulesAndFiles` data migrations to call `storeErrors` to store migration errors.
    - Added `system_bucket` variable to `data-migration2`.
  - **CUMULUS-2455**
    - Move granules API endpoint records move updates for migrated granule files
      if writing any of the granule files fails.
  - **CUMULUS-2468**
    - Added support for doing [DynamoDB parallel scanning](https://docs.aws.amazon.com/amazondynamodb/latest/developerguide/Scan.html#Scan.ParallelScan) for `executions` and `granules` migrations to improve performance. The behavior of the parallel scanning and writes can be controlled via the following properties on the event input to the `<prefix>-postgres-migration-async-operation` Lambda:
      - `granuleMigrationParams.parallelScanSegments`: How many segments to divide your granules DynamoDB table into for parallel scanning
      - `granuleMigrationParams.parallelScanLimit`: The maximum number of granule records to evaluate for each parallel scanning segment of the DynamoDB table
      - `granuleMigrationParams.writeConcurrency`: The maximum number of concurrent granule/file writes to perform to the PostgreSQL database across all DynamoDB segments
      - `executionMigrationParams.parallelScanSegments`: How many segments to divide your executions DynamoDB table into for parallel scanning
      - `executionMigrationParams.parallelScanLimit`: The maximum number of execution records to evaluate for each parallel scanning segment of the DynamoDB table
      - `executionMigrationParams.writeConcurrency`: The maximum number of concurrent execution writes to perform to the PostgreSQL database across all DynamoDB segments
  - **CUMULUS-2468** - Added `@cumulus/aws-client/DynamoDb.parallelScan` helper to perform [parallel scanning on DynamoDb tables](https://docs.aws.amazon.com/amazondynamodb/latest/developerguide/Scan.html#Scan.ParallelScan)
  - **CUMULUS-2507**
    - Updated granule record write logic to set granule status to `failed` in both Postgres and DynamoDB if any/all of its files fail to write to the database.

### Deprecated

- **CUMULUS-2185** - RDS Migration Epic
  - **CUMULUS-2455**
    - `@cumulus/ingest/moveGranuleFiles`

## [v8.1.2] 2021-07-29

**Please note** changes in 8.1.2 may not yet be released in future versions, as this
is a backport/patch release on the 8.x series of releases.  Updates that are
included in the future will have a corresponding CHANGELOG entry in future releases.

### Notable changes

- `cmr_custom_host` variable for `cumulus` module can now be used to configure Cumulus to
integrate with a custom CMR host name and protocol (e.g. `http://custom-cmr-host.com`). Note
that you **must** include a protocol (`http://` or `https://`) if specifying a value for this
variable.
- `@cumulus/sync-granule` task should now properly handle
syncing files from HTTP/HTTPS providers where basic auth is
required and involves a redirect to a different host (e.g.
downloading files protected by Earthdata Login)

### Added

- **CUMULUS-2548**
  - Added `allowed_redirects` field to PostgreSQL `providers` table
  - Added `allowedRedirects` field to DynamoDB `<prefix>-providers` table
  - Added `@cumulus/aws-client/S3.streamS3Upload` to handle uploading the contents
  of a readable stream to S3 and returning a promise

### Changed

- Updated `cmr_custom_host` variable to accept a full protocol and host name
(e.g. `http://cmr-custom-host.com`), whereas it previously only accepted a host name

### Fixed

- Fixed bug where `cmr_custom_host` variable was not properly forwarded into `archive`, `ingest`, and `sqs-message-remover` modules from `cumulus` module
- **CUMULUS-2548**
  - Fixed `@cumulus/ingest/HttpProviderClient.sync` to
properly handle basic auth when redirecting to a different
host and/or host with a different port

## [v8.1.1] 2021-04-30 -- Patch Release

**Please note** changes in 8.1.1 may not yet be released in future versions, as this
is a backport/patch release on the 8.x series of releases.  Updates that are
included in the future will have a corresponding CHANGELOG entry in future releases.

### Added

- **CUMULUS-2497**
  - Created `isISOFile()` to check if a CMR file is a CMR ISO file.

### Fixed

- **CUMULUS-2512**
  - Updated ingest package S3 provider client to take additional parameter
    `remoteAltBucket` on `download` method to allow for per-file override of
    provider bucket for checksum
  - Updated @cumulus/ingest.fetchTextFile's signature to be parameterized and
    added `remoteAltBucket`to allow for an override of the passed in provider
    bucket for the source file
  - Update "eslint-plugin-import" to be pinned to 2.22.1

### Changed

- **CUMULUS-2497**
  - Changed the `@cumulus/cmrjs` package:
    - Updated `@cumulus/cmrjs/cmr-utils.getGranuleTemporalInfo()` so it now
      returns temporal info for CMR ISO 19115 SMAP XML files.
    - Updated `@cumulus/cmrjs/cmr-utils.isCmrFilename()` to include
      `isISOFile()`.

- **[2216](https://github.com/nasa/cumulus/issues/2216)**
  - Removed "node-forge", "xml-crypto" from audit whitelist, added "underscore"

## [v8.1.0] 2021-04-29

### Added

- **CUMULUS-2348**
  - The `@cumulus/api` `/granules` and `/granules/{granuleId}` endpoints now take `getRecoveryStatus` parameter
  to include recoveryStatus in result granule(s)
  - The `@cumulus/api-client.granules.getGranule` function takes a `query` parameter which can be used to
  request additional granule information.
  - Published `@cumulus/api@7.2.1-alpha.0` for dashboard testing
- **CUMULUS-2469**
  - Added `tf-modules/cumulus_distribution` module to standup a skeleton
    distribution api

## [v8.0.0] 2021-04-08

### BREAKING CHANGES

- **CUMULUS-2428**
  - Changed `/granules/bulk` to use `queueUrl` property instead of a `queueName` property for setting the queue to use for scheduling bulk granule workflows

### Notable changes

- Bulk granule operations endpoint now supports setting a custom queue for scheduling workflows via the `queueUrl` property in the request body. If provided, this value should be the full URL for an SQS queue.

### Added

- **CUMULUS-2374**
  - Add cookbok entry for queueing PostToCmr step
  - Add example workflow to go with cookbook
- **CUMULUS-2421**
  - Added **experimental** `ecs_include_docker_cleanup_cronjob` boolean variable to the Cumulus module to enable cron job to clean up docker root storage blocks in ECS cluster template for non-`device-mapper` storage drivers. Default value is `false`. This fulfills a specific user support request. This feature is otherwise untested and will remain so until we can iterate with a better, more general-purpose solution. Use of this feature is **NOT** recommended unless you are certain you need it.

- **CUMULUS-1808**
  - Add additional error messaging in `deleteSnsTrigger` to give users more context about where to look to resolve ResourceNotFound error when disabling or deleting a rule.

### Fixed

- **CUMULUS-2281**
  - Changed discover-granules task to write discovered granules directly to
    logger, instead of via environment variable. This fixes a problem where a
    large number of found granules prevents this lambda from running as an
    activity with an E2BIG error.

## [v7.2.0] 2021-03-23

### Added

- **CUMULUS-2346**
  - Added orca API endpoint to `@cumulus/api` to get recovery status
  - Add `CopyToGlacier` step to [example IngestAndPublishGranuleWithOrca workflow](https://github.com/nasa/cumulus/blob/master/example/cumulus-tf/ingest_and_publish_granule_with_orca_workflow.tf)

### Changed

- **HYRAX-357**
  - Format of NGAP OPeNDAP URL changed and by default now is referring to concept id and optionally can include short name and version of collection.
  - `addShortnameAndVersionIdToConceptId` field has been added to the config inputs of the `hyrax-metadata-updates` task

## [v7.1.0] 2021-03-12

### Notable changes

- `sync-granule` task will now properly handle syncing 0 byte files to S3
- SQS/Kinesis rules now support scheduling workflows to a custom queue via the `rule.queueUrl` property. If provided, this value should be the full URL for an SQS queue.

### Added

- `tf-modules/cumulus` module now supports a `cmr_custom_host` variable that can
  be used to set to an arbitrary  host for making CMR requests (e.g.
  `https://custom-cmr-host.com`).
- Added `buckets` variable to `tf-modules/archive`
- **CUMULUS-2345**
  - Deploy ORCA with Cumulus, see `example/cumulus-tf/orca.tf` and `example/cumulus-tf/terraform.tfvars.example`
  - Add `CopyToGlacier` step to [example IngestAndPublishGranule workflow](https://github.com/nasa/cumulus/blob/master/example/cumulus-tf/ingest_and_publish_granule_workflow.asl.json)
- **CUMULUS-2424**
  - Added `childWorkflowMeta` to `queue-pdrs` config. An object passed to this config value will be merged into a child workflow message's `meta` object. For an example of how this can be used, see `example/cumulus-tf/discover_and_queue_pdrs_with_child_workflow_meta_workflow.asl.json`.
- **CUMULUS-2427**
  - Added support for using a custom queue with SQS and Kinesis rules. Whatever queue URL is set on the `rule.queueUrl` property will be used to schedule workflows for that rule. This change allows SQS/Kinesis rules to use [any throttled queues defined for a deployment](https://nasa.github.io/cumulus/docs/data-cookbooks/throttling-queued-executions).

### Fixed

- **CUMULUS-2394**
  - Updated PDR and Granule writes to check the step function `workflow_start_time` against
      the `createdAt` field  for each record to ensure old records do not
      overwrite newer ones

### Changed

- `<prefix>-lambda-api-gateway` IAM role used by API Gateway Lambda now
  supports accessing all buckets defined in your `buckets` variable except
  "internal" buckets
- Updated the default scroll duration used in ESScrollSearch and part of the
  reconciliation report functions as a result of testing and seeing timeouts
  at its current value of 2min.
- **CUMULUS-2355**
  - Added logic to disable `/s3Credentials` endpoint based upon value for
    environment variable `DISABLE_S3_CREDENTIALS`. If set to "true", the
    endpoint will not dispense S3 credentials and instead return a message
    indicating that the endpoint has been disabled.
- **CUMULUS-2397**
  - Updated `/elasticsearch` endpoint's `reindex` function to prevent
    reindexing when source and destination indices are the same.
- **CUMULUS-2420**
  - Updated test function `waitForAsyncOperationStatus` to take a retryObject
    and use exponential backoff.  Increased the total test duration for both
    AsycOperation specs and the ReconciliationReports tests.
  - Updated the default scroll duration used in ESScrollSearch and part of the
    reconciliation report functions as a result of testing and seeing timeouts
    at its current value of 2min.
- **CUMULUS-2427**
  - Removed `queueUrl` from the parameters object for `@cumulus/message/Build.buildQueueMessageFromTemplate`
  - Removed `queueUrl` from the parameters object for `@cumulus/message/Build.buildCumulusMeta`

### Fixed

- Fixed issue in `@cumulus/ingest/S3ProviderClient.sync()` preventing 0 byte files from being synced to S3.

### Removed

- Removed variables from `tf-modules/archive`:
  - `private_buckets`
  - `protected_buckets`
  - `public_buckets`

## [v7.0.0] 2021-02-22

### BREAKING CHANGES

- **CUMULUS-2362** - Endpoints for the logs (/logs) will now throw an error unless Metrics is set up

### Added

- **CUMULUS-2345**
  - Deploy ORCA with Cumulus, see `example/cumulus-tf/orca.tf` and `example/cumulus-tf/terraform.tfvars.example`
  - Add `CopyToGlacier` step to [example IngestAndPublishGranule workflow](https://github.com/nasa/cumulus/blob/master/example/cumulus-tf/ingest_and_publish_granule_workflow.asl.json)
- **CUMULUS-2376**
  - Added `cmrRevisionId` as an optional parameter to `post-to-cmr` that will be used when publishing metadata to CMR.
- **CUMULUS-2412**
  - Adds function `getCollectionsByShortNameAndVersion` to @cumulus/cmrjs that performs a compound query to CMR to retrieve collection information on a list of collections. This replaces a series of calls to the CMR for each collection with a single call on the `/collections` endpoint and should improve performance when CMR return times are increased.

### Changed

- **CUMULUS-2362**
  - Logs endpoints only work with Metrics set up
- **CUMULUS-2376**
  - Updated `publishUMMGJSON2CMR` to take in an optional `revisionId` parameter.
  - Updated `publishUMMGJSON2CMR` to throw an error if optional `revisionId` does not match resulting revision ID.
  - Updated `publishECHO10XML2CMR` to take in an optional `revisionId` parameter.
  - Updated `publishECHO10XML2CMR` to throw an error if optional `revisionId` does not match resulting revision ID.
  - Updated `publish2CMR` to take in optional `cmrRevisionId`.
  - Updated `getWriteHeaders` to take in an optional CMR Revision ID.
  - Updated `ingestGranule` to take in an optional CMR Revision ID to pass to `getWriteHeaders`.
  - Updated `ingestUMMGranule` to take in an optional CMR Revision ID to pass to `getWriteHeaders`.
- **CUMULUS-2350**
  - Updates the examples on the `/s3credentialsREADME`, to include Python and
    JavaScript code demonstrating how to refrsh  the s3credential for
    programatic access.
- **CUMULUS-2383**
  - PostToCMR task will return CMRInternalError when a `500` status is returned from CMR

## [v6.0.0] 2021-02-16

### MIGRATION NOTES

- **CUMULUS-2255** - Cumulus has upgraded its supported version of Terraform
  from **0.12.12** to **0.13.6**. Please see the [instructions to upgrade your
  deployments](https://github.com/nasa/cumulus/blob/master/docs/upgrade-notes/upgrading-tf-version-0.13.6.md).

- **CUMULUS-2350**
  - If the  `/s3credentialsREADME`, does not appear to be working after
    deployment, [manual redeployment](https://docs.aws.amazon.com/apigateway/latest/developerguide/how-to-deploy-api-with-console.html)
    of the API-gateway stage may be necessary to finish the deployment.

### BREAKING CHANGES

- **CUMULUS-2255** - Cumulus has upgraded its supported version of Terraform from **0.12.12** to **0.13.6**.

### Added

- **CUMULUS-2291**
  - Add provider filter to Granule Inventory Report
- **CUMULUS-2300**
  - Added `childWorkflowMeta` to `queue-granules` config. Object passed to this
    value will be merged into a child workflow message's  `meta` object. For an
    example of how this can be used, see
    `example/cumulus-tf/discover_granules_workflow.asl.json`.
- **CUMULUS-2350**
  - Adds an unprotected endpoint, `/s3credentialsREADME`, to the
    s3-credentials-endpoint that displays  information on how to use the
    `/s3credentials` endpoint
- **CUMULUS-2368**
  - Add QueueWorkflow task
- **CUMULUS-2391**
  - Add reportToEms to collections.files file schema
- **CUMULUS-2395**
  - Add Core module parameter `ecs_custom_sg_ids` to Cumulus module to allow for
    custom security group mappings
- **CUMULUS-2402**
  - Officially expose `sftp()` for use in `@cumulus/sftp-client`

### Changed

- **CUMULUS-2323**
  - The sync granules task when used with the s3 provider now uses the
    `source_bucket` key in `granule.files` objects.  If incoming payloads using
    this task have a `source_bucket` value for a file using the s3 provider, the
    task will attempt to sync from the bucket defined in the file's
    `source_bucket` key instead of the `provider`.
    - Updated `S3ProviderClient.sync` to allow for an optional bucket parameter
      in support of the changed behavior.
  - Removed `addBucketToFile` and related code from sync-granules task

- **CUMULUS-2255**
  - Updated Terraform deployment code syntax for compatibility with version 0.13.6
- **CUMULUS-2321**
  - Updated API endpoint GET `/reconciliationReports/{name}` to return the
    presigned s3 URL in addition to report data

### Fixed

- Updated `hyrax-metadata-updates` task so the opendap url has Type 'USE SERVICE API'

- **CUMULUS-2310**
  - Use valid filename for reconciliation report
- **CUMULUS-2351**
  - Inventory report no longer includes the File/Granule relation object in the
    okCountByGranules key of a report.  The information is only included when a
    'Granule Not Found' report is run.

### Removed

- **CUMULUS-2364**
  - Remove the internal Cumulus logging lambda (log2elasticsearch)

## [v5.0.1] 2021-01-27

### Changed

- **CUMULUS-2344**
  - Elasticsearch API now allows you to reindex to an index that already exists
  - If using the Change Index operation and the new index doesn't exist, it will be created
  - Regarding instructions for CUMULUS-2020, you can now do a change index
    operation before a reindex operation. This will
    ensure that new data will end up in the new index while Elasticsearch is reindexing.

- **CUMULUS-2351**
  - Inventory report no longer includes the File/Granule relation object in the okCountByGranules key of a report. The information is only included when a 'Granule Not Found' report is run.

### Removed

- **CUMULUS-2367**
  - Removed `execution_cumulus_id` column from granules RDS schema and data type

## [v5.0.0] 2021-01-12

### BREAKING CHANGES

- **CUMULUS-2020**
  - Elasticsearch data mappings have been updated to improve search and the API
    has been update to reflect those changes. See Migration notes on how to
    update the Elasticsearch mappings.

### Migration notes

- **CUMULUS-2020**
  - Elasticsearch data mappings have been updated to improve search. For
    example, case insensitive searching will now work (e.g. 'MOD' and 'mod' will
    return the same granule results). To use the improved Elasticsearch queries,
    [reindex](https://nasa.github.io/cumulus-api/#reindex) to create a new index
    with the correct types. Then perform a [change
    index](https://nasa.github.io/cumulus-api/#change-index) operation to use
    the new index.
- **CUMULUS-2258**
  - Because the `egress_lambda_log_group` and
    `egress_lambda_log_subscription_filter` resource were removed from the
    `cumulus` module, new definitions for these resources must be added to
    `cumulus-tf/main.tf`. For reference on how to define these resources, see
    [`example/cumulus-tf/thin_egress_app.tf`](https://github.com/nasa/cumulus/blob/master/example/cumulus-tf/thin_egress_app.tf).
  - The `tea_stack_name` variable being passed into the `cumulus` module should be removed
- **CUMULUS-2344**
  - Regarding instructions for CUMULUS-2020, you can now do a change index operation before a reindex operation. This will
    ensure that new data will end up in the new index while Elasticsearch is reindexing.

### BREAKING CHANGES

- **CUMULUS-2020**
  - Elasticsearch data mappings have been updated to improve search and the API has been updated to reflect those changes. See Migration notes on how to update the Elasticsearch mappings.

### Added

- **CUMULUS-2318**
  - Added`async_operation_image` as `cumulus` module variable to allow for override of the async_operation container image.  Users can optionally specify a non-default docker image for use with Core async operations.
- **CUMULUS-2219**
  - Added `lzards-backup` Core task to facilitate making LZARDS backup requests in Cumulus ingest workflows
- **CUMULUS-2092**
  - Add documentation for Granule Not Found Reports
- **HYRAX-320**
  - `@cumulus/hyrax-metadata-updates`Add component URI encoding for entry title id and granule ur to allow for values with special characters in them. For example, EntryTitleId 'Sentinel-6A MF/Jason-CS L2 Advanced Microwave Radiometer (AMR-C) NRT Geophysical Parameters' Now, URLs generated from such values will be encoded correctly and parsable by HyraxInTheCloud
- **CUMULUS-1370**
  - Add documentation for Getting Started section including FAQs
- **CUMULUS-2092**
  - Add documentation for Granule Not Found Reports
- **CUMULUS-2219**
  - Added `lzards-backup` Core task to facilitate making LZARDS backup requests in Cumulus ingest workflows
- **CUMULUS-2280**
  - In local api, retry to create tables if they fail to ensure localstack has had time to start fully.
- **CUMULUS-2290**
  - Add `queryFields` to granule schema, and this allows workflow tasks to add queryable data to granule record. For reference on how to add data to `queryFields` field, see [`example/cumulus-tf/kinesis_trigger_test_workflow.tf`](https://github.com/nasa/cumulus/blob/master/example/cumulus-tf/kinesis_trigger_test_workflow.tf).
- **CUMULUS-2318**
  - Added`async_operation_image` as `cumulus` module variable to allow for override of the async_operation container image.  Users can optionally specify a non-default docker image for use with Core async operations.

### Changed

- **CUMULUS-2020**
  - Updated Elasticsearch mappings to support case-insensitive search
- **CUMULUS-2124**
  - cumulus-rds-tf terraform module now takes engine_version as an input variable.
- **CUMULUS-2279**
  - Changed the formatting of granule CMR links: instead of a link to the `/search/granules.json` endpoint, now it is a direct link to `/search/concepts/conceptid.format`
- **CUMULUS-2296**
  - Improved PDR spec compliance of `parse-pdr` by updating `@cumulus/pvl` to parse fields in a manner more consistent with the PDR ICD, with respect to numbers and dates. Anything not matching the ICD expectations, or incompatible with Javascript parsing, will be parsed as a string instead.
- **CUMULUS-2344**
  - Elasticsearch API now allows you to reindex to an index that already exists
  - If using the Change Index operation and the new index doesn't exist, it will be created

### Removed

- **CUMULUS-2258**
  - Removed `tea_stack_name` variable from `tf-modules/distribution/variables.tf` and `tf-modules/cumulus/variables.tf`
  - Removed `egress_lambda_log_group` and `egress_lambda_log_subscription_filter` resources from `tf-modules/distribution/main.tf`

## [v4.0.0] 2020-11-20

### Migration notes

- Update the name of your `cumulus_message_adapter_lambda_layer_arn` variable for the `cumulus` module to `cumulus_message_adapter_lambda_layer_version_arn`. The value of the variable should remain the same (a layer version ARN of a Lambda layer for the [`cumulus-message-adapter`](https://github.com/nasa/cumulus-message-adapter/).
- **CUMULUS-2138** - Update all workflows using the `MoveGranules` step to add `UpdateGranulesCmrMetadataFileLinksStep`that runs after it. See the example [`IngestAndPublishWorkflow`](https://github.com/nasa/cumulus/blob/master/example/cumulus-tf/ingest_and_publish_granule_workflow.asl.json) for reference.
- **CUMULUS-2251**
  - Because it has been removed from the `cumulus` module, a new resource definition for `egress_api_gateway_log_subscription_filter` must be added to `cumulus-tf/main.tf`. For reference on how to define this resource, see [`example/cumulus-tf/main.tf`](https://github.com/nasa/cumulus/blob/master/example/cumulus-tf/main.tf).

### Added

- **CUMULUS-2248**
  - Updates Integration Tests README to point to new fake provider template.
- **CUMULUS-2239**
  - Add resource declaration to create a VPC endpoint in tea-map-cache module if `deploy_to_ngap` is false.
- **CUMULUS-2063**
  - Adds a new, optional query parameter to the `/collections[&getMMT=true]` and `/collections/active[&getMMT=true]` endpoints. When a user provides a value of `true` for `getMMT` in the query parameters, the endpoint will search CMR and update each collection's results with new key `MMTLink` containing a link to the MMT (Metadata Management Tool) if a CMR collection id is found.
- **CUMULUS-2170**
  - Adds ability to filter granule inventory reports
- **CUMULUS-2211**
  - Adds `granules/bulkReingest` endpoint to `@cumulus/api`
- **CUMULUS-2251**
  - Adds `log_api_gateway_to_cloudwatch` variable to `example/cumulus-tf/variables.tf`.
  - Adds `log_api_gateway_to_cloudwatch` variable to `thin_egress_app` module definition.

### Changed

- **CUMULUS-2216**
  - `/collection` and `/collection/active` endpoints now return collections without granule aggregate statistics by default. The original behavior is preserved and can be found by including a query param of `includeStats=true` on the request to the endpoint.
  - The `es/collections` Collection class takes a new parameter includeStats. It no longer appends granule aggregate statistics to the returned results by default. One must set the new parameter to any non-false value.
- **CUMULUS-2201**
  - Update `dbIndexer` lambda to process requests in serial
  - Fixes ingestPdrWithNodeNameSpec parsePdr provider error
- **CUMULUS-2251**
  - Moves Egress Api Gateway Log Group Filter from `tf-modules/distribution/main.tf` to `example/cumulus-tf/main.tf`

### Fixed

- **CUMULUS-2251**
  - This fixes a deployment error caused by depending on the `thin_egress_app` module output for a resource count.

### Removed

- **CUMULUS-2251**
  - Removes `tea_api_egress_log_group` variable from `tf-modules/distribution/variables.tf` and `tf-modules/cumulus/variables.tf`.

### BREAKING CHANGES

- **CUMULUS-2138** - CMR metadata update behavior has been removed from the `move-granules` task into a
new `update-granules-cmr-metadata-file-links` task.
- **CUMULUS-2216**
  - `/collection` and `/collection/active` endpoints now return collections without granule aggregate statistics by default. The original behavior is preserved and can be found by including a query param of `includeStats=true` on the request to the endpoint.  This is likely to affect the dashboard only but included here for the change of behavior.
- **[1956](https://github.com/nasa/cumulus/issues/1956)**
  - Update the name of the `cumulus_message_adapter_lambda_layer_arn` output from the `cumulus-message-adapter` module to `cumulus_message_adapter_lambda_layer_version_arn`. The output value has changed from being the ARN of the Lambda layer **without a version** to the ARN of the Lambda layer **with a version**.
  - Update the variable name in the `cumulus` and `ingest` modules from `cumulus_message_adapter_lambda_layer_arn` to `cumulus_message_adapter_lambda_layer_version_arn`

## [v3.0.1] 2020-10-21

- **CUMULUS-2203**
  - Update Core tasks to use
    [cumulus-message-adapter-js](https://github.com/nasa/cumulus-message-adapter-js)
    v2.0.0 to resolve memory leak/lambda ENOMEM constant failure issue.   This
    issue caused lambdas to slowly use all memory in the run environment and
    prevented AWS from halting/restarting warmed instances when task code was
    throwing consistent errors under load.

- **CUMULUS-2232**
  - Updated versions for `ajv`, `lodash`, `googleapis`, `archiver`, and
    `@cumulus/aws-client` to remediate vulnerabilities found in SNYK scan.

### Fixed

- **CUMULUS-2233**
  - Fixes /s3credentials bug where the expiration time on the cookie was set to a time that is always expired, so authentication was never being recognized as complete by the API. Consequently, the user would end up in a redirect loop and requests to /s3credentials would never complete successfully. The bug was caused by the fact that the code setting the expiration time for the cookie was expecting a time value in milliseconds, but was receiving the expirationTime from the EarthdataLoginClient in seconds. This bug has been fixed by converting seconds into milliseconds. Unit tests were added to test that the expiration time has been converted to milliseconds and checking that the cookie's expiration time is greater than the current time.

## [v3.0.0] 2020-10-7

### MIGRATION STEPS

- **CUMULUS-2099**
  - All references to `meta.queues` in workflow configuration must be replaced with references to queue URLs from Terraform resources. See the updated [data cookbooks](https://nasa.github.io/cumulus/docs/data-cookbooks/about-cookbooks) or example [Discover Granules workflow configuration](https://github.com/nasa/cumulus/blob/master/example/cumulus-tf/discover_granules_workflow.asl.json).
  - The steps for configuring queued execution throttling have changed. See the [updated documentation](https://nasa.github.io/cumulus/docs/data-cookbooks/throttling-queued-executions).
  - In addition to the configuration for execution throttling, the internal mechanism for tracking executions by queue has changed. As a result, you should **disable any rules or workflows scheduling executions via a throttled queue** before upgrading. Otherwise, you may be at risk of having **twice as many executions** as are configured for the queue while the updated tracking is deployed. You can re-enable these rules/workflows once the upgrade is complete.

- **CUMULUS-2111**
  - **Before you re-deploy your `cumulus-tf` module**, note that the [`thin-egress-app`][thin-egress-app] is no longer deployed by default as part of the `cumulus` module, so you must add the TEA module to your deployment and manually modify your Terraform state **to avoid losing your API gateway and impacting any Cloudfront endpoints pointing to those gateways**. If you don't care about losing your API gateway and impacting Cloudfront endpoints, you can ignore the instructions for manually modifying state.

    1. Add the [`thin-egress-app`][thin-egress-app] module to your `cumulus-tf` deployment as shown in the [Cumulus example deployment](https://github.com/nasa/cumulus/tree/master/example/cumulus-tf/main.tf).

         - Note that the values for `tea_stack_name` variable to the `cumulus` module and the `stack_name` variable to the `thin_egress_app` module **must match**
         - Also, if you are specifying the `stage_name` variable to the `thin_egress_app` module, **the value of the `tea_api_gateway_stage` variable to the `cumulus` module must match it**

    2. **If you want to preserve your existing `thin-egress-app` API gateway and avoid having to update your Cloudfront endpoint for distribution, then you must follow these instructions**: <https://nasa.github.io/cumulus/docs/upgrade-notes/migrate_tea_standalone>. Otherwise, you can re-deploy as usual.

  - If you provide your own custom bucket map to TEA as a standalone module, **you must ensure that your custom bucket map includes mappings for the `protected` and `public` buckets specified in your `cumulus-tf/terraform.tfvars`, otherwise Cumulus may not be able to determine the correct distribution URL for ingested files and you may encounter errors**

- **CUMULUS-2197**
  - EMS resources are now optional, and `ems_deploy` is set to `false` by default, which will delete your EMS resources.
  - If you would like to keep any deployed EMS resources, add the `ems_deploy` variable set to `true` in your `cumulus-tf/terraform.tfvars`

### BREAKING CHANGES

- **CUMULUS-2200**
  - Changes return from 303 redirect to 200 success for `Granule Inventory`'s
    `/reconciliationReport` returns.  The user (dashboard) must read the value
    of `url` from the return to get the s3SignedURL and then download the report.
- **CUMULUS-2099**
  - `meta.queues` has been removed from Cumulus core workflow messages.
  - `@cumulus/sf-sqs-report` workflow task no longer reads the reporting queue URL from `input.meta.queues.reporting` on the incoming event. Instead, it requires that the queue URL be set as the `reporting_queue_url` environment variable on the deployed Lambda.
- **CUMULUS-2111**
  - The deployment of the `thin-egress-app` module has be removed from `tf-modules/distribution`, which is a part of the `tf-modules/cumulus` module. Thus, the `thin-egress-app` module is no longer deployed for you by default. See the migration steps for details about how to add deployment for the `thin-egress-app`.
- **CUMULUS-2141**
  - The `parse-pdr` task has been updated to respect the `NODE_NAME` property in
    a PDR's `FILE_GROUP`. If a `NODE_NAME` is present, the task will query the
    Cumulus API for a provider with that host. If a provider is found, the
    output granule from the task will contain a `provider` property containing
    that provider. If `NODE_NAME` is set but a provider with that host cannot be
    found in the API, or if multiple providers are found with that same host,
    the task will fail.
  - The `queue-granules` task has been updated to expect an optional
    `granule.provider` property on each granule. If present, the granule will be
    enqueued using that provider. If not present, the task's `config.provider`
    will be used instead.
- **CUMULUS-2197**
  - EMS resources are now optional and will not be deployed by default. See migration steps for information
    about how to deploy EMS resources.

#### CODE CHANGES

- The `@cumulus/api-client.providers.getProviders` function now takes a
  `queryStringParameters` parameter which can be used to filter the providers
  which are returned
- The `@cumulus/aws-client/S3.getS3ObjectReadStreamAsync` function has been
  removed. It read the entire S3 object into memory before returning a read
  stream, which could cause Lambdas to run out of memory. Use
  `@cumulus/aws-client/S3.getObjectReadStream` instead.
- The `@cumulus/ingest/util.lookupMimeType` function now returns `undefined`
  rather than `null` if the mime type could not be found.
- The `@cumulus/ingest/lock.removeLock` function now returns `undefined`
- The `@cumulus/ingest/granule.generateMoveFileParams` function now returns
  `source: undefined` and `target :undefined` on the response object if either could not be
  determined. Previously, `null` had been returned.
- The `@cumulus/ingest/recursion.recursion` function must now be imported using
  `const { recursion } = require('@cumulus/ingest/recursion');`
- The `@cumulus/ingest/granule.getRenamedS3File` function has been renamed to
  `listVersionedObjects`
- `@cumulus/common.http` has been removed
- `@cumulus/common/http.download` has been removed

### Added

- **CUMULUS-1855**
  - Fixed SyncGranule task to return an empty granules list when given an empty
    (or absent) granules list on input, rather than throwing an exception
- **CUMULUS-1955**
  - Added `@cumulus/aws-client/S3.getObject` to get an AWS S3 object
  - Added `@cumulus/aws-client/S3.waitForObject` to get an AWS S3 object,
    retrying, if necessary
- **CUMULUS-1961**
  - Adds `startTimestamp` and `endTimestamp` parameters to endpoint
    `reconcilationReports`.  Setting these values will filter the returned
    report to cumulus data that falls within the timestamps. It also causes the
    report to be one directional, meaning cumulus is only reconciled with CMR,
    but not the other direction. The Granules will be filtered by their
    `updatedAt` values. Collections are filtered by the updatedAt time of their
    granules, i.e. Collections with granules that are updatedAt a time between
    the time parameters will be returned in the reconciliation reports.
  - Adds `startTimestamp` and `endTimestamp` parameters to create-reconciliation-reports
    lambda function. If either of these params is passed in with a value that can be
    converted to a date object, the inter-platform comparison between Cumulus and CMR will
    be one way.  That is, collections, granules, and files will be filtered by time for
    those found in Cumulus and only those compared to the CMR holdings. For the moment
    there is not enough information to change the internal consistency check, and S3 vs
    Cumulus comparisons are unchanged by the timestamps.
- **CUMULUS-1962**
  - Adds `location` as parameter to `/reconciliationReports` endpoint. Options are `S3`
    resulting in a S3 vs. Cumulus database search or `CMR` resulting in CMR vs. Cumulus database search.
- **CUMULUS-1963**
  - Adds `granuleId` as input parameter to `/reconcilationReports`
    endpoint. Limits inputs parameters to either `collectionId` or `granuleId`
    and will fail to create the report if both are provided.  Adding granuleId
    will find collections in Cumulus by granuleId and compare those one way
    with those in CMR.
  - `/reconciliationReports` now validates any input json before starting the
    async operation and the lambda handler no longer validates input
    parameters.
- **CUMULUS-1964**
  - Reports can now be filtered on provider
- **CUMULUS-1965**
  - Adds `collectionId` parameter to the `/reconcilationReports`
    endpoint. Setting this value will limit the scope of the reconcilation
    report to only the input collectionId when comparing Cumulus and
    CMR. `collectionId` is provided an array of strings e.g. `[shortname___version, shortname2___version2]`
- **CUMULUS-2107**
  - Added a new task, `update-cmr-access-constraints`, that will set access constraints in CMR Metadata.
    Currently supports UMMG-JSON and Echo10XML, where it will configure `AccessConstraints` and
    `RestrictionFlag/RestrictionComment`, respectively.
  - Added an operator doc on how to configure and run the access constraint update workflow, which will update the metadata using the new task, and then publish the updated metadata to CMR.
  - Added an operator doc on bulk operations.
- **CUMULUS-2111**
  - Added variables to `cumulus` module:
    - `tea_api_egress_log_group`
    - `tea_external_api_endpoint`
    - `tea_internal_api_endpoint`
    - `tea_rest_api_id`
    - `tea_rest_api_root_resource_id`
    - `tea_stack_name`
  - Added variables to `distribution` module:
    - `tea_api_egress_log_group`
    - `tea_external_api_endpoint`
    - `tea_internal_api_endpoint`
    - `tea_rest_api_id`
    - `tea_rest_api_root_resource_id`
    - `tea_stack_name`
- **CUMULUS-2112**
  - Added `@cumulus/api/lambdas/internal-reconciliation-report`, so create-reconciliation-report
    lambda can create `Internal` reconciliation report
- **CUMULUS-2116**
  - Added `@cumulus/api/models/granule.unpublishAndDeleteGranule` which
  unpublishes a granule from CMR and deletes it from Cumulus, but does not
  update the record to `published: false` before deletion
- **CUMULUS-2113**
  - Added Granule not found report to reports endpoint
  - Update reports to return breakdown by Granule of files both in DynamoDB and S3
- **CUMULUS-2123**
  - Added `cumulus-rds-tf` DB cluster module to `tf-modules` that adds a
    serverless RDS Aurora/PostgreSQL database cluster to meet the PostgreSQL
    requirements for future releases.
  - Updated the default Cumulus module to take the following new required variables:
    - rds_user_access_secret_arn:
      AWS Secrets Manager secret ARN containing a JSON string of DB credentials
      (containing at least host, password, port as keys)
    - rds_security_group:
      RDS Security Group that provides connection access to the RDS cluster
  - Updated API lambdas and default ECS cluster to add them to the
    `rds_security_group` for database access
- **CUMULUS-2126**
  - The collections endpoint now writes to the RDS database
- **CUMULUS-2127**
  - Added migration to create collections relation for RDS database
- **CUMULUS-2129**
  - Added `data-migration1` Terraform module and Lambda to migrate data from Dynamo to RDS
    - Added support to Lambda for migrating collections data from Dynamo to RDS
- **CUMULUS-2155**
  - Added `rds_connection_heartbeat` to `cumulus` and `data-migration` tf
    modules.  If set to true, this diagnostic variable instructs Core's database
    code to fire off a connection 'heartbeat' query and log the timing/results
    for diagnostic purposes, and retry certain connection timeouts once.
    This option is disabled by default
- **CUMULUS-2156**
  - Support array inputs parameters for `Internal` reconciliation report
- **CUMULUS-2157**
  - Added support to `data-migration1` Lambda for migrating providers data from Dynamo to RDS
    - The migration process for providers will convert any credentials that are stored unencrypted or encrypted with an S3 keypair provider to be encrypted with a KMS key instead
- **CUMULUS-2161**
  - Rules now support an `executionNamePrefix` property. If set, any executions
    triggered as a result of that rule will use that prefix in the name of the
    execution.
  - The `QueueGranules` task now supports an `executionNamePrefix` property. Any
    executions queued by that task will use that prefix in the name of the
    execution. See the
    [example workflow](./example/cumulus-tf/discover_granules_with_execution_name_prefix_workflow.asl.json)
    for usage.
  - The `QueuePdrs` task now supports an `executionNamePrefix` config property.
    Any executions queued by that task will use that prefix in the name of the
    execution. See the
    [example workflow](./example/cumulus-tf/discover_and_queue_pdrs_with_execution_name_prefix_workflow.asl.json)
    for usage.
- **CUMULUS-2162**
  - Adds new report type to `/reconciliationReport` endpoint.  The new report
    is `Granule Inventory`. This report is a CSV file of all the granules in
    the Cumulus DB. This report will eventually replace the existing
    `granules-csv` endpoint which has been deprecated.
- **CUMULUS-2197**
  - Added `ems_deploy` variable to the `cumulus` module. This is set to false by default, except
    for our example deployment, where it is needed for integration tests.

### Changed

- Upgraded version of [TEA](https://github.com/asfadmin/thin-egress-app/) deployed with Cumulus to build 88.
- **CUMULUS-2107**
  - Updated the `applyWorkflow` functionality on the granules endpoint to take a `meta` property to pass into the workflow message.
  - Updated the `BULK_GRANULE` functionality on the granules endpoint to support the above `applyWorkflow` change.
- **CUMULUS-2111**
  - Changed `distribution_api_gateway_stage` variable for `cumulus` module to `tea_api_gateway_stage`
  - Changed `api_gateway_stage` variable for `distribution` module to `tea_api_gateway_stage`
- **CUMULUS-2224**
  - Updated `/reconciliationReport`'s file reconciliation to include `"EXTENDED METADATA"` as a valid CMR relatedUrls Type.

### Fixed

- **CUMULUS-2168**
  - Fixed issue where large number of documents (generally logs) in the
    `cumulus` elasticsearch index results in the collection granule stats
    queries failing for the collections list api endpoint
- **CUMULUS-1955**
  - Due to AWS's eventual consistency model, it was possible for PostToCMR to
    publish an earlier version of a CMR metadata file, rather than the latest
    version created in a workflow.  This fix guarantees that the latest version
    is published, as expected.
- **CUMULUS-1961**
  - Fixed `activeCollections` query only returning 10 results
- **CUMULUS-2201**
  - Fix Reconciliation Report integration test failures by waiting for collections appear
    in es list and ingesting a fake granule xml file to CMR
- **CUMULUS-2015**
  - Reduced concurrency of `QueueGranules` task. That task now has a
    `config.concurrency` option that defaults to `3`.
- **CUMULUS-2116**
  - Fixed a race condition with bulk granule delete causing deleted granules to still appear in Elasticsearch. Granules removed via bulk delete should now be removed from Elasticsearch.
- **CUMULUS-2163**
  - Remove the `public-read` ACL from the `move-granules` task
- **CUMULUS-2164**
  - Fix issue where `cumulus` index is recreated and attached to an alias if it has been previously deleted
- **CUMULUS-2195**
  - Fixed issue with redirect from `/token` not working when using a Cloudfront endpoint to access the Cumulus API with Launchpad authentication enabled. The redirect should now work properly whether you are using a plain API gateway URL or a Cloudfront endpoint pointing at an API gateway URL.
- **CUMULUS-2200**
  - Fixed issue where __in and __not queries were stripping spaces from values

### Deprecated

- **CUMULUS-1955**
  - `@cumulus/aws-client/S3.getS3Object()`
  - `@cumulus/message/Queue.getQueueNameByUrl()`
  - `@cumulus/message/Queue.getQueueName()`
- **CUMULUS-2162**
  - `@cumulus/api/endpoints/granules-csv/list()`

### Removed

- **CUMULUS-2111**
  - Removed `distribution_url` and `distribution_redirect_uri` outputs from the `cumulus` module
  - Removed variables from the `cumulus` module:
    - `distribution_url`
    - `log_api_gateway_to_cloudwatch`
    - `thin_egress_cookie_domain`
    - `thin_egress_domain_cert_arn`
    - `thin_egress_download_role_in_region_arn`
    - `thin_egress_jwt_algo`
    - `thin_egress_jwt_secret_name`
    - `thin_egress_lambda_code_dependency_archive_key`
    - `thin_egress_stack_name`
  - Removed outputs from the `distribution` module:
    - `distribution_url`
    - `internal_tea_api`
    - `rest_api_id`
    - `thin_egress_app_redirect_uri`
  - Removed variables from the `distribution` module:
    - `bucket_map_key`
    - `distribution_url`
    - `log_api_gateway_to_cloudwatch`
    - `thin_egress_cookie_domain`
    - `thin_egress_domain_cert_arn`
    - `thin_egress_download_role_in_region_arn`
    - `thin_egress_jwt_algo`
    - `thin_egress_jwt_secret_name`
    - `thin_egress_lambda_code_dependency_archive_key`
- **CUMULUS-2157**
  - Removed `providerSecretsMigration` and `verifyProviderSecretsMigration` lambdas
- Removed deprecated `@cumulus/sf-sns-report` task
- Removed code:
  - `@cumulus/aws-client/S3.calculateS3ObjectChecksum`
  - `@cumulus/aws-client/S3.getS3ObjectReadStream`
  - `@cumulus/cmrjs.getFullMetadata`
  - `@cumulus/cmrjs.getMetadata`
  - `@cumulus/common/util.isNil`
  - `@cumulus/common/util.isNull`
  - `@cumulus/common/util.isUndefined`
  - `@cumulus/common/util.lookupMimeType`
  - `@cumulus/common/util.mkdtempSync`
  - `@cumulus/common/util.negate`
  - `@cumulus/common/util.noop`
  - `@cumulus/common/util.omit`
  - `@cumulus/common/util.renameProperty`
  - `@cumulus/common/util.sleep`
  - `@cumulus/common/util.thread`
  - `@cumulus/ingest/granule.copyGranuleFile`
  - `@cumulus/ingest/granule.moveGranuleFile`
  - `@cumulus/integration-tests/api/rules.deleteRule`
  - `@cumulus/integration-tests/api/rules.getRule`
  - `@cumulus/integration-tests/api/rules.listRules`
  - `@cumulus/integration-tests/api/rules.postRule`
  - `@cumulus/integration-tests/api/rules.rerunRule`
  - `@cumulus/integration-tests/api/rules.updateRule`
  - `@cumulus/integration-tests/sfnStep.parseStepMessage`
  - `@cumulus/message/Queue.getQueueName`
  - `@cumulus/message/Queue.getQueueNameByUrl`

## v2.0.2+ Backport releases

Release v2.0.1 was the last release on the 2.0.x release series.

Changes after this version on the 2.0.x release series are limited
security/requested feature patches and will not be ported forward to future
releases unless there is a corresponding CHANGELOG entry.

For up-to-date CHANGELOG for the maintenance release branch see
[CHANGELOG.md](https://github.com/nasa/cumulus/blob/release-2.0.x/CHANGELOG.md)
from the 2.0.x branch.

For the most recent release information for the maintenance branch please see
the [release page](https://github.com/nasa/cumulus/releases)

## [v2.0.7] 2020-10-1 - [BACKPORT]

### Fixed

- CVE-2020-7720
  - Updated common `node-forge` dependency to 0.10.0 to address CVE finding

### [v2.0.6] 2020-09-25 - [BACKPORT]

### Fixed

- **CUMULUS-2168**
  - Fixed issue where large number of documents (generally logs) in the
    `cumulus` elasticsearch index results in the collection granule stats
    queries failing for the collections list api endpoint

### [v2.0.5] 2020-09-15 - [BACKPORT]

#### Added

- Added `thin_egress_stack_name` variable to `cumulus` and `distribution` Terraform modules to allow overriding the default Cloudformation stack name used for the `thin-egress-app`. **Please note that if you change/set this value for an existing deployment, it will destroy and re-create your API gateway for the `thin-egress-app`.**

#### Fixed

- Fix collection list queries. Removed fixes to collection stats, which break queries for a large number of granules.

### [v2.0.4] 2020-09-08 - [BACKPORT]

#### Changed

- Upgraded version of [TEA](https://github.com/asfadmin/thin-egress-app/) deployed with Cumulus to build 88.

### [v2.0.3] 2020-09-02 - [BACKPORT]

#### Fixed

- **CUMULUS-1961**
  - Fixed `activeCollections` query only returning 10 results

- **CUMULUS-2039**
  - Fix issue causing SyncGranules task to run out of memory on large granules

#### CODE CHANGES

- The `@cumulus/aws-client/S3.getS3ObjectReadStreamAsync` function has been
  removed. It read the entire S3 object into memory before returning a read
  stream, which could cause Lambdas to run out of memory. Use
  `@cumulus/aws-client/S3.getObjectReadStream` instead.

### [v2.0.2] 2020-08-17 - [BACKPORT]

#### CODE CHANGES

- The `@cumulus/ingest/util.lookupMimeType` function now returns `undefined`
  rather than `null` if the mime type could not be found.
- The `@cumulus/ingest/lock.removeLock` function now returns `undefined`

#### Added

- **CUMULUS-2116**
  - Added `@cumulus/api/models/granule.unpublishAndDeleteGranule` which
  unpublishes a granule from CMR and deletes it from Cumulus, but does not
  update the record to `published: false` before deletion

### Fixed

- **CUMULUS-2116**
  - Fixed a race condition with bulk granule delete causing deleted granules to still appear in Elasticsearch. Granules removed via bulk delete should now be removed from Elasticsearch.

## [v2.0.1] 2020-07-28

### Added

- **CUMULUS-1886**
  - Added `multiple sort keys` support to `@cumulus/api`
- **CUMULUS-2099**
  - `@cumulus/message/Queue.getQueueUrl` to get the queue URL specified in a Cumulus workflow message, if any.

### Fixed

- **[PR 1790](https://github.com/nasa/cumulus/pull/1790)**
  - Fixed bug with request headers in `@cumulus/launchpad-auth` causing Launchpad token requests to fail

## [v2.0.0] 2020-07-23

### BREAKING CHANGES

- Changes to the `@cumulus/api-client` package
  - The `CumulusApiClientError` class must now be imported using
    `const { CumulusApiClientError } = require('@cumulus/api-client/CumulusApiClientError')`
- The `@cumulus/sftp-client/SftpClient` class must now be imported using
  `const { SftpClient } = require('@cumulus/sftp-client');`
- Instances of `@cumulus/ingest/SftpProviderClient` no longer implicitly connect
  when `download`, `list`, or `sync` are called. You must call `connect` on the
  provider client before issuing one of those calls. Failure to do so will
  result in a "Client not connected" exception being thrown.
- Instances of `@cumulus/ingest/SftpProviderClient` no longer implicitly
  disconnect from the SFTP server when `list` is called.
- Instances of `@cumulus/sftp-client/SftpClient` must now be explicitly closed
  by calling `.end()`
- Instances of `@cumulus/sftp-client/SftpClient` no longer implicitly connect to
  the server when `download`, `unlink`, `syncToS3`, `syncFromS3`, and `list` are
  called. You must explicitly call `connect` before calling one of those
  methods.
- Changes to the `@cumulus/common` package
  - `cloudwatch-event.getSfEventMessageObject()` now returns `undefined` if the
    message could not be found or could not be parsed. It previously returned
    `null`.
  - `S3KeyPairProvider.decrypt()` now throws an exception if the bucket
    containing the key cannot be determined.
  - `S3KeyPairProvider.decrypt()` now throws an exception if the stack cannot be
    determined.
  - `S3KeyPairProvider.encrypt()` now throws an exception if the bucket
    containing the key cannot be determined.
  - `S3KeyPairProvider.encrypt()` now throws an exception if the stack cannot be
    determined.
  - `sns-event.getSnsEventMessageObject()` now returns `undefined` if it could
    not be parsed. It previously returned `null`.
  - The `aws` module has been removed.
  - The `BucketsConfig.buckets` property is now read-only and private
  - The `test-utils.validateConfig()` function now resolves to `undefined`
    rather than `true`.
  - The `test-utils.validateInput()` function now resolves to `undefined` rather
    than `true`.
  - The `test-utils.validateOutput()` function now resolves to `undefined`
    rather than `true`.
  - The static `S3KeyPairProvider.retrieveKey()` function has been removed.
- Changes to the `@cumulus/cmrjs` package
  - `@cumulus/cmrjs.constructOnlineAccessUrl()` and
    `@cumulus/cmrjs/cmr-utils.constructOnlineAccessUrl()` previously took a
    `buckets` parameter, which was an instance of
    `@cumulus/common/BucketsConfig`. They now take a `bucketTypes` parameter,
    which is a simple object mapping bucket names to bucket types. Example:
    `{ 'private-1': 'private', 'public-1': 'public' }`
  - `@cumulus/cmrjs.reconcileCMRMetadata()` and
    `@cumulus/cmrjs/cmr-utils.reconcileCMRMetadata()` now take a **required**
    `bucketTypes` parameter, which is a simple object mapping bucket names to
    bucket types. Example: `{ 'private-1': 'private', 'public-1': 'public' }`
  - `@cumulus/cmrjs.updateCMRMetadata()` and
    `@cumulus/cmrjs/cmr-utils.updateCMRMetadata()` previously took an optional
    `inBuckets` parameter, which was an instance of
    `@cumulus/common/BucketsConfig`. They now take a **required** `bucketTypes`
    parameter, which is a simple object mapping bucket names to bucket types.
    Example: `{ 'private-1': 'private', 'public-1': 'public' }`
- The minimum supported version of all published Cumulus packages is now Node
  12.18.0
  - Tasks using the `cumuluss/cumulus-ecs-task` Docker image must be updated to
    `cumuluss/cumulus-ecs-task:1.7.0`. This can be done by updating the `image`
    property of any tasks defined using the `cumulus_ecs_service` Terraform
    module.
- Changes to `@cumulus/aws-client/S3`
  - The signature of the `getObjectSize` function has changed. It now takes a
    params object with three properties:
    - **s3**: an instance of an AWS.S3 object
    - **bucket**
    - **key**
  - The `getObjectSize` function will no longer retry if the object does not
    exist
- **CUMULUS-1861**
  - `@cumulus/message/Collections.getCollectionIdFromMessage` now throws a
    `CumulusMessageError` if `collectionName` and `collectionVersion` are missing
    from `meta.collection`.   Previously this method would return
    `'undefined___undefined'` instead
  - `@cumulus/integration-tests/addCollections` now returns an array of collections that
    were added rather than the count of added collections
- **CUMULUS-1930**
  - The `@cumulus/common/util.uuid()` function has been removed
- **CUMULUS-1955**
  - `@cumulus/aws-client/S3.multipartCopyObject` now returns an object with the
    AWS `etag` of the destination object
  - `@cumulus/ingest/S3ProviderClient.list` now sets a file object's `path`
    property to `undefined` instead of `null` when the file is at the top level
    of its bucket
  - The `sync` methods of the following classes in the `@cumulus/ingest` package
    now return an object with the AWS `s3uri` and `etag` of the destination file
    (they previously returned only a string representing the S3 URI)
    - `FtpProviderClient`
    - `HttpProviderClient`
    - `S3ProviderClient`
    - `SftpProviderClient`
- **CUMULUS-1958**
  - The following methods exported from `@cumulus/cmr-js/cmr-utils` were made
    async, and added distributionBucketMap as a parameter:
    - constructOnlineAccessUrl
    - generateFileUrl
    - reconcileCMRMetadata
    - updateCMRMetadata
- **CUMULUS-1969**
  - The `DiscoverPdrs` task now expects `provider_path` to be provided at
    `event.config.provider_path`, not `event.config.collection.provider_path`
  - `event.config.provider_path` is now a required parameter of the
    `DiscoverPdrs` task
  - `event.config.collection` is no longer a parameter to the `DiscoverPdrs`
    task
  - Collections no longer support the `provider_path` property. The tasks that
    relied on that property are now referencing `config.meta.provider_path`.
    Workflows should be updated accordingly.
- **CUMULUS-1977**
  - Moved bulk granule deletion endpoint from `/bulkDelete` to
    `/granules/bulkDelete`
- **CUMULUS-1991**
  - Updated CMR metadata generation to use "Download file.hdf" (where `file.hdf` is the filename of the given resource) as the resource description instead of "File to download"
  - CMR metadata updates now respect changes to resource descriptions (previously only changes to resource URLs were respected)

### MIGRATION STEPS

- Due to an issue with the AWS API Gateway and how the Thin Egress App Cloudformation template applies updates, you may need to redeploy your
  `thin-egress-app-EgressGateway` manually as a one time migration step.    If your deployment fails with an
  error similar to:

  ```bash
  Error: Lambda function (<stack>-tf-TeaCache) returned error: ({"errorType":"HTTPError","errorMessage":"Response code 404 (Not Found)"})
  ```

  Then follow the [AWS
  instructions](https://docs.aws.amazon.com/apigateway/latest/developerguide/how-to-deploy-api-with-console.html)
  to `Redeploy a REST API to a stage` for your egress API and re-run `terraform
  apply`.

### Added

- **CUMULUS-2081**
  - Add Integrator Guide section for onboarding
  - Add helpful tips documentation

- **CUMULUS-1902**
  - Add Common Use Cases section under Operator Docs

- **CUMULUS-2058**
  - Added `lambda_processing_role_name` as an output from the `cumulus` module
    to provide the processing role name
- **CUMULUS-1417**
  - Added a `checksumFor` property to collection `files` config. Set this
    property on a checksum file's definition matching the `regex` of the target
    file. More details in the ['Data Cookbooks
    Setup'](https://nasa.github.io/cumulus/docs/next/data-cookbooks/setup)
    documentation.
  - Added `checksumFor` validation to collections model.
- **CUMULUS-1956**
  - Added `@cumulus/earthata-login-client` package
  - The `/s3credentials` endpoint that is deployed as part of distribution now
    supports authentication using tokens created by a different application. If
    a request contains the `EDL-ClientId` and `EDL-Token` headers,
    authentication will be handled using that token rather than attempting to
    use OAuth.
  - `@cumulus/earthata-login-client.getTokenUsername()` now accepts an
    `xRequestId` argument, which will be included as the `X-Request-Id` header
    when calling Earthdata Login.
  - If the `s3Credentials` endpoint is invoked with an EDL token and an
    `X-Request-Id` header, that `X-Request-Id` header will be forwarded to
    Earthata Login.
- **CUMULUS-1957**
  - If EDL token authentication is being used, and the `EDL-Client-Name` header
    is set, `@the-client-name` will be appended to the end of the Earthdata
    Login username that is used as the `RoleSessionName` of the temporary IAM
    credentials. This value will show up in the AWS S3 server access logs.
- **CUMULUS-1958**
  - Add the ability for users to specify a `bucket_map_key` to the `cumulus`
    terraform module as an override for the default .yaml values that are passed
    to TEA by Core.    Using this option *requires* that each configured
    Cumulus 'distribution' bucket (e.g. public/protected buckets) have a single
    TEA mapping.  Multiple maps per bucket are not supported.
  - Updated Generating a distribution URL, the MoveGranules task and all CMR
    reconciliation functionality to utilize the TEA bucket map override.
  - Updated deploy process to utilize a bootstrap 'tea-map-cache' lambda that
    will, after deployment of Cumulus Core's TEA instance, query TEA for all
    protected/public buckets and generate a mapping configuration used
    internally by Core.  This object is also exposed as an output of the Cumulus
    module as `distribution_bucket_map`.
- **CUMULUS-1961**
  - Replaces DynamoDB for Elasticsearch for reconciliationReportForCumulusCMR
    comparisons between Cumulus and CMR.
- **CUMULUS-1970**
  - Created the `add-missing-file-checksums` workflow task
  - Added `@cumulus/aws-client/S3.calculateObjectHash()` function
  - Added `@cumulus/aws-client/S3.getObjectReadStream()` function
- **CUMULUS-1887**
  - Add additional fields to the granule CSV download file
- **CUMULUS-2019**
  - Add `infix` search to es query builder `@cumulus/api/es/es/queries` to
    support partial matching of the keywords

### Changed

- **CUMULUS-2032**
  - Updated @cumulus/ingest/HttpProviderClient to utilize a configuration key
    `httpListTimeout` to set the default timeout for discovery HTTP/HTTPS
    requests, and updates the default for the provider to 5 minutes (300 seconds).
  - Updated the DiscoverGranules and DiscoverPDRs tasks to utilize the updated
    configuration value if set via workflow config, and updates the default for
    these tasks to 5 minutes (300 seconds).

- **CUMULUS-176**
  - The API will now respond with a 400 status code when a request body contains
    invalid JSON. It had previously returned a 500 status code.
- **CUMULUS-1861**
  - Updates Rule objects to no longer require a collection.
  - Changes the DLQ behavior for `sfEventSqsToDbRecords` and
    `sfEventSqsToDbRecordsInputQueue`. Previously failure to write a database
    record would result in lambda success, and an error log in the CloudWatch
    logs.   The lambda has been updated to manually add a record to
    the `sfEventSqsToDbRecordsDeadLetterQueue` if the granule, execution, *or*
    pdr record fails to write, in addition to the previous error logging.
- **CUMULUS-1956**
  - The `/s3credentials` endpoint that is deployed as part of distribution now
    supports authentication using tokens created by a different application. If
    a request contains the `EDL-ClientId` and `EDL-Token` headers,
    authentication will be handled using that token rather than attempting to
    use OAuth.
- **CUMULUS-1977**
  - API endpoint POST `/granules/bulk` now returns a 202 status on a successful
    response instead of a 200 response
  - API endpoint DELETE `/granules/<granule-id>` now returns a 404 status if the
    granule record was already deleted
  - `@cumulus/api/models/Granule.update()` now returns the updated granule
    record
  - Implemented POST `/granules/bulkDelete` API endpoint to support deleting
    granules specified by ID or returned by the provided query in the request
    body. If the request is successful, the endpoint returns the async operation
    ID that has been started to remove the granules.
    - To use a query in the request body, your deployment must be
      [configured to access the Elasticsearch host for ESDIS metrics](https://nasa.github.io/cumulus/docs/additional-deployment-options/cloudwatch-logs-delivery#esdis-metrics)
      in your environment
  - Added `@cumulus/api/models/Granule.getRecord()` method to return raw record
    from DynamoDB
  - Added `@cumulus/api/models/Granule.delete()` method which handles deleting
    the granule record from DynamoDB and the granule files from S3
- **CUMULUS-1982**
  - The `globalConnectionLimit` property of providers is now optional and
    defaults to "unlimited"
- **CUMULUS-1997**
  - Added optional `launchpad` configuration to `@cumulus/hyrax-metadata-updates` task config schema.
- **CUMULUS-1991**
  - `@cumulus/cmrjs/src/cmr-utils/constructOnlineAccessUrls()` now throws an error if `cmrGranuleUrlType = "distribution"` and no distribution endpoint argument is provided
- **CUMULUS-2011**
  - Reconciliation reports are now generated within an AsyncOperation
- **CUMULUS-2016**
  - Upgrade TEA to version 79

### Fixed

- **CUMULUS-1991**
  - Added missing `DISTRIBUTION_ENDPOINT` environment variable for API lambdas. This environment variable is required for API requests to move granules.

- **CUMULUS-1961**
  - Fixed granules and executions query params not getting sent to API in granule list operation in `@cumulus/api-client`

### Deprecated

- `@cumulus/aws-client/S3.calculateS3ObjectChecksum()`
- `@cumulus/aws-client/S3.getS3ObjectReadStream()`
- `@cumulus/common/log.convertLogLevel()`
- `@cumulus/collection-config-store`
- `@cumulus/common/util.sleep()`

- **CUMULUS-1930**
  - `@cumulus/common/log.convertLogLevel()`
  - `@cumulus/common/util.isNull()`
  - `@cumulus/common/util.isUndefined()`
  - `@cumulus/common/util.negate()`
  - `@cumulus/common/util.noop()`
  - `@cumulus/common/util.isNil()`
  - `@cumulus/common/util.renameProperty()`
  - `@cumulus/common/util.lookupMimeType()`
  - `@cumulus/common/util.thread()`
  - `@cumulus/common/util.mkdtempSync()`

### Removed

- The deprecated `@cumulus/common.bucketsConfigJsonObject` function has been
  removed
- The deprecated `@cumulus/common.CollectionConfigStore` class has been removed
- The deprecated `@cumulus/common.concurrency` module has been removed
- The deprecated `@cumulus/common.constructCollectionId` function has been
  removed
- The deprecated `@cumulus/common.launchpad` module has been removed
- The deprecated `@cumulus/common.LaunchpadToken` class has been removed
- The deprecated `@cumulus/common.Semaphore` class has been removed
- The deprecated `@cumulus/common.stringUtils` module has been removed
- The deprecated `@cumulus/common/aws.cloudwatchlogs` function has been removed
- The deprecated `@cumulus/common/aws.deleteS3Files` function has been removed
- The deprecated `@cumulus/common/aws.deleteS3Object` function has been removed
- The deprecated `@cumulus/common/aws.dynamodb` function has been removed
- The deprecated `@cumulus/common/aws.dynamodbDocClient` function has been
  removed
- The deprecated `@cumulus/common/aws.getExecutionArn` function has been removed
- The deprecated `@cumulus/common/aws.headObject` function has been removed
- The deprecated `@cumulus/common/aws.listS3ObjectsV2` function has been removed
- The deprecated `@cumulus/common/aws.parseS3Uri` function has been removed
- The deprecated `@cumulus/common/aws.promiseS3Upload` function has been removed
- The deprecated `@cumulus/common/aws.recursivelyDeleteS3Bucket` function has
  been removed
- The deprecated `@cumulus/common/aws.s3CopyObject` function has been removed
- The deprecated `@cumulus/common/aws.s3ObjectExists` function has been removed
- The deprecated `@cumulus/common/aws.s3PutObject` function has been removed
- The deprecated `@cumulus/common/bucketsConfigJsonObject` function has been
  removed
- The deprecated `@cumulus/common/CloudWatchLogger` class has been removed
- The deprecated `@cumulus/common/collection-config-store.CollectionConfigStore`
  class has been removed
- The deprecated `@cumulus/common/collection-config-store.constructCollectionId`
  function has been removed
- The deprecated `@cumulus/common/concurrency.limit` function has been removed
- The deprecated `@cumulus/common/concurrency.mapTolerant` function has been
  removed
- The deprecated `@cumulus/common/concurrency.promiseUrl` function has been
  removed
- The deprecated `@cumulus/common/concurrency.toPromise` function has been
  removed
- The deprecated `@cumulus/common/concurrency.unless` function has been removed
- The deprecated `@cumulus/common/config.parseConfig` function has been removed
- The deprecated `@cumulus/common/config.resolveResource` function has been
  removed
- The deprecated `@cumulus/common/DynamoDb.get` function has been removed
- The deprecated `@cumulus/common/DynamoDb.scan` function has been removed
- The deprecated `@cumulus/common/FieldPattern` class has been removed
- The deprecated `@cumulus/common/launchpad.getLaunchpadToken` function has been
  removed
- The deprecated `@cumulus/common/launchpad.validateLaunchpadToken` function has
  been removed
- The deprecated `@cumulus/common/LaunchpadToken` class has been removed
- The deprecated `@cumulus/common/message.buildCumulusMeta` function has been
  removed
- The deprecated `@cumulus/common/message.buildQueueMessageFromTemplate`
  function has been removed
- The deprecated `@cumulus/common/message.getCollectionIdFromMessage` function
  has been removed
- The deprecated `@cumulus/common/message.getMaximumExecutions` function has
  been removed
- The deprecated `@cumulus/common/message.getMessageExecutionArn` function has
  been removed
- The deprecated `@cumulus/common/message.getMessageExecutionName` function has
  been removed
- The deprecated `@cumulus/common/message.getMessageFromTemplate` function has
  been removed
- The deprecated `@cumulus/common/message.getMessageGranules` function has been
  removed
- The deprecated `@cumulus/common/message.getMessageStateMachineArn` function
  has been removed
- The deprecated `@cumulus/common/message.getQueueName` function has been
  removed
- The deprecated `@cumulus/common/message.getQueueNameByUrl` function has been
  removed
- The deprecated `@cumulus/common/message.hasQueueAndExecutionLimit` function
  has been removed
- The deprecated `@cumulus/common/Semaphore` class has been removed
- The deprecated `@cumulus/common/string.globalReplace` function has been removed
- The deprecated `@cumulus/common/string.isNonEmptyString` function has been
  removed
- The deprecated `@cumulus/common/string.isValidHostname` function has been
  removed
- The deprecated `@cumulus/common/string.match` function has been removed
- The deprecated `@cumulus/common/string.matches` function has been removed
- The deprecated `@cumulus/common/string.replace` function has been removed
- The deprecated `@cumulus/common/string.toLower` function has been removed
- The deprecated `@cumulus/common/string.toUpper` function has been removed
- The deprecated `@cumulus/common/testUtils.getLocalstackEndpoint` function has been removed
- The deprecated `@cumulus/common/util.setErrorStack` function has been removed
- The `@cumulus/common/util.uuid` function has been removed
- The deprecated `@cumulus/common/workflows.getWorkflowArn` function has been
  removed
- The deprecated `@cumulus/common/workflows.getWorkflowFile` function has been
  removed
- The deprecated `@cumulus/common/workflows.getWorkflowList` function has been
  removed
- The deprecated `@cumulus/common/workflows.getWorkflowTemplate` function has
  been removed
- `@cumulus/aws-client/StepFunctions.toSfnExecutionName()`
- `@cumulus/aws-client/StepFunctions.fromSfnExecutionName()`
- `@cumulus/aws-client/StepFunctions.getExecutionArn()`
- `@cumulus/aws-client/StepFunctions.getExecutionUrl()`
- `@cumulus/aws-client/StepFunctions.getStateMachineArn()`
- `@cumulus/aws-client/StepFunctions.pullStepFunctionEvent()`
- `@cumulus/common/test-utils/throttleOnce()`
- `@cumulus/integration-tests/api/distribution.invokeApiDistributionLambda()`
- `@cumulus/integration-tests/api/distribution.getDistributionApiRedirect()`
- `@cumulus/integration-tests/api/distribution.getDistributionApiFileStream()`

## [v1.24.0] 2020-06-03

### BREAKING CHANGES

- **CUMULUS-1969**
  - The `DiscoverPdrs` task now expects `provider_path` to be provided at
    `event.config.provider_path`, not `event.config.collection.provider_path`
  - `event.config.provider_path` is now a required parameter of the
    `DiscoverPdrs` task
  - `event.config.collection` is no longer a parameter to the `DiscoverPdrs`
    task
  - Collections no longer support the `provider_path` property. The tasks that
    relied on that property are now referencing `config.meta.provider_path`.
    Workflows should be updated accordingly.

- **CUMULUS-1997**
  - `@cumulus/cmr-client/CMRSearchConceptQueue` parameters have been changed to take a `cmrSettings` object containing clientId, provider, and auth information. This can be generated using `@cumulus/cmrjs/cmr-utils/getCmrSettings`. The `cmrEnvironment` variable has been removed.

### Added

- **CUMULUS-1800**
  - Added task configuration setting named `syncChecksumFiles` to the
    SyncGranule task. This setting is `false` by default, but when set to
    `true`, all checksum files associated with data files that are downloaded
    will be downloaded as well.
- **CUMULUS-1952**
  - Updated HTTP(S) provider client to accept username/password for Basic authorization. This change adds support for Basic Authorization such as Earthdata login redirects to ingest (i.e. as implemented in SyncGranule), but not to discovery (i.e. as implemented in DiscoverGranules). Discovery still expects the provider's file system to be publicly accessible, but not the individual files and their contents.
  - **NOTE**: Using this in combination with the HTTP protocol may expose usernames and passwords to intermediary network entities. HTTPS is highly recommended.
- **CUMULUS-1997**
  - Added optional `launchpad` configuration to `@cumulus/hyrax-metadata-updates` task config schema.

### Fixed

- **CUMULUS-1997**
  - Updated all CMR operations to use configured authentication scheme
- **CUMULUS-2010**
  - Updated `@cumulus/api/launchpadSaml` to support multiple userGroup attributes from the SAML response

## [v1.23.2] 2020-05-22

### BREAKING CHANGES

- Updates to the Cumulus archive API:
  - All endpoints now return a `401` response instead of a `403` for any request where the JWT passed as a Bearer token is invalid.
  - POST `/refresh` and DELETE `/token/<token>` endpoints now return a `401` response for requests with expired tokens

- **CUMULUS-1894**
  - `@cumulus/ingest/granule.handleDuplicateFile()`
    - The `copyOptions` parameter has been removed
    - An `ACL` parameter has been added
  - `@cumulus/ingest/granule.renameS3FileWithTimestamp()`
    - Now returns `undefined`

- **CUMULUS-1896**
  Updated all Cumulus core lambdas to utilize the new message adapter streaming interface via [cumulus-message-adapter-js v1.2.0](https://github.com/nasa/cumulus-message-adapter-js/releases/tag/v1.2.0).   Users of this version of Cumulus (or later) must utilize version 1.3.0 or greater of the [cumulus-message-adapter](https://github.com/nasa/cumulus-message-adapter) to support core lambdas.

- **CUMULUS-1912**
  - `@cumulus/api` reconciliationReports list endpoint returns a list of reconciliationReport records instead of S3Uri.

- **CUMULUS-1969**
  - The `DiscoverGranules` task now expects `provider_path` to be provided at
    `event.config.provider_path`, not `event.config.collection.provider_path`
  - `config.provider_path` is now a required parameter of the `DiscoverGranules`
    task

### MIGRATION STEPS

- To take advantage of the new TTL-based access token expiration implemented in CUMULUS-1777 (see notes below) and clear out existing records in your access tokens table, do the following:
  1. Log out of any active dashboard sessions
  2. Use the AWS console or CLI to delete your `<prefix>-AccessTokensTable` DynamoDB table
  3. [Re-deploy your `data-persistence` module](https://nasa.github.io/cumulus/docs/deployment/upgrade-readme#update-data-persistence-resources), which should re-create the `<prefix>-AccessTokensTable` DynamoDB table
  4. Return to using the Cumulus API/dashboard as normal
- This release requires the Cumulus Message Adapter layer deployed with Cumulus Core to be at least 1.3.0, as the core lambdas have updated to [cumulus-message-adapter-js v1.2.0](https://github.com/nasa/cumulus-message-adapter-js/releases/tag/v1.2.0) and the new CMA interface.  As a result, users should:
  1. Follow the [Cumulus Message Adapter (CMA) deployment instructions](https://nasa.github.io/cumulus/docs/deployment/deployment-readme#deploy-the-cumulus-message-adapter-layer) and install a CMA layer version >=1.3.0
  2. If you are using any custom Node.js Lambdas in your workflows **and** the Cumulus CMA layer/`cumulus-message-adapter-js`, you must update your lambda to use [cumulus-message-adapter-js v1.2.0](https://github.com/nasa/cumulus-message-adapter-js/releases/tag/v1.2.0) and follow the migration instructions in the release notes. Prior versions of `cumulus-message-adapter-js` are not compatible with CMA >= 1.3.0.
- Migrate existing s3 reconciliation report records to database (CUMULUS-1911):
  - After update your `data persistence` module and Cumulus resources, run the command:

  ```bash
  ./node_modules/.bin/cumulus-api migrate --stack `<your-terraform-deployment-prefix>` --migrationVersion migration5
  ```

### Added

- Added a limit for concurrent Elasticsearch requests when doing an index from database operation
- Added the `es_request_concurrency` parameter to the archive and cumulus Terraform modules

- **CUMULUS-1995**
  - Added the `es_index_shards` parameter to the archive and cumulus Terraform modules to configure the number of shards for the ES index
    - If you have an existing ES index, you will need to [reindex](https://nasa.github.io/cumulus-api/#reindex) and then [change index](https://nasa.github.io/cumulus-api/#change-index) to take advantage of shard updates

- **CUMULUS-1894**
  - Added `@cumulus/aws-client/S3.moveObject()`

- **CUMULUS-1911**
  - Added ReconciliationReports table
  - Updated CreateReconciliationReport lambda to save Reconciliation Report records to database
  - Updated dbIndexer and IndexFromDatabase lambdas to index Reconciliation Report records to Elasticsearch
  - Added migration_5 to migrate existing s3 reconciliation report records to database and Elasticsearch
  - Updated `@cumulus/api` package, `tf-modules/archive` and `tf-modules/data-persistence` Terraform modules

- **CUMULUS-1916**
  - Added util function for seeding reconciliation reports when running API locally in dashboard

### Changed

- **CUMULUS-1777**
  - The `expirationTime` property is now a **required field** of the access tokens model.
  - Updated the `AccessTokens` table to set a [TTL](https://docs.aws.amazon.com/amazondynamodb/latest/developerguide/howitworks-ttl.html) on the `expirationTime` field in `tf-modules/data-persistence/dynamo.tf`. As a result, access token records in this table whose `expirationTime` has passed should be **automatically deleted by DynamoDB**.
  - Updated all code creating access token records in the Dynamo `AccessTokens` table to set the `expirationTime` field value in seconds from the epoch.
- **CUMULUS-1912**
  - Updated reconciliationReports endpoints to query against Elasticsearch, delete report from both database and s3
  - Added `@cumulus/api-client/reconciliationReports`
- **CUMULUS-1999**
  - Updated `@cumulus/common/util.deprecate()` so that only a single deprecation notice is printed for each name/version combination

### Fixed

- **CUMULUS-1894**
  - The `SyncGranule` task can now handle files larger than 5 GB
- **CUMULUS-1987**
  - `Remove granule from CMR` operation in `@cumulus/api` now passes token to CMR when fetching granule metadata, allowing removal of private granules
- **CUMULUS-1993**
  - For a given queue, the `sqs-message-consumer` Lambda will now only schedule workflows for rules matching the queue **and the collection information in each queue message (if any)**
    - The consumer also now only reads each queue message **once per Lambda invocation**, whereas previously each message was read **once per queue rule per Lambda invocation**
  - Fixed bug preventing the deletion of multiple SNS rules that share the same SNS topic

### Deprecated

- **CUMULUS-1894**
  - `@cumulus/ingest/granule.copyGranuleFile()`
  - `@cumulus/ingest/granule.moveGranuleFile()`

- **CUMULUS-1987** - Deprecated the following functions:
  - `@cumulus/cmrjs/getMetadata(cmrLink)` -> `@cumulus/cmr-client/CMR.getGranuleMetadata(cmrLink)`
  - `@cumulus/cmrjs/getFullMetadata(cmrLink)`

## [v1.22.1] 2020-05-04

**Note**: v1.22.0 was not released as a package due to npm/release concerns.  Users upgrading to 1.22.x should start with 1.22.1

### Added

- **CUMULUS-1894**
  - Added `@cumulus/aws-client/S3.multipartCopyObject()`
- **CUMULUS-408**
  - Added `certificateUri` field to provider schema. This optional field allows operators to specify an S3 uri to a CA bundle to use for HTTPS requests.
- **CUMULUS-1787**
  - Added `collections/active` endpoint for returning collections with active granules in `@cumulus/api`
- **CUMULUS-1799**
  - Added `@cumulus/common/stack.getBucketsConfigKey()` to return the S3 key for the buckets config object
  - Added `@cumulus/common/workflows.getWorkflowFileKey()` to return the S3 key for a workflow definition object
  - Added `@cumulus/common/workflows.getWorkflowsListKeyPrefix()` to return the S3 key prefix for objects containing workflow definitions
  - Added `@cumulus/message` package containing utilities for building and parsing Cumulus messages
- **CUMULUS-1850**
  - Added `@cumulus/aws-client/Kinesis.describeStream()` to get a Kinesis stream description
- **CUMULUS-1853**
  - Added `@cumulus/integration-tests/collections.createCollection()`
  - Added `@cumulus/integration-tests/executions.findExecutionArn()`
  - Added `@cumulus/integration-tests/executions.getExecutionWithStatus()`
  - Added `@cumulus/integration-tests/granules.getGranuleWithStatus()`
  - Added `@cumulus/integration-tests/providers.createProvider()`
  - Added `@cumulus/integration-tests/rules.createOneTimeRule()`

### Changed

- **CUMULUS-1682**
  - Moved all `@cumulus/ingest/parse-pdr` code into the `parse-pdr` task as it had become tightly coupled with that task's handler and was not used anywhere else. Unit tests also restored.
- **CUMULUS-1820**
  - Updated the Thin Egress App module used in `tf-modules/distribution/main.tf` to build 74. [See the release notes](https://github.com/asfadmin/thin-egress-app/releases/tag/tea-build.74).
- **CUMULUS-1852**
  - Updated POST endpoints for `/collections`, `/providers`, and `/rules` to log errors when returning a 500 response
  - Updated POST endpoint for `/collections`:
    - Return a 400 response when the `name` or `version` fields are missing
    - Return a 409 response if the collection already exists
    - Improved error messages to be more explicit
  - Updated POST endpoint for `/providers`:
    - Return a 400 response if the `host` field value is invalid
    - Return a 409 response if the provider already exists
  - Updated POST endpoint for `/rules`:
    - Return a 400 response if rule `name` is invalid
    - Return a 400 response if rule `type` is invalid
- **CUMULUS-1891**
  - Updated the following endpoints using async operations to return a 503 error if the ECS task  cannot be started and a 500 response for a non-specific error:
    - POST `/replays`
    - POST `/bulkDelete`
    - POST `/elasticsearch/index-from-database`
    - POST `/granules/bulk`

### Fixed

- **CUMULUS-408**
  - Fixed HTTPS discovery and ingest.

- **CUMULUS-1850**
  - Fixed a bug in Kinesis event processing where the message consumer would not properly filter available rules based on the collection information in the event and the Kinesis stream ARN

- **CUMULUS-1853**
  - Fixed a bug where attempting to create a rule containing a payload property
    would fail schema validation.

- **CUMULUS-1854**
  - Rule schema is validated before starting workflows or creating event source mappings

- **CUMULUS-1974**
  - Fixed @cumulus/api webpack config for missing underscore object due to underscore update

- **CUMULUS-2210**
  - Fixed `cmr_oauth_provider` variable not being propagated to reconciliation reports

### Deprecated

- **CUMULUS-1799** - Deprecated the following code. For cases where the code was moved into another package, the new code location is noted:
  - `@cumulus/aws-client/StepFunctions.fromSfnExecutionName()`
  - `@cumulus/aws-client/StepFunctions.toSfnExecutionName()`
  - `@cumulus/aws-client/StepFunctions.getExecutionArn()` -> `@cumulus/message/Executions.buildExecutionArn()`
  - `@cumulus/aws-client/StepFunctions.getExecutionUrl()` -> `@cumulus/message/Executions.getExecutionUrlFromArn()`
  - `@cumulus/aws-client/StepFunctions.getStateMachineArn()` -> `@cumulus/message/Executions.getStateMachineArnFromExecutionArn()`
  - `@cumulus/aws-client/StepFunctions.pullStepFunctionEvent()` -> `@cumulus/message/StepFunctions.pullStepFunctionEvent()`
  - `@cumulus/common/bucketsConfigJsonObject()`
  - `@cumulus/common/CloudWatchLogger`
  - `@cumulus/common/collection-config-store/CollectionConfigStore` -> `@cumulus/collection-config-store`
  - `@cumulus/common/collection-config-store.constructCollectionId()` -> `@cumulus/message/Collections.constructCollectionId`
  - `@cumulus/common/concurrency.limit()`
  - `@cumulus/common/concurrency.mapTolerant()`
  - `@cumulus/common/concurrency.promiseUrl()`
  - `@cumulus/common/concurrency.toPromise()`
  - `@cumulus/common/concurrency.unless()`
  - `@cumulus/common/config.buildSchema()`
  - `@cumulus/common/config.parseConfig()`
  - `@cumulus/common/config.resolveResource()`
  - `@cumulus/common/config.resourceToArn()`
  - `@cumulus/common/FieldPattern`
  - `@cumulus/common/launchpad.getLaunchpadToken()` -> `@cumulus/launchpad-auth/index.getLaunchpadToken()`
  - `@cumulus/common/LaunchpadToken` -> `@cumulus/launchpad-auth/LaunchpadToken`
  - `@cumulus/common/launchpad.validateLaunchpadToken()` -> `@cumulus/launchpad-auth/index.validateLaunchpadToken()`
  - `@cumulus/common/message.buildCumulusMeta()` -> `@cumulus/message/Build.buildCumulusMeta()`
  - `@cumulus/common/message.buildQueueMessageFromTemplate()` -> `@cumulus/message/Build.buildQueueMessageFromTemplate()`
  - `@cumulus/common/message.getCollectionIdFromMessage()` -> `@cumulus/message/Collections.getCollectionIdFromMessage()`
  - `@cumulus/common/message.getMessageExecutionArn()` -> `@cumulus/message/Executions.getMessageExecutionArn()`
  - `@cumulus/common/message.getMessageExecutionName()` -> `@cumulus/message/Executions.getMessageExecutionName()`
  - `@cumulus/common/message.getMaximumExecutions()` -> `@cumulus/message/Queue.getMaximumExecutions()`
  - `@cumulus/common/message.getMessageFromTemplate()`
  - `@cumulus/common/message.getMessageStateMachineArn()` -> `@cumulus/message/Executions.getMessageStateMachineArn()`)
  - `@cumulus/common/message.getMessageGranules()` -> `@cumulus/message/Granules.getMessageGranules()`
  - `@cumulus/common/message.getQueueNameByUrl()` -> `@cumulus/message/Queue.getQueueNameByUrl()`
  - `@cumulus/common/message.getQueueName()` -> `@cumulus/message/Queue.getQueueName()`)
  - `@cumulus/common/message.hasQueueAndExecutionLimit()` -> `@cumulus/message/Queue.hasQueueAndExecutionLimit()`
  - `@cumulus/common/Semaphore`
  - `@cumulus/common/test-utils.throttleOnce()`
  - `@cumulus/common/workflows.getWorkflowArn()`
  - `@cumulus/common/workflows.getWorkflowFile()`
  - `@cumulus/common/workflows.getWorkflowList()`
  - `@cumulus/common/workflows.getWorkflowTemplate()`
  - `@cumulus/integration-tests/sfnStep/SfnStep.parseStepMessage()` -> `@cumulus/message/StepFunctions.parseStepMessage()`
- **CUMULUS-1858** - Deprecated the following functions.
  - `@cumulus/common/string.globalReplace()`
  - `@cumulus/common/string.isNonEmptyString()`
  - `@cumulus/common/string.isValidHostname()`
  - `@cumulus/common/string.match()`
  - `@cumulus/common/string.matches()`
  - `@cumulus/common/string.replace()`
  - `@cumulus/common/string.toLower()`
  - `@cumulus/common/string.toUpper()`

### Removed

- **CUMULUS-1799**: Deprecated code removals:
  - Removed from `@cumulus/common/aws`:
    - `pullStepFunctionEvent()`
  - Removed `@cumulus/common/sfnStep`
  - Removed `@cumulus/common/StepFunctions`

## [v1.21.0] 2020-03-30

### PLEASE NOTE

- **CUMULUS-1762**: the `messageConsumer` for `sns` and `kinesis`-type rules now fetches
  the collection information from the message. You should ensure that your rule's collection
  name and version match what is in the message for these ingest messages to be processed.
  If no matching rule is found, an error will be thrown and logged in the
  `messageConsumer` Lambda function's log group.

### Added

- **CUMULUS-1629**`
  - Updates discover-granules task to respect/utilize duplicateHandling configuration such that
    - skip:               Duplicates will be filtered from the granule list
    - error:              Duplicates encountered will result in step failure
    - replace, version:   Duplicates will be ignored and handled as normal.
  - Adds a new copy of the API lambda `PrivateApiLambda()` which is configured to not require authentication. This Lambda is not connected to an API gateway
  - Adds `@cumulus/api-client` with functions for use by workflow lambdas to call the API when needed

- **CUMULUS-1732**
  - Added Python task/activity workflow and integration test (`PythonReferenceSpec`) to test `cumulus-message-adapter-python`and `cumulus-process-py` integration.
- **CUMULUS-1795**
  - Added an IAM policy on the Cumulus EC2 creation to enable SSM when the `deploy_to_ngap` flag is true

### Changed

- **CUMULUS-1762**
  - the `messageConsumer` for `sns` and `kinesis`-type rules now fetches the collection
    information from the message.

### Deprecated

- **CUMULUS-1629**
  - Deprecate `granulesApi`, `rulesApi`, `emsApi`, `executionsAPI` from `@cumulus/integration-test/api` in favor of code moved to `@cumulus/api-client`

### Removed

- **CUMULUS-1799**: Deprecated code removals
  - Removed deprecated method `@cumulus/api/models/Granule.createGranulesFromSns()`
  - Removed deprecated method `@cumulus/api/models/Granule.removeGranuleFromCmr()`
  - Removed from `@cumulus/common/aws`:
    - `apigateway()`
    - `buildS3Uri()`
    - `calculateS3ObjectChecksum()`
    - `cf()`
    - `cloudwatch()`
    - `cloudwatchevents()`
    - `cloudwatchlogs()`
    - `createAndWaitForDynamoDbTable()`
    - `createQueue()`
    - `deleteSQSMessage()`
    - `describeCfStackResources()`
    - `downloadS3File()`
    - `downloadS3Files()`
    - `DynamoDbSearchQueue` class
    - `dynamodbstreams()`
    - `ec2()`
    - `ecs()`
    - `fileExists()`
    - `findResourceArn()`
    - `fromSfnExecutionName()`
    - `getFileBucketAndKey()`
    - `getJsonS3Object()`
    - `getQueueUrl()`
    - `getObjectSize()`
    - `getS3ObjectReadStream()`
    - `getSecretString()`
    - `getStateMachineArn()`
    - `headObject()`
    - `isThrottlingException()`
    - `kinesis()`
    - `lambda()`
    - `listS3Objects()`
    - `promiseS3Upload()`
    - `publishSnsMessage()`
    - `putJsonS3Object()`
    - `receiveSQSMessages()`
    - `s3CopyObject()`
    - `s3GetObjectTagging()`
    - `s3Join()`
    - `S3ListObjectsV2Queue` class
    - `s3TagSetToQueryString()`
    - `s3PutObjectTagging()`
    - `secretsManager()`
    - `sendSQSMessage()`
    - `sfn()`
    - `sns()`
    - `sqs()`
    - `sqsQueueExists()`
    - `toSfnExecutionName()`
    - `uploadS3FileStream()`
    - `uploadS3Files()`
    - `validateS3ObjectChecksum()`
  - Removed `@cumulus/common/CloudFormationGateway` class
  - Removed `@cumulus/common/concurrency/Mutex` class
  - Removed `@cumulus/common/errors`
  - Removed `@cumulus/common/sftp`
  - Removed `@cumulus/common/string.unicodeEscape`
  - Removed `@cumulus/cmrjs/cmr-utils.getGranuleId()`
  - Removed `@cumulus/cmrjs/cmr-utils.getCmrFiles()`
  - Removed `@cumulus/cmrjs/cmr/CMR` class
  - Removed `@cumulus/cmrjs/cmr/CMRSearchConceptQueue` class
  - Removed `@cumulus/cmrjs/utils.getHost()`
  - Removed `@cumulus/cmrjs/utils.getIp()`
  - Removed `@cumulus/cmrjs/utils.hostId()`
  - Removed `@cumulus/cmrjs/utils/ummVersion()`
  - Removed `@cumulus/cmrjs/utils.updateToken()`
  - Removed `@cumulus/cmrjs/utils.validateUMMG()`
  - Removed `@cumulus/ingest/aws.getEndpoint()`
  - Removed `@cumulus/ingest/aws.getExecutionUrl()`
  - Removed `@cumulus/ingest/aws/invoke()`
  - Removed `@cumulus/ingest/aws/CloudWatch` class
  - Removed `@cumulus/ingest/aws/ECS` class
  - Removed `@cumulus/ingest/aws/Events` class
  - Removed `@cumulus/ingest/aws/SQS` class
  - Removed `@cumulus/ingest/aws/StepFunction` class
  - Removed `@cumulus/ingest/util.normalizeProviderPath()`
  - Removed `@cumulus/integration-tests/index.listCollections()`
  - Removed `@cumulus/integration-tests/index.listProviders()`
  - Removed `@cumulus/integration-tests/index.rulesList()`
  - Removed `@cumulus/integration-tests/api/api.addCollectionApi()`

## [v1.20.0] 2020-03-12

### BREAKING CHANGES

- **CUMULUS-1714**
  - Changed the format of the message sent to the granule SNS Topic. Message includes the granule record under `record` and the type of event under `event`. Messages with `deleted` events will have the record that was deleted with a `deletedAt` timestamp. Options for `event` are `Create | Update | Delete`
- **CUMULUS-1769** - `deploy_to_ngap` is now a **required** variable for the `tf-modules/cumulus` module. **For those deploying to NGAP environments, this variable should always be set to `true`.**

### Notable changes

- **CUMULUS-1739** - You can now exclude Elasticsearch from your `tf-modules/data-persistence` deployment (via `include_elasticsearch = false`) and your `tf-modules/cumulus` module will still deploy successfully.

- **CUMULUS-1769** - If you set `deploy_to_ngap = true` for the `tf-modules/archive` Terraform module, **you can only deploy your archive API gateway as `PRIVATE`**, not `EDGE`.

### Added

- Added `@cumulus/aws-client/S3.getS3ObjectReadStreamAsync()` to deal with S3 eventual consistency issues by checking for the existence an S3 object with retries before getting a readable stream for that object.
- **CUMULUS-1769**
  - Added `deploy_to_ngap` boolean variable for the `tf-modules/cumulus` and `tf-modules/archive` Terraform modules. This variable is required. **For those deploying to NGAP environments, this variable should always be set to `true`.**
- **HYRAX-70**
  - Add the hyrax-metadata-update task

### Changed

- [`AccessToken.get()`](https://github.com/nasa/cumulus/blob/master/packages/api/models/access-tokens.js) now enforces [strongly consistent reads from DynamoDB](https://docs.aws.amazon.com/amazondynamodb/latest/developerguide/HowItWorks.ReadConsistency.html)
- **CUMULUS-1739**
  - Updated `tf-modules/data-persistence` to make Elasticsearch alarm resources and outputs conditional on the `include_elasticsearch` variable
  - Updated `@cumulus/aws-client/S3.getObjectSize` to include automatic retries for any failures from `S3.headObject`
- **CUMULUS-1784**
  - Updated `@cumulus/api/lib/DistributionEvent.remoteIP()` to parse the IP address in an S3 access log from the `A-sourceip` query parameter if present, otherwise fallback to the original parsing behavior.
- **CUMULUS-1768**
  - The `stats/summary` endpoint reports the distinct collections for the number of granules reported

### Fixed

- **CUMULUS-1739** - Fixed the `tf-modules/cumulus` and `tf-modules/archive` modules to make these Elasticsearch variables truly optional:
  - `elasticsearch_domain_arn`
  - `elasticsearch_hostname`
  - `elasticsearch_security_group_id`

- **CUMULUS-1768**
  - Fixed the `stats/` endpoint so that data is correctly filtered by timestamp and `processingTime` is calculated correctly.

- **CUMULUS-1769**
  - In the `tf-modules/archive` Terraform module, the `lifecycle` block ignoring changes to the `policy` of the archive API gateway is now only enforced if `deploy_to_ngap = true`. This fixes a bug where users deploying outside of NGAP could not update their API gateway's resource policy when going from `PRIVATE` to `EDGE`, preventing their API from being accessed publicly.

- **CUMULUS-1775**
  - Fix/update api endpoint to use updated google auth endpoints such that it will work with new accounts

### Removed

- **CUMULUS-1768**
  - Removed API endpoints `stats/histogram` and `stats/average`. All advanced stats needs should be acquired from Cloud Metrics or similarly configured ELK stack.

## [v1.19.0] 2020-02-28

### BREAKING CHANGES

- **CUMULUS-1736**
  - The `@cumulus/discover-granules` task now sets the `dataType` of discovered
    granules based on the `name` of the configured collection, not the
    `dataType`.
  - The config schema of the `@cumulus/discover-granules` task now requires that
    collections contain a `version`.
  - The `@cumulus/sync-granule` task will set the `dataType` and `version` of a
    granule based on the configured collection if those fields are not already
    set on the granule. Previously it was using the `dataType` field of the
    configured collection, then falling back to the `name` field of the
    collection. This update will just use the `name` field of the collection to
    set the `dataType` field of the granule.

- **CUMULUS-1446**
  - Update the `@cumulus/integration-tests/api/executions.getExecution()`
    function to parse the response and return the execution, rather than return
    the full API response.

- **CUMULUS-1672**
  - The `cumulus` Terraform module in previous releases set a
    `Deployment = var.prefix` tag on all resources that it managed. In this
    release, a `tags` input variable has been added to the `cumulus` Terraform
    module to allow resource tagging to be customized. No default tags will be
    applied to Cumulus-managed resources. To replicate the previous behavior,
    set `tags = { Deployment: var.prefix }` as an input variable for the
    `cumulus` Terraform module.

- **CUMULUS-1684 Migration Instructions**
  - In previous releases, a provider's username and password were encrypted
    using a custom encryption library. That has now been updated to use KMS.
    This release includes a Lambda function named
    `<prefix>-ProviderSecretsMigration`, which will re-encrypt existing
    provider credentials to use KMS. After this release has been deployed, you
    will need to manually invoke that Lambda function using either the AWS CLI
    or AWS Console. It should only need to be successfully run once.
  - Future releases of Cumulus will invoke a
    `<prefix>-VerifyProviderSecretsMigration` Lambda function as part of the
    deployment, which will cause the deployment to fail if the migration
    Lambda has not been run.

- **CUMULUS-1718**
  - The `@cumulus/sf-sns-report` task for reporting mid-workflow updates has been retired.
  This task was used as the `PdrStatusReport` task in our ParsePdr example workflow.
  If you have a ParsePdr or other workflow using this task, use `@cumulus/sf-sqs-report` instead.
  Trying to deploy the old task will result in an error as the cumulus module no longer exports `sf_sns_report_task`.
  - Migration instruction: In your workflow definition, for each step using the old task change:
  `"Resource": "${module.cumulus.sf_sns_report_task.task_arn}"`
  to
  `"Resource": "${module.cumulus.sf_sqs_report_task.task_arn}"`

- **CUMULUS-1755**
  - The `thin_egress_jwt_secret_name` variable for the `tf-modules/cumulus` Terraform module is now **required**. This variable is passed on to the Thin Egress App in `tf-modules/distribution/main.tf`, which uses the keys stored in the secret to sign JWTs. See the [Thin Egress App documentation on how to create a value for this secret](https://github.com/asfadmin/thin-egress-app#setting-up-the-jwt-cookie-secrets).

### Added

- **CUMULUS-1446**
  - Add `@cumulus/common/FileUtils.readJsonFile()` function
  - Add `@cumulus/common/FileUtils.readTextFile()` function
  - Add `@cumulus/integration-tests/api/collections.createCollection()` function
  - Add `@cumulus/integration-tests/api/collections.deleteCollection()` function
  - Add `@cumulus/integration-tests/api/collections.getCollection()` function
  - Add `@cumulus/integration-tests/api/providers.getProvider()` function
  - Add `@cumulus/integration-tests/index.getExecutionOutput()` function
  - Add `@cumulus/integration-tests/index.loadCollection()` function
  - Add `@cumulus/integration-tests/index.loadProvider()` function
  - Add `@cumulus/integration-tests/index.readJsonFilesFromDir()` function

- **CUMULUS-1672**
  - Add a `tags` input variable to the `archive` Terraform module
  - Add a `tags` input variable to the `cumulus` Terraform module
  - Add a `tags` input variable to the `cumulus_ecs_service` Terraform module
  - Add a `tags` input variable to the `data-persistence` Terraform module
  - Add a `tags` input variable to the `distribution` Terraform module
  - Add a `tags` input variable to the `ingest` Terraform module
  - Add a `tags` input variable to the `s3-replicator` Terraform module

- **CUMULUS-1707**
  - Enable logrotate on ECS cluster

- **CUMULUS-1684**
  - Add a `@cumulus/aws-client/KMS` library of KMS-related functions
  - Add `@cumulus/aws-client/S3.getTextObject()`
  - Add `@cumulus/sftp-client` package
  - Create `ProviderSecretsMigration` Lambda function
  - Create `VerifyProviderSecretsMigration` Lambda function

- **CUMULUS-1548**
  - Add ability to put default Cumulus logs in Metrics' ELK stack
  - Add ability to add custom logs to Metrics' ELK Stack

- **CUMULUS-1702**
  - When logs are sent to Metrics' ELK stack, the logs endpoints will return results from there

- **CUMULUS-1459**
  - Async Operations are indexed in Elasticsearch
  - To index any existing async operations you'll need to perform an index from
    database function.

- **CUMULUS-1717**
  - Add `@cumulus/aws-client/deleteAndWaitForDynamoDbTableNotExists`, which
    deletes a DynamoDB table and waits to ensure the table no longer exists
  - Added `publishGranules` Lambda to handle publishing granule messages to SNS when granule records are written to DynamoDB
  - Added `@cumulus/api/models/Granule.storeGranulesFromCumulusMessage` to store granules from a Cumulus message to DynamoDB

- **CUMULUS-1718**
  - Added `@cumulus/sf-sqs-report` task to allow mid-workflow reporting updates.
  - Added `stepfunction_event_reporter_queue_url` and `sf_sqs_report_task` outputs to the `cumulus` module.
  - Added `publishPdrs` Lambda to handle publishing PDR messages to SNS when PDR records are written to DynamoDB.
  - Added `@cumulus/api/models/Pdr.storePdrFromCumulusMessage` to store PDRs from a Cumulus message to DynamoDB.
  - Added `@cumulus/aws-client/parseSQSMessageBody` to parse an SQS message body string into an object.

- **Ability to set custom backend API url in the archive module**
  - Add `api_url` definition in `tf-modules/cumulus/archive.tf`
  - Add `archive_api_url` variable in `tf-modules/cumulus/variables.tf`

- **CUMULUS-1741**
  - Added an optional `elasticsearch_security_group_ids` variable to the
    `data-persistence` Terraform module to allow additional security groups to
    be assigned to the Elasticsearch Domain.

- **CUMULUS-1752**
  - Added `@cumulus/integration-tests/api/distribution.invokeTEADistributionLambda` to simulate a request to the [Thin Egress App](https://github.com/asfadmin/thin-egress-app) by invoking the Lambda and getting a response payload.
  - Added `@cumulus/integration-tests/api/distribution.getTEARequestHeaders` to generate necessary request headers for a request to the Thin Egress App
  - Added `@cumulus/integration-tests/api/distribution.getTEADistributionApiFileStream` to get a response stream for a file served by Thin Egress App
  - Added `@cumulus/integration-tests/api/distribution.getTEADistributionApiRedirect` to get a redirect response from the Thin Egress App

- **CUMULUS-1755**
  - Added `@cumulus/aws-client/CloudFormation.describeCfStack()` to describe a Cloudformation stack
  - Added `@cumulus/aws-client/CloudFormation.getCfStackParameterValues()` to get multiple parameter values for a Cloudformation stack

### Changed

- **CUMULUS-1725**
  - Moved the logic that updates the granule files cache Dynamo table into its
    own Lambda function called `granuleFilesCacheUpdater`.

- **CUMULUS-1736**
  - The `collections` model in the API package now determines the name of a
    collection based on the `name` property, rather than using `dataType` and
    then falling back to `name`.
  - The `@cumulus/integration-tests.loadCollection()` function no longer appends
    the postfix to the end of the collection's `dataType`.
  - The `@cumulus/integration-tests.addCollections()` function no longer appends
    the postfix to the end of the collection's `dataType`.

- **CUMULUS-1672**
  - Add a `retryOptions` parameter to the `@cumulus/aws-client/S3.headObject`
     function, which will retry if the object being queried does not exist.

- **CUMULUS-1446**
  - Mark the `@cumulus/integration-tests/api.addCollectionApi()` function as
    deprecated
  - Mark the `@cumulus/integration-tests/index.listCollections()` function as
    deprecated
  - Mark the `@cumulus/integration-tests/index.listProviders()` function as
    deprecated
  - Mark the `@cumulus/integration-tests/index.rulesList()` function as
    deprecated

- **CUMULUS-1672**
  - Previously, the `cumulus` module defaulted to setting a
    `Deployment = var.prefix` tag on all resources that it managed. In this
    release, the `cumulus` module will now accept a `tags` input variable that
    defines the tags to be assigned to all resources that it manages.
  - Previously, the `data-persistence` module defaulted to setting a
    `Deployment = var.prefix` tag on all resources that it managed. In this
    release, the `data-persistence` module will now accept a `tags` input
    variable that defines the tags to be assigned to all resources that it
    manages.
  - Previously, the `distribution` module defaulted to setting a
    `Deployment = var.prefix` tag on all resources that it managed. In this
    release, the `distribution` module will now accept a `tags` input variable
    that defines the tags to be assigned to all resources that it manages.
  - Previously, the `ingest` module defaulted to setting a
    `Deployment = var.prefix` tag on all resources that it managed. In this
    release, the `ingest` module will now accept a `tags` input variable that
    defines the tags to be assigned to all resources that it manages.
  - Previously, the `s3-replicator` module defaulted to setting a
    `Deployment = var.prefix` tag on all resources that it managed. In this
    release, the `s3-replicator` module will now accept a `tags` input variable
    that defines the tags to be assigned to all resources that it manages.

- **CUMULUS-1684**
  - Update the API package to encrypt provider credentials using KMS instead of
    using RSA keys stored in S3

- **CUMULUS-1717**
  - Changed name of `cwSfExecutionEventToDb` Lambda to `cwSfEventToDbRecords`
  - Updated `cwSfEventToDbRecords` to write granule records to DynamoDB from the incoming Cumulus message

- **CUMULUS-1718**
  - Renamed `cwSfEventToDbRecords` to `sfEventSqsToDbRecords` due to architecture change to being a consumer of an SQS queue of Step Function Cloudwatch events.
  - Updated `sfEventSqsToDbRecords` to write PDR records to DynamoDB from the incoming Cumulus message
  - Moved `data-cookbooks/sns.md` to `data-cookbooks/ingest-notifications.md` and updated it to reflect recent changes.

- **CUMULUS-1748**
  - (S)FTP discovery tasks now use the provider-path as-is instead of forcing it to a relative path.
  - Improved error handling to catch permission denied FTP errors better and log them properly. Workflows will still fail encountering this error and we intend to consider that approach in a future ticket.

- **CUMULUS-1752**
  - Moved class for parsing distribution events to its own file: `@cumulus/api/lib/DistributionEvent.js`
    - Updated `DistributionEvent` to properly parse S3 access logs generated by requests from the [Thin Egress App](https://github.com/asfadmin/thin-egress-app)

- **CUMULUS-1753** - Changes to `@cumulus/ingest/HttpProviderClient.js`:
  - Removed regex filter in `HttpProviderClient.list()` that was used to return only files with an extension between 1 and 4 characters long. `HttpProviderClient.list()` will now return all files linked from the HTTP provider host.

- **CUMULUS-1755**
  - Updated the Thin Egress App module used in `tf-modules/distribution/main.tf` to build 61. [See the release notes](https://github.com/asfadmin/thin-egress-app/releases/tag/tea-build.61).

- **CUMULUS-1757**
  - Update @cumulus/cmr-client CMRSearchConceptQueue to take optional cmrEnvironment parameter

### Deprecated

- **CUMULUS-1684**
  - Deprecate `@cumulus/common/key-pair-provider/S3KeyPairProvider`
  - Deprecate `@cumulus/common/key-pair-provider/S3KeyPairProvider.encrypt()`
  - Deprecate `@cumulus/common/key-pair-provider/S3KeyPairProvider.decrypt()`
  - Deprecate `@cumulus/common/kms/KMS`
  - Deprecate `@cumulus/common/kms/KMS.encrypt()`
  - Deprecate `@cumulus/common/kms/KMS.decrypt()`
  - Deprecate `@cumulus/common/sftp.Sftp`

- **CUMULUS-1717**
  - Deprecate `@cumulus/api/models/Granule.createGranulesFromSns`

- **CUMULUS-1718**
  - Deprecate `@cumulus/sf-sns-report`.
    - This task has been updated to always throw an error directing the user to use `@cumulus/sf-sqs-report` instead. This was done because there is no longer an SNS topic to which to publish, and no consumers to listen to it.

- **CUMULUS-1748**
  - Deprecate `@cumulus/ingest/util.normalizeProviderPath`

- **CUMULUS-1752**
  - Deprecate `@cumulus/integration-tests/api/distribution.getDistributionApiFileStream`
  - Deprecate `@cumulus/integration-tests/api/distribution.getDistributionApiRedirect`
  - Deprecate `@cumulus/integration-tests/api/distribution.invokeApiDistributionLambda`

### Removed

- **CUMULUS-1684**
  - Remove the deployment script that creates encryption keys and stores them to
    S3

- **CUMULUS-1768**
  - Removed API endpoints `stats/histogram` and `stats/average`. All advanced stats needs should be acquired from Cloud Metrics or similarly configured ELK stack.

### Fixed

- **Fix default values for urs_url in variables.tf files**
  - Remove trailing `/` from default `urs_url` values.

- **CUMULUS-1610** - Add the Elasticsearch security group to the EC2 security groups

- **CUMULUS-1740** - `cumulus_meta.workflow_start_time` is now set in Cumulus
  messages

- **CUMULUS-1753** - Fixed `@cumulus/ingest/HttpProviderClient.js` to properly handle HTTP providers with:
  - Multiple link tags (e.g. `<a>`) per line of source code
  - Link tags in uppercase or lowercase (e.g. `<A>`)
  - Links with filepaths in the link target (e.g. `<a href="/path/to/file.txt">`). These files will be returned from HTTP file discovery **as the file name only** (e.g. `file.txt`).

- **CUMULUS-1768**
  - Fix an issue in the stats endpoints in `@cumulus/api` to send back stats for the correct type

## [v1.18.0] 2020-02-03

### BREAKING CHANGES

- **CUMULUS-1686**

  - `ecs_cluster_instance_image_id` is now a _required_ variable of the `cumulus` module, instead of optional.

- **CUMULUS-1698**

  - Change variable `saml_launchpad_metadata_path` to `saml_launchpad_metadata_url` in the `tf-modules/cumulus` Terraform module.

- **CUMULUS-1703**
  - Remove the unused `forceDownload` option from the `sync-granule` tasks's config
  - Remove the `@cumulus/ingest/granule.Discover` class
  - Remove the `@cumulus/ingest/granule.Granule` class
  - Remove the `@cumulus/ingest/pdr.Discover` class
  - Remove the `@cumulus/ingest/pdr.Granule` class
  - Remove the `@cumulus/ingest/parse-pdr.parsePdr` function

### Added

- **CUMULUS-1040**

  - Added `@cumulus/aws-client` package to provide utilities for working with AWS services and the Node.js AWS SDK
  - Added `@cumulus/errors` package which exports error classes for use in Cumulus workflow code
  - Added `@cumulus/integration-tests/sfnStep` to provide utilities for parsing step function execution histories

- **CUMULUS-1102**

  - Adds functionality to the @cumulus/api package for better local testing.
    - Adds data seeding for @cumulus/api's localAPI.
      - seed functions allow adding collections, executions, granules, pdrs, providers, and rules to a Localstack Elasticsearch and DynamoDB via `addCollections`, `addExecutions`, `addGranules`, `addPdrs`, `addProviders`, and `addRules`.
    - Adds `eraseDataStack` function to local API server code allowing resetting of local datastack for testing (ES and DynamoDB).
    - Adds optional parameters to the @cumulus/api bin serve to allow for launching the api without destroying the current data.

- **CUMULUS-1697**

  - Added the `@cumulus/tf-inventory` package that provides command line utilities for managing Terraform resources in your AWS account

- **CUMULUS-1703**

  - Add `@cumulus/aws-client/S3.createBucket` function
  - Add `@cumulus/aws-client/S3.putFile` function
  - Add `@cumulus/common/string.isNonEmptyString` function
  - Add `@cumulus/ingest/FtpProviderClient` class
  - Add `@cumulus/ingest/HttpProviderClient` class
  - Add `@cumulus/ingest/S3ProviderClient` class
  - Add `@cumulus/ingest/SftpProviderClient` class
  - Add `@cumulus/ingest/providerClientUtils.buildProviderClient` function
  - Add `@cumulus/ingest/providerClientUtils.fetchTextFile` function

- **CUMULUS-1731**

  - Add new optional input variables to the Cumulus Terraform module to support TEA upgrade:
    - `thin_egress_cookie_domain` - Valid domain for Thin Egress App cookie
    - `thin_egress_domain_cert_arn` - Certificate Manager SSL Cert ARN for Thin
      Egress App if deployed outside NGAP/CloudFront
    - `thin_egress_download_role_in_region_arn` - ARN for reading of Thin Egress
      App data buckets for in-region requests
    - `thin_egress_jwt_algo` - Algorithm with which to encode the Thin Egress
      App JWT cookie
    - `thin_egress_jwt_secret_name` - Name of AWS secret where keys for the Thin
      Egress App JWT encode/decode are stored
    - `thin_egress_lambda_code_dependency_archive_key` - Thin Egress App - S3
      Key of packaged python modules for lambda dependency layer

- **CUMULUS-1733**
  - Add `discovery-filtering` operator doc to document previously undocumented functionality.

- **CUMULUS-1737**
  - Added the `cumulus-test-cleanup` module to run a nightly cleanup on resources left over from the integration tests run from the `example/spec` directory.

### Changed

- **CUMULUS-1102**

  - Updates `@cumulus/api/auth/testAuth` to use JWT instead of random tokens.
  - Updates the default AMI for the ecs_cluster_instance_image_id.

- **CUMULUS-1622**

  - Mutex class has been deprecated in `@cumulus/common/concurrency` and will be removed in a future release.

- **CUMULUS-1686**

  - Changed `ecs_cluster_instance_image_id` to be a required variable of the `cumulus` module and removed the default value.
    The default was not available across accounts and regions, nor outside of NGAP and therefore not particularly useful.

- **CUMULUS-1688**

  - Updated `@cumulus/aws.receiveSQSMessages` not to replace `message.Body` with a parsed object. This behavior was undocumented and confusing as received messages appeared to contradict AWS docs that state `message.Body` is always a string.
  - Replaced `sf_watcher` CloudWatch rule from `cloudwatch-events.tf` with an EventSourceMapping on `sqs2sf` mapped to the `start_sf` SQS queue (in `event-sources.tf`).
  - Updated `sqs2sf` with an EventSourceMapping handler and unit test.

- **CUMULUS-1698**

  - Change variable `saml_launchpad_metadata_path` to `saml_launchpad_metadata_url` in the `tf-modules/cumulus` Terraform module.
  - Updated `@cumulus/api/launchpadSaml` to download launchpad IDP metadata from configured location when the metadata in s3 is not valid, and to work with updated IDP metadata and SAML response.

- **CUMULUS-1731**
  - Upgrade the version of the Thin Egress App deployed by Cumulus to v48
    - Note: New variables available, see the 'Added' section of this changelog.

### Fixed

- **CUMULUS-1664**

  - Updated `dbIndexer` Lambda to remove hardcoded references to DynamoDB table names.

- **CUMULUS-1733**
  - Fixed granule discovery recursion algorithm used in S/FTP protocols.

### Removed

- **CUMULUS-1481**
  - removed `process` config and output from PostToCmr as it was not required by the task nor downstream steps, and should still be in the output message's `meta` regardless.

### Deprecated

- **CUMULUS-1040**
  - Deprecated the following code. For cases where the code was moved into another package, the new code location is noted:
    - `@cumulus/common/CloudFormationGateway` -> `@cumulus/aws-client/CloudFormationGateway`
    - `@cumulus/common/DynamoDb` -> `@cumulus/aws-client/DynamoDb`
    - `@cumulus/common/errors` -> `@cumulus/errors`
    - `@cumulus/common/StepFunctions` -> `@cumulus/aws-client/StepFunctions`
    - All of the exported functions in `@cumulus/commmon/aws` (moved into `@cumulus/aws-client`), except:
      - `@cumulus/common/aws/isThrottlingException` -> `@cumulus/errors/isThrottlingException`
      - `@cumulus/common/aws/improveStackTrace` (not deprecated)
      - `@cumulus/common/aws/retryOnThrottlingException` (not deprecated)
    - `@cumulus/common/sfnStep/SfnStep.parseStepMessage` -> `@cumulus/integration-tests/sfnStep/SfnStep.parseStepMessage`
    - `@cumulus/common/sfnStep/ActivityStep` -> `@cumulus/integration-tests/sfnStep/ActivityStep`
    - `@cumulus/common/sfnStep/LambdaStep` -> `@cumulus/integration-tests/sfnStep/LambdaStep`
    - `@cumulus/common/string/unicodeEscape` -> `@cumulus/aws-client/StepFunctions.unicodeEscape`
    - `@cumulus/common/util/setErrorStack` -> `@cumulus/aws-client/util/setErrorStack`
    - `@cumulus/ingest/aws/invoke` -> `@cumulus/aws-client/Lambda/invoke`
    - `@cumulus/ingest/aws/CloudWatch.bucketSize`
    - `@cumulus/ingest/aws/CloudWatch.cw`
    - `@cumulus/ingest/aws/ECS.ecs`
    - `@cumulus/ingest/aws/ECS`
    - `@cumulus/ingest/aws/Events.putEvent` -> `@cumulus/aws-client/CloudwatchEvents.putEvent`
    - `@cumulus/ingest/aws/Events.deleteEvent` -> `@cumulus/aws-client/CloudwatchEvents.deleteEvent`
    - `@cumulus/ingest/aws/Events.deleteTarget` -> `@cumulus/aws-client/CloudwatchEvents.deleteTarget`
    - `@cumulus/ingest/aws/Events.putTarget` -> `@cumulus/aws-client/CloudwatchEvents.putTarget`
    - `@cumulus/ingest/aws/SQS.attributes` -> `@cumulus/aws-client/SQS.getQueueAttributes`
    - `@cumulus/ingest/aws/SQS.deleteMessage` -> `@cumulus/aws-client/SQS.deleteSQSMessage`
    - `@cumulus/ingest/aws/SQS.deleteQueue` -> `@cumulus/aws-client/SQS.deleteQueue`
    - `@cumulus/ingest/aws/SQS.getUrl` -> `@cumulus/aws-client/SQS.getQueueUrlByName`
    - `@cumulus/ingest/aws/SQS.receiveMessage` -> `@cumulus/aws-client/SQS.receiveSQSMessages`
    - `@cumulus/ingest/aws/SQS.sendMessage` -> `@cumulus/aws-client/SQS.sendSQSMessage`
    - `@cumulus/ingest/aws/StepFunction.getExecutionStatus` -> `@cumulus/aws-client/StepFunction.getExecutionStatus`
    - `@cumulus/ingest/aws/StepFunction.getExecutionUrl` -> `@cumulus/aws-client/StepFunction.getExecutionUrl`

## [v1.17.0] - 2019-12-31

### BREAKING CHANGES

- **CUMULUS-1498**
  - The `@cumulus/cmrjs.publish2CMR` function expects that the value of its
    `creds.password` parameter is a plaintext password.
  - Rather than using an encrypted password from the `cmr_password` environment
    variable, the `@cumulus/cmrjs.updateCMRMetadata` function now looks for an
    environment variable called `cmr_password_secret_name` and fetches the CMR
    password from that secret in AWS Secrets Manager.
  - The `@cumulus/post-to-cmr` task now expects a
    `config.cmr.passwordSecretName` value, rather than `config.cmr.password`.
    The CMR password will be fetched from that secret in AWS Secrets Manager.

### Added

- **CUMULUS-630**

  - Added support for replaying Kinesis records on a stream into the Cumulus Kinesis workflow triggering mechanism: either all the records, or some time slice delimited by start and end timestamps.
  - Added `/replays` endpoint to the operator API for triggering replays.
  - Added `Replay Kinesis Messages` documentation to Operator Docs.
  - Added `manualConsumer` lambda function to consume a Kinesis stream. Used by the replay AsyncOperation.

- **CUMULUS-1687**
  - Added new API endpoint for listing async operations at `/asyncOperations`
  - All asyncOperations now include the fields `description` and `operationType`. `operationType` can be one of the following. [`Bulk Delete`, `Bulk Granules`, `ES Index`, `Kinesis Replay`]

### Changed

- **CUMULUS-1626**

  - Updates Cumulus to use node10/CMA 1.1.2 for all of its internal lambdas in prep for AWS node 8 EOL

- **CUMULUS-1498**
  - Remove the DynamoDB Users table. The list of OAuth users who are allowed to
    use the API is now stored in S3.
  - The CMR password and Launchpad passphrase are now stored in Secrets Manager

## [v1.16.1] - 2019-12-6

**Please note**:

- The `region` argument to the `cumulus` Terraform module has been removed. You may see a warning or error if you have that variable populated.
- Your workflow tasks should use the following versions of the CMA libraries to utilize new granule, parentArn, asyncOperationId, and stackName fields on the logs:
  - `cumulus-message-adapter-js` version 1.0.10+
  - `cumulus-message-adapter-python` version 1.1.1+
  - `cumulus-message-adapter-java` version 1.2.11+
- The `data-persistence` module no longer manages the creation of an Elasticsearch service-linked role for deploying Elasticsearch to a VPC. Follow the [deployment instructions on preparing your VPC](https://nasa.github.io/cumulus/docs/deployment/deployment-readme#vpc-subnets-and-security-group) for guidance on how to create the Elasticsearch service-linked role manually.
- There is now a `distribution_api_gateway_stage` variable for the `tf-modules/cumulus` Terraform module that will be used as the API gateway stage name used for the distribution API (Thin Egress App)
- Default value for the `urs_url` variable is now `https://uat.urs.earthdata.nasa.gov/` in the `tf-modules/cumulus` and `tf-modules/archive` Terraform modules. So deploying the `cumulus` module without a `urs_url` variable set will integrate your Cumulus deployment with the UAT URS environment.

### Added

- **CUMULUS-1563**

  - Added `custom_domain_name` variable to `tf-modules/data-persistence` module

- **CUMULUS-1654**
  - Added new helpers to `@cumulus/common/execution-history`:
    - `getStepExitedEvent()` returns the `TaskStateExited` event in a workflow execution history after the given step completion/failure event
    - `getTaskExitedEventOutput()` returns the output message for a `TaskStateExited` event in a workflow execution history

### Changed

- **CUMULUS-1578**

  - Updates SAML launchpad configuration to authorize via configured userGroup.
    [See the NASA specific documentation (protected)](https://wiki.earthdata.nasa.gov/display/CUMULUS/Cumulus+SAML+Launchpad+Integration)

- **CUMULUS-1579**

  - Elasticsearch list queries use `match` instead of `term`. `term` had been analyzing the terms and not supporting `-` in the field values.

- **CUMULUS-1619**

  - Adds 4 new keys to `@cumulus/logger` to display granules, parentArn, asyncOperationId, and stackName.
  - Depends on `cumulus-message-adapter-js` version 1.0.10+. Cumulus tasks updated to use this version.

- **CUMULUS-1654**

  - Changed `@cumulus/common/SfnStep.parseStepMessage()` to a static class method

- **CUMULUS-1641**
  - Added `meta.retries` and `meta.visibilityTimeout` properties to sqs-type rule. To create sqs-type rule, you're required to configure a dead-letter queue on your queue.
  - Added `sqsMessageRemover` lambda which removes the message from SQS queue upon successful workflow execution.
  - Updated `sqsMessageConsumer` lambda to not delete message from SQS queue, and to retry the SQS message for configured number of times.

### Removed

- Removed `create_service_linked_role` variable from `tf-modules/data-persistence` module.

- **CUMULUS-1321**
  - The `region` argument to the `cumulus` Terraform module has been removed

### Fixed

- **CUMULUS-1668** - Fixed a race condition where executions may not have been
  added to the database correctly
- **CUMULUS-1654** - Fixed issue with `publishReports` Lambda not including workflow execution error information for failed workflows with a single step
- Fixed `tf-modules/cumulus` module so that the `urs_url` variable is passed on to its invocation of the `tf-modules/archive` module

## [v1.16.0] - 2019-11-15

### Added

- **CUMULUS-1321**

  - A `deploy_distribution_s3_credentials_endpoint` variable has been added to
    the `cumulus` Terraform module. If true, the NGAP-backed S3 credentials
    endpoint will be added to the Thin Egress App's API. Default: true

- **CUMULUS-1544**

  - Updated the `/granules/bulk` endpoint to correctly query Elasticsearch when
    granule ids are not provided.

- **CUMULUS-1580**
  - Added `/granules/bulk` endpoint to `@cumulus/api` to perform bulk actions on granules given either a list of granule ids or an Elasticsearch query and the workflow to perform.

### Changed

- **CUMULUS-1561**

  - Fix the way that we are handling Terraform provider version requirements
  - Pass provider configs into child modules using the method that the
    [Terraform documentation](https://www.terraform.io/docs/configuration/modules.html#providers-within-modules)
    suggests
  - Remove the `region` input variable from the `s3_access_test` Terraform module
  - Remove the `aws_profile` and `aws_region` input variables from the
    `s3-replicator` Terraform module

- **CUMULUS-1639**
  - Because of
    [S3's Data Consistency Model](https://docs.aws.amazon.com/AmazonS3/latest/dev/Introduction.html#BasicsObjects),
    there may be situations where a GET operation for an object can temporarily
    return a `NoSuchKey` response even if that object _has_ been created. The
    `@cumulus/common/aws.getS3Object()` function has been updated to support
    retries if a `NoSuchKey` response is returned by S3. This behavior can be
    enabled by passing a `retryOptions` object to that function. Supported
    values for that object can be found here:
    <https://github.com/tim-kos/node-retry#retryoperationoptions>

### Removed

- **CUMULUS-1559**
  - `logToSharedDestination` has been migrated to the Terraform deployment as `log_api_gateway_to_cloudwatch` and will ONLY apply to egress lambdas.
    Due to the differences in the Terraform deployment model, we cannot support a global log subscription toggle for a configurable subset of lambdas.
    However, setting up your own log forwarding for a Lambda with Terraform is fairly simple, as you will only need to add SubscriptionFilters to your Terraform configuration, one per log group.
    See [the Terraform documentation](https://www.terraform.io/docs/providers/aws/r/cloudwatch_log_subscription_filter.html) for details on how to do this.
    An empty FilterPattern ("") will capture all logs in a group.

## [v1.15.0] - 2019-11-04

### BREAKING CHANGES

- **CUMULUS-1644** - When a workflow execution begins or ends, the workflow
  payload is parsed and any new or updated PDRs or granules referenced in that
  workflow are stored to the Cumulus archive. The defined interface says that a
  PDR in `payload.pdr` will be added to the archive, and any granules in
  `payload.granules` will also be added to the archive. In previous releases,
  PDRs found in `meta.pdr` and granules found in `meta.input_granules` were also
  added to the archive. This caused unexpected behavior and has been removed.
  Only PDRs from `payload.pdr` and granules from `payload.granules` will now be
  added to the Cumulus archive.

- **CUMULUS-1449** - Cumulus now uses a universal workflow template when
  starting a workflow that contains general information specific to the
  deployment, but not specific to the workflow. Workflow task configs must be
  defined using AWS step function parameters. As part of this change,
  `CumulusConfig` has been retired and task configs must now be defined under
  the `cma.task_config` key in the Parameters section of a step function
  definition.

  **Migration instructions**:

  NOTE: These instructions require the use of Cumulus Message Adapter v1.1.x+.
  Please ensure you are using a compatible version before attempting to migrate
  workflow configurations. When defining workflow steps, remove any
  `CumulusConfig` section, as shown below:

  ```yaml
  ParsePdr:
    CumulusConfig:
      provider: "{$.meta.provider}"
      bucket: "{$.meta.buckets.internal.name}"
      stack: "{$.meta.stack}"
  ```

  Instead, use AWS Parameters to pass `task_config` for the task directly into
  the Cumulus Message Adapter:

  ```yaml
  ParsePdr:
    Parameters:
      cma:
        event.$: "$"
        task_config:
          provider: "{$.meta.provider}"
          bucket: "{$.meta.buckets.internal.name}"
          stack: "{$.meta.stack}"
  ```

  In this example, the `cma` key is used to pass parameters to the message
  adapter. Using `task_config` in combination with `event.$: '$'` allows the
  message adapter to process `task_config` as the `config` passed to the Cumulus
  task. See `example/workflows/sips.yml` in the core repository for further
  examples of how to set the Parameters.

  Additionally, workflow configurations for the `QueueGranules` and `QueuePdrs`
  tasks need to be updated:

  - `queue-pdrs` config changes:
    - `parsePdrMessageTemplateUri` replaced with `parsePdrWorkflow`, which is
      the workflow name (i.e. top-level name in `config.yml`, e.g. 'ParsePdr').
    - `internalBucket` and `stackName` configs now required to look up
      configuration from the deployment. Brings the task config in line with
      that of `queue-granules`.
  - `queue-granules` config change: `ingestGranuleMessageTemplateUri` replaced
    with `ingestGranuleWorkflow`, which is the workflow name (e.g.
    'IngestGranule').

- **CUMULUS-1396** - **Workflow steps at the beginning and end of a workflow
  using the `SfSnsReport` Lambda have now been deprecated (e.g. `StartStatus`,
  `StopStatus`) and should be removed from your workflow definitions**. These
  steps were used for publishing ingest notifications and have been replaced by
  an implementation using Cloudwatch events for Step Functions to trigger a
  Lambda that publishes ingest notifications. For further detail on how ingest
  notifications are published, see the notes below on **CUMULUS-1394**. For
  examples of how to update your workflow definitions, see our
  [example workflow definitions](https://github.com/nasa/cumulus/blob/master/example/workflows/).

- **CUMULUS-1470**
  - Remove Cumulus-defined ECS service autoscaling, allowing integrators to
    better customize autoscaling to meet their needs. In order to use
    autoscaling with ECS services, appropriate
    `AWS::ApplicationAutoScaling::ScalableTarget`,
    `AWS::ApplicationAutoScaling::ScalingPolicy`, and `AWS::CloudWatch::Alarm`
    resources should be defined in a kes overrides file. See
    [this example](https://github.com/nasa/cumulus/blob/release-1.15.x/example/overrides/app/cloudformation.template.yml)
    for an example.
  - The following config parameters are no longer used:
    - ecs.services.\<NAME\>.minTasks
    - ecs.services.\<NAME\>.maxTasks
    - ecs.services.\<NAME\>.scaleInActivityScheduleTime
    - ecs.services.\<NAME\>.scaleInAdjustmentPercent
    - ecs.services.\<NAME\>.scaleOutActivityScheduleTime
    - ecs.services.\<NAME\>.scaleOutAdjustmentPercent
    - ecs.services.\<NAME\>.activityName

### Added

- **CUMULUS-1100**

  - Added 30-day retention properties to all log groups that were missing those policies.

- **CUMULUS-1396**

  - Added `@cumulus/common/sfnStep`:
    - `LambdaStep` - A class for retrieving and parsing input and output to Lambda steps in AWS Step Functions
    - `ActivityStep` - A class for retrieving and parsing input and output to ECS activity steps in AWS Step Functions

- **CUMULUS-1574**

  - Added `GET /token` endpoint for SAML authorization when cumulus is protected by Launchpad.
    This lets a user retrieve a token by hand that can be presented to the API.

- **CUMULUS-1625**

  - Added `sf_start_rate` variable to the `ingest` Terraform module, equivalent to `sqs_consumer_rate` in the old model, but will not be automatically applied to custom queues as that was.

- **CUMULUS-1513**
  - Added `sqs`-type rule support in the Cumulus API `@cumulus/api`
  - Added `sqsMessageConsumer` lambda which processes messages from the SQS queues configured in the `sqs` rules.

### Changed

- **CUMULUS-1639**

  - Because of
    [S3's Data Consistency Model](https://docs.aws.amazon.com/AmazonS3/latest/dev/Introduction.html#BasicsObjects),
    there may be situations where a GET operation for an object can temporarily
    return a `NoSuchKey` response even if that object _has_ been created. The
    `@cumulus/common/aws.getS3Object()` function will now retry up to 10 times
    if a `NoSuchKey` response is returned by S3. This can behavior can be
    overridden by passing `{ retries: 0 }` as the `retryOptions` argument.

- **CUMULUS-1449**

  - `queue-pdrs` & `queue-granules` config changes. Details in breaking changes section.
  - Cumulus now uses a universal workflow template when starting workflow that contains general information specific to the deployment, but not specific to the workflow.
  - Changed the way workflow configs are defined, from `CumulusConfig` to a `task_config` AWS Parameter.

- **CUMULUS-1452**

  - Changed the default ECS docker storage drive to `devicemapper`

- **CUMULUS-1453**
  - Removed config schema for `@cumulus/sf-sns-report` task
  - Updated `@cumulus/sf-sns-report` to always assume that it is running as an intermediate step in a workflow, not as the first or last step

### Removed

- **CUMULUS-1449**
  - Retired `CumulusConfig` as part of step function definitions, as this is an artifact of the way Kes parses workflow definitions that was not possible to migrate to Terraform. Use AWS Parameters and the `task_config` key instead. See change note above.
  - Removed individual workflow templates.

### Fixed

- **CUMULUS-1620** - Fixed bug where `message_adapter_version` does not correctly inject the CMA

- **CUMULUS-1396** - Updated `@cumulus/common/StepFunctions.getExecutionHistory()` to recursively fetch execution history when `nextToken` is returned in response

- **CUMULUS-1571** - Updated `@cumulus/common/DynamoDb.get()` to throw any errors encountered when trying to get a record and the record does exist

- **CUMULUS-1452**
  - Updated the EC2 initialization scripts to use full volume size for docker storage
  - Changed the default ECS docker storage drive to `devicemapper`

## [v1.14.5] - 2019-12-30 - [BACKPORT]

### Updated

- **CUMULUS-1626**
  - Updates Cumulus to use node10/CMA 1.1.2 for all of its internal lambdas in prep for AWS node 8 EOL

## [v1.14.4] - 2019-10-28

### Fixed

- **CUMULUS-1632** - Pinned `aws-elasticsearch-connector` package in `@cumulus/api` to version `8.1.3`, since `8.2.0` includes breaking changes

## [v1.14.3] - 2019-10-18

### Fixed

- **CUMULUS-1620** - Fixed bug where `message_adapter_version` does not correctly inject the CMA

- **CUMULUS-1572** - A granule is now included in discovery results even when
  none of its files has a matching file type in the associated collection
  configuration. Previously, if all files for a granule were unmatched by a file
  type configuration, the granule was excluded from the discovery results.
  Further, added support for a `boolean` property
  `ignoreFilesConfigForDiscovery`, which controls how a granule's files are
  filtered at discovery time.

## [v1.14.2] - 2019-10-08

### BREAKING CHANGES

Your Cumulus Message Adapter version should be pinned to `v1.0.13` or lower in your `app/config.yml` using `message_adapter_version: v1.0.13` OR you should use the workflow migration steps below to work with CMA v1.1.1+.

- **CUMULUS-1394** - The implementation of the `SfSnsReport` Lambda requires additional environment variables for integration with the new ingest notification SNS topics. Therefore, **you must update the definition of `SfSnsReport` in your `lambdas.yml` like so**:

```yaml
SfSnsReport:
  handler: index.handler
  timeout: 300
  source: node_modules/@cumulus/sf-sns-report/dist
  tables:
    - ExecutionsTable
  envs:
    execution_sns_topic_arn:
      function: Ref
      value: reportExecutionsSns
    granule_sns_topic_arn:
      function: Ref
      value: reportGranulesSns
    pdr_sns_topic_arn:
      function: Ref
      value: reportPdrsSns
```

- **CUMULUS-1447** -
  The newest release of the Cumulus Message Adapter (v1.1.1) requires that parameterized configuration be used for remote message functionality. Once released, Kes will automatically bring in CMA v1.1.1 without additional configuration.

  **Migration instructions**
  Oversized messages are no longer written to S3 automatically. In order to utilize remote messaging functionality, configure a `ReplaceConfig` AWS Step Function parameter on your CMA task:

  ```yaml
  ParsePdr:
    Parameters:
      cma:
        event.$: "$"
        ReplaceConfig:
          FullMessage: true
  ```

  Accepted fields in `ReplaceConfig` include `MaxSize`, `FullMessage`, `Path` and `TargetPath`.
  See https://github.com/nasa/cumulus-message-adapter/blob/master/CONTRACT.md#remote-message-configuration for full details.

  As this change is backward compatible in Cumulus Core, users wishing to utilize the previous version of the CMA may opt to transition to using a CMA lambda layer, or set `message_adapter_version` in their configuration to a version prior to v1.1.0.

### PLEASE NOTE

- **CUMULUS-1394** - Ingest notifications are now provided via 3 separate SNS topics for executions, granules, and PDRs, instead of a single `sftracker` SNS topic. Whereas the `sftracker` SNS topic received a full Cumulus execution message, the new topics all receive generated records for the given object. The new topics are only published to if the given object exists for the current execution. For a given execution/granule/PDR, **two messages will be received by each topic**: one message indicating that ingest is running and another message indicating that ingest has completed or failed. The new SNS topics are:

  - `reportExecutions` - Receives 1 message per execution
  - `reportGranules` - Receives 1 message per granule in an execution
  - `reportPdrs` - Receives 1 message per PDR

### Added

- **CUMULUS-639**

  - Adds SAML JWT and launchpad token authentication to Cumulus API (configurable)
    - **NOTE** to authenticate with Launchpad ensure your launchpad user_id is in the `<prefix>-UsersTable`
    - when Cumulus configured to protect API via Launchpad:
      - New endpoints
        - `GET /saml/login` - starting point for SAML SSO creates the login request url and redirects to the SAML Identity Provider Service (IDP)
        - `POST /saml/auth` - SAML Assertion Consumer Service. POST receiver from SAML IDP. Validates response, logs the user in, and returns a SAML-based JWT.
    - Disabled endpoints
      - `POST /refresh`
      - Changes authorization worklow:
      - `ensureAuthorized` now presumes the bearer token is a JWT and tries to validate. If the token is malformed, it attempts to validate the token against Launchpad. This allows users to bring their own token as described here https://wiki.earthdata.nasa.gov/display/CUMULUS/Cumulus+API+with+Launchpad+Authentication. But it also allows dashboard users to manually authenticate via Launchpad SAML to receive a Launchpad-based JWT.

- **CUMULUS-1394**
  - Added `Granule.generateGranuleRecord()` method to granules model to generate a granule database record from a Cumulus execution message
  - Added `Pdr.generatePdrRecord()` method to PDRs model to generate a granule database record from a Cumulus execution message
  - Added helpers to `@cumulus/common/message`:
    - `getMessageExecutionName()` - Get the execution name from a Cumulus execution message
    - `getMessageStateMachineArn()` - Get the state machine ARN from a Cumulus execution message
    - `getMessageExecutionArn()` - Get the execution ARN for a Cumulus execution message
    - `getMessageGranules()` - Get the granules from a Cumulus execution message, if any.
  - Added `@cumulus/common/cloudwatch-event/isFailedSfStatus()` to determine if a Step Function status from a Cloudwatch event is a failed status

### Changed

- **CUMULUS-1308**

  - HTTP PUT of a Collection, Provider, or Rule via the Cumulus API now
    performs full replacement of the existing object with the object supplied
    in the request payload. Previous behavior was to perform a modification
    (partial update) by merging the existing object with the (possibly partial)
    object in the payload, but this did not conform to the HTTP standard, which
    specifies PATCH as the means for modifications rather than replacements.

- **CUMULUS-1375**

  - Migrate Cumulus from deprecated Elasticsearch JS client to new, supported one in `@cumulus/api`

- **CUMULUS-1485** Update `@cumulus/cmr-client` to return error message from CMR for validation failures.

- **CUMULUS-1394**

  - Renamed `Execution.generateDocFromPayload()` to `Execution.generateRecord()` on executions model. The method generates an execution database record from a Cumulus execution message.

- **CUMULUS-1432**

  - `logs` endpoint takes the level parameter as a string and not a number
  - Elasticsearch term query generation no longer converts numbers to boolean

- **CUMULUS-1447**

  - Consolidated all remote message handling code into @common/aws
  - Update remote message code to handle updated CMA remote message flags
  - Update example SIPS workflows to utilize Parameterized CMA configuration

- **CUMULUS-1448** Refactor workflows that are mutating cumulus_meta to utilize meta field

- **CUMULUS-1451**

  - Elasticsearch cluster setting `auto_create_index` will be set to false. This had been causing issues in the bootstrap lambda on deploy.

- **CUMULUS-1456**
  - `@cumulus/api` endpoints default error handler uses `boom` package to format errors, which is consistent with other API endpoint errors.

### Fixed

- **CUMULUS-1432** `logs` endpoint filter correctly filters logs by level
- **CUMULUS-1484** `useMessageAdapter` now does not set CUMULUS_MESSAGE_ADAPTER_DIR when `true`

### Removed

- **CUMULUS-1394**
  - Removed `sfTracker` SNS topic. Replaced by three new SNS topics for granule, execution, and PDR ingest notifications.
  - Removed unused functions from `@cumulus/common/aws`:
    - `getGranuleS3Params()`
    - `setGranuleStatus()`

## [v1.14.1] - 2019-08-29

### Fixed

- **CUMULUS-1455**

  - CMR token links updated to point to CMR legacy services rather than echo

- **CUMULUS-1211**
  - Errors thrown during granule discovery are no longer swallowed and ignored.
    Rather, errors are propagated to allow for proper error-handling and
    meaningful messaging.

## [v1.14.0] - 2019-08-22

### PLEASE NOTE

- We have encountered transient lambda service errors in our integration testing. Please handle transient service errors following [these guidelines](https://docs.aws.amazon.com/step-functions/latest/dg/bp-lambda-serviceexception.html). The workflows in the `example/workflows` folder have been updated with retries configured for these errors.

- **CUMULUS-799** added additional IAM permissions to support reading CloudWatch and API Gateway, so **you will have to redeploy your IAM stack.**

- **CUMULUS-800** Several items:

  - **Delete existing API Gateway stages**: To allow enabling of API Gateway logging, Cumulus now creates and manages a Stage resource during deployment. Before upgrading Cumulus, it is necessary to delete the API Gateway stages on both the Backend API and the Distribution API. Instructions are included in the documentation under [Delete API Gateway Stages](https://nasa.github.io/cumulus/docs/additional-deployment-options/delete-api-gateway-stages).

  - **Set up account permissions for API Gateway to write to CloudWatch**: In a one time operation for your AWS account, to enable CloudWatch Logs for API Gateway, you must first grant the API Gateway permission to read and write logs to CloudWatch for your account. The `AmazonAPIGatewayPushToCloudWatchLogs` managed policy (with an ARN of `arn:aws:iam::aws:policy/service-role/AmazonAPIGatewayPushToCloudWatchLogs`) has all the required permissions. You can find a simple how to in the documentation under [Enable API Gateway Logging.](https://nasa.github.io/cumulus/docs/additional-deployment-options/enable-gateway-logging-permissions)

  - **Configure API Gateway to write logs to CloudWatch** To enable execution logging for the distribution API set `config.yaml` `apiConfigs.distribution.logApigatewayToCloudwatch` value to `true`. More information [Enable API Gateway Logs](https://nasa.github.io/cumulus/docs/additional-deployment-options/enable-api-logs)

  - **Configure CloudWatch log delivery**: It is possible to deliver CloudWatch API execution and access logs to a cross-account shared AWS::Logs::Destination. An operator does this by adding the key `logToSharedDestination` to the `config.yml` at the default level with a value of a writable log destination. More information in the documentation under [Configure CloudWatch Logs Delivery.](https://nasa.github.io/cumulus/docs/additional-deployment-options/configure-cloudwatch-logs-delivery)

  - **Additional Lambda Logging**: It is now possible to configure any lambda to deliver logs to a shared subscriptions by setting `logToSharedDestination` to the ARN of a writable location (either an AWS::Logs::Destination or a Kinesis Stream) on any lambda config. Documentation for [Lambda Log Subscriptions](https://nasa.github.io/cumulus/docs/additional-deployment-options/additional-lambda-logging)

  - **Configure S3 Server Access Logs**: If you are running Cumulus in an NGAP environment you may [configure S3 Server Access Logs](https://nasa.github.io/cumulus/docs/next/deployment/server_access_logging) to be delivered to a shared bucket where the Metrics Team will ingest the logs into their ELK stack. Contact the Metrics team for permission and location.

- **CUMULUS-1368** The Cumulus distribution API has been deprecated and is being replaced by ASF's Thin Egress App. By default, the distribution API will not deploy. Please follow [the instructions for deploying and configuring Thin Egress](https://nasa.github.io/cumulus/docs/deployment/thin_egress_app).

To instead continue to deploy and use the legacy Cumulus distribution app, add the following to your `config.yml`:

```yaml
deployDistributionApi: true
```

If you deploy with no distribution app your deployment will succeed but you may encounter errors in your workflows, particularly in the `MoveGranule` task.

- **CUMULUS-1418** Users who are packaging the CMA in their Lambdas outside of Cumulus may need to update their Lambda configuration. Please see `BREAKING CHANGES` below for details.

### Added

- **CUMULUS-642**
  - Adds Launchpad as an authentication option for the Cumulus API.
  - Updated deployment documentation and added [instructions to setup Cumulus API Launchpad authentication](https://wiki.earthdata.nasa.gov/display/CUMULUS/Cumulus+API+with+Launchpad+Authentication)
- **CUMULUS-1418**
  - Adds usage docs/testing of lambda layers (introduced in PR1125), updates Core example tasks to use the updated `cumulus-ecs-task` and a CMA layer instead of kes CMA injection.
  - Added Terraform module to publish CMA as layer to user account.
- **PR1125** - Adds `layers` config option to support deploying Lambdas with layers
- **PR1128** - Added `useXRay` config option to enable AWS X-Ray for Lambdas.
- **CUMULUS-1345**
  - Adds new variables to the app deployment under `cmr`.
  - `cmrEnvironment` values are `SIT`, `UAT`, or `OPS` with `UAT` as the default.
  - `cmrLimit` and `cmrPageSize` have been added as configurable options.
- **CUMULUS-1273**
  - Added lambda function EmsProductMetadataReport to generate EMS Product Metadata report
- **CUMULUS-1226**
  - Added API endpoint `elasticsearch/index-from-database` to index to an Elasticsearch index from the database for recovery purposes and `elasticsearch/indices-status` to check the status of Elasticsearch indices via the API.
- **CUMULUS-824**
  - Added new Collection parameter `reportToEms` to configure whether the collection is reported to EMS
- **CUMULUS-1357**
  - Added new BackendApi endpoint `ems` that generates EMS reports.
- **CUMULUS-1241**
  - Added information about queues with maximum execution limits defined to default workflow templates (`meta.queueExecutionLimits`)
- **CUMULUS-1311**
  - Added `@cumulus/common/message` with various message parsing/preparation helpers
- **CUMULUS-812**

  - Added support for limiting the number of concurrent executions started from a queue. [See the data cookbook](https://nasa.github.io/cumulus/docs/data-cookbooks/throttling-queued-executions) for more information.

- **CUMULUS-1337**

  - Adds `cumulus.stackName` value to the `instanceMetadata` endpoint.

- **CUMULUS-1368**

  - Added `cmrGranuleUrlType` to the `@cumulus/move-granules` task. This determines what kind of links go in the CMR files. The options are `distribution`, `s3`, or `none`, with the default being distribution. If there is no distribution API being used with Cumulus, you must set the value to `s3` or `none`.

- Added `packages/s3-replicator` Terraform module to allow same-region s3 replication to metrics bucket.

- **CUMULUS-1392**

  - Added `tf-modules/report-granules` Terraform module which processes granule ingest notifications received via SNS and stores granule data to a database. The module includes:
    - SNS topic for publishing granule ingest notifications
    - Lambda to process granule notifications and store data
    - IAM permissions for the Lambda
    - Subscription for the Lambda to the SNS topic

- **CUMULUS-1393**

  - Added `tf-modules/report-pdrs` Terraform module which processes PDR ingest notifications received via SNS and stores PDR data to a database. The module includes:
    - SNS topic for publishing PDR ingest notifications
    - Lambda to process PDR notifications and store data
    - IAM permissions for the Lambda
    - Subscription for the Lambda to the SNS topic
  - Added unit tests for `@cumulus/api/models/pdrs.createPdrFromSns()`

- **CUMULUS-1400**

  - Added `tf-modules/report-executions` Terraform module which processes workflow execution information received via SNS and stores it to a database. The module includes:
    - SNS topic for publishing execution data
    - Lambda to process and store execution data
    - IAM permissions for the Lambda
    - Subscription for the Lambda to the SNS topic
  - Added `@cumulus/common/sns-event` which contains helpers for SNS events:
    - `isSnsEvent()` returns true if event is from SNS
    - `getSnsEventMessage()` extracts and parses the message from an SNS event
    - `getSnsEventMessageObject()` extracts and parses message object from an SNS event
  - Added `@cumulus/common/cloudwatch-event` which contains helpers for Cloudwatch events:
    - `isSfExecutionEvent()` returns true if event is from Step Functions
    - `isTerminalSfStatus()` determines if a Step Function status from a Cloudwatch event is a terminal status
    - `getSfEventStatus()` gets the Step Function status from a Cloudwatch event
    - `getSfEventDetailValue()` extracts a Step Function event detail field from a Cloudwatch event
    - `getSfEventMessageObject()` extracts and parses Step Function detail object from a Cloudwatch event

- **CUMULUS-1429**

  - Added `tf-modules/data-persistence` Terraform module which includes resources for data persistence in Cumulus:
    - DynamoDB tables
    - Elasticsearch with optional support for VPC
    - Cloudwatch alarm for number of Elasticsearch nodes

- **CUMULUS-1379** CMR Launchpad Authentication
  - Added `launchpad` configuration to `@cumulus/deployment/app/config.yml`, and cloudformation templates, workflow message, lambda configuration, api endpoint configuration
  - Added `@cumulus/common/LaunchpadToken` and `@cumulus/common/launchpad` to provide methods to get token and validate token
  - Updated lambdas to use Launchpad token for CMR actions (ingest and delete granules)
  - Updated deployment documentation and added [instructions to setup CMR client for Launchpad authentication](https://wiki.earthdata.nasa.gov/display/CUMULUS/CMR+Launchpad+Authentication)

## Changed

- **CUMULUS-1232**

  - Added retries to update `@cumulus/cmr-client` `updateToken()`

- **CUMULUS-1245 CUMULUS-795**

  - Added additional `ems` configuration parameters for sending the ingest reports to EMS
  - Added functionality to send daily ingest reports to EMS

- **CUMULUS-1241**

  - Removed the concept of "priority levels" and added ability to define a number of maximum concurrent executions per SQS queue
  - Changed mapping of Cumulus message properties for the `sqs2sfThrottle` lambda:
    - Queue name is read from `cumulus_meta.queueName`
    - Maximum executions for the queue is read from `meta.queueExecutionLimits[queueName]`, where `queueName` is `cumulus_meta.queueName`
  - Changed `sfSemaphoreDown` lambda to only attempt decrementing semaphores when:
    - the message is for a completed/failed/aborted/timed out workflow AND
    - `cumulus_meta.queueName` exists on the Cumulus message AND
    - An entry for the queue name (`cumulus_meta.queueName`) exists in the the object `meta.queueExecutionLimits` on the Cumulus message

- **CUMULUS-1338**

  - Updated `sfSemaphoreDown` lambda to be triggered via AWS Step Function Cloudwatch events instead of subscription to `sfTracker` SNS topic

- **CUMULUS-1311**

  - Updated `@cumulus/queue-granules` to set `cumulus_meta.queueName` for queued execution messages
  - Updated `@cumulus/queue-pdrs` to set `cumulus_meta.queueName` for queued execution messages
  - Updated `sqs2sfThrottle` lambda to immediately decrement queue semaphore value if dispatching Step Function execution throws an error

- **CUMULUS-1362**

  - Granule `processingStartTime` and `processingEndTime` will be set to the execution start time and end time respectively when there is no sync granule or post to cmr task present in the workflow

- **CUMULUS-1400**
  - Deprecated `@cumulus/ingest/aws/getExecutionArn`. Use `@cumulus/common/aws/getExecutionArn` instead.

### Fixed

- **CUMULUS-1439**

  - Fix bug with rule.logEventArn deletion on Kinesis rule update and fix unit test to verify

- **CUMULUS-796**

  - Added production information (collection ShortName and Version, granuleId) to EMS distribution report
  - Added functionality to send daily distribution reports to EMS

- **CUMULUS-1319**

  - Fixed a bug where granule ingest times were not being stored to the database

- **CUMULUS-1356**

  - The `Collection` model's `delete` method now _removes_ the specified item
    from the collection config store that was inserted by the `create` method.
    Previously, this behavior was missing.

- **CUMULUS-1374**
  - Addressed audit concerns (https://www.npmjs.com/advisories/782) in api package

### BREAKING CHANGES

### Changed

- **CUMULUS-1418**
  - Adding a default `cmaDir` key to configuration will cause `CUMULUS_MESSAGE_ADAPTER_DIR` to be set by default to `/opt` for any Lambda not setting `useCma` to true, or explicitly setting the CMA environment variable. In lambdas that package the CMA independently of the Cumulus packaging. Lambdas manually packaging the CMA should have their Lambda configuration updated to set the CMA path, or alternately if not using the CMA as a Lambda layer in this deployment set `cmaDir` to `./cumulus-message-adapter`.

### Removed

- **CUMULUS-1337**

  - Removes the S3 Access Metrics package added in CUMULUS-799

- **PR1130**
  - Removed code deprecated since v1.11.1:
    - Removed `@cumulus/common/step-functions`. Use `@cumulus/common/StepFunctions` instead.
    - Removed `@cumulus/api/lib/testUtils.fakeFilesFactory`. Use `@cumulus/api/lib/testUtils.fakeFileFactory` instead.
    - Removed `@cumulus/cmrjs/cmr` functions: `searchConcept`, `ingestConcept`, `deleteConcept`. Use the functions in `@cumulus/cmr-client` instead.
    - Removed `@cumulus/ingest/aws.getExecutionHistory`. Use `@cumulus/common/StepFunctions.getExecutionHistory` instead.

## [v1.13.5] - 2019-08-29 - [BACKPORT]

### Fixed

- **CUMULUS-1455** - CMR token links updated to point to CMR legacy services rather than echo

## [v1.13.4] - 2019-07-29

- **CUMULUS-1411** - Fix deployment issue when using a template override

## [v1.13.3] - 2019-07-26

- **CUMULUS-1345** Full backport of CUMULUS-1345 features - Adds new variables to the app deployment under `cmr`.
  - `cmrEnvironment` values are `SIT`, `UAT`, or `OPS` with `UAT` as the default.
  - `cmrLimit` and `cmrPageSize` have been added as configurable options.

## [v1.13.2] - 2019-07-25

- Re-release of v1.13.1 to fix broken npm packages.

## [v1.13.1] - 2019-07-22

- **CUMULUS-1374** - Resolve audit compliance with lodash version for api package subdependency
- **CUMULUS-1412** - Resolve audit compliance with googleapi package
- **CUMULUS-1345** - Backported CMR environment setting in getUrl to address immediate user need. CMR_ENVIRONMENT can now be used to set the CMR environment to OPS/SIT

## [v1.13.0] - 2019-5-20

### PLEASE NOTE

**CUMULUS-802** added some additional IAM permissions to support ECS autoscaling, so **you will have to redeploy your IAM stack.**
As a result of the changes for **CUMULUS-1193**, **CUMULUS-1264**, and **CUMULUS-1310**, **you must delete your existing stacks (except IAM) before deploying this version of Cumulus.**
If running Cumulus within a VPC and extended downtime is acceptable, we recommend doing this at the end of the day to allow AWS backend resources and network interfaces to be cleaned up overnight.

### BREAKING CHANGES

- **CUMULUS-1228**

  - The default AMI used by ECS instances is now an NGAP-compliant AMI. This
    will be a breaking change for non-NGAP deployments. If you do not deploy to
    NGAP, you will need to find the AMI ID of the
    [most recent Amazon ECS-optimized AMI](https://docs.aws.amazon.com/AmazonECS/latest/developerguide/ecs-optimized_AMI.html),
    and set the `ecs.amiid` property in your config. Instructions for finding
    the most recent NGAP AMI can be found using
    [these instructions](https://wiki.earthdata.nasa.gov/display/ESKB/Select+an+NGAP+Created+AMI).

- **CUMULUS-1310**

  - Database resources (DynamoDB, ElasticSearch) have been moved to an independent `db` stack.
    Migrations for this version will need to be user-managed. (e.g. [elasticsearch](https://docs.aws.amazon.com/elasticsearch-service/latest/developerguide/es-version-migration.html#snapshot-based-migration) and [dynamoDB](https://docs.aws.amazon.com/datapipeline/latest/DeveloperGuide/dp-template-exports3toddb.html)).
    Order of stack deployment is `iam` -> `db` -> `app`.
  - All stacks can now be deployed using a single `config.yml` file, i.e.: `kes cf deploy --kes-folder app --template node_modules/@cumulus/deployment/[iam|db|app] [...]`
    Backwards-compatible. For development, please re-run `npm run bootstrap` to build new `kes` overrides.
    Deployment docs have been updated to show how to deploy a single-config Cumulus instance.
  - `params` have been moved: Nest `params` fields under `app`, `db` or `iam` to override all Parameters for a particular stack's cloudformation template. Backwards-compatible with multi-config setups.
  - `stackName` and `stackNameNoDash` have been retired. Use `prefix` and `prefixNoDash` instead.
  - The `iams` section in `app/config.yml` IAM roles has been deprecated as a user-facing parameter,
    _unless_ your IAM role ARNs do not match the convention shown in `@cumulus/deployment/app/config.yml`
  - The `vpc.securityGroup` will need to be set with a pre-existing security group ID to use Cumulus in a VPC. Must allow inbound HTTP(S) (Port 443).

- **CUMULUS-1212**

  - `@cumulus/post-to-cmr` will now fail if any granules being processed are missing a metadata file. You can set the new config option `skipMetaCheck` to `true` to pass post-to-cmr without a metadata file.

- **CUMULUS-1232**

  - `@cumulus/sync-granule` will no longer silently pass if no checksum data is provided. It will use input
    from the granule object to:
    - Verify checksum if `checksumType` and `checksumValue` are in the file record OR a checksum file is provided
      (throws `InvalidChecksum` on fail), else log warning that no checksum is available.
    - Then, verify synced S3 file size if `file.size` is in the file record (throws `UnexpectedFileSize` on fail),
      else log warning that no file size is available.
    - Pass the step.

- **CUMULUS-1264**

  - The Cloudformation templating and deployment configuration has been substantially refactored.
    - `CumulusApiDefault` nested stack resource has been renamed to `CumulusApiDistribution`
    - `CumulusApiV1` nested stack resource has been renamed to `CumulusApiBackend`
  - The `urs: true` config option for when defining your lambdas (e.g. in `lambdas.yml`) has been deprecated. There are two new options to replace it:
    - `urs_redirect: 'token'`: This will expose a `TOKEN_REDIRECT_ENDPOINT` environment variable to your lambda that references the `/token` endpoint on the Cumulus backend API
    - `urs_redirect: 'distribution'`: This will expose a `DISTRIBUTION_REDIRECT_ENDPOINT` environment variable to your lambda that references the `/redirect` endpoint on the Cumulus distribution API

- **CUMULUS-1193**

  - The elasticsearch instance is moved behind the VPC.
  - Your account will need an Elasticsearch Service Linked role. This is a one-time setup for the account. You can follow the instructions to use the AWS console or AWS CLI [here](https://docs.aws.amazon.com/IAM/latest/UserGuide/using-service-linked-roles.html) or use the following AWS CLI command: `aws iam create-service-linked-role --aws-service-name es.amazonaws.com`

- **CUMULUS-802**

  - ECS `maxInstances` must be greater than `minInstances`. If you use defaults, no change is required.

- **CUMULUS-1269**
  - Brought Cumulus data models in line with CNM JSON schema:
    - Renamed file object `fileType` field to `type`
    - Renamed file object `fileSize` field to `size`
    - Renamed file object `checksumValue` field to `checksum` where not already done.
    - Added `ancillary` and `linkage` type support to file objects.

### Added

- **CUMULUS-799**

  - Added an S3 Access Metrics package which will take S3 Server Access Logs and
    write access metrics to CloudWatch

- **CUMULUS-1242** - Added `sqs2sfThrottle` lambda. The lambda reads SQS messages for queued executions and uses semaphores to only start new executions if the maximum number of executions defined for the priority key (`cumulus_meta.priorityKey`) has not been reached. Any SQS messages that are read but not used to start executions remain in the queue.

- **CUMULUS-1240**

  - Added `sfSemaphoreDown` lambda. This lambda receives SNS messages and for each message it decrements the semaphore used to track the number of running executions if:
    - the message is for a completed/failed workflow AND
    - the message contains a level of priority (`cumulus_meta.priorityKey`)
  - Added `sfSemaphoreDown` lambda as a subscriber to the `sfTracker` SNS topic

- **CUMULUS-1265**

  - Added `apiConfigs` configuration option to configure API Gateway to be private
  - All internal lambdas configured to run inside the VPC by default
  - Removed references to `NoVpc` lambdas from documentation and `example` folder.

- **CUMULUS-802**
  - Adds autoscaling of ECS clusters
  - Adds autoscaling of ECS services that are handling StepFunction activities

## Changed

- Updated `@cumulus/ingest/http/httpMixin.list()` to trim trailing spaces on discovered filenames

- **CUMULUS-1310**

  - Database resources (DynamoDB, ElasticSearch) have been moved to an independent `db` stack.
    This will enable future updates to avoid affecting database resources or requiring migrations.
    Migrations for this version will need to be user-managed.
    (e.g. [elasticsearch](https://docs.aws.amazon.com/elasticsearch-service/latest/developerguide/es-version-migration.html#snapshot-based-migration) and [dynamoDB](https://docs.aws.amazon.com/datapipeline/latest/DeveloperGuide/dp-template-exports3toddb.html)).
    Order of stack deployment is `iam` -> `db` -> `app`.
  - All stacks can now be deployed using a single `config.yml` file, i.e.: `kes cf deploy --kes-folder app --template node_modules/@cumulus/deployment/[iam|db|app] [...]`
    Backwards-compatible. Please re-run `npm run bootstrap` to build new `kes` overrides.
    Deployment docs have been updated to show how to deploy a single-config Cumulus instance.
  - `params` fields should now be nested under the stack key (i.e. `app`, `db` or `iam`) to provide Parameters for a particular stack's cloudformation template,
    for use with single-config instances. Keys _must_ match the name of the deployment package folder (`app`, `db`, or `iam`).
    Backwards-compatible with multi-config setups.
  - `stackName` and `stackNameNoDash` have been retired as user-facing config parameters. Use `prefix` and `prefixNoDash` instead.
    This will be used to create stack names for all stacks in a single-config use case.
    `stackName` may still be used as an override in multi-config usage, although this is discouraged.
    Warning: overriding the `db` stack's `stackName` will require you to set `dbStackName` in your `app/config.yml`.
    This parameter is required to fetch outputs from the `db` stack to reference in the `app` stack.
  - The `iams` section in `app/config.yml` IAM roles has been retired as a user-facing parameter,
    _unless_ your IAM role ARNs do not match the convention shown in `@cumulus/deployment/app/config.yml`
    In that case, overriding `iams` in your own config is recommended.
  - `iam` and `db` `cloudformation.yml` file names will have respective prefixes (e.g `iam.cloudformation.yml`).
  - Cumulus will now only attempt to create reconciliation reports for buckets of the `private`, `public` and `protected` types.
  - Cumulus will no longer set up its own security group.
    To pass a pre-existing security group for in-VPC deployments as a parameter to the Cumulus template, populate `vpc.securityGroup` in `config.yml`.
    This security group must allow inbound HTTP(S) traffic (Port 443). SSH traffic (Port 22) must be permitted for SSH access to ECS instances.
  - Deployment docs have been updated with examples for the new deployment model.

- **CUMULUS-1236**

  - Moves access to public files behind the distribution endpoint. Authentication is not required, but direct http access has been disallowed.

- **CUMULUS-1223**

  - Adds unauthenticated access for public bucket files to the Distribution API. Public files should be requested the same way as protected files, but for public files a redirect to a self-signed S3 URL will happen without requiring authentication with Earthdata login.

- **CUMULUS-1232**

  - Unifies duplicate handling in `ingest/granule.handleDuplicateFile` for maintainability.
  - Changed `ingest/granule.ingestFile` and `move-granules/index.moveFileRequest` to use new function.
  - Moved file versioning code to `ingest/granule.moveGranuleFileWithVersioning`
  - `ingest/granule.verifyFile` now also tests `file.size` for verification if it is in the file record and throws
    `UnexpectedFileSize` error for file size not matching input.
  - `ingest/granule.verifyFile` logs warnings if checksum and/or file size are not available.

- **CUMULUS-1193**

  - Moved reindex CLI functionality to an API endpoint. See [API docs](https://nasa.github.io/cumulus-api/#elasticsearch-1)

- **CUMULUS-1207**
  - No longer disable lambda event source mappings when disabling a rule

### Fixed

- Updated Lerna publish script so that published Cumulus packages will pin their dependencies on other Cumulus packages to exact versions (e.g. `1.12.1` instead of `^1.12.1`)

- **CUMULUS-1203**

  - Fixes IAM template's use of intrinsic functions such that IAM template overrides now work with kes

- **CUMULUS-1268**
  - Deployment will not fail if there are no ES alarms or ECS services

## [v1.12.1] - 2019-4-8

## [v1.12.0] - 2019-4-4

Note: There was an issue publishing 1.12.0. Upgrade to 1.12.1.

### BREAKING CHANGES

- **CUMULUS-1139**

  - `granule.applyWorkflow` uses the new-style granule record as input to workflows.

- **CUMULUS-1171**

  - Fixed provider handling in the API to make it consistent between protocols.
    NOTE: This is a breaking change. When applying this upgrade, users will need to:
    1. Disable all workflow rules
    2. Update any `http` or `https` providers so that the host field only
       contains a valid hostname or IP address, and the port field contains the
       provider port.
    3. Perform the deployment
    4. Re-enable workflow rules

- **CUMULUS-1176**:

  - `@cumulus/move-granules` input expectations have changed. `@cumulus/files-to-granules` is a new intermediate task to perform input translation in the old style.
    See the Added and Changed sections of this release changelog for more information.

- **CUMULUS-670**

  - The behavior of ParsePDR and related code has changed in this release. PDRs with FILE_TYPEs that do not conform to the PDR ICD (+ TGZ) (https://cdn.earthdata.nasa.gov/conduit/upload/6376/ESDS-RFC-030v1.0.pdf) will fail to parse.

- **CUMULUS-1208**
  - The granule object input to `@cumulus/queue-granules` will now be added to ingest workflow messages **as is**. In practice, this means that if you are using `@cumulus/queue-granules` to trigger ingest workflows and your granule objects input have invalid properties, then your ingest workflows will fail due to schema validation errors.

### Added

- **CUMULUS-777**
  - Added new cookbook entry on configuring Cumulus to track ancillary files.
- **CUMULUS-1183**
  - Kes overrides will now abort with a warning if a workflow step is configured without a corresponding
    lambda configuration
- **CUMULUS-1223**

  - Adds convenience function `@cumulus/common/bucketsConfigJsonObject` for fetching stack's bucket configuration as an object.

- **CUMULUS-853**
  - Updated FakeProcessing example lambda to include option to generate fake browse
  - Added feature documentation for ancillary metadata export, a new cookbook entry describing a workflow with ancillary metadata generation(browse), and related task definition documentation
- **CUMULUS-805**
  - Added a CloudWatch alarm to check running ElasticSearch instances, and a CloudWatch dashboard to view the health of ElasticSearch
  - Specify `AWS_REGION` in `.env` to be used by deployment script
- **CUMULUS-803**
  - Added CloudWatch alarms to check running tasks of each ECS service, and add the alarms to CloudWatch dashboard
- **CUMULUS-670**
  - Added Ancillary Metadata Export feature (see https://nasa.github.io/cumulus/docs/features/ancillary_metadata for more information)
  - Added new Collection file parameter "fileType" that allows configuration of workflow granule file fileType
- **CUMULUS-1184** - Added kes logging output to ensure we always see the state machine reference before failures due to configuration
- **CUMULUS-1105** - Added a dashboard endpoint to serve the dashboard from an S3 bucket
- **CUMULUS-1199** - Moves `s3credentials` endpoint from the backend to the distribution API.
- **CUMULUS-666**
  - Added `@api/endpoints/s3credentials` to allow EarthData Login authorized users to retrieve temporary security credentials for same-region direct S3 access.
- **CUMULUS-671**
  - Added `@packages/integration-tests/api/distribution/getDistributionApiS3SignedUrl()` to return the S3 signed URL for a file protected by the distribution API
- **CUMULUS-672**
  - Added `cmrMetadataFormat` and `cmrConceptId` to output for individual granules from `@cumulus/post-to-cmr`. `cmrMetadataFormat` will be read from the `cmrMetadataFormat` generated for each granule in `@cumulus/cmrjs/publish2CMR()`
  - Added helpers to `@packages/integration-tests/api/distribution`:
    - `getDistributionApiFileStream()` returns a stream to download files protected by the distribution API
    - `getDistributionFileUrl()` constructs URLs for requesting files from the distribution API
- **CUMULUS-1185** `@cumulus/api/models/Granule.removeGranuleFromCmrByGranule` to replace `@cumulus/api/models/Granule.removeGranuleFromCmr` and use the Granule UR from the CMR metadata to remove the granule from CMR

- **CUMULUS-1101**

  - Added new `@cumulus/checksum` package. This package provides functions to calculate and validate checksums.
  - Added new checksumming functions to `@cumulus/common/aws`: `calculateS3ObjectChecksum` and `validateS3ObjectChecksum`, which depend on the `checksum` package.

- CUMULUS-1171

  - Added `@cumulus/common` API documentation to `packages/common/docs/API.md`
  - Added an `npm run build-docs` task to `@cumulus/common`
  - Added `@cumulus/common/string#isValidHostname()`
  - Added `@cumulus/common/string#match()`
  - Added `@cumulus/common/string#matches()`
  - Added `@cumulus/common/string#toLower()`
  - Added `@cumulus/common/string#toUpper()`
  - Added `@cumulus/common/URLUtils#buildURL()`
  - Added `@cumulus/common/util#isNil()`
  - Added `@cumulus/common/util#isNull()`
  - Added `@cumulus/common/util#isUndefined()`
  - Added `@cumulus/common/util#negate()`

- **CUMULUS-1176**

  - Added new `@cumulus/files-to-granules` task to handle converting file array output from `cumulus-process` tasks into granule objects.
    Allows simplification of `@cumulus/move-granules` and `@cumulus/post-to-cmr`, see Changed section for more details.

- CUMULUS-1151 Compare the granule holdings in CMR with Cumulus' internal data store
- CUMULUS-1152 Compare the granule file holdings in CMR with Cumulus' internal data store

### Changed

- **CUMULUS-1216** - Updated `@cumulus/ingest/granule/ingestFile` to download files to expected staging location.
- **CUMULUS-1208** - Updated `@cumulus/ingest/queue/enqueueGranuleIngestMessage()` to not transform granule object passed to it when building an ingest message
- **CUMULUS-1198** - `@cumulus/ingest` no longer enforces any expectations about whether `provider_path` contains a leading slash or not.
- **CUMULUS-1170**
  - Update scripts and docs to use `npm` instead of `yarn`
  - Use `package-lock.json` files to ensure matching versions of npm packages
  - Update CI builds to use `npm ci` instead of `npm install`
- **CUMULUS-670**
  - Updated ParsePDR task to read standard PDR types+ (+ tgz as an external customer requirement) and add a fileType to granule-files on Granule discovery
  - Updated ParsePDR to fail if unrecognized type is used
  - Updated all relevant task schemas to include granule->files->filetype as a string value
  - Updated tests/test fixtures to include the fileType in the step function/task inputs and output validations as needed
  - Updated MoveGranules task to handle incoming configuration with new "fileType" values and to add them as appropriate to the lambda output.
  - Updated DiscoverGranules step/related workflows to read new Collection file parameter fileType that will map a discovered file to a workflow fileType
  - Updated CNM parser to add the fileType to the defined granule file fileType on ingest and updated integration tests to verify/validate that behavior
  - Updated generateEcho10XMLString in cmr-utils.js to use a map/related library to ensure order as CMR requires ordering for their online resources.
  - Updated post-to-cmr task to appropriately export CNM filetypes to CMR in echo10/UMM exports
- **CUMULUS-1139** - Granules stored in the API contain a `files` property. That schema has been greatly
  simplified and now better matches the CNM format.
  - The `name` property has been renamed to `fileName`.
  - The `filepath` property has been renamed to `key`.
  - The `checksumValue` property has been renamed to `checksum`.
  - The `path` property has been removed.
  - The `url_path` property has been removed.
  - The `filename` property (which contained an `s3://` URL) has been removed, and the `bucket`
    and `key` properties should be used instead. Any requests sent to the API containing a `granule.files[].filename`
    property will be rejected, and any responses coming back from the API will not contain that
    `filename` property.
  - A `source` property has been added, which is a URL indicating the original source of the file.
  - `@cumulus/ingest/granule.moveGranuleFiles()` no longer includes a `filename` field in its
    output. The `bucket` and `key` fields should be used instead.
- **CUMULUS-672**

  - Changed `@cumulus/integration-tests/api/EarthdataLogin.getEarthdataLoginRedirectResponse` to `@cumulus/integration-tests/api/EarthdataLogin.getEarthdataAccessToken`. The new function returns an access response from Earthdata login, if successful.
  - `@cumulus/integration-tests/cmr/getOnlineResources` now accepts an object of options, including `cmrMetadataFormat`. Based on the `cmrMetadataFormat`, the function will correctly retrieve the online resources for each metadata format (ECHO10, UMM-G)

- **CUMULUS-1101**

  - Moved `@cumulus/common/file/getFileChecksumFromStream` into `@cumulus/checksum`, and renamed it to `generateChecksumFromStream`.
    This is a breaking change for users relying on `@cumulus/common/file/getFileChecksumFromStream`.
  - Refactored `@cumulus/ingest/Granule` to depend on new `common/aws` checksum functions and remove significantly present checksumming code.
    - Deprecated `@cumulus/ingest/granule.validateChecksum`. Replaced with `@cumulus/ingest/granule.verifyFile`.
    - Renamed `granule.getChecksumFromFile` to `granule.retrieveSuppliedFileChecksumInformation` to be more accurate.
  - Deprecated `@cumulus/common/aws.checksumS3Objects`. Use `@cumulus/common/aws.calculateS3ObjectChecksum` instead.

- CUMULUS-1171

  - Fixed provider handling in the API to make it consistent between protocols.
    Before this change, FTP providers were configured using the `host` and
    `port` properties. HTTP providers ignored `port` and `protocol`, and stored
    an entire URL in the `host` property. Updated the API to only accept valid
    hostnames or IP addresses in the `provider.host` field. Updated ingest code
    to properly build HTTP and HTTPS URLs from `provider.protocol`,
    `provider.host`, and `provider.port`.
  - The default provider port was being set to 21, no matter what protocol was
    being used. Removed that default.

- **CUMULUS-1176**

  - `@cumulus/move-granules` breaking change:
    Input to `move-granules` is now expected to be in the form of a granules object (i.e. `{ granules: [ { ... }, { ... } ] }`);
    For backwards compatibility with array-of-files outputs from processing steps, use the new `@cumulus/files-to-granules` task as an intermediate step.
    This task will perform the input translation. This change allows `move-granules` to be simpler and behave more predictably.
    `config.granuleIdExtraction` and `config.input_granules` are no longer needed/used by `move-granules`.
  - `@cumulus/post-to-cmr`: `config.granuleIdExtraction` is no longer needed/used by `post-to-cmr`.

- CUMULUS-1174
  - Better error message and stacktrace for S3KeyPairProvider error reporting.

### Fixed

- **CUMULUS-1218** Reconciliation report will now scan only completed granules.
- `@cumulus/api` files and granules were not getting indexed correctly because files indexing was failing in `db-indexer`
- `@cumulus/deployment` A bug in the Cloudformation template was preventing the API from being able to be launched in a VPC, updated the IAM template to give the permissions to be able to run the API in a VPC

### Deprecated

- `@cumulus/api/models/Granule.removeGranuleFromCmr`, instead use `@cumulus/api/models/Granule.removeGranuleFromCmrByGranule`
- `@cumulus/ingest/granule.validateChecksum`, instead use `@cumulus/ingest/granule.verifyFile`
- `@cumulus/common/aws.checksumS3Objects`, instead use `@cumulus/common/aws.calculateS3ObjectChecksum`
- `@cumulus/cmrjs`: `getGranuleId` and `getCmrFiles` are deprecated due to changes in input handling.

## [v1.11.3] - 2019-3-5

### Added

- **CUMULUS-1187** - Added `@cumulus/ingest/granule/duplicateHandlingType()` to determine how duplicate files should be handled in an ingest workflow

### Fixed

- **CUMULUS-1187** - workflows not respecting the duplicate handling value specified in the collection
- Removed refreshToken schema requirement for OAuth

## [v1.11.2] - 2019-2-15

### Added

- CUMULUS-1169
  - Added a `@cumulus/common/StepFunctions` module. It contains functions for querying the AWS
    StepFunctions API. These functions have the ability to retry when a ThrottlingException occurs.
  - Added `@cumulus/common/aws.retryOnThrottlingException()`, which will wrap a function in code to
    retry on ThrottlingExceptions.
  - Added `@cumulus/common/test-utils.throttleOnce()`, which will cause a function to return a
    ThrottlingException the first time it is called, then return its normal result after that.
- CUMULUS-1103 Compare the collection holdings in CMR with Cumulus' internal data store
- CUMULUS-1099 Add support for UMMG JSON metadata versions > 1.4.
  - If a version is found in the metadata object, that version is used for processing and publishing to CMR otherwise, version 1.4 is assumed.
- CUMULUS-678
  - Added support for UMMG json v1.4 metadata files.
    `reconcileCMRMetadata` added to `@cumulus/cmrjs` to update metadata record with new file locations.
    `@cumulus/common/errors` adds two new error types `CMRMetaFileNotFound` and `InvalidArgument`.
    `@cumulus/common/test-utils` adds new function `randomId` to create a random string with id to help in debugging.
    `@cumulus/common/BucketsConfig` adds a new helper class `BucketsConfig` for working with bucket stack configuration and bucket names.
    `@cumulus/common/aws` adds new function `s3PutObjectTagging` as a convenience for the aws [s3().putObjectTagging](https://docs.aws.amazon.com/AWSJavaScriptSDK/latest/AWS/S3.html#putObjectTagging-property) function.
    `@cumulus/cmrjs` Adds: - `isCMRFile` - Identify an echo10(xml) or UMMG(json) metadata file. - `metadataObjectFromCMRFile` Read and parse CMR XML file from s3. - `updateCMRMetadata` Modify a cmr metadata (xml/json) file with updated information. - `publish2CMR` Posts XML or UMMG CMR data to CMR service. - `reconcileCMRMetadata` Reconciles cmr metadata file after a file moves.
- Adds some ECS and other permissions to StepRole to enable running ECS tasks from a workflow
- Added Apache logs to cumulus api and distribution lambdas
- **CUMULUS-1119** - Added `@cumulus/integration-tests/api/EarthdataLogin.getEarthdataLoginRedirectResponse` helper for integration tests to handle login with Earthdata and to return response from redirect to Cumulus API
- **CUMULUS-673** Added `@cumulus/common/file/getFileChecksumFromStream` to get file checksum from a readable stream

### Fixed

- CUMULUS-1123
  - Cloudformation template overrides now work as expected

### Changed

- CUMULUS-1169
  - Deprecated the `@cumulus/common/step-functions` module.
  - Updated code that queries the StepFunctions API to use the retry-enabled functions from
    `@cumulus/common/StepFunctions`
- CUMULUS-1121
  - Schema validation is now strongly enforced when writing to the database.
    Additional properties are not allowed and will result in a validation error.
- CUMULUS-678
  `tasks/move-granules` simplified and refactored to use functionality from cmrjs.
  `ingest/granules.moveGranuleFiles` now just moves granule files and returns a list of the updated files. Updating metadata now handled by `@cumulus/cmrjs/reconcileCMRMetadata`.
  `move-granules.updateGranuleMetadata` refactored and bugs fixed in the case of a file matching multiple collection.files.regexps.
  `getCmrXmlFiles` simplified and now only returns an object with the cmrfilename and the granuleId.
  `@cumulus/test-processing` - test processing task updated to generate UMM-G metadata

- CUMULUS-1043

  - `@cumulus/api` now uses [express](http://expressjs.com/) as the API engine.
  - All `@cumulus/api` endpoints on ApiGateway are consolidated to a single endpoint the uses `{proxy+}` definition.
  - All files under `packages/api/endpoints` along with associated tests are updated to support express's request and response objects.
  - Replaced environment variables `internal`, `bucket` and `systemBucket` with `system_bucket`.
  - Update `@cumulus/integration-tests` to work with updated cumulus-api express endpoints

- `@cumulus/integration-tests` - `buildAndExecuteWorkflow` and `buildWorkflow` updated to take a `meta` param to allow for additional fields to be added to the workflow `meta`

- **CUMULUS-1049** Updated `Retrieve Execution Status API` in `@cumulus/api`: If the execution doesn't exist in Step Function API, Cumulus API returns the execution status information from the database.

- **CUMULUS-1119**
  - Renamed `DISTRIBUTION_URL` environment variable to `DISTRIBUTION_ENDPOINT`
  - Renamed `DEPLOYMENT_ENDPOINT` environment variable to `DISTRIBUTION_REDIRECT_ENDPOINT`
  - Renamed `API_ENDPOINT` environment variable to `TOKEN_REDIRECT_ENDPOINT`

### Removed

- Functions deprecated before 1.11.0:
  - @cumulus/api/models/base: static Manager.createTable() and static Manager.deleteTable()
  - @cumulus/ingest/aws/S3
  - @cumulus/ingest/aws/StepFunction.getExecution()
  - @cumulus/ingest/aws/StepFunction.pullEvent()
  - @cumulus/ingest/consumer.Consume
  - @cumulus/ingest/granule/Ingest.getBucket()

### Deprecated

`@cmrjs/ingestConcept`, instead use the CMR object methods. `@cmrjs/CMR.ingestGranule` or `@cmrjs/CMR.ingestCollection`
`@cmrjs/searchConcept`, instead use the CMR object methods. `@cmrjs/CMR.searchGranules` or `@cmrjs/CMR.searchCollections`
`@cmrjs/deleteConcept`, instead use the CMR object methods. `@cmrjs/CMR.deleteGranule` or `@cmrjs/CMR.deleteCollection`

## [v1.11.1] - 2018-12-18

**Please Note**

- Ensure your `app/config.yml` has a `clientId` specified in the `cmr` section. This will allow CMR to identify your requests for better support and metrics.
  - For an example, please see [the example config](https://github.com/nasa/cumulus/blob/1c7e2bf41b75da9f87004c4e40fbcf0f39f56794/example/app/config.yml#L128).

### Added

- Added a `/tokenDelete` endpoint in `@cumulus/api` to delete access token records

### Changed

- CUMULUS-678
  `@cumulus/ingest/crypto` moved and renamed to `@cumulus/common/key-pair-provider`
  `@cumulus/ingest/aws` function: `KMSDecryptionFailed` and class: `KMS` extracted and moved to `@cumulus/common` and `KMS` is exported as `KMSProvider` from `@cumulus/common/key-pair-provider`
  `@cumulus/ingest/granule` functions: `publish`, `getGranuleId`, `getXMLMetadataAsString`, `getMetadataBodyAndTags`, `parseXmlString`, `getCmrXMLFiles`, `postS3Object`, `contructOnlineAccessUrls`, `updateMetadata`, extracted and moved to `@cumulus/cmrjs`
  `getGranuleId`, `getCmrXMLFiles`, `publish`, `updateMetadata` removed from `@cumulus/ingest/granule` and added to `@cumulus/cmrjs`;
  `updateMetadata` renamed `updateCMRMetadata`.
  `@cumulus/ingest` test files renamed.
- **CUMULUS-1070**
  - Add `'Client-Id'` header to all `@cumulus/cmrjs` requests (made via `searchConcept`, `ingestConcept`, and `deleteConcept`).
  - Updated `cumulus/example/app/config.yml` entry for `cmr.clientId` to use stackName for easier CMR-side identification.

## [v1.11.0] - 2018-11-30

**Please Note**

- Redeploy IAM roles:
  - CUMULUS-817 includes a migration that requires reconfiguration/redeployment of IAM roles. Please see the [upgrade instructions](https://nasa.github.io/cumulus/docs/upgrade/1.11.0) for more information.
  - CUMULUS-977 includes a few new SNS-related permissions added to the IAM roles that will require redeployment of IAM roles.
- `cumulus-message-adapter` v1.0.13+ is required for `@cumulus/api` granule reingest API to work properly. The latest version should be downloaded automatically by kes.
- A `TOKEN_SECRET` value (preferably 256-bit for security) must be added to `.env` to securely sign JWTs used for authorization in `@cumulus/api`

### Changed

- **CUUMULUS-1000** - Distribution endpoint now persists logins, instead of
  redirecting to Earthdata Login on every request
- **CUMULUS-783 CUMULUS-790** - Updated `@cumulus/sync-granule` and `@cumulus/move-granules` tasks to always overwrite existing files for manually-triggered reingest.
- **CUMULUS-906** - Updated `@cumulus/api` granule reingest API to
  - add `reingestGranule: true` and `forceDuplicateOverwrite: true` to Cumulus message `cumulus_meta.cumulus_context` field to indicate that the workflow is a manually triggered re-ingest.
  - return warning message to operator when duplicateHandling is not `replace`
  - `cumulus-message-adapter` v1.0.13+ is required.
- **CUMULUS-793** - Updated the granule move PUT request in `@cumulus/api` to reject the move with a 409 status code if one or more of the files already exist at the destination location
- Updated `@cumulus/helloworld` to use S3 to store state for pass on retry tests
- Updated `@cumulus/ingest`:
  - [Required for MAAP] `http.js#list` will now find links with a trailing whitespace
  - Removed code from `granule.js` which looked for files in S3 using `{ Bucket: discoveredFile.bucket, Key: discoveredFile.name }`. This is obsolete since `@cumulus/ingest` uses a `file-staging` and `constructCollectionId()` directory prefixes by default.
- **CUMULUS-989**
  - Updated `@cumulus/api` to use [JWT (JSON Web Token)](https://jwt.io/introduction/) as the transport format for API authorization tokens and to use JWT verification in the request authorization
  - Updated `/token` endpoint in `@cumulus/api` to return tokens as JWTs
  - Added a `/refresh` endpoint in `@cumulus/api` to request new access tokens from the OAuth provider using the refresh token
  - Added `refreshAccessToken` to `@cumulus/api/lib/EarthdataLogin` to manage refresh token requests with the Earthdata OAuth provider

### Added

- **CUMULUS-1050**
  - Separated configuration flags for originalPayload/finalPayload cleanup such that they can be set to different retention times
- **CUMULUS-798**
  - Added daily Executions cleanup CloudWatch event that triggers cleanExecutions lambda
  - Added cleanExecutions lambda that removes finalPayload/originalPayload field entries for records older than configured timeout value (execution_payload_retention_period), with a default of 30 days
- **CUMULUS-815/816**
  - Added 'originalPayload' and 'finalPayload' fields to Executions table
  - Updated Execution model to populate originalPayload with the execution payload on record creation
  - Updated Execution model code to populate finalPayload field with the execution payload on execution completion
  - Execution API now exposes the above fields
- **CUMULUS-977**
  - Rename `kinesisConsumer` to `messageConsumer` as it handles both Kinesis streams and SNS topics as of this version.
  - Add `sns`-type rule support. These rules create a subscription between an SNS topic and the `messageConsumer`.
    When a message is received, `messageConsumer` is triggered and passes the SNS message (JSON format expected) in
    its entirety to the workflow in the `payload` field of the Cumulus message. For more information on sns-type rules,
    see the [documentation](https://nasa.github.io/cumulus/docs/data-cookbooks/setup#rules).
- **CUMULUS-975**
  - Add `KinesisInboundEventLogger` and `KinesisOutboundEventLogger` API lambdas. These lambdas
    are utilized to dump incoming and outgoing ingest workflow kinesis streams
    to cloudwatch for analytics in case of AWS/stream failure.
  - Update rules model to allow tracking of log_event ARNs related to
    Rule event logging. Kinesis rule types will now automatically log
    incoming events via a Kinesis event triggered lambda.
    CUMULUS-975-migration-4
  - Update migration code to require explicit migration names per run
  - Added migration_4 to migrate/update existing Kinesis rules to have a log event mapping
  - Added new IAM policy for migration lambda
- **CUMULUS-775**
  - Adds a instance metadata endpoint to the `@cumulus/api` package.
  - Adds a new convenience function `hostId` to the `@cumulus/cmrjs` to help build environment specific cmr urls.
  - Fixed `@cumulus/cmrjs.searchConcept` to search and return CMR results.
  - Modified `@cumulus/cmrjs.CMR.searchGranule` and `@cumulus/cmrjs.CMR.searchCollection` to include CMR's provider as a default parameter to searches.
- **CUMULUS-965**
  - Add `@cumulus/test-data.loadJSONTestData()`,
    `@cumulus/test-data.loadTestData()`, and
    `@cumulus/test-data.streamTestData()` to safely load test data. These
    functions should be used instead of using `require()` to load test data,
    which could lead to tests interfering with each other.
  - Add a `@cumulus/common/util/deprecate()` function to mark a piece of code as
    deprecated
- **CUMULUS-986**
  - Added `waitForTestExecutionStart` to `@cumulus/integration-tests`
- **CUMULUS-919**
  - In `@cumulus/deployment`, added support for NGAP permissions boundaries for IAM roles with `useNgapPermissionBoundary` flag in `iam/config.yml`. Defaults to false.

### Fixed

- Fixed a bug where FTP sockets were not closed after an error, keeping the Lambda function active until it timed out [CUMULUS-972]
- **CUMULUS-656**
  - The API will no longer allow the deletion of a provider if that provider is
    referenced by a rule
  - The API will no longer allow the deletion of a collection if that collection
    is referenced by a rule
- Fixed a bug where `@cumulus/sf-sns-report` was not pulling large messages from S3 correctly.

### Deprecated

- `@cumulus/ingest/aws/StepFunction.pullEvent()`. Use `@cumulus/common/aws.pullStepFunctionEvent()`.
- `@cumulus/ingest/consumer.Consume` due to unpredictable implementation. Use `@cumulus/ingest/consumer.Consumer`.
  Call `Consumer.consume()` instead of `Consume.read()`.

## [v1.10.4] - 2018-11-28

### Added

- **CUMULUS-1008**
  - New `config.yml` parameter for SQS consumers: `sqs_consumer_rate: (default 500)`, which is the maximum number of
    messages the consumer will attempt to process per execution. Currently this is only used by the sf-starter consumer,
    which runs every minute by default, making this a messages-per-minute upper bound. SQS does not guarantee the number
    of messages returned per call, so this is not a fixed rate of consumption, only attempted number of messages received.

### Deprecated

- `@cumulus/ingest/consumer.Consume` due to unpredictable implementation. Use `@cumulus/ingest/consumer.Consumer`.

### Changed

- Backported update of `packages/api` dependency `@mapbox/dyno` to `1.4.2` to mitigate `event-stream` vulnerability.

## [v1.10.3] - 2018-10-31

### Added

- **CUMULUS-817**
  - Added AWS Dead Letter Queues for lambdas that are scheduled asynchronously/such that failures show up only in cloudwatch logs.
- **CUMULUS-956**
  - Migrated developer documentation and data-cookbooks to Docusaurus
    - supports versioning of documentation
  - Added `docs/docs-how-to.md` to outline how to do things like add new docs or locally install for testing.
  - Deployment/CI scripts have been updated to work with the new format
- **CUMULUS-811**
  - Added new S3 functions to `@cumulus/common/aws`:
    - `aws.s3TagSetToQueryString`: converts S3 TagSet array to querystring (for use with upload()).
    - `aws.s3PutObject`: Returns promise of S3 `putObject`, which puts an object on S3
    - `aws.s3CopyObject`: Returns promise of S3 `copyObject`, which copies an object in S3 to a new S3 location
    - `aws.s3GetObjectTagging`: Returns promise of S3 `getObjectTagging`, which returns an object containing an S3 TagSet.
  - `@/cumulus/common/aws.s3PutObject` defaults to an explicit `ACL` of 'private' if not overridden.
  - `@/cumulus/common/aws.s3CopyObject` defaults to an explicit `TaggingDirective` of 'COPY' if not overridden.

### Deprecated

- **CUMULUS-811**
  - Deprecated `@cumulus/ingest/aws.S3`. Member functions of this class will now
    log warnings pointing to similar functionality in `@cumulus/common/aws`.

## [v1.10.2] - 2018-10-24

### Added

- **CUMULUS-965**
  - Added a `@cumulus/logger` package
- **CUMULUS-885**
  - Added 'human readable' version identifiers to Lambda Versioning lambda aliases
- **CUMULUS-705**
  - Note: Make sure to update the IAM stack when deploying this update.
  - Adds an AsyncOperations model and associated DynamoDB table to the
    `@cumulus/api` package
  - Adds an /asyncOperations endpoint to the `@cumulus/api` package, which can
    be used to fetch the status of an AsyncOperation.
  - Adds a /bulkDelete endpoint to the `@cumulus/api` package, which performs an
    asynchronous bulk-delete operation. This is a stub right now which is only
    intended to demonstration how AsyncOperations work.
  - Adds an AsyncOperation ECS task to the `@cumulus/api` package, which will
    fetch an Lambda function, run it in ECS, and then store the result to the
    AsyncOperations table in DynamoDB.
- **CUMULUS-851** - Added workflow lambda versioning feature to allow in-flight workflows to use lambda versions that were in place when a workflow was initiated

  - Updated Kes custom code to remove logic that used the CMA file key to determine template compilation logic. Instead, utilize a `customCompilation` template configuration flag to indicate a template should use Cumulus's kes customized methods instead of 'core'.
  - Added `useWorkflowLambdaVersions` configuration option to enable the lambdaVersioning feature set. **This option is set to true by default** and should be set to false to disable the feature.
  - Added uniqueIdentifier configuration key to S3 sourced lambdas to optionally support S3 lambda resource versioning within this scheme. This key must be unique for each modified version of the lambda package and must be updated in configuration each time the source changes.
  - Added a new nested stack template that will create a `LambdaVersions` stack that will take lambda parameters from the base template, generate lambda versions/aliases and return outputs with references to the most 'current' lambda alias reference, and updated 'core' template to utilize these outputs (if `useWorkflowLambdaVersions` is enabled).

- Created a `@cumulus/api/lib/OAuth2` interface, which is implemented by the
  `@cumulus/api/lib/EarthdataLogin` and `@cumulus/api/lib/GoogleOAuth2` classes.
  Endpoints that need to handle authentication will determine which class to use
  based on environment variables. This also greatly simplifies testing.
- Added `@cumulus/api/lib/assertions`, containing more complex AVA test assertions
- Added PublishGranule workflow to publish a granule to CMR without full reingest. (ingest-in-place capability)

- `@cumulus/integration-tests` new functionality:
  - `listCollections` to list collections from a provided data directory
  - `deleteCollection` to delete list of collections from a deployed stack
  - `cleanUpCollections` combines the above in one function.
  - `listProviders` to list providers from a provided data directory
  - `deleteProviders` to delete list of providers from a deployed stack
  - `cleanUpProviders` combines the above in one function.
  - `@cumulus/integrations-tests/api.js`: `deleteGranule` and `deletePdr` functions to make `DELETE` requests to Cumulus API
  - `rules` API functionality for posting and deleting a rule and listing all rules
  - `wait-for-deploy` lambda for use in the redeployment tests
- `@cumulus/ingest/granule.js`: `ingestFile` inserts new `duplicate_found: true` field in the file's record if a duplicate file already exists on S3.
- `@cumulus/api`: `/execution-status` endpoint requests and returns complete execution output if execution output is stored in S3 due to size.
- Added option to use environment variable to set CMR host in `@cumulus/cmrjs`.
- **CUMULUS-781** - Added integration tests for `@cumulus/sync-granule` when `duplicateHandling` is set to `replace` or `skip`
- **CUMULUS-791** - `@cumulus/move-granules`: `moveFileRequest` inserts new `duplicate_found: true` field in the file's record if a duplicate file already exists on S3. Updated output schema to document new `duplicate_found` field.

### Removed

- Removed `@cumulus/common/fake-earthdata-login-server`. Tests can now create a
  service stub based on `@cumulus/api/lib/OAuth2` if testing requires handling
  authentication.

### Changed

- **CUMULUS-940** - modified `@cumulus/common/aws` `receiveSQSMessages` to take a parameter object instead of positional parameters. All defaults remain the same, but now access to long polling is available through `options.waitTimeSeconds`.
- **CUMULUS-948** - Update lambda functions `CNMToCMA` and `CnmResponse` in the `cumulus-data-shared` bucket and point the default stack to them.
- **CUMULUS-782** - Updated `@cumulus/sync-granule` task and `Granule.ingestFile` in `@cumulus/ingest` to keep both old and new data when a destination file with different checksum already exists and `duplicateHandling` is `version`
- Updated the config schema in `@cumulus/move-granules` to include the `moveStagedFiles` param.
- **CUMULUS-778** - Updated config schema and documentation in `@cumulus/sync-granule` to include `duplicateHandling` parameter for specifying how duplicate filenames should be handled
- **CUMULUS-779** - Updated `@cumulus/sync-granule` to throw `DuplicateFile` error when destination files already exist and `duplicateHandling` is `error`
- **CUMULUS-780** - Updated `@cumulus/sync-granule` to use `error` as the default for `duplicateHandling` when it is not specified
- **CUMULUS-780** - Updated `@cumulus/api` to use `error` as the default value for `duplicateHandling` in the `Collection` model
- **CUMULUS-785** - Updated the config schema and documentation in `@cumulus/move-granules` to include `duplicateHandling` parameter for specifying how duplicate filenames should be handled
- **CUMULUS-786, CUMULUS-787** - Updated `@cumulus/move-granules` to throw `DuplicateFile` error when destination files already exist and `duplicateHandling` is `error` or not specified
- **CUMULUS-789** - Updated `@cumulus/move-granules` to keep both old and new data when a destination file with different checksum already exists and `duplicateHandling` is `version`

### Fixed

- `getGranuleId` in `@cumulus/ingest` bug: `getGranuleId` was constructing an error using `filename` which was undefined. The fix replaces `filename` with the `uri` argument.
- Fixes to `del` in `@cumulus/api/endpoints/granules.js` to not error/fail when not all files exist in S3 (e.g. delete granule which has only 2 of 3 files ingested).
- `@cumulus/deployment/lib/crypto.js` now checks for private key existence properly.

## [v1.10.1] - 2018-09-4

### Fixed

- Fixed cloudformation template errors in `@cumulus/deployment/`
  - Replaced references to Fn::Ref: with Ref:
  - Moved long form template references to a newline

## [v1.10.0] - 2018-08-31

### Removed

- Removed unused and broken code from `@cumulus/common`
  - Removed `@cumulus/common/test-helpers`
  - Removed `@cumulus/common/task`
  - Removed `@cumulus/common/message-source`
  - Removed the `getPossiblyRemote` function from `@cumulus/common/aws`
  - Removed the `startPromisedSfnExecution` function from `@cumulus/common/aws`
  - Removed the `getCurrentSfnTask` function from `@cumulus/common/aws`

### Changed

- **CUMULUS-839** - In `@cumulus/sync-granule`, 'collection' is now an optional config parameter

### Fixed

- **CUMULUS-859** Moved duplicate code in `@cumulus/move-granules` and `@cumulus/post-to-cmr` to `@cumulus/ingest`. Fixed imports making assumptions about directory structure.
- `@cumulus/ingest/consumer` correctly limits the number of messages being received and processed from SQS. Details:
  - **Background:** `@cumulus/api` includes a lambda `<stack-name>-sqs2sf` which processes messages from the `<stack-name>-startSF` SQS queue every minute. The `sqs2sf` lambda uses `@cumulus/ingest/consumer` to receive and process messages from SQS.
  - **Bug:** More than `messageLimit` number of messages were being consumed and processed from the `<stack-name>-startSF` SQS queue. Many step functions were being triggered simultaneously by the lambda `<stack-name>-sqs2sf` (which consumes every minute from the `startSF` queue) and resulting in step function failure with the error: `An error occurred (ThrottlingException) when calling the GetExecutionHistory`.
  - **Fix:** `@cumulus/ingest/consumer#processMessages` now processes messages until `timeLimit` has passed _OR_ once it receives up to `messageLimit` messages. `sqs2sf` is deployed with a [default `messageLimit` of 10](https://github.com/nasa/cumulus/blob/670000c8a821ff37ae162385f921c40956e293f7/packages/deployment/app/config.yml#L147).
  - **IMPORTANT NOTE:** `consumer` will actually process up to `messageLimit * 2 - 1` messages. This is because sometimes `receiveSQSMessages` will return less than `messageLimit` messages and thus the consumer will continue to make calls to `receiveSQSMessages`. For example, given a `messageLimit` of 10 and subsequent calls to `receiveSQSMessages` returns up to 9 messages, the loop will continue and a final call could return up to 10 messages.

## [v1.9.1] - 2018-08-22

**Please Note** To take advantage of the added granule tracking API functionality, updates are required for the message adapter and its libraries. You should be on the following versions:

- `cumulus-message-adapter` 1.0.9+
- `cumulus-message-adapter-js` 1.0.4+
- `cumulus-message-adapter-java` 1.2.7+
- `cumulus-message-adapter-python` 1.0.5+

### Added

- **CUMULUS-687** Added logs endpoint to search for logs from a specific workflow execution in `@cumulus/api`. Added integration test.
- **CUMULUS-836** - `@cumulus/deployment` supports a configurable docker storage driver for ECS. ECS can be configured with either `devicemapper` (the default storage driver for AWS ECS-optimized AMIs) or `overlay2` (the storage driver used by the NGAP 2.0 AMI). The storage driver can be configured in `app/config.yml` with `ecs.docker.storageDriver: overlay2 | devicemapper`. The default is `overlay2`.
  - To support this configuration, a [Handlebars](https://handlebarsjs.com/) helper `ifEquals` was added to `packages/deployment/lib/kes.js`.
- **CUMULUS-836** - `@cumulus/api` added IAM roles required by the NGAP 2.0 AMI. The NGAP 2.0 AMI runs a script `register_instances_with_ssm.py` which requires the ECS IAM role to include `ec2:DescribeInstances` and `ssm:GetParameter` permissions.

### Fixed

- **CUMULUS-836** - `@cumulus/deployment` uses `overlay2` driver by default and does not attempt to write `--storage-opt dm.basesize` to fix [this error](https://github.com/moby/moby/issues/37039).
- **CUMULUS-413** Kinesis processing now captures all errors.
  - Added kinesis fallback mechanism when errors occur during record processing.
  - Adds FallbackTopicArn to `@cumulus/api/lambdas.yml`
  - Adds fallbackConsumer lambda to `@cumulus/api`
  - Adds fallbackqueue option to lambda definitions capture lambda failures after three retries.
  - Adds kinesisFallback SNS topic to signal incoming errors from kinesis stream.
  - Adds kinesisFailureSQS to capture fully failed events from all retries.
- **CUMULUS-855** Adds integration test for kinesis' error path.
- **CUMULUS-686** Added workflow task name and version tracking via `@cumulus/api` executions endpoint under new `tasks` property, and under `workflow_tasks` in step input/output.
  - Depends on `cumulus-message-adapter` 1.0.9+, `cumulus-message-adapter-js` 1.0.4+, `cumulus-message-adapter-java` 1.2.7+ and `cumulus-message-adapter-python` 1.0.5+
- **CUMULUS-771**
  - Updated sync-granule to stream the remote file to s3
  - Added integration test for ingesting granules from ftp provider
  - Updated http/https integration tests for ingesting granules from http/https providers
- **CUMULUS-862** Updated `@cumulus/integration-tests` to handle remote lambda output
- **CUMULUS-856** Set the rule `state` to have default value `ENABLED`

### Changed

- In `@cumulus/deployment`, changed the example app config.yml to have additional IAM roles

## [v1.9.0] - 2018-08-06

**Please note** additional information and upgrade instructions [here](https://nasa.github.io/cumulus/docs/upgrade/1.9.0)

### Added

- **CUMULUS-712** - Added integration tests verifying expected behavior in workflows
- **GITC-776-2** - Add support for versioned collections

### Fixed

- **CUMULUS-832**
  - Fixed indentation in example config.yml in `@cumulus/deployment`
  - Fixed issue with new deployment using the default distribution endpoint in `@cumulus/deployment` and `@cumulus/api`

## [v1.8.1] - 2018-08-01

**Note** IAM roles should be re-deployed with this release.

- **Cumulus-726**
  - Added function to `@cumulus/integration-tests`: `sfnStep` includes `getStepInput` which returns the input to the schedule event of a given step function step.
  - Added IAM policy `@cumulus/deployment`: Lambda processing IAM role includes `kinesis::PutRecord` so step function lambdas can write to kinesis streams.
- **Cumulus Community Edition**
  - Added Google OAuth authentication token logic to `@cumulus/api`. Refactored token endpoint to use environment variable flag `OAUTH_PROVIDER` when determining with authentication method to use.
  - Added API Lambda memory configuration variable `api_lambda_memory` to `@cumulus/api` and `@cumulus/deployment`.

### Changed

- **Cumulus-726**
  - Changed function in `@cumulus/api`: `models/rules.js#addKinesisEventSource` was modified to call to `deleteKinesisEventSource` with all required parameters (rule's name, arn and type).
  - Changed function in `@cumulus/integration-tests`: `getStepOutput` can now be used to return output of failed steps. If users of this function want the output of a failed event, they can pass a third parameter `eventType` as `'failure'`. This function will work as always for steps which completed successfully.

### Removed

- **Cumulus-726**

  - Configuration change to `@cumulus/deployment`: Removed default auto scaling configuration for Granules and Files DynamoDB tables.

- **CUMULUS-688**
  - Add integration test for ExecutionStatus
  - Function addition to `@cumulus/integration-tests`: `api` includes `getExecutionStatus` which returns the execution status from the Cumulus API

## [v1.8.0] - 2018-07-23

### Added

- **CUMULUS-718** Adds integration test for Kinesis triggering a workflow.

- **GITC-776-3** Added more flexibility for rules. You can now edit all fields on the rule's record
  We may need to update the api documentation to reflect this.

- **CUMULUS-681** - Add ingest-in-place action to granules endpoint

  - new applyWorkflow action at PUT /granules/{granuleid} Applying a workflow starts an execution of the provided workflow and passes the granule record as payload.
    Parameter(s):
    - workflow - the workflow name

- **CUMULUS-685** - Add parent exeuction arn to the execution which is triggered from a parent step function

### Changed

- **CUMULUS-768** - Integration tests get S3 provider data from shared data folder

### Fixed

- **CUMULUS-746** - Move granule API correctly updates record in dynamo DB and cmr xml file
- **CUMULUS-766** - Populate database fileSize field from S3 if value not present in Ingest payload

## [v1.7.1] - 2018-07-27 - [BACKPORT]

### Fixed

- **CUMULUS-766** - Backport from 1.8.0 - Populate database fileSize field from S3 if value not present in Ingest payload

## [v1.7.0] - 2018-07-02

### Please note: [Upgrade Instructions](https://nasa.github.io/cumulus/docs/upgrade/1.7.0)

### Added

- **GITC-776-2** - Add support for versioned collections
- **CUMULUS-491** - Add granule reconciliation API endpoints.
- **CUMULUS-480** Add support for backup and recovery:
  - Add DynamoDB tables for granules, executions and pdrs
  - Add ability to write all records to S3
  - Add ability to download all DynamoDB records in form json files
  - Add ability to upload records to DynamoDB
  - Add migration scripts for copying granule, pdr and execution records from ElasticSearch to DynamoDB
  - Add IAM support for batchWrite on dynamoDB
-
- **CUMULUS-508** - `@cumulus/deployment` cloudformation template allows for lambdas and ECS clusters to have multiple AZ availability.
  - `@cumulus/deployment` also ensures docker uses `devicemapper` storage driver.
- **CUMULUS-755** - `@cumulus/deployment` Add DynamoDB autoscaling support.
  - Application developers can add autoscaling and override default values in their deployment's `app/config.yml` file using a `{TableName}Table:` key.

### Fixed

- **CUMULUS-747** - Delete granule API doesn't delete granule files in s3 and granule in elasticsearch
  - update the StreamSpecification DynamoDB tables to have StreamViewType: "NEW_AND_OLD_IMAGES"
  - delete granule files in s3
- **CUMULUS-398** - Fix not able to filter executions by workflow
- **CUMULUS-748** - Fix invalid lambda .zip files being validated/uploaded to AWS
- **CUMULUS-544** - Post to CMR task has UAT URL hard-coded
  - Made configurable: PostToCmr now requires CMR_ENVIRONMENT env to be set to 'SIT' or 'OPS' for those CMR environments. Default is UAT.

### Changed

- **GITC-776-4** - Changed Discover-pdrs to not rely on collection but use provider_path in config. It also has an optional filterPdrs regex configuration parameter

- **CUMULUS-710** - In the integration test suite, `getStepOutput` returns the output of the first successful step execution or last failed, if none exists

## [v1.6.0] - 2018-06-06

### Please note: [Upgrade Instructions](https://nasa.github.io/cumulus/docs/upgrade/1.6.0)

### Fixed

- **CUMULUS-602** - Format all logs sent to Elastic Search.
  - Extract cumulus log message and index it to Elastic Search.

### Added

- **CUMULUS-556** - add a mechanism for creating and running migration scripts on deployment.
- **CUMULUS-461** Support use of metadata date and other components in `url_path` property

### Changed

- **CUMULUS-477** Update bucket configuration to support multiple buckets of the same type:
  - Change the structure of the buckets to allow for more than one bucket of each type. The bucket structure is now:
    bucket-key:
    name: <bucket-name>
    type: <type> i.e. internal, public, etc.
  - Change IAM and app deployment configuration to support new bucket structure
  - Update tasks and workflows to support new bucket structure
  - Replace instances where buckets.internal is relied upon to either use the system bucket or a configured bucket
  - Move IAM template to the deployment package. NOTE: You now have to specify '--template node_modules/@cumulus/deployment/iam' in your IAM deployment
  - Add IAM cloudformation template support to filter buckets by type

## [v1.5.5] - 2018-05-30

### Added

- **CUMULUS-530** - PDR tracking through Queue-granules
  - Add optional `pdr` property to the sync-granule task's input config and output payload.
- **CUMULUS-548** - Create a Lambda task that generates EMS distribution reports
  - In order to supply EMS Distribution Reports, you must enable S3 Server
    Access Logging on any S3 buckets used for distribution. See [How Do I Enable Server Access Logging for an S3 Bucket?](https://docs.aws.amazon.com/AmazonS3/latest/user-guide/server-access-logging.html)
    The "Target bucket" setting should point at the Cumulus internal bucket.
    The "Target prefix" should be
    "<STACK_NAME>/ems-distribution/s3-server-access-logs/", where "STACK_NAME"
    is replaced with the name of your Cumulus stack.

### Fixed

- **CUMULUS-546 - Kinesis Consumer should catch and log invalid JSON**
  - Kinesis Consumer lambda catches and logs errors so that consumer doesn't get stuck in a loop re-processing bad json records.
- EMS report filenames are now based on their start time instead of the time
  instead of the time that the report was generated
- **CUMULUS-552 - Cumulus API returns different results for the same collection depending on query**
  - The collection, provider and rule records in elasticsearch are now replaced with records from dynamo db when the dynamo db records are updated.

### Added

- `@cumulus/deployment`'s default cloudformation template now configures storage for Docker to match the configured ECS Volume. The template defines Docker's devicemapper basesize (`dm.basesize`) using `ecs.volumeSize`. This addresses ECS default of limiting Docker containers to 10GB of storage ([Read more](https://aws.amazon.com/premiumsupport/knowledge-center/increase-default-ecs-docker-limit/)).

## [v1.5.4] - 2018-05-21

### Added

- **CUMULUS-535** - EMS Ingest, Archive, Archive Delete reports
  - Add lambda EmsReport to create daily EMS Ingest, Archive, Archive Delete reports
  - ems.provider property added to `@cumulus/deployment/app/config.yml`.
    To change the provider name, please add `ems: provider` property to `app/config.yml`.
- **CUMULUS-480** Use DynamoDB to store granules, pdrs and execution records
  - Activate PointInTime feature on DynamoDB tables
  - Increase test coverage on api package
  - Add ability to restore metadata records from json files to DynamoDB
- **CUMULUS-459** provide API endpoint for moving granules from one location on s3 to another

## [v1.5.3] - 2018-05-18

### Fixed

- **CUMULUS-557 - "Add dataType to DiscoverGranules output"**
  - Granules discovered by the DiscoverGranules task now include dataType
  - dataType is now a required property for granules used as input to the
    QueueGranules task
- **CUMULUS-550** Update deployment app/config.yml to force elasticsearch updates for deleted granules

## [v1.5.2] - 2018-05-15

### Fixed

- **CUMULUS-514 - "Unable to Delete the Granules"**
  - updated cmrjs.deleteConcept to return success if the record is not found
    in CMR.

### Added

- **CUMULUS-547** - The distribution API now includes an
  "earthdataLoginUsername" query parameter when it returns a signed S3 URL
- **CUMULUS-527 - "parse-pdr queues up all granules and ignores regex"**
  - Add an optional config property to the ParsePdr task called
    "granuleIdFilter". This property is a regular expression that is applied
    against the filename of the first file of each granule contained in the
    PDR. If the regular expression matches, then the granule is included in
    the output. Defaults to '.', which will match all granules in the PDR.
- File checksums in PDRs now support MD5
- Deployment support to subscribe to an SNS topic that already exists
- **CUMULUS-470, CUMULUS-471** In-region S3 Policy lambda added to API to update bucket policy for in-region access.
- **CUMULUS-533** Added fields to granule indexer to support EMS ingest and archive record creation
- **CUMULUS-534** Track deleted granules
  - added `deletedgranule` type to `cumulus` index.
  - **Important Note:** Force custom bootstrap to re-run by adding this to
    app/config.yml `es: elasticSearchMapping: 7`
- You can now deploy cumulus without ElasticSearch. Just add `es: null` to your `app/config.yml` file. This is only useful for debugging purposes. Cumulus still requires ElasticSearch to properly operate.
- `@cumulus/integration-tests` includes and exports the `addRules` function, which seeds rules into the DynamoDB table.
- Added capability to support EFS in cloud formation template. Also added
  optional capability to ssh to your instance and privileged lambda functions.
- Added support to force discovery of PDRs that have already been processed
  and filtering of selected data types
- `@cumulus/cmrjs` uses an environment variable `USER_IP_ADDRESS` or fallback
  IP address of `10.0.0.0` when a public IP address is not available. This
  supports lambda functions deployed into a VPC's private subnet, where no
  public IP address is available.

### Changed

- **CUMULUS-550** Custom bootstrap automatically adds new types to index on
  deployment

## [v1.5.1] - 2018-04-23

### Fixed

- add the missing dist folder to the hello-world task
- disable uglifyjs on the built version of the pdr-status-check (read: https://github.com/webpack-contrib/uglifyjs-webpack-plugin/issues/264)

## [v1.5.0] - 2018-04-23

### Changed

- Removed babel from all tasks and packages and increased minimum node requirements to version 8.10
- Lambda functions created by @cumulus/deployment will use node8.10 by default
- Moved [cumulus-integration-tests](https://github.com/nasa/cumulus-integration-tests) to the `example` folder CUMULUS-512
- Streamlined all packages dependencies (e.g. remove redundant dependencies and make sure versions are the same across packages)
- **CUMULUS-352:** Update Cumulus Elasticsearch indices to use [index aliases](https://www.elastic.co/guide/en/elasticsearch/reference/current/indices-aliases.html).
- **CUMULUS-519:** ECS tasks are no longer restarted after each CF deployment unless `ecs.restartTasksOnDeploy` is set to true
- **CUMULUS-298:** Updated log filterPattern to include all CloudWatch logs in ElasticSearch
- **CUMULUS-518:** Updates to the SyncGranule config schema
  - `granuleIdExtraction` is no longer a property
  - `process` is now an optional property
  - `provider_path` is no longer a property

### Fixed

- **CUMULUS-455 "Kes deployments using only an updated message adapter do not get automatically deployed"**
  - prepended the hash value of cumulus-message-adapter.zip file to the zip file name of lambda which uses message adapter.
  - the lambda function will be redeployed when message adapter or lambda function are updated
- Fixed a bug in the bootstrap lambda function where it stuck during update process
- Fixed a bug where the sf-sns-report task did not return the payload of the incoming message as the output of the task [CUMULUS-441]

### Added

- **CUMULUS-352:** Add reindex CLI to the API package.
- **CUMULUS-465:** Added mock http/ftp/sftp servers to the integration tests
- Added a `delete` method to the `@common/CollectionConfigStore` class
- **CUMULUS-467 "@cumulus/integration-tests or cumulus-integration-tests should seed provider and collection in deployed DynamoDB"**
  - `example` integration-tests populates providers and collections to database
  - `example` workflow messages are populated from workflow templates in s3, provider and collection information in database, and input payloads. Input templates are removed.
  - added `https` protocol to provider schema

## [v1.4.1] - 2018-04-11

### Fixed

- Sync-granule install

## [v1.4.0] - 2018-04-09

### Fixed

- **CUMULUS-392 "queue-granules not returning the sfn-execution-arns queued"**
  - updated queue-granules to return the sfn-execution-arns queued and pdr if exists.
  - added pdr to ingest message meta.pdr instead of payload, so the pdr information doesn't get lost in the ingest workflow, and ingested granule in elasticsearch has pdr name.
  - fixed sf-sns-report schema, remove the invalid part
  - fixed pdr-status-check schema, the failed execution contains arn and reason
- **CUMULUS-206** make sure homepage and repository urls exist in package.json files of tasks and packages

### Added

- Example folder with a cumulus deployment example

### Changed

- [CUMULUS-450](https://bugs.earthdata.nasa.gov/browse/CUMULUS-450) - Updated
  the config schema of the **queue-granules** task
  - The config no longer takes a "collection" property
  - The config now takes an "internalBucket" property
  - The config now takes a "stackName" property
- [CUMULUS-450](https://bugs.earthdata.nasa.gov/browse/CUMULUS-450) - Updated
  the config schema of the **parse-pdr** task
  - The config no longer takes a "collection" property
  - The "stack", "provider", and "bucket" config properties are now
    required
- **CUMULUS-469** Added a lambda to the API package to prototype creating an S3 bucket policy for direct, in-region S3 access for the prototype bucket

### Removed

- Removed the `findTmpTestDataDirectory()` function from
  `@cumulus/common/test-utils`

### Fixed

- [CUMULUS-450](https://bugs.earthdata.nasa.gov/browse/CUMULUS-450)
  - The **queue-granules** task now enqueues a **sync-granule** task with the
    correct collection config for that granule based on the granule's
    data-type. It had previously been using the collection config from the
    config of the **queue-granules** task, which was a problem if the granules
    being queued belonged to different data-types.
  - The **parse-pdr** task now handles the case where a PDR contains granules
    with different data types, and uses the correct granuleIdExtraction for
    each granule.

### Added

- **CUMULUS-448** Add code coverage checking using [nyc](https://github.com/istanbuljs/nyc).

## [v1.3.0] - 2018-03-29

### Deprecated

- discover-s3-granules is deprecated. The functionality is provided by the discover-granules task

### Fixed

- **CUMULUS-331:** Fix aws.downloadS3File to handle non-existent key
- Using test ftp provider for discover-granules testing [CUMULUS-427]
- **CUMULUS-304: "Add AWS API throttling to pdr-status-check task"** Added concurrency limit on SFN API calls. The default concurrency is 10 and is configurable through Lambda environment variable CONCURRENCY.
- **CUMULUS-414: "Schema validation not being performed on many tasks"** revised npm build scripts of tasks that use cumulus-message-adapter to place schema directories into dist directories.
- **CUMULUS-301:** Update all tests to use test-data package for testing data.
- **CUMULUS-271: "Empty response body from rules PUT endpoint"** Added the updated rule to response body.
- Increased memory allotment for `CustomBootstrap` lambda function. Resolves failed deployments where `CustomBootstrap` lambda function was failing with error `Process exited before completing request`. This was causing deployments to stall, fail to update and fail to rollback. This error is thrown when the lambda function tries to use more memory than it is allotted.
- Cumulus repository folders structure updated:
  - removed the `cumulus` folder altogether
  - moved `cumulus/tasks` to `tasks` folder at the root level
  - moved the tasks that are not converted to use CMA to `tasks/.not_CMA_compliant`
  - updated paths where necessary

### Added

- `@cumulus/integration-tests` - Added support for testing the output of an ECS activity as well as a Lambda function.

## [v1.2.0] - 2018-03-20

### Fixed

- Update vulnerable npm packages [CUMULUS-425]
- `@cumulus/api`: `kinesis-consumer.js` uses `sf-scheduler.js#schedule` instead of placing a message directly on the `startSF` SQS queue. This is a fix for [CUMULUS-359](https://bugs.earthdata.nasa.gov/browse/CUMULUS-359) because `sf-scheduler.js#schedule` looks up the provider and collection data in DynamoDB and adds it to the `meta` object of the enqueued message payload.
- `@cumulus/api`: `kinesis-consumer.js` catches and logs errors instead of doing an error callback. Before this change, `kinesis-consumer` was failing to process new records when an existing record caused an error because it would call back with an error and stop processing additional records. It keeps trying to process the record causing the error because it's "position" in the stream is unchanged. Catching and logging the errors is part 1 of the fix. Proposed part 2 is to enqueue the error and the message on a "dead-letter" queue so it can be processed later ([CUMULUS-413](https://bugs.earthdata.nasa.gov/browse/CUMULUS-413)).
- **CUMULUS-260: "PDR page on dashboard only shows zeros."** The PDR stats in LPDAAC are all 0s, even if the dashboard has been fixed to retrieve the correct fields. The current version of pdr-status-check has a few issues.
  - pdr is not included in the input/output schema. It's available from the input event. So the pdr status and stats are not updated when the ParsePdr workflow is complete. Adding the pdr to the input/output of the task will fix this.
  - pdr-status-check doesn't update pdr stats which prevent the real time pdr progress from showing up in the dashboard. To solve this, added lambda function sf-sns-report which is copied from @cumulus/api/lambdas/sf-sns-broadcast with modification, sf-sns-report can be used to report step function status anywhere inside a step function. So add step sf-sns-report after each pdr-status-check, we will get the PDR status progress at real time.
  - It's possible an execution is still in the queue and doesn't exist in sfn yet. Added code to handle 'ExecutionDoesNotExist' error when checking the execution status.
- Fixed `aws.cloudwatchevents()` typo in `packages/ingest/aws.js`. This typo was the root cause of the error: `Error: Could not process scheduled_ingest, Error: : aws.cloudwatchevents is not a constructor` seen when trying to update a rule.

### Removed

- `@cumulus/ingest/aws`: Remove queueWorkflowMessage which is no longer being used by `@cumulus/api`'s `kinesis-consumer.js`.

## [v1.1.4] - 2018-03-15

### Added

- added flag `useList` to parse-pdr [CUMULUS-404]

### Fixed

- Pass encrypted password to the ApiGranule Lambda function [CUMULUS-424]

## [v1.1.3] - 2018-03-14

### Fixed

- Changed @cumulus/deployment package install behavior. The build process will happen after installation

## [v1.1.2] - 2018-03-14

### Added

- added tools to @cumulus/integration-tests for local integration testing
- added end to end testing for discovering and parsing of PDRs
- `yarn e2e` command is available for end to end testing

### Fixed

- **CUMULUS-326: "Occasionally encounter "Too Many Requests" on deployment"** The api gateway calls will handle throttling errors
- **CUMULUS-175: "Dashboard providers not in sync with AWS providers."** The root cause of this bug - DynamoDB operations not showing up in Elasticsearch - was shared by collections and rules. The fix was to update providers', collections' and rules; POST, PUT and DELETE endpoints to operate on DynamoDB and using DynamoDB streams to update Elasticsearch. The following packages were made:
  - `@cumulus/deployment` deploys DynamoDB streams for the Collections, Providers and Rules tables as well as a new lambda function called `dbIndexer`. The `dbIndexer` lambda has an event source mapping which listens to each of the DynamoDB streams. The dbIndexer lambda receives events referencing operations on the DynamoDB table and updates the elasticsearch cluster accordingly.
  - The `@cumulus/api` endpoints for collections, providers and rules _only_ query DynamoDB, with the exception of LIST endpoints and the collections' GET endpoint.

### Updated

- Broke up `kes.override.js` of @cumulus/deployment to multiple modules and moved to a new location
- Expanded @cumulus/deployment test coverage
- all tasks were updated to use cumulus-message-adapter-js 1.0.1
- added build process to integration-tests package to babelify it before publication
- Update @cumulus/integration-tests lambda.js `getLambdaOutput` to return the entire lambda output. Previously `getLambdaOutput` returned only the payload.

## [v1.1.1] - 2018-03-08

### Removed

- Unused queue lambda in api/lambdas [CUMULUS-359]

### Fixed

- Kinesis message content is passed to the triggered workflow [CUMULUS-359]
- Kinesis message queues a workflow message and does not write to rules table [CUMULUS-359]

## [v1.1.0] - 2018-03-05

### Added

- Added a `jlog` function to `common/test-utils` to aid in test debugging
- Integration test package with command line tool [CUMULUS-200] by @laurenfrederick
- Test for FTP `useList` flag [CUMULUS-334] by @kkelly51

### Updated

- The `queue-pdrs` task now uses the [cumulus-message-adapter-js](https://github.com/nasa/cumulus-message-adapter-js)
  library
- Updated the `queue-pdrs` JSON schemas
- The test-utils schema validation functions now throw an error if validation
  fails
- The `queue-granules` task now uses the [cumulus-message-adapter-js](https://github.com/nasa/cumulus-message-adapter-js)
  library
- Updated the `queue-granules` JSON schemas

### Removed

- Removed the `getSfnExecutionByName` function from `common/aws`
- Removed the `getGranuleStatus` function from `common/aws`

## [v1.0.1] - 2018-02-27

### Added

- More tests for discover-pdrs, dicover-granules by @yjpa7145
- Schema validation utility for tests by @yjpa7145

### Changed

- Fix an FTP listing bug for servers that do not support STAT [CUMULUS-334] by @kkelly51

## [v1.0.0] - 2018-02-23

[unreleased]: https://github.com/nasa/cumulus/compare/v18.2.0...HEAD
[v18.2.0]: https://github.com/nasa/cumulus/compare/v18.1.0...v18.2.0
[v18.1.0]: https://github.com/nasa/cumulus/compare/v18.0.0...v18.1.0
[v18.0.0]: https://github.com/nasa/cumulus/compare/v17.0.0...v18.0.0
[v17.0.0]: https://github.com/nasa/cumulus/compare/v16.1.3...v17.0.0
[v16.1.3]: https://github.com/nasa/cumulus/compare/v16.1.2...v16.1.3
[v16.1.2]: https://github.com/nasa/cumulus/compare/v16.1.1...v16.1.2
[v16.1.1]: https://github.com/nasa/cumulus/compare/v16.0.0...v16.1.1
[v16.0.0]: https://github.com/nasa/cumulus/compare/v15.0.4...v16.0.0
[v15.0.4]: https://github.com/nasa/cumulus/compare/v15.0.3...v15.0.4
[v15.0.3]: https://github.com/nasa/cumulus/compare/v15.0.2...v15.0.3
[v15.0.2]: https://github.com/nasa/cumulus/compare/v15.0.1...v15.0.2
[v15.0.1]: https://github.com/nasa/cumulus/compare/v15.0.0...v15.0.1
[v15.0.0]: https://github.com/nasa/cumulus/compare/v14.1.0...v15.0.0
[v14.1.0]: https://github.com/nasa/cumulus/compare/v14.0.0...v14.1.0
[v14.0.0]: https://github.com/nasa/cumulus/compare/v13.4.0...v14.0.0
[v13.4.0]: https://github.com/nasa/cumulus/compare/v13.3.2...v13.4.0
[v13.3.2]: https://github.com/nasa/cumulus/compare/v13.3.0...v13.3.2
[v13.3.0]: https://github.com/nasa/cumulus/compare/v13.2.1...v13.3.0
[v13.2.1]: https://github.com/nasa/cumulus/compare/v13.2.0...v13.2.1
[v13.2.0]: https://github.com/nasa/cumulus/compare/v13.1.0...v13.2.0
[v13.1.0]: https://github.com/nasa/cumulus/compare/v13.0.1...v13.1.0
[v13.0.1]: https://github.com/nasa/cumulus/compare/v13.0.0...v13.0.1
[v13.0.0]: https://github.com/nasa/cumulus/compare/v12.0.3...v13.0.0
[v12.0.3]: https://github.com/nasa/cumulus/compare/v12.0.2...v12.0.3
[v12.0.2]: https://github.com/nasa/cumulus/compare/v12.0.1...v12.0.2
[v12.0.1]: https://github.com/nasa/cumulus/compare/v12.0.0...v12.0.1
[v12.0.0]: https://github.com/nasa/cumulus/compare/v11.1.8...v12.0.0
[v11.1.8]: https://github.com/nasa/cumulus/compare/v11.1.7...v11.1.8
[v11.1.7]: https://github.com/nasa/cumulus/compare/v11.1.5...v11.1.7
[v11.1.5]: https://github.com/nasa/cumulus/compare/v11.1.4...v11.1.5
[v11.1.4]: https://github.com/nasa/cumulus/compare/v11.1.3...v11.1.4
[v11.1.3]: https://github.com/nasa/cumulus/compare/v11.1.2...v11.1.3
[v11.1.2]: https://github.com/nasa/cumulus/compare/v11.1.1...v11.1.2
[v11.1.1]: https://github.com/nasa/cumulus/compare/v11.1.0...v11.1.1
[v11.1.0]: https://github.com/nasa/cumulus/compare/v11.0.0...v11.1.0
[v11.0.0]: https://github.com/nasa/cumulus/compare/v10.1.3...v11.0.0
[v10.1.3]: https://github.com/nasa/cumulus/compare/v10.1.2...v10.1.3
[v10.1.2]: https://github.com/nasa/cumulus/compare/v10.1.1...v10.1.2
[v10.1.1]: https://github.com/nasa/cumulus/compare/v10.1.0...v10.1.1
[v10.1.0]: https://github.com/nasa/cumulus/compare/v10.0.1...v10.1.0
[v10.0.1]: https://github.com/nasa/cumulus/compare/v10.0.0...v10.0.1
[v10.0.0]: https://github.com/nasa/cumulus/compare/v9.9.0...v10.0.0
[v9.9.3]: https://github.com/nasa/cumulus/compare/v9.9.2...v9.9.3
[v9.9.2]: https://github.com/nasa/cumulus/compare/v9.9.1...v9.9.2
[v9.9.1]: https://github.com/nasa/cumulus/compare/v9.9.0...v9.9.1
[v9.9.0]: https://github.com/nasa/cumulus/compare/v9.8.0...v9.9.0
[v9.8.0]: https://github.com/nasa/cumulus/compare/v9.7.0...v9.8.0
[v9.7.1]: https://github.com/nasa/cumulus/compare/v9.7.0...v9.7.1
[v9.7.0]: https://github.com/nasa/cumulus/compare/v9.6.0...v9.7.0
[v9.6.0]: https://github.com/nasa/cumulus/compare/v9.5.0...v9.6.0
[v9.5.0]: https://github.com/nasa/cumulus/compare/v9.4.0...v9.5.0
[v9.4.1]: https://github.com/nasa/cumulus/compare/v9.3.0...v9.4.1
[v9.4.0]: https://github.com/nasa/cumulus/compare/v9.3.0...v9.4.0
[v9.3.0]: https://github.com/nasa/cumulus/compare/v9.2.2...v9.3.0
[v9.2.2]: https://github.com/nasa/cumulus/compare/v9.2.1...v9.2.2
[v9.2.1]: https://github.com/nasa/cumulus/compare/v9.2.0...v9.2.1
[v9.2.0]: https://github.com/nasa/cumulus/compare/v9.1.0...v9.2.0
[v9.1.0]: https://github.com/nasa/cumulus/compare/v9.0.1...v9.1.0
[v9.0.1]: https://github.com/nasa/cumulus/compare/v9.0.0...v9.0.1
[v9.0.0]: https://github.com/nasa/cumulus/compare/v8.1.0...v9.0.0
[v8.1.0]: https://github.com/nasa/cumulus/compare/v8.0.0...v8.1.0
[v8.0.0]: https://github.com/nasa/cumulus/compare/v7.2.0...v8.0.0
[v7.2.0]: https://github.com/nasa/cumulus/compare/v7.1.0...v7.2.0
[v7.1.0]: https://github.com/nasa/cumulus/compare/v7.0.0...v7.1.0
[v7.0.0]: https://github.com/nasa/cumulus/compare/v6.0.0...v7.0.0
[v6.0.0]: https://github.com/nasa/cumulus/compare/v5.0.1...v6.0.0
[v5.0.1]: https://github.com/nasa/cumulus/compare/v5.0.0...v5.0.1
[v5.0.0]: https://github.com/nasa/cumulus/compare/v4.0.0...v5.0.0
[v4.0.0]: https://github.com/nasa/cumulus/compare/v3.0.1...v4.0.0
[v3.0.1]: https://github.com/nasa/cumulus/compare/v3.0.0...v3.0.1
[v3.0.0]: https://github.com/nasa/cumulus/compare/v2.0.1...v3.0.0
[v2.0.7]: https://github.com/nasa/cumulus/compare/v2.0.6...v2.0.7
[v2.0.6]: https://github.com/nasa/cumulus/compare/v2.0.5...v2.0.6
[v2.0.5]: https://github.com/nasa/cumulus/compare/v2.0.4...v2.0.5
[v2.0.4]: https://github.com/nasa/cumulus/compare/v2.0.3...v2.0.4
[v2.0.3]: https://github.com/nasa/cumulus/compare/v2.0.2...v2.0.3
[v2.0.2]: https://github.com/nasa/cumulus/compare/v2.0.1...v2.0.2
[v2.0.1]: https://github.com/nasa/cumulus/compare/v1.24.0...v2.0.1
[v2.0.0]: https://github.com/nasa/cumulus/compare/v1.24.0...v2.0.0
[v1.24.0]: https://github.com/nasa/cumulus/compare/v1.23.2...v1.24.0
[v1.23.2]: https://github.com/nasa/cumulus/compare/v1.22.1...v1.23.2
[v1.22.1]: https://github.com/nasa/cumulus/compare/v1.21.0...v1.22.1
[v1.21.0]: https://github.com/nasa/cumulus/compare/v1.20.0...v1.21.0
[v1.20.0]: https://github.com/nasa/cumulus/compare/v1.19.0...v1.20.0
[v1.19.0]: https://github.com/nasa/cumulus/compare/v1.18.0...v1.19.0
[v1.18.0]: https://github.com/nasa/cumulus/compare/v1.17.0...v1.18.0
[v1.17.0]: https://github.com/nasa/cumulus/compare/v1.16.1...v1.17.0
[v1.16.1]: https://github.com/nasa/cumulus/compare/v1.16.0...v1.16.1
[v1.16.0]: https://github.com/nasa/cumulus/compare/v1.15.0...v1.16.0
[v1.15.0]: https://github.com/nasa/cumulus/compare/v1.14.5...v1.15.0
[v1.14.5]: https://github.com/nasa/cumulus/compare/v1.14.4...v1.14.5
[v1.14.4]: https://github.com/nasa/cumulus/compare/v1.14.3...v1.14.4
[v1.14.3]: https://github.com/nasa/cumulus/compare/v1.14.2...v1.14.3
[v1.14.2]: https://github.com/nasa/cumulus/compare/v1.14.1...v1.14.2
[v1.14.1]: https://github.com/nasa/cumulus/compare/v1.14.0...v1.14.1
[v1.14.0]: https://github.com/nasa/cumulus/compare/v1.13.5...v1.14.0
[v1.13.5]: https://github.com/nasa/cumulus/compare/v1.13.4...v1.13.5
[v1.13.4]: https://github.com/nasa/cumulus/compare/v1.13.3...v1.13.4
[v1.13.3]: https://github.com/nasa/cumulus/compare/v1.13.2...v1.13.3
[v1.13.2]: https://github.com/nasa/cumulus/compare/v1.13.1...v1.13.2
[v1.13.1]: https://github.com/nasa/cumulus/compare/v1.13.0...v1.13.1
[v1.13.0]: https://github.com/nasa/cumulus/compare/v1.12.1...v1.13.0
[v1.12.1]: https://github.com/nasa/cumulus/compare/v1.12.0...v1.12.1
[v1.12.0]: https://github.com/nasa/cumulus/compare/v1.11.3...v1.12.0
[v1.11.3]: https://github.com/nasa/cumulus/compare/v1.11.2...v1.11.3
[v1.11.2]: https://github.com/nasa/cumulus/compare/v1.11.1...v1.11.2
[v1.11.1]: https://github.com/nasa/cumulus/compare/v1.11.0...v1.11.1
[v1.11.0]: https://github.com/nasa/cumulus/compare/v1.10.4...v1.11.0
[v1.10.4]: https://github.com/nasa/cumulus/compare/v1.10.3...v1.10.4
[v1.10.3]: https://github.com/nasa/cumulus/compare/v1.10.2...v1.10.3
[v1.10.2]: https://github.com/nasa/cumulus/compare/v1.10.1...v1.10.2
[v1.10.1]: https://github.com/nasa/cumulus/compare/v1.10.0...v1.10.1
[v1.10.0]: https://github.com/nasa/cumulus/compare/v1.9.1...v1.10.0
[v1.9.1]: https://github.com/nasa/cumulus/compare/v1.9.0...v1.9.1
[v1.9.0]: https://github.com/nasa/cumulus/compare/v1.8.1...v1.9.0
[v1.8.1]: https://github.com/nasa/cumulus/compare/v1.8.0...v1.8.1
[v1.8.0]: https://github.com/nasa/cumulus/compare/v1.7.0...v1.8.0
[v1.7.0]: https://github.com/nasa/cumulus/compare/v1.6.0...v1.7.0
[v1.6.0]: https://github.com/nasa/cumulus/compare/v1.5.5...v1.6.0
[v1.5.5]: https://github.com/nasa/cumulus/compare/v1.5.4...v1.5.5
[v1.5.4]: https://github.com/nasa/cumulus/compare/v1.5.3...v1.5.4
[v1.5.3]: https://github.com/nasa/cumulus/compare/v1.5.2...v1.5.3
[v1.5.2]: https://github.com/nasa/cumulus/compare/v1.5.1...v1.5.2
[v1.5.1]: https://github.com/nasa/cumulus/compare/v1.5.0...v1.5.1
[v1.5.0]: https://github.com/nasa/cumulus/compare/v1.4.1...v1.5.0
[v1.4.1]: https://github.com/nasa/cumulus/compare/v1.4.0...v1.4.1
[v1.4.0]: https://github.com/nasa/cumulus/compare/v1.3.0...v1.4.0
[v1.3.0]: https://github.com/nasa/cumulus/compare/v1.2.0...v1.3.0
[v1.2.0]: https://github.com/nasa/cumulus/compare/v1.1.4...v1.2.0
[v1.1.4]: https://github.com/nasa/cumulus/compare/v1.1.3...v1.1.4
[v1.1.3]: https://github.com/nasa/cumulus/compare/v1.1.2...v1.1.3
[v1.1.2]: https://github.com/nasa/cumulus/compare/v1.1.1...v1.1.2
[v1.1.1]: https://github.com/nasa/cumulus/compare/v1.0.1...v1.1.1
[v1.1.0]: https://github.com/nasa/cumulus/compare/v1.0.1...v1.1.0
[v1.0.1]: https://github.com/nasa/cumulus/compare/v1.0.0...v1.0.1
[v1.0.0]: https://github.com/nasa/cumulus/compare/pre-v1-release...v1.0.0

[thin-egress-app]: <https://github.com/asfadmin/thin-egress-app> "Thin Egress App"<|MERGE_RESOLUTION|>--- conflicted
+++ resolved
@@ -7,19 +7,10 @@
 ## Unreleased
 
 ### Breaking Changes
-<<<<<<< HEAD
 - **CUMULUS-3456**
   - Added cumulusError field to DeadLetterArchive body to hold captured error
   - Added cumulusError field to records in sfEventSqsToDbRecordsDeadLetterQueue
-=======
-
-- **CUMULUS-2889**
-  - Removed unused CloudWatch Logs AWS SDK client. This change removes the CloudWatch Logs
-    client from the `@cumulus/aws-client` package.
-- **CUMULUS-2890**
-  - Removed unused CloudWatch AWS SDK client. This change removes the CloudWatch client
-    from the `@cumulus/aws-client` package.
-    
+
 ### Changed
 
 - **CUMULUS-3245**
@@ -31,10 +22,8 @@
    - Update incorrect docstring
 
 ### Changed
-
 - **CUMULUS-3497**
-  - Updated `example/cumulus-tf/orca.tf` to use v9.0.4
->>>>>>> cb396554
+
 
 ## [v18.2.0] 2023-02-02
 
@@ -50,17 +39,8 @@
 upgrade
 instructions](https://nasa.github.io/cumulus/docs/upgrade-notes/upgrade-rds-cluster-tf-postgres-13).
 
-<<<<<<< HEAD
-
 ### Breaking Changes
 
-- **CUMULUS-2890**
-  - Removed unused CloudWatch AWS SDK client. This change removes the CloudWatch client
-    from the `@cumulus/aws-client` package.
-=======
-### Breaking Changes
-
->>>>>>> cb396554
 - **CUMULUS-2889**
   - Removed unused CloudWatch Logs AWS SDK client. This change removes the CloudWatch Logs
     client from the `@cumulus/aws-client` package.
