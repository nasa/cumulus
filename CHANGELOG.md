--- conflicted
+++ resolved
@@ -39,6 +39,9 @@
     Elasticsearch
   - Update `@cumlus/api/ecs/async-operation` to not update Elasticsearch index when
     reporting status of async operation
+- **CUMULUS-3718**
+  - Updated `reconciliation_reports` list api endpoint and added `ReconciliationReportSearch` class to query postgres
+  - Added `reconciliationReports` type to stats endpoint, so `aggregate` query will work for reconciliation reports
 - **CUMULUS-3806**
   - Update `@cumulus/db/search` to allow for ordered collation as a
     dbQueryParameter
@@ -66,14 +69,8 @@
   - Created api types for `reconciliation_reports` in `@cumulus/types/api`
   - Updated reconciliation reports lambda to write to new RDS table instead of Dynamo
   - Updated `@cumulus/api/endpoints/reconciliation-reports` `getReport` and `deleteReport` to work with the new RDS table instead of Dynamo
-<<<<<<< HEAD
 - **CUMULUS-3842**
   - Remove reconciliationReports DynamoDB table
-=======
-- **CUMULUS-3718**
-  - Updated `reconciliation_reports` list api endpoint and added `ReconciliationReportSearch` class to query postgres
-  - Added `reconciliationReports` type to stats endpoint, so `aggregate` query will work for reconciliation reports
->>>>>>> d548a74e
 
 ## [Unreleased]
 
