--- conflicted
+++ resolved
@@ -6,17 +6,15 @@
 
 ## Unreleased
 
-<<<<<<< HEAD
 ### Changed
   - **CUMULUS-2985**
     - Changed `onetime` rules RuleTrigger to only execute when the state is `ENABLED` and updated documentation to reflect the change
-=======
+
 ### Notable Changes
 
 - The async_operation_image property of cumulus module should be updated to pull
   the ECR image for cumuluss/async-operation:47
 
->>>>>>> 52a800fc
 ### MIGRATION notes
 
 #### RDS Phase 3
