# Changelog

All notable changes to this project will be documented in this file.

The format is based on [Keep a Changelog](http://keepachangelog.com/en/1.0.0/).

## Unreleased

### Migration Notes

From this release forward, Cumulus Core will be tested against PostgreSQL v13. Users
should migrate their datastores to Aurora PostgreSQL 13.9+ compatible data
stores as soon as possible after upgrading to this release.

#### Engine Upgrade

Users utilizing the `cumulus-rds-tf` module will have upgraded/had their
database clusters forcibly upgraded at the next maintenance window after February 29, 2024.

To upgrade your engine version, we recommend a manual (outside of
terraform) upgrade. This will result in the cluster being upgraded with a
manually set parameter group not managed by terraform.

There are several options that AWS provides for upgrading your cluster engine,
such as using the AWS console or CLI. For more information, visit their
[documentation](https://docs.aws.amazon.com/AmazonRDS/latest/AuroraUserGuide/aurora-serverless.modifying.html#aurora-serverless.modifying.upgrade).

Once you have manually upgraded your database engine and the cluster is now on
version 13.12+, to continue using the `cumulus-rds-tf` module *once upgraded*,
update following module configuration values if set, or allow their defaults to
be utilized:

```terraform
parameter_group_family = "aurora-postgresql13"
engine_version = 13.12
```

**Please Note**: When you apply this update, the original PostgreSQL v11
parameter group will be removed, and recreated using PG13 defaults/configured
terraform values and it will also update the database cluster to use the new configuration.

### Breaking Changes

- **CUMULUS-2890**
  - Removed unused CloudWatch AWS SDK client. This change removes the CloudWatch client
    from the `@cumulus/aws-client` package.

### Changed

- **CUMULUS-2895**
  - Updated KMS code to aws sdk v3
- **CUMULUS-2888**
  - Update CloudWatch Events code to AWS SDK v3
<<<<<<< HEAD
- **CUMULUS-2889**
  - Removed unused CloudWatch Logs AWS SDK client
- **CUMULUS-2890**
  - Removed unused CloudWatch AWS SDK client
=======
>>>>>>> 6e2d01b0
- **CUMULUS-2893**
  - Updated Kinesis code to AWS SDK v3

### Fixed

## Release TBD

### Changed

- **CUMULUS-2887**
  - Updated CloudFormation code to aws sdk v3
- **CUMULUS-2899**
  - Updated SNS code to aws sdk v3
- **CUMULUS_3499**
  - Update AWS-SDK dependency pin to "2.1490" to prevent SQS issue.  Dependency
    pin expected to be changed with the resolution to CUMULUS-2900
- **CUMULUS-2894**
  - Update Lambda code to AWS SDK v3
- **CUMULUS-3432**
  - Update `cumulus-rds-tf` `engine_version` to `13.9`
  - Update `cumulus-rds-tf` `parameter_group_family` to `aurora-postgresql13`
  - Update development/local stack postgres image version to postgres:13.9-alpine
- **CUMULUS-2900**
  - Update SQS code to AWS SDK v3
- **CUMULUS-3352**
  - Update example project to use CMA v2.0.3 for integration testing
  - Update example deployment to deploy cnmResponse lambda version
    2.1.1-aplha.2-SNAPSHOT
  - Update example deployment to deploy cnmToGranule lambda
    version 1.7.0-alpha.2-SNAPSHOT
- **CUMULUS-3501**
  - Updated CreateReconciliationReport lambda to save report record to Elasticsearch.
  - Created docker image cumuluss/async-operation:48 from v16.1.2, and used it as default async_operation_image.
- **CUMULUS-3502**
  - Upgraded localstack to v3.0.0 to support recent aws-sdk releases and update unit tests.
- **CUMULUS-3540**
  - stubbed cmr interfaces in integration tests allow integration tests to pass
  - needed while cmr is failing to continue needed releases and progress
  - this change should be reverted ASAP when cmr is working as needed again

### Fixed

- **CUMULUS-3177**
  - changed `_removeGranuleFromCmr` function for granule `bulkDelete` to not throw an error and instead catch the error when the granule is not found in CMR
- **CUMULUS-3293**
  - Process Dead Letter Archive is fixed to properly copy objects from `/sqs/` to `/failed-sqs/` location
- **CUMULUS-3467**
  - Added `childWorkflowMeta` to `QueueWorkflow` task configuration
- **CUMULUS-3474**
  - Fixed overriden changes to `rules.buildPayload' to restore changes from ticket `CUMULUS-2969` which limited the definition object to `name` and `arn` to
    account for AWS character limits.
- **CUMULUS-3479**
  - Fixed typo in s3-replicator resource declaration where `var.lambda_memory_size` is supposed to be `var.lambda_memory_sizes`
- **CUMULUS-3510**
  - Fixed `@cumulus/api` `validateAndUpdateSqsRule` method to allow 0 retries and 0 visibilityTimeout
    in rule's meta.  This fix from CUMULUS-2863 was not in release 16 and later.

## [v18.1.0] 2023-10-25

### MIGRATION notes

#### Rules API Endpoint Versioning

As part of the work on CUMULUS-3095, we have added a required header for the
rules PUT/PATCH endpoints -- to ensure that older clients/utilities do not
unexpectedly make destructive use of those endpoints, a validation check of a
header value against supported versions has been implemented.

Moving forward, if a breaking change is made to an existing endpoint that
requires user updates, as part of that update we will set the current version of
the core API and require a header that confirms the client is compatible with
the version required or greater.

In this instance, the rules PUT/PATCH
endpoints will require a `Cumulus-API-Version` value of at least `2`.

```bash
 curl --request PUT https://example.com/rules/repeat_test\
 --header 'Cumulus-API-Version: 2'\
 --header 'Content-Type: application/json'\
 --header 'Authorization: Bearer ReplaceWithToken'\
 --data ...
```

Users/clients that do not make use of these endpoints will not be impacted.

### Breaking Changes
- **CUMULUS-3427**
  - Changed the naming conventions for memory size and timeouts configuration to simply the lambda name
### Notable Changes

- **CUMULUS-3095**
  - Added `PATCH` rules endpoint to update rule which works as the existing `PUT` endpoint.
  - Updated `PUT` rules endpoint to replace rule.

### Added

- **CUMULUS-3218**
  - Added optional `maxDownloadTime` field to `provider` schema
  - Added `max_download_time` column to PostgreSQL `providers` table
  - Updated `@cumulus/ingest/lock` to check expired locks based on `provider.maxDownloadTime`

### Changed

- **CUMULUS-3095**
  - Updated `@cumulus/api-client/rules` to have`replaceRule` and `updateRule` methods.
  - Updated mapping for rule Elasticsearch records to prevent dynamic field for keys under
    `meta` and `payload`, and fixed `rule` field mapping.
- **CUMULUS-3351**
  - Updated `constructOnlineAccessUrls()` to group CMR online access URLs by link type.
- **CUMULUS-3377**
  - Added configuration option to cumulus-tf/terraform.tfvars to include sns:Subscribe access policy for
    executions, granules, collections, and PDRs report topics.
- **CUMULUS-3392**
  - Modify cloudwatch rule by deleting `custom`
- **CUMULUS-3434**
  - Updated `@cumulus/orca-recovery-adapter` task to output both input granules and recovery output.
  - Updated `example/cumulus-tf/orca.tf` to use v9.0.0.

### Fixed

- **CUMULUS-3095**
  - Added back `rule` schema validation which is missing after RDS phase 3.
  - Fixed a bug for creating rule with tags.
- **CUMULUS-3286**
  - Fixed `@cumulus/cmrjs/cmr-utils/getGranuleTemporalInfo` and `@cumulus/message/Granules/getGranuleCmrTemporalInfo`
    to handle non-existing cmr file.
  - Updated mapping for granule and deletedgranule Elasticsearch records to prevent dynamic field for keys under
    `queryFields`.
  - Updated mapping for collection Elasticsearch records to prevent dynamic field for keys under `meta`.
- **CUMULUS-3393**
  - Fixed `PUT` collection endpoint to update collection configuration in S3.
- **CUMULUS-3427**
  - Fixed issue where some lambda and task memory sizes and timeouts were not configurable
- **@aws-sdk upgrade**
  - Fixed TS compilation error on aws-client package caused by @aws-sdk/client-dynamodb 3.433.0 upgrade

## [v18.0.0] 2023-08-28

### Notable Changes

- **CUMULUS-3270**
  - update python lambdas to use python3.10
  - update dependencies to use python3.10 including cumulus-message-adapter, cumulus-message-adapter-python and cumulus-process-py
- **CUMULUS-3259**
  - Updated Terraform version from 0.13.6 to 1.5.3. Please see the [instructions to upgrade your deployments](https://github.com/nasa/cumulus/blob/master/docs/upgrade-notes/upgrading-tf-version-1.5.3.md).

### Changed

- **CUMULUS-3366**
  - Added logging to the `collectionRuleMatcher` Rules Helper, which is used by the sqs-message-consumer and message-consumer Lambdas,
    to report when an incoming message's collection does not match any rules.

## [v17.0.0] 2023-08-09

### MIGRATION notes

- This release updates the `hashicorp/aws` provider required by Cumulus to `~> 5.0`
  which in turn requires updates to all modules deployed with Core in the same stack
  to use a compatible provider version.
- This update is *not* compatible with prior stack states - Terraform will not
  allow redeployment of a prior version of Cumulus using an older version of
  the provider.  Please be sure to validate the install changeset is what you
  expect prior to upgrading to this version.
- Upgrading Cumulus to v17 from prior versions should only require the usual
  terraform init/apply steps.  As always **be sure** to inspect the `terraform plan` or
  `terraform apply` changeset to ensure the changes between providers are what
  you're expecting for all modules you've chosen to deploy with Cumulus

### Notable Changes

- **CUMULUS-3258**
  - @cumulus/api is now compatible *only* with Orca >= 8.1.0.    Prior versions of
    Orca are not compatible with Cumulus 17+
  - Updated all hashicorp terraform AWS provider configs to ~> 5.0
    - Upstream/downstream terraform modules will need to utilize an AWS provider
      that matches this range

### Breaking Changes

- **CUMULUS-3258**
  - Update @cumulus/api/lib/orca/getOrcaRecoveryStatusByGranuleCollection
    to @cumulus/api/lib/orca/getOrcaRecoveryStatusByGranuleIdAndCollection and
    add collectionId to arguments to support Orca v8+ required use of
    collectionId

  - Updated all terraform AWS providers to ~> 5.0

### Changed

- **CUMULUS-3258**
  - Update all Core integration tests/integrations to be compatible with Orca >=
    v8.1.0 only

### Fixed

- **CUMULUS-3319**
  - Removed @cumulus/api/models/schema and changed all references to
    @cumulus/api/lib/schema in docs and related models
  - Removed @cumulus/api/models/errors.js
  - Updated API granule write logic to cause postgres schema/db write failures on an individual granule file write to result  in a thrown error/400 return instead of a 200 return and a 'silent' update of the granule to failed status.
  - Update api/lib/_writeGranule/_writeGranulefiles logic to allow for schema failures on individual granule writes via an optional method parameter in _writeGranules, and an update to the API granule write calls.
  - Updated thrown error to include information related to automatic failure behavior in addition to the stack trace.

## [v16.1.3] 2024-1-15

**Please note** changes in 16.1.3 may not yet be released in future versions, as this
is a backport/patch release on the 16.x series of releases.  Updates that are
included in the future will have a corresponding CHANGELOG entry in future releases.

### Changed

- **CUMULUS_3499
  - Update AWS-SDK dependency pin to "2.1490" to prevent SQS issue.  Dependency
    pin expected to be changed with the resolution to CUMULUS-2900

### Fixed

- **CUMULUS-3474**
  - Fixed overriden changes to `rules.buildPayload' to restore changes from
    ticket `CUMULUS-2969` which limited the definition object to `name` and `arn` to
    account for AWS character limits.
- **CUMULUS-3501**
  - Updated CreateReconciliationReport lambda to save report record to Elasticsearch.
  - Created docker image cumuluss/async-operation:48 from v16.1.2, and used it as default async_operation_image.
- **CUMULUS-3510**
  - Fixed `@cumulus/api` `validateAndUpdateSqsRule` method to allow 0 retries and 0 visibilityTimeout
    in rule's meta.  This fix from CUMULUS-2863 was not in release 16 and later.
- **CUMULUS-3540**
  - stubbed cmr interfaces in integration tests allow integration tests to pass
  - needed while cmr is failing to continue needed releases and progress
  - this change should be reverted ASAP when cmr is working as needed again

## [v16.1.2] 2023-11-01

**Please note** changes in 16.1.2 may not yet be released in future versions, as this
is a backport/patch release on the 16.x series of releases.  Updates that are
included in the future will have a corresponding CHANGELOG entry in future releases.

### Added

- **CUMULUS-3218**
  - Added optional `maxDownloadTime` field to `provider` schema
  - Added `max_download_time` column to PostgreSQL `providers` table
  - Updated `@cumulus/ingest/lock` to check expired locks based on `provider.maxDownloadTime`

### Fixed

- **@aws-sdk upgrade**
  - Fixed TS compilation error on aws-client package caused by @aws-sdk/client-dynamodb 3.433.0 upgrade
  - Updated mapping for collection Elasticsearch records to prevent dynamic field for keys under `meta`.
- **CUMULUS-3286**
  - Fixed `@cumulus/cmrjs/cmr-utils/getGranuleTemporalInfo` and `@cumulus/message/Granules/getGranuleCmrTemporalInfo`
    to handle non-existing cmr file.
  - Updated mapping for granule and deletedgranule Elasticsearch records to prevent dynamic field for keys under
    `queryFields`.
- **CUMULUS-3293**
  - Process Dead Letter Archive is fixed to properly copy objects from `/sqs/` to `/failed-sqs/` location
- **CUMULUS-3393**
  - Fixed `PUT` collection endpoint to update collection configuration in S3.
- **CUMULUS-3467**
  - Added `childWorkflowMeta` to `QueueWorkflow` task configuration

## [v16.1.1] 2023-08-03

### Notable Changes

- The async_operation_image property of cumulus module should be updated to pull
  the ECR image for cumuluss/async-operation:47

### Added

- **CUMULUS-3298**
  - Added extra time to the buffer for replacing the launchpad token before it
    expires to alleviate CMR error messages
- **CUMULUS-3220**
  - Created a new send-pan task
- **CUMULUS-3287**
  - Added variable to allow the aws_ecs_task_definition health check to be configurable.
  - Added clarity to how the bucket field needs to be configured for the
    move-granules task definition

### Changed

- Security upgrade node from 14.19.3-buster to 14.21.1-buster
- **CUMULUS-2985**
  - Changed `onetime` rules RuleTrigger to only execute when the state is `ENABLED` and updated documentation to reflect the change
  - Changed the `invokeRerun` function to only re-run enabled rules
- **CUMULUS-3188**
  - Updated QueueGranules to support queueing granules that meet the required API granule schema.
  - Added optional additional properties to queue-granules input schema
- **CUMULUS-3252**
  - Updated example/cumulus-tf/orca.tf to use orca v8.0.1
  - Added cumulus task `@cumulus/orca-copy-to-archive-adapter`, and add the task to `tf-modules/ingest`
  - Updated `tf-modules/cumulus` module to take variable `orca_lambda_copy_to_archive_arn` and pass to `tf-modules/ingest`
  - Updated `example/cumulus-tf/ingest_and_publish_granule_with_orca_workflow.tf` `CopyToGlacier` (renamed to `CopyToArchive`) step to call
    `orca_copy_to_archive_adapter_task`
- **CUMULUS-3253**
  - Added cumulus task `@cumulus/orca-recovery-adapter`, and add the task to `tf-modules/ingest`
  - Updated `tf-modules/cumulus` module to take variable `orca_sfn_recovery_workflow_arn` and pass to `tf-modules/ingest`
  - Added `example/cumulus-tf/orca_recovery_adapter_workflow.tf`, `OrcaRecoveryAdapterWorkflow` workflow has `OrcaRecoveryAdapter` task
    to call the ORCA recovery step-function.
  - Updated `example/data/collections/` collection configuration `meta.granuleRecoveryWorkflow` to use `OrcaRecoveryAdapterWorkflow`
- **CUMULUS-3215**
  - Create reconciliation reports will properly throw errors and set the async
    operation status correctly to failed if there is an error.
  - Knex calls relating to reconciliation reports will retry if there is a
    connection terminated unexpectedly error
  - Improved logging for async operation
  - Set default async_operation_image_version to 47
- **CUMULUS-3024**
  - Combined unit testing of @cumulus/api/lib/rulesHelpers to a single test file
    `api/tests/lib/test-rulesHelpers` and removed extraneous test files.
- **CUMULUS-3209**
  - Apply brand color with high contrast settings for both (light and dark) themes.
  - Cumulus logo can be seen when scrolling down.
  - "Back to Top" button matches the brand color for both themes.
  - Update "note", "info", "tip", "caution", and "warning" components to [new admonition styling](https://docusaurus.io/docs/markdown-features/admonitions).
  - Add updated arch diagram for both themes.
- **CUMULUS-3203**
  - Removed ACL setting of private on S3.multipartCopyObject() call
  - Removed ACL setting of private for s3PutObject()
  - Removed ACL confguration on sync-granules task
  - Update documentation on dashboard deployment to exclude ACL public-read setting
- **CUMULUS-3245**
  - Update SQS consumer logic to catch ExecutionAlreadyExists error and
    delete SQS message accordingly.
  - Add ReportBatchItemFailures to event source mapping start_sf_mapping
- **CUMULUS-3357**
  - `@cumulus/queue-granules` is now written in TypeScript
  - `@cumulus/schemas` can now generate TypeScript interfaces for the task input, output and config.
- Added missing name to throttle_queue_watcher Cloudwatch event in `throttled-queue.tf`


### Fixed

- **CUMULUS-3258**
  - Fix un-prefixed s3 lifecycle configuration ID from CUMULUS-2915
- **CUMULUS-2625**
  - Optimized heap memory and api load in queue-granules task to scale to larger workloads.
- **CUMULUS-3265**
  - Fixed `@cumulus/api` `getGranulesForPayload` function to query cloud metrics es when needed.
- **CUMULUS-3389**
  - Updated runtime of `send-pan` and `startAsyncOperation` lambdas to `nodejs16.x`

## [v16.0.0] 2023-05-09

### Notable Changes

- The async_operation_image property of cumulus module should be updated to pull
  the ECR image for cumuluss/async-operation:46

### MIGRATION notes

#### PI release version

When updating directly to v16 from prior releases older that V15, please make sure to
read through all prior release notes.

Notable migration concerns since the last PI release version (11.1.x):

- [v14.1.0] - Postgres compatibility update to Aurora PostgreSQL 11.13.
- [v13.1.0] - Postgres update to add `files_granules_cumulus_id_index` to the
  `files` table may require manual steps depending on load.

#### RDS Phase 3 migration notes

This release includes updates that remove existing DynamoDB tables as part of
release deployment process.   This release *cannot* be properly rolled back in
production as redeploying a prior version of Cumulus will not recover the
associated Dynamo tables.

Please read the full change log for RDS Phase 3 and consult the [RDS Phase 3 update
documentation](https://nasa.github.io/cumulus/docs/next/upgrade-notes/upgrade-rds-phase-3-release)

#### API Endpoint Versioning

As part of the work on CUMULUS-3072, we have added a required header for the
granule PUT/PATCH endpoints -- to ensure that older clients/utilities do not
unexpectedly make destructive use of those endpoints, a validation check of a
header value against supported versions has been implemented.

Moving forward, if a breaking change is made to an existing endpoint that
requires user updates, as part of that update we will set the current version of
the core API and require a header that confirms the client is compatible with
the version required or greater.

In this instance, the granule PUT/PATCH
endpoints will require a `Cumulus-API-Version` value of at least `2`.

```bash
 curl --request PUT https://example.com/granules/granuleId.A19990103.006.1000\
 --header 'Cumulus-API-Version: 2'\
 --header 'Content-Type: application/json'\
 --header 'Authorization: Bearer ReplaceWithToken'\
 --data ...
```

Users/clients that do not make use of these endpoints will not be impacted.

### RDS Phase 3
#### Breaking Changes

- **CUMULUS-2688**
  - Updated bulk operation logic to use collectionId in addition to granuleId to fetch granules.
  - Tasks using the `bulk-operation` Lambda should provide collectionId and granuleId e.g. { granuleId: xxx, collectionId: xxx }
- **CUMULUS-2856**
  - Update execution PUT endpoint to no longer respect message write constraints and update all values passed in

#### Changed

- **CUMULUS-3282**
  - Updated internal granule endpoint parameters from :granuleName to :granuleId
    for maintenance/consistency reasons
- **CUMULUS-2312** - RDS Migration Epic Phase 3
  - **CUMULUS-2645**
    - Removed unused index functionality for all tables other than
      `ReconciliationReportsTable` from `dbIndexer` lambda
  - **CUMULUS-2398**
    - Remove all dynamoDB updates for `@cumulus/api/ecs/async-operation/*`
    - Updates all api endpoints with updated signature for
      `asyncOperationsStart` calls
    - Remove all dynamoDB models calls from async-operations api endpoints
  - **CUMULUS-2801**
    - Move `getFilesExistingAtLocation`from api granules model to api/lib, update granules put
      endpoint to remove model references
  - **CUMULUS-2804**
    - Updates api/lib/granule-delete.deleteGranuleAndFiles:
      - Updates dynamoGranule -> apiGranule in the signature and throughout the dependent code
      - Updates logic to make apiGranule optional, but pgGranule required, and
        all lookups use postgres instead of ES/implied apiGranule values
      - Updates logic to make pgGranule optional - in this case the logic removes the entry from ES only
    - Removes all dynamo model logic from api/endpoints/granules
    - Removes dynamo write logic from api/lib/writeRecords.*
    - Removes dynamo write logic from api/lib/ingest.*
    - Removes all granule model calls from api/lambdas/bulk-operations and any dependencies
    - Removes dynamo model calls from api/lib/granule-remove-from-cmr.unpublishGranule
    - Removes Post Deployment execution check from sf-event-sqs-to-db-records
    - Moves describeGranuleExecution from api granule model to api/lib/executions.js
  - **CUMULUS-2806**
    - Remove DynamoDB logic from executions `POST` endpoint
    - Remove DynamoDB logic from sf-event-sqs-to-db-records lambda execution writes.
    - Remove DynamoDB logic from executions `PUT` endpoint
  - **CUMULUS-2808**
    - Remove DynamoDB logic from executions `DELETE` endpoint
  - **CUMULUS-2809**
    - Remove DynamoDB logic from providers `PUT` endpoint
    - Updates DB models asyncOperation, provider and rule to return all fields on upsert.
  - **CUMULUS-2810**
    - Removes addition of DynamoDB record from API endpoint POST /provider/<name>
  - **CUMULUS-2811**
    - Removes deletion of DynamoDB record from API endpoint DELETE /provider/<name>
  - **CUMULUS-2817**
    - Removes deletion of DynamoDB record from API endpoint DELETE /collection/<name>/<version>
  - **CUMULUS-2814**
    - Move event resources deletion logic from `rulesModel` to `rulesHelper`
  - **CUMULUS-2815**
    - Move File Config and Core Config validation logic for Postgres Collections from `api/models/collections.js` to `api/lib/utils.js`
  - **CUMULUS-2813**
    - Removes creation and deletion of DynamoDB record from API endpoint POST /rules/
  - **CUMULUS-2816**
    - Removes addition of DynamoDB record from API endpoint POST /collections
  - **CUMULUS-2797**
    - Move rule helper functions to separate rulesHelpers file
  - **CUMULUS-2821**
    - Remove DynamoDB logic from `sfEventSqsToDbRecords` lambda
  - **CUMULUS-2856**
    - Update API/Message write logic to handle nulls as deletion in execution PUT/message write logic

#### Added

- **CUMULUS-2312** - RDS Migration Epic Phase 3
  - **CUMULUS-2813**
    - Added function `create` in the `db` model for Rules
      to return an array of objects containing all columns of the created record.
  - **CUMULUS-2812**
    - Move event resources logic from `rulesModel` to `rulesHelper`
  - **CUMULUS-2820**
    - Remove deletion of DynamoDB record from API endpoint DELETE /pdr/<pdrName>
  - **CUMULUS-2688**
    - Add new endpoint to fetch granules by collectionId as well as granuleId: GET /collectionId/granuleId
    - Add new endpoints to update and delete granules by collectionId as well as
      granuleId

#### Removed

- **CUMULUS-2994**
  - Delete code/lambdas that publish DynamoDB stream events to SNS
- **CUMULUS-3226**
  - Removed Dynamo Async Operations table
- **CUMULUS-3199**
  - Removed DbIndexer lambda and all associated terraform resources
- **CUMULUS-3009**
  - Removed Dynamo PDRs table
- **CUMULUS-3008**
  - Removed DynamoDB Collections table
- **CUMULUS-2815**
  - Remove update of DynamoDB record from API endpoint PUT /collections/<name>/<version>
- **CUMULUS-2814**
  - Remove DynamoDB logic from rules `DELETE` endpoint
- **CUMULUS-2812**
  - Remove DynamoDB logic from rules `PUT` endpoint
- **CUMULUS-2798**
  - Removed AsyncOperations model
- **CUMULUS-2797**
- **CUMULUS-2795**
  - Removed API executions model
- **CUMULUS-2796**
  - Remove API pdrs model and all related test code
  - Remove API Rules model and all related test code
- **CUMULUS-2794**
  - Remove API Collections model and all related test code
  - Remove lambdas/postgres-migration-count-tool, api/endpoints/migrationCounts and api-client/migrationCounts
  - Remove lambdas/data-migration1 tool
  - Remove lambdas/data-migration2 and
    lambdas/postgres-migration-async-operation
- **CUMULUS-2793**
  - Removed Provider Dynamo model and related test code
- **CUMULUS-2792**
  - Remove API Granule model and all related test code
  - Remove granule-csv endpoint
- **CUMULUS-2645**
  - Removed dynamo structural migrations and related code from `@cumulus/api`
  - Removed `executeMigrations` lambda
  - Removed `granuleFilesCacheUpdater` lambda
  - Removed dynamo files table from `data-persistence` module.  *This table and
    all of its data will be removed on deployment*.

### Added
- **CUMULUS-3072**
  - Added `replaceGranule` to `@cumulus/api-client/granules` to add usage of the
    updated RESTful PUT logic
- **CUMULUS-3121**
  - Added a map of variables for the cloud_watch_log retention_in_days for the various cloudwatch_log_groups, as opposed to keeping them hardcoded at 30 days. Can be configured by adding the <module>_<cloudwatch_log_group_name>_log_retention value in days to the cloudwatch_log_retention_groups map variable
- **CUMULUS-3201**
  - Added support for sha512 as checksumType for LZARDs backup task.

### Changed

- **CUMULUS-3315**
  - Updated `@cumulus/api-client/granules.bulkOperation` to remove `ids`
    parameter in favor of `granules` parameter, in the form of a
    `@cumulus/types/ApiGranule` that requires the following keys: `[granuleId, collectionId]`
- **CUMULUS-3307**
  - Pinned cumulus dependency on `pg` to `v8.10.x`
- **CUMULUS-3279**
  - Updated core dependencies on `xml2js` to `v0.5.0`
  - Forcibly updated downstream dependency for `xml2js` in `saml2-js` to
    `v0.5.0`
  - Added audit-ci CVE override until July 1 to allow for Core package releases
- **CUMULUS-3106**
  - Updated localstack version to 1.4.0 and removed 'skip' from all skipped tests
- **CUMULUS-3115**
  - Fixed DiscoverGranules' workflow's duplicateHandling when set to `skip` or `error` to stop retrying
    after receiving a 404 Not Found Response Error from the `cumulus-api`.
- **CUMULUS-3165**
  - Update example/cumulus-tf/orca.tf to use orca v6.0.3

### Fixed

- **CUMULUS-3315**
  - Update CI scripts to use shell logic/GNU timeout to bound test timeouts
    instead of NPM `parallel` package, as timeouts were not resulting in
    integration test failure
- **CUMULUS-3223**
  - Update `@cumulus/cmrjs/cmr-utils.getGranuleTemporalInfo` to handle the error when the cmr file s3url is not available
  - Update `sfEventSqsToDbRecords` lambda to return [partial batch failure](https://docs.aws.amazon.com/lambda/latest/dg/with-sqs.html#services-sqs-batchfailurereporting),
    and only reprocess messages when cumulus message can't be retrieved from the execution events.
  - Update `@cumulus/cumulus-message-adapter-js` to `2.0.5` for all cumulus tasks

## [v15.0.4] 2023-06-23

### Changed

- **CUMULUS-3307**
  - Pinned cumulus dependency on `pg` to `v8.10.x`

### Fixed

- **CUMULUS-3115**
  - Fixed DiscoverGranules' workflow's duplicateHandling when set to `skip` or `error` to stop retrying
    after receiving a 404 Not Found Response Error from the `cumulus-api`.
- **CUMULUS-3315**
  - Update CI scripts to use shell logic/GNU timeout to bound test timeouts
    instead of NPM `parallel` package, as timeouts were not resulting in
    integration test failure
- **CUMULUS-3223**
  - Update `@cumulus/cmrjs/cmr-utils.getGranuleTemporalInfo` to handle the error when the cmr file s3url is not available
  - Update `sfEventSqsToDbRecords` lambda to return [partial batch failure](https://docs.aws.amazon.com/lambda/latest/dg/with-sqs.html#services-sqs-batchfailurereporting),
    and only reprocess messages when cumulus message can't be retrieved from the execution events.
  - Update `@cumulus/cumulus-message-adapter-js` to `2.0.5` for all cumulus tasks

## [v15.0.3] 2023-04-28

### Fixed

- **CUMULUS-3243**
  - Updated granule delete logic to delete granule which is not in DynamoDB
  - Updated granule unpublish logic to handle granule which is not in DynamoDB and/or CMR

## [v15.0.2] 2023-04-25

### Fixed

- **CUMULUS-3120**
  - Fixed a bug by adding in `default_log_retention_periods` and `cloudwatch_log_retention_periods`
  to Cumulus modules so they can be used during deployment for configuring cloudwatch retention periods, for more information check here: [retention document](https://nasa.github.io/cumulus/docs/configuration/cloudwatch-retention)
  - Updated cloudwatch retention documentation to reflect the bugfix changes

## [v15.0.1] 2023-04-20

### Changed

- **CUMULUS-3279**
  - Updated core dependencies on `xml2js` to `v0.5.0`
  - Forcibly updated downstream dependency for `xml2js` in `saml2-js` to
    `v0.5.0`
  - Added audit-ci CVE override until July 1 to allow for Core package releases

## Fixed

- **CUMULUS-3285**
  - Updated `api/lib/distribution.js isAuthBearTokenRequest` to handle non-Bearer authorization header

## [v15.0.0] 2023-03-10

### Breaking Changes

- **CUMULUS-3147**
  - The minimum supported version for all published Cumulus Core npm packages is now Node 16.19.0
  - Tasks using the `cumuluss/cumulus-ecs-task` Docker image must be updated to `cumuluss/cumulus-ecs-task:1.9.0.` which is built with node:16.19.0-alpine.  This can be done by updating the `image` property of any tasks defined using the `cumulus_ecs_service` Terraform module.
  - Updated Dockerfile of async operation docker image to build from node:16.19.0-buster
  - Published new tag [`44` of `cumuluss/async-operation` to Docker Hub](https://hub.docker.com/layers/cumuluss/async-operation/44/images/sha256-8d757276714153e4ab8c24a2b7b6b9ffee14cc78b482d9924e7093af88362b04?context=explore).
  - The `async_operation_image` property of `cumulus` module must be updated to pull the ECR image for `cumuluss/async-operation:44`.

### Changed

- **CUMULUS-2997**
  - Migrate Cumulus Docs to Docusaurus v2 and DocSearch v3.
- **CUMULUS-3044**
  - Deployment section:
    - Consolidate and migrate Cumulus deployment (public facing) content from wiki to Cumulus Docs in GitHub.
    - Update links to make sure that the user can maintain flow between the wiki and GitHub deployment documentation.
    - Organize and update sidebar to include categories for similar deployment topics.
- **CUMULUS-3147**
  - Set example/cumulus-tf default async_operation_image_version to 44.
  - Set example/cumulus-tf default ecs_task_image_version to 1.9.0.
- **CUMULUS-3166**
  - Updated example/cumulus-tf/thin_egress_app.tf to use tea 1.3.2

### Fixed

- **CUMULUS-3187**
  - Restructured Earthdata Login class to be individual methods as opposed to a Class Object
  - Removed typescript no-checks and reformatted EarthdataLogin code to be more type friendly

## [v14.1.0] 2023-02-27

### MIGRATION notes

#### PostgreSQL compatibility update

From this release forward Core will be tested against PostgreSQL 11   Existing
release compatibility testing was done for release 11.1.8/14.0.0+.   Users
should migrate their datastores to Aurora PostgreSQL 11.13+ compatible data stores
as soon as possible.

Users utilizing the `cumulus-rds-tf` module will have upgraded/had their
database clusters forcibly upgraded at the next maintenance window after 31 Jan
2023.   Our guidance to mitigate this issue is to do a manual (outside of
terraform) upgrade.   This will result in the cluster being upgraded with a
manually set parameter group not managed by terraform.

If you manually upgraded and the cluster is now on version 11.13, to continue
using the `cumulus-rds-tf` module *once upgraded* update following module
configuration values if set, or allow their defaults to be utilized:

```terraform
parameter_group_family = "aurora-postgresql11"
engine_version = 11.13
```

When you apply this update, the original PostgreSQL v10 parameter group will be
removed, and recreated using PG11 defaults/configured terraform values and
update the database cluster to use the new configuration.

### Added

- **CUMULUS-3193**
  - Add a Python version file
- **CUMULUS-3121**
  - Added a map of variables in terraform for custom configuration of cloudwatch_log_groups' retention periods.
    Please refer to the [Cloudwatch-Retention] (https://nasa.github.io/cumulus/docs/configuration/cloudwatch-retention)
    section of the Cumulus documentation in order for more detailed information and an example into how to do this.
- **CUMULUS-3071**
  - Added 'PATCH' granules endpoint as an exact duplicate of the existing `PUT`
    endpoint.    In future releases the `PUT` endpoint will be replaced with valid PUT logic
    behavior (complete overwrite) in a future release.   **The existing PUT
    implementation is deprecated** and users should move all existing usage of
    `PUT` to `PATCH` before upgrading to a release with `CUMULUS-3072`.

### Fixed

- **CUMULUS-3033**
  - Fixed `granuleEsQuery` to properly terminate if `body.hit.total.value` is 0.

- The `getLambdaAliases` function has been removed from the `@cumulus/integration-tests` package
- The `getLambdaVersions` function has been removed from the `@cumulus/integration-tests` package
- **CUMULUS-3117**
  - Update `@cumulus/es-client/indexer.js` to properly handle framework write
    constraints for queued granules.    Queued writes will now be properly
    dropped from elasticsearch writes along with the primary datastore(s) when
    write constraints apply
- **CUMULUS-3134**
  - Get tests working on M1 Macs
- **CUMULUS-3148**:
  - Updates cumulus-rds-tf to use defaults for PostgreSQL 11.13
  - Update IngestGranuleSuccessSpec as test was dependant on file ordering and
    PostgreSQL 11 upgrade exposed dependency on database results in the API return
  - Update unit test container to utilize PostgreSQL 11.13 container
- **CUMULUS-3149**
  - Updates the api `/granules/bulkDelete` endpoint to take the
    following configuration keys for the bulkDelete:
    - concurrency - Number of concurrent bulk deletions to process at a time.
            Defaults to 10, increasing this value may improve throughput at the cost
            of additional database/CMR/etc load.
    - maxDbConnections - Defaults to `concurrency`, and generally should not be
        changed unless troubleshooting performance concerns.
  - Updates all bulk api endpoints to add knexDebug boolean query parameter to
    allow for debugging of database connection issues in the future.  Defaults
    to false.
  - Fixed logic defect in bulk deletion logic where an information query was
    nested in a transaction call, resulting in transactions holding knex
    connection pool connections in a blocking way that would not resolve,
    resulting in deletion failures.
- **CUMULUS-3142**
  - Fix issue from CUMULUS-3070 where undefined values for status results in
    unexpected insertion failure on PATCH.
- **CUMULUS-3181**
  - Fixed `sqsMessageRemover` lambda to correctly retrieve ENABLED sqs rules.

- **CUMULUS-3189**
  - Upgraded `cumulus-process` and `cumulus-message-adapter-python` versions to
    support pip 23.0
- **CUMULUS-3196**
  - Moved `createServer` initialization outside the `s3-credentials-endpoint` lambda
    handler to reduce file descriptor usage
- README shell snippets better support copying
- **CUMULUS-3111**
  - Fix issue where if granule update dropped due to write constraints for writeGranuleFromMessage, still possible for granule files to be written
  - Fix issue where if granule update is limited to status and timestamp values due to write constraints for writeGranuleFromMessage, Dynamo or ES granules could be out of sync with PG

### Breaking Changes

- **CUMULUS-3072**
  - Removed original PUT granule endpoint logic (in favor of utilizing new PATCH
    endpoint introduced in CUMULUS-3071)
  - Updated PUT granule endpoint to expected RESTful behavior:
    - PUT will now overwrite all non-provided fields as either non-defined or
      defaults, removing existing related database records (e.g. files,
      granule-execution linkages ) as appropriate.
    - PUT will continue to overwrite fields that are provided in the payload,
      excepting collectionId and granuleId which cannot be modified.
    - PUT will create a new granule record if one does not already exist
    - Like PATCH, the execution field is additive only - executions, once
      associated with a granule record cannot be unassociated via the granule
      endpoint.
  - /granule PUT and PATCH endpoints now require a header with values `{
    version: 2 }`
  - PUT endpoint will now only support /:collectionId/:granuleId formatted
    queries
  - `@cumulus/api-client.replaceGranule now utilizes body.collectionId to
    utilize the correct API PUT endpoint
  - Cumulus API version updated to `2`

### Changed

- **Snyk Security**
  - Upgraded jsonwebtoken from 8.5.1 to 9.0.0
  - CUMULUS-3160: Upgrade knex from 0.95.15 to 2.4.1
  - Upgraded got from 11.8.3 to ^11.8.5
- **Dependabot Security**
  - Upgraded the python package dependencies of the example lambdas
- **CUMULUS-3043**
  - Organize & link Getting Started public docs for better user guidance
  - Update Getting Started sections with current content
- **CUMULUS-3046**
  - Update 'Deployment' public docs
  - Apply grammar, link fixes, and continuity/taxonomy standards
- **CUMULUS-3071**
  - Updated `@cumulus/api-client` packages to use `PATCH` protocol for existing
    granule `PUT` calls, this change should not require user updates for
    `api-client` users.
    - `@cumulus/api-client/granules.updateGranule`
    - `@cumulus/api-client/granules.moveGranule`
    - `@cumulus/api-client/granules.updateGranule`
    - `@cumulus/api-client/granules.reingestGranule`
    - `@cumulus/api-client/granules.removeFromCMR`
    - `@cumulus/api-client/granules.applyWorkflow`
- **CUMULUS-3097**
  - Changed `@cumulus/cmr-client` package's token from Echo-Token to Earthdata Login (EDL) token in updateToken method
  - Updated CMR header and token tests to reflect the Earthdata Login changes
- **CUMULUS-3144**
  - Increased the memory of API lambda to 1280MB
- **CUMULUS-3140**
  - Update release note to include cumulus-api release
- **CUMULUS-3193**
  - Update eslint config to better support typing
- Improve linting of TS files

### Removed

- **CUMULUS-2798**
  - Removed AsyncOperations model

### Removed

- **CUMULUS-3009**
  - Removed Dynamo PDRs table

## [v14.0.0] 2022-12-08

### Breaking Changes

- **CUMULUS-2915**
  - API endpoint GET `/executions/status/${executionArn}` returns `presignedS3Url` and `data`
  - The user (dashboard) must read the `s3SignedURL` and `data` from the return
- **CUMULUS-3070/3074**
  - Updated granule PUT/POST endpoints to no longer respect message write
    constraints.  Functionally this means that:
    - Granules with older createdAt values will replace newer ones, instead of
        ignoring the write request
    - Granules that attempt to set a non-complete state (e.g. 'queued' and
        'running') will now ignore execution state/state change and always write
    - Granules being set to non-complete state will update all values passed in,
      instead of being restricted to `['createdAt', 'updatedAt', 'timestamp',
      'status', 'execution']`

### Added

- **CUMULUS-3070**
  - Remove granules dynamoDb model logic that sets default publish value on record
    validation
  - Update API granule write logic to not set default publish value on record
    updates to avoid overwrite (PATCH behavior)
  - Update API granule write logic to publish to false on record
    creation if not specified
  - Update message granule write logic to set default publish value on record
    creation update.
  - Update granule write logic to set published to default value of `false` if
    `null` is explicitly set with intention to delete the value.
  - Removed dataType/version from api granule schema
  - Added `@cumulus/api/endpoints/granules` unit to cover duration overwrite
    logic for PUT/PATCH endpoint.
- **CUMULUS-3098**
  - Added task configuration setting named `failTaskWhenFileBackupFail` to the
    `lzards-backup` task. This setting is `false` by default, but when set to
    `true`, task will fail if one of the file backup request fails.

### Changed

- Updated CI deploy process to utilize the distribution module in the published zip file which
    will be run against for the integration tests
- **CUMULUS-2915**
  - Updated API endpoint GET `/executions/status/${executionArn}` to return the
    presigned s3 URL in addition to execution status data
- **CUMULUS-3045**
  - Update GitHub FAQs:
    - Add new and refreshed content for previous sections
    - Add new dedicated Workflows section
- **CUMULUS-3070**
  - Updated API granule write logic to no longer require createdAt value in
    dynamo/API granule validation.   Write-time createdAt defaults will be set in the case
    of new API granule writes without the value set, and createdAt will be
    overwritten if it already exists.
  - Refactored granule write logic to allow PATCH behavior on API granule update
    such that existing createdAt values will be retained in case of overwrite
    across all API granule writes.
  - Updated granule write code to validate written createdAt is synced between
    datastores in cases where granule.createdAt is not provided for a new
    granule.
  - Updated @cumulus/db/translate/granules.translateApiGranuleToPostgresGranuleWithoutNilsRemoved to validate incoming values to ensure values that can't be set to null are not
  - Updated @cumulus/db/translate/granules.translateApiGranuleToPostgresGranuleWithoutNilsRemoved to handle null values in incoming ApiGranule
  - Updated @cumulus/db/types/granules.PostgresGranule typings to allow for null values
  - Added ApiGranuleRecord to @cumulus/api/granule type to represent a written/retrieved from datastore API granule record.
  - Update API/Message write logic to handle nulls as deletion in granule PUT/message write logic
- **CUMULUS-3075**
  - Changed the API endpoint return value for a granule with no files. When a granule has no files, the return value beforehand for
    the translatePostgresGranuletoApiGranule, the function which does the translation of a Postgres granule to an API granule, was
    undefined, now changed to an empty array.
  - Existing behavior which relied on the pre-disposed undefined value was changed to instead accept the empty array.
  - Standardized tests in order to expect an empty array for a granule with no files files' object instead of undefined.
- **CUMULUS-3077**
  - Updated `lambdas/data-migration2` granule and files migration to have a `removeExcessFiles` function like in write-granules that will remove file records no longer associated with a granule being migrated
- **CUMULUS-3080**
  - Changed the retention period in days from 14 to 30 for cloudwatch logs for NIST-5 compliance
- **CUMULUS-3100**
  - Updated `POST` granules endpoint to check if granuleId exists across all collections rather than a single collection.
  - Updated `PUT` granules endpoint to check if granuleId exists across a different collection and throw conflict error if so.
  - Updated logic for writing granules from a message to check if granuleId exists across a different collection and throw conflict error if so.

### Fixed

- **CUMULUS-3070**
  - Fixed inaccurate typings for PostgresGranule in @cumulus/db/types/granule
  - Fixed inaccurate typings for @cumulus/api/granules.ApiGranule and updated to
    allow null
- **CUMULUS-3104**
  - Fixed TS compilation error on aws-client package caused by @aws-sdk/client-s3 3.202.0 upgrade
- **CUMULUS-3116**
  - Reverted the default ElasticSearch sorting behavior to the pre-13.3.0 configuration
  - Results from ElasticSearch are sorted by default by the `timestamp` field. This means that the order
  is not guaranteed if two or more records have identical timestamps as there is no secondary sort/tie-breaker.

## [v13.4.0] 2022-10-31

### Notable changes

- **CUMULUS-3104**
  - Published new tag [`43` of `cumuluss/async-operation` to Docker Hub](https://hub.docker.com/layers/cumuluss/async-operation/43/images/sha256-5f989c7d45db3dde87c88c553182d1e4e250a1e09af691a84ff6aa683088b948?context=explore) which was built with node:14.19.3-buster.

### Added

- **CUMULUS-2998**
  - Added Memory Size and Timeout terraform variable configuration for the following Cumulus tasks:
    - fake_processing_task_timeout and fake_processing_task_memory_size
    - files_to_granules_task_timeout and files_to_granule_task_memory_size
    - hello_world_task_timeout and hello_world_task_memory_size
    - sf_sqs_report_task_timeout and sf_sqs_report_task_memory_size
- **CUMULUS-2986**
  - Adds Terraform memory_size configurations to lambda functions with customizable timeouts enabled (the minimum default size has also been raised from 256 MB to 512 MB)
    allowed properties include:
      - add_missing_file_checksums_task_memory_size
      - discover_granules_task_memory_size
      - discover_pdrs_task_memory_size
      - hyrax_metadata_updates_task_memory_size
      - lzards_backup_task_memory_size
      - move_granules_task_memory_size
      - parse_pdr_task_memory_size
      - pdr_status_check_task_memory_size
      - post_to_cmr_task_memory_size
      - queue_granules_task_memory_size
      - queue_pdrs_task_memory_size
      - queue_workflow_task_memory_size
      - sync_granule_task_memory_size
      - update_cmr_access_constraints_task_memory_size
      - update_granules_cmr_task_memory_size
  - Initializes the lambda_memory_size(s) variable in the Terraform variable list
  - Adds Terraform timeout variable for add_missing_file_checksums_task
- **CUMULUS-2631**
  - Added 'Bearer token' support to s3credentials endpoint
- **CUMULUS-2787**
  - Added `lzards-api-client` package to Cumulus with `submitQueryToLzards` method
- **CUMULUS-2944**
  - Added configuration to increase the limit for body-parser's JSON and URL encoded parsers to allow for larger input payloads

### Changed


- Updated `example/cumulus-tf/variables.tf` to have `cmr_oauth_provider` default to `launchpad`
- **CUMULUS-3024**
  - Update PUT /granules endpoint to operate consistently across datastores
    (PostgreSQL, ElasticSearch, DynamoDB). Previously it was possible, given a
    partial Granule payload to have different data in Dynamo/ElasticSearch and PostgreSQL
  - Given a partial Granule object, the /granules update endpoint now operates
    with behavior more consistent with a PATCH operation where fields not provided
    in the payload will not be updated in the datastores.
  - Granule translation (db/src/granules.ts) now supports removing null/undefined fields when converting from API to Postgres
    granule formats.
  - Update granule write logic: if a `null` files key is provided in an update payload (e.g. `files: null`),
    an error will be thrown. `null` files were not previously supported and would throw potentially unclear errors. This makes the error clearer and more explicit.
  - Update granule write logic: If an empty array is provided for the `files` key, all files will be removed in all datastores
- **CUMULUS-2787**
  - Updated `lzards-backup-task` to send Cumulus provider and granule createdAt values as metadata in LZARDS backup request to support querying LZARDS for reconciliation reports
- **CUMULUS-2913**
  - Changed `process-dead-letter-archive` lambda to put messages from S3 dead
    letter archive that fail to process to new S3 location.
- **CUMULUS-2974**
  - The `DELETE /granules/<granuleId>` endpoint now includes additional details about granule
    deletion, including collection, deleted granule ID, deleted files, and deletion time.
- **CUMULUS-3027**
  - Pinned typescript to ~4.7.x to address typing incompatibility issues
    discussed in https://github.com/knex/knex/pull/5279
  - Update generate-ts-build-cache script to always install root project dependencies
- **CUMULUS-3104**
  - Updated Dockerfile of async operation docker image to build from node:14.19.3-buster
  - Sets default async_operation_image version to 43.
  - Upgraded saml2-js 4.0.0, rewire to 6.0.0 to address security vulnerabilities
  - Fixed TS compilation error caused by @aws-sdk/client-s3 3.190->3.193 upgrade

## [v13.3.2] 2022-10-10 [BACKPORT]

**Please note** changes in 13.3.2 may not yet be released in future versions, as
this is a backport and patch release on the 13.3.x series of releases. Updates that
are included in the future will have a corresponding CHANGELOG entry in future
releases.

### Fixed

- **CUMULUS-2557**
  - Updated `@cumulus/aws-client/S3/moveObject` to handle zero byte files (0 byte files).
- **CUMULUS-2971**
  - Updated `@cumulus/aws-client/S3ObjectStore` class to take string query parameters and
    its methods `signGetObject` and `signHeadObject` to take parameter presignOptions
- **CUMULUS-3021**
  - Updated `@cumulus/api-client/collections` and `@cumulus/integration-tests/api` to encode
    collection version in the URI path
- **CUMULUS-3024**
  - Update PUT /granules endpoint to operate consistently across datastores
    (PostgreSQL, ElasticSearch, DynamoDB). Previously it was possible, given a
    partial Granule payload to have different data in Dynamo/ElasticSearch and PostgreSQL
  - Given a partial Granule object, the /granules update endpoint now operates
    with behavior more consistent with a PATCH operation where fields not provided
    in the payload will not be updated in the datastores.
  - Granule translation (db/src/granules.ts) now supports removing null/undefined fields when converting from API to Postgres
    granule formats.
  - Update granule write logic: if a `null` files key is provided in an update payload (e.g. `files: null`),
    an error will be thrown. `null` files were not previously supported and would throw potentially unclear errors. This makes the error clearer and more explicit.
  - Update granule write logic: If an empty array is provided for the `files` key, all files will be removed in all datastores

## [v13.3.0] 2022-8-19

### Notable Changes

- **CUMULUS-2930**
  - The `GET /granules` endpoint has a new optional query parameter:
    `searchContext`, which is used to resume listing within the same search
    context. It is provided in every response from the endpoint as
    `meta.searchContext`. The searchContext value must be submitted with every
    consequent API call, and must be fetched from each new response to maintain
    the context.
  - Use of the `searchContext` query string parameter allows listing past 10,000 results.
  - Note that using the `from` query param in a request will cause the `searchContext` to
    be ignored and also make the query subject to the 10,000 results cap again.
  - Updated `GET /granules` endpoint to leverage ElasticSearch search-after API.
    The endpoint will only use search-after when the `searchContext` parameter
    is provided in a request.

## [v13.2.1] 2022-8-10 [BACKPORT]

### Notable changes

- **CUMULUS-3019**
  - Fix file write logic to delete files by `granule_cumulus_id` instead of
    `cumulus_id`. Previous logic removed files by matching `file.cumulus_id`
    to `granule.cumulus_id`.

## [v13.2.0] 2022-8-04

### Changed

- **CUMULUS-2940**
  - Updated bulk operation lambda to utilize system wide rds_connection_timing
    configuration parameters from the main `cumulus` module
- **CUMULUS-2980**
  - Updated `ingestPdrWithNodeNameSpec.js` to use `deleteProvidersAndAllDependenciesByHost` function.
  - Removed `deleteProvidersByHost`function.
- **CUMULUS-2954**
  - Updated Backup LZARDS task to run as a single task in a step function workflow.
  - Updated task to allow user to provide `collectionId` in workflow input and
    updated task to use said `collectionId` to look up the corresponding collection record in RDS.

## [v13.1.0] 2022-7-22

### MIGRATION notes

- The changes introduced in CUMULUS-2962 will re-introduce a
  `files_granules_cumulus_id_index` on the `files` table in the RDS database.
  This index will be automatically created as part of the bootstrap lambda
  function *on deployment* of the `data-persistence` module.

  *In cases where the index is already applied, this update will have no effect*.

  **Please Note**: In some cases where ingest is occurring at high volume levels and/or the
  files table has > 150M file records, the migration may
  fail on deployment due to timing required to both acquire the table state needed for the
  migration and time to create the index given the resources available.

  For reference a rx.5 large Aurora/RDS database
  with *no activity* took roughly 6 minutes to create the index for a file table with 300M records and no active ingest, however timed out when the same migration was attempted
  in production with possible activity on the table.

  If you believe you are subject to the above consideration, you may opt to
  manually create the `files` table index *prior* to deploying this version of
  Core with the following procedure:

  -----

  - Verify you do not have the index:

  ```text
  select * from pg_indexes where tablename = 'files';

   schemaname | tablename |        indexname        | tablespace |                                       indexdef
  ------------+-----------+-------------------------+------------+---------------------------------------------------------------------------------------
   public     | files     | files_pkey              |            | CREATE UNIQUE INDEX files_pkey ON public.files USING btree (cumulus_id)
   public     | files     | files_bucket_key_unique |            | CREATE UNIQUE INDEX files_bucket_key_unique ON public.files USING btree (bucket, key)
  ```

  In this instance you should not see an `indexname` row with
  `files_granules_cumulus_id_index` as the value.     If you *do*, you should be
  clear to proceed with the installation.
  - Quiesce ingest

  Stop all ingest operations in Cumulus Core according to your operational
  procedures.    You should validate that it appears there are no active queries that
  appear to be inserting granules/files into the database as a secondary method
  of evaluating the database system state:

  ```text
  select pid, query, state, wait_event_type, wait_event from pg_stat_activity where state = 'active';
  ```

  If query rows are returned with a `query` value that involves the files table,
  make sure ingest is halted and no other granule-update activity is running on
  the system.

  Note: In rare instances if there are hung queries that are unable to resolve, it may be necessary to
  manually use psql [Server Signaling
  Functions](https://www.postgresql.org/docs/10/functions-admin.html#FUNCTIONS-ADMIN-SIGNAL)
  `pg_cancel_backend` and/or
  `pg_terminate_backend` if the migration will not complete in the next step.

  - Create the Index

  Run the following query to create the index.    Depending on the situation
  this may take many minutes to complete, and you will note your CPU load and
  disk I/O rates increase on your cluster:

  ```text
  CREATE INDEX files_granule_cumulus_id_index ON files (granule_cumulus_id);
  ```

  You should see a response like:

  ```text
  CREATE INDEX
  ```

  and can verify the index `files_granule_cumulus_id_index` was created:

  ```text
  => select * from pg_indexes where tablename = 'files';
  schemaname | tablename |           indexname            | tablespace |                                           indexdef
   ------------+-----------+--------------------------------+------------+----------------------------------------------------------------------------------------------
   public     | files     | files_pkey                     |            | CREATE UNIQUE INDEX files_pkey ON public.files USING btree (cumulus_id)
   public     | files     | files_bucket_key_unique        |            | CREATE UNIQUE INDEX files_bucket_key_unique ON public.files USING btree (bucket, key)
   public     | files     | files_granule_cumulus_id_index |            | CREATE INDEX files_granule_cumulus_id_index ON public.files USING btree (granule_cumulus_id)
  (3 rows)
  ```

  - Once this is complete, you may deploy this version of Cumulus as you
    normally would.
  **If you are unable to stop ingest for the above procedure** *and* cannot
  migrate with deployment, you may be able to manually create the index while
  writes are ongoing using postgres's `CONCURRENTLY` option for `CREATE INDEX`.
  This can have significant impacts on CPU/write IO, particularly if you are
  already using a significant amount of your cluster resources, and may result
  in failed writes or an unexpected index/database state.

  PostgreSQL's
  [documentation](https://www.postgresql.org/docs/10/sql-createindex.html#SQL-CREATEINDEX-CONCURRENTLY)
  provides more information on this option.   Please be aware it is
  **unsupported** by Cumulus at this time, so community members that opt to go
  this route should proceed with caution.

  -----

### Notable changes

- **CUMULUS-2962**
  - Re-added database structural migration to `files` table to add an index on `granule_cumulus_id`
- **CUMULUS-2929**
  - Updated `move-granule` task to check the optional collection configuration parameter
    `meta.granuleMetadataFileExtension` to determine the granule metadata file.
    If none is specified, the granule CMR metadata or ISO metadata file is used.

### Changed

- Updated Moment.js package to 2.29.4 to address security vulnerability
- **CUMULUS-2967**
  - Added fix example/spec/helpers/Provider that doesn't fail deletion 404 in
    case of deletion race conditions
### Fixed

- **CUMULUS-2995**
  - Updated Lerna package to 5.1.8 to address security vulnerability

- **CUMULUS-2863**
  - Fixed `@cumulus/api` `validateAndUpdateSqsRule` method to allow 0 retries and 0 visibilityTimeout
    in rule's meta.

- **CUMULUS-2959**
  - Fixed `@cumulus/api` `granules` module to convert numeric productVolume to string
    when an old granule record is retrieved from DynamoDB
- Fixed the following links on Cumulus docs' [Getting Started](https://nasa.github.io/cumulus/docs/getting-started) page:
    * Cumulus Deployment
    * Terraform Best Practices
    * Integrator Common Use Cases
- Also corrected the _How to Deploy Cumulus_ link in the [Glossary](https://nasa.github.io/cumulus/docs/glossary)


## [v13.0.1] 2022-7-12

- **CUMULUS-2995**
  - Updated Moment.js package to 2.29.4 to address security vulnerability

## [v13.0.0] 2022-06-13

### MIGRATION NOTES

- The changes introduced in CUMULUS-2955 should result in removal of
  `files_granule_cumulus_id_index` from the `files` table (added in the v11.1.1
  release).  The success of this operation is dependent on system ingest load.

  In rare cases where data-persistence deployment fails because the
  `postgres-db-migration` times out, it may be required to manually remove the
  index and then redeploy:

  ```text
  DROP INDEX IF EXISTS files_granule_cumulus_id_index;
  ```

### Breaking Changes

- **CUMULUS-2931**

  - Updates CustomBootstrap lambda to default to failing if attempting to remove
    a pre-existing `cumulus-alias` index that would collide with the required
    `cumulus-alias` *alias*.   A configuration parameter
    `elasticsearch_remove_index_alias_conflict`  on the `cumulus` and
    `archive` modules has been added to enable the original behavior that would
    remove the invalid index (and all it's data).
  - Updates `@cumulus/es-client.bootstrapElasticSearch` signature to be
    parameterized and accommodate a new parameter `removeAliasConflict` which
    allows/disallows the deletion of a conflicting `cumulus-alias` index

### Notable changes

- **CUMULUS-2929**
  - Updated `move-granule` task to check the optional collection configuration parameter
    `meta.granuleMetadataFileExtension` to determine the granule metadata file.
    If none is specified, the granule CMR metadata or ISO metadata file is used.

### Added

- **CUMULUS-2929**
  - Added optional collection configuration `meta.granuleMetadataFileExtension` to specify CMR metadata
    file extension for tasks that utilize metadata file lookups

- **CUMULUS-2939**
  - Added `@cumulus/api/lambdas/start-async-operation` to start an async operation

- **CUMULUS-2953**
  - Added `skipMetadataCheck` flag to config for Hyrax metadata updates task.
  - If this config flag is set to `true`, and a granule has no CMR file, the task will simply return the input values.

- **CUMULUS-2966**
  - Added extractPath operation and support of nested string replacement to `url_path` in the collection configuration

### Changed

- **CUMULUS-2965**
  - Update `cumulus-rds-tf` module to ignore `engine_version` lifecycle changes
- **CUMULUS-2967**
  - Added fix example/spec/helpers/Provider that doesn't fail deletion 404 in
    case of deletion race conditions
- **CUMULUS-2955**
  - Updates `20220126172008_files_granule_id_index` to *not* create an index on
    `granule_cumulus_id` on the files table.
  - Adds `20220609024044_remove_files_granule_id_index` migration to revert
    changes from `20220126172008_files_granule_id_index` on any deployed stacks
    that might have the index to ensure consistency in deployed stacks

- **CUMULUS-2923**
  - Changed public key setup for SFTP local testing.
- **CUMULUS-2939**
  - Updated `@cumulus/api` `granules/bulk*`, `elasticsearch/index-from-database` and
    `POST reconciliationReports` endpoints to invoke StartAsyncOperation lambda

### Fixed

- **CUMULUS-2863**
  - Fixed `@cumulus/api` `validateAndUpdateSqsRule` method to allow 0 retries
    and 0 visibilityTimeout in rule's meta.
- **CUMULUS-2961**
  - Fixed `data-migration2` granule migration logic to allow for DynamoDb granules that have a null/empty string value for `execution`.   The migration will now migrate them without a linked execution.
  - Fixed `@cumulus/api` `validateAndUpdateSqsRule` method to allow 0 retries and 0 visibilityTimeout
    in rule's meta.

- **CUMULUS-2959**
  - Fixed `@cumulus/api` `granules` module to convert numeric productVolume to string
    when an old granule record is retrieved from DynamoDB.

## [v12.0.3] 2022-10-03 [BACKPORT]

**Please note** changes in 12.0.3 may not yet be released in future versions, as
this is a backport and patch release on the 12.0.x series of releases. Updates that
are included in the future will have a corresponding CHANGELOG entry in future
releases.

### Fixed

- **CUMULUS-3024**
  - Update PUT /granules endpoint to operate consistently across datastores
    (PostgreSQL, ElasticSearch, DynamoDB). Previously it was possible, given a
    partial Granule payload to have different data in Dynamo/ElasticSearch and PostgreSQL
  - Given a partial Granule object, the /granules update endpoint now operates
    with behavior more consistent with a PATCH operation where fields not provided
    in the payload will not be updated in the datastores.
  - Granule translation (db/src/granules.ts) now supports removing null/undefined fields when converting from API to Postgres
    granule formats.
  - Update granule write logic: if a `null` files key is provided in an update payload (e.g. `files: null`),
    an error will be thrown. `null` files were not previously supported and would throw potentially unclear errors. This makes the error clearer and more explicit.
  - Update granule write logic: If an empty array is provided for the `files` key, all files will be removed in all datastores
- **CUMULUS-2971**
  - Updated `@cumulus/aws-client/S3ObjectStore` class to take string query parameters and
    its methods `signGetObject` and `signHeadObject` to take parameter presignOptions
- **CUMULUS-2557**
  - Updated `@cumulus/aws-client/S3/moveObject` to handle zero byte files (0 byte files).
- **CUMULUS-3021**
  - Updated `@cumulus/api-client/collections` and `@cumulus/integration-tests/api` to encode
    collection version in the URI path

## [v12.0.2] 2022-08-10 [BACKPORT]

**Please note** changes in 12.0.2 may not yet be released in future versions, as
this is a backport and patch release on the 12.0.x series of releases. Updates that
are included in the future will have a corresponding CHANGELOG entry in future
releases.

### Notable Changes

- **CUMULUS-3019**
  - Fix file write logic to delete files by `granule_cumulus_id` instead of
      `cumulus_id`. Previous logic removed files by matching `file.cumulus_id`
      to `granule.cumulus_id`.

## [v12.0.1] 2022-07-18

- **CUMULUS-2995**
  - Updated Moment.js package to 2.29.4 to address security vulnerability

## [v12.0.0] 2022-05-20

### Breaking Changes

- **CUMULUS-2903**

  - The minimum supported version for all published Cumulus Core npm packages is now Node 14.19.1
  - Tasks using the `cumuluss/cumulus-ecs-task` Docker image must be updated to
    `cumuluss/cumulus-ecs-task:1.8.0`. This can be done by updating the `image`
    property of any tasks defined using the `cumulus_ecs_service` Terraform
    module.

### Changed

- **CUMULUS-2932**

  - Updates `SyncGranule` task to include `disableOrDefaultAcl` function that uses
    the configuration ACL parameter to set ACL to private by default or disable ACL.
  - Updates `@cumulus/sync-granule` `download()` function to take in ACL parameter
  - Updates `@cumulus/ingest` `proceed()` function to take in ACL parameter
  - Updates `@cumulus/ingest` `addLock()` function to take in an optional ACL parameter
  - Updates `SyncGranule` example worfklow config
    `example/cumulus-tf/sync_granule_workflow.asl.json` to include `ACL`
    parameter.

## [v11.1.8] 2022-11-07 [BACKPORT]

**Please note** changes in 11.1.7 may not yet be released in future versions, as
this is a backport and patch release on the 11.1.x series of releases. Updates that
are included in the future will have a corresponding CHANGELOG entry in future
releases.

### Breaking Changes

- **CUMULUS-2903**
  - The minimum supported version for all published Cumulus Core npm packages is now Node 14.19.1
  - Tasks using the `cumuluss/cumulus-ecs-task` Docker image must be updated to
    `cumuluss/cumulus-ecs-task:1.8.0`. This can be done by updating the `image`
    property of any tasks defined using the `cumulus_ecs_service` Terraform
    module.

### Notable changes

- Published new tag [`43` of `cumuluss/async-operation` to Docker Hub](https://hub.docker.com/layers/cumuluss/async-operation/43/images/sha256-5f989c7d45db3dde87c88c553182d1e4e250a1e09af691a84ff6aa683088b948?context=explore) which was built with node:14.19.3-buster.

### Changed

- **CUMULUS-3104**
  - Updated Dockerfile of async operation docker image to build from node:14.19.3-buster
  - Sets default async_operation_image version to 43.
  - Upgraded saml2-js 4.0.0, rewire to 6.0.0 to address security vulnerabilities
  - Fixed TS compilation error on aws-client package caused by @aws-sdk/client-s3 3.202.0 upgrade

- **CUMULUS-3080**
  - Changed the retention period in days from 14 to 30 for cloudwatch logs for NIST-5 compliance

## [v11.1.7] 2022-10-05 [BACKPORT]

**Please note** changes in 11.1.7 may not yet be released in future versions, as
this is a backport and patch release on the 11.1.x series of releases. Updates that
are included in the future will have a corresponding CHANGELOG entry in future
releases.

### Fixed

- **CUMULUS-3024**
  - Update PUT /granules endpoint to operate consistently across datastores
    (PostgreSQL, ElasticSearch, DynamoDB). Previously it was possible, given a
    partial Granule payload to have different data in Dynamo/ElasticSearch and PostgreSQL
  - Given a partial Granule object, the /granules update endpoint now operates
    with behavior more consistent with a PATCH operation where fields not provided
    in the payload will not be updated in the datastores.
  - Granule translation (db/src/granules.ts) now supports removing null/undefined fields when converting from API to Postgres
    granule formats.
  - Update granule write logic: if a `null` files key is provided in an update payload (e.g. `files: null`),
    an error will be thrown. `null` files were not previously supported and would throw potentially unclear errors. This makes the error clearer and more explicit.
  - Update granule write logic: If an empty array is provided for the `files` key, all files will be removed in all datastores
- **CUMULUS-2971**
  - Updated `@cumulus/aws-client/S3ObjectStore` class to take string query parameters and
    its methods `signGetObject` and `signHeadObject` to take parameter presignOptions
- **CUMULUS-2557**
  - Updated `@cumulus/aws-client/S3/moveObject` to handle zero byte files (0 byte files).
- **CUMULUS-3021**
  - Updated `@cumulus/api-client/collections` and `@cumulus/integration-tests/api` to encode
    collection version in the URI path
- **CUMULUS-3027**
  - Pinned typescript to ~4.7.x to address typing incompatibility issues
    discussed in https://github.com/knex/knex/pull/5279
  - Update generate-ts-build-cache script to always install root project dependencies

## [v11.1.5] 2022-08-10 [BACKPORT]

**Please note** changes in 11.1.5 may not yet be released in future versions, as
this is a backport and patch release on the 11.1.x series of releases. Updates that
are included in the future will have a corresponding CHANGELOG entry in future
releases.

### Notable changes

- **CUMULUS-3019**
  - Fix file write logic to delete files by `granule_cumulus_id` instead of
      `cumulus_id`. Previous logic removed files by matching `file.cumulus_id`
      to `granule.cumulus_id`.

## [v11.1.4] 2022-07-18

**Please note** changes in 11.1.4 may not yet be released in future versions, as
this is a backport and patch release on the 11.1.x series of releases. Updates that
are included in the future will have a corresponding CHANGELOG entry in future
releases.

### MIGRATION notes


- The changes introduced in CUMULUS-2962 will re-introduce a
  `files_granules_cumulus_id_index` on the `files` table in the RDS database.
  This index will be automatically created as part of the bootstrap lambda
  function *on deployment* of the `data-persistence` module.

  *In cases where the index is already applied, this update will have no effect*.

  **Please Note**: In some cases where ingest is occurring at high volume levels and/or the
  files table has > 150M file records, the migration may
  fail on deployment due to timing required to both acquire the table state needed for the
  migration and time to create the index given the resources available.

  For reference a rx.5 large Aurora/RDS database
  with *no activity* took roughly 6 minutes to create the index for a file table with 300M records and no active ingest, however timed out when the same migration was attempted
  in production with possible activity on the table.

  If you believe you are subject to the above consideration, you may opt to
  manually create the `files` table index *prior* to deploying this version of
  Core with the following procedure:

  -----

  - Verify you do not have the index:

  ```text
  select * from pg_indexes where tablename = 'files';

   schemaname | tablename |        indexname        | tablespace |                                       indexdef
  ------------+-----------+-------------------------+------------+---------------------------------------------------------------------------------------
   public     | files     | files_pkey              |            | CREATE UNIQUE INDEX files_pkey ON public.files USING btree (cumulus_id)
   public     | files     | files_bucket_key_unique |            | CREATE UNIQUE INDEX files_bucket_key_unique ON public.files USING btree (bucket, key)
  ```

  In this instance you should not see an `indexname` row with
  `files_granules_cumulus_id_index` as the value.     If you *do*, you should be
  clear to proceed with the installation.
  - Quiesce ingest

  Stop all ingest operations in Cumulus Core according to your operational
  procedures.    You should validate that it appears there are no active queries that
  appear to be inserting granules/files into the database as a secondary method
  of evaluating the database system state:

  ```text
  select pid, query, state, wait_event_type, wait_event from pg_stat_activity where state = 'active';
  ```

  If query rows are returned with a `query` value that involves the files table,
  make sure ingest is halted and no other granule-update activity is running on
  the system.

  Note: In rare instances if there are hung queries that are unable to resolve, it may be necessary to
  manually use psql [Server Signaling
  Functions](https://www.postgresql.org/docs/10/functions-admin.html#FUNCTIONS-ADMIN-SIGNAL)
  `pg_cancel_backend` and/or
  `pg_terminate_backend` if the migration will not complete in the next step.

  - Create the Index

  Run the following query to create the index.    Depending on the situation
  this may take many minutes to complete, and you will note your CPU load and
  disk I/O rates increase on your cluster:

  ```text
  CREATE INDEX files_granule_cumulus_id_index ON files (granule_cumulus_id);
  ```

  You should see a response like:

  ```text
  CREATE INDEX
  ```

  and can verify the index `files_granule_cumulus_id_index` was created:

  ```text
  => select * from pg_indexes where tablename = 'files';
  schemaname | tablename |           indexname            | tablespace |                                           indexdef
   ------------+-----------+--------------------------------+------------+----------------------------------------------------------------------------------------------
   public     | files     | files_pkey                     |            | CREATE UNIQUE INDEX files_pkey ON public.files USING btree (cumulus_id)
   public     | files     | files_bucket_key_unique        |            | CREATE UNIQUE INDEX files_bucket_key_unique ON public.files USING btree (bucket, key)
   public     | files     | files_granule_cumulus_id_index |            | CREATE INDEX files_granule_cumulus_id_index ON public.files USING btree (granule_cumulus_id)
  (3 rows)
  ```

  - Once this is complete, you may deploy this version of Cumulus as you
    normally would.
  **If you are unable to stop ingest for the above procedure** *and* cannot
  migrate with deployment, you may be able to manually create the index while
  writes are ongoing using postgres's `CONCURRENTLY` option for `CREATE INDEX`.
  This can have significant impacts on CPU/write IO, particularly if you are
  already using a significant amount of your cluster resources, and may result
  in failed writes or an unexpected index/database state.

  PostgreSQL's
  [documentation](https://www.postgresql.org/docs/10/sql-createindex.html#SQL-CREATEINDEX-CONCURRENTLY)
  provides more information on this option.   Please be aware it is
  **unsupported** by Cumulus at this time, so community members that opt to go
  this route should proceed with caution.

  -----

### Changed

- Updated Moment.js package to 2.29.4 to address security vulnerability

## [v11.1.3] 2022-06-24

**Please note** changes in 11.1.3 may not yet be released in future versions, as
this is a backport and patch release on the 11.1.x series of releases. Updates that
are included in the future will have a corresponding CHANGELOG entry in future
releases.

### Notable changes

- **CUMULUS-2929**
  - Updated `move-granule` task to check the optional collection configuration parameter
    `meta.granuleMetadataFileExtension` to determine the granule metadata file.
    If none is specified, the granule CMR metadata or ISO metadata file is used.

### Added

- **CUMULUS-2929**
  - Added optional collection configuration `meta.granuleMetadataFileExtension` to specify CMR metadata
    file extension for tasks that utilize metadata file lookups
- **CUMULUS-2966**
  - Added extractPath operation and support of nested string replacement to `url_path` in the collection configuration
### Fixed

- **CUMULUS-2863**
  - Fixed `@cumulus/api` `validateAndUpdateSqsRule` method to allow 0 retries
    and 0 visibilityTimeout in rule's meta.
- **CUMULUS-2959**
  - Fixed `@cumulus/api` `granules` module to convert numeric productVolume to string
    when an old granule record is retrieved from DynamoDB.
- **CUMULUS-2961**
  - Fixed `data-migration2` granule migration logic to allow for DynamoDb granules that have a null/empty string value for `execution`.   The migration will now migrate them without a linked execution.

## [v11.1.2] 2022-06-13

**Please note** changes in 11.1.2 may not yet be released in future versions, as
this is a backport and patch release on the 11.1.x series of releases. Updates that
are included in the future will have a corresponding CHANGELOG entry in future
releases.

### MIGRATION NOTES

- The changes introduced in CUMULUS-2955 should result in removal of
  `files_granule_cumulus_id_index` from the `files` table (added in the v11.1.1
  release).  The success of this operation is dependent on system ingest load

  In rare cases where data-persistence deployment fails because the
  `postgres-db-migration` times out, it may be required to manually remove the
  index and then redeploy:

  ```text
  > DROP INDEX IF EXISTS postgres-db-migration;
  DROP INDEX
  ```

### Changed

- **CUMULUS-2955**
  - Updates `20220126172008_files_granule_id_index` to *not* create an index on
    `granule_cumulus_id` on the files table.
  - Adds `20220609024044_remove_files_granule_id_index` migration to revert
    changes from `20220126172008_files_granule_id_index` on any deployed stacks
    that might have the index to ensure consistency in deployed stacks

## [v11.1.1] 2022-04-26

### Added

### Changed

- **CUMULUS-2885**
  - Updated `@cumulus/aws-client` to use new AWS SDK v3 packages for S3 requests:
    - `@aws-sdk/client-s3`
    - `@aws-sdk/lib-storage`
    - `@aws-sdk/s3-request-presigner`
  - Updated code for compatibility with updated `@cumulus/aws-client` and AWS SDK v3 S3 packages:
    - `@cumulus/api`
    - `@cumulus/async-operations`
    - `@cumulus/cmrjs`
    - `@cumulus/common`
    - `@cumulus/collection-config-store`
    - `@cumulus/ingest`
    - `@cumulus/launchpad-auth`
    - `@cumulus/sftp-client`
    - `@cumulus/tf-inventory`
    - `lambdas/data-migration2`
    - `tasks/add-missing-file-checksums`
    - `tasks/hyrax-metadata-updates`
    - `tasks/lzards-backup`
    - `tasks/sync-granule`
- **CUMULUS-2886**
  - Updated `@cumulus/aws-client` to use new AWS SDK v3 packages for API Gateway requests:
    - `@aws-sdk/client-api-gateway`
- **CUMULUS-2920**
  - Update npm version for Core build to 8.6
- **CUMULUS-2922**
  - Added `@cumulus/example-lib` package to example project to allow unit tests `example/script/lib` dependency.
  - Updates Mutex unit test to address changes made in [#2902](https://github.com/nasa/cumulus/pull/2902/files)
- **CUMULUS-2924**
  - Update acquireTimeoutMillis to 400 seconds for the db-provision-lambda module to address potential timeout issues on RDS database start
- **CUMULUS-2925**
  - Updates CI to utilize `audit-ci` v6.2.0
  - Updates CI to utilize a on-container filesystem when building Core in 'uncached' mode
  - Updates CI to selectively bootstrap Core modules in the cleanup job phase
- **CUMULUS-2934**
  - Update CI Docker container build to install pipenv to prevent contention on parallel lambda builds


## [v11.1.0] 2022-04-07

### MIGRATION NOTES

- 11.1.0 is an amendment release and supersedes 11.0.0. However, follow the migration steps for 11.0.0.

- **CUMULUS-2905**
  - Updates migration script with new `migrateAndOverwrite` and
    `migrateOnlyFiles` options.

### Added

- **CUMULUS-2860**
  - Added an optional configuration parameter `skipMetadataValidation` to `hyrax-metadata-updates` task
- **CUMULUS-2870**
  - Added `last_modified_date` as output to all tasks in Terraform `ingest` module.
- **CUMULUS-NONE**
  - Added documentation on choosing and configuring RDS at `deployment/choosing_configuring_rds`.

### Changed

- **CUMULUS-2703**
  - Updated `ORCA Backup` reconciliation report to report `cumulusFilesCount` and `orcaFilesCount`
- **CUMULUS-2849**
  - Updated `@cumulus/aws-client` to use new AWS SDK v3 packages for DynamoDB requests:
    - `@aws-sdk/client-dynamodb`
    - `@aws-sdk/lib-dynamodb`
    - `@aws-sdk/util-dynamodb`
  - Updated code for compatibility with AWS SDK v3 Dynamo packages
    - `@cumulus/api`
    - `@cumulus/errors`
    - `@cumulus/tf-inventory`
    - `lambdas/data-migration2`
    - `packages/api/ecs/async-operation`
- **CUMULUS-2864**
  - Updated `@cumulus/cmr-client/ingestUMMGranule` and `@cumulus/cmr-client/ingestConcept`
    functions to not perform separate validation request
- **CUMULUS-2870**
  - Updated `hello_world_service` module to pass in `lastModified` parameter in command list to trigger a Terraform state change when the `hello_world_task` is modified.

### Fixed

- **CUMULUS-2849**
  - Fixed AWS service client memoization logic in `@cumulus/aws-client`

## [v11.0.0] 2022-03-24 [STABLE]

### v9.9->v11.0 MIGRATION NOTES

Release v11.0 is a maintenance release series, replacing v9.9.   If you are
upgrading to or past v11 from v9.9.x to this release, please pay attention to the following
migration notes from prior releases:

#### Migration steps

##### **After deploying the `data-persistence` module, but before deploying the main `cumulus` module**

- Due to a bug in the PUT `/rules/<name>` endpoint, the rule records in PostgreSQL may be
out of sync with records in DynamoDB. In order to bring the records into sync, re-deploy and re-run the
[`data-migration1` Lambda](https://nasa.github.io/cumulus/docs/upgrade-notes/upgrade-rds#3-deploy-and-run-data-migration1) with a payload of
`{"forceRulesMigration": true}`:

```shell
aws lambda invoke --function-name $PREFIX-data-migration1 \
  --payload $(echo '{"forceRulesMigration": true}' | base64) $OUTFILE
```

##### As part of the `cumulus` deployment

- Please read the [documentation on the updates to the granule files schema for our Cumulus workflow tasks and how to upgrade your deployment for compatibility](https://nasa.github.io/cumulus/docs/upgrade-notes/update-task-file-schemas).
- (Optional) Update the `task-config` for all workflows that use the `sync-granule` task to include `workflowStartTime` set to
`{$.cumulus_meta.workflow_start_time}`. See [here](https://github.com/nasa/cumulus/blob/master/example/cumulus-tf/sync_granule_workflow.asl.json#L9) for an example.

##### After the `cumulus` deployment

As part of the work on the RDS Phase 2 feature, it was decided to re-add the
granule file `type` property on the file table (detailed reasoning
https://wiki.earthdata.nasa.gov/pages/viewpage.action?pageId=219186829).  This
change was implemented as part of CUMULUS-2672/CUMULUS-2673, however granule
records ingested prior to v11 will *not* have the file.type property stored in the
PostGreSQL database, and on installation of v11 API calls to get granule.files
will not return this value. We anticipate most users are impacted by this issue.

Users that are impacted by these changes should re-run the granule migration
lambda to *only* migrate granule file records:

```shell
PAYLOAD=$(echo '{"migrationsList": ["granules"], "granuleMigrationParams": {"migrateOnlyFiles": "true"}}' | base64)
aws lambda invoke --function-name $PREFIX-postgres-migration-async-operation \
--payload $PAYLOAD $OUTFILE
```

You should note that this will *only* move files for granule records in
PostgreSQL.  **If you have not completed the phase 1 data migration or
have granule records in dynamo that are not in PostgreSQL, the migration will
report failure for both the DynamoDB granule and all the associated files and the file
records will not be updated**.

If you prefer to do a full granule and file migration, you may instead
opt to run the migration with the `migrateAndOverwrite` option instead, this will re-run a
full granule/files migration and overwrite all values in the PostgreSQL database from
what is in DynamoDB for both granules and associated files:

```shell
PAYLOAD=$(echo '{"migrationsList": ["granules"], "granuleMigrationParams": {"migrateAndOverwrite": "true"}}' | base64)
aws lambda invoke --function-name $PREFIX-postgres-migration-async-operation \
--payload $PAYLOAD $OUTFILE
```

*Please note*: Since this data migration is copying all of your granule data
from DynamoDB to PostgreSQL, it can take multiple hours (or even days) to run,
depending on how much data you have and how much parallelism you configure the
migration to use. In general, the more parallelism you configure the migration
to use, the faster it will go, but the higher load it will put on your
PostgreSQL database. Excessive database load can cause database outages and
result in data loss/recovery scenarios. Thus, the parallelism settings for the
migration are intentionally set by default to conservative values but are
configurable.      If this impacts only some of your data products you may want
to consider using other `granuleMigrationParams`.

Please see [the second data migration
docs](https://nasa.github.io/cumulus/docs/upgrade-notes/upgrade-rds#5-run-the-second-data-migration)
for more on this tool if you are unfamiliar with the various options.

### Notable changes

- **CUMULUS-2703**
  - `ORCA Backup` is now a supported `reportType` for the `POST /reconciliationReports` endpoint

### Added

- **CUMULUS-2311** - RDS Migration Epic Phase 2
  - **CUMULUS-2208**
    - Added `@cumulus/message/utils.parseException` to parse exception objects
    - Added helpers to `@cumulus/message/Granules`:
      - `getGranuleProductVolume`
      - `getGranuleTimeToPreprocess`
      - `getGranuleTimeToArchive`
      - `generateGranuleApiRecord`
    - Added `@cumulus/message/PDRs/generatePdrApiRecordFromMessage` to generate PDR from Cumulus workflow message
    - Added helpers to `@cumulus/es-client/indexer`:
      - `deleteAsyncOperation` to delete async operation records from Elasticsearch
      - `updateAsyncOperation` to update an async operation record in Elasticsearch
    - Added granules `PUT` endpoint to Cumulus API for updating a granule.
    Requests to this endpoint should be submitted **without an `action`**
    attribute in the request body.
    - Added `@cumulus/api-client/granules.updateGranule` to update granule via the API
  - **CUMULUS-2303**
    - Add translatePostgresProviderToApiProvider method to `@cumulus/db/translate/providers`
  - **CUMULUS-2306**
    - Updated API execution GET endpoint to read individual execution records
      from PostgreSQL database instead of DynamoDB
    - Updated API execution-status endpoint to read execution records from
      PostgreSQL database instead of DynamoDB
  - **CUMULUS-2302**
    - Added translatePostgresCollectionToApiCollection method to
      `@cumulus/db/translate/collections`
    - Added `searchWithUpdatedAtRange` method to
      `@cumulus/db/models/collections`
  - **CUMULUS-2301**
    - Created API asyncOperations POST endpoint to create async operations.
  - **CUMULUS-2307**
    - Updated API PDR GET endpoint to read individual PDR records from
      PostgreSQL database instead of DynamoDB
    - Added `deletePdr` to `@cumulus/api-client/pdrs`
  - **CUMULUS-2782**
    - Update API granules endpoint `move` action to update granules in the index
      and utilize postgres as the authoritative datastore
  - **CUMULUS-2769**
    - Update collection PUT endpoint to require existance of postgresql record
      and to ignore lack of dynamoDbRecord on update
  - **CUMULUS-2767**
    - Update provider PUT endpoint to require existence of PostgreSQL record
      and to ignore lack of DynamoDB record on update
  - **CUMULUS-2759**
    - Updates collection/provider/rules/granules creation (post) endpoints to
      primarily check for existence/collision in PostgreSQL database instead of DynamoDB
  - **CUMULUS-2714**
    - Added `@cumulus/db/base.deleteExcluding` method to allow for deletion of a
      record set with an exclusion list of cumulus_ids
  - **CUMULUS-2317**
    - Added `@cumulus/db/getFilesAndGranuleInfoQuery()` to build a query for searching file
    records in PostgreSQL and return specified granule information for each file
    - Added `@cumulus/db/QuerySearchClient` library to handle sequentially fetching and paging
    through results for an arbitrary PostgreSQL query
    - Added `insert` method to all `@cumulus/db` models to handle inserting multiple records into
    the database at once
    - Added `@cumulus/db/translatePostgresGranuleResultToApiGranule` helper to
    translate custom PostgreSQL granule result to API granule
  - **CUMULUS-2672**
    - Added migration to add `type` text column to Postgres database `files` table
  - **CUMULUS-2634**
    - Added new functions for upserting data to Elasticsearch:
      - `@cumulus/es-client/indexer.upsertExecution` to upsert an execution
      - `@cumulus/es-client/indexer.upsertPdr` to upsert a PDR
      - `@cumulus/es-client/indexer.upsertGranule` to upsert a granule
  - **CUMULUS-2510**
    - Added `execution_sns_topic_arn` environment variable to
      `sf_event_sqs_to_db_records` lambda TF definition.
    - Added to `sf_event_sqs_to_db_records_lambda` IAM policy to include
      permissions for SNS publish for `report_executions_topic`
    - Added `collection_sns_topic_arn` environment variable to
      `PrivateApiLambda` and `ApiEndpoints` lambdas.
    - Added `updateCollection` to `@cumulus/api-client`.
    - Added to `ecs_cluster` IAM policy to include permissions for SNS publish
      for `report_executions_sns_topic_arn`, `report_pdrs_sns_topic_arn`,
      `report_granules_sns_topic_arn`
    - Added variables for report topic ARNs to `process_dead_letter_archive.tf`
    - Added variable for granule report topic ARN to `bulk_operation.tf`
    - Added `pdr_sns_topic_arn` environment variable to
      `sf_event_sqs_to_db_records` lambda TF definition.
    - Added the new function `publishSnsMessageByDataType` in `@cumulus/api` to
      publish SNS messages to the report topics to PDRs, Collections, and
      Executions.
    - Added the following functions in `publishSnsMessageUtils` to handle
      publishing SNS messages for specific data and event types:
      - `publishCollectionUpdateSnsMessage`
      - `publishCollectionCreateSnsMessage`
      - `publishCollectionDeleteSnsMessage`
      - `publishGranuleUpdateSnsMessage`
      - `publishGranuleDeleteSnsMessage`
      - `publishGranuleCreateSnsMessage`
      - `publishExecutionSnsMessage`
      - `publishPdrSnsMessage`
      - `publishGranuleSnsMessageByEventType`
    - Added to `ecs_cluster` IAM policy to include permissions for SNS publish
      for `report_executions_topic` and `report_pdrs_topic`.
  - **CUMULUS-2315**
    - Added `paginateByCumulusId` to `@cumulus/db` `BasePgModel` to allow for paginated
      full-table select queries in support of elasticsearch indexing.
    - Added `getMaxCumulusId` to `@cumulus/db` `BasePgModel` to allow all
      derived table classes to support querying the current max `cumulus_id`.
  - **CUMULUS-2673**
    - Added `ES_HOST` environment variable to `postgres-migration-async-operation`
    Lambda using value of `elasticsearch_hostname` Terraform variable.
    - Added `elasticsearch_security_group_id` to security groups for
      `postgres-migration-async-operation` lambda.
    - Added permission for `DynamoDb:DeleteItem` to
      `postgres-migration-async-operation` lambda.
  - **CUMULUS-2778**
    - Updated default value of `async_operation_image` in
      `tf-modules/cumulus/variables.tf` to `cumuluss/async-operation:41`
    - Added `ES_HOST` environment variable to async operation ECS task
      definition to ensure that async operation tasks write to the correct
      Elasticsearch domain
- **CUMULUS-2642**
  - Reduces the reconcilation report's default maxResponseSize that returns
     the full report rather than an s3 signed url. Reports very close to the
     previous limits were failing to download, so the limit has been lowered to
     ensure all files are handled properly.
- **CUMULUS-2703**
  - Added `@cumulus/api/lambdas/reports/orca-backup-reconciliation-report` to create
    `ORCA Backup` reconciliation report

### Removed

- **CUMULUS-2311** - RDS Migration Epic Phase 2
  - **CUMULUS-2208**
    - Removed trigger for `dbIndexer` Lambda for DynamoDB tables:
      - `<prefix>-AsyncOperationsTable`
      - `<prefix>-CollectionsTable`
      - `<prefix>-ExecutionsTable`
      - `<prefix>-GranulesTable`
      - `<prefix>-PdrsTable`
      - `<prefix>-ProvidersTable`
      - `<prefix>-RulesTable`
  - **CUMULUS-2782**
    - Remove deprecated `@ingest/granule.moveGranuleFiles`
  - **CUMULUS-2770**
    - Removed `waitForModelStatus` from `example/spec/helpers/apiUtils` integration test helpers
  - **CUMULUS-2510**
    - Removed `stream_enabled` and `stream_view_type` from `executions_table` TF
      definition.
    - Removed `aws_lambda_event_source_mapping` TF definition on executions
      DynamoDB table.
    - Removed `stream_enabled` and `stream_view_type` from `collections_table`
      TF definition.
    - Removed `aws_lambda_event_source_mapping` TF definition on collections
      DynamoDB table.
    - Removed lambda `publish_collections` TF resource.
    - Removed `aws_lambda_event_source_mapping` TF definition on granules
    - Removed `stream_enabled` and `stream_view_type` from `pdrs_table` TF
      definition.
    - Removed `aws_lambda_event_source_mapping` TF definition on PDRs
      DynamoDB table.
  - **CUMULUS-2694**
    - Removed `@cumulus/api/models/granules.storeGranulesFromCumulusMessage()` method
  - **CUMULUS-2662**
    - Removed call to `addToLocalES` in POST `/granules` endpoint since it is
      redundant.
    - Removed call to `addToLocalES` in POST and PUT `/executions` endpoints
      since it is redundant.
    - Removed function `addToLocalES` from `es-client` package since it is no
      longer used.
  - **CUMULUS-2771**
    - Removed `_updateGranuleStatus` to update granule to "running" from `@cumulus/api/lib/ingest.reingestGranule`
    and `@cumulus/api/lib/ingest.applyWorkflow`

### Changed

- CVE-2022-2477
  - Update node-forge to 1.3.0 in `@cumulus/common` to address CVE-2022-2477
- **CUMULUS-2311** - RDS Migration Epic Phase 2
  - **CUMULUS_2641**
    - Update API granule schema to set productVolume as a string value
    - Update `@cumulus/message` package to set productVolume as string
      (calculated with `file.size` as a `BigInt`) to match API schema
    - Update `@cumulus/db` granule translation to translate `granule` objects to
      match the updated API schema
  - **CUMULUS-2714**
    - Updated
      - @cumulus/api/lib.writeRecords.writeGranulesFromMessage
      - @cumulus/api/lib.writeRecords.writeGranuleFromApi
      - @cumulus/api/lib.writeRecords.createGranuleFromApi
      - @cumulus/api/lib.writeRecords.updateGranuleFromApi
    - These methods now remove postgres file records that aren't contained in
        the write/update action if such file records exist.  This update
        maintains consistency with the writes to elasticsearch/dynamodb.
  - **CUMULUS-2672**
    - Updated `data-migration2` lambda to migrate Dynamo `granule.files[].type`
      instead of dropping it.
    - Updated `@cumlus/db` `translateApiFiletoPostgresFile` to retain `type`
    - Updated `@cumulus/db` `translatePostgresFileToApiFile` to retain `type`
    - Updated `@cumulus/types.api.file` to add `type` to the typing.
  - **CUMULUS-2315**
    - Update `index-from-database` lambda/ECS task and elasticsearch endpoint to read
      from PostgreSQL database
    - Update `index-from-database` endpoint to add the following configuration
      tuning parameters:
      - postgresResultPageSize -- The number of records to read from each
        postgres table per request.   Default is 1000.
      - postgresConnectionPoolSize -- The max number of connections to allow the
        index function to make to the database.  Default is 10.
      - esRequestConcurrency -- The maximium number of concurrent record
        translation/ES record update requests.   Default is 10.
  - **CUMULUS-2308**
    - Update `/granules/<granule_id>` GET endpoint to return PostgreSQL Granules instead of DynamoDB Granules
    - Update `/granules/<granule_id>` PUT endpoint to use PostgreSQL Granule as source rather than DynamoDB Granule
    - Update `unpublishGranule` (used in /granules PUT) to use PostgreSQL Granule as source rather than DynamoDB Granule
    - Update integration tests to use `waitForApiStatus` instead of `waitForModelStatus`
    - Update Granule ingest to update the Postgres Granule status as well as the DynamoDB Granule status
  - **CUMULUS-2302**
    - Update API collection GET endpoint to read individual provider records from
      PostgreSQL database instead of DynamoDB
    - Update sf-scheduler lambda to utilize API endpoint to get provider record
      from database via Private API lambda
    - Update API granule `reingest` endpoint to read collection from PostgreSQL
      database instead of DynamoDB
    - Update internal-reconciliation report to base report Collection comparison
      on PostgreSQL instead of DynamoDB
    - Moved createGranuleAndFiles `@cumulus/api` unit helper from `./lib` to
      `.test/helpers`
  - **CUMULUS-2208**
    - Moved all `@cumulus/api/es/*` code to new `@cumulus/es-client` package
    - Updated logic for collections API POST/PUT/DELETE to create/update/delete
      records directly in Elasticsearch in parallel with updates to
      DynamoDb/PostgreSQL
    - Updated logic for rules API POST/PUT/DELETE to create/update/delete
      records directly in Elasticsearch in parallel with updates to
      DynamoDb/PostgreSQL
    - Updated logic for providers API POST/PUT/DELETE to create/update/delete
      records directly in  Elasticsearch in parallel with updates to
      DynamoDb/PostgreSQL
    - Updated logic for PDRs API DELETE to delete records directly in
      Elasticsearch in parallel with deletes to DynamoDB/PostgreSQL
    - Updated logic for executions API DELETE to delete records directly in
      Elasticsearch in parallel with deletes to DynamoDB/PostgreSQL
    - Updated logic for granules API DELETE to delete records directly in
      Elasticsearch in parallel with deletes to DynamoDB/PostgreSQL
    - `sfEventSqsToDbRecords` Lambda now writes following data directly to
      Elasticsearch in parallel with writes to DynamoDB/PostgreSQL:
      - executions
      - PDRs
      - granules
    - All async operations are now written directly to Elasticsearch in parallel
      with DynamoDB/PostgreSQL
    - Updated logic for async operation API DELETE to delete records directly in
      Elasticsearch in parallel with deletes to DynamoDB/PostgreSQL
    - Moved:
      - `packages/api/lib/granules.getGranuleProductVolume` ->
      `@cumulus/message/Granules.getGranuleProductVolume`
      - `packages/api/lib/granules.getGranuleTimeToPreprocess`
      -> `@cumulus/message/Granules.getGranuleTimeToPreprocess`
      - `packages/api/lib/granules.getGranuleTimeToArchive` ->
      `@cumulus/message/Granules.getGranuleTimeToArchive`
      - `packages/api/models/Granule.generateGranuleRecord`
      -> `@cumulus/message/Granules.generateGranuleApiRecord`
  - **CUMULUS-2306**
    - Updated API local serve (`api/bin/serve.js`) setup code to add cleanup/executions
    related records
    - Updated @cumulus/db/models/granules-executions to add a delete method in
      support of local cleanup
    - Add spec/helpers/apiUtils/waitForApiStatus integration helper to retry API
      record retrievals on status in lieu of using `waitForModelStatus`
  - **CUMULUS-2303**
    - Update API provider GET endpoint to read individual provider records from
      PostgreSQL database instead of DynamoDB
    - Update sf-scheduler lambda to utilize API endpoint to get provider record
      from database via Private API lambda
  - **CUMULUS-2301**
    - Updated `getAsyncOperation` to read from PostgreSQL database instead of
      DynamoDB.
    - Added `translatePostgresAsyncOperationToApiAsyncOperation` function in
      `@cumulus/db/translate/async-operation`.
    - Updated `translateApiAsyncOperationToPostgresAsyncOperation` function to
      ensure that `output` is properly translated to an object for the
      PostgreSQL record for the following cases of `output` on the incoming API
      record:
      - `record.output` is a JSON stringified object
      - `record.output` is a JSON stringified array
      - `record.output` is a JSON stringified string
      - `record.output` is a string
  - **CUMULUS-2317**
    - Changed reconciliation reports to read file records from PostgreSQL instead of DynamoDB
  - **CUMULUS-2304**
    - Updated API rule GET endpoint to read individual rule records from
      PostgreSQL database instead of DynamoDB
    - Updated internal consumer lambdas for SNS, SQS and Kinesis to read
      rules from PostgreSQL.
  - **CUMULUS-2634**
    - Changed `sfEventSqsToDbRecords` Lambda to use new upsert helpers for executions, granules, and PDRs
    to ensure out-of-order writes are handled correctly when writing to Elasticsearch
  - **CUMULUS-2510**
    - Updated `@cumulus/api/lib/writeRecords/write-execution` to publish SNS
      messages after a successful write to Postgres, DynamoDB, and ES.
    - Updated functions `create` and `upsert` in the `db` model for Executions
      to return an array of objects containing all columns of the created or
      updated records.
    - Updated `@cumulus/api/endpoints/collections` to publish an SNS message
      after a successful collection delete, update (PUT), create (POST).
    - Updated functions `create` and `upsert` in the `db` model for Collections
      to return an array of objects containing all columns for the created or
      updated records.
    - Updated functions `create` and `upsert` in the `db` model for Granules
      to return an array of objects containing all columns for the created or
      updated records.
    - Updated `@cumulus/api/lib/writeRecords/write-granules` to publish SNS
      messages after a successful write to Postgres, DynamoDB, and ES.
    - Updated `@cumulus/api/lib/writeRecords/write-pdr` to publish SNS
      messages after a successful write to Postgres, DynamoDB, and ES.
  - **CUMULUS-2733**
    - Updated `_writeGranuleFiles` function creates an aggregate error which
      contains the workflow error, if any, as well as any error that may occur
      from writing granule files.
  - **CUMULUS-2674**
    - Updated `DELETE` endpoints for the following data types to check that record exists in
      PostgreSQL or Elasticsearch before proceeding with deletion:
      - `provider`
      - `async operations`
      - `collections`
      - `granules`
      - `executions`
      - `PDRs`
      - `rules`
  - **CUMULUS-2294**
    - Updated architecture and deployment documentation to reference RDS
  - **CUMULUS-2642**
    - Inventory and Granule Not Found Reconciliation Reports now compare
      Databse against S3 in on direction only, from Database to S3
      Objects. This means that only files in the database are compared against
      objects found on S3 and the filesInCumulus.onlyInS3 report key will
      always be empty. This significantly decreases the report output size and
      aligns with a users expectations.
    - Updates getFilesAndGranuleInfoQuery to take additional optional
      parameters `collectionIds`, `granuleIds`, and `providers` to allow
      targeting/filtering of the results.

  - **CUMULUS-2694**
    - Updated database write logic in `sfEventSqsToDbRccords` to log message if Cumulus
    workflow message is from pre-RDS deployment but still attempt parallel writing to DynamoDB
    and PostgreSQL
    - Updated database write logic in `sfEventSqsToDbRccords` to throw error if requirements to write execution to PostgreSQL cannot be met
  - **CUMULUS-2660**
    - Updated POST `/executions` endpoint to publish SNS message of created record to executions SNS topic
  - **CUMULUS-2661**
    - Updated PUT `/executions/<arn>` endpoint to publish SNS message of updated record to executions SNS topic
  - **CUMULUS-2765**
    - Updated `updateGranuleStatusToQueued` in `write-granules` to write to
      Elasticsearch and publish SNS message to granules topic.
  - **CUMULUS-2774**
    - Updated `constructGranuleSnsMessage` and `constructCollectionSnsMessage`
      to throw error if `eventType` is invalid or undefined.
  - **CUMULUS-2776**
    - Updated `getTableIndexDetails` in `db-indexer` to use correct
      `deleteFnName` for reconciliation reports.
  - **CUMULUS-2780**
    - Updated bulk granule reingest operation to read granules from PostgreSQL instead of DynamoDB.
  - **CUMULUS-2778**
    - Updated default value of `async_operation_image` in `tf-modules/cumulus/variables.tf` to `cumuluss/async-operation:38`
  - **CUMULUS-2854**
    - Updated rules model to decouple `createRuleTrigger` from `create`.
    - Updated rules POST endpoint to call `rulesModel.createRuleTrigger` directly to create rule trigger.
    - Updated rules PUT endpoints to call `rulesModel.createRuleTrigger` if update fails and reversion needs to occur.

### Fixed

- **CUMULUS-2311** - RDS Migration Epic Phase 2
  - **CUMULUS-2810**
    - Updated @cumulus/db/translate/translatePostgresProviderToApiProvider to
      correctly return provider password and updated tests to prevent
      reintroduction.
  - **CUMULUS-2778**
    - Fixed async operation docker image to correctly update record status in
    Elasticsearch
  - Updated localAPI to set additional env variable, and fixed `GET /executions/status` response
  - **CUMULUS-2877**
    - Ensure database records receive a timestamp when writing granules.

## [v10.1.3] 2022-06-28 [BACKPORT]

### Added

- **CUMULUS-2966**
  - Added extractPath operation and support of nested string replacement to `url_path` in the collection configuration

## [v10.1.2] 2022-03-11

### Added

- **CUMULUS-2859**
  - Update `postgres-db-migration` lambda timeout to default 900 seconds
  - Add `db_migration_lambda_timeout` variable to `data-persistence` module to
    allow this timeout to be user configurable
- **CUMULUS-2868**
  - Added `iam:PassRole` permission to `step_policy` in `tf-modules/ingest/iam.tf`

## [v10.1.1] 2022-03-04

### Migration steps

- Due to a bug in the PUT `/rules/<name>` endpoint, the rule records in PostgreSQL may be
out of sync with records in DynamoDB. In order to bring the records into sync, re-run the
[previously deployed `data-migration1` Lambda](https://nasa.github.io/cumulus/docs/upgrade-notes/upgrade-rds#3-deploy-and-run-data-migration1) with a payload of
`{"forceRulesMigration": true}`:

```shell
aws lambda invoke --function-name $PREFIX-data-migration1 \
  --payload $(echo '{"forceRulesMigration": true}' | base64) $OUTFILE
```

### Added

- **CUMULUS-2841**
  - Add integration test to validate PDR node provider that requires password
    credentials succeeds on ingest

- **CUMULUS-2846**
  - Added `@cumulus/db/translate/rule.translateApiRuleToPostgresRuleRaw` to translate API rule to PostgreSQL rules and
  **keep undefined fields**

### Changed

- **CUMULUS-NONE**
  - Adds logging to ecs/async-operation Docker container that launches async
    tasks on ECS. Sets default async_operation_image_version to 39.

- **CUMULUS-2845**
  - Updated rules model to decouple `createRuleTrigger` from `create`.
  - Updated rules POST endpoint to call `rulesModel.createRuleTrigger` directly to create rule trigger.
  - Updated rules PUT endpoints to call `rulesModel.createRuleTrigger` if update fails and reversion needs to occur.
- **CUMULUS-2846**
  - Updated version of `localstack/localstack` used in local unit testing to `0.11.5`

### Fixed

- Upgraded lodash to version 4.17.21 to fix vulnerability
- **CUMULUS-2845**
  - Fixed bug in POST `/rules` endpoint causing rule records to be created
  inconsistently in DynamoDB and PostgreSQL
- **CUMULUS-2846**
  - Fixed logic for `PUT /rules/<name>` endpoint causing rules to be saved
  inconsistently between DynamoDB and PostgreSQL
- **CUMULUS-2854**
  - Fixed queue granules behavior where the task was not accounting for granules that
  *already* had createdAt set. Workflows downstream in this scenario should no longer
  fail to write their granules due to order-of-db-writes constraints in the database
  update logic.

## [v10.1.0] 2022-02-23

### Added

- **CUMULUS-2775**
  - Added a configurable parameter group for the RDS serverless database cluster deployed by `tf-modules/rds-cluster-tf`. The allowed parameters for the parameter group can be found in the AWS documentation of [allowed parameters for an Aurora PostgreSQL cluster](https://docs.aws.amazon.com/AmazonRDS/latest/AuroraUserGuide/AuroraPostgreSQL.Reference.ParameterGroups.html). By default, the following parameters are specified:
    - `shared_preload_libraries`: `pg_stat_statements,auto_explain`
    - `log_min_duration_statement`: `250`
    - `auto_explain.log_min_duration`: `250`
- **CUMULUS-2781**
  - Add api_config secret to hold API/Private API lambda configuration values
- **CUMULUS-2840**
  - Added an index on `granule_cumulus_id` to the RDS files table.

### Changed

- **CUMULUS-2492**
  - Modify collectionId logic to accomodate trailing underscores in collection short names. e.g. `shortName____`
- **CUMULUS-2847**
  - Move DyanmoDb table name into API keystore and initialize only on lambda cold start
- **CUMULUS-2833**
  - Updates provider model schema titles to display on the dashboard.
- **CUMULUS-2837**
  - Update process-s3-dead-letter-archive to unpack SQS events in addition to
    Cumulus Messages
  - Update process-s3-dead-letter-archive to look up execution status using
    getCumulusMessageFromExecutionEvent (common method with sfEventSqsToDbRecords)
  - Move methods in api/lib/cwSfExecutionEventUtils to
    @cumulus/message/StepFunctions
- **CUMULUS-2775**
  - Changed the `timeout_action` to `ForceApplyCapacityChange` by default for the RDS serverless database cluster `tf-modules/rds-cluster-tf`
- **CUMULUS-2781**
  - Update API lambda to utilize api_config secret for initial environment variables

### Fixed

- **CUMULUS-2853**
  - Move OAUTH_PROVIDER to lambda env variables to address regression in CUMULUS-2781
  - Add logging output to api app router
- Added Cloudwatch permissions to `<prefix>-steprole` in `tf-modules/ingest/iam.tf` to address the
`Error: error creating Step Function State Machine (xxx): AccessDeniedException: 'arn:aws:iam::XXX:role/xxx-steprole' is not authorized to create managed-rule`
error in non-NGAP accounts:
  - `events:PutTargets`
  - `events:PutRule`
  - `events:DescribeRule`

## [v10.0.1] 2022-02-03

### Fixed

- Fixed IAM permissions issue with `<prefix>-postgres-migration-async-operation` Lambda
which prevented it from running a Fargate task for data migration.

## [v10.0.0] 2022-02-01

### Migration steps

- Please read the [documentation on the updates to the granule files schema for our Cumulus workflow tasks and how to upgrade your deployment for compatibility](https://nasa.github.io/cumulus/docs/upgrade-notes/update-task-file-schemas).
- (Optional) Update the `task-config` for all workflows that use the `sync-granule` task to include `workflowStartTime` set to
`{$.cumulus_meta.workflow_start_time}`. See [here](https://github.com/nasa/cumulus/blob/master/example/cumulus-tf/sync_granule_workflow.asl.json#L9) for an example.

### BREAKING CHANGES

- **NDCUM-624**
  - Functions in @cumulus/cmrjs renamed for consistency with `isCMRFilename` and `isCMRFile`
    - `isECHO10File` -> `isECHO10Filename`
    - `isUMMGFile` -> `isUMMGFilename`
    - `isISOFile` -> `isCMRISOFilename`
- **CUMULUS-2388**
  - In order to standardize task messaging formats, please note the updated input, output and config schemas for the following Cumulus workflow tasks:
    - add-missing-file-checksums
    - files-to-granules
    - hyrax-metadata-updates
    - lzards-backup
    - move-granules
    - post-to-cmr
    - sync-granule
    - update-cmr-access-constraints
    - update-granules-cmr-metadata-file-links
  The primary focus of the schema updates was to standardize the format of granules, and
  particularly their files data. The granule `files` object now matches the file schema in the
  Cumulus database and thus also matches the `files` object produced by the API with use cases like
  `applyWorkflow`. This includes removal of `name` and `filename` in favor of `bucket` and `key`,
  removal of certain properties such as `etag` and `duplicate_found` and outputting them as
  separate objects stored in `meta`.
  - Checksum values calculated by `@cumulus/checksum` are now converted to string to standardize
  checksum formatting across the Cumulus library.

### Notable changes

- **CUMULUS-2718**
  - The `sync-granule` task has been updated to support an optional configuration parameter `workflowStartTime`. The output payload of `sync-granule` now includes a `createdAt` time for each granule which is set to the
  provided `workflowStartTime` or falls back to `Date.now()` if not provided. Workflows using
  `sync-granule` may be updated to include this parameter with the value of `{$.cumulus_meta.workflow_start_time}` in the `task_config`.
- Updated version of `@cumulus/cumulus-message-adapter-js` from `2.0.3` to `2.0.4` for
all Cumulus workflow tasks
- **CUMULUS-2783**
  - A bug in the ECS cluster autoscaling configuration has been
resolved. ECS clusters should now correctly autoscale by adding new cluster
instances according to the [policy configuration](https://github.com/nasa/cumulus/blob/master/tf-modules/cumulus/ecs_cluster.tf).
  - Async operations that are started by these endpoints will be run as ECS tasks
  with a launch type of Fargate, not EC2:
    - `POST /deadLetterArchive/recoverCumulusMessages`
    - `POST /elasticsearch/index-from-database`
    - `POST /granules/bulk`
    - `POST /granules/bulkDelete`
    - `POST /granules/bulkReingest`
    - `POST /migrationCounts`
    - `POST /reconciliationReports`
    - `POST /replays`
    - `POST /replays/sqs`

### Added

- Upgraded version of dependencies on `knex` package from `0.95.11` to `0.95.15`
- Added Terraform data sources to `example/cumulus-tf` module to retrieve default VPC and subnets in NGAP accounts
  - Added `vpc_tag_name` variable which defines the tags used to look up a VPC. Defaults to VPC tag name used in NGAP accounts
  - Added `subnets_tag_name` variable which defines the tags used to look up VPC subnets. Defaults to a subnet tag name used in NGAP accounts
- Added Terraform data sources to `example/data-persistence-tf` module to retrieve default VPC and subnets in NGAP accounts
  - Added `vpc_tag_name` variable which defines the tags used to look up a VPC. Defaults to VPC tag name used in NGAP accounts
  - Added `subnets_tag_name` variable which defines the tags used to look up VPC subnets. Defaults to a subnet tag name used in NGAP accounts
- Added Terraform data sources to `example/rds-cluster-tf` module to retrieve default VPC and subnets in NGAP accounts
  - Added `vpc_tag_name` variable which defines the tags used to look up a VPC. Defaults to VPC tag name used in NGAP accounts
  - Added `subnets_tag_name` variable which defines the tags used to look up VPC subnets. Defaults to tag names used in subnets in for NGAP accounts
- **CUMULUS-2299**
  - Added support for SHA checksum types with hyphens (e.g. `SHA-256` vs `SHA256`) to tasks that calculate checksums.
- **CUMULUS-2439**
  - Added CMR search client setting to the CreateReconciliationReport lambda function.
  - Added `cmr_search_client_config` tfvars to the archive and cumulus terraform modules.
  - Updated CreateReconciliationReport lambda to search CMR collections with CMRSearchConceptQueue.
- **CUMULUS-2441**
  - Added support for 'PROD' CMR environment.
- **CUMULUS-2456**
  - Updated api lambdas to query ORCA Private API
  - Updated example/cumulus-tf/orca.tf to the ORCA release v4.0.0-Beta3
- **CUMULUS-2638**
  - Adds documentation to clarify bucket config object use.
- **CUMULUS-2684**
  - Added optional collection level parameter `s3MultipartChunksizeMb` to collection's `meta` field
  - Updated `move-granules` task to take in an optional config parameter s3MultipartChunksizeMb
- **CUMULUS-2747**
  - Updated data management type doc to include additional fields for provider configurations
- **CUMULUS-2773**
  - Added a document to the workflow-tasks docs describing deployment, configuration and usage of the LZARDS backup task.

### Changed

- Made `vpc_id` variable optional for `example/cumulus-tf` module
- Made `vpc_id` and `subnet_ids` variables optional for `example/data-persistence-tf` module
- Made `vpc_id` and `subnets` variables optional for `example/rds-cluster-tf` module
- Changes audit script to handle integration test failure when `USE\_CACHED\_BOOTSTRAP` is disabled.
- Increases wait time for CMR to return online resources in integration tests
- **CUMULUS-1823**
  - Updates to Cumulus rule/provider schemas to improve field titles and descriptions.
- **CUMULUS-2638**
  - Transparent to users, remove typescript type `BucketType`.
- **CUMULUS-2718**
  - Updated config for SyncGranules to support optional `workflowStartTime`
  - Updated SyncGranules to provide `createdAt` on output based on `workflowStartTime` if provided,
  falling back to `Date.now()` if not provided.
  - Updated `task_config` of SyncGranule in example workflows
- **CUMULUS-2735**
  - Updated reconciliation reports to write formatted JSON to S3 to improve readability for
    large reports
  - Updated TEA version from 102 to 121 to address TEA deployment issue with the max size of
    a policy role being exceeded
- **CUMULUS-2743**
  - Updated bamboo Dockerfile to upgrade pip as part of the image creation process
- **CUMULUS-2744**
  - GET executions/status returns associated granules for executions retrieved from the Step Function API
- **CUMULUS-2751**
  - Upgraded all Cumulus (node.js) workflow tasks to use
    `@cumulus/cumulus-message-adapter-js` version `2.0.3`, which includes an
    update cma-js to better expose CMA stderr stream output on lambda timeouts
    as well as minor logging enhancements.
- **CUMULUS-2752**
  - Add new mappings for execution records to prevent dynamic field expansion from exceeding
  Elasticsearch field limits
    - Nested objects under `finalPayload.*` will not dynamically add new fields to mapping
    - Nested objects under `originalPayload.*` will not dynamically add new fields to mapping
    - Nested keys under `tasks` will not dynamically add new fields to mapping
- **CUMULUS-2753**
  - Updated example/cumulus-tf/orca.tf to the latest ORCA release v4.0.0-Beta2 which is compatible with granule.files file schema
  - Updated /orca/recovery to call new lambdas request_status_for_granule and request_status_for_job.
  - Updated orca integration test
- [**PR #2569**](https://github.com/nasa/cumulus/pull/2569)
  - Fixed `TypeError` thrown by `@cumulus/cmrjs/cmr-utils.getGranuleTemporalInfo` when
    a granule's associated UMM-G JSON metadata file does not contain a `ProviderDates`
    element that has a `Type` of either `"Update"` or `"Insert"`.  If neither are
    present, the granule's last update date falls back to the `"Create"` type
    provider date, or `undefined`, if none is present.
- **CUMULUS-2775**
  - Changed `@cumulus/api-client/invokeApi()` to accept a single accepted status code or an array
  of accepted status codes via `expectedStatusCodes`
- [**PR #2611**](https://github.com/nasa/cumulus/pull/2611)
  - Changed `@cumulus/launchpad-auth/LaunchpadToken.requestToken` and `validateToken`
    to use the HTTPS request option `https.pfx` instead of the deprecated `pfx` option
    for providing the certificate.
- **CUMULUS-2836**
  - Updates `cmr-utils/getGranuleTemporalInfo` to search for a SingleDateTime
    element, when beginningDateTime value is not
    found in the metadata file.  The granule's temporal information is
    returned so that both beginningDateTime and endingDateTime are set to the
    discovered singleDateTimeValue.
- **CUMULUS-2756**
  - Updated `_writeGranule()` in `write-granules.js` to catch failed granule writes due to schema validation, log the failure and then attempt to set the status of the granule to `failed` if it already exists to prevent a failure from allowing the granule to get "stuck" in a non-failed status.

### Fixed

- **CUMULUS-2775**
  - Updated `@cumulus/api-client` to not log an error for 201 response from `updateGranule`
- **CUMULUS-2783**
  - Added missing lower bound on scale out policy for ECS cluster to ensure that
  the cluster will autoscale correctly.
- **CUMULUS-2835**
  - Updated `hyrax-metadata-updates` task to support reading the DatasetId from ECHO10 XML, and the EntryTitle from UMM-G JSON; these are both valid alternatives to the shortname and version ID.

## [v9.9.3] 2021-02-17 [BACKPORT]

**Please note** changes in 9.9.3 may not yet be released in future versions, as
this is a backport and patch release on the 9.9.x series of releases. Updates that
are included in the future will have a corresponding CHANGELOG entry in future
releases.

- **CUMULUS-2853**
  - Move OAUTH_PROVIDER to lambda env variables to address regression in 9.9.2/CUMULUS-2275
  - Add logging output to api app router

## [v9.9.2] 2021-02-10 [BACKPORT]

**Please note** changes in 9.9.2 may not yet be released in future versions, as
this is a backport and patch release on the 9.9.x series of releases. Updates that
are included in the future will have a corresponding CHANGELOG entry in future
releases.### Added

- **CUMULUS-2775**
  - Added a configurable parameter group for the RDS serverless database cluster deployed by `tf-modules/rds-cluster-tf`. The allowed parameters for the parameter group can be found in the AWS documentation of [allowed parameters for an Aurora PostgreSQL cluster](https://docs.aws.amazon.com/AmazonRDS/latest/AuroraUserGuide/AuroraPostgreSQL.Reference.ParameterGroups.html). By default, the following parameters are specified:
    - `shared_preload_libraries`: `pg_stat_statements,auto_explain`
    - `log_min_duration_statement`: `250`
    - `auto_explain.log_min_duration`: `250`
- **CUMULUS-2840**
  - Added an index on `granule_cumulus_id` to the RDS files table.

### Changed

- **CUMULUS-2847**
  - Move DyanmoDb table name into API keystore and initialize only on lambda cold start
- **CUMULUS-2781**
  - Add api_config secret to hold API/Private API lambda configuration values
- **CUMULUS-2775**
  - Changed the `timeout_action` to `ForceApplyCapacityChange` by default for the RDS serverless database cluster `tf-modules/rds-cluster-tf`

## [v9.9.1] 2021-02-10 [BACKPORT]

**Please note** changes in 9.9.1 may not yet be released in future versions, as
this is a backport and patch release on the 9.9.x series of releases. Updates that
are included in the future will have a corresponding CHANGELOG entry in future
releases.

### Fixed

- **CUMULUS-2775**
  - Updated `@cumulus/api-client` to not log an error for 201 response from `updateGranule`

### Changed

- Updated version of `@cumulus/cumulus-message-adapter-js` from `2.0.3` to `2.0.4` for
all Cumulus workflow tasks
- **CUMULUS-2775**
  - Changed `@cumulus/api-client/invokeApi()` to accept a single accepted status code or an array
  of accepted status codes via `expectedStatusCodes`
- **CUMULUS-2837**
  - Update process-s3-dead-letter-archive to unpack SQS events in addition to
    Cumulus Messages
  - Update process-s3-dead-letter-archive to look up execution status using
    getCumulusMessageFromExecutionEvent (common method with sfEventSqsToDbRecords)
  - Move methods in api/lib/cwSfExecutionEventUtils to
    @cumulus/message/StepFunctions

## [v9.9.0] 2021-11-03

### Added

- **NDCUM-624**: Add support for ISO metadata files for the `MoveGranules` step
  - Add function `isISOFile` to check if a given file object is an ISO file
  - `granuleToCmrFileObject` and `granulesToCmrFileObjects` now take a
    `filterFunc` argument
    - `filterFunc`'s default value is `isCMRFile`, so the previous behavior is
      maintained if no value is given for this argument
    - `MoveGranules` passes a custom filter function to
      `granulesToCmrFileObjects` to check for `isISOFile` in addition to
      `isCMRFile`, so that metadata from `.iso.xml` files can be used in the
      `urlPathTemplate`
- [**PR #2535**](https://github.com/nasa/cumulus/pull/2535)
  - NSIDC and other cumulus users had desire for returning formatted dates for
    the 'url_path' date extraction utilities. Added 'dateFormat' function as
    an option for extracting and formating the entire date. See
    docs/workflow/workflow-configuration-how-to.md for more information.
- [**PR #2548**](https://github.com/nasa/cumulus/pull/2548)
  - Updated webpack configuration for html-loader v2
- **CUMULUS-2640**
  - Added Elasticsearch client scroll setting to the CreateReconciliationReport lambda function.
  - Added `elasticsearch_client_config` tfvars to the archive and cumulus terraform modules.
- **CUMULUS-2683**
  - Added `default_s3_multipart_chunksize_mb` setting to the `move-granules` lambda function.
  - Added `default_s3_multipart_chunksize_mb` tfvars to the cumulus and ingest terraform modules.
  - Added optional parameter `chunkSize` to `@cumulus/aws-client/S3.moveObject` and
    `@cumulus/aws-client/S3.multipartCopyObject` to set the chunk size of the S3 multipart uploads.
  - Renamed optional parameter `maxChunkSize` to `chunkSize` in
    `@cumulus/aws-client/lib/S3MultipartUploads.createMultipartChunks`.

### Changed

- Upgraded all Cumulus workflow tasks to use `@cumulus/cumulus-message-adapter-js` version `2.0.1`
- **CUMULUS-2725**
  - Updated providers endpoint to return encrypted password
  - Updated providers model to try decrypting credentials before encryption to allow for better handling of updating providers
- **CUMULUS-2734**
  - Updated `@cumulus/api/launchpadSaml.launchpadPublicCertificate` to correctly retrieve
    certificate from launchpad IdP metadata with and without namespace prefix.

## [v9.8.0] 2021-10-19

### Notable changes

- Published new tag [`36` of `cumuluss/async-operation` to Docker Hub](https://hub.docker.com/layers/cumuluss/async-operation/35/images/sha256-cf777a6ef5081cd90a0f9302d45243b6c0a568e6d977c0ee2ccc5a90b12d45d0?context=explore) for compatibility with
upgrades to `knex` package and to address security vulnerabilities.

### Added

- Added `@cumulus/db/createRejectableTransaction()` to handle creating a Knex transaction that **will throw an error** if the transaction rolls back. [As of Knex 0.95+, promise rejection on transaction rollback is no longer the default behavior](https://github.com/knex/knex/blob/master/UPGRADING.md#upgrading-to-version-0950).

- **CUMULUS-2639**
  - Increases logging on reconciliation reports.

- **CUMULUS-2670**
  - Updated `lambda_timeouts` string map variable for `cumulus` module to accept a
  `update_granules_cmr_metadata_file_links_task_timeout` property
- **CUMULUS-2598**
  - Add unit and integration tests to describe queued granules as ignored when
    duplicate handling is 'skip'

### Changed

- Updated `knex` version from 0.23.11 to 0.95.11 to address security vulnerabilities
- Updated default version of async operations Docker image to `cumuluss/async-operation:36`
- **CUMULUS-2590**
  - Granule applyWorkflow, Reingest actions and Bulk operation now update granule status to `queued` when scheduling the granule.
- **CUMULUS-2643**
  - relocates system file `buckets.json` out of the
    `s3://internal-bucket/workflows` directory into
    `s3://internal-bucket/buckets`.


## [v9.7.1] 2021-12-08 [Backport]

Please note changes in 9.7.0 may not yet be released in future versions, as this is a backport and patch release on the 9.7.x series of releases. Updates that are included in the future will have a corresponding CHANGELOG entry in future releases.
Fixed

- **CUMULUS-2751**
  - Update all tasks to update to use cumulus-message-adapter-js version 2.0.4

## [v9.7.0] 2021-10-01

### Notable Changes

- **CUMULUS-2583**
  - The `queue-granules` task now updates granule status to `queued` when a granule is queued. In order to prevent issues with the private API endpoint and Lambda API request and concurrency limits, this functionality runs with limited concurrency, which may increase the task's overall runtime when large numbers of granules are being queued. If you are facing Lambda timeout errors with this task, we recommend converting your `queue-granules` task to an ECS activity. This concurrency is configurable via the task config's `concurrency` value.
- **CUMULUS-2676**
  - The `discover-granules` task has been updated to limit concurrency on checks to identify and skip already ingested granules in order to prevent issues with the private API endpoint and Lambda API request and concurrency limits. This may increase the task's overall runtime when large numbers of granules are discovered. If you are facing Lambda timeout errors with this task, we recommend converting your `discover-granules` task to an ECS activity. This concurrency is configurable via the task config's `concurrency` value.
- Updated memory of `<prefix>-sfEventSqsToDbRecords` Lambda to 1024MB

### Added

- **CUMULUS-2000**
  - Updated `@cumulus/queue-granules` to respect a new config parameter: `preferredQueueBatchSize`. Queue-granules will respect this batchsize as best as it can to batch granules into workflow payloads. As workflows generally rely on information such as collection and provider expected to be shared across all granules in a workflow, queue-granules will break batches up by collection, as well as provider if there is a `provider` field on the granule. This may result in batches that are smaller than the preferred size, but never larger ones. The default value is 1, which preserves current behavior of queueing 1 granule per workflow.
- **CUMULUS-2630**
  - Adds a new workflow `DiscoverGranulesToThrottledQueue` that discovers and writes
    granules to a throttled background queue.  This allows discovery and ingest
    of larger numbers of granules without running into limits with lambda
    concurrency.

### Changed

- **CUMULUS-2720**
  - Updated Core CI scripts to validate CHANGELOG diffs as part of the lint process
- **CUMULUS-2695**
  - Updates the example/cumulus-tf deployment to change
    `archive_api_reserved_concurrency` from 8 to 5 to use fewer reserved lambda
    functions. If you see throttling errors on the `<stack>-apiEndpoints` you
    should increase this value.
  - Updates cumulus-tf/cumulus/variables.tf to change
    `archive_api_reserved_concurrency` from 8 to 15 to prevent throttling on
    the dashboard for default deployments.
- **CUMULUS-2584**
  - Updates `api/endpoints/execution-status.js` `get` method to include associated granules, as
    an array, for the provided execution.
  - Added `getExecutionArnsByGranuleCumulusId` returning a list of executionArns sorted by most recent first,
    for an input Granule Cumulus ID in support of the move of `translatePostgresGranuleToApiGranule` from RDS-Phase2
    feature branch
  - Added `getApiExecutionCumulusIds` returning cumulus IDs for a given list of executions
- **CUMULUS-NONE**
  - Downgrades elasticsearch version in testing container to 5.3 to match AWS version.
  - Update serve.js -> `eraseDynamoTables()`. Changed the call `Promise.all()` to `Promise.allSettled()` to ensure all dynamo records (provider records in particular) are deleted prior to reseeding.

### Fixed

- **CUMULUS-2583**
  - Fixed a race condition where granules set as “queued” were not able to be set as “running” or “completed”

## [v9.6.0] 2021-09-20

### Added

- **CUMULUS-2576**
  - Adds `PUT /granules` API endpoint to update a granule
  - Adds helper `updateGranule` to `@cumulus/api-client/granules`
- **CUMULUS-2606**
  - Adds `POST /granules/{granuleId}/executions` API endpoint to associate an execution with a granule
  - Adds helper `associateExecutionWithGranule` to `@cumulus/api-client/granules`
- **CUMULUS-2583**
  - Adds `queued` as option for granule's `status` field

### Changed

- Moved `ssh2` package from `@cumulus/common` to `@cumulus/sftp-client` and
  upgraded package from `^0.8.7` to `^1.0.0` to address security vulnerability
  issue in previous version.
- **CUMULUS-2583**
  - `QueueGranules` task now updates granule status to `queued` once it is added to the queue.

- **CUMULUS-2617**
  - Use the `Authorization` header for CMR Launchpad authentication instead of the deprecated `Echo-Token` header.

### Fixed

- Added missing permission for `<prefix>_ecs_cluster_instance_role` IAM role (used when running ECS services/tasks)
to allow `kms:Decrypt` on the KMS key used to encrypt provider credentials. Adding this permission fixes the `sync-granule` task when run as an ECS activity in a Step Function, which previously failed trying to decrypt credentials for providers.

- **CUMULUS-2576**
  - Adds default value to granule's timestamp when updating a granule via API.

## [v9.5.0] 2021-09-07

### BREAKING CHANGES

- Removed `logs` record type from mappings from Elasticsearch. This change **should not have**
any adverse impact on existing deployments, even those which still contain `logs` records,
but technically it is a breaking change to the Elasticsearch mappings.
- Changed `@cumulus/api-client/asyncOperations.getAsyncOperation` to return parsed JSON body
of response and not the raw API endpoint response

### Added

- **CUMULUS-2670**
  - Updated core `cumulus` module to take lambda_timeouts string map variable that allows timeouts of ingest tasks to be configurable. Allowed properties for the mapping include:
  - discover_granules_task_timeout
  - discover_pdrs_task_timeout
  - hyrax_metadata_update_tasks_timeout
  - lzards_backup_task_timeout
  - move_granules_task_timeout
  - parse_pdr_task_timeout
  - pdr_status_check_task_timeout
  - post_to_cmr_task_timeout
  - queue_granules_task_timeout
  - queue_pdrs_task_timeout
  - queue_workflow_task_timeout
  - sync_granule_task_timeout
- **CUMULUS-2575**
  - Adds `POST /granules` API endpoint to create a granule
  - Adds helper `createGranule` to `@cumulus/api-client`
- **CUMULUS-2577**
  - Adds `POST /executions` endpoint to create an execution
- **CUMULUS-2578**
  - Adds `PUT /executions` endpoint to update an execution
- **CUMULUS-2592**
  - Adds logging when messages fail to be added to queue
- **CUMULUS-2644**
  - Pulled `delete` method for `granules-executions.ts` implemented as part of CUMULUS-2306
  from the RDS-Phase-2 feature branch in support of CUMULUS-2644.
  - Pulled `erasePostgresTables` method in `serve.js` implemented as part of CUMULUS-2644,
  and CUMULUS-2306 from the RDS-Phase-2 feature branch in support of CUMULUS-2644
  - Added `resetPostgresDb` method to support resetting between integration test suite runs

### Changed

- Updated `processDeadLetterArchive` Lambda to return an object where
`processingSucceededKeys` is an array of the S3 keys for successfully
processed objects and `processingFailedKeys` is an array of S3 keys
for objects that could not be processed
- Updated async operations to handle writing records to the databases
when output of the operation is `undefined`

- **CUMULUS-2644**
  - Moved `migration` directory from the `db-migration-lambda` to the `db` package and
  updated unit test references to migrationDir to be pulled from `@cumulus/db`
  - Updated `@cumulus/api/bin/serveUtils` to write records to PostgreSQL tables

- **CUMULUS-2575**
  - Updates model/granule to allow a granule created from API to not require an
    execution to be associated with it. This is a backwards compatible change
    that will not affect granules created in the normal way.
  - Updates `@cumulus/db/src/model/granules` functions `get` and `exists` to
    enforce parameter checking so that requests include either (granule\_id
    and collection\_cumulus\_id) or (cumulus\_id) to prevent incorrect results.
  - `@cumulus/message/src/Collections.deconstructCollectionId` has been
    modified to throw a descriptive error if the input `collectionId` is
    undefined rather than `TypeError: Cannot read property 'split' of
    undefined`. This function has also been updated to throw descriptive errors
    if an incorrectly formatted collectionId is input.

## [v9.4.1] 2022-02-14 [BACKPORT]

**Please note** changes in 9.4.1 may not yet be released in future versions, as
this is a backport and patch release on the 9.4.x series of releases. Updates that
are included in the future will have a corresponding CHANGELOG entry in future
releases.

- **CUMULUS-2847**
  - Update dynamo configuration to read from S3 instead of System Manager
    Parameter Store
  - Move api configuration initialization outside the lambda handler to
    eliminate unneded S3 calls/require config on cold-start only
  - Moved `ssh2` package from `@cumulus/common` to `@cumulus/sftp-client` and
    upgraded package from `^0.8.7` to `^1.0.0` to address security vulnerability
    issue in previous version.
  - Fixed hyrax task package.json dev dependency
  - Update CNM lambda dependencies for Core tasks
    - cumulus-cnm-response-task: 1.4.4
    - cumulus-cnm-to-granule: 1.5.4
  - Whitelist ssh2 re: https://github.com/advisories/GHSA-652h-xwhf-q4h6

## [v9.4.0] 2021-08-16

### Notable changes

- `@cumulus/sync-granule` task should now properly handle
syncing files from HTTP/HTTPS providers where basic auth is
required and involves a redirect to a different host (e.g.
downloading files protected by Earthdata Login)

### Added

- **CUMULUS-2591**
  - Adds `failedExecutionStepName` to failed execution's jsonb error records.
    This is the name of the Step Function step for the last failed event in the
    execution's event history.
- **CUMULUS-2548**
  - Added `allowed_redirects` field to PostgreSQL `providers` table
  - Added `allowedRedirects` field to DynamoDB `<prefix>-providers` table
  - Added `@cumulus/aws-client/S3.streamS3Upload` to handle uploading the contents
  of a readable stream to S3 and returning a promise
- **CUMULUS-2373**
  - Added `replaySqsMessages` lambda to replay archived incoming SQS
    messages from S3.
  - Added `/replays/sqs` endpoint to trigger an async operation for
    the `replaySqsMessages` lambda.
  - Added unit tests and integration tests for new endpoint and lambda.
  - Added `getS3PrefixForArchivedMessage` to `ingest/sqs` package to get prefix
    for an archived message.
  - Added new `async_operation` type `SQS Replay`.
- **CUMULUS-2460**
  - Adds `POST` /executions/workflows-by-granules for retrieving workflow names common to a set of granules
  - Adds `workflowsByGranules` to `@cumulus/api-client/executions`
- **CUMULUS-2635**
  - Added helper functions:
    - `@cumulus/db/translate/file/translateApiPdrToPostgresPdr`

### Fixed

- **CUMULUS-2548**
  - Fixed `@cumulus/ingest/HttpProviderClient.sync` to
properly handle basic auth when redirecting to a different
host and/or host with a different port
- **CUMULUS-2626**
  - Update [PDR migration](https://github.com/nasa/cumulus/blob/master/lambdas/data-migration2/src/pdrs.ts) to correctly find Executions by a Dynamo PDR's `execution` field
- **CUMULUS-2635**
  - Update `data-migration2` to migrate PDRs before migrating granules.
  - Update `data-migration2` unit tests testing granules migration to reference
    PDR records to better model the DB schema.
  - Update `migratePdrRecord` to use `translateApiPdrToPostgresPdr` function.

### Changed

- **CUMULUS-2373**
  - Updated `getS3KeyForArchivedMessage` in `ingest/sqs` to store SQS messages
    by `queueName`.
- **CUMULUS-2630**
  - Updates the example/cumulus-tf deployment to change
    `archive_api_reserved_concurrency` from 2 to 8 to prevent throttling with
    the dashboard.

## [v9.3.0] 2021-07-26

### BREAKING CHANGES

- All API requests made by `@cumulus/api-client` will now throw an error if the status code
does not match the expected response (200 for most requests and 202 for a few requests that
trigger async operations). Previously the helpers in this package would return the response
regardless of the status code, so you may need to update any code using helpers from this
package to catch or to otherwise handle errors that you may encounter.
- The Cumulus API Lambda function has now been configured with reserved concurrency to ensure
availability in a high-concurrency environment. However, this also caps max concurrency which
may result in throttling errors if trying to reach the Cumulus API multiple times in a short
period. Reserved concurrency can be configured with the `archive_api_reserved_concurrency`
terraform variable on the Cumulus module and increased if you are seeing throttling errors.
The default reserved concurrency value is 8.

### Notable changes

- `cmr_custom_host` variable for `cumulus` module can now be used to configure Cumulus to
  integrate with a custom CMR host name and protocol (e.g.
  `http://custom-cmr-host.com`). Note that you **must** include a protocol
  (`http://` or `https://)  if specifying a value for this variable.
- The cumulus module configuration value`rds_connetion_heartbeat` and it's
  behavior has been replaced by a more robust database connection 'retry'
  solution.   Users can remove this value from their configuration, regardless
  of value.  See the `Changed` section notes on CUMULUS-2528 for more details.

### Added

- Added user doc describing new features related to the Cumulus dead letter archive.
- **CUMULUS-2327**
  - Added reserved concurrency setting to the Cumulus API lambda function.
  - Added relevant tfvars to the archive and cumulus terraform modules.
- **CUMULUS-2460**
  - Adds `POST` /executions/search-by-granules for retrieving executions from a list of granules or granule query
  - Adds `searchExecutionsByGranules` to `@cumulus/api-client/executions`
- **CUMULUS-2475**
  - Adds `GET` endpoint to distribution API
- **CUMULUS-2463**
  - `PUT /granules` reingest action allows a user to override the default execution
    to use by providing an optional `workflowName` or `executionArn` parameter on
    the request body.
  - `PUT /granules/bulkReingest` action allows a user to override the default
    execution/workflow combination to reingest with by providing an optional
    `workflowName` on the request body.
- Adds `workflowName` and `executionArn` params to @cumulus/api-client/reingestGranules
- **CUMULUS-2476**
  - Adds handler for authenticated `HEAD` Distribution requests replicating current behavior of TEA
- **CUMULUS-2478**
  - Implemented [bucket map](https://github.com/asfadmin/thin-egress-app#bucket-mapping).
  - Implemented /locate endpoint
  - Cumulus distribution API checks the file request against bucket map:
    - retrieves the bucket and key from file path
    - determines if the file request is public based on the bucket map rather than the bucket type
    - (EDL only) restricts download from PRIVATE_BUCKETS to users who belong to certain EDL User Groups
    - bucket prefix and object prefix are supported
  - Add 'Bearer token' support as an authorization method
- **CUMULUS-2486**
  - Implemented support for custom headers
  - Added 'Bearer token' support as an authorization method
- **CUMULUS-2487**
  - Added integration test for cumulus distribution API
- **CUMULUS-2569**
  - Created bucket map cache for cumulus distribution API
- **CUMULUS-2568**
  - Add `deletePdr`/PDR deletion functionality to `@cumulus/api-client/pdrs`
  - Add `removeCollectionAndAllDependencies` to integration test helpers
  - Added `example/spec/apiUtils.waitForApiStatus` to wait for a
  record to be returned by the API with a specific value for
  `status`
  - Added `example/spec/discoverUtils.uploadS3GranuleDataForDiscovery` to upload granule data fixtures
  to S3 with a randomized granule ID for `discover-granules` based
  integration tests
  - Added `example/spec/Collections.removeCollectionAndAllDependencies` to remove a collection and
  all dependent objects (e.g. PDRs, granules, executions) from the
  database via the API
  - Added helpers to `@cumulus/api-client`:
    - `pdrs.deletePdr` - Delete a PDR via the API
    - `replays.postKinesisReplays` - Submit a POST request to the `/replays` endpoint for replaying Kinesis messages

- `@cumulus/api-client/granules.getGranuleResponse` to return the raw endpoint response from the GET `/granules/<granuleId>` endpoint

### Changed

- Moved functions from `@cumulus/integration-tests` to `example/spec/helpers/workflowUtils`:
  - `startWorkflowExecution`
  - `startWorkflow`
  - `executeWorkflow`
  - `buildWorkflow`
  - `testWorkflow`
  - `buildAndExecuteWorkflow`
  - `buildAndStartWorkflow`
- `example/spec/helpers/workflowUtils.executeWorkflow` now uses
`waitForApiStatus` to ensure that the execution is `completed` or
`failed` before resolving
- `example/spec/helpers/testUtils.updateAndUploadTestFileToBucket`
now accepts an object of parameters rather than positional
arguments
- Removed PDR from the `payload` in the input payload test fixture for reconciliation report integration tests
- The following integration tests for PDR-based workflows were
updated to use randomized granule IDs:
  - `example/spec/parallel/ingest/ingestFromPdrSpec.js`
  - `example/spec/parallel/ingest/ingestFromPdrWithChildWorkflowMetaSpec.js`
  - `example/spec/parallel/ingest/ingestFromPdrWithExecutionNamePrefixSpec.js`
  - `example/spec/parallel/ingest/ingestPdrWithNodeNameSpec.js`
- Updated the `@cumulus/api-client/CumulusApiClientError` error class to include new properties that can be accessed directly on
the error object:
  - `statusCode` - The HTTP status code of the API response
  - `apiMessage` - The message from the API response
- Added `params.pRetryOptions` parameter to
`@cumulus/api-client/granules.deleteGranule` to control the retry
behavior
- Updated `cmr_custom_host` variable to accept a full protocol and host name
(e.g. `http://cmr-custom-host.com`), whereas it previously only accepted a host name
- **CUMULUS-2482**
  - Switches the default distribution app in the `example/cumulus-tf` deployment to the new Cumulus Distribution
  - TEA is still available by following instructions in `example/README.md`
- **CUMULUS-2463**
  - Increases the duration of allowed backoff times for a successful test from
    0.5 sec to 1 sec.
- **CUMULUS-2528**
  - Removed `rds_connection_heartbeat` as a configuration option from all
    Cumulus terraform modules
  - Removed `dbHeartBeat` as an environmental switch from
    `@cumulus/db.getKnexClient` in favor of more comprehensive general db
    connect retry solution
  - Added new `rds_connection_timing_configuration` string map to allow for
    configuration and tuning of Core's internal database retry/connection
    timeout behaviors.  These values map to connection pool configuration
    values for tarn (https://github.com/vincit/tarn.js/) which Core's database
    module / knex(https://www.npmjs.com/package/knex) use for this purpose:
    - acquireTimeoutMillis
    - createRetryIntervalMillis
    - createTimeoutMillis
    - idleTimeoutMillis
    - reapIntervalMillis
      Connection errors will result in a log line prepended with 'knex failed on
      attempted connection error' and sent from '@cumulus/db/connection'
  - Updated `@cumulus/db` and all terraform mdules to set default retry
    configuration values for the database module to cover existing database
    heartbeat connection failures as well as all other knex/tarn connection
    creation failures.

### Fixed

- Fixed bug where `cmr_custom_host` variable was not properly forwarded into `archive`, `ingest`, and `sqs-message-remover` modules from `cumulus` module
- Fixed bug where `parse-pdr` set a granule's provider to the entire provider record when a `NODE_NAME`
  is present. Expected behavior consistent with other tasks is to set the provider name in that field.
- **CUMULUS-2568**
  - Update reconciliation report integration test to have better cleanup/failure behavior
  - Fixed `@cumulus/api-client/pdrs.getPdr` to request correct endpoint for returning a PDR from the API
- **CUMULUS-2620**
  - Fixed a bug where a granule could be removed from CMR but still be set as
  `published: true` and with a CMR link in the Dynamo/PostgreSQL databases. Now,
  the CMR deletion and the Dynamo/PostgreSQL record updates will all succeed or fail
  together, preventing the database records from being out of sync with CMR.
  - Fixed `@cumulus/api-client/pdrs.getPdr` to request correct
  endpoint for returning a PDR from the API

## [v9.2.2] 2021-08-06 - [BACKPORT]

**Please note** changes in 9.2.2 may not yet be released in future versions, as
this is a backport and patch release on the 9.2.x series of releases. Updates that
are included in the future will have a corresponding CHANGELOG entry in future
releases.

### Added

- **CUMULUS-2635**
  - Added helper functions:
    - `@cumulus/db/translate/file/translateApiPdrToPostgresPdr`

### Fixed

- **CUMULUS-2635**
  - Update `data-migration2` to migrate PDRs before migrating granules.
  - Update `data-migration2` unit tests testing granules migration to reference
    PDR records to better model the DB schema.
  - Update `migratePdrRecord` to use `translateApiPdrToPostgresPdr` function.

## [v9.2.1] 2021-07-29 - [BACKPORT]

### Fixed

- **CUMULUS-2626**
  - Update [PDR migration](https://github.com/nasa/cumulus/blob/master/lambdas/data-migration2/src/pdrs.ts) to correctly find Executions by a Dynamo PDR's `execution` field

## [v9.2.0] 2021-06-22

### Added

- **CUMULUS-2475**
  - Adds `GET` endpoint to distribution API
- **CUMULUS-2476**
  - Adds handler for authenticated `HEAD` Distribution requests replicating current behavior of TEA

### Changed

- **CUMULUS-2482**
  - Switches the default distribution app in the `example/cumulus-tf` deployment to the new Cumulus Distribution
  - TEA is still available by following instructions in `example/README.md`

### Fixed

- **CUMULUS-2520**
  - Fixed error that prevented `/elasticsearch/index-from-database` from starting.
- **CUMULUS-2558**
  - Fixed issue where executions original_payload would not be retained on successful execution

## [v9.1.0] 2021-06-03

### BREAKING CHANGES

- @cumulus/api-client/granules.getGranule now returns the granule record from the GET /granules/<granuleId> endpoint, not the raw endpoint response
- **CUMULUS-2434**
  - To use the updated `update-granules-cmr-metadata-file-links` task, the
    granule  UMM-G metadata should have version 1.6.2 or later, since CMR s3
    link type 'GET DATA VIA DIRECT ACCESS' is not valid until UMM-G version
    [1.6.2](https://cdn.earthdata.nasa.gov/umm/granule/v1.6.2/umm-g-json-schema.json)
- **CUMULUS-2488**
  - Removed all EMS reporting including lambdas, endpoints, params, etc as all
    reporting is now handled through Cloud Metrics
- **CUMULUS-2472**
  - Moved existing `EarthdataLoginClient` to
    `@cumulus/oauth-client/EarthdataLoginClient` and updated all references in
    Cumulus Core.
  - Rename `EarthdataLoginClient` property from `earthdataLoginUrl` to
    `loginUrl for consistency with new OAuth clients. See example in
    [oauth-client
    README](https://github.com/nasa/cumulus/blob/master/packages/oauth-client/README.md)

### Added

- **HYRAX-439** - Corrected README.md according to a new Hyrax URL format.
- **CUMULUS-2354**
  - Adds configuration options to allow `/s3credentials` endpoint to distribute
    same-region read-only tokens based on a user's CMR ACLs.
  - Configures the example deployment to enable this feature.
- **CUMULUS-2442**
  - Adds option to generate cloudfront URL to lzards-backup task. This will require a few new task config options that have been documented in the [task README](https://github.com/nasa/cumulus/blob/master/tasks/lzards-backup/README.md).
- **CUMULUS-2470**
  - Added `/s3credentials` endpoint for distribution API
- **CUMULUS-2471**
  - Add `/s3credentialsREADME` endpoint to distribution API
- **CUMULUS-2473**
  - Updated `tf-modules/cumulus_distribution` module to take earthdata or cognito credentials
  - Configured `example/cumulus-tf/cumulus_distribution.tf` to use CSDAP credentials
- **CUMULUS-2474**
  - Add `S3ObjectStore` to `aws-client`. This class allows for interaction with the S3 object store.
  - Add `object-store` package which contains abstracted object store functions for working with various cloud providers
- **CUMULUS-2477**
  - Added `/`, `/login` and `/logout` endpoints to cumulus distribution api
- **CUMULUS-2479**
  - Adds /version endpoint to distribution API
- **CUMULUS-2497**
  - Created `isISOFile()` to check if a CMR file is a CMR ISO file.
- **CUMULUS-2371**
  - Added helpers to `@cumulus/ingest/sqs`:
    - `archiveSqsMessageToS3` - archives an incoming SQS message to S3
    - `deleteArchivedMessageFromS3` - deletes a processed SQS message from S3
  - Added call to `archiveSqsMessageToS3` to `sqs-message-consumer` which
    archives all incoming SQS messages to S3.
  - Added call to `deleteArchivedMessageFrom` to `sqs-message-remover` which
    deletes archived SQS message from S3 once it has been processed.

### Changed

- **[PR2224](https://github.com/nasa/cumulus/pull/2244)**
- **CUMULUS-2208**
  - Moved all `@cumulus/api/es/*` code to new `@cumulus/es-client` package
- Changed timeout on `sfEventSqsToDbRecords` Lambda to 60 seconds to match
  timeout for Knex library to acquire database connections
- **CUMULUS-2517**
  - Updated postgres-migration-count-tool default concurrency to '1'
- **CUMULUS-2489**
  - Updated docs for Terraform references in FAQs, glossary, and in Deployment sections
- **CUMULUS-2434**
  - Updated `@cumulus/cmrjs` `updateCMRMetadata` and related functions to add
    both HTTPS URLS and S3 URIs to CMR metadata.
  - Updated `update-granules-cmr-metadata-file-links` task to add both HTTPS
    URLs and S3 URIs to the OnlineAccessURLs field of CMR metadata. The task
    configuration parameter `cmrGranuleUrlType` now has default value `both`.
  - To use the updated `update-granules-cmr-metadata-file-links` task, the
    granule UMM-G metadata should have version 1.6.2 or later, since CMR s3 link
    type 'GET DATA VIA DIRECT ACCESS' is not valid until UMM-G version
    [1.6.2](https://cdn.earthdata.nasa.gov/umm/granule/v1.6.2/umm-g-json-schema.json)
- **CUMULUS-2472**
  - Renamed `@cumulus/earthdata-login-client` to more generic
    `@cumulus/oauth-client` as a parent  class for new OAuth clients.
  - Added `@cumulus/oauth-client/CognitoClient` to interface with AWS cognito login service.
- **CUMULUS-2497**
  - Changed the `@cumulus/cmrjs` package:
    - Updated `@cumulus/cmrjs/cmr-utils.getGranuleTemporalInfo()` so it now
      returns temporal info for CMR ISO 19115 SMAP XML files.
    - Updated `@cumulus/cmrjs/cmr-utils.isCmrFilename()` to include
      `isISOFile()`.
- **CUMULUS-2532**
  - Changed integration tests to use `api-client/granules` functions as opposed to granulesApi from `@cumulus/integration-tests`.

### Fixed

- **CUMULUS-2519**
  - Update @cumulus/integration-tests.buildWorkflow to fail if provider/collection API response is not successful
- **CUMULUS-2518**
  - Update sf-event-sqs-to-db-records to not throw if a collection is not
    defined on a payload that has no granules/an empty granule payload object
- **CUMULUS-2512**
  - Updated ingest package S3 provider client to take additional parameter
    `remoteAltBucket` on `download` method to allow for per-file override of
    provider bucket for checksum
  - Updated @cumulus/ingest.fetchTextFile's signature to be parameterized and
    added `remoteAltBucket`to allow for an override of the passed in provider
    bucket for the source file
  - Update "eslint-plugin-import" to be pinned to 2.22.1
- **CUMULUS-2520**
  - Fixed error that prevented `/elasticsearch/index-from-database` from starting.
- **CUMULUS-2532**
  - Fixed integration tests to have granule deletion occur before provider and
    collection deletion in test cleanup.
- **[2231](https://github.com/nasa/cumulus/issues/2231)**
  - Fixes broken relative path links in `docs/README.md`

### Removed

- **CUMULUS-2502**
  - Removed outdated documentation regarding Kibana index patterns for metrics.

## [v9.0.1] 2021-05-07

### Migration Steps

Please review the migration steps for 9.0.0 as this release is only a patch to
correct a failure in our build script and push out corrected release artifacts. The previous migration steps still apply.

### Changed

- Corrected `@cumulus/db` configuration to correctly build package.

## [v9.0.0] 2021-05-03

### Migration steps

- This release of Cumulus enables integration with a PostgreSQL database for archiving Cumulus data. There are several upgrade steps involved, **some of which need to be done before redeploying Cumulus**. See the [documentation on upgrading to the RDS release](https://nasa.github.io/cumulus/docs/upgrade-notes/upgrade-rds).

### BREAKING CHANGES

- **CUMULUS-2185** - RDS Migration Epic
  - **CUMULUS-2191**
    - Removed the following from the `@cumulus/api/models.asyncOperation` class in
      favor of the added `@cumulus/async-operations` module:
      - `start`
      - `startAsyncOperations`
  - **CUMULUS-2187**
    - The `async-operations` endpoint will now omit `output` instead of
      returning `none` when the operation did not return output.
  - **CUMULUS-2309**
    - Removed `@cumulus/api/models/granule.unpublishAndDeleteGranule` in favor
      of `@cumulus/api/lib/granule-remove-from-cmr.unpublishGranule` and
      `@cumulus/api/lib/granule-delete.deleteGranuleAndFiles`.
  - **CUMULUS-2385**
    - Updated `sf-event-sqs-to-db-records` to write a granule's files to
      PostgreSQL only after the workflow has exited the `Running` status.
      Please note that any workflow that uses `sf_sqs_report_task` for
      mid-workflow updates will be impacted.
    - Changed PostgreSQL `file` schema and TypeScript type definition to require
      `bucket` and `key` fields.
    - Updated granule/file write logic to mark a granule's status as "failed"
  - **CUMULUS-2455**
    - API `move granule` endpoint now moves granule files on a per-file basis
    - API `move granule` endpoint on granule file move failure will retain the
      file at it's original location, but continue to move any other granule
      files.
    - Removed the `move` method from the `@cumulus/api/models.granule` class.
      logic is now handled in `@cumulus/api/endpoints/granules` and is
      accessible via the Core API.

### Added

- **CUMULUS-2185** - RDS Migration Epic
  - **CUMULUS-2130**
    - Added postgres-migration-count-tool lambda/ECS task to allow for
      evaluation of database state
    - Added /migrationCounts api endpoint that allows running of the
      postgres-migration-count-tool as an asyncOperation
  - **CUMULUS-2394**
    - Updated PDR and Granule writes to check the step function
      workflow_start_time against the createdAt field for each record to ensure
      old records do not overwrite newer ones for legacy Dynamo and PostgreSQL
      writes
  - **CUMULUS-2188**
    - Added `data-migration2` Lambda to be run after `data-migration1`
    - Added logic to `data-migration2` Lambda for migrating execution records
      from DynamoDB to PostgreSQL
  - **CUMULUS-2191**
    - Added `@cumulus/async-operations` to core packages, exposing
      `startAsyncOperation` which will handle starting an async operation and
      adding an entry to both PostgreSQL and DynamoDb
  - **CUMULUS-2127**
    - Add schema migration for `collections` table
  - **CUMULUS-2129**
    - Added logic to `data-migration1` Lambda for migrating collection records
      from Dynamo to PostgreSQL
  - **CUMULUS-2157**
    - Add schema migration for `providers` table
    - Added logic to `data-migration1` Lambda for migrating provider records
      from Dynamo to PostgreSQL
  - **CUMULUS-2187**
    - Added logic to `data-migration1` Lambda for migrating async operation
      records from Dynamo to PostgreSQL
  - **CUMULUS-2198**
    - Added logic to `data-migration1` Lambda for migrating rule records from
      DynamoDB to PostgreSQL
  - **CUMULUS-2182**
    - Add schema migration for PDRs table
  - **CUMULUS-2230**
    - Add schema migration for `rules` table
  - **CUMULUS-2183**
    - Add schema migration for `asyncOperations` table
  - **CUMULUS-2184**
    - Add schema migration for `executions` table
  - **CUMULUS-2257**
    - Updated PostgreSQL table and column names to snake_case
    - Added `translateApiAsyncOperationToPostgresAsyncOperation` function to `@cumulus/db`
  - **CUMULUS-2186**
    - Added logic to `data-migration2` Lambda for migrating PDR records from
      DynamoDB to PostgreSQL
  - **CUMULUS-2235**
    - Added initial ingest load spec test/utility
  - **CUMULUS-2167**
    - Added logic to `data-migration2` Lambda for migrating Granule records from
      DynamoDB to PostgreSQL and parse Granule records to store File records in
      RDS.
  - **CUMULUS-2367**
    - Added `granules_executions` table to PostgreSQL schema to allow for a
      many-to-many relationship between granules and executions
      - The table refers to granule and execution records using foreign keys
        defined with ON CASCADE DELETE, which means that any time a granule or
        execution record is deleted, all of the records in the
        `granules_executions` table referring to that record will also be
        deleted.
    - Added `upsertGranuleWithExecutionJoinRecord` helper to `@cumulus/db` to
      allow for upserting a granule record and its corresponding
      `granules_execution` record
  - **CUMULUS-2128**
    - Added helper functions:
      - `@cumulus/db/translate/file/translateApiFiletoPostgresFile`
      - `@cumulus/db/translate/file/translateApiGranuletoPostgresGranule`
      - `@cumulus/message/Providers/getMessageProvider`
  - **CUMULUS-2190**
    - Added helper functions:
      - `@cumulus/message/Executions/getMessageExecutionOriginalPayload`
      - `@cumulus/message/Executions/getMessageExecutionFinalPayload`
      - `@cumulus/message/workflows/getMessageWorkflowTasks`
      - `@cumulus/message/workflows/getMessageWorkflowStartTime`
      - `@cumulus/message/workflows/getMessageWorkflowStopTime`
      - `@cumulus/message/workflows/getMessageWorkflowName`
  - **CUMULUS-2192**
    - Added helper functions:
      - `@cumulus/message/PDRs/getMessagePdrRunningExecutions`
      - `@cumulus/message/PDRs/getMessagePdrCompletedExecutions`
      - `@cumulus/message/PDRs/getMessagePdrFailedExecutions`
      - `@cumulus/message/PDRs/getMessagePdrStats`
      - `@cumulus/message/PDRs/getPdrPercentCompletion`
      - `@cumulus/message/workflows/getWorkflowDuration`
  - **CUMULUS-2199**
    - Added `translateApiRuleToPostgresRule` to `@cumulus/db` to translate API
      Rule to conform to Postgres Rule definition.
  - **CUMUlUS-2128**
    - Added "upsert" logic to the `sfEventSqsToDbRecords` Lambda for granule and
      file writes to the core PostgreSQL database
  - **CUMULUS-2199**
    - Updated Rules endpoint to write rules to core PostgreSQL database in
      addition to DynamoDB and to delete rules from the PostgreSQL database in
      addition to DynamoDB.
    - Updated `create` in Rules Model to take in optional `createdAt` parameter
      which sets the value of createdAt if not specified during function call.
  - **CUMULUS-2189**
    - Updated Provider endpoint logic to write providers in parallel to Core
      PostgreSQL database
    - Update integration tests to utilize API calls instead of direct
      api/model/Provider calls
  - **CUMULUS-2191**
    - Updated cumuluss/async-operation task to write async-operations to the
      PostgreSQL database.
  - **CUMULUS-2228**
    - Added logic to the `sfEventSqsToDbRecords` Lambda to write execution, PDR,
      and granule records to the core PostgreSQL database in parallel with
      writes to DynamoDB
  - **CUMUlUS-2190**
    - Added "upsert" logic to the `sfEventSqsToDbRecords` Lambda for PDR writes
      to the core PostgreSQL database
  - **CUMUlUS-2192**
    - Added "upsert" logic to the `sfEventSqsToDbRecords` Lambda for execution
      writes to the core PostgreSQL database
  - **CUMULUS-2187**
    - The `async-operations` endpoint will now omit `output` instead of
      returning `none` when the operation did not return output.
  - **CUMULUS-2167**
    - Change PostgreSQL schema definition for `files` to remove `filename` and
      `name` and only support `file_name`.
    - Change PostgreSQL schema definition for `files` to remove `size` to only
      support `file_size`.
    - Change `PostgresFile` to remove duplicate fields `filename` and `name` and
      rename `size` to `file_size`.
  - **CUMULUS-2266**
    - Change `sf-event-sqs-to-db-records` behavior to discard and not throw an
      error on an out-of-order/delayed message so as not to have it be sent to
      the DLQ.
  - **CUMULUS-2305**
    - Changed `DELETE /pdrs/{pdrname}` API behavior to also delete record from
      PostgreSQL database.
  - **CUMULUS-2309**
    - Changed `DELETE /granules/{granuleName}` API behavior to also delete
      record from PostgreSQL database.
    - Changed `Bulk operation BULK_GRANULE_DELETE` API behavior to also delete
      records from PostgreSQL database.
  - **CUMULUS-2367**
    - Updated `granule_cumulus_id` foreign key to granule in PostgreSQL `files`
      table to use a CASCADE delete, so records in the files table are
      automatically deleted by the database when the corresponding granule is
      deleted.
  - **CUMULUS-2407**
    - Updated data-migration1 and data-migration2 Lambdas to use UPSERT instead
      of UPDATE when migrating dynamoDB records to PostgreSQL.
    - Changed data-migration1 and data-migration2 logic to only update already
      migrated records if the incoming record update has a newer timestamp
  - **CUMULUS-2329**
    - Add `write-db-dlq-records-to-s3` lambda.
    - Add terraform config to automatically write db records DLQ messages to an
      s3 archive on the system bucket.
    - Add unit tests and a component spec test for the above.
  - **CUMULUS-2380**
    - Add `process-dead-letter-archive` lambda to pick up and process dead letters in the S3 system bucket dead letter archive.
    - Add `/deadLetterArchive/recoverCumulusMessages` endpoint to trigger an async operation to leverage this capability on demand.
    - Add unit tests and integration test for all of the above.
  - **CUMULUS-2406**
    - Updated parallel write logic to ensure that updatedAt/updated_at
      timestamps are the same in Dynamo/PG on record write for the following
      data types:
      - async operations
      - granules
      - executions
      - PDRs
  - **CUMULUS-2446**
    - Remove schema validation check against DynamoDB table for collections when
      migrating records from DynamoDB to core PostgreSQL database.
  - **CUMULUS-2447**
    - Changed `translateApiAsyncOperationToPostgresAsyncOperation` to call
      `JSON.stringify` and then `JSON.parse` on output.
  - **CUMULUS-2313**
    - Added `postgres-migration-async-operation` lambda to start an ECS task to
      run a the `data-migration2` lambda.
    - Updated `async_operations` table to include `Data Migration 2` as a new
      `operation_type`.
    - Updated `cumulus-tf/variables.tf` to include `optional_dynamo_tables` that
      will be merged with `dynamo_tables`.
  - **CUMULUS-2451**
    - Added summary type file `packages/db/src/types/summary.ts` with
      `MigrationSummary` and `DataMigration1` and `DataMigration2` types.
    - Updated `data-migration1` and `data-migration2` lambdas to return
      `MigrationSummary` objects.
    - Added logging for every batch of 100 records processed for executions,
      granules and files, and PDRs.
    - Removed `RecordAlreadyMigrated` logs in `data-migration1` and
      `data-migration2`
  - **CUMULUS-2452**
    - Added support for only migrating certain granules by specifying the
      `granuleSearchParams.granuleId` or `granuleSearchParams.collectionId`
      properties in the payload for the
      `<prefix>-postgres-migration-async-operation` Lambda
    - Added support for only running certain migrations for data-migration2 by
      specifying the `migrationsList` property in the payload for the
      `<prefix>-postgres-migration-async-operation` Lambda
  - **CUMULUS-2453**
    - Created `storeErrors` function which stores errors in system bucket.
    - Updated `executions` and `granulesAndFiles` data migrations to call `storeErrors` to store migration errors.
    - Added `system_bucket` variable to `data-migration2`.
  - **CUMULUS-2455**
    - Move granules API endpoint records move updates for migrated granule files
      if writing any of the granule files fails.
  - **CUMULUS-2468**
    - Added support for doing [DynamoDB parallel scanning](https://docs.aws.amazon.com/amazondynamodb/latest/developerguide/Scan.html#Scan.ParallelScan) for `executions` and `granules` migrations to improve performance. The behavior of the parallel scanning and writes can be controlled via the following properties on the event input to the `<prefix>-postgres-migration-async-operation` Lambda:
      - `granuleMigrationParams.parallelScanSegments`: How many segments to divide your granules DynamoDB table into for parallel scanning
      - `granuleMigrationParams.parallelScanLimit`: The maximum number of granule records to evaluate for each parallel scanning segment of the DynamoDB table
      - `granuleMigrationParams.writeConcurrency`: The maximum number of concurrent granule/file writes to perform to the PostgreSQL database across all DynamoDB segments
      - `executionMigrationParams.parallelScanSegments`: How many segments to divide your executions DynamoDB table into for parallel scanning
      - `executionMigrationParams.parallelScanLimit`: The maximum number of execution records to evaluate for each parallel scanning segment of the DynamoDB table
      - `executionMigrationParams.writeConcurrency`: The maximum number of concurrent execution writes to perform to the PostgreSQL database across all DynamoDB segments
  - **CUMULUS-2468** - Added `@cumulus/aws-client/DynamoDb.parallelScan` helper to perform [parallel scanning on DynamoDb tables](https://docs.aws.amazon.com/amazondynamodb/latest/developerguide/Scan.html#Scan.ParallelScan)
  - **CUMULUS-2507**
    - Updated granule record write logic to set granule status to `failed` in both Postgres and DynamoDB if any/all of its files fail to write to the database.

### Deprecated

- **CUMULUS-2185** - RDS Migration Epic
  - **CUMULUS-2455**
    - `@cumulus/ingest/moveGranuleFiles`

## [v8.1.2] 2021-07-29

**Please note** changes in 8.1.2 may not yet be released in future versions, as this
is a backport/patch release on the 8.x series of releases.  Updates that are
included in the future will have a corresponding CHANGELOG entry in future releases.

### Notable changes

- `cmr_custom_host` variable for `cumulus` module can now be used to configure Cumulus to
integrate with a custom CMR host name and protocol (e.g. `http://custom-cmr-host.com`). Note
that you **must** include a protocol (`http://` or `https://`) if specifying a value for this
variable.
- `@cumulus/sync-granule` task should now properly handle
syncing files from HTTP/HTTPS providers where basic auth is
required and involves a redirect to a different host (e.g.
downloading files protected by Earthdata Login)

### Added

- **CUMULUS-2548**
  - Added `allowed_redirects` field to PostgreSQL `providers` table
  - Added `allowedRedirects` field to DynamoDB `<prefix>-providers` table
  - Added `@cumulus/aws-client/S3.streamS3Upload` to handle uploading the contents
  of a readable stream to S3 and returning a promise

### Changed

- Updated `cmr_custom_host` variable to accept a full protocol and host name
(e.g. `http://cmr-custom-host.com`), whereas it previously only accepted a host name

### Fixed

- Fixed bug where `cmr_custom_host` variable was not properly forwarded into `archive`, `ingest`, and `sqs-message-remover` modules from `cumulus` module
- **CUMULUS-2548**
  - Fixed `@cumulus/ingest/HttpProviderClient.sync` to
properly handle basic auth when redirecting to a different
host and/or host with a different port

## [v8.1.1] 2021-04-30 -- Patch Release

**Please note** changes in 8.1.1 may not yet be released in future versions, as this
is a backport/patch release on the 8.x series of releases.  Updates that are
included in the future will have a corresponding CHANGELOG entry in future releases.

### Added

- **CUMULUS-2497**
  - Created `isISOFile()` to check if a CMR file is a CMR ISO file.

### Fixed

- **CUMULUS-2512**
  - Updated ingest package S3 provider client to take additional parameter
    `remoteAltBucket` on `download` method to allow for per-file override of
    provider bucket for checksum
  - Updated @cumulus/ingest.fetchTextFile's signature to be parameterized and
    added `remoteAltBucket`to allow for an override of the passed in provider
    bucket for the source file
  - Update "eslint-plugin-import" to be pinned to 2.22.1

### Changed

- **CUMULUS-2497**
  - Changed the `@cumulus/cmrjs` package:
    - Updated `@cumulus/cmrjs/cmr-utils.getGranuleTemporalInfo()` so it now
      returns temporal info for CMR ISO 19115 SMAP XML files.
    - Updated `@cumulus/cmrjs/cmr-utils.isCmrFilename()` to include
      `isISOFile()`.

- **[2216](https://github.com/nasa/cumulus/issues/2216)**
  - Removed "node-forge", "xml-crypto" from audit whitelist, added "underscore"

## [v8.1.0] 2021-04-29

### Added

- **CUMULUS-2348**
  - The `@cumulus/api` `/granules` and `/granules/{granuleId}` endpoints now take `getRecoveryStatus` parameter
  to include recoveryStatus in result granule(s)
  - The `@cumulus/api-client.granules.getGranule` function takes a `query` parameter which can be used to
  request additional granule information.
  - Published `@cumulus/api@7.2.1-alpha.0` for dashboard testing
- **CUMULUS-2469**
  - Added `tf-modules/cumulus_distribution` module to standup a skeleton
    distribution api

## [v8.0.0] 2021-04-08

### BREAKING CHANGES

- **CUMULUS-2428**
  - Changed `/granules/bulk` to use `queueUrl` property instead of a `queueName` property for setting the queue to use for scheduling bulk granule workflows

### Notable changes

- Bulk granule operations endpoint now supports setting a custom queue for scheduling workflows via the `queueUrl` property in the request body. If provided, this value should be the full URL for an SQS queue.

### Added

- **CUMULUS-2374**
  - Add cookbok entry for queueing PostToCmr step
  - Add example workflow to go with cookbook
- **CUMULUS-2421**
  - Added **experimental** `ecs_include_docker_cleanup_cronjob` boolean variable to the Cumulus module to enable cron job to clean up docker root storage blocks in ECS cluster template for non-`device-mapper` storage drivers. Default value is `false`. This fulfills a specific user support request. This feature is otherwise untested and will remain so until we can iterate with a better, more general-purpose solution. Use of this feature is **NOT** recommended unless you are certain you need it.

- **CUMULUS-1808**
  - Add additional error messaging in `deleteSnsTrigger` to give users more context about where to look to resolve ResourceNotFound error when disabling or deleting a rule.

### Fixed

- **CUMULUS-2281**
  - Changed discover-granules task to write discovered granules directly to
    logger, instead of via environment variable. This fixes a problem where a
    large number of found granules prevents this lambda from running as an
    activity with an E2BIG error.

## [v7.2.0] 2021-03-23

### Added

- **CUMULUS-2346**
  - Added orca API endpoint to `@cumulus/api` to get recovery status
  - Add `CopyToGlacier` step to [example IngestAndPublishGranuleWithOrca workflow](https://github.com/nasa/cumulus/blob/master/example/cumulus-tf/ingest_and_publish_granule_with_orca_workflow.tf)

### Changed

- **HYRAX-357**
  - Format of NGAP OPeNDAP URL changed and by default now is referring to concept id and optionally can include short name and version of collection.
  - `addShortnameAndVersionIdToConceptId` field has been added to the config inputs of the `hyrax-metadata-updates` task

## [v7.1.0] 2021-03-12

### Notable changes

- `sync-granule` task will now properly handle syncing 0 byte files to S3
- SQS/Kinesis rules now support scheduling workflows to a custom queue via the `rule.queueUrl` property. If provided, this value should be the full URL for an SQS queue.

### Added

- `tf-modules/cumulus` module now supports a `cmr_custom_host` variable that can
  be used to set to an arbitrary  host for making CMR requests (e.g.
  `https://custom-cmr-host.com`).
- Added `buckets` variable to `tf-modules/archive`
- **CUMULUS-2345**
  - Deploy ORCA with Cumulus, see `example/cumulus-tf/orca.tf` and `example/cumulus-tf/terraform.tfvars.example`
  - Add `CopyToGlacier` step to [example IngestAndPublishGranule workflow](https://github.com/nasa/cumulus/blob/master/example/cumulus-tf/ingest_and_publish_granule_workflow.asl.json)
- **CUMULUS-2424**
  - Added `childWorkflowMeta` to `queue-pdrs` config. An object passed to this config value will be merged into a child workflow message's `meta` object. For an example of how this can be used, see `example/cumulus-tf/discover_and_queue_pdrs_with_child_workflow_meta_workflow.asl.json`.
- **CUMULUS-2427**
  - Added support for using a custom queue with SQS and Kinesis rules. Whatever queue URL is set on the `rule.queueUrl` property will be used to schedule workflows for that rule. This change allows SQS/Kinesis rules to use [any throttled queues defined for a deployment](https://nasa.github.io/cumulus/docs/data-cookbooks/throttling-queued-executions).

### Fixed

- **CUMULUS-2394**
  - Updated PDR and Granule writes to check the step function `workflow_start_time` against
      the `createdAt` field  for each record to ensure old records do not
      overwrite newer ones

### Changed

- `<prefix>-lambda-api-gateway` IAM role used by API Gateway Lambda now
  supports accessing all buckets defined in your `buckets` variable except
  "internal" buckets
- Updated the default scroll duration used in ESScrollSearch and part of the
  reconciliation report functions as a result of testing and seeing timeouts
  at its current value of 2min.
- **CUMULUS-2355**
  - Added logic to disable `/s3Credentials` endpoint based upon value for
    environment variable `DISABLE_S3_CREDENTIALS`. If set to "true", the
    endpoint will not dispense S3 credentials and instead return a message
    indicating that the endpoint has been disabled.
- **CUMULUS-2397**
  - Updated `/elasticsearch` endpoint's `reindex` function to prevent
    reindexing when source and destination indices are the same.
- **CUMULUS-2420**
  - Updated test function `waitForAsyncOperationStatus` to take a retryObject
    and use exponential backoff.  Increased the total test duration for both
    AsycOperation specs and the ReconciliationReports tests.
  - Updated the default scroll duration used in ESScrollSearch and part of the
    reconciliation report functions as a result of testing and seeing timeouts
    at its current value of 2min.
- **CUMULUS-2427**
  - Removed `queueUrl` from the parameters object for `@cumulus/message/Build.buildQueueMessageFromTemplate`
  - Removed `queueUrl` from the parameters object for `@cumulus/message/Build.buildCumulusMeta`

### Fixed

- Fixed issue in `@cumulus/ingest/S3ProviderClient.sync()` preventing 0 byte files from being synced to S3.

### Removed

- Removed variables from `tf-modules/archive`:
  - `private_buckets`
  - `protected_buckets`
  - `public_buckets`

## [v7.0.0] 2021-02-22

### BREAKING CHANGES

- **CUMULUS-2362** - Endpoints for the logs (/logs) will now throw an error unless Metrics is set up

### Added

- **CUMULUS-2345**
  - Deploy ORCA with Cumulus, see `example/cumulus-tf/orca.tf` and `example/cumulus-tf/terraform.tfvars.example`
  - Add `CopyToGlacier` step to [example IngestAndPublishGranule workflow](https://github.com/nasa/cumulus/blob/master/example/cumulus-tf/ingest_and_publish_granule_workflow.asl.json)
- **CUMULUS-2376**
  - Added `cmrRevisionId` as an optional parameter to `post-to-cmr` that will be used when publishing metadata to CMR.
- **CUMULUS-2412**
  - Adds function `getCollectionsByShortNameAndVersion` to @cumulus/cmrjs that performs a compound query to CMR to retrieve collection information on a list of collections. This replaces a series of calls to the CMR for each collection with a single call on the `/collections` endpoint and should improve performance when CMR return times are increased.

### Changed

- **CUMULUS-2362**
  - Logs endpoints only work with Metrics set up
- **CUMULUS-2376**
  - Updated `publishUMMGJSON2CMR` to take in an optional `revisionId` parameter.
  - Updated `publishUMMGJSON2CMR` to throw an error if optional `revisionId` does not match resulting revision ID.
  - Updated `publishECHO10XML2CMR` to take in an optional `revisionId` parameter.
  - Updated `publishECHO10XML2CMR` to throw an error if optional `revisionId` does not match resulting revision ID.
  - Updated `publish2CMR` to take in optional `cmrRevisionId`.
  - Updated `getWriteHeaders` to take in an optional CMR Revision ID.
  - Updated `ingestGranule` to take in an optional CMR Revision ID to pass to `getWriteHeaders`.
  - Updated `ingestUMMGranule` to take in an optional CMR Revision ID to pass to `getWriteHeaders`.
- **CUMULUS-2350**
  - Updates the examples on the `/s3credentialsREADME`, to include Python and
    JavaScript code demonstrating how to refrsh  the s3credential for
    programatic access.
- **CUMULUS-2383**
  - PostToCMR task will return CMRInternalError when a `500` status is returned from CMR

## [v6.0.0] 2021-02-16

### MIGRATION NOTES

- **CUMULUS-2255** - Cumulus has upgraded its supported version of Terraform
  from **0.12.12** to **0.13.6**. Please see the [instructions to upgrade your
  deployments](https://github.com/nasa/cumulus/blob/master/docs/upgrade-notes/upgrading-tf-version-0.13.6.md).

- **CUMULUS-2350**
  - If the  `/s3credentialsREADME`, does not appear to be working after
    deployment, [manual redeployment](https://docs.aws.amazon.com/apigateway/latest/developerguide/how-to-deploy-api-with-console.html)
    of the API-gateway stage may be necessary to finish the deployment.

### BREAKING CHANGES

- **CUMULUS-2255** - Cumulus has upgraded its supported version of Terraform from **0.12.12** to **0.13.6**.

### Added

- **CUMULUS-2291**
  - Add provider filter to Granule Inventory Report
- **CUMULUS-2300**
  - Added `childWorkflowMeta` to `queue-granules` config. Object passed to this
    value will be merged into a child workflow message's  `meta` object. For an
    example of how this can be used, see
    `example/cumulus-tf/discover_granules_workflow.asl.json`.
- **CUMULUS-2350**
  - Adds an unprotected endpoint, `/s3credentialsREADME`, to the
    s3-credentials-endpoint that displays  information on how to use the
    `/s3credentials` endpoint
- **CUMULUS-2368**
  - Add QueueWorkflow task
- **CUMULUS-2391**
  - Add reportToEms to collections.files file schema
- **CUMULUS-2395**
  - Add Core module parameter `ecs_custom_sg_ids` to Cumulus module to allow for
    custom security group mappings
- **CUMULUS-2402**
  - Officially expose `sftp()` for use in `@cumulus/sftp-client`

### Changed

- **CUMULUS-2323**
  - The sync granules task when used with the s3 provider now uses the
    `source_bucket` key in `granule.files` objects.  If incoming payloads using
    this task have a `source_bucket` value for a file using the s3 provider, the
    task will attempt to sync from the bucket defined in the file's
    `source_bucket` key instead of the `provider`.
    - Updated `S3ProviderClient.sync` to allow for an optional bucket parameter
      in support of the changed behavior.
  - Removed `addBucketToFile` and related code from sync-granules task

- **CUMULUS-2255**
  - Updated Terraform deployment code syntax for compatibility with version 0.13.6
- **CUMULUS-2321**
  - Updated API endpoint GET `/reconciliationReports/{name}` to return the
    presigned s3 URL in addition to report data

### Fixed

- Updated `hyrax-metadata-updates` task so the opendap url has Type 'USE SERVICE API'

- **CUMULUS-2310**
  - Use valid filename for reconciliation report
- **CUMULUS-2351**
  - Inventory report no longer includes the File/Granule relation object in the
    okCountByGranules key of a report.  The information is only included when a
    'Granule Not Found' report is run.

### Removed

- **CUMULUS-2364**
  - Remove the internal Cumulus logging lambda (log2elasticsearch)

## [v5.0.1] 2021-01-27

### Changed

- **CUMULUS-2344**
  - Elasticsearch API now allows you to reindex to an index that already exists
  - If using the Change Index operation and the new index doesn't exist, it will be created
  - Regarding instructions for CUMULUS-2020, you can now do a change index
    operation before a reindex operation. This will
    ensure that new data will end up in the new index while Elasticsearch is reindexing.

- **CUMULUS-2351**
  - Inventory report no longer includes the File/Granule relation object in the okCountByGranules key of a report. The information is only included when a 'Granule Not Found' report is run.

### Removed

- **CUMULUS-2367**
  - Removed `execution_cumulus_id` column from granules RDS schema and data type

## [v5.0.0] 2021-01-12

### BREAKING CHANGES

- **CUMULUS-2020**
  - Elasticsearch data mappings have been updated to improve search and the API
    has been update to reflect those changes. See Migration notes on how to
    update the Elasticsearch mappings.

### Migration notes

- **CUMULUS-2020**
  - Elasticsearch data mappings have been updated to improve search. For
    example, case insensitive searching will now work (e.g. 'MOD' and 'mod' will
    return the same granule results). To use the improved Elasticsearch queries,
    [reindex](https://nasa.github.io/cumulus-api/#reindex) to create a new index
    with the correct types. Then perform a [change
    index](https://nasa.github.io/cumulus-api/#change-index) operation to use
    the new index.
- **CUMULUS-2258**
  - Because the `egress_lambda_log_group` and
    `egress_lambda_log_subscription_filter` resource were removed from the
    `cumulus` module, new definitions for these resources must be added to
    `cumulus-tf/main.tf`. For reference on how to define these resources, see
    [`example/cumulus-tf/thin_egress_app.tf`](https://github.com/nasa/cumulus/blob/master/example/cumulus-tf/thin_egress_app.tf).
  - The `tea_stack_name` variable being passed into the `cumulus` module should be removed
- **CUMULUS-2344**
  - Regarding instructions for CUMULUS-2020, you can now do a change index operation before a reindex operation. This will
    ensure that new data will end up in the new index while Elasticsearch is reindexing.

### BREAKING CHANGES

- **CUMULUS-2020**
  - Elasticsearch data mappings have been updated to improve search and the API has been updated to reflect those changes. See Migration notes on how to update the Elasticsearch mappings.

### Added

- **CUMULUS-2318**
  - Added`async_operation_image` as `cumulus` module variable to allow for override of the async_operation container image.  Users can optionally specify a non-default docker image for use with Core async operations.
- **CUMULUS-2219**
  - Added `lzards-backup` Core task to facilitate making LZARDS backup requests in Cumulus ingest workflows
- **CUMULUS-2092**
  - Add documentation for Granule Not Found Reports
- **HYRAX-320**
  - `@cumulus/hyrax-metadata-updates`Add component URI encoding for entry title id and granule ur to allow for values with special characters in them. For example, EntryTitleId 'Sentinel-6A MF/Jason-CS L2 Advanced Microwave Radiometer (AMR-C) NRT Geophysical Parameters' Now, URLs generated from such values will be encoded correctly and parsable by HyraxInTheCloud
- **CUMULUS-1370**
  - Add documentation for Getting Started section including FAQs
- **CUMULUS-2092**
  - Add documentation for Granule Not Found Reports
- **CUMULUS-2219**
  - Added `lzards-backup` Core task to facilitate making LZARDS backup requests in Cumulus ingest workflows
- **CUMULUS-2280**
  - In local api, retry to create tables if they fail to ensure localstack has had time to start fully.
- **CUMULUS-2290**
  - Add `queryFields` to granule schema, and this allows workflow tasks to add queryable data to granule record. For reference on how to add data to `queryFields` field, see [`example/cumulus-tf/kinesis_trigger_test_workflow.tf`](https://github.com/nasa/cumulus/blob/master/example/cumulus-tf/kinesis_trigger_test_workflow.tf).
- **CUMULUS-2318**
  - Added`async_operation_image` as `cumulus` module variable to allow for override of the async_operation container image.  Users can optionally specify a non-default docker image for use with Core async operations.

### Changed

- **CUMULUS-2020**
  - Updated Elasticsearch mappings to support case-insensitive search
- **CUMULUS-2124**
  - cumulus-rds-tf terraform module now takes engine_version as an input variable.
- **CUMULUS-2279**
  - Changed the formatting of granule CMR links: instead of a link to the `/search/granules.json` endpoint, now it is a direct link to `/search/concepts/conceptid.format`
- **CUMULUS-2296**
  - Improved PDR spec compliance of `parse-pdr` by updating `@cumulus/pvl` to parse fields in a manner more consistent with the PDR ICD, with respect to numbers and dates. Anything not matching the ICD expectations, or incompatible with Javascript parsing, will be parsed as a string instead.
- **CUMULUS-2344**
  - Elasticsearch API now allows you to reindex to an index that already exists
  - If using the Change Index operation and the new index doesn't exist, it will be created

### Removed

- **CUMULUS-2258**
  - Removed `tea_stack_name` variable from `tf-modules/distribution/variables.tf` and `tf-modules/cumulus/variables.tf`
  - Removed `egress_lambda_log_group` and `egress_lambda_log_subscription_filter` resources from `tf-modules/distribution/main.tf`

## [v4.0.0] 2020-11-20

### Migration notes

- Update the name of your `cumulus_message_adapter_lambda_layer_arn` variable for the `cumulus` module to `cumulus_message_adapter_lambda_layer_version_arn`. The value of the variable should remain the same (a layer version ARN of a Lambda layer for the [`cumulus-message-adapter`](https://github.com/nasa/cumulus-message-adapter/).
- **CUMULUS-2138** - Update all workflows using the `MoveGranules` step to add `UpdateGranulesCmrMetadataFileLinksStep`that runs after it. See the example [`IngestAndPublishWorkflow`](https://github.com/nasa/cumulus/blob/master/example/cumulus-tf/ingest_and_publish_granule_workflow.asl.json) for reference.
- **CUMULUS-2251**
  - Because it has been removed from the `cumulus` module, a new resource definition for `egress_api_gateway_log_subscription_filter` must be added to `cumulus-tf/main.tf`. For reference on how to define this resource, see [`example/cumulus-tf/main.tf`](https://github.com/nasa/cumulus/blob/master/example/cumulus-tf/main.tf).

### Added

- **CUMULUS-2248**
  - Updates Integration Tests README to point to new fake provider template.
- **CUMULUS-2239**
  - Add resource declaration to create a VPC endpoint in tea-map-cache module if `deploy_to_ngap` is false.
- **CUMULUS-2063**
  - Adds a new, optional query parameter to the `/collections[&getMMT=true]` and `/collections/active[&getMMT=true]` endpoints. When a user provides a value of `true` for `getMMT` in the query parameters, the endpoint will search CMR and update each collection's results with new key `MMTLink` containing a link to the MMT (Metadata Management Tool) if a CMR collection id is found.
- **CUMULUS-2170**
  - Adds ability to filter granule inventory reports
- **CUMULUS-2211**
  - Adds `granules/bulkReingest` endpoint to `@cumulus/api`
- **CUMULUS-2251**
  - Adds `log_api_gateway_to_cloudwatch` variable to `example/cumulus-tf/variables.tf`.
  - Adds `log_api_gateway_to_cloudwatch` variable to `thin_egress_app` module definition.

### Changed

- **CUMULUS-2216**
  - `/collection` and `/collection/active` endpoints now return collections without granule aggregate statistics by default. The original behavior is preserved and can be found by including a query param of `includeStats=true` on the request to the endpoint.
  - The `es/collections` Collection class takes a new parameter includeStats. It no longer appends granule aggregate statistics to the returned results by default. One must set the new parameter to any non-false value.
- **CUMULUS-2201**
  - Update `dbIndexer` lambda to process requests in serial
  - Fixes ingestPdrWithNodeNameSpec parsePdr provider error
- **CUMULUS-2251**
  - Moves Egress Api Gateway Log Group Filter from `tf-modules/distribution/main.tf` to `example/cumulus-tf/main.tf`

### Fixed

- **CUMULUS-2251**
  - This fixes a deployment error caused by depending on the `thin_egress_app` module output for a resource count.

### Removed

- **CUMULUS-2251**
  - Removes `tea_api_egress_log_group` variable from `tf-modules/distribution/variables.tf` and `tf-modules/cumulus/variables.tf`.

### BREAKING CHANGES

- **CUMULUS-2138** - CMR metadata update behavior has been removed from the `move-granules` task into a
new `update-granules-cmr-metadata-file-links` task.
- **CUMULUS-2216**
  - `/collection` and `/collection/active` endpoints now return collections without granule aggregate statistics by default. The original behavior is preserved and can be found by including a query param of `includeStats=true` on the request to the endpoint.  This is likely to affect the dashboard only but included here for the change of behavior.
- **[1956](https://github.com/nasa/cumulus/issues/1956)**
  - Update the name of the `cumulus_message_adapter_lambda_layer_arn` output from the `cumulus-message-adapter` module to `cumulus_message_adapter_lambda_layer_version_arn`. The output value has changed from being the ARN of the Lambda layer **without a version** to the ARN of the Lambda layer **with a version**.
  - Update the variable name in the `cumulus` and `ingest` modules from `cumulus_message_adapter_lambda_layer_arn` to `cumulus_message_adapter_lambda_layer_version_arn`

## [v3.0.1] 2020-10-21

- **CUMULUS-2203**
  - Update Core tasks to use
    [cumulus-message-adapter-js](https://github.com/nasa/cumulus-message-adapter-js)
    v2.0.0 to resolve memory leak/lambda ENOMEM constant failure issue.   This
    issue caused lambdas to slowly use all memory in the run environment and
    prevented AWS from halting/restarting warmed instances when task code was
    throwing consistent errors under load.

- **CUMULUS-2232**
  - Updated versions for `ajv`, `lodash`, `googleapis`, `archiver`, and
    `@cumulus/aws-client` to remediate vulnerabilities found in SNYK scan.

### Fixed

- **CUMULUS-2233**
  - Fixes /s3credentials bug where the expiration time on the cookie was set to a time that is always expired, so authentication was never being recognized as complete by the API. Consequently, the user would end up in a redirect loop and requests to /s3credentials would never complete successfully. The bug was caused by the fact that the code setting the expiration time for the cookie was expecting a time value in milliseconds, but was receiving the expirationTime from the EarthdataLoginClient in seconds. This bug has been fixed by converting seconds into milliseconds. Unit tests were added to test that the expiration time has been converted to milliseconds and checking that the cookie's expiration time is greater than the current time.

## [v3.0.0] 2020-10-7

### MIGRATION STEPS

- **CUMULUS-2099**
  - All references to `meta.queues` in workflow configuration must be replaced with references to queue URLs from Terraform resources. See the updated [data cookbooks](https://nasa.github.io/cumulus/docs/data-cookbooks/about-cookbooks) or example [Discover Granules workflow configuration](https://github.com/nasa/cumulus/blob/master/example/cumulus-tf/discover_granules_workflow.asl.json).
  - The steps for configuring queued execution throttling have changed. See the [updated documentation](https://nasa.github.io/cumulus/docs/data-cookbooks/throttling-queued-executions).
  - In addition to the configuration for execution throttling, the internal mechanism for tracking executions by queue has changed. As a result, you should **disable any rules or workflows scheduling executions via a throttled queue** before upgrading. Otherwise, you may be at risk of having **twice as many executions** as are configured for the queue while the updated tracking is deployed. You can re-enable these rules/workflows once the upgrade is complete.

- **CUMULUS-2111**
  - **Before you re-deploy your `cumulus-tf` module**, note that the [`thin-egress-app`][thin-egress-app] is no longer deployed by default as part of the `cumulus` module, so you must add the TEA module to your deployment and manually modify your Terraform state **to avoid losing your API gateway and impacting any Cloudfront endpoints pointing to those gateways**. If you don't care about losing your API gateway and impacting Cloudfront endpoints, you can ignore the instructions for manually modifying state.

    1. Add the [`thin-egress-app`][thin-egress-app] module to your `cumulus-tf` deployment as shown in the [Cumulus example deployment](https://github.com/nasa/cumulus/tree/master/example/cumulus-tf/main.tf).

         - Note that the values for `tea_stack_name` variable to the `cumulus` module and the `stack_name` variable to the `thin_egress_app` module **must match**
         - Also, if you are specifying the `stage_name` variable to the `thin_egress_app` module, **the value of the `tea_api_gateway_stage` variable to the `cumulus` module must match it**

    2. **If you want to preserve your existing `thin-egress-app` API gateway and avoid having to update your Cloudfront endpoint for distribution, then you must follow these instructions**: <https://nasa.github.io/cumulus/docs/upgrade-notes/migrate_tea_standalone>. Otherwise, you can re-deploy as usual.

  - If you provide your own custom bucket map to TEA as a standalone module, **you must ensure that your custom bucket map includes mappings for the `protected` and `public` buckets specified in your `cumulus-tf/terraform.tfvars`, otherwise Cumulus may not be able to determine the correct distribution URL for ingested files and you may encounter errors**

- **CUMULUS-2197**
  - EMS resources are now optional, and `ems_deploy` is set to `false` by default, which will delete your EMS resources.
  - If you would like to keep any deployed EMS resources, add the `ems_deploy` variable set to `true` in your `cumulus-tf/terraform.tfvars`

### BREAKING CHANGES

- **CUMULUS-2200**
  - Changes return from 303 redirect to 200 success for `Granule Inventory`'s
    `/reconciliationReport` returns.  The user (dashboard) must read the value
    of `url` from the return to get the s3SignedURL and then download the report.
- **CUMULUS-2099**
  - `meta.queues` has been removed from Cumulus core workflow messages.
  - `@cumulus/sf-sqs-report` workflow task no longer reads the reporting queue URL from `input.meta.queues.reporting` on the incoming event. Instead, it requires that the queue URL be set as the `reporting_queue_url` environment variable on the deployed Lambda.
- **CUMULUS-2111**
  - The deployment of the `thin-egress-app` module has be removed from `tf-modules/distribution`, which is a part of the `tf-modules/cumulus` module. Thus, the `thin-egress-app` module is no longer deployed for you by default. See the migration steps for details about how to add deployment for the `thin-egress-app`.
- **CUMULUS-2141**
  - The `parse-pdr` task has been updated to respect the `NODE_NAME` property in
    a PDR's `FILE_GROUP`. If a `NODE_NAME` is present, the task will query the
    Cumulus API for a provider with that host. If a provider is found, the
    output granule from the task will contain a `provider` property containing
    that provider. If `NODE_NAME` is set but a provider with that host cannot be
    found in the API, or if multiple providers are found with that same host,
    the task will fail.
  - The `queue-granules` task has been updated to expect an optional
    `granule.provider` property on each granule. If present, the granule will be
    enqueued using that provider. If not present, the task's `config.provider`
    will be used instead.
- **CUMULUS-2197**
  - EMS resources are now optional and will not be deployed by default. See migration steps for information
    about how to deploy EMS resources.

#### CODE CHANGES

- The `@cumulus/api-client.providers.getProviders` function now takes a
  `queryStringParameters` parameter which can be used to filter the providers
  which are returned
- The `@cumulus/aws-client/S3.getS3ObjectReadStreamAsync` function has been
  removed. It read the entire S3 object into memory before returning a read
  stream, which could cause Lambdas to run out of memory. Use
  `@cumulus/aws-client/S3.getObjectReadStream` instead.
- The `@cumulus/ingest/util.lookupMimeType` function now returns `undefined`
  rather than `null` if the mime type could not be found.
- The `@cumulus/ingest/lock.removeLock` function now returns `undefined`
- The `@cumulus/ingest/granule.generateMoveFileParams` function now returns
  `source: undefined` and `target :undefined` on the response object if either could not be
  determined. Previously, `null` had been returned.
- The `@cumulus/ingest/recursion.recursion` function must now be imported using
  `const { recursion } = require('@cumulus/ingest/recursion');`
- The `@cumulus/ingest/granule.getRenamedS3File` function has been renamed to
  `listVersionedObjects`
- `@cumulus/common.http` has been removed
- `@cumulus/common/http.download` has been removed

### Added

- **CUMULUS-1855**
  - Fixed SyncGranule task to return an empty granules list when given an empty
    (or absent) granules list on input, rather than throwing an exception
- **CUMULUS-1955**
  - Added `@cumulus/aws-client/S3.getObject` to get an AWS S3 object
  - Added `@cumulus/aws-client/S3.waitForObject` to get an AWS S3 object,
    retrying, if necessary
- **CUMULUS-1961**
  - Adds `startTimestamp` and `endTimestamp` parameters to endpoint
    `reconcilationReports`.  Setting these values will filter the returned
    report to cumulus data that falls within the timestamps. It also causes the
    report to be one directional, meaning cumulus is only reconciled with CMR,
    but not the other direction. The Granules will be filtered by their
    `updatedAt` values. Collections are filtered by the updatedAt time of their
    granules, i.e. Collections with granules that are updatedAt a time between
    the time parameters will be returned in the reconciliation reports.
  - Adds `startTimestamp` and `endTimestamp` parameters to create-reconciliation-reports
    lambda function. If either of these params is passed in with a value that can be
    converted to a date object, the inter-platform comparison between Cumulus and CMR will
    be one way.  That is, collections, granules, and files will be filtered by time for
    those found in Cumulus and only those compared to the CMR holdings. For the moment
    there is not enough information to change the internal consistency check, and S3 vs
    Cumulus comparisons are unchanged by the timestamps.
- **CUMULUS-1962**
  - Adds `location` as parameter to `/reconciliationReports` endpoint. Options are `S3`
    resulting in a S3 vs. Cumulus database search or `CMR` resulting in CMR vs. Cumulus database search.
- **CUMULUS-1963**
  - Adds `granuleId` as input parameter to `/reconcilationReports`
    endpoint. Limits inputs parameters to either `collectionId` or `granuleId`
    and will fail to create the report if both are provided.  Adding granuleId
    will find collections in Cumulus by granuleId and compare those one way
    with those in CMR.
  - `/reconciliationReports` now validates any input json before starting the
    async operation and the lambda handler no longer validates input
    parameters.
- **CUMULUS-1964**
  - Reports can now be filtered on provider
- **CUMULUS-1965**
  - Adds `collectionId` parameter to the `/reconcilationReports`
    endpoint. Setting this value will limit the scope of the reconcilation
    report to only the input collectionId when comparing Cumulus and
    CMR. `collectionId` is provided an array of strings e.g. `[shortname___version, shortname2___version2]`
- **CUMULUS-2107**
  - Added a new task, `update-cmr-access-constraints`, that will set access constraints in CMR Metadata.
    Currently supports UMMG-JSON and Echo10XML, where it will configure `AccessConstraints` and
    `RestrictionFlag/RestrictionComment`, respectively.
  - Added an operator doc on how to configure and run the access constraint update workflow, which will update the metadata using the new task, and then publish the updated metadata to CMR.
  - Added an operator doc on bulk operations.
- **CUMULUS-2111**
  - Added variables to `cumulus` module:
    - `tea_api_egress_log_group`
    - `tea_external_api_endpoint`
    - `tea_internal_api_endpoint`
    - `tea_rest_api_id`
    - `tea_rest_api_root_resource_id`
    - `tea_stack_name`
  - Added variables to `distribution` module:
    - `tea_api_egress_log_group`
    - `tea_external_api_endpoint`
    - `tea_internal_api_endpoint`
    - `tea_rest_api_id`
    - `tea_rest_api_root_resource_id`
    - `tea_stack_name`
- **CUMULUS-2112**
  - Added `@cumulus/api/lambdas/internal-reconciliation-report`, so create-reconciliation-report
    lambda can create `Internal` reconciliation report
- **CUMULUS-2116**
  - Added `@cumulus/api/models/granule.unpublishAndDeleteGranule` which
  unpublishes a granule from CMR and deletes it from Cumulus, but does not
  update the record to `published: false` before deletion
- **CUMULUS-2113**
  - Added Granule not found report to reports endpoint
  - Update reports to return breakdown by Granule of files both in DynamoDB and S3
- **CUMULUS-2123**
  - Added `cumulus-rds-tf` DB cluster module to `tf-modules` that adds a
    serverless RDS Aurora/PostgreSQL database cluster to meet the PostgreSQL
    requirements for future releases.
  - Updated the default Cumulus module to take the following new required variables:
    - rds_user_access_secret_arn:
      AWS Secrets Manager secret ARN containing a JSON string of DB credentials
      (containing at least host, password, port as keys)
    - rds_security_group:
      RDS Security Group that provides connection access to the RDS cluster
  - Updated API lambdas and default ECS cluster to add them to the
    `rds_security_group` for database access
- **CUMULUS-2126**
  - The collections endpoint now writes to the RDS database
- **CUMULUS-2127**
  - Added migration to create collections relation for RDS database
- **CUMULUS-2129**
  - Added `data-migration1` Terraform module and Lambda to migrate data from Dynamo to RDS
    - Added support to Lambda for migrating collections data from Dynamo to RDS
- **CUMULUS-2155**
  - Added `rds_connection_heartbeat` to `cumulus` and `data-migration` tf
    modules.  If set to true, this diagnostic variable instructs Core's database
    code to fire off a connection 'heartbeat' query and log the timing/results
    for diagnostic purposes, and retry certain connection timeouts once.
    This option is disabled by default
- **CUMULUS-2156**
  - Support array inputs parameters for `Internal` reconciliation report
- **CUMULUS-2157**
  - Added support to `data-migration1` Lambda for migrating providers data from Dynamo to RDS
    - The migration process for providers will convert any credentials that are stored unencrypted or encrypted with an S3 keypair provider to be encrypted with a KMS key instead
- **CUMULUS-2161**
  - Rules now support an `executionNamePrefix` property. If set, any executions
    triggered as a result of that rule will use that prefix in the name of the
    execution.
  - The `QueueGranules` task now supports an `executionNamePrefix` property. Any
    executions queued by that task will use that prefix in the name of the
    execution. See the
    [example workflow](./example/cumulus-tf/discover_granules_with_execution_name_prefix_workflow.asl.json)
    for usage.
  - The `QueuePdrs` task now supports an `executionNamePrefix` config property.
    Any executions queued by that task will use that prefix in the name of the
    execution. See the
    [example workflow](./example/cumulus-tf/discover_and_queue_pdrs_with_execution_name_prefix_workflow.asl.json)
    for usage.
- **CUMULUS-2162**
  - Adds new report type to `/reconciliationReport` endpoint.  The new report
    is `Granule Inventory`. This report is a CSV file of all the granules in
    the Cumulus DB. This report will eventually replace the existing
    `granules-csv` endpoint which has been deprecated.
- **CUMULUS-2197**
  - Added `ems_deploy` variable to the `cumulus` module. This is set to false by default, except
    for our example deployment, where it is needed for integration tests.

### Changed

- Upgraded version of [TEA](https://github.com/asfadmin/thin-egress-app/) deployed with Cumulus to build 88.
- **CUMULUS-2107**
  - Updated the `applyWorkflow` functionality on the granules endpoint to take a `meta` property to pass into the workflow message.
  - Updated the `BULK_GRANULE` functionality on the granules endpoint to support the above `applyWorkflow` change.
- **CUMULUS-2111**
  - Changed `distribution_api_gateway_stage` variable for `cumulus` module to `tea_api_gateway_stage`
  - Changed `api_gateway_stage` variable for `distribution` module to `tea_api_gateway_stage`
- **CUMULUS-2224**
  - Updated `/reconciliationReport`'s file reconciliation to include `"EXTENDED METADATA"` as a valid CMR relatedUrls Type.

### Fixed

- **CUMULUS-2168**
  - Fixed issue where large number of documents (generally logs) in the
    `cumulus` elasticsearch index results in the collection granule stats
    queries failing for the collections list api endpoint
- **CUMULUS-1955**
  - Due to AWS's eventual consistency model, it was possible for PostToCMR to
    publish an earlier version of a CMR metadata file, rather than the latest
    version created in a workflow.  This fix guarantees that the latest version
    is published, as expected.
- **CUMULUS-1961**
  - Fixed `activeCollections` query only returning 10 results
- **CUMULUS-2201**
  - Fix Reconciliation Report integration test failures by waiting for collections appear
    in es list and ingesting a fake granule xml file to CMR
- **CUMULUS-2015**
  - Reduced concurrency of `QueueGranules` task. That task now has a
    `config.concurrency` option that defaults to `3`.
- **CUMULUS-2116**
  - Fixed a race condition with bulk granule delete causing deleted granules to still appear in Elasticsearch. Granules removed via bulk delete should now be removed from Elasticsearch.
- **CUMULUS-2163**
  - Remove the `public-read` ACL from the `move-granules` task
- **CUMULUS-2164**
  - Fix issue where `cumulus` index is recreated and attached to an alias if it has been previously deleted
- **CUMULUS-2195**
  - Fixed issue with redirect from `/token` not working when using a Cloudfront endpoint to access the Cumulus API with Launchpad authentication enabled. The redirect should now work properly whether you are using a plain API gateway URL or a Cloudfront endpoint pointing at an API gateway URL.
- **CUMULUS-2200**
  - Fixed issue where __in and __not queries were stripping spaces from values

### Deprecated

- **CUMULUS-1955**
  - `@cumulus/aws-client/S3.getS3Object()`
  - `@cumulus/message/Queue.getQueueNameByUrl()`
  - `@cumulus/message/Queue.getQueueName()`
- **CUMULUS-2162**
  - `@cumulus/api/endpoints/granules-csv/list()`

### Removed

- **CUMULUS-2111**
  - Removed `distribution_url` and `distribution_redirect_uri` outputs from the `cumulus` module
  - Removed variables from the `cumulus` module:
    - `distribution_url`
    - `log_api_gateway_to_cloudwatch`
    - `thin_egress_cookie_domain`
    - `thin_egress_domain_cert_arn`
    - `thin_egress_download_role_in_region_arn`
    - `thin_egress_jwt_algo`
    - `thin_egress_jwt_secret_name`
    - `thin_egress_lambda_code_dependency_archive_key`
    - `thin_egress_stack_name`
  - Removed outputs from the `distribution` module:
    - `distribution_url`
    - `internal_tea_api`
    - `rest_api_id`
    - `thin_egress_app_redirect_uri`
  - Removed variables from the `distribution` module:
    - `bucket_map_key`
    - `distribution_url`
    - `log_api_gateway_to_cloudwatch`
    - `thin_egress_cookie_domain`
    - `thin_egress_domain_cert_arn`
    - `thin_egress_download_role_in_region_arn`
    - `thin_egress_jwt_algo`
    - `thin_egress_jwt_secret_name`
    - `thin_egress_lambda_code_dependency_archive_key`
- **CUMULUS-2157**
  - Removed `providerSecretsMigration` and `verifyProviderSecretsMigration` lambdas
- Removed deprecated `@cumulus/sf-sns-report` task
- Removed code:
  - `@cumulus/aws-client/S3.calculateS3ObjectChecksum`
  - `@cumulus/aws-client/S3.getS3ObjectReadStream`
  - `@cumulus/cmrjs.getFullMetadata`
  - `@cumulus/cmrjs.getMetadata`
  - `@cumulus/common/util.isNil`
  - `@cumulus/common/util.isNull`
  - `@cumulus/common/util.isUndefined`
  - `@cumulus/common/util.lookupMimeType`
  - `@cumulus/common/util.mkdtempSync`
  - `@cumulus/common/util.negate`
  - `@cumulus/common/util.noop`
  - `@cumulus/common/util.omit`
  - `@cumulus/common/util.renameProperty`
  - `@cumulus/common/util.sleep`
  - `@cumulus/common/util.thread`
  - `@cumulus/ingest/granule.copyGranuleFile`
  - `@cumulus/ingest/granule.moveGranuleFile`
  - `@cumulus/integration-tests/api/rules.deleteRule`
  - `@cumulus/integration-tests/api/rules.getRule`
  - `@cumulus/integration-tests/api/rules.listRules`
  - `@cumulus/integration-tests/api/rules.postRule`
  - `@cumulus/integration-tests/api/rules.rerunRule`
  - `@cumulus/integration-tests/api/rules.updateRule`
  - `@cumulus/integration-tests/sfnStep.parseStepMessage`
  - `@cumulus/message/Queue.getQueueName`
  - `@cumulus/message/Queue.getQueueNameByUrl`

## v2.0.2+ Backport releases

Release v2.0.1 was the last release on the 2.0.x release series.

Changes after this version on the 2.0.x release series are limited
security/requested feature patches and will not be ported forward to future
releases unless there is a corresponding CHANGELOG entry.

For up-to-date CHANGELOG for the maintenance release branch see
[CHANGELOG.md](https://github.com/nasa/cumulus/blob/release-2.0.x/CHANGELOG.md)
from the 2.0.x branch.

For the most recent release information for the maintenance branch please see
the [release page](https://github.com/nasa/cumulus/releases)

## [v2.0.7] 2020-10-1 - [BACKPORT]

### Fixed

- CVE-2020-7720
  - Updated common `node-forge` dependency to 0.10.0 to address CVE finding

### [v2.0.6] 2020-09-25 - [BACKPORT]

### Fixed

- **CUMULUS-2168**
  - Fixed issue where large number of documents (generally logs) in the
    `cumulus` elasticsearch index results in the collection granule stats
    queries failing for the collections list api endpoint

### [v2.0.5] 2020-09-15 - [BACKPORT]

#### Added

- Added `thin_egress_stack_name` variable to `cumulus` and `distribution` Terraform modules to allow overriding the default Cloudformation stack name used for the `thin-egress-app`. **Please note that if you change/set this value for an existing deployment, it will destroy and re-create your API gateway for the `thin-egress-app`.**

#### Fixed

- Fix collection list queries. Removed fixes to collection stats, which break queries for a large number of granules.

### [v2.0.4] 2020-09-08 - [BACKPORT]

#### Changed

- Upgraded version of [TEA](https://github.com/asfadmin/thin-egress-app/) deployed with Cumulus to build 88.

### [v2.0.3] 2020-09-02 - [BACKPORT]

#### Fixed

- **CUMULUS-1961**
  - Fixed `activeCollections` query only returning 10 results

- **CUMULUS-2039**
  - Fix issue causing SyncGranules task to run out of memory on large granules

#### CODE CHANGES

- The `@cumulus/aws-client/S3.getS3ObjectReadStreamAsync` function has been
  removed. It read the entire S3 object into memory before returning a read
  stream, which could cause Lambdas to run out of memory. Use
  `@cumulus/aws-client/S3.getObjectReadStream` instead.

### [v2.0.2] 2020-08-17 - [BACKPORT]

#### CODE CHANGES

- The `@cumulus/ingest/util.lookupMimeType` function now returns `undefined`
  rather than `null` if the mime type could not be found.
- The `@cumulus/ingest/lock.removeLock` function now returns `undefined`

#### Added

- **CUMULUS-2116**
  - Added `@cumulus/api/models/granule.unpublishAndDeleteGranule` which
  unpublishes a granule from CMR and deletes it from Cumulus, but does not
  update the record to `published: false` before deletion

### Fixed

- **CUMULUS-2116**
  - Fixed a race condition with bulk granule delete causing deleted granules to still appear in Elasticsearch. Granules removed via bulk delete should now be removed from Elasticsearch.

## [v2.0.1] 2020-07-28

### Added

- **CUMULUS-1886**
  - Added `multiple sort keys` support to `@cumulus/api`
- **CUMULUS-2099**
  - `@cumulus/message/Queue.getQueueUrl` to get the queue URL specified in a Cumulus workflow message, if any.

### Fixed

- **[PR 1790](https://github.com/nasa/cumulus/pull/1790)**
  - Fixed bug with request headers in `@cumulus/launchpad-auth` causing Launchpad token requests to fail

## [v2.0.0] 2020-07-23

### BREAKING CHANGES

- Changes to the `@cumulus/api-client` package
  - The `CumulusApiClientError` class must now be imported using
    `const { CumulusApiClientError } = require('@cumulus/api-client/CumulusApiClientError')`
- The `@cumulus/sftp-client/SftpClient` class must now be imported using
  `const { SftpClient } = require('@cumulus/sftp-client');`
- Instances of `@cumulus/ingest/SftpProviderClient` no longer implicitly connect
  when `download`, `list`, or `sync` are called. You must call `connect` on the
  provider client before issuing one of those calls. Failure to do so will
  result in a "Client not connected" exception being thrown.
- Instances of `@cumulus/ingest/SftpProviderClient` no longer implicitly
  disconnect from the SFTP server when `list` is called.
- Instances of `@cumulus/sftp-client/SftpClient` must now be explicitly closed
  by calling `.end()`
- Instances of `@cumulus/sftp-client/SftpClient` no longer implicitly connect to
  the server when `download`, `unlink`, `syncToS3`, `syncFromS3`, and `list` are
  called. You must explicitly call `connect` before calling one of those
  methods.
- Changes to the `@cumulus/common` package
  - `cloudwatch-event.getSfEventMessageObject()` now returns `undefined` if the
    message could not be found or could not be parsed. It previously returned
    `null`.
  - `S3KeyPairProvider.decrypt()` now throws an exception if the bucket
    containing the key cannot be determined.
  - `S3KeyPairProvider.decrypt()` now throws an exception if the stack cannot be
    determined.
  - `S3KeyPairProvider.encrypt()` now throws an exception if the bucket
    containing the key cannot be determined.
  - `S3KeyPairProvider.encrypt()` now throws an exception if the stack cannot be
    determined.
  - `sns-event.getSnsEventMessageObject()` now returns `undefined` if it could
    not be parsed. It previously returned `null`.
  - The `aws` module has been removed.
  - The `BucketsConfig.buckets` property is now read-only and private
  - The `test-utils.validateConfig()` function now resolves to `undefined`
    rather than `true`.
  - The `test-utils.validateInput()` function now resolves to `undefined` rather
    than `true`.
  - The `test-utils.validateOutput()` function now resolves to `undefined`
    rather than `true`.
  - The static `S3KeyPairProvider.retrieveKey()` function has been removed.
- Changes to the `@cumulus/cmrjs` package
  - `@cumulus/cmrjs.constructOnlineAccessUrl()` and
    `@cumulus/cmrjs/cmr-utils.constructOnlineAccessUrl()` previously took a
    `buckets` parameter, which was an instance of
    `@cumulus/common/BucketsConfig`. They now take a `bucketTypes` parameter,
    which is a simple object mapping bucket names to bucket types. Example:
    `{ 'private-1': 'private', 'public-1': 'public' }`
  - `@cumulus/cmrjs.reconcileCMRMetadata()` and
    `@cumulus/cmrjs/cmr-utils.reconcileCMRMetadata()` now take a **required**
    `bucketTypes` parameter, which is a simple object mapping bucket names to
    bucket types. Example: `{ 'private-1': 'private', 'public-1': 'public' }`
  - `@cumulus/cmrjs.updateCMRMetadata()` and
    `@cumulus/cmrjs/cmr-utils.updateCMRMetadata()` previously took an optional
    `inBuckets` parameter, which was an instance of
    `@cumulus/common/BucketsConfig`. They now take a **required** `bucketTypes`
    parameter, which is a simple object mapping bucket names to bucket types.
    Example: `{ 'private-1': 'private', 'public-1': 'public' }`
- The minimum supported version of all published Cumulus packages is now Node
  12.18.0
  - Tasks using the `cumuluss/cumulus-ecs-task` Docker image must be updated to
    `cumuluss/cumulus-ecs-task:1.7.0`. This can be done by updating the `image`
    property of any tasks defined using the `cumulus_ecs_service` Terraform
    module.
- Changes to `@cumulus/aws-client/S3`
  - The signature of the `getObjectSize` function has changed. It now takes a
    params object with three properties:
    - **s3**: an instance of an AWS.S3 object
    - **bucket**
    - **key**
  - The `getObjectSize` function will no longer retry if the object does not
    exist
- **CUMULUS-1861**
  - `@cumulus/message/Collections.getCollectionIdFromMessage` now throws a
    `CumulusMessageError` if `collectionName` and `collectionVersion` are missing
    from `meta.collection`.   Previously this method would return
    `'undefined___undefined'` instead
  - `@cumulus/integration-tests/addCollections` now returns an array of collections that
    were added rather than the count of added collections
- **CUMULUS-1930**
  - The `@cumulus/common/util.uuid()` function has been removed
- **CUMULUS-1955**
  - `@cumulus/aws-client/S3.multipartCopyObject` now returns an object with the
    AWS `etag` of the destination object
  - `@cumulus/ingest/S3ProviderClient.list` now sets a file object's `path`
    property to `undefined` instead of `null` when the file is at the top level
    of its bucket
  - The `sync` methods of the following classes in the `@cumulus/ingest` package
    now return an object with the AWS `s3uri` and `etag` of the destination file
    (they previously returned only a string representing the S3 URI)
    - `FtpProviderClient`
    - `HttpProviderClient`
    - `S3ProviderClient`
    - `SftpProviderClient`
- **CUMULUS-1958**
  - The following methods exported from `@cumulus/cmr-js/cmr-utils` were made
    async, and added distributionBucketMap as a parameter:
    - constructOnlineAccessUrl
    - generateFileUrl
    - reconcileCMRMetadata
    - updateCMRMetadata
- **CUMULUS-1969**
  - The `DiscoverPdrs` task now expects `provider_path` to be provided at
    `event.config.provider_path`, not `event.config.collection.provider_path`
  - `event.config.provider_path` is now a required parameter of the
    `DiscoverPdrs` task
  - `event.config.collection` is no longer a parameter to the `DiscoverPdrs`
    task
  - Collections no longer support the `provider_path` property. The tasks that
    relied on that property are now referencing `config.meta.provider_path`.
    Workflows should be updated accordingly.
- **CUMULUS-1977**
  - Moved bulk granule deletion endpoint from `/bulkDelete` to
    `/granules/bulkDelete`
- **CUMULUS-1991**
  - Updated CMR metadata generation to use "Download file.hdf" (where `file.hdf` is the filename of the given resource) as the resource description instead of "File to download"
  - CMR metadata updates now respect changes to resource descriptions (previously only changes to resource URLs were respected)

### MIGRATION STEPS

- Due to an issue with the AWS API Gateway and how the Thin Egress App Cloudformation template applies updates, you may need to redeploy your
  `thin-egress-app-EgressGateway` manually as a one time migration step.    If your deployment fails with an
  error similar to:

  ```bash
  Error: Lambda function (<stack>-tf-TeaCache) returned error: ({"errorType":"HTTPError","errorMessage":"Response code 404 (Not Found)"})
  ```

  Then follow the [AWS
  instructions](https://docs.aws.amazon.com/apigateway/latest/developerguide/how-to-deploy-api-with-console.html)
  to `Redeploy a REST API to a stage` for your egress API and re-run `terraform
  apply`.

### Added

- **CUMULUS-2081**
  - Add Integrator Guide section for onboarding
  - Add helpful tips documentation

- **CUMULUS-1902**
  - Add Common Use Cases section under Operator Docs

- **CUMULUS-2058**
  - Added `lambda_processing_role_name` as an output from the `cumulus` module
    to provide the processing role name
- **CUMULUS-1417**
  - Added a `checksumFor` property to collection `files` config. Set this
    property on a checksum file's definition matching the `regex` of the target
    file. More details in the ['Data Cookbooks
    Setup'](https://nasa.github.io/cumulus/docs/next/data-cookbooks/setup)
    documentation.
  - Added `checksumFor` validation to collections model.
- **CUMULUS-1956**
  - Added `@cumulus/earthata-login-client` package
  - The `/s3credentials` endpoint that is deployed as part of distribution now
    supports authentication using tokens created by a different application. If
    a request contains the `EDL-ClientId` and `EDL-Token` headers,
    authentication will be handled using that token rather than attempting to
    use OAuth.
  - `@cumulus/earthata-login-client.getTokenUsername()` now accepts an
    `xRequestId` argument, which will be included as the `X-Request-Id` header
    when calling Earthdata Login.
  - If the `s3Credentials` endpoint is invoked with an EDL token and an
    `X-Request-Id` header, that `X-Request-Id` header will be forwarded to
    Earthata Login.
- **CUMULUS-1957**
  - If EDL token authentication is being used, and the `EDL-Client-Name` header
    is set, `@the-client-name` will be appended to the end of the Earthdata
    Login username that is used as the `RoleSessionName` of the temporary IAM
    credentials. This value will show up in the AWS S3 server access logs.
- **CUMULUS-1958**
  - Add the ability for users to specify a `bucket_map_key` to the `cumulus`
    terraform module as an override for the default .yaml values that are passed
    to TEA by Core.    Using this option *requires* that each configured
    Cumulus 'distribution' bucket (e.g. public/protected buckets) have a single
    TEA mapping.  Multiple maps per bucket are not supported.
  - Updated Generating a distribution URL, the MoveGranules task and all CMR
    reconciliation functionality to utilize the TEA bucket map override.
  - Updated deploy process to utilize a bootstrap 'tea-map-cache' lambda that
    will, after deployment of Cumulus Core's TEA instance, query TEA for all
    protected/public buckets and generate a mapping configuration used
    internally by Core.  This object is also exposed as an output of the Cumulus
    module as `distribution_bucket_map`.
- **CUMULUS-1961**
  - Replaces DynamoDB for Elasticsearch for reconciliationReportForCumulusCMR
    comparisons between Cumulus and CMR.
- **CUMULUS-1970**
  - Created the `add-missing-file-checksums` workflow task
  - Added `@cumulus/aws-client/S3.calculateObjectHash()` function
  - Added `@cumulus/aws-client/S3.getObjectReadStream()` function
- **CUMULUS-1887**
  - Add additional fields to the granule CSV download file
- **CUMULUS-2019**
  - Add `infix` search to es query builder `@cumulus/api/es/es/queries` to
    support partial matching of the keywords

### Changed

- **CUMULUS-2032**
  - Updated @cumulus/ingest/HttpProviderClient to utilize a configuration key
    `httpListTimeout` to set the default timeout for discovery HTTP/HTTPS
    requests, and updates the default for the provider to 5 minutes (300 seconds).
  - Updated the DiscoverGranules and DiscoverPDRs tasks to utilize the updated
    configuration value if set via workflow config, and updates the default for
    these tasks to 5 minutes (300 seconds).

- **CUMULUS-176**
  - The API will now respond with a 400 status code when a request body contains
    invalid JSON. It had previously returned a 500 status code.
- **CUMULUS-1861**
  - Updates Rule objects to no longer require a collection.
  - Changes the DLQ behavior for `sfEventSqsToDbRecords` and
    `sfEventSqsToDbRecordsInputQueue`. Previously failure to write a database
    record would result in lambda success, and an error log in the CloudWatch
    logs.   The lambda has been updated to manually add a record to
    the `sfEventSqsToDbRecordsDeadLetterQueue` if the granule, execution, *or*
    pdr record fails to write, in addition to the previous error logging.
- **CUMULUS-1956**
  - The `/s3credentials` endpoint that is deployed as part of distribution now
    supports authentication using tokens created by a different application. If
    a request contains the `EDL-ClientId` and `EDL-Token` headers,
    authentication will be handled using that token rather than attempting to
    use OAuth.
- **CUMULUS-1977**
  - API endpoint POST `/granules/bulk` now returns a 202 status on a successful
    response instead of a 200 response
  - API endpoint DELETE `/granules/<granule-id>` now returns a 404 status if the
    granule record was already deleted
  - `@cumulus/api/models/Granule.update()` now returns the updated granule
    record
  - Implemented POST `/granules/bulkDelete` API endpoint to support deleting
    granules specified by ID or returned by the provided query in the request
    body. If the request is successful, the endpoint returns the async operation
    ID that has been started to remove the granules.
    - To use a query in the request body, your deployment must be
      [configured to access the Elasticsearch host for ESDIS metrics](https://nasa.github.io/cumulus/docs/additional-deployment-options/cloudwatch-logs-delivery#esdis-metrics)
      in your environment
  - Added `@cumulus/api/models/Granule.getRecord()` method to return raw record
    from DynamoDB
  - Added `@cumulus/api/models/Granule.delete()` method which handles deleting
    the granule record from DynamoDB and the granule files from S3
- **CUMULUS-1982**
  - The `globalConnectionLimit` property of providers is now optional and
    defaults to "unlimited"
- **CUMULUS-1997**
  - Added optional `launchpad` configuration to `@cumulus/hyrax-metadata-updates` task config schema.
- **CUMULUS-1991**
  - `@cumulus/cmrjs/src/cmr-utils/constructOnlineAccessUrls()` now throws an error if `cmrGranuleUrlType = "distribution"` and no distribution endpoint argument is provided
- **CUMULUS-2011**
  - Reconciliation reports are now generated within an AsyncOperation
- **CUMULUS-2016**
  - Upgrade TEA to version 79

### Fixed

- **CUMULUS-1991**
  - Added missing `DISTRIBUTION_ENDPOINT` environment variable for API lambdas. This environment variable is required for API requests to move granules.

- **CUMULUS-1961**
  - Fixed granules and executions query params not getting sent to API in granule list operation in `@cumulus/api-client`

### Deprecated

- `@cumulus/aws-client/S3.calculateS3ObjectChecksum()`
- `@cumulus/aws-client/S3.getS3ObjectReadStream()`
- `@cumulus/common/log.convertLogLevel()`
- `@cumulus/collection-config-store`
- `@cumulus/common/util.sleep()`

- **CUMULUS-1930**
  - `@cumulus/common/log.convertLogLevel()`
  - `@cumulus/common/util.isNull()`
  - `@cumulus/common/util.isUndefined()`
  - `@cumulus/common/util.negate()`
  - `@cumulus/common/util.noop()`
  - `@cumulus/common/util.isNil()`
  - `@cumulus/common/util.renameProperty()`
  - `@cumulus/common/util.lookupMimeType()`
  - `@cumulus/common/util.thread()`
  - `@cumulus/common/util.mkdtempSync()`

### Removed

- The deprecated `@cumulus/common.bucketsConfigJsonObject` function has been
  removed
- The deprecated `@cumulus/common.CollectionConfigStore` class has been removed
- The deprecated `@cumulus/common.concurrency` module has been removed
- The deprecated `@cumulus/common.constructCollectionId` function has been
  removed
- The deprecated `@cumulus/common.launchpad` module has been removed
- The deprecated `@cumulus/common.LaunchpadToken` class has been removed
- The deprecated `@cumulus/common.Semaphore` class has been removed
- The deprecated `@cumulus/common.stringUtils` module has been removed
- The deprecated `@cumulus/common/aws.cloudwatchlogs` function has been removed
- The deprecated `@cumulus/common/aws.deleteS3Files` function has been removed
- The deprecated `@cumulus/common/aws.deleteS3Object` function has been removed
- The deprecated `@cumulus/common/aws.dynamodb` function has been removed
- The deprecated `@cumulus/common/aws.dynamodbDocClient` function has been
  removed
- The deprecated `@cumulus/common/aws.getExecutionArn` function has been removed
- The deprecated `@cumulus/common/aws.headObject` function has been removed
- The deprecated `@cumulus/common/aws.listS3ObjectsV2` function has been removed
- The deprecated `@cumulus/common/aws.parseS3Uri` function has been removed
- The deprecated `@cumulus/common/aws.promiseS3Upload` function has been removed
- The deprecated `@cumulus/common/aws.recursivelyDeleteS3Bucket` function has
  been removed
- The deprecated `@cumulus/common/aws.s3CopyObject` function has been removed
- The deprecated `@cumulus/common/aws.s3ObjectExists` function has been removed
- The deprecated `@cumulus/common/aws.s3PutObject` function has been removed
- The deprecated `@cumulus/common/bucketsConfigJsonObject` function has been
  removed
- The deprecated `@cumulus/common/CloudWatchLogger` class has been removed
- The deprecated `@cumulus/common/collection-config-store.CollectionConfigStore`
  class has been removed
- The deprecated `@cumulus/common/collection-config-store.constructCollectionId`
  function has been removed
- The deprecated `@cumulus/common/concurrency.limit` function has been removed
- The deprecated `@cumulus/common/concurrency.mapTolerant` function has been
  removed
- The deprecated `@cumulus/common/concurrency.promiseUrl` function has been
  removed
- The deprecated `@cumulus/common/concurrency.toPromise` function has been
  removed
- The deprecated `@cumulus/common/concurrency.unless` function has been removed
- The deprecated `@cumulus/common/config.parseConfig` function has been removed
- The deprecated `@cumulus/common/config.resolveResource` function has been
  removed
- The deprecated `@cumulus/common/DynamoDb.get` function has been removed
- The deprecated `@cumulus/common/DynamoDb.scan` function has been removed
- The deprecated `@cumulus/common/FieldPattern` class has been removed
- The deprecated `@cumulus/common/launchpad.getLaunchpadToken` function has been
  removed
- The deprecated `@cumulus/common/launchpad.validateLaunchpadToken` function has
  been removed
- The deprecated `@cumulus/common/LaunchpadToken` class has been removed
- The deprecated `@cumulus/common/message.buildCumulusMeta` function has been
  removed
- The deprecated `@cumulus/common/message.buildQueueMessageFromTemplate`
  function has been removed
- The deprecated `@cumulus/common/message.getCollectionIdFromMessage` function
  has been removed
- The deprecated `@cumulus/common/message.getMaximumExecutions` function has
  been removed
- The deprecated `@cumulus/common/message.getMessageExecutionArn` function has
  been removed
- The deprecated `@cumulus/common/message.getMessageExecutionName` function has
  been removed
- The deprecated `@cumulus/common/message.getMessageFromTemplate` function has
  been removed
- The deprecated `@cumulus/common/message.getMessageGranules` function has been
  removed
- The deprecated `@cumulus/common/message.getMessageStateMachineArn` function
  has been removed
- The deprecated `@cumulus/common/message.getQueueName` function has been
  removed
- The deprecated `@cumulus/common/message.getQueueNameByUrl` function has been
  removed
- The deprecated `@cumulus/common/message.hasQueueAndExecutionLimit` function
  has been removed
- The deprecated `@cumulus/common/Semaphore` class has been removed
- The deprecated `@cumulus/common/string.globalReplace` function has been removed
- The deprecated `@cumulus/common/string.isNonEmptyString` function has been
  removed
- The deprecated `@cumulus/common/string.isValidHostname` function has been
  removed
- The deprecated `@cumulus/common/string.match` function has been removed
- The deprecated `@cumulus/common/string.matches` function has been removed
- The deprecated `@cumulus/common/string.replace` function has been removed
- The deprecated `@cumulus/common/string.toLower` function has been removed
- The deprecated `@cumulus/common/string.toUpper` function has been removed
- The deprecated `@cumulus/common/testUtils.getLocalstackEndpoint` function has been removed
- The deprecated `@cumulus/common/util.setErrorStack` function has been removed
- The `@cumulus/common/util.uuid` function has been removed
- The deprecated `@cumulus/common/workflows.getWorkflowArn` function has been
  removed
- The deprecated `@cumulus/common/workflows.getWorkflowFile` function has been
  removed
- The deprecated `@cumulus/common/workflows.getWorkflowList` function has been
  removed
- The deprecated `@cumulus/common/workflows.getWorkflowTemplate` function has
  been removed
- `@cumulus/aws-client/StepFunctions.toSfnExecutionName()`
- `@cumulus/aws-client/StepFunctions.fromSfnExecutionName()`
- `@cumulus/aws-client/StepFunctions.getExecutionArn()`
- `@cumulus/aws-client/StepFunctions.getExecutionUrl()`
- `@cumulus/aws-client/StepFunctions.getStateMachineArn()`
- `@cumulus/aws-client/StepFunctions.pullStepFunctionEvent()`
- `@cumulus/common/test-utils/throttleOnce()`
- `@cumulus/integration-tests/api/distribution.invokeApiDistributionLambda()`
- `@cumulus/integration-tests/api/distribution.getDistributionApiRedirect()`
- `@cumulus/integration-tests/api/distribution.getDistributionApiFileStream()`

## [v1.24.0] 2020-06-03

### BREAKING CHANGES

- **CUMULUS-1969**
  - The `DiscoverPdrs` task now expects `provider_path` to be provided at
    `event.config.provider_path`, not `event.config.collection.provider_path`
  - `event.config.provider_path` is now a required parameter of the
    `DiscoverPdrs` task
  - `event.config.collection` is no longer a parameter to the `DiscoverPdrs`
    task
  - Collections no longer support the `provider_path` property. The tasks that
    relied on that property are now referencing `config.meta.provider_path`.
    Workflows should be updated accordingly.

- **CUMULUS-1997**
  - `@cumulus/cmr-client/CMRSearchConceptQueue` parameters have been changed to take a `cmrSettings` object containing clientId, provider, and auth information. This can be generated using `@cumulus/cmrjs/cmr-utils/getCmrSettings`. The `cmrEnvironment` variable has been removed.

### Added

- **CUMULUS-1800**
  - Added task configuration setting named `syncChecksumFiles` to the
    SyncGranule task. This setting is `false` by default, but when set to
    `true`, all checksum files associated with data files that are downloaded
    will be downloaded as well.
- **CUMULUS-1952**
  - Updated HTTP(S) provider client to accept username/password for Basic authorization. This change adds support for Basic Authorization such as Earthdata login redirects to ingest (i.e. as implemented in SyncGranule), but not to discovery (i.e. as implemented in DiscoverGranules). Discovery still expects the provider's file system to be publicly accessible, but not the individual files and their contents.
  - **NOTE**: Using this in combination with the HTTP protocol may expose usernames and passwords to intermediary network entities. HTTPS is highly recommended.
- **CUMULUS-1997**
  - Added optional `launchpad` configuration to `@cumulus/hyrax-metadata-updates` task config schema.

### Fixed

- **CUMULUS-1997**
  - Updated all CMR operations to use configured authentication scheme
- **CUMULUS-2010**
  - Updated `@cumulus/api/launchpadSaml` to support multiple userGroup attributes from the SAML response

## [v1.23.2] 2020-05-22

### BREAKING CHANGES

- Updates to the Cumulus archive API:
  - All endpoints now return a `401` response instead of a `403` for any request where the JWT passed as a Bearer token is invalid.
  - POST `/refresh` and DELETE `/token/<token>` endpoints now return a `401` response for requests with expired tokens

- **CUMULUS-1894**
  - `@cumulus/ingest/granule.handleDuplicateFile()`
    - The `copyOptions` parameter has been removed
    - An `ACL` parameter has been added
  - `@cumulus/ingest/granule.renameS3FileWithTimestamp()`
    - Now returns `undefined`

- **CUMULUS-1896**
  Updated all Cumulus core lambdas to utilize the new message adapter streaming interface via [cumulus-message-adapter-js v1.2.0](https://github.com/nasa/cumulus-message-adapter-js/releases/tag/v1.2.0).   Users of this version of Cumulus (or later) must utilize version 1.3.0 or greater of the [cumulus-message-adapter](https://github.com/nasa/cumulus-message-adapter) to support core lambdas.

- **CUMULUS-1912**
  - `@cumulus/api` reconciliationReports list endpoint returns a list of reconciliationReport records instead of S3Uri.

- **CUMULUS-1969**
  - The `DiscoverGranules` task now expects `provider_path` to be provided at
    `event.config.provider_path`, not `event.config.collection.provider_path`
  - `config.provider_path` is now a required parameter of the `DiscoverGranules`
    task

### MIGRATION STEPS

- To take advantage of the new TTL-based access token expiration implemented in CUMULUS-1777 (see notes below) and clear out existing records in your access tokens table, do the following:
  1. Log out of any active dashboard sessions
  2. Use the AWS console or CLI to delete your `<prefix>-AccessTokensTable` DynamoDB table
  3. [Re-deploy your `data-persistence` module](https://nasa.github.io/cumulus/docs/deployment/upgrade-readme#update-data-persistence-resources), which should re-create the `<prefix>-AccessTokensTable` DynamoDB table
  4. Return to using the Cumulus API/dashboard as normal
- This release requires the Cumulus Message Adapter layer deployed with Cumulus Core to be at least 1.3.0, as the core lambdas have updated to [cumulus-message-adapter-js v1.2.0](https://github.com/nasa/cumulus-message-adapter-js/releases/tag/v1.2.0) and the new CMA interface.  As a result, users should:
  1. Follow the [Cumulus Message Adapter (CMA) deployment instructions](https://nasa.github.io/cumulus/docs/deployment/deployment-readme#deploy-the-cumulus-message-adapter-layer) and install a CMA layer version >=1.3.0
  2. If you are using any custom Node.js Lambdas in your workflows **and** the Cumulus CMA layer/`cumulus-message-adapter-js`, you must update your lambda to use [cumulus-message-adapter-js v1.2.0](https://github.com/nasa/cumulus-message-adapter-js/releases/tag/v1.2.0) and follow the migration instructions in the release notes. Prior versions of `cumulus-message-adapter-js` are not compatible with CMA >= 1.3.0.
- Migrate existing s3 reconciliation report records to database (CUMULUS-1911):
  - After update your `data persistence` module and Cumulus resources, run the command:

  ```bash
  ./node_modules/.bin/cumulus-api migrate --stack `<your-terraform-deployment-prefix>` --migrationVersion migration5
  ```

### Added

- Added a limit for concurrent Elasticsearch requests when doing an index from database operation
- Added the `es_request_concurrency` parameter to the archive and cumulus Terraform modules

- **CUMULUS-1995**
  - Added the `es_index_shards` parameter to the archive and cumulus Terraform modules to configure the number of shards for the ES index
    - If you have an existing ES index, you will need to [reindex](https://nasa.github.io/cumulus-api/#reindex) and then [change index](https://nasa.github.io/cumulus-api/#change-index) to take advantage of shard updates

- **CUMULUS-1894**
  - Added `@cumulus/aws-client/S3.moveObject()`

- **CUMULUS-1911**
  - Added ReconciliationReports table
  - Updated CreateReconciliationReport lambda to save Reconciliation Report records to database
  - Updated dbIndexer and IndexFromDatabase lambdas to index Reconciliation Report records to Elasticsearch
  - Added migration_5 to migrate existing s3 reconciliation report records to database and Elasticsearch
  - Updated `@cumulus/api` package, `tf-modules/archive` and `tf-modules/data-persistence` Terraform modules

- **CUMULUS-1916**
  - Added util function for seeding reconciliation reports when running API locally in dashboard

### Changed

- **CUMULUS-1777**
  - The `expirationTime` property is now a **required field** of the access tokens model.
  - Updated the `AccessTokens` table to set a [TTL](https://docs.aws.amazon.com/amazondynamodb/latest/developerguide/howitworks-ttl.html) on the `expirationTime` field in `tf-modules/data-persistence/dynamo.tf`. As a result, access token records in this table whose `expirationTime` has passed should be **automatically deleted by DynamoDB**.
  - Updated all code creating access token records in the Dynamo `AccessTokens` table to set the `expirationTime` field value in seconds from the epoch.
- **CUMULUS-1912**
  - Updated reconciliationReports endpoints to query against Elasticsearch, delete report from both database and s3
  - Added `@cumulus/api-client/reconciliationReports`
- **CUMULUS-1999**
  - Updated `@cumulus/common/util.deprecate()` so that only a single deprecation notice is printed for each name/version combination

### Fixed

- **CUMULUS-1894**
  - The `SyncGranule` task can now handle files larger than 5 GB
- **CUMULUS-1987**
  - `Remove granule from CMR` operation in `@cumulus/api` now passes token to CMR when fetching granule metadata, allowing removal of private granules
- **CUMULUS-1993**
  - For a given queue, the `sqs-message-consumer` Lambda will now only schedule workflows for rules matching the queue **and the collection information in each queue message (if any)**
    - The consumer also now only reads each queue message **once per Lambda invocation**, whereas previously each message was read **once per queue rule per Lambda invocation**
  - Fixed bug preventing the deletion of multiple SNS rules that share the same SNS topic

### Deprecated

- **CUMULUS-1894**
  - `@cumulus/ingest/granule.copyGranuleFile()`
  - `@cumulus/ingest/granule.moveGranuleFile()`

- **CUMULUS-1987** - Deprecated the following functions:
  - `@cumulus/cmrjs/getMetadata(cmrLink)` -> `@cumulus/cmr-client/CMR.getGranuleMetadata(cmrLink)`
  - `@cumulus/cmrjs/getFullMetadata(cmrLink)`

## [v1.22.1] 2020-05-04

**Note**: v1.22.0 was not released as a package due to npm/release concerns.  Users upgrading to 1.22.x should start with 1.22.1

### Added

- **CUMULUS-1894**
  - Added `@cumulus/aws-client/S3.multipartCopyObject()`
- **CUMULUS-408**
  - Added `certificateUri` field to provider schema. This optional field allows operators to specify an S3 uri to a CA bundle to use for HTTPS requests.
- **CUMULUS-1787**
  - Added `collections/active` endpoint for returning collections with active granules in `@cumulus/api`
- **CUMULUS-1799**
  - Added `@cumulus/common/stack.getBucketsConfigKey()` to return the S3 key for the buckets config object
  - Added `@cumulus/common/workflows.getWorkflowFileKey()` to return the S3 key for a workflow definition object
  - Added `@cumulus/common/workflows.getWorkflowsListKeyPrefix()` to return the S3 key prefix for objects containing workflow definitions
  - Added `@cumulus/message` package containing utilities for building and parsing Cumulus messages
- **CUMULUS-1850**
  - Added `@cumulus/aws-client/Kinesis.describeStream()` to get a Kinesis stream description
- **CUMULUS-1853**
  - Added `@cumulus/integration-tests/collections.createCollection()`
  - Added `@cumulus/integration-tests/executions.findExecutionArn()`
  - Added `@cumulus/integration-tests/executions.getExecutionWithStatus()`
  - Added `@cumulus/integration-tests/granules.getGranuleWithStatus()`
  - Added `@cumulus/integration-tests/providers.createProvider()`
  - Added `@cumulus/integration-tests/rules.createOneTimeRule()`

### Changed

- **CUMULUS-1682**
  - Moved all `@cumulus/ingest/parse-pdr` code into the `parse-pdr` task as it had become tightly coupled with that task's handler and was not used anywhere else. Unit tests also restored.
- **CUMULUS-1820**
  - Updated the Thin Egress App module used in `tf-modules/distribution/main.tf` to build 74. [See the release notes](https://github.com/asfadmin/thin-egress-app/releases/tag/tea-build.74).
- **CUMULUS-1852**
  - Updated POST endpoints for `/collections`, `/providers`, and `/rules` to log errors when returning a 500 response
  - Updated POST endpoint for `/collections`:
    - Return a 400 response when the `name` or `version` fields are missing
    - Return a 409 response if the collection already exists
    - Improved error messages to be more explicit
  - Updated POST endpoint for `/providers`:
    - Return a 400 response if the `host` field value is invalid
    - Return a 409 response if the provider already exists
  - Updated POST endpoint for `/rules`:
    - Return a 400 response if rule `name` is invalid
    - Return a 400 response if rule `type` is invalid
- **CUMULUS-1891**
  - Updated the following endpoints using async operations to return a 503 error if the ECS task  cannot be started and a 500 response for a non-specific error:
    - POST `/replays`
    - POST `/bulkDelete`
    - POST `/elasticsearch/index-from-database`
    - POST `/granules/bulk`

### Fixed

- **CUMULUS-408**
  - Fixed HTTPS discovery and ingest.

- **CUMULUS-1850**
  - Fixed a bug in Kinesis event processing where the message consumer would not properly filter available rules based on the collection information in the event and the Kinesis stream ARN

- **CUMULUS-1853**
  - Fixed a bug where attempting to create a rule containing a payload property
    would fail schema validation.

- **CUMULUS-1854**
  - Rule schema is validated before starting workflows or creating event source mappings

- **CUMULUS-1974**
  - Fixed @cumulus/api webpack config for missing underscore object due to underscore update

- **CUMULUS-2210**
  - Fixed `cmr_oauth_provider` variable not being propagated to reconciliation reports

### Deprecated

- **CUMULUS-1799** - Deprecated the following code. For cases where the code was moved into another package, the new code location is noted:
  - `@cumulus/aws-client/StepFunctions.fromSfnExecutionName()`
  - `@cumulus/aws-client/StepFunctions.toSfnExecutionName()`
  - `@cumulus/aws-client/StepFunctions.getExecutionArn()` -> `@cumulus/message/Executions.buildExecutionArn()`
  - `@cumulus/aws-client/StepFunctions.getExecutionUrl()` -> `@cumulus/message/Executions.getExecutionUrlFromArn()`
  - `@cumulus/aws-client/StepFunctions.getStateMachineArn()` -> `@cumulus/message/Executions.getStateMachineArnFromExecutionArn()`
  - `@cumulus/aws-client/StepFunctions.pullStepFunctionEvent()` -> `@cumulus/message/StepFunctions.pullStepFunctionEvent()`
  - `@cumulus/common/bucketsConfigJsonObject()`
  - `@cumulus/common/CloudWatchLogger`
  - `@cumulus/common/collection-config-store/CollectionConfigStore` -> `@cumulus/collection-config-store`
  - `@cumulus/common/collection-config-store.constructCollectionId()` -> `@cumulus/message/Collections.constructCollectionId`
  - `@cumulus/common/concurrency.limit()`
  - `@cumulus/common/concurrency.mapTolerant()`
  - `@cumulus/common/concurrency.promiseUrl()`
  - `@cumulus/common/concurrency.toPromise()`
  - `@cumulus/common/concurrency.unless()`
  - `@cumulus/common/config.buildSchema()`
  - `@cumulus/common/config.parseConfig()`
  - `@cumulus/common/config.resolveResource()`
  - `@cumulus/common/config.resourceToArn()`
  - `@cumulus/common/FieldPattern`
  - `@cumulus/common/launchpad.getLaunchpadToken()` -> `@cumulus/launchpad-auth/index.getLaunchpadToken()`
  - `@cumulus/common/LaunchpadToken` -> `@cumulus/launchpad-auth/LaunchpadToken`
  - `@cumulus/common/launchpad.validateLaunchpadToken()` -> `@cumulus/launchpad-auth/index.validateLaunchpadToken()`
  - `@cumulus/common/message.buildCumulusMeta()` -> `@cumulus/message/Build.buildCumulusMeta()`
  - `@cumulus/common/message.buildQueueMessageFromTemplate()` -> `@cumulus/message/Build.buildQueueMessageFromTemplate()`
  - `@cumulus/common/message.getCollectionIdFromMessage()` -> `@cumulus/message/Collections.getCollectionIdFromMessage()`
  - `@cumulus/common/message.getMessageExecutionArn()` -> `@cumulus/message/Executions.getMessageExecutionArn()`
  - `@cumulus/common/message.getMessageExecutionName()` -> `@cumulus/message/Executions.getMessageExecutionName()`
  - `@cumulus/common/message.getMaximumExecutions()` -> `@cumulus/message/Queue.getMaximumExecutions()`
  - `@cumulus/common/message.getMessageFromTemplate()`
  - `@cumulus/common/message.getMessageStateMachineArn()` -> `@cumulus/message/Executions.getMessageStateMachineArn()`)
  - `@cumulus/common/message.getMessageGranules()` -> `@cumulus/message/Granules.getMessageGranules()`
  - `@cumulus/common/message.getQueueNameByUrl()` -> `@cumulus/message/Queue.getQueueNameByUrl()`
  - `@cumulus/common/message.getQueueName()` -> `@cumulus/message/Queue.getQueueName()`)
  - `@cumulus/common/message.hasQueueAndExecutionLimit()` -> `@cumulus/message/Queue.hasQueueAndExecutionLimit()`
  - `@cumulus/common/Semaphore`
  - `@cumulus/common/test-utils.throttleOnce()`
  - `@cumulus/common/workflows.getWorkflowArn()`
  - `@cumulus/common/workflows.getWorkflowFile()`
  - `@cumulus/common/workflows.getWorkflowList()`
  - `@cumulus/common/workflows.getWorkflowTemplate()`
  - `@cumulus/integration-tests/sfnStep/SfnStep.parseStepMessage()` -> `@cumulus/message/StepFunctions.parseStepMessage()`
- **CUMULUS-1858** - Deprecated the following functions.
  - `@cumulus/common/string.globalReplace()`
  - `@cumulus/common/string.isNonEmptyString()`
  - `@cumulus/common/string.isValidHostname()`
  - `@cumulus/common/string.match()`
  - `@cumulus/common/string.matches()`
  - `@cumulus/common/string.replace()`
  - `@cumulus/common/string.toLower()`
  - `@cumulus/common/string.toUpper()`

### Removed

- **CUMULUS-1799**: Deprecated code removals:
  - Removed from `@cumulus/common/aws`:
    - `pullStepFunctionEvent()`
  - Removed `@cumulus/common/sfnStep`
  - Removed `@cumulus/common/StepFunctions`

## [v1.21.0] 2020-03-30

### PLEASE NOTE

- **CUMULUS-1762**: the `messageConsumer` for `sns` and `kinesis`-type rules now fetches
  the collection information from the message. You should ensure that your rule's collection
  name and version match what is in the message for these ingest messages to be processed.
  If no matching rule is found, an error will be thrown and logged in the
  `messageConsumer` Lambda function's log group.

### Added

- **CUMULUS-1629**`
  - Updates discover-granules task to respect/utilize duplicateHandling configuration such that
    - skip:               Duplicates will be filtered from the granule list
    - error:              Duplicates encountered will result in step failure
    - replace, version:   Duplicates will be ignored and handled as normal.
  - Adds a new copy of the API lambda `PrivateApiLambda()` which is configured to not require authentication. This Lambda is not connected to an API gateway
  - Adds `@cumulus/api-client` with functions for use by workflow lambdas to call the API when needed

- **CUMULUS-1732**
  - Added Python task/activity workflow and integration test (`PythonReferenceSpec`) to test `cumulus-message-adapter-python`and `cumulus-process-py` integration.
- **CUMULUS-1795**
  - Added an IAM policy on the Cumulus EC2 creation to enable SSM when the `deploy_to_ngap` flag is true

### Changed

- **CUMULUS-1762**
  - the `messageConsumer` for `sns` and `kinesis`-type rules now fetches the collection
    information from the message.

### Deprecated

- **CUMULUS-1629**
  - Deprecate `granulesApi`, `rulesApi`, `emsApi`, `executionsAPI` from `@cumulus/integration-test/api` in favor of code moved to `@cumulus/api-client`

### Removed

- **CUMULUS-1799**: Deprecated code removals
  - Removed deprecated method `@cumulus/api/models/Granule.createGranulesFromSns()`
  - Removed deprecated method `@cumulus/api/models/Granule.removeGranuleFromCmr()`
  - Removed from `@cumulus/common/aws`:
    - `apigateway()`
    - `buildS3Uri()`
    - `calculateS3ObjectChecksum()`
    - `cf()`
    - `cloudwatch()`
    - `cloudwatchevents()`
    - `cloudwatchlogs()`
    - `createAndWaitForDynamoDbTable()`
    - `createQueue()`
    - `deleteSQSMessage()`
    - `describeCfStackResources()`
    - `downloadS3File()`
    - `downloadS3Files()`
    - `DynamoDbSearchQueue` class
    - `dynamodbstreams()`
    - `ec2()`
    - `ecs()`
    - `fileExists()`
    - `findResourceArn()`
    - `fromSfnExecutionName()`
    - `getFileBucketAndKey()`
    - `getJsonS3Object()`
    - `getQueueUrl()`
    - `getObjectSize()`
    - `getS3ObjectReadStream()`
    - `getSecretString()`
    - `getStateMachineArn()`
    - `headObject()`
    - `isThrottlingException()`
    - `kinesis()`
    - `lambda()`
    - `listS3Objects()`
    - `promiseS3Upload()`
    - `publishSnsMessage()`
    - `putJsonS3Object()`
    - `receiveSQSMessages()`
    - `s3CopyObject()`
    - `s3GetObjectTagging()`
    - `s3Join()`
    - `S3ListObjectsV2Queue` class
    - `s3TagSetToQueryString()`
    - `s3PutObjectTagging()`
    - `secretsManager()`
    - `sendSQSMessage()`
    - `sfn()`
    - `sns()`
    - `sqs()`
    - `sqsQueueExists()`
    - `toSfnExecutionName()`
    - `uploadS3FileStream()`
    - `uploadS3Files()`
    - `validateS3ObjectChecksum()`
  - Removed `@cumulus/common/CloudFormationGateway` class
  - Removed `@cumulus/common/concurrency/Mutex` class
  - Removed `@cumulus/common/errors`
  - Removed `@cumulus/common/sftp`
  - Removed `@cumulus/common/string.unicodeEscape`
  - Removed `@cumulus/cmrjs/cmr-utils.getGranuleId()`
  - Removed `@cumulus/cmrjs/cmr-utils.getCmrFiles()`
  - Removed `@cumulus/cmrjs/cmr/CMR` class
  - Removed `@cumulus/cmrjs/cmr/CMRSearchConceptQueue` class
  - Removed `@cumulus/cmrjs/utils.getHost()`
  - Removed `@cumulus/cmrjs/utils.getIp()`
  - Removed `@cumulus/cmrjs/utils.hostId()`
  - Removed `@cumulus/cmrjs/utils/ummVersion()`
  - Removed `@cumulus/cmrjs/utils.updateToken()`
  - Removed `@cumulus/cmrjs/utils.validateUMMG()`
  - Removed `@cumulus/ingest/aws.getEndpoint()`
  - Removed `@cumulus/ingest/aws.getExecutionUrl()`
  - Removed `@cumulus/ingest/aws/invoke()`
  - Removed `@cumulus/ingest/aws/CloudWatch` class
  - Removed `@cumulus/ingest/aws/ECS` class
  - Removed `@cumulus/ingest/aws/Events` class
  - Removed `@cumulus/ingest/aws/SQS` class
  - Removed `@cumulus/ingest/aws/StepFunction` class
  - Removed `@cumulus/ingest/util.normalizeProviderPath()`
  - Removed `@cumulus/integration-tests/index.listCollections()`
  - Removed `@cumulus/integration-tests/index.listProviders()`
  - Removed `@cumulus/integration-tests/index.rulesList()`
  - Removed `@cumulus/integration-tests/api/api.addCollectionApi()`

## [v1.20.0] 2020-03-12

### BREAKING CHANGES

- **CUMULUS-1714**
  - Changed the format of the message sent to the granule SNS Topic. Message includes the granule record under `record` and the type of event under `event`. Messages with `deleted` events will have the record that was deleted with a `deletedAt` timestamp. Options for `event` are `Create | Update | Delete`
- **CUMULUS-1769** - `deploy_to_ngap` is now a **required** variable for the `tf-modules/cumulus` module. **For those deploying to NGAP environments, this variable should always be set to `true`.**

### Notable changes

- **CUMULUS-1739** - You can now exclude Elasticsearch from your `tf-modules/data-persistence` deployment (via `include_elasticsearch = false`) and your `tf-modules/cumulus` module will still deploy successfully.

- **CUMULUS-1769** - If you set `deploy_to_ngap = true` for the `tf-modules/archive` Terraform module, **you can only deploy your archive API gateway as `PRIVATE`**, not `EDGE`.

### Added

- Added `@cumulus/aws-client/S3.getS3ObjectReadStreamAsync()` to deal with S3 eventual consistency issues by checking for the existence an S3 object with retries before getting a readable stream for that object.
- **CUMULUS-1769**
  - Added `deploy_to_ngap` boolean variable for the `tf-modules/cumulus` and `tf-modules/archive` Terraform modules. This variable is required. **For those deploying to NGAP environments, this variable should always be set to `true`.**
- **HYRAX-70**
  - Add the hyrax-metadata-update task

### Changed

- [`AccessToken.get()`](https://github.com/nasa/cumulus/blob/master/packages/api/models/access-tokens.js) now enforces [strongly consistent reads from DynamoDB](https://docs.aws.amazon.com/amazondynamodb/latest/developerguide/HowItWorks.ReadConsistency.html)
- **CUMULUS-1739**
  - Updated `tf-modules/data-persistence` to make Elasticsearch alarm resources and outputs conditional on the `include_elasticsearch` variable
  - Updated `@cumulus/aws-client/S3.getObjectSize` to include automatic retries for any failures from `S3.headObject`
- **CUMULUS-1784**
  - Updated `@cumulus/api/lib/DistributionEvent.remoteIP()` to parse the IP address in an S3 access log from the `A-sourceip` query parameter if present, otherwise fallback to the original parsing behavior.
- **CUMULUS-1768**
  - The `stats/summary` endpoint reports the distinct collections for the number of granules reported

### Fixed

- **CUMULUS-1739** - Fixed the `tf-modules/cumulus` and `tf-modules/archive` modules to make these Elasticsearch variables truly optional:
  - `elasticsearch_domain_arn`
  - `elasticsearch_hostname`
  - `elasticsearch_security_group_id`

- **CUMULUS-1768**
  - Fixed the `stats/` endpoint so that data is correctly filtered by timestamp and `processingTime` is calculated correctly.

- **CUMULUS-1769**
  - In the `tf-modules/archive` Terraform module, the `lifecycle` block ignoring changes to the `policy` of the archive API gateway is now only enforced if `deploy_to_ngap = true`. This fixes a bug where users deploying outside of NGAP could not update their API gateway's resource policy when going from `PRIVATE` to `EDGE`, preventing their API from being accessed publicly.

- **CUMULUS-1775**
  - Fix/update api endpoint to use updated google auth endpoints such that it will work with new accounts

### Removed

- **CUMULUS-1768**
  - Removed API endpoints `stats/histogram` and `stats/average`. All advanced stats needs should be acquired from Cloud Metrics or similarly configured ELK stack.

## [v1.19.0] 2020-02-28

### BREAKING CHANGES

- **CUMULUS-1736**
  - The `@cumulus/discover-granules` task now sets the `dataType` of discovered
    granules based on the `name` of the configured collection, not the
    `dataType`.
  - The config schema of the `@cumulus/discover-granules` task now requires that
    collections contain a `version`.
  - The `@cumulus/sync-granule` task will set the `dataType` and `version` of a
    granule based on the configured collection if those fields are not already
    set on the granule. Previously it was using the `dataType` field of the
    configured collection, then falling back to the `name` field of the
    collection. This update will just use the `name` field of the collection to
    set the `dataType` field of the granule.

- **CUMULUS-1446**
  - Update the `@cumulus/integration-tests/api/executions.getExecution()`
    function to parse the response and return the execution, rather than return
    the full API response.

- **CUMULUS-1672**
  - The `cumulus` Terraform module in previous releases set a
    `Deployment = var.prefix` tag on all resources that it managed. In this
    release, a `tags` input variable has been added to the `cumulus` Terraform
    module to allow resource tagging to be customized. No default tags will be
    applied to Cumulus-managed resources. To replicate the previous behavior,
    set `tags = { Deployment: var.prefix }` as an input variable for the
    `cumulus` Terraform module.

- **CUMULUS-1684 Migration Instructions**
  - In previous releases, a provider's username and password were encrypted
    using a custom encryption library. That has now been updated to use KMS.
    This release includes a Lambda function named
    `<prefix>-ProviderSecretsMigration`, which will re-encrypt existing
    provider credentials to use KMS. After this release has been deployed, you
    will need to manually invoke that Lambda function using either the AWS CLI
    or AWS Console. It should only need to be successfully run once.
  - Future releases of Cumulus will invoke a
    `<prefix>-VerifyProviderSecretsMigration` Lambda function as part of the
    deployment, which will cause the deployment to fail if the migration
    Lambda has not been run.

- **CUMULUS-1718**
  - The `@cumulus/sf-sns-report` task for reporting mid-workflow updates has been retired.
  This task was used as the `PdrStatusReport` task in our ParsePdr example workflow.
  If you have a ParsePdr or other workflow using this task, use `@cumulus/sf-sqs-report` instead.
  Trying to deploy the old task will result in an error as the cumulus module no longer exports `sf_sns_report_task`.
  - Migration instruction: In your workflow definition, for each step using the old task change:
  `"Resource": "${module.cumulus.sf_sns_report_task.task_arn}"`
  to
  `"Resource": "${module.cumulus.sf_sqs_report_task.task_arn}"`

- **CUMULUS-1755**
  - The `thin_egress_jwt_secret_name` variable for the `tf-modules/cumulus` Terraform module is now **required**. This variable is passed on to the Thin Egress App in `tf-modules/distribution/main.tf`, which uses the keys stored in the secret to sign JWTs. See the [Thin Egress App documentation on how to create a value for this secret](https://github.com/asfadmin/thin-egress-app#setting-up-the-jwt-cookie-secrets).

### Added

- **CUMULUS-1446**
  - Add `@cumulus/common/FileUtils.readJsonFile()` function
  - Add `@cumulus/common/FileUtils.readTextFile()` function
  - Add `@cumulus/integration-tests/api/collections.createCollection()` function
  - Add `@cumulus/integration-tests/api/collections.deleteCollection()` function
  - Add `@cumulus/integration-tests/api/collections.getCollection()` function
  - Add `@cumulus/integration-tests/api/providers.getProvider()` function
  - Add `@cumulus/integration-tests/index.getExecutionOutput()` function
  - Add `@cumulus/integration-tests/index.loadCollection()` function
  - Add `@cumulus/integration-tests/index.loadProvider()` function
  - Add `@cumulus/integration-tests/index.readJsonFilesFromDir()` function

- **CUMULUS-1672**
  - Add a `tags` input variable to the `archive` Terraform module
  - Add a `tags` input variable to the `cumulus` Terraform module
  - Add a `tags` input variable to the `cumulus_ecs_service` Terraform module
  - Add a `tags` input variable to the `data-persistence` Terraform module
  - Add a `tags` input variable to the `distribution` Terraform module
  - Add a `tags` input variable to the `ingest` Terraform module
  - Add a `tags` input variable to the `s3-replicator` Terraform module

- **CUMULUS-1707**
  - Enable logrotate on ECS cluster

- **CUMULUS-1684**
  - Add a `@cumulus/aws-client/KMS` library of KMS-related functions
  - Add `@cumulus/aws-client/S3.getTextObject()`
  - Add `@cumulus/sftp-client` package
  - Create `ProviderSecretsMigration` Lambda function
  - Create `VerifyProviderSecretsMigration` Lambda function

- **CUMULUS-1548**
  - Add ability to put default Cumulus logs in Metrics' ELK stack
  - Add ability to add custom logs to Metrics' ELK Stack

- **CUMULUS-1702**
  - When logs are sent to Metrics' ELK stack, the logs endpoints will return results from there

- **CUMULUS-1459**
  - Async Operations are indexed in Elasticsearch
  - To index any existing async operations you'll need to perform an index from
    database function.

- **CUMULUS-1717**
  - Add `@cumulus/aws-client/deleteAndWaitForDynamoDbTableNotExists`, which
    deletes a DynamoDB table and waits to ensure the table no longer exists
  - Added `publishGranules` Lambda to handle publishing granule messages to SNS when granule records are written to DynamoDB
  - Added `@cumulus/api/models/Granule.storeGranulesFromCumulusMessage` to store granules from a Cumulus message to DynamoDB

- **CUMULUS-1718**
  - Added `@cumulus/sf-sqs-report` task to allow mid-workflow reporting updates.
  - Added `stepfunction_event_reporter_queue_url` and `sf_sqs_report_task` outputs to the `cumulus` module.
  - Added `publishPdrs` Lambda to handle publishing PDR messages to SNS when PDR records are written to DynamoDB.
  - Added `@cumulus/api/models/Pdr.storePdrFromCumulusMessage` to store PDRs from a Cumulus message to DynamoDB.
  - Added `@cumulus/aws-client/parseSQSMessageBody` to parse an SQS message body string into an object.

- **Ability to set custom backend API url in the archive module**
  - Add `api_url` definition in `tf-modules/cumulus/archive.tf`
  - Add `archive_api_url` variable in `tf-modules/cumulus/variables.tf`

- **CUMULUS-1741**
  - Added an optional `elasticsearch_security_group_ids` variable to the
    `data-persistence` Terraform module to allow additional security groups to
    be assigned to the Elasticsearch Domain.

- **CUMULUS-1752**
  - Added `@cumulus/integration-tests/api/distribution.invokeTEADistributionLambda` to simulate a request to the [Thin Egress App](https://github.com/asfadmin/thin-egress-app) by invoking the Lambda and getting a response payload.
  - Added `@cumulus/integration-tests/api/distribution.getTEARequestHeaders` to generate necessary request headers for a request to the Thin Egress App
  - Added `@cumulus/integration-tests/api/distribution.getTEADistributionApiFileStream` to get a response stream for a file served by Thin Egress App
  - Added `@cumulus/integration-tests/api/distribution.getTEADistributionApiRedirect` to get a redirect response from the Thin Egress App

- **CUMULUS-1755**
  - Added `@cumulus/aws-client/CloudFormation.describeCfStack()` to describe a Cloudformation stack
  - Added `@cumulus/aws-client/CloudFormation.getCfStackParameterValues()` to get multiple parameter values for a Cloudformation stack

### Changed

- **CUMULUS-1725**
  - Moved the logic that updates the granule files cache Dynamo table into its
    own Lambda function called `granuleFilesCacheUpdater`.

- **CUMULUS-1736**
  - The `collections` model in the API package now determines the name of a
    collection based on the `name` property, rather than using `dataType` and
    then falling back to `name`.
  - The `@cumulus/integration-tests.loadCollection()` function no longer appends
    the postfix to the end of the collection's `dataType`.
  - The `@cumulus/integration-tests.addCollections()` function no longer appends
    the postfix to the end of the collection's `dataType`.

- **CUMULUS-1672**
  - Add a `retryOptions` parameter to the `@cumulus/aws-client/S3.headObject`
     function, which will retry if the object being queried does not exist.

- **CUMULUS-1446**
  - Mark the `@cumulus/integration-tests/api.addCollectionApi()` function as
    deprecated
  - Mark the `@cumulus/integration-tests/index.listCollections()` function as
    deprecated
  - Mark the `@cumulus/integration-tests/index.listProviders()` function as
    deprecated
  - Mark the `@cumulus/integration-tests/index.rulesList()` function as
    deprecated

- **CUMULUS-1672**
  - Previously, the `cumulus` module defaulted to setting a
    `Deployment = var.prefix` tag on all resources that it managed. In this
    release, the `cumulus` module will now accept a `tags` input variable that
    defines the tags to be assigned to all resources that it manages.
  - Previously, the `data-persistence` module defaulted to setting a
    `Deployment = var.prefix` tag on all resources that it managed. In this
    release, the `data-persistence` module will now accept a `tags` input
    variable that defines the tags to be assigned to all resources that it
    manages.
  - Previously, the `distribution` module defaulted to setting a
    `Deployment = var.prefix` tag on all resources that it managed. In this
    release, the `distribution` module will now accept a `tags` input variable
    that defines the tags to be assigned to all resources that it manages.
  - Previously, the `ingest` module defaulted to setting a
    `Deployment = var.prefix` tag on all resources that it managed. In this
    release, the `ingest` module will now accept a `tags` input variable that
    defines the tags to be assigned to all resources that it manages.
  - Previously, the `s3-replicator` module defaulted to setting a
    `Deployment = var.prefix` tag on all resources that it managed. In this
    release, the `s3-replicator` module will now accept a `tags` input variable
    that defines the tags to be assigned to all resources that it manages.

- **CUMULUS-1684**
  - Update the API package to encrypt provider credentials using KMS instead of
    using RSA keys stored in S3

- **CUMULUS-1717**
  - Changed name of `cwSfExecutionEventToDb` Lambda to `cwSfEventToDbRecords`
  - Updated `cwSfEventToDbRecords` to write granule records to DynamoDB from the incoming Cumulus message

- **CUMULUS-1718**
  - Renamed `cwSfEventToDbRecords` to `sfEventSqsToDbRecords` due to architecture change to being a consumer of an SQS queue of Step Function Cloudwatch events.
  - Updated `sfEventSqsToDbRecords` to write PDR records to DynamoDB from the incoming Cumulus message
  - Moved `data-cookbooks/sns.md` to `data-cookbooks/ingest-notifications.md` and updated it to reflect recent changes.

- **CUMULUS-1748**
  - (S)FTP discovery tasks now use the provider-path as-is instead of forcing it to a relative path.
  - Improved error handling to catch permission denied FTP errors better and log them properly. Workflows will still fail encountering this error and we intend to consider that approach in a future ticket.

- **CUMULUS-1752**
  - Moved class for parsing distribution events to its own file: `@cumulus/api/lib/DistributionEvent.js`
    - Updated `DistributionEvent` to properly parse S3 access logs generated by requests from the [Thin Egress App](https://github.com/asfadmin/thin-egress-app)

- **CUMULUS-1753** - Changes to `@cumulus/ingest/HttpProviderClient.js`:
  - Removed regex filter in `HttpProviderClient.list()` that was used to return only files with an extension between 1 and 4 characters long. `HttpProviderClient.list()` will now return all files linked from the HTTP provider host.

- **CUMULUS-1755**
  - Updated the Thin Egress App module used in `tf-modules/distribution/main.tf` to build 61. [See the release notes](https://github.com/asfadmin/thin-egress-app/releases/tag/tea-build.61).

- **CUMULUS-1757**
  - Update @cumulus/cmr-client CMRSearchConceptQueue to take optional cmrEnvironment parameter

### Deprecated

- **CUMULUS-1684**
  - Deprecate `@cumulus/common/key-pair-provider/S3KeyPairProvider`
  - Deprecate `@cumulus/common/key-pair-provider/S3KeyPairProvider.encrypt()`
  - Deprecate `@cumulus/common/key-pair-provider/S3KeyPairProvider.decrypt()`
  - Deprecate `@cumulus/common/kms/KMS`
  - Deprecate `@cumulus/common/kms/KMS.encrypt()`
  - Deprecate `@cumulus/common/kms/KMS.decrypt()`
  - Deprecate `@cumulus/common/sftp.Sftp`

- **CUMULUS-1717**
  - Deprecate `@cumulus/api/models/Granule.createGranulesFromSns`

- **CUMULUS-1718**
  - Deprecate `@cumulus/sf-sns-report`.
    - This task has been updated to always throw an error directing the user to use `@cumulus/sf-sqs-report` instead. This was done because there is no longer an SNS topic to which to publish, and no consumers to listen to it.

- **CUMULUS-1748**
  - Deprecate `@cumulus/ingest/util.normalizeProviderPath`

- **CUMULUS-1752**
  - Deprecate `@cumulus/integration-tests/api/distribution.getDistributionApiFileStream`
  - Deprecate `@cumulus/integration-tests/api/distribution.getDistributionApiRedirect`
  - Deprecate `@cumulus/integration-tests/api/distribution.invokeApiDistributionLambda`

### Removed

- **CUMULUS-1684**
  - Remove the deployment script that creates encryption keys and stores them to
    S3

- **CUMULUS-1768**
  - Removed API endpoints `stats/histogram` and `stats/average`. All advanced stats needs should be acquired from Cloud Metrics or similarly configured ELK stack.

### Fixed

- **Fix default values for urs_url in variables.tf files**
  - Remove trailing `/` from default `urs_url` values.

- **CUMULUS-1610** - Add the Elasticsearch security group to the EC2 security groups

- **CUMULUS-1740** - `cumulus_meta.workflow_start_time` is now set in Cumulus
  messages

- **CUMULUS-1753** - Fixed `@cumulus/ingest/HttpProviderClient.js` to properly handle HTTP providers with:
  - Multiple link tags (e.g. `<a>`) per line of source code
  - Link tags in uppercase or lowercase (e.g. `<A>`)
  - Links with filepaths in the link target (e.g. `<a href="/path/to/file.txt">`). These files will be returned from HTTP file discovery **as the file name only** (e.g. `file.txt`).

- **CUMULUS-1768**
  - Fix an issue in the stats endpoints in `@cumulus/api` to send back stats for the correct type

## [v1.18.0] 2020-02-03

### BREAKING CHANGES

- **CUMULUS-1686**

  - `ecs_cluster_instance_image_id` is now a _required_ variable of the `cumulus` module, instead of optional.

- **CUMULUS-1698**

  - Change variable `saml_launchpad_metadata_path` to `saml_launchpad_metadata_url` in the `tf-modules/cumulus` Terraform module.

- **CUMULUS-1703**
  - Remove the unused `forceDownload` option from the `sync-granule` tasks's config
  - Remove the `@cumulus/ingest/granule.Discover` class
  - Remove the `@cumulus/ingest/granule.Granule` class
  - Remove the `@cumulus/ingest/pdr.Discover` class
  - Remove the `@cumulus/ingest/pdr.Granule` class
  - Remove the `@cumulus/ingest/parse-pdr.parsePdr` function

### Added

- **CUMULUS-1040**

  - Added `@cumulus/aws-client` package to provide utilities for working with AWS services and the Node.js AWS SDK
  - Added `@cumulus/errors` package which exports error classes for use in Cumulus workflow code
  - Added `@cumulus/integration-tests/sfnStep` to provide utilities for parsing step function execution histories

- **CUMULUS-1102**

  - Adds functionality to the @cumulus/api package for better local testing.
    - Adds data seeding for @cumulus/api's localAPI.
      - seed functions allow adding collections, executions, granules, pdrs, providers, and rules to a Localstack Elasticsearch and DynamoDB via `addCollections`, `addExecutions`, `addGranules`, `addPdrs`, `addProviders`, and `addRules`.
    - Adds `eraseDataStack` function to local API server code allowing resetting of local datastack for testing (ES and DynamoDB).
    - Adds optional parameters to the @cumulus/api bin serve to allow for launching the api without destroying the current data.

- **CUMULUS-1697**

  - Added the `@cumulus/tf-inventory` package that provides command line utilities for managing Terraform resources in your AWS account

- **CUMULUS-1703**

  - Add `@cumulus/aws-client/S3.createBucket` function
  - Add `@cumulus/aws-client/S3.putFile` function
  - Add `@cumulus/common/string.isNonEmptyString` function
  - Add `@cumulus/ingest/FtpProviderClient` class
  - Add `@cumulus/ingest/HttpProviderClient` class
  - Add `@cumulus/ingest/S3ProviderClient` class
  - Add `@cumulus/ingest/SftpProviderClient` class
  - Add `@cumulus/ingest/providerClientUtils.buildProviderClient` function
  - Add `@cumulus/ingest/providerClientUtils.fetchTextFile` function

- **CUMULUS-1731**

  - Add new optional input variables to the Cumulus Terraform module to support TEA upgrade:
    - `thin_egress_cookie_domain` - Valid domain for Thin Egress App cookie
    - `thin_egress_domain_cert_arn` - Certificate Manager SSL Cert ARN for Thin
      Egress App if deployed outside NGAP/CloudFront
    - `thin_egress_download_role_in_region_arn` - ARN for reading of Thin Egress
      App data buckets for in-region requests
    - `thin_egress_jwt_algo` - Algorithm with which to encode the Thin Egress
      App JWT cookie
    - `thin_egress_jwt_secret_name` - Name of AWS secret where keys for the Thin
      Egress App JWT encode/decode are stored
    - `thin_egress_lambda_code_dependency_archive_key` - Thin Egress App - S3
      Key of packaged python modules for lambda dependency layer

- **CUMULUS-1733**
  - Add `discovery-filtering` operator doc to document previously undocumented functionality.

- **CUMULUS-1737**
  - Added the `cumulus-test-cleanup` module to run a nightly cleanup on resources left over from the integration tests run from the `example/spec` directory.

### Changed

- **CUMULUS-1102**

  - Updates `@cumulus/api/auth/testAuth` to use JWT instead of random tokens.
  - Updates the default AMI for the ecs_cluster_instance_image_id.

- **CUMULUS-1622**

  - Mutex class has been deprecated in `@cumulus/common/concurrency` and will be removed in a future release.

- **CUMULUS-1686**

  - Changed `ecs_cluster_instance_image_id` to be a required variable of the `cumulus` module and removed the default value.
    The default was not available across accounts and regions, nor outside of NGAP and therefore not particularly useful.

- **CUMULUS-1688**

  - Updated `@cumulus/aws.receiveSQSMessages` not to replace `message.Body` with a parsed object. This behavior was undocumented and confusing as received messages appeared to contradict AWS docs that state `message.Body` is always a string.
  - Replaced `sf_watcher` CloudWatch rule from `cloudwatch-events.tf` with an EventSourceMapping on `sqs2sf` mapped to the `start_sf` SQS queue (in `event-sources.tf`).
  - Updated `sqs2sf` with an EventSourceMapping handler and unit test.

- **CUMULUS-1698**

  - Change variable `saml_launchpad_metadata_path` to `saml_launchpad_metadata_url` in the `tf-modules/cumulus` Terraform module.
  - Updated `@cumulus/api/launchpadSaml` to download launchpad IDP metadata from configured location when the metadata in s3 is not valid, and to work with updated IDP metadata and SAML response.

- **CUMULUS-1731**
  - Upgrade the version of the Thin Egress App deployed by Cumulus to v48
    - Note: New variables available, see the 'Added' section of this changelog.

### Fixed

- **CUMULUS-1664**

  - Updated `dbIndexer` Lambda to remove hardcoded references to DynamoDB table names.

- **CUMULUS-1733**
  - Fixed granule discovery recursion algorithm used in S/FTP protocols.

### Removed

- **CUMULUS-1481**
  - removed `process` config and output from PostToCmr as it was not required by the task nor downstream steps, and should still be in the output message's `meta` regardless.

### Deprecated

- **CUMULUS-1040**
  - Deprecated the following code. For cases where the code was moved into another package, the new code location is noted:
    - `@cumulus/common/CloudFormationGateway` -> `@cumulus/aws-client/CloudFormationGateway`
    - `@cumulus/common/DynamoDb` -> `@cumulus/aws-client/DynamoDb`
    - `@cumulus/common/errors` -> `@cumulus/errors`
    - `@cumulus/common/StepFunctions` -> `@cumulus/aws-client/StepFunctions`
    - All of the exported functions in `@cumulus/commmon/aws` (moved into `@cumulus/aws-client`), except:
      - `@cumulus/common/aws/isThrottlingException` -> `@cumulus/errors/isThrottlingException`
      - `@cumulus/common/aws/improveStackTrace` (not deprecated)
      - `@cumulus/common/aws/retryOnThrottlingException` (not deprecated)
    - `@cumulus/common/sfnStep/SfnStep.parseStepMessage` -> `@cumulus/integration-tests/sfnStep/SfnStep.parseStepMessage`
    - `@cumulus/common/sfnStep/ActivityStep` -> `@cumulus/integration-tests/sfnStep/ActivityStep`
    - `@cumulus/common/sfnStep/LambdaStep` -> `@cumulus/integration-tests/sfnStep/LambdaStep`
    - `@cumulus/common/string/unicodeEscape` -> `@cumulus/aws-client/StepFunctions.unicodeEscape`
    - `@cumulus/common/util/setErrorStack` -> `@cumulus/aws-client/util/setErrorStack`
    - `@cumulus/ingest/aws/invoke` -> `@cumulus/aws-client/Lambda/invoke`
    - `@cumulus/ingest/aws/CloudWatch.bucketSize`
    - `@cumulus/ingest/aws/CloudWatch.cw`
    - `@cumulus/ingest/aws/ECS.ecs`
    - `@cumulus/ingest/aws/ECS`
    - `@cumulus/ingest/aws/Events.putEvent` -> `@cumulus/aws-client/CloudwatchEvents.putEvent`
    - `@cumulus/ingest/aws/Events.deleteEvent` -> `@cumulus/aws-client/CloudwatchEvents.deleteEvent`
    - `@cumulus/ingest/aws/Events.deleteTarget` -> `@cumulus/aws-client/CloudwatchEvents.deleteTarget`
    - `@cumulus/ingest/aws/Events.putTarget` -> `@cumulus/aws-client/CloudwatchEvents.putTarget`
    - `@cumulus/ingest/aws/SQS.attributes` -> `@cumulus/aws-client/SQS.getQueueAttributes`
    - `@cumulus/ingest/aws/SQS.deleteMessage` -> `@cumulus/aws-client/SQS.deleteSQSMessage`
    - `@cumulus/ingest/aws/SQS.deleteQueue` -> `@cumulus/aws-client/SQS.deleteQueue`
    - `@cumulus/ingest/aws/SQS.getUrl` -> `@cumulus/aws-client/SQS.getQueueUrlByName`
    - `@cumulus/ingest/aws/SQS.receiveMessage` -> `@cumulus/aws-client/SQS.receiveSQSMessages`
    - `@cumulus/ingest/aws/SQS.sendMessage` -> `@cumulus/aws-client/SQS.sendSQSMessage`
    - `@cumulus/ingest/aws/StepFunction.getExecutionStatus` -> `@cumulus/aws-client/StepFunction.getExecutionStatus`
    - `@cumulus/ingest/aws/StepFunction.getExecutionUrl` -> `@cumulus/aws-client/StepFunction.getExecutionUrl`

## [v1.17.0] - 2019-12-31

### BREAKING CHANGES

- **CUMULUS-1498**
  - The `@cumulus/cmrjs.publish2CMR` function expects that the value of its
    `creds.password` parameter is a plaintext password.
  - Rather than using an encrypted password from the `cmr_password` environment
    variable, the `@cumulus/cmrjs.updateCMRMetadata` function now looks for an
    environment variable called `cmr_password_secret_name` and fetches the CMR
    password from that secret in AWS Secrets Manager.
  - The `@cumulus/post-to-cmr` task now expects a
    `config.cmr.passwordSecretName` value, rather than `config.cmr.password`.
    The CMR password will be fetched from that secret in AWS Secrets Manager.

### Added

- **CUMULUS-630**

  - Added support for replaying Kinesis records on a stream into the Cumulus Kinesis workflow triggering mechanism: either all the records, or some time slice delimited by start and end timestamps.
  - Added `/replays` endpoint to the operator API for triggering replays.
  - Added `Replay Kinesis Messages` documentation to Operator Docs.
  - Added `manualConsumer` lambda function to consume a Kinesis stream. Used by the replay AsyncOperation.

- **CUMULUS-1687**
  - Added new API endpoint for listing async operations at `/asyncOperations`
  - All asyncOperations now include the fields `description` and `operationType`. `operationType` can be one of the following. [`Bulk Delete`, `Bulk Granules`, `ES Index`, `Kinesis Replay`]

### Changed

- **CUMULUS-1626**

  - Updates Cumulus to use node10/CMA 1.1.2 for all of its internal lambdas in prep for AWS node 8 EOL

- **CUMULUS-1498**
  - Remove the DynamoDB Users table. The list of OAuth users who are allowed to
    use the API is now stored in S3.
  - The CMR password and Launchpad passphrase are now stored in Secrets Manager

## [v1.16.1] - 2019-12-6

**Please note**:

- The `region` argument to the `cumulus` Terraform module has been removed. You may see a warning or error if you have that variable populated.
- Your workflow tasks should use the following versions of the CMA libraries to utilize new granule, parentArn, asyncOperationId, and stackName fields on the logs:
  - `cumulus-message-adapter-js` version 1.0.10+
  - `cumulus-message-adapter-python` version 1.1.1+
  - `cumulus-message-adapter-java` version 1.2.11+
- The `data-persistence` module no longer manages the creation of an Elasticsearch service-linked role for deploying Elasticsearch to a VPC. Follow the [deployment instructions on preparing your VPC](https://nasa.github.io/cumulus/docs/deployment/deployment-readme#vpc-subnets-and-security-group) for guidance on how to create the Elasticsearch service-linked role manually.
- There is now a `distribution_api_gateway_stage` variable for the `tf-modules/cumulus` Terraform module that will be used as the API gateway stage name used for the distribution API (Thin Egress App)
- Default value for the `urs_url` variable is now `https://uat.urs.earthdata.nasa.gov/` in the `tf-modules/cumulus` and `tf-modules/archive` Terraform modules. So deploying the `cumulus` module without a `urs_url` variable set will integrate your Cumulus deployment with the UAT URS environment.

### Added

- **CUMULUS-1563**

  - Added `custom_domain_name` variable to `tf-modules/data-persistence` module

- **CUMULUS-1654**
  - Added new helpers to `@cumulus/common/execution-history`:
    - `getStepExitedEvent()` returns the `TaskStateExited` event in a workflow execution history after the given step completion/failure event
    - `getTaskExitedEventOutput()` returns the output message for a `TaskStateExited` event in a workflow execution history

### Changed

- **CUMULUS-1578**

  - Updates SAML launchpad configuration to authorize via configured userGroup.
    [See the NASA specific documentation (protected)](https://wiki.earthdata.nasa.gov/display/CUMULUS/Cumulus+SAML+Launchpad+Integration)

- **CUMULUS-1579**

  - Elasticsearch list queries use `match` instead of `term`. `term` had been analyzing the terms and not supporting `-` in the field values.

- **CUMULUS-1619**

  - Adds 4 new keys to `@cumulus/logger` to display granules, parentArn, asyncOperationId, and stackName.
  - Depends on `cumulus-message-adapter-js` version 1.0.10+. Cumulus tasks updated to use this version.

- **CUMULUS-1654**

  - Changed `@cumulus/common/SfnStep.parseStepMessage()` to a static class method

- **CUMULUS-1641**
  - Added `meta.retries` and `meta.visibilityTimeout` properties to sqs-type rule. To create sqs-type rule, you're required to configure a dead-letter queue on your queue.
  - Added `sqsMessageRemover` lambda which removes the message from SQS queue upon successful workflow execution.
  - Updated `sqsMessageConsumer` lambda to not delete message from SQS queue, and to retry the SQS message for configured number of times.

### Removed

- Removed `create_service_linked_role` variable from `tf-modules/data-persistence` module.

- **CUMULUS-1321**
  - The `region` argument to the `cumulus` Terraform module has been removed

### Fixed

- **CUMULUS-1668** - Fixed a race condition where executions may not have been
  added to the database correctly
- **CUMULUS-1654** - Fixed issue with `publishReports` Lambda not including workflow execution error information for failed workflows with a single step
- Fixed `tf-modules/cumulus` module so that the `urs_url` variable is passed on to its invocation of the `tf-modules/archive` module

## [v1.16.0] - 2019-11-15

### Added

- **CUMULUS-1321**

  - A `deploy_distribution_s3_credentials_endpoint` variable has been added to
    the `cumulus` Terraform module. If true, the NGAP-backed S3 credentials
    endpoint will be added to the Thin Egress App's API. Default: true

- **CUMULUS-1544**

  - Updated the `/granules/bulk` endpoint to correctly query Elasticsearch when
    granule ids are not provided.

- **CUMULUS-1580**
  - Added `/granules/bulk` endpoint to `@cumulus/api` to perform bulk actions on granules given either a list of granule ids or an Elasticsearch query and the workflow to perform.

### Changed

- **CUMULUS-1561**

  - Fix the way that we are handling Terraform provider version requirements
  - Pass provider configs into child modules using the method that the
    [Terraform documentation](https://www.terraform.io/docs/configuration/modules.html#providers-within-modules)
    suggests
  - Remove the `region` input variable from the `s3_access_test` Terraform module
  - Remove the `aws_profile` and `aws_region` input variables from the
    `s3-replicator` Terraform module

- **CUMULUS-1639**
  - Because of
    [S3's Data Consistency Model](https://docs.aws.amazon.com/AmazonS3/latest/dev/Introduction.html#BasicsObjects),
    there may be situations where a GET operation for an object can temporarily
    return a `NoSuchKey` response even if that object _has_ been created. The
    `@cumulus/common/aws.getS3Object()` function has been updated to support
    retries if a `NoSuchKey` response is returned by S3. This behavior can be
    enabled by passing a `retryOptions` object to that function. Supported
    values for that object can be found here:
    <https://github.com/tim-kos/node-retry#retryoperationoptions>

### Removed

- **CUMULUS-1559**
  - `logToSharedDestination` has been migrated to the Terraform deployment as `log_api_gateway_to_cloudwatch` and will ONLY apply to egress lambdas.
    Due to the differences in the Terraform deployment model, we cannot support a global log subscription toggle for a configurable subset of lambdas.
    However, setting up your own log forwarding for a Lambda with Terraform is fairly simple, as you will only need to add SubscriptionFilters to your Terraform configuration, one per log group.
    See [the Terraform documentation](https://www.terraform.io/docs/providers/aws/r/cloudwatch_log_subscription_filter.html) for details on how to do this.
    An empty FilterPattern ("") will capture all logs in a group.

## [v1.15.0] - 2019-11-04

### BREAKING CHANGES

- **CUMULUS-1644** - When a workflow execution begins or ends, the workflow
  payload is parsed and any new or updated PDRs or granules referenced in that
  workflow are stored to the Cumulus archive. The defined interface says that a
  PDR in `payload.pdr` will be added to the archive, and any granules in
  `payload.granules` will also be added to the archive. In previous releases,
  PDRs found in `meta.pdr` and granules found in `meta.input_granules` were also
  added to the archive. This caused unexpected behavior and has been removed.
  Only PDRs from `payload.pdr` and granules from `payload.granules` will now be
  added to the Cumulus archive.

- **CUMULUS-1449** - Cumulus now uses a universal workflow template when
  starting a workflow that contains general information specific to the
  deployment, but not specific to the workflow. Workflow task configs must be
  defined using AWS step function parameters. As part of this change,
  `CumulusConfig` has been retired and task configs must now be defined under
  the `cma.task_config` key in the Parameters section of a step function
  definition.

  **Migration instructions**:

  NOTE: These instructions require the use of Cumulus Message Adapter v1.1.x+.
  Please ensure you are using a compatible version before attempting to migrate
  workflow configurations. When defining workflow steps, remove any
  `CumulusConfig` section, as shown below:

  ```yaml
  ParsePdr:
    CumulusConfig:
      provider: "{$.meta.provider}"
      bucket: "{$.meta.buckets.internal.name}"
      stack: "{$.meta.stack}"
  ```

  Instead, use AWS Parameters to pass `task_config` for the task directly into
  the Cumulus Message Adapter:

  ```yaml
  ParsePdr:
    Parameters:
      cma:
        event.$: "$"
        task_config:
          provider: "{$.meta.provider}"
          bucket: "{$.meta.buckets.internal.name}"
          stack: "{$.meta.stack}"
  ```

  In this example, the `cma` key is used to pass parameters to the message
  adapter. Using `task_config` in combination with `event.$: '$'` allows the
  message adapter to process `task_config` as the `config` passed to the Cumulus
  task. See `example/workflows/sips.yml` in the core repository for further
  examples of how to set the Parameters.

  Additionally, workflow configurations for the `QueueGranules` and `QueuePdrs`
  tasks need to be updated:

  - `queue-pdrs` config changes:
    - `parsePdrMessageTemplateUri` replaced with `parsePdrWorkflow`, which is
      the workflow name (i.e. top-level name in `config.yml`, e.g. 'ParsePdr').
    - `internalBucket` and `stackName` configs now required to look up
      configuration from the deployment. Brings the task config in line with
      that of `queue-granules`.
  - `queue-granules` config change: `ingestGranuleMessageTemplateUri` replaced
    with `ingestGranuleWorkflow`, which is the workflow name (e.g.
    'IngestGranule').

- **CUMULUS-1396** - **Workflow steps at the beginning and end of a workflow
  using the `SfSnsReport` Lambda have now been deprecated (e.g. `StartStatus`,
  `StopStatus`) and should be removed from your workflow definitions**. These
  steps were used for publishing ingest notifications and have been replaced by
  an implementation using Cloudwatch events for Step Functions to trigger a
  Lambda that publishes ingest notifications. For further detail on how ingest
  notifications are published, see the notes below on **CUMULUS-1394**. For
  examples of how to update your workflow definitions, see our
  [example workflow definitions](https://github.com/nasa/cumulus/blob/master/example/workflows/).

- **CUMULUS-1470**
  - Remove Cumulus-defined ECS service autoscaling, allowing integrators to
    better customize autoscaling to meet their needs. In order to use
    autoscaling with ECS services, appropriate
    `AWS::ApplicationAutoScaling::ScalableTarget`,
    `AWS::ApplicationAutoScaling::ScalingPolicy`, and `AWS::CloudWatch::Alarm`
    resources should be defined in a kes overrides file. See
    [this example](https://github.com/nasa/cumulus/blob/release-1.15.x/example/overrides/app/cloudformation.template.yml)
    for an example.
  - The following config parameters are no longer used:
    - ecs.services.\<NAME\>.minTasks
    - ecs.services.\<NAME\>.maxTasks
    - ecs.services.\<NAME\>.scaleInActivityScheduleTime
    - ecs.services.\<NAME\>.scaleInAdjustmentPercent
    - ecs.services.\<NAME\>.scaleOutActivityScheduleTime
    - ecs.services.\<NAME\>.scaleOutAdjustmentPercent
    - ecs.services.\<NAME\>.activityName

### Added

- **CUMULUS-1100**

  - Added 30-day retention properties to all log groups that were missing those policies.

- **CUMULUS-1396**

  - Added `@cumulus/common/sfnStep`:
    - `LambdaStep` - A class for retrieving and parsing input and output to Lambda steps in AWS Step Functions
    - `ActivityStep` - A class for retrieving and parsing input and output to ECS activity steps in AWS Step Functions

- **CUMULUS-1574**

  - Added `GET /token` endpoint for SAML authorization when cumulus is protected by Launchpad.
    This lets a user retrieve a token by hand that can be presented to the API.

- **CUMULUS-1625**

  - Added `sf_start_rate` variable to the `ingest` Terraform module, equivalent to `sqs_consumer_rate` in the old model, but will not be automatically applied to custom queues as that was.

- **CUMULUS-1513**
  - Added `sqs`-type rule support in the Cumulus API `@cumulus/api`
  - Added `sqsMessageConsumer` lambda which processes messages from the SQS queues configured in the `sqs` rules.

### Changed

- **CUMULUS-1639**

  - Because of
    [S3's Data Consistency Model](https://docs.aws.amazon.com/AmazonS3/latest/dev/Introduction.html#BasicsObjects),
    there may be situations where a GET operation for an object can temporarily
    return a `NoSuchKey` response even if that object _has_ been created. The
    `@cumulus/common/aws.getS3Object()` function will now retry up to 10 times
    if a `NoSuchKey` response is returned by S3. This can behavior can be
    overridden by passing `{ retries: 0 }` as the `retryOptions` argument.

- **CUMULUS-1449**

  - `queue-pdrs` & `queue-granules` config changes. Details in breaking changes section.
  - Cumulus now uses a universal workflow template when starting workflow that contains general information specific to the deployment, but not specific to the workflow.
  - Changed the way workflow configs are defined, from `CumulusConfig` to a `task_config` AWS Parameter.

- **CUMULUS-1452**

  - Changed the default ECS docker storage drive to `devicemapper`

- **CUMULUS-1453**
  - Removed config schema for `@cumulus/sf-sns-report` task
  - Updated `@cumulus/sf-sns-report` to always assume that it is running as an intermediate step in a workflow, not as the first or last step

### Removed

- **CUMULUS-1449**
  - Retired `CumulusConfig` as part of step function definitions, as this is an artifact of the way Kes parses workflow definitions that was not possible to migrate to Terraform. Use AWS Parameters and the `task_config` key instead. See change note above.
  - Removed individual workflow templates.

### Fixed

- **CUMULUS-1620** - Fixed bug where `message_adapter_version` does not correctly inject the CMA

- **CUMULUS-1396** - Updated `@cumulus/common/StepFunctions.getExecutionHistory()` to recursively fetch execution history when `nextToken` is returned in response

- **CUMULUS-1571** - Updated `@cumulus/common/DynamoDb.get()` to throw any errors encountered when trying to get a record and the record does exist

- **CUMULUS-1452**
  - Updated the EC2 initialization scripts to use full volume size for docker storage
  - Changed the default ECS docker storage drive to `devicemapper`

## [v1.14.5] - 2019-12-30 - [BACKPORT]

### Updated

- **CUMULUS-1626**
  - Updates Cumulus to use node10/CMA 1.1.2 for all of its internal lambdas in prep for AWS node 8 EOL

## [v1.14.4] - 2019-10-28

### Fixed

- **CUMULUS-1632** - Pinned `aws-elasticsearch-connector` package in `@cumulus/api` to version `8.1.3`, since `8.2.0` includes breaking changes

## [v1.14.3] - 2019-10-18

### Fixed

- **CUMULUS-1620** - Fixed bug where `message_adapter_version` does not correctly inject the CMA

- **CUMULUS-1572** - A granule is now included in discovery results even when
  none of its files has a matching file type in the associated collection
  configuration. Previously, if all files for a granule were unmatched by a file
  type configuration, the granule was excluded from the discovery results.
  Further, added support for a `boolean` property
  `ignoreFilesConfigForDiscovery`, which controls how a granule's files are
  filtered at discovery time.

## [v1.14.2] - 2019-10-08

### BREAKING CHANGES

Your Cumulus Message Adapter version should be pinned to `v1.0.13` or lower in your `app/config.yml` using `message_adapter_version: v1.0.13` OR you should use the workflow migration steps below to work with CMA v1.1.1+.

- **CUMULUS-1394** - The implementation of the `SfSnsReport` Lambda requires additional environment variables for integration with the new ingest notification SNS topics. Therefore, **you must update the definition of `SfSnsReport` in your `lambdas.yml` like so**:

```yaml
SfSnsReport:
  handler: index.handler
  timeout: 300
  source: node_modules/@cumulus/sf-sns-report/dist
  tables:
    - ExecutionsTable
  envs:
    execution_sns_topic_arn:
      function: Ref
      value: reportExecutionsSns
    granule_sns_topic_arn:
      function: Ref
      value: reportGranulesSns
    pdr_sns_topic_arn:
      function: Ref
      value: reportPdrsSns
```

- **CUMULUS-1447** -
  The newest release of the Cumulus Message Adapter (v1.1.1) requires that parameterized configuration be used for remote message functionality. Once released, Kes will automatically bring in CMA v1.1.1 without additional configuration.

  **Migration instructions**
  Oversized messages are no longer written to S3 automatically. In order to utilize remote messaging functionality, configure a `ReplaceConfig` AWS Step Function parameter on your CMA task:

  ```yaml
  ParsePdr:
    Parameters:
      cma:
        event.$: "$"
        ReplaceConfig:
          FullMessage: true
  ```

  Accepted fields in `ReplaceConfig` include `MaxSize`, `FullMessage`, `Path` and `TargetPath`.
  See https://github.com/nasa/cumulus-message-adapter/blob/master/CONTRACT.md#remote-message-configuration for full details.

  As this change is backward compatible in Cumulus Core, users wishing to utilize the previous version of the CMA may opt to transition to using a CMA lambda layer, or set `message_adapter_version` in their configuration to a version prior to v1.1.0.

### PLEASE NOTE

- **CUMULUS-1394** - Ingest notifications are now provided via 3 separate SNS topics for executions, granules, and PDRs, instead of a single `sftracker` SNS topic. Whereas the `sftracker` SNS topic received a full Cumulus execution message, the new topics all receive generated records for the given object. The new topics are only published to if the given object exists for the current execution. For a given execution/granule/PDR, **two messages will be received by each topic**: one message indicating that ingest is running and another message indicating that ingest has completed or failed. The new SNS topics are:

  - `reportExecutions` - Receives 1 message per execution
  - `reportGranules` - Receives 1 message per granule in an execution
  - `reportPdrs` - Receives 1 message per PDR

### Added

- **CUMULUS-639**

  - Adds SAML JWT and launchpad token authentication to Cumulus API (configurable)
    - **NOTE** to authenticate with Launchpad ensure your launchpad user_id is in the `<prefix>-UsersTable`
    - when Cumulus configured to protect API via Launchpad:
      - New endpoints
        - `GET /saml/login` - starting point for SAML SSO creates the login request url and redirects to the SAML Identity Provider Service (IDP)
        - `POST /saml/auth` - SAML Assertion Consumer Service. POST receiver from SAML IDP. Validates response, logs the user in, and returns a SAML-based JWT.
    - Disabled endpoints
      - `POST /refresh`
      - Changes authorization worklow:
      - `ensureAuthorized` now presumes the bearer token is a JWT and tries to validate. If the token is malformed, it attempts to validate the token against Launchpad. This allows users to bring their own token as described here https://wiki.earthdata.nasa.gov/display/CUMULUS/Cumulus+API+with+Launchpad+Authentication. But it also allows dashboard users to manually authenticate via Launchpad SAML to receive a Launchpad-based JWT.

- **CUMULUS-1394**
  - Added `Granule.generateGranuleRecord()` method to granules model to generate a granule database record from a Cumulus execution message
  - Added `Pdr.generatePdrRecord()` method to PDRs model to generate a granule database record from a Cumulus execution message
  - Added helpers to `@cumulus/common/message`:
    - `getMessageExecutionName()` - Get the execution name from a Cumulus execution message
    - `getMessageStateMachineArn()` - Get the state machine ARN from a Cumulus execution message
    - `getMessageExecutionArn()` - Get the execution ARN for a Cumulus execution message
    - `getMessageGranules()` - Get the granules from a Cumulus execution message, if any.
  - Added `@cumulus/common/cloudwatch-event/isFailedSfStatus()` to determine if a Step Function status from a Cloudwatch event is a failed status

### Changed

- **CUMULUS-1308**

  - HTTP PUT of a Collection, Provider, or Rule via the Cumulus API now
    performs full replacement of the existing object with the object supplied
    in the request payload. Previous behavior was to perform a modification
    (partial update) by merging the existing object with the (possibly partial)
    object in the payload, but this did not conform to the HTTP standard, which
    specifies PATCH as the means for modifications rather than replacements.

- **CUMULUS-1375**

  - Migrate Cumulus from deprecated Elasticsearch JS client to new, supported one in `@cumulus/api`

- **CUMULUS-1485** Update `@cumulus/cmr-client` to return error message from CMR for validation failures.

- **CUMULUS-1394**

  - Renamed `Execution.generateDocFromPayload()` to `Execution.generateRecord()` on executions model. The method generates an execution database record from a Cumulus execution message.

- **CUMULUS-1432**

  - `logs` endpoint takes the level parameter as a string and not a number
  - Elasticsearch term query generation no longer converts numbers to boolean

- **CUMULUS-1447**

  - Consolidated all remote message handling code into @common/aws
  - Update remote message code to handle updated CMA remote message flags
  - Update example SIPS workflows to utilize Parameterized CMA configuration

- **CUMULUS-1448** Refactor workflows that are mutating cumulus_meta to utilize meta field

- **CUMULUS-1451**

  - Elasticsearch cluster setting `auto_create_index` will be set to false. This had been causing issues in the bootstrap lambda on deploy.

- **CUMULUS-1456**
  - `@cumulus/api` endpoints default error handler uses `boom` package to format errors, which is consistent with other API endpoint errors.

### Fixed

- **CUMULUS-1432** `logs` endpoint filter correctly filters logs by level
- **CUMULUS-1484** `useMessageAdapter` now does not set CUMULUS_MESSAGE_ADAPTER_DIR when `true`

### Removed

- **CUMULUS-1394**
  - Removed `sfTracker` SNS topic. Replaced by three new SNS topics for granule, execution, and PDR ingest notifications.
  - Removed unused functions from `@cumulus/common/aws`:
    - `getGranuleS3Params()`
    - `setGranuleStatus()`

## [v1.14.1] - 2019-08-29

### Fixed

- **CUMULUS-1455**

  - CMR token links updated to point to CMR legacy services rather than echo

- **CUMULUS-1211**
  - Errors thrown during granule discovery are no longer swallowed and ignored.
    Rather, errors are propagated to allow for proper error-handling and
    meaningful messaging.

## [v1.14.0] - 2019-08-22

### PLEASE NOTE

- We have encountered transient lambda service errors in our integration testing. Please handle transient service errors following [these guidelines](https://docs.aws.amazon.com/step-functions/latest/dg/bp-lambda-serviceexception.html). The workflows in the `example/workflows` folder have been updated with retries configured for these errors.

- **CUMULUS-799** added additional IAM permissions to support reading CloudWatch and API Gateway, so **you will have to redeploy your IAM stack.**

- **CUMULUS-800** Several items:

  - **Delete existing API Gateway stages**: To allow enabling of API Gateway logging, Cumulus now creates and manages a Stage resource during deployment. Before upgrading Cumulus, it is necessary to delete the API Gateway stages on both the Backend API and the Distribution API. Instructions are included in the documentation under [Delete API Gateway Stages](https://nasa.github.io/cumulus/docs/additional-deployment-options/delete-api-gateway-stages).

  - **Set up account permissions for API Gateway to write to CloudWatch**: In a one time operation for your AWS account, to enable CloudWatch Logs for API Gateway, you must first grant the API Gateway permission to read and write logs to CloudWatch for your account. The `AmazonAPIGatewayPushToCloudWatchLogs` managed policy (with an ARN of `arn:aws:iam::aws:policy/service-role/AmazonAPIGatewayPushToCloudWatchLogs`) has all the required permissions. You can find a simple how to in the documentation under [Enable API Gateway Logging.](https://nasa.github.io/cumulus/docs/additional-deployment-options/enable-gateway-logging-permissions)

  - **Configure API Gateway to write logs to CloudWatch** To enable execution logging for the distribution API set `config.yaml` `apiConfigs.distribution.logApigatewayToCloudwatch` value to `true`. More information [Enable API Gateway Logs](https://nasa.github.io/cumulus/docs/additional-deployment-options/enable-api-logs)

  - **Configure CloudWatch log delivery**: It is possible to deliver CloudWatch API execution and access logs to a cross-account shared AWS::Logs::Destination. An operator does this by adding the key `logToSharedDestination` to the `config.yml` at the default level with a value of a writable log destination. More information in the documentation under [Configure CloudWatch Logs Delivery.](https://nasa.github.io/cumulus/docs/additional-deployment-options/configure-cloudwatch-logs-delivery)

  - **Additional Lambda Logging**: It is now possible to configure any lambda to deliver logs to a shared subscriptions by setting `logToSharedDestination` to the ARN of a writable location (either an AWS::Logs::Destination or a Kinesis Stream) on any lambda config. Documentation for [Lambda Log Subscriptions](https://nasa.github.io/cumulus/docs/additional-deployment-options/additional-lambda-logging)

  - **Configure S3 Server Access Logs**: If you are running Cumulus in an NGAP environment you may [configure S3 Server Access Logs](https://nasa.github.io/cumulus/docs/next/deployment/server_access_logging) to be delivered to a shared bucket where the Metrics Team will ingest the logs into their ELK stack. Contact the Metrics team for permission and location.

- **CUMULUS-1368** The Cumulus distribution API has been deprecated and is being replaced by ASF's Thin Egress App. By default, the distribution API will not deploy. Please follow [the instructions for deploying and configuring Thin Egress](https://nasa.github.io/cumulus/docs/deployment/thin_egress_app).

To instead continue to deploy and use the legacy Cumulus distribution app, add the following to your `config.yml`:

```yaml
deployDistributionApi: true
```

If you deploy with no distribution app your deployment will succeed but you may encounter errors in your workflows, particularly in the `MoveGranule` task.

- **CUMULUS-1418** Users who are packaging the CMA in their Lambdas outside of Cumulus may need to update their Lambda configuration. Please see `BREAKING CHANGES` below for details.

### Added

- **CUMULUS-642**
  - Adds Launchpad as an authentication option for the Cumulus API.
  - Updated deployment documentation and added [instructions to setup Cumulus API Launchpad authentication](https://wiki.earthdata.nasa.gov/display/CUMULUS/Cumulus+API+with+Launchpad+Authentication)
- **CUMULUS-1418**
  - Adds usage docs/testing of lambda layers (introduced in PR1125), updates Core example tasks to use the updated `cumulus-ecs-task` and a CMA layer instead of kes CMA injection.
  - Added Terraform module to publish CMA as layer to user account.
- **PR1125** - Adds `layers` config option to support deploying Lambdas with layers
- **PR1128** - Added `useXRay` config option to enable AWS X-Ray for Lambdas.
- **CUMULUS-1345**
  - Adds new variables to the app deployment under `cmr`.
  - `cmrEnvironment` values are `SIT`, `UAT`, or `OPS` with `UAT` as the default.
  - `cmrLimit` and `cmrPageSize` have been added as configurable options.
- **CUMULUS-1273**
  - Added lambda function EmsProductMetadataReport to generate EMS Product Metadata report
- **CUMULUS-1226**
  - Added API endpoint `elasticsearch/index-from-database` to index to an Elasticsearch index from the database for recovery purposes and `elasticsearch/indices-status` to check the status of Elasticsearch indices via the API.
- **CUMULUS-824**
  - Added new Collection parameter `reportToEms` to configure whether the collection is reported to EMS
- **CUMULUS-1357**
  - Added new BackendApi endpoint `ems` that generates EMS reports.
- **CUMULUS-1241**
  - Added information about queues with maximum execution limits defined to default workflow templates (`meta.queueExecutionLimits`)
- **CUMULUS-1311**
  - Added `@cumulus/common/message` with various message parsing/preparation helpers
- **CUMULUS-812**

  - Added support for limiting the number of concurrent executions started from a queue. [See the data cookbook](https://nasa.github.io/cumulus/docs/data-cookbooks/throttling-queued-executions) for more information.

- **CUMULUS-1337**

  - Adds `cumulus.stackName` value to the `instanceMetadata` endpoint.

- **CUMULUS-1368**

  - Added `cmrGranuleUrlType` to the `@cumulus/move-granules` task. This determines what kind of links go in the CMR files. The options are `distribution`, `s3`, or `none`, with the default being distribution. If there is no distribution API being used with Cumulus, you must set the value to `s3` or `none`.

- Added `packages/s3-replicator` Terraform module to allow same-region s3 replication to metrics bucket.

- **CUMULUS-1392**

  - Added `tf-modules/report-granules` Terraform module which processes granule ingest notifications received via SNS and stores granule data to a database. The module includes:
    - SNS topic for publishing granule ingest notifications
    - Lambda to process granule notifications and store data
    - IAM permissions for the Lambda
    - Subscription for the Lambda to the SNS topic

- **CUMULUS-1393**

  - Added `tf-modules/report-pdrs` Terraform module which processes PDR ingest notifications received via SNS and stores PDR data to a database. The module includes:
    - SNS topic for publishing PDR ingest notifications
    - Lambda to process PDR notifications and store data
    - IAM permissions for the Lambda
    - Subscription for the Lambda to the SNS topic
  - Added unit tests for `@cumulus/api/models/pdrs.createPdrFromSns()`

- **CUMULUS-1400**

  - Added `tf-modules/report-executions` Terraform module which processes workflow execution information received via SNS and stores it to a database. The module includes:
    - SNS topic for publishing execution data
    - Lambda to process and store execution data
    - IAM permissions for the Lambda
    - Subscription for the Lambda to the SNS topic
  - Added `@cumulus/common/sns-event` which contains helpers for SNS events:
    - `isSnsEvent()` returns true if event is from SNS
    - `getSnsEventMessage()` extracts and parses the message from an SNS event
    - `getSnsEventMessageObject()` extracts and parses message object from an SNS event
  - Added `@cumulus/common/cloudwatch-event` which contains helpers for Cloudwatch events:
    - `isSfExecutionEvent()` returns true if event is from Step Functions
    - `isTerminalSfStatus()` determines if a Step Function status from a Cloudwatch event is a terminal status
    - `getSfEventStatus()` gets the Step Function status from a Cloudwatch event
    - `getSfEventDetailValue()` extracts a Step Function event detail field from a Cloudwatch event
    - `getSfEventMessageObject()` extracts and parses Step Function detail object from a Cloudwatch event

- **CUMULUS-1429**

  - Added `tf-modules/data-persistence` Terraform module which includes resources for data persistence in Cumulus:
    - DynamoDB tables
    - Elasticsearch with optional support for VPC
    - Cloudwatch alarm for number of Elasticsearch nodes

- **CUMULUS-1379** CMR Launchpad Authentication
  - Added `launchpad` configuration to `@cumulus/deployment/app/config.yml`, and cloudformation templates, workflow message, lambda configuration, api endpoint configuration
  - Added `@cumulus/common/LaunchpadToken` and `@cumulus/common/launchpad` to provide methods to get token and validate token
  - Updated lambdas to use Launchpad token for CMR actions (ingest and delete granules)
  - Updated deployment documentation and added [instructions to setup CMR client for Launchpad authentication](https://wiki.earthdata.nasa.gov/display/CUMULUS/CMR+Launchpad+Authentication)

## Changed

- **CUMULUS-1232**

  - Added retries to update `@cumulus/cmr-client` `updateToken()`

- **CUMULUS-1245 CUMULUS-795**

  - Added additional `ems` configuration parameters for sending the ingest reports to EMS
  - Added functionality to send daily ingest reports to EMS

- **CUMULUS-1241**

  - Removed the concept of "priority levels" and added ability to define a number of maximum concurrent executions per SQS queue
  - Changed mapping of Cumulus message properties for the `sqs2sfThrottle` lambda:
    - Queue name is read from `cumulus_meta.queueName`
    - Maximum executions for the queue is read from `meta.queueExecutionLimits[queueName]`, where `queueName` is `cumulus_meta.queueName`
  - Changed `sfSemaphoreDown` lambda to only attempt decrementing semaphores when:
    - the message is for a completed/failed/aborted/timed out workflow AND
    - `cumulus_meta.queueName` exists on the Cumulus message AND
    - An entry for the queue name (`cumulus_meta.queueName`) exists in the the object `meta.queueExecutionLimits` on the Cumulus message

- **CUMULUS-1338**

  - Updated `sfSemaphoreDown` lambda to be triggered via AWS Step Function Cloudwatch events instead of subscription to `sfTracker` SNS topic

- **CUMULUS-1311**

  - Updated `@cumulus/queue-granules` to set `cumulus_meta.queueName` for queued execution messages
  - Updated `@cumulus/queue-pdrs` to set `cumulus_meta.queueName` for queued execution messages
  - Updated `sqs2sfThrottle` lambda to immediately decrement queue semaphore value if dispatching Step Function execution throws an error

- **CUMULUS-1362**

  - Granule `processingStartTime` and `processingEndTime` will be set to the execution start time and end time respectively when there is no sync granule or post to cmr task present in the workflow

- **CUMULUS-1400**
  - Deprecated `@cumulus/ingest/aws/getExecutionArn`. Use `@cumulus/common/aws/getExecutionArn` instead.

### Fixed

- **CUMULUS-1439**

  - Fix bug with rule.logEventArn deletion on Kinesis rule update and fix unit test to verify

- **CUMULUS-796**

  - Added production information (collection ShortName and Version, granuleId) to EMS distribution report
  - Added functionality to send daily distribution reports to EMS

- **CUMULUS-1319**

  - Fixed a bug where granule ingest times were not being stored to the database

- **CUMULUS-1356**

  - The `Collection` model's `delete` method now _removes_ the specified item
    from the collection config store that was inserted by the `create` method.
    Previously, this behavior was missing.

- **CUMULUS-1374**
  - Addressed audit concerns (https://www.npmjs.com/advisories/782) in api package

### BREAKING CHANGES

### Changed

- **CUMULUS-1418**
  - Adding a default `cmaDir` key to configuration will cause `CUMULUS_MESSAGE_ADAPTER_DIR` to be set by default to `/opt` for any Lambda not setting `useCma` to true, or explicitly setting the CMA environment variable. In lambdas that package the CMA independently of the Cumulus packaging. Lambdas manually packaging the CMA should have their Lambda configuration updated to set the CMA path, or alternately if not using the CMA as a Lambda layer in this deployment set `cmaDir` to `./cumulus-message-adapter`.

### Removed

- **CUMULUS-1337**

  - Removes the S3 Access Metrics package added in CUMULUS-799

- **PR1130**
  - Removed code deprecated since v1.11.1:
    - Removed `@cumulus/common/step-functions`. Use `@cumulus/common/StepFunctions` instead.
    - Removed `@cumulus/api/lib/testUtils.fakeFilesFactory`. Use `@cumulus/api/lib/testUtils.fakeFileFactory` instead.
    - Removed `@cumulus/cmrjs/cmr` functions: `searchConcept`, `ingestConcept`, `deleteConcept`. Use the functions in `@cumulus/cmr-client` instead.
    - Removed `@cumulus/ingest/aws.getExecutionHistory`. Use `@cumulus/common/StepFunctions.getExecutionHistory` instead.

## [v1.13.5] - 2019-08-29 - [BACKPORT]

### Fixed

- **CUMULUS-1455** - CMR token links updated to point to CMR legacy services rather than echo

## [v1.13.4] - 2019-07-29

- **CUMULUS-1411** - Fix deployment issue when using a template override

## [v1.13.3] - 2019-07-26

- **CUMULUS-1345** Full backport of CUMULUS-1345 features - Adds new variables to the app deployment under `cmr`.
  - `cmrEnvironment` values are `SIT`, `UAT`, or `OPS` with `UAT` as the default.
  - `cmrLimit` and `cmrPageSize` have been added as configurable options.

## [v1.13.2] - 2019-07-25

- Re-release of v1.13.1 to fix broken npm packages.

## [v1.13.1] - 2019-07-22

- **CUMULUS-1374** - Resolve audit compliance with lodash version for api package subdependency
- **CUMULUS-1412** - Resolve audit compliance with googleapi package
- **CUMULUS-1345** - Backported CMR environment setting in getUrl to address immediate user need. CMR_ENVIRONMENT can now be used to set the CMR environment to OPS/SIT

## [v1.13.0] - 2019-5-20

### PLEASE NOTE

**CUMULUS-802** added some additional IAM permissions to support ECS autoscaling, so **you will have to redeploy your IAM stack.**
As a result of the changes for **CUMULUS-1193**, **CUMULUS-1264**, and **CUMULUS-1310**, **you must delete your existing stacks (except IAM) before deploying this version of Cumulus.**
If running Cumulus within a VPC and extended downtime is acceptable, we recommend doing this at the end of the day to allow AWS backend resources and network interfaces to be cleaned up overnight.

### BREAKING CHANGES

- **CUMULUS-1228**

  - The default AMI used by ECS instances is now an NGAP-compliant AMI. This
    will be a breaking change for non-NGAP deployments. If you do not deploy to
    NGAP, you will need to find the AMI ID of the
    [most recent Amazon ECS-optimized AMI](https://docs.aws.amazon.com/AmazonECS/latest/developerguide/ecs-optimized_AMI.html),
    and set the `ecs.amiid` property in your config. Instructions for finding
    the most recent NGAP AMI can be found using
    [these instructions](https://wiki.earthdata.nasa.gov/display/ESKB/Select+an+NGAP+Created+AMI).

- **CUMULUS-1310**

  - Database resources (DynamoDB, ElasticSearch) have been moved to an independent `db` stack.
    Migrations for this version will need to be user-managed. (e.g. [elasticsearch](https://docs.aws.amazon.com/elasticsearch-service/latest/developerguide/es-version-migration.html#snapshot-based-migration) and [dynamoDB](https://docs.aws.amazon.com/datapipeline/latest/DeveloperGuide/dp-template-exports3toddb.html)).
    Order of stack deployment is `iam` -> `db` -> `app`.
  - All stacks can now be deployed using a single `config.yml` file, i.e.: `kes cf deploy --kes-folder app --template node_modules/@cumulus/deployment/[iam|db|app] [...]`
    Backwards-compatible. For development, please re-run `npm run bootstrap` to build new `kes` overrides.
    Deployment docs have been updated to show how to deploy a single-config Cumulus instance.
  - `params` have been moved: Nest `params` fields under `app`, `db` or `iam` to override all Parameters for a particular stack's cloudformation template. Backwards-compatible with multi-config setups.
  - `stackName` and `stackNameNoDash` have been retired. Use `prefix` and `prefixNoDash` instead.
  - The `iams` section in `app/config.yml` IAM roles has been deprecated as a user-facing parameter,
    _unless_ your IAM role ARNs do not match the convention shown in `@cumulus/deployment/app/config.yml`
  - The `vpc.securityGroup` will need to be set with a pre-existing security group ID to use Cumulus in a VPC. Must allow inbound HTTP(S) (Port 443).

- **CUMULUS-1212**

  - `@cumulus/post-to-cmr` will now fail if any granules being processed are missing a metadata file. You can set the new config option `skipMetaCheck` to `true` to pass post-to-cmr without a metadata file.

- **CUMULUS-1232**

  - `@cumulus/sync-granule` will no longer silently pass if no checksum data is provided. It will use input
    from the granule object to:
    - Verify checksum if `checksumType` and `checksumValue` are in the file record OR a checksum file is provided
      (throws `InvalidChecksum` on fail), else log warning that no checksum is available.
    - Then, verify synced S3 file size if `file.size` is in the file record (throws `UnexpectedFileSize` on fail),
      else log warning that no file size is available.
    - Pass the step.

- **CUMULUS-1264**

  - The Cloudformation templating and deployment configuration has been substantially refactored.
    - `CumulusApiDefault` nested stack resource has been renamed to `CumulusApiDistribution`
    - `CumulusApiV1` nested stack resource has been renamed to `CumulusApiBackend`
  - The `urs: true` config option for when defining your lambdas (e.g. in `lambdas.yml`) has been deprecated. There are two new options to replace it:
    - `urs_redirect: 'token'`: This will expose a `TOKEN_REDIRECT_ENDPOINT` environment variable to your lambda that references the `/token` endpoint on the Cumulus backend API
    - `urs_redirect: 'distribution'`: This will expose a `DISTRIBUTION_REDIRECT_ENDPOINT` environment variable to your lambda that references the `/redirect` endpoint on the Cumulus distribution API

- **CUMULUS-1193**

  - The elasticsearch instance is moved behind the VPC.
  - Your account will need an Elasticsearch Service Linked role. This is a one-time setup for the account. You can follow the instructions to use the AWS console or AWS CLI [here](https://docs.aws.amazon.com/IAM/latest/UserGuide/using-service-linked-roles.html) or use the following AWS CLI command: `aws iam create-service-linked-role --aws-service-name es.amazonaws.com`

- **CUMULUS-802**

  - ECS `maxInstances` must be greater than `minInstances`. If you use defaults, no change is required.

- **CUMULUS-1269**
  - Brought Cumulus data models in line with CNM JSON schema:
    - Renamed file object `fileType` field to `type`
    - Renamed file object `fileSize` field to `size`
    - Renamed file object `checksumValue` field to `checksum` where not already done.
    - Added `ancillary` and `linkage` type support to file objects.

### Added

- **CUMULUS-799**

  - Added an S3 Access Metrics package which will take S3 Server Access Logs and
    write access metrics to CloudWatch

- **CUMULUS-1242** - Added `sqs2sfThrottle` lambda. The lambda reads SQS messages for queued executions and uses semaphores to only start new executions if the maximum number of executions defined for the priority key (`cumulus_meta.priorityKey`) has not been reached. Any SQS messages that are read but not used to start executions remain in the queue.

- **CUMULUS-1240**

  - Added `sfSemaphoreDown` lambda. This lambda receives SNS messages and for each message it decrements the semaphore used to track the number of running executions if:
    - the message is for a completed/failed workflow AND
    - the message contains a level of priority (`cumulus_meta.priorityKey`)
  - Added `sfSemaphoreDown` lambda as a subscriber to the `sfTracker` SNS topic

- **CUMULUS-1265**

  - Added `apiConfigs` configuration option to configure API Gateway to be private
  - All internal lambdas configured to run inside the VPC by default
  - Removed references to `NoVpc` lambdas from documentation and `example` folder.

- **CUMULUS-802**
  - Adds autoscaling of ECS clusters
  - Adds autoscaling of ECS services that are handling StepFunction activities

## Changed

- Updated `@cumulus/ingest/http/httpMixin.list()` to trim trailing spaces on discovered filenames

- **CUMULUS-1310**

  - Database resources (DynamoDB, ElasticSearch) have been moved to an independent `db` stack.
    This will enable future updates to avoid affecting database resources or requiring migrations.
    Migrations for this version will need to be user-managed.
    (e.g. [elasticsearch](https://docs.aws.amazon.com/elasticsearch-service/latest/developerguide/es-version-migration.html#snapshot-based-migration) and [dynamoDB](https://docs.aws.amazon.com/datapipeline/latest/DeveloperGuide/dp-template-exports3toddb.html)).
    Order of stack deployment is `iam` -> `db` -> `app`.
  - All stacks can now be deployed using a single `config.yml` file, i.e.: `kes cf deploy --kes-folder app --template node_modules/@cumulus/deployment/[iam|db|app] [...]`
    Backwards-compatible. Please re-run `npm run bootstrap` to build new `kes` overrides.
    Deployment docs have been updated to show how to deploy a single-config Cumulus instance.
  - `params` fields should now be nested under the stack key (i.e. `app`, `db` or `iam`) to provide Parameters for a particular stack's cloudformation template,
    for use with single-config instances. Keys _must_ match the name of the deployment package folder (`app`, `db`, or `iam`).
    Backwards-compatible with multi-config setups.
  - `stackName` and `stackNameNoDash` have been retired as user-facing config parameters. Use `prefix` and `prefixNoDash` instead.
    This will be used to create stack names for all stacks in a single-config use case.
    `stackName` may still be used as an override in multi-config usage, although this is discouraged.
    Warning: overriding the `db` stack's `stackName` will require you to set `dbStackName` in your `app/config.yml`.
    This parameter is required to fetch outputs from the `db` stack to reference in the `app` stack.
  - The `iams` section in `app/config.yml` IAM roles has been retired as a user-facing parameter,
    _unless_ your IAM role ARNs do not match the convention shown in `@cumulus/deployment/app/config.yml`
    In that case, overriding `iams` in your own config is recommended.
  - `iam` and `db` `cloudformation.yml` file names will have respective prefixes (e.g `iam.cloudformation.yml`).
  - Cumulus will now only attempt to create reconciliation reports for buckets of the `private`, `public` and `protected` types.
  - Cumulus will no longer set up its own security group.
    To pass a pre-existing security group for in-VPC deployments as a parameter to the Cumulus template, populate `vpc.securityGroup` in `config.yml`.
    This security group must allow inbound HTTP(S) traffic (Port 443). SSH traffic (Port 22) must be permitted for SSH access to ECS instances.
  - Deployment docs have been updated with examples for the new deployment model.

- **CUMULUS-1236**

  - Moves access to public files behind the distribution endpoint. Authentication is not required, but direct http access has been disallowed.

- **CUMULUS-1223**

  - Adds unauthenticated access for public bucket files to the Distribution API. Public files should be requested the same way as protected files, but for public files a redirect to a self-signed S3 URL will happen without requiring authentication with Earthdata login.

- **CUMULUS-1232**

  - Unifies duplicate handling in `ingest/granule.handleDuplicateFile` for maintainability.
  - Changed `ingest/granule.ingestFile` and `move-granules/index.moveFileRequest` to use new function.
  - Moved file versioning code to `ingest/granule.moveGranuleFileWithVersioning`
  - `ingest/granule.verifyFile` now also tests `file.size` for verification if it is in the file record and throws
    `UnexpectedFileSize` error for file size not matching input.
  - `ingest/granule.verifyFile` logs warnings if checksum and/or file size are not available.

- **CUMULUS-1193**

  - Moved reindex CLI functionality to an API endpoint. See [API docs](https://nasa.github.io/cumulus-api/#elasticsearch-1)

- **CUMULUS-1207**
  - No longer disable lambda event source mappings when disabling a rule

### Fixed

- Updated Lerna publish script so that published Cumulus packages will pin their dependencies on other Cumulus packages to exact versions (e.g. `1.12.1` instead of `^1.12.1`)

- **CUMULUS-1203**

  - Fixes IAM template's use of intrinsic functions such that IAM template overrides now work with kes

- **CUMULUS-1268**
  - Deployment will not fail if there are no ES alarms or ECS services

## [v1.12.1] - 2019-4-8

## [v1.12.0] - 2019-4-4

Note: There was an issue publishing 1.12.0. Upgrade to 1.12.1.

### BREAKING CHANGES

- **CUMULUS-1139**

  - `granule.applyWorkflow` uses the new-style granule record as input to workflows.

- **CUMULUS-1171**

  - Fixed provider handling in the API to make it consistent between protocols.
    NOTE: This is a breaking change. When applying this upgrade, users will need to:
    1. Disable all workflow rules
    2. Update any `http` or `https` providers so that the host field only
       contains a valid hostname or IP address, and the port field contains the
       provider port.
    3. Perform the deployment
    4. Re-enable workflow rules

- **CUMULUS-1176**:

  - `@cumulus/move-granules` input expectations have changed. `@cumulus/files-to-granules` is a new intermediate task to perform input translation in the old style.
    See the Added and Changed sections of this release changelog for more information.

- **CUMULUS-670**

  - The behavior of ParsePDR and related code has changed in this release. PDRs with FILE_TYPEs that do not conform to the PDR ICD (+ TGZ) (https://cdn.earthdata.nasa.gov/conduit/upload/6376/ESDS-RFC-030v1.0.pdf) will fail to parse.

- **CUMULUS-1208**
  - The granule object input to `@cumulus/queue-granules` will now be added to ingest workflow messages **as is**. In practice, this means that if you are using `@cumulus/queue-granules` to trigger ingest workflows and your granule objects input have invalid properties, then your ingest workflows will fail due to schema validation errors.

### Added

- **CUMULUS-777**
  - Added new cookbook entry on configuring Cumulus to track ancillary files.
- **CUMULUS-1183**
  - Kes overrides will now abort with a warning if a workflow step is configured without a corresponding
    lambda configuration
- **CUMULUS-1223**

  - Adds convenience function `@cumulus/common/bucketsConfigJsonObject` for fetching stack's bucket configuration as an object.

- **CUMULUS-853**
  - Updated FakeProcessing example lambda to include option to generate fake browse
  - Added feature documentation for ancillary metadata export, a new cookbook entry describing a workflow with ancillary metadata generation(browse), and related task definition documentation
- **CUMULUS-805**
  - Added a CloudWatch alarm to check running ElasticSearch instances, and a CloudWatch dashboard to view the health of ElasticSearch
  - Specify `AWS_REGION` in `.env` to be used by deployment script
- **CUMULUS-803**
  - Added CloudWatch alarms to check running tasks of each ECS service, and add the alarms to CloudWatch dashboard
- **CUMULUS-670**
  - Added Ancillary Metadata Export feature (see https://nasa.github.io/cumulus/docs/features/ancillary_metadata for more information)
  - Added new Collection file parameter "fileType" that allows configuration of workflow granule file fileType
- **CUMULUS-1184** - Added kes logging output to ensure we always see the state machine reference before failures due to configuration
- **CUMULUS-1105** - Added a dashboard endpoint to serve the dashboard from an S3 bucket
- **CUMULUS-1199** - Moves `s3credentials` endpoint from the backend to the distribution API.
- **CUMULUS-666**
  - Added `@api/endpoints/s3credentials` to allow EarthData Login authorized users to retrieve temporary security credentials for same-region direct S3 access.
- **CUMULUS-671**
  - Added `@packages/integration-tests/api/distribution/getDistributionApiS3SignedUrl()` to return the S3 signed URL for a file protected by the distribution API
- **CUMULUS-672**
  - Added `cmrMetadataFormat` and `cmrConceptId` to output for individual granules from `@cumulus/post-to-cmr`. `cmrMetadataFormat` will be read from the `cmrMetadataFormat` generated for each granule in `@cumulus/cmrjs/publish2CMR()`
  - Added helpers to `@packages/integration-tests/api/distribution`:
    - `getDistributionApiFileStream()` returns a stream to download files protected by the distribution API
    - `getDistributionFileUrl()` constructs URLs for requesting files from the distribution API
- **CUMULUS-1185** `@cumulus/api/models/Granule.removeGranuleFromCmrByGranule` to replace `@cumulus/api/models/Granule.removeGranuleFromCmr` and use the Granule UR from the CMR metadata to remove the granule from CMR

- **CUMULUS-1101**

  - Added new `@cumulus/checksum` package. This package provides functions to calculate and validate checksums.
  - Added new checksumming functions to `@cumulus/common/aws`: `calculateS3ObjectChecksum` and `validateS3ObjectChecksum`, which depend on the `checksum` package.

- CUMULUS-1171

  - Added `@cumulus/common` API documentation to `packages/common/docs/API.md`
  - Added an `npm run build-docs` task to `@cumulus/common`
  - Added `@cumulus/common/string#isValidHostname()`
  - Added `@cumulus/common/string#match()`
  - Added `@cumulus/common/string#matches()`
  - Added `@cumulus/common/string#toLower()`
  - Added `@cumulus/common/string#toUpper()`
  - Added `@cumulus/common/URLUtils#buildURL()`
  - Added `@cumulus/common/util#isNil()`
  - Added `@cumulus/common/util#isNull()`
  - Added `@cumulus/common/util#isUndefined()`
  - Added `@cumulus/common/util#negate()`

- **CUMULUS-1176**

  - Added new `@cumulus/files-to-granules` task to handle converting file array output from `cumulus-process` tasks into granule objects.
    Allows simplification of `@cumulus/move-granules` and `@cumulus/post-to-cmr`, see Changed section for more details.

- CUMULUS-1151 Compare the granule holdings in CMR with Cumulus' internal data store
- CUMULUS-1152 Compare the granule file holdings in CMR with Cumulus' internal data store

### Changed

- **CUMULUS-1216** - Updated `@cumulus/ingest/granule/ingestFile` to download files to expected staging location.
- **CUMULUS-1208** - Updated `@cumulus/ingest/queue/enqueueGranuleIngestMessage()` to not transform granule object passed to it when building an ingest message
- **CUMULUS-1198** - `@cumulus/ingest` no longer enforces any expectations about whether `provider_path` contains a leading slash or not.
- **CUMULUS-1170**
  - Update scripts and docs to use `npm` instead of `yarn`
  - Use `package-lock.json` files to ensure matching versions of npm packages
  - Update CI builds to use `npm ci` instead of `npm install`
- **CUMULUS-670**
  - Updated ParsePDR task to read standard PDR types+ (+ tgz as an external customer requirement) and add a fileType to granule-files on Granule discovery
  - Updated ParsePDR to fail if unrecognized type is used
  - Updated all relevant task schemas to include granule->files->filetype as a string value
  - Updated tests/test fixtures to include the fileType in the step function/task inputs and output validations as needed
  - Updated MoveGranules task to handle incoming configuration with new "fileType" values and to add them as appropriate to the lambda output.
  - Updated DiscoverGranules step/related workflows to read new Collection file parameter fileType that will map a discovered file to a workflow fileType
  - Updated CNM parser to add the fileType to the defined granule file fileType on ingest and updated integration tests to verify/validate that behavior
  - Updated generateEcho10XMLString in cmr-utils.js to use a map/related library to ensure order as CMR requires ordering for their online resources.
  - Updated post-to-cmr task to appropriately export CNM filetypes to CMR in echo10/UMM exports
- **CUMULUS-1139** - Granules stored in the API contain a `files` property. That schema has been greatly
  simplified and now better matches the CNM format.
  - The `name` property has been renamed to `fileName`.
  - The `filepath` property has been renamed to `key`.
  - The `checksumValue` property has been renamed to `checksum`.
  - The `path` property has been removed.
  - The `url_path` property has been removed.
  - The `filename` property (which contained an `s3://` URL) has been removed, and the `bucket`
    and `key` properties should be used instead. Any requests sent to the API containing a `granule.files[].filename`
    property will be rejected, and any responses coming back from the API will not contain that
    `filename` property.
  - A `source` property has been added, which is a URL indicating the original source of the file.
  - `@cumulus/ingest/granule.moveGranuleFiles()` no longer includes a `filename` field in its
    output. The `bucket` and `key` fields should be used instead.
- **CUMULUS-672**

  - Changed `@cumulus/integration-tests/api/EarthdataLogin.getEarthdataLoginRedirectResponse` to `@cumulus/integration-tests/api/EarthdataLogin.getEarthdataAccessToken`. The new function returns an access response from Earthdata login, if successful.
  - `@cumulus/integration-tests/cmr/getOnlineResources` now accepts an object of options, including `cmrMetadataFormat`. Based on the `cmrMetadataFormat`, the function will correctly retrieve the online resources for each metadata format (ECHO10, UMM-G)

- **CUMULUS-1101**

  - Moved `@cumulus/common/file/getFileChecksumFromStream` into `@cumulus/checksum`, and renamed it to `generateChecksumFromStream`.
    This is a breaking change for users relying on `@cumulus/common/file/getFileChecksumFromStream`.
  - Refactored `@cumulus/ingest/Granule` to depend on new `common/aws` checksum functions and remove significantly present checksumming code.
    - Deprecated `@cumulus/ingest/granule.validateChecksum`. Replaced with `@cumulus/ingest/granule.verifyFile`.
    - Renamed `granule.getChecksumFromFile` to `granule.retrieveSuppliedFileChecksumInformation` to be more accurate.
  - Deprecated `@cumulus/common/aws.checksumS3Objects`. Use `@cumulus/common/aws.calculateS3ObjectChecksum` instead.

- CUMULUS-1171

  - Fixed provider handling in the API to make it consistent between protocols.
    Before this change, FTP providers were configured using the `host` and
    `port` properties. HTTP providers ignored `port` and `protocol`, and stored
    an entire URL in the `host` property. Updated the API to only accept valid
    hostnames or IP addresses in the `provider.host` field. Updated ingest code
    to properly build HTTP and HTTPS URLs from `provider.protocol`,
    `provider.host`, and `provider.port`.
  - The default provider port was being set to 21, no matter what protocol was
    being used. Removed that default.

- **CUMULUS-1176**

  - `@cumulus/move-granules` breaking change:
    Input to `move-granules` is now expected to be in the form of a granules object (i.e. `{ granules: [ { ... }, { ... } ] }`);
    For backwards compatibility with array-of-files outputs from processing steps, use the new `@cumulus/files-to-granules` task as an intermediate step.
    This task will perform the input translation. This change allows `move-granules` to be simpler and behave more predictably.
    `config.granuleIdExtraction` and `config.input_granules` are no longer needed/used by `move-granules`.
  - `@cumulus/post-to-cmr`: `config.granuleIdExtraction` is no longer needed/used by `post-to-cmr`.

- CUMULUS-1174
  - Better error message and stacktrace for S3KeyPairProvider error reporting.

### Fixed

- **CUMULUS-1218** Reconciliation report will now scan only completed granules.
- `@cumulus/api` files and granules were not getting indexed correctly because files indexing was failing in `db-indexer`
- `@cumulus/deployment` A bug in the Cloudformation template was preventing the API from being able to be launched in a VPC, updated the IAM template to give the permissions to be able to run the API in a VPC

### Deprecated

- `@cumulus/api/models/Granule.removeGranuleFromCmr`, instead use `@cumulus/api/models/Granule.removeGranuleFromCmrByGranule`
- `@cumulus/ingest/granule.validateChecksum`, instead use `@cumulus/ingest/granule.verifyFile`
- `@cumulus/common/aws.checksumS3Objects`, instead use `@cumulus/common/aws.calculateS3ObjectChecksum`
- `@cumulus/cmrjs`: `getGranuleId` and `getCmrFiles` are deprecated due to changes in input handling.

## [v1.11.3] - 2019-3-5

### Added

- **CUMULUS-1187** - Added `@cumulus/ingest/granule/duplicateHandlingType()` to determine how duplicate files should be handled in an ingest workflow

### Fixed

- **CUMULUS-1187** - workflows not respecting the duplicate handling value specified in the collection
- Removed refreshToken schema requirement for OAuth

## [v1.11.2] - 2019-2-15

### Added

- CUMULUS-1169
  - Added a `@cumulus/common/StepFunctions` module. It contains functions for querying the AWS
    StepFunctions API. These functions have the ability to retry when a ThrottlingException occurs.
  - Added `@cumulus/common/aws.retryOnThrottlingException()`, which will wrap a function in code to
    retry on ThrottlingExceptions.
  - Added `@cumulus/common/test-utils.throttleOnce()`, which will cause a function to return a
    ThrottlingException the first time it is called, then return its normal result after that.
- CUMULUS-1103 Compare the collection holdings in CMR with Cumulus' internal data store
- CUMULUS-1099 Add support for UMMG JSON metadata versions > 1.4.
  - If a version is found in the metadata object, that version is used for processing and publishing to CMR otherwise, version 1.4 is assumed.
- CUMULUS-678
  - Added support for UMMG json v1.4 metadata files.
    `reconcileCMRMetadata` added to `@cumulus/cmrjs` to update metadata record with new file locations.
    `@cumulus/common/errors` adds two new error types `CMRMetaFileNotFound` and `InvalidArgument`.
    `@cumulus/common/test-utils` adds new function `randomId` to create a random string with id to help in debugging.
    `@cumulus/common/BucketsConfig` adds a new helper class `BucketsConfig` for working with bucket stack configuration and bucket names.
    `@cumulus/common/aws` adds new function `s3PutObjectTagging` as a convenience for the aws [s3().putObjectTagging](https://docs.aws.amazon.com/AWSJavaScriptSDK/latest/AWS/S3.html#putObjectTagging-property) function.
    `@cumulus/cmrjs` Adds: - `isCMRFile` - Identify an echo10(xml) or UMMG(json) metadata file. - `metadataObjectFromCMRFile` Read and parse CMR XML file from s3. - `updateCMRMetadata` Modify a cmr metadata (xml/json) file with updated information. - `publish2CMR` Posts XML or UMMG CMR data to CMR service. - `reconcileCMRMetadata` Reconciles cmr metadata file after a file moves.
- Adds some ECS and other permissions to StepRole to enable running ECS tasks from a workflow
- Added Apache logs to cumulus api and distribution lambdas
- **CUMULUS-1119** - Added `@cumulus/integration-tests/api/EarthdataLogin.getEarthdataLoginRedirectResponse` helper for integration tests to handle login with Earthdata and to return response from redirect to Cumulus API
- **CUMULUS-673** Added `@cumulus/common/file/getFileChecksumFromStream` to get file checksum from a readable stream

### Fixed

- CUMULUS-1123
  - Cloudformation template overrides now work as expected

### Changed

- CUMULUS-1169
  - Deprecated the `@cumulus/common/step-functions` module.
  - Updated code that queries the StepFunctions API to use the retry-enabled functions from
    `@cumulus/common/StepFunctions`
- CUMULUS-1121
  - Schema validation is now strongly enforced when writing to the database.
    Additional properties are not allowed and will result in a validation error.
- CUMULUS-678
  `tasks/move-granules` simplified and refactored to use functionality from cmrjs.
  `ingest/granules.moveGranuleFiles` now just moves granule files and returns a list of the updated files. Updating metadata now handled by `@cumulus/cmrjs/reconcileCMRMetadata`.
  `move-granules.updateGranuleMetadata` refactored and bugs fixed in the case of a file matching multiple collection.files.regexps.
  `getCmrXmlFiles` simplified and now only returns an object with the cmrfilename and the granuleId.
  `@cumulus/test-processing` - test processing task updated to generate UMM-G metadata

- CUMULUS-1043

  - `@cumulus/api` now uses [express](http://expressjs.com/) as the API engine.
  - All `@cumulus/api` endpoints on ApiGateway are consolidated to a single endpoint the uses `{proxy+}` definition.
  - All files under `packages/api/endpoints` along with associated tests are updated to support express's request and response objects.
  - Replaced environment variables `internal`, `bucket` and `systemBucket` with `system_bucket`.
  - Update `@cumulus/integration-tests` to work with updated cumulus-api express endpoints

- `@cumulus/integration-tests` - `buildAndExecuteWorkflow` and `buildWorkflow` updated to take a `meta` param to allow for additional fields to be added to the workflow `meta`

- **CUMULUS-1049** Updated `Retrieve Execution Status API` in `@cumulus/api`: If the execution doesn't exist in Step Function API, Cumulus API returns the execution status information from the database.

- **CUMULUS-1119**
  - Renamed `DISTRIBUTION_URL` environment variable to `DISTRIBUTION_ENDPOINT`
  - Renamed `DEPLOYMENT_ENDPOINT` environment variable to `DISTRIBUTION_REDIRECT_ENDPOINT`
  - Renamed `API_ENDPOINT` environment variable to `TOKEN_REDIRECT_ENDPOINT`

### Removed

- Functions deprecated before 1.11.0:
  - @cumulus/api/models/base: static Manager.createTable() and static Manager.deleteTable()
  - @cumulus/ingest/aws/S3
  - @cumulus/ingest/aws/StepFunction.getExecution()
  - @cumulus/ingest/aws/StepFunction.pullEvent()
  - @cumulus/ingest/consumer.Consume
  - @cumulus/ingest/granule/Ingest.getBucket()

### Deprecated

`@cmrjs/ingestConcept`, instead use the CMR object methods. `@cmrjs/CMR.ingestGranule` or `@cmrjs/CMR.ingestCollection`
`@cmrjs/searchConcept`, instead use the CMR object methods. `@cmrjs/CMR.searchGranules` or `@cmrjs/CMR.searchCollections`
`@cmrjs/deleteConcept`, instead use the CMR object methods. `@cmrjs/CMR.deleteGranule` or `@cmrjs/CMR.deleteCollection`

## [v1.11.1] - 2018-12-18

**Please Note**

- Ensure your `app/config.yml` has a `clientId` specified in the `cmr` section. This will allow CMR to identify your requests for better support and metrics.
  - For an example, please see [the example config](https://github.com/nasa/cumulus/blob/1c7e2bf41b75da9f87004c4e40fbcf0f39f56794/example/app/config.yml#L128).

### Added

- Added a `/tokenDelete` endpoint in `@cumulus/api` to delete access token records

### Changed

- CUMULUS-678
  `@cumulus/ingest/crypto` moved and renamed to `@cumulus/common/key-pair-provider`
  `@cumulus/ingest/aws` function: `KMSDecryptionFailed` and class: `KMS` extracted and moved to `@cumulus/common` and `KMS` is exported as `KMSProvider` from `@cumulus/common/key-pair-provider`
  `@cumulus/ingest/granule` functions: `publish`, `getGranuleId`, `getXMLMetadataAsString`, `getMetadataBodyAndTags`, `parseXmlString`, `getCmrXMLFiles`, `postS3Object`, `contructOnlineAccessUrls`, `updateMetadata`, extracted and moved to `@cumulus/cmrjs`
  `getGranuleId`, `getCmrXMLFiles`, `publish`, `updateMetadata` removed from `@cumulus/ingest/granule` and added to `@cumulus/cmrjs`;
  `updateMetadata` renamed `updateCMRMetadata`.
  `@cumulus/ingest` test files renamed.
- **CUMULUS-1070**
  - Add `'Client-Id'` header to all `@cumulus/cmrjs` requests (made via `searchConcept`, `ingestConcept`, and `deleteConcept`).
  - Updated `cumulus/example/app/config.yml` entry for `cmr.clientId` to use stackName for easier CMR-side identification.

## [v1.11.0] - 2018-11-30

**Please Note**

- Redeploy IAM roles:
  - CUMULUS-817 includes a migration that requires reconfiguration/redeployment of IAM roles. Please see the [upgrade instructions](https://nasa.github.io/cumulus/docs/upgrade/1.11.0) for more information.
  - CUMULUS-977 includes a few new SNS-related permissions added to the IAM roles that will require redeployment of IAM roles.
- `cumulus-message-adapter` v1.0.13+ is required for `@cumulus/api` granule reingest API to work properly. The latest version should be downloaded automatically by kes.
- A `TOKEN_SECRET` value (preferably 256-bit for security) must be added to `.env` to securely sign JWTs used for authorization in `@cumulus/api`

### Changed

- **CUUMULUS-1000** - Distribution endpoint now persists logins, instead of
  redirecting to Earthdata Login on every request
- **CUMULUS-783 CUMULUS-790** - Updated `@cumulus/sync-granule` and `@cumulus/move-granules` tasks to always overwrite existing files for manually-triggered reingest.
- **CUMULUS-906** - Updated `@cumulus/api` granule reingest API to
  - add `reingestGranule: true` and `forceDuplicateOverwrite: true` to Cumulus message `cumulus_meta.cumulus_context` field to indicate that the workflow is a manually triggered re-ingest.
  - return warning message to operator when duplicateHandling is not `replace`
  - `cumulus-message-adapter` v1.0.13+ is required.
- **CUMULUS-793** - Updated the granule move PUT request in `@cumulus/api` to reject the move with a 409 status code if one or more of the files already exist at the destination location
- Updated `@cumulus/helloworld` to use S3 to store state for pass on retry tests
- Updated `@cumulus/ingest`:
  - [Required for MAAP] `http.js#list` will now find links with a trailing whitespace
  - Removed code from `granule.js` which looked for files in S3 using `{ Bucket: discoveredFile.bucket, Key: discoveredFile.name }`. This is obsolete since `@cumulus/ingest` uses a `file-staging` and `constructCollectionId()` directory prefixes by default.
- **CUMULUS-989**
  - Updated `@cumulus/api` to use [JWT (JSON Web Token)](https://jwt.io/introduction/) as the transport format for API authorization tokens and to use JWT verification in the request authorization
  - Updated `/token` endpoint in `@cumulus/api` to return tokens as JWTs
  - Added a `/refresh` endpoint in `@cumulus/api` to request new access tokens from the OAuth provider using the refresh token
  - Added `refreshAccessToken` to `@cumulus/api/lib/EarthdataLogin` to manage refresh token requests with the Earthdata OAuth provider

### Added

- **CUMULUS-1050**
  - Separated configuration flags for originalPayload/finalPayload cleanup such that they can be set to different retention times
- **CUMULUS-798**
  - Added daily Executions cleanup CloudWatch event that triggers cleanExecutions lambda
  - Added cleanExecutions lambda that removes finalPayload/originalPayload field entries for records older than configured timeout value (execution_payload_retention_period), with a default of 30 days
- **CUMULUS-815/816**
  - Added 'originalPayload' and 'finalPayload' fields to Executions table
  - Updated Execution model to populate originalPayload with the execution payload on record creation
  - Updated Execution model code to populate finalPayload field with the execution payload on execution completion
  - Execution API now exposes the above fields
- **CUMULUS-977**
  - Rename `kinesisConsumer` to `messageConsumer` as it handles both Kinesis streams and SNS topics as of this version.
  - Add `sns`-type rule support. These rules create a subscription between an SNS topic and the `messageConsumer`.
    When a message is received, `messageConsumer` is triggered and passes the SNS message (JSON format expected) in
    its entirety to the workflow in the `payload` field of the Cumulus message. For more information on sns-type rules,
    see the [documentation](https://nasa.github.io/cumulus/docs/data-cookbooks/setup#rules).
- **CUMULUS-975**
  - Add `KinesisInboundEventLogger` and `KinesisOutboundEventLogger` API lambdas. These lambdas
    are utilized to dump incoming and outgoing ingest workflow kinesis streams
    to cloudwatch for analytics in case of AWS/stream failure.
  - Update rules model to allow tracking of log_event ARNs related to
    Rule event logging. Kinesis rule types will now automatically log
    incoming events via a Kinesis event triggered lambda.
    CUMULUS-975-migration-4
  - Update migration code to require explicit migration names per run
  - Added migration_4 to migrate/update existing Kinesis rules to have a log event mapping
  - Added new IAM policy for migration lambda
- **CUMULUS-775**
  - Adds a instance metadata endpoint to the `@cumulus/api` package.
  - Adds a new convenience function `hostId` to the `@cumulus/cmrjs` to help build environment specific cmr urls.
  - Fixed `@cumulus/cmrjs.searchConcept` to search and return CMR results.
  - Modified `@cumulus/cmrjs.CMR.searchGranule` and `@cumulus/cmrjs.CMR.searchCollection` to include CMR's provider as a default parameter to searches.
- **CUMULUS-965**
  - Add `@cumulus/test-data.loadJSONTestData()`,
    `@cumulus/test-data.loadTestData()`, and
    `@cumulus/test-data.streamTestData()` to safely load test data. These
    functions should be used instead of using `require()` to load test data,
    which could lead to tests interfering with each other.
  - Add a `@cumulus/common/util/deprecate()` function to mark a piece of code as
    deprecated
- **CUMULUS-986**
  - Added `waitForTestExecutionStart` to `@cumulus/integration-tests`
- **CUMULUS-919**
  - In `@cumulus/deployment`, added support for NGAP permissions boundaries for IAM roles with `useNgapPermissionBoundary` flag in `iam/config.yml`. Defaults to false.

### Fixed

- Fixed a bug where FTP sockets were not closed after an error, keeping the Lambda function active until it timed out [CUMULUS-972]
- **CUMULUS-656**
  - The API will no longer allow the deletion of a provider if that provider is
    referenced by a rule
  - The API will no longer allow the deletion of a collection if that collection
    is referenced by a rule
- Fixed a bug where `@cumulus/sf-sns-report` was not pulling large messages from S3 correctly.

### Deprecated

- `@cumulus/ingest/aws/StepFunction.pullEvent()`. Use `@cumulus/common/aws.pullStepFunctionEvent()`.
- `@cumulus/ingest/consumer.Consume` due to unpredictable implementation. Use `@cumulus/ingest/consumer.Consumer`.
  Call `Consumer.consume()` instead of `Consume.read()`.

## [v1.10.4] - 2018-11-28

### Added

- **CUMULUS-1008**
  - New `config.yml` parameter for SQS consumers: `sqs_consumer_rate: (default 500)`, which is the maximum number of
    messages the consumer will attempt to process per execution. Currently this is only used by the sf-starter consumer,
    which runs every minute by default, making this a messages-per-minute upper bound. SQS does not guarantee the number
    of messages returned per call, so this is not a fixed rate of consumption, only attempted number of messages received.

### Deprecated

- `@cumulus/ingest/consumer.Consume` due to unpredictable implementation. Use `@cumulus/ingest/consumer.Consumer`.

### Changed

- Backported update of `packages/api` dependency `@mapbox/dyno` to `1.4.2` to mitigate `event-stream` vulnerability.

## [v1.10.3] - 2018-10-31

### Added

- **CUMULUS-817**
  - Added AWS Dead Letter Queues for lambdas that are scheduled asynchronously/such that failures show up only in cloudwatch logs.
- **CUMULUS-956**
  - Migrated developer documentation and data-cookbooks to Docusaurus
    - supports versioning of documentation
  - Added `docs/docs-how-to.md` to outline how to do things like add new docs or locally install for testing.
  - Deployment/CI scripts have been updated to work with the new format
- **CUMULUS-811**
  - Added new S3 functions to `@cumulus/common/aws`:
    - `aws.s3TagSetToQueryString`: converts S3 TagSet array to querystring (for use with upload()).
    - `aws.s3PutObject`: Returns promise of S3 `putObject`, which puts an object on S3
    - `aws.s3CopyObject`: Returns promise of S3 `copyObject`, which copies an object in S3 to a new S3 location
    - `aws.s3GetObjectTagging`: Returns promise of S3 `getObjectTagging`, which returns an object containing an S3 TagSet.
  - `@/cumulus/common/aws.s3PutObject` defaults to an explicit `ACL` of 'private' if not overridden.
  - `@/cumulus/common/aws.s3CopyObject` defaults to an explicit `TaggingDirective` of 'COPY' if not overridden.

### Deprecated

- **CUMULUS-811**
  - Deprecated `@cumulus/ingest/aws.S3`. Member functions of this class will now
    log warnings pointing to similar functionality in `@cumulus/common/aws`.

## [v1.10.2] - 2018-10-24

### Added

- **CUMULUS-965**
  - Added a `@cumulus/logger` package
- **CUMULUS-885**
  - Added 'human readable' version identifiers to Lambda Versioning lambda aliases
- **CUMULUS-705**
  - Note: Make sure to update the IAM stack when deploying this update.
  - Adds an AsyncOperations model and associated DynamoDB table to the
    `@cumulus/api` package
  - Adds an /asyncOperations endpoint to the `@cumulus/api` package, which can
    be used to fetch the status of an AsyncOperation.
  - Adds a /bulkDelete endpoint to the `@cumulus/api` package, which performs an
    asynchronous bulk-delete operation. This is a stub right now which is only
    intended to demonstration how AsyncOperations work.
  - Adds an AsyncOperation ECS task to the `@cumulus/api` package, which will
    fetch an Lambda function, run it in ECS, and then store the result to the
    AsyncOperations table in DynamoDB.
- **CUMULUS-851** - Added workflow lambda versioning feature to allow in-flight workflows to use lambda versions that were in place when a workflow was initiated

  - Updated Kes custom code to remove logic that used the CMA file key to determine template compilation logic. Instead, utilize a `customCompilation` template configuration flag to indicate a template should use Cumulus's kes customized methods instead of 'core'.
  - Added `useWorkflowLambdaVersions` configuration option to enable the lambdaVersioning feature set. **This option is set to true by default** and should be set to false to disable the feature.
  - Added uniqueIdentifier configuration key to S3 sourced lambdas to optionally support S3 lambda resource versioning within this scheme. This key must be unique for each modified version of the lambda package and must be updated in configuration each time the source changes.
  - Added a new nested stack template that will create a `LambdaVersions` stack that will take lambda parameters from the base template, generate lambda versions/aliases and return outputs with references to the most 'current' lambda alias reference, and updated 'core' template to utilize these outputs (if `useWorkflowLambdaVersions` is enabled).

- Created a `@cumulus/api/lib/OAuth2` interface, which is implemented by the
  `@cumulus/api/lib/EarthdataLogin` and `@cumulus/api/lib/GoogleOAuth2` classes.
  Endpoints that need to handle authentication will determine which class to use
  based on environment variables. This also greatly simplifies testing.
- Added `@cumulus/api/lib/assertions`, containing more complex AVA test assertions
- Added PublishGranule workflow to publish a granule to CMR without full reingest. (ingest-in-place capability)

- `@cumulus/integration-tests` new functionality:
  - `listCollections` to list collections from a provided data directory
  - `deleteCollection` to delete list of collections from a deployed stack
  - `cleanUpCollections` combines the above in one function.
  - `listProviders` to list providers from a provided data directory
  - `deleteProviders` to delete list of providers from a deployed stack
  - `cleanUpProviders` combines the above in one function.
  - `@cumulus/integrations-tests/api.js`: `deleteGranule` and `deletePdr` functions to make `DELETE` requests to Cumulus API
  - `rules` API functionality for posting and deleting a rule and listing all rules
  - `wait-for-deploy` lambda for use in the redeployment tests
- `@cumulus/ingest/granule.js`: `ingestFile` inserts new `duplicate_found: true` field in the file's record if a duplicate file already exists on S3.
- `@cumulus/api`: `/execution-status` endpoint requests and returns complete execution output if execution output is stored in S3 due to size.
- Added option to use environment variable to set CMR host in `@cumulus/cmrjs`.
- **CUMULUS-781** - Added integration tests for `@cumulus/sync-granule` when `duplicateHandling` is set to `replace` or `skip`
- **CUMULUS-791** - `@cumulus/move-granules`: `moveFileRequest` inserts new `duplicate_found: true` field in the file's record if a duplicate file already exists on S3. Updated output schema to document new `duplicate_found` field.

### Removed

- Removed `@cumulus/common/fake-earthdata-login-server`. Tests can now create a
  service stub based on `@cumulus/api/lib/OAuth2` if testing requires handling
  authentication.

### Changed

- **CUMULUS-940** - modified `@cumulus/common/aws` `receiveSQSMessages` to take a parameter object instead of positional parameters. All defaults remain the same, but now access to long polling is available through `options.waitTimeSeconds`.
- **CUMULUS-948** - Update lambda functions `CNMToCMA` and `CnmResponse` in the `cumulus-data-shared` bucket and point the default stack to them.
- **CUMULUS-782** - Updated `@cumulus/sync-granule` task and `Granule.ingestFile` in `@cumulus/ingest` to keep both old and new data when a destination file with different checksum already exists and `duplicateHandling` is `version`
- Updated the config schema in `@cumulus/move-granules` to include the `moveStagedFiles` param.
- **CUMULUS-778** - Updated config schema and documentation in `@cumulus/sync-granule` to include `duplicateHandling` parameter for specifying how duplicate filenames should be handled
- **CUMULUS-779** - Updated `@cumulus/sync-granule` to throw `DuplicateFile` error when destination files already exist and `duplicateHandling` is `error`
- **CUMULUS-780** - Updated `@cumulus/sync-granule` to use `error` as the default for `duplicateHandling` when it is not specified
- **CUMULUS-780** - Updated `@cumulus/api` to use `error` as the default value for `duplicateHandling` in the `Collection` model
- **CUMULUS-785** - Updated the config schema and documentation in `@cumulus/move-granules` to include `duplicateHandling` parameter for specifying how duplicate filenames should be handled
- **CUMULUS-786, CUMULUS-787** - Updated `@cumulus/move-granules` to throw `DuplicateFile` error when destination files already exist and `duplicateHandling` is `error` or not specified
- **CUMULUS-789** - Updated `@cumulus/move-granules` to keep both old and new data when a destination file with different checksum already exists and `duplicateHandling` is `version`

### Fixed

- `getGranuleId` in `@cumulus/ingest` bug: `getGranuleId` was constructing an error using `filename` which was undefined. The fix replaces `filename` with the `uri` argument.
- Fixes to `del` in `@cumulus/api/endpoints/granules.js` to not error/fail when not all files exist in S3 (e.g. delete granule which has only 2 of 3 files ingested).
- `@cumulus/deployment/lib/crypto.js` now checks for private key existence properly.

## [v1.10.1] - 2018-09-4

### Fixed

- Fixed cloudformation template errors in `@cumulus/deployment/`
  - Replaced references to Fn::Ref: with Ref:
  - Moved long form template references to a newline

## [v1.10.0] - 2018-08-31

### Removed

- Removed unused and broken code from `@cumulus/common`
  - Removed `@cumulus/common/test-helpers`
  - Removed `@cumulus/common/task`
  - Removed `@cumulus/common/message-source`
  - Removed the `getPossiblyRemote` function from `@cumulus/common/aws`
  - Removed the `startPromisedSfnExecution` function from `@cumulus/common/aws`
  - Removed the `getCurrentSfnTask` function from `@cumulus/common/aws`

### Changed

- **CUMULUS-839** - In `@cumulus/sync-granule`, 'collection' is now an optional config parameter

### Fixed

- **CUMULUS-859** Moved duplicate code in `@cumulus/move-granules` and `@cumulus/post-to-cmr` to `@cumulus/ingest`. Fixed imports making assumptions about directory structure.
- `@cumulus/ingest/consumer` correctly limits the number of messages being received and processed from SQS. Details:
  - **Background:** `@cumulus/api` includes a lambda `<stack-name>-sqs2sf` which processes messages from the `<stack-name>-startSF` SQS queue every minute. The `sqs2sf` lambda uses `@cumulus/ingest/consumer` to receive and process messages from SQS.
  - **Bug:** More than `messageLimit` number of messages were being consumed and processed from the `<stack-name>-startSF` SQS queue. Many step functions were being triggered simultaneously by the lambda `<stack-name>-sqs2sf` (which consumes every minute from the `startSF` queue) and resulting in step function failure with the error: `An error occurred (ThrottlingException) when calling the GetExecutionHistory`.
  - **Fix:** `@cumulus/ingest/consumer#processMessages` now processes messages until `timeLimit` has passed _OR_ once it receives up to `messageLimit` messages. `sqs2sf` is deployed with a [default `messageLimit` of 10](https://github.com/nasa/cumulus/blob/670000c8a821ff37ae162385f921c40956e293f7/packages/deployment/app/config.yml#L147).
  - **IMPORTANT NOTE:** `consumer` will actually process up to `messageLimit * 2 - 1` messages. This is because sometimes `receiveSQSMessages` will return less than `messageLimit` messages and thus the consumer will continue to make calls to `receiveSQSMessages`. For example, given a `messageLimit` of 10 and subsequent calls to `receiveSQSMessages` returns up to 9 messages, the loop will continue and a final call could return up to 10 messages.

## [v1.9.1] - 2018-08-22

**Please Note** To take advantage of the added granule tracking API functionality, updates are required for the message adapter and its libraries. You should be on the following versions:

- `cumulus-message-adapter` 1.0.9+
- `cumulus-message-adapter-js` 1.0.4+
- `cumulus-message-adapter-java` 1.2.7+
- `cumulus-message-adapter-python` 1.0.5+

### Added

- **CUMULUS-687** Added logs endpoint to search for logs from a specific workflow execution in `@cumulus/api`. Added integration test.
- **CUMULUS-836** - `@cumulus/deployment` supports a configurable docker storage driver for ECS. ECS can be configured with either `devicemapper` (the default storage driver for AWS ECS-optimized AMIs) or `overlay2` (the storage driver used by the NGAP 2.0 AMI). The storage driver can be configured in `app/config.yml` with `ecs.docker.storageDriver: overlay2 | devicemapper`. The default is `overlay2`.
  - To support this configuration, a [Handlebars](https://handlebarsjs.com/) helper `ifEquals` was added to `packages/deployment/lib/kes.js`.
- **CUMULUS-836** - `@cumulus/api` added IAM roles required by the NGAP 2.0 AMI. The NGAP 2.0 AMI runs a script `register_instances_with_ssm.py` which requires the ECS IAM role to include `ec2:DescribeInstances` and `ssm:GetParameter` permissions.

### Fixed

- **CUMULUS-836** - `@cumulus/deployment` uses `overlay2` driver by default and does not attempt to write `--storage-opt dm.basesize` to fix [this error](https://github.com/moby/moby/issues/37039).
- **CUMULUS-413** Kinesis processing now captures all errors.
  - Added kinesis fallback mechanism when errors occur during record processing.
  - Adds FallbackTopicArn to `@cumulus/api/lambdas.yml`
  - Adds fallbackConsumer lambda to `@cumulus/api`
  - Adds fallbackqueue option to lambda definitions capture lambda failures after three retries.
  - Adds kinesisFallback SNS topic to signal incoming errors from kinesis stream.
  - Adds kinesisFailureSQS to capture fully failed events from all retries.
- **CUMULUS-855** Adds integration test for kinesis' error path.
- **CUMULUS-686** Added workflow task name and version tracking via `@cumulus/api` executions endpoint under new `tasks` property, and under `workflow_tasks` in step input/output.
  - Depends on `cumulus-message-adapter` 1.0.9+, `cumulus-message-adapter-js` 1.0.4+, `cumulus-message-adapter-java` 1.2.7+ and `cumulus-message-adapter-python` 1.0.5+
- **CUMULUS-771**
  - Updated sync-granule to stream the remote file to s3
  - Added integration test for ingesting granules from ftp provider
  - Updated http/https integration tests for ingesting granules from http/https providers
- **CUMULUS-862** Updated `@cumulus/integration-tests` to handle remote lambda output
- **CUMULUS-856** Set the rule `state` to have default value `ENABLED`

### Changed

- In `@cumulus/deployment`, changed the example app config.yml to have additional IAM roles

## [v1.9.0] - 2018-08-06

**Please note** additional information and upgrade instructions [here](https://nasa.github.io/cumulus/docs/upgrade/1.9.0)

### Added

- **CUMULUS-712** - Added integration tests verifying expected behavior in workflows
- **GITC-776-2** - Add support for versioned collections

### Fixed

- **CUMULUS-832**
  - Fixed indentation in example config.yml in `@cumulus/deployment`
  - Fixed issue with new deployment using the default distribution endpoint in `@cumulus/deployment` and `@cumulus/api`

## [v1.8.1] - 2018-08-01

**Note** IAM roles should be re-deployed with this release.

- **Cumulus-726**
  - Added function to `@cumulus/integration-tests`: `sfnStep` includes `getStepInput` which returns the input to the schedule event of a given step function step.
  - Added IAM policy `@cumulus/deployment`: Lambda processing IAM role includes `kinesis::PutRecord` so step function lambdas can write to kinesis streams.
- **Cumulus Community Edition**
  - Added Google OAuth authentication token logic to `@cumulus/api`. Refactored token endpoint to use environment variable flag `OAUTH_PROVIDER` when determining with authentication method to use.
  - Added API Lambda memory configuration variable `api_lambda_memory` to `@cumulus/api` and `@cumulus/deployment`.

### Changed

- **Cumulus-726**
  - Changed function in `@cumulus/api`: `models/rules.js#addKinesisEventSource` was modified to call to `deleteKinesisEventSource` with all required parameters (rule's name, arn and type).
  - Changed function in `@cumulus/integration-tests`: `getStepOutput` can now be used to return output of failed steps. If users of this function want the output of a failed event, they can pass a third parameter `eventType` as `'failure'`. This function will work as always for steps which completed successfully.

### Removed

- **Cumulus-726**

  - Configuration change to `@cumulus/deployment`: Removed default auto scaling configuration for Granules and Files DynamoDB tables.

- **CUMULUS-688**
  - Add integration test for ExecutionStatus
  - Function addition to `@cumulus/integration-tests`: `api` includes `getExecutionStatus` which returns the execution status from the Cumulus API

## [v1.8.0] - 2018-07-23

### Added

- **CUMULUS-718** Adds integration test for Kinesis triggering a workflow.

- **GITC-776-3** Added more flexibility for rules. You can now edit all fields on the rule's record
  We may need to update the api documentation to reflect this.

- **CUMULUS-681** - Add ingest-in-place action to granules endpoint

  - new applyWorkflow action at PUT /granules/{granuleid} Applying a workflow starts an execution of the provided workflow and passes the granule record as payload.
    Parameter(s):
    - workflow - the workflow name

- **CUMULUS-685** - Add parent exeuction arn to the execution which is triggered from a parent step function

### Changed

- **CUMULUS-768** - Integration tests get S3 provider data from shared data folder

### Fixed

- **CUMULUS-746** - Move granule API correctly updates record in dynamo DB and cmr xml file
- **CUMULUS-766** - Populate database fileSize field from S3 if value not present in Ingest payload

## [v1.7.1] - 2018-07-27 - [BACKPORT]

### Fixed

- **CUMULUS-766** - Backport from 1.8.0 - Populate database fileSize field from S3 if value not present in Ingest payload

## [v1.7.0] - 2018-07-02

### Please note: [Upgrade Instructions](https://nasa.github.io/cumulus/docs/upgrade/1.7.0)

### Added

- **GITC-776-2** - Add support for versioned collections
- **CUMULUS-491** - Add granule reconciliation API endpoints.
- **CUMULUS-480** Add support for backup and recovery:
  - Add DynamoDB tables for granules, executions and pdrs
  - Add ability to write all records to S3
  - Add ability to download all DynamoDB records in form json files
  - Add ability to upload records to DynamoDB
  - Add migration scripts for copying granule, pdr and execution records from ElasticSearch to DynamoDB
  - Add IAM support for batchWrite on dynamoDB
-
- **CUMULUS-508** - `@cumulus/deployment` cloudformation template allows for lambdas and ECS clusters to have multiple AZ availability.
  - `@cumulus/deployment` also ensures docker uses `devicemapper` storage driver.
- **CUMULUS-755** - `@cumulus/deployment` Add DynamoDB autoscaling support.
  - Application developers can add autoscaling and override default values in their deployment's `app/config.yml` file using a `{TableName}Table:` key.

### Fixed

- **CUMULUS-747** - Delete granule API doesn't delete granule files in s3 and granule in elasticsearch
  - update the StreamSpecification DynamoDB tables to have StreamViewType: "NEW_AND_OLD_IMAGES"
  - delete granule files in s3
- **CUMULUS-398** - Fix not able to filter executions by workflow
- **CUMULUS-748** - Fix invalid lambda .zip files being validated/uploaded to AWS
- **CUMULUS-544** - Post to CMR task has UAT URL hard-coded
  - Made configurable: PostToCmr now requires CMR_ENVIRONMENT env to be set to 'SIT' or 'OPS' for those CMR environments. Default is UAT.

### Changed

- **GITC-776-4** - Changed Discover-pdrs to not rely on collection but use provider_path in config. It also has an optional filterPdrs regex configuration parameter

- **CUMULUS-710** - In the integration test suite, `getStepOutput` returns the output of the first successful step execution or last failed, if none exists

## [v1.6.0] - 2018-06-06

### Please note: [Upgrade Instructions](https://nasa.github.io/cumulus/docs/upgrade/1.6.0)

### Fixed

- **CUMULUS-602** - Format all logs sent to Elastic Search.
  - Extract cumulus log message and index it to Elastic Search.

### Added

- **CUMULUS-556** - add a mechanism for creating and running migration scripts on deployment.
- **CUMULUS-461** Support use of metadata date and other components in `url_path` property

### Changed

- **CUMULUS-477** Update bucket configuration to support multiple buckets of the same type:
  - Change the structure of the buckets to allow for more than one bucket of each type. The bucket structure is now:
    bucket-key:
    name: <bucket-name>
    type: <type> i.e. internal, public, etc.
  - Change IAM and app deployment configuration to support new bucket structure
  - Update tasks and workflows to support new bucket structure
  - Replace instances where buckets.internal is relied upon to either use the system bucket or a configured bucket
  - Move IAM template to the deployment package. NOTE: You now have to specify '--template node_modules/@cumulus/deployment/iam' in your IAM deployment
  - Add IAM cloudformation template support to filter buckets by type

## [v1.5.5] - 2018-05-30

### Added

- **CUMULUS-530** - PDR tracking through Queue-granules
  - Add optional `pdr` property to the sync-granule task's input config and output payload.
- **CUMULUS-548** - Create a Lambda task that generates EMS distribution reports
  - In order to supply EMS Distribution Reports, you must enable S3 Server
    Access Logging on any S3 buckets used for distribution. See [How Do I Enable Server Access Logging for an S3 Bucket?](https://docs.aws.amazon.com/AmazonS3/latest/user-guide/server-access-logging.html)
    The "Target bucket" setting should point at the Cumulus internal bucket.
    The "Target prefix" should be
    "<STACK_NAME>/ems-distribution/s3-server-access-logs/", where "STACK_NAME"
    is replaced with the name of your Cumulus stack.

### Fixed

- **CUMULUS-546 - Kinesis Consumer should catch and log invalid JSON**
  - Kinesis Consumer lambda catches and logs errors so that consumer doesn't get stuck in a loop re-processing bad json records.
- EMS report filenames are now based on their start time instead of the time
  instead of the time that the report was generated
- **CUMULUS-552 - Cumulus API returns different results for the same collection depending on query**
  - The collection, provider and rule records in elasticsearch are now replaced with records from dynamo db when the dynamo db records are updated.

### Added

- `@cumulus/deployment`'s default cloudformation template now configures storage for Docker to match the configured ECS Volume. The template defines Docker's devicemapper basesize (`dm.basesize`) using `ecs.volumeSize`. This addresses ECS default of limiting Docker containers to 10GB of storage ([Read more](https://aws.amazon.com/premiumsupport/knowledge-center/increase-default-ecs-docker-limit/)).

## [v1.5.4] - 2018-05-21

### Added

- **CUMULUS-535** - EMS Ingest, Archive, Archive Delete reports
  - Add lambda EmsReport to create daily EMS Ingest, Archive, Archive Delete reports
  - ems.provider property added to `@cumulus/deployment/app/config.yml`.
    To change the provider name, please add `ems: provider` property to `app/config.yml`.
- **CUMULUS-480** Use DynamoDB to store granules, pdrs and execution records
  - Activate PointInTime feature on DynamoDB tables
  - Increase test coverage on api package
  - Add ability to restore metadata records from json files to DynamoDB
- **CUMULUS-459** provide API endpoint for moving granules from one location on s3 to another

## [v1.5.3] - 2018-05-18

### Fixed

- **CUMULUS-557 - "Add dataType to DiscoverGranules output"**
  - Granules discovered by the DiscoverGranules task now include dataType
  - dataType is now a required property for granules used as input to the
    QueueGranules task
- **CUMULUS-550** Update deployment app/config.yml to force elasticsearch updates for deleted granules

## [v1.5.2] - 2018-05-15

### Fixed

- **CUMULUS-514 - "Unable to Delete the Granules"**
  - updated cmrjs.deleteConcept to return success if the record is not found
    in CMR.

### Added

- **CUMULUS-547** - The distribution API now includes an
  "earthdataLoginUsername" query parameter when it returns a signed S3 URL
- **CUMULUS-527 - "parse-pdr queues up all granules and ignores regex"**
  - Add an optional config property to the ParsePdr task called
    "granuleIdFilter". This property is a regular expression that is applied
    against the filename of the first file of each granule contained in the
    PDR. If the regular expression matches, then the granule is included in
    the output. Defaults to '.', which will match all granules in the PDR.
- File checksums in PDRs now support MD5
- Deployment support to subscribe to an SNS topic that already exists
- **CUMULUS-470, CUMULUS-471** In-region S3 Policy lambda added to API to update bucket policy for in-region access.
- **CUMULUS-533** Added fields to granule indexer to support EMS ingest and archive record creation
- **CUMULUS-534** Track deleted granules
  - added `deletedgranule` type to `cumulus` index.
  - **Important Note:** Force custom bootstrap to re-run by adding this to
    app/config.yml `es: elasticSearchMapping: 7`
- You can now deploy cumulus without ElasticSearch. Just add `es: null` to your `app/config.yml` file. This is only useful for debugging purposes. Cumulus still requires ElasticSearch to properly operate.
- `@cumulus/integration-tests` includes and exports the `addRules` function, which seeds rules into the DynamoDB table.
- Added capability to support EFS in cloud formation template. Also added
  optional capability to ssh to your instance and privileged lambda functions.
- Added support to force discovery of PDRs that have already been processed
  and filtering of selected data types
- `@cumulus/cmrjs` uses an environment variable `USER_IP_ADDRESS` or fallback
  IP address of `10.0.0.0` when a public IP address is not available. This
  supports lambda functions deployed into a VPC's private subnet, where no
  public IP address is available.

### Changed

- **CUMULUS-550** Custom bootstrap automatically adds new types to index on
  deployment

## [v1.5.1] - 2018-04-23

### Fixed

- add the missing dist folder to the hello-world task
- disable uglifyjs on the built version of the pdr-status-check (read: https://github.com/webpack-contrib/uglifyjs-webpack-plugin/issues/264)

## [v1.5.0] - 2018-04-23

### Changed

- Removed babel from all tasks and packages and increased minimum node requirements to version 8.10
- Lambda functions created by @cumulus/deployment will use node8.10 by default
- Moved [cumulus-integration-tests](https://github.com/nasa/cumulus-integration-tests) to the `example` folder CUMULUS-512
- Streamlined all packages dependencies (e.g. remove redundant dependencies and make sure versions are the same across packages)
- **CUMULUS-352:** Update Cumulus Elasticsearch indices to use [index aliases](https://www.elastic.co/guide/en/elasticsearch/reference/current/indices-aliases.html).
- **CUMULUS-519:** ECS tasks are no longer restarted after each CF deployment unless `ecs.restartTasksOnDeploy` is set to true
- **CUMULUS-298:** Updated log filterPattern to include all CloudWatch logs in ElasticSearch
- **CUMULUS-518:** Updates to the SyncGranule config schema
  - `granuleIdExtraction` is no longer a property
  - `process` is now an optional property
  - `provider_path` is no longer a property

### Fixed

- **CUMULUS-455 "Kes deployments using only an updated message adapter do not get automatically deployed"**
  - prepended the hash value of cumulus-message-adapter.zip file to the zip file name of lambda which uses message adapter.
  - the lambda function will be redeployed when message adapter or lambda function are updated
- Fixed a bug in the bootstrap lambda function where it stuck during update process
- Fixed a bug where the sf-sns-report task did not return the payload of the incoming message as the output of the task [CUMULUS-441]

### Added

- **CUMULUS-352:** Add reindex CLI to the API package.
- **CUMULUS-465:** Added mock http/ftp/sftp servers to the integration tests
- Added a `delete` method to the `@common/CollectionConfigStore` class
- **CUMULUS-467 "@cumulus/integration-tests or cumulus-integration-tests should seed provider and collection in deployed DynamoDB"**
  - `example` integration-tests populates providers and collections to database
  - `example` workflow messages are populated from workflow templates in s3, provider and collection information in database, and input payloads. Input templates are removed.
  - added `https` protocol to provider schema

## [v1.4.1] - 2018-04-11

### Fixed

- Sync-granule install

## [v1.4.0] - 2018-04-09

### Fixed

- **CUMULUS-392 "queue-granules not returning the sfn-execution-arns queued"**
  - updated queue-granules to return the sfn-execution-arns queued and pdr if exists.
  - added pdr to ingest message meta.pdr instead of payload, so the pdr information doesn't get lost in the ingest workflow, and ingested granule in elasticsearch has pdr name.
  - fixed sf-sns-report schema, remove the invalid part
  - fixed pdr-status-check schema, the failed execution contains arn and reason
- **CUMULUS-206** make sure homepage and repository urls exist in package.json files of tasks and packages

### Added

- Example folder with a cumulus deployment example

### Changed

- [CUMULUS-450](https://bugs.earthdata.nasa.gov/browse/CUMULUS-450) - Updated
  the config schema of the **queue-granules** task
  - The config no longer takes a "collection" property
  - The config now takes an "internalBucket" property
  - The config now takes a "stackName" property
- [CUMULUS-450](https://bugs.earthdata.nasa.gov/browse/CUMULUS-450) - Updated
  the config schema of the **parse-pdr** task
  - The config no longer takes a "collection" property
  - The "stack", "provider", and "bucket" config properties are now
    required
- **CUMULUS-469** Added a lambda to the API package to prototype creating an S3 bucket policy for direct, in-region S3 access for the prototype bucket

### Removed

- Removed the `findTmpTestDataDirectory()` function from
  `@cumulus/common/test-utils`

### Fixed

- [CUMULUS-450](https://bugs.earthdata.nasa.gov/browse/CUMULUS-450)
  - The **queue-granules** task now enqueues a **sync-granule** task with the
    correct collection config for that granule based on the granule's
    data-type. It had previously been using the collection config from the
    config of the **queue-granules** task, which was a problem if the granules
    being queued belonged to different data-types.
  - The **parse-pdr** task now handles the case where a PDR contains granules
    with different data types, and uses the correct granuleIdExtraction for
    each granule.

### Added

- **CUMULUS-448** Add code coverage checking using [nyc](https://github.com/istanbuljs/nyc).

## [v1.3.0] - 2018-03-29

### Deprecated

- discover-s3-granules is deprecated. The functionality is provided by the discover-granules task

### Fixed

- **CUMULUS-331:** Fix aws.downloadS3File to handle non-existent key
- Using test ftp provider for discover-granules testing [CUMULUS-427]
- **CUMULUS-304: "Add AWS API throttling to pdr-status-check task"** Added concurrency limit on SFN API calls. The default concurrency is 10 and is configurable through Lambda environment variable CONCURRENCY.
- **CUMULUS-414: "Schema validation not being performed on many tasks"** revised npm build scripts of tasks that use cumulus-message-adapter to place schema directories into dist directories.
- **CUMULUS-301:** Update all tests to use test-data package for testing data.
- **CUMULUS-271: "Empty response body from rules PUT endpoint"** Added the updated rule to response body.
- Increased memory allotment for `CustomBootstrap` lambda function. Resolves failed deployments where `CustomBootstrap` lambda function was failing with error `Process exited before completing request`. This was causing deployments to stall, fail to update and fail to rollback. This error is thrown when the lambda function tries to use more memory than it is allotted.
- Cumulus repository folders structure updated:
  - removed the `cumulus` folder altogether
  - moved `cumulus/tasks` to `tasks` folder at the root level
  - moved the tasks that are not converted to use CMA to `tasks/.not_CMA_compliant`
  - updated paths where necessary

### Added

- `@cumulus/integration-tests` - Added support for testing the output of an ECS activity as well as a Lambda function.

## [v1.2.0] - 2018-03-20

### Fixed

- Update vulnerable npm packages [CUMULUS-425]
- `@cumulus/api`: `kinesis-consumer.js` uses `sf-scheduler.js#schedule` instead of placing a message directly on the `startSF` SQS queue. This is a fix for [CUMULUS-359](https://bugs.earthdata.nasa.gov/browse/CUMULUS-359) because `sf-scheduler.js#schedule` looks up the provider and collection data in DynamoDB and adds it to the `meta` object of the enqueued message payload.
- `@cumulus/api`: `kinesis-consumer.js` catches and logs errors instead of doing an error callback. Before this change, `kinesis-consumer` was failing to process new records when an existing record caused an error because it would call back with an error and stop processing additional records. It keeps trying to process the record causing the error because it's "position" in the stream is unchanged. Catching and logging the errors is part 1 of the fix. Proposed part 2 is to enqueue the error and the message on a "dead-letter" queue so it can be processed later ([CUMULUS-413](https://bugs.earthdata.nasa.gov/browse/CUMULUS-413)).
- **CUMULUS-260: "PDR page on dashboard only shows zeros."** The PDR stats in LPDAAC are all 0s, even if the dashboard has been fixed to retrieve the correct fields. The current version of pdr-status-check has a few issues.
  - pdr is not included in the input/output schema. It's available from the input event. So the pdr status and stats are not updated when the ParsePdr workflow is complete. Adding the pdr to the input/output of the task will fix this.
  - pdr-status-check doesn't update pdr stats which prevent the real time pdr progress from showing up in the dashboard. To solve this, added lambda function sf-sns-report which is copied from @cumulus/api/lambdas/sf-sns-broadcast with modification, sf-sns-report can be used to report step function status anywhere inside a step function. So add step sf-sns-report after each pdr-status-check, we will get the PDR status progress at real time.
  - It's possible an execution is still in the queue and doesn't exist in sfn yet. Added code to handle 'ExecutionDoesNotExist' error when checking the execution status.
- Fixed `aws.cloudwatchevents()` typo in `packages/ingest/aws.js`. This typo was the root cause of the error: `Error: Could not process scheduled_ingest, Error: : aws.cloudwatchevents is not a constructor` seen when trying to update a rule.

### Removed

- `@cumulus/ingest/aws`: Remove queueWorkflowMessage which is no longer being used by `@cumulus/api`'s `kinesis-consumer.js`.

## [v1.1.4] - 2018-03-15

### Added

- added flag `useList` to parse-pdr [CUMULUS-404]

### Fixed

- Pass encrypted password to the ApiGranule Lambda function [CUMULUS-424]

## [v1.1.3] - 2018-03-14

### Fixed

- Changed @cumulus/deployment package install behavior. The build process will happen after installation

## [v1.1.2] - 2018-03-14

### Added

- added tools to @cumulus/integration-tests for local integration testing
- added end to end testing for discovering and parsing of PDRs
- `yarn e2e` command is available for end to end testing

### Fixed

- **CUMULUS-326: "Occasionally encounter "Too Many Requests" on deployment"** The api gateway calls will handle throttling errors
- **CUMULUS-175: "Dashboard providers not in sync with AWS providers."** The root cause of this bug - DynamoDB operations not showing up in Elasticsearch - was shared by collections and rules. The fix was to update providers', collections' and rules; POST, PUT and DELETE endpoints to operate on DynamoDB and using DynamoDB streams to update Elasticsearch. The following packages were made:
  - `@cumulus/deployment` deploys DynamoDB streams for the Collections, Providers and Rules tables as well as a new lambda function called `dbIndexer`. The `dbIndexer` lambda has an event source mapping which listens to each of the DynamoDB streams. The dbIndexer lambda receives events referencing operations on the DynamoDB table and updates the elasticsearch cluster accordingly.
  - The `@cumulus/api` endpoints for collections, providers and rules _only_ query DynamoDB, with the exception of LIST endpoints and the collections' GET endpoint.

### Updated

- Broke up `kes.override.js` of @cumulus/deployment to multiple modules and moved to a new location
- Expanded @cumulus/deployment test coverage
- all tasks were updated to use cumulus-message-adapter-js 1.0.1
- added build process to integration-tests package to babelify it before publication
- Update @cumulus/integration-tests lambda.js `getLambdaOutput` to return the entire lambda output. Previously `getLambdaOutput` returned only the payload.

## [v1.1.1] - 2018-03-08

### Removed

- Unused queue lambda in api/lambdas [CUMULUS-359]

### Fixed

- Kinesis message content is passed to the triggered workflow [CUMULUS-359]
- Kinesis message queues a workflow message and does not write to rules table [CUMULUS-359]

## [v1.1.0] - 2018-03-05

### Added

- Added a `jlog` function to `common/test-utils` to aid in test debugging
- Integration test package with command line tool [CUMULUS-200] by @laurenfrederick
- Test for FTP `useList` flag [CUMULUS-334] by @kkelly51

### Updated

- The `queue-pdrs` task now uses the [cumulus-message-adapter-js](https://github.com/nasa/cumulus-message-adapter-js)
  library
- Updated the `queue-pdrs` JSON schemas
- The test-utils schema validation functions now throw an error if validation
  fails
- The `queue-granules` task now uses the [cumulus-message-adapter-js](https://github.com/nasa/cumulus-message-adapter-js)
  library
- Updated the `queue-granules` JSON schemas

### Removed

- Removed the `getSfnExecutionByName` function from `common/aws`
- Removed the `getGranuleStatus` function from `common/aws`

## [v1.0.1] - 2018-02-27

### Added

- More tests for discover-pdrs, dicover-granules by @yjpa7145
- Schema validation utility for tests by @yjpa7145

### Changed

- Fix an FTP listing bug for servers that do not support STAT [CUMULUS-334] by @kkelly51

## [v1.0.0] - 2018-02-23

[unreleased]: https://github.com/nasa/cumulus/compare/v18.1.0...HEAD
[v18.1.0]: https://github.com/nasa/cumulus/compare/v18.0.0...v18.1.0
[v18.0.0]: https://github.com/nasa/cumulus/compare/v17.0.0...v18.0.0
[v17.0.0]: https://github.com/nasa/cumulus/compare/v16.1.3...v17.0.0
[v16.1.3]: https://github.com/nasa/cumulus/compare/v16.1.2...v16.1.3
[v16.1.2]: https://github.com/nasa/cumulus/compare/v16.1.1...v16.1.2
[v16.1.1]: https://github.com/nasa/cumulus/compare/v16.0.0...v16.1.1
[v16.0.0]: https://github.com/nasa/cumulus/compare/v15.0.4...v16.0.0
[v15.0.4]: https://github.com/nasa/cumulus/compare/v15.0.3...v15.0.4
[v15.0.3]: https://github.com/nasa/cumulus/compare/v15.0.2...v15.0.3
[v15.0.2]: https://github.com/nasa/cumulus/compare/v15.0.1...v15.0.2
[v15.0.1]: https://github.com/nasa/cumulus/compare/v15.0.0...v15.0.1
[v15.0.0]: https://github.com/nasa/cumulus/compare/v14.1.0...v15.0.0
[v14.1.0]: https://github.com/nasa/cumulus/compare/v14.0.0...v14.1.0
[v14.0.0]: https://github.com/nasa/cumulus/compare/v13.4.0...v14.0.0
[v13.4.0]: https://github.com/nasa/cumulus/compare/v13.3.2...v13.4.0
[v13.3.2]: https://github.com/nasa/cumulus/compare/v13.3.0...v13.3.2
[v13.3.0]: https://github.com/nasa/cumulus/compare/v13.2.1...v13.3.0
[v13.2.1]: https://github.com/nasa/cumulus/compare/v13.2.0...v13.2.1
[v13.2.0]: https://github.com/nasa/cumulus/compare/v13.1.0...v13.2.0
[v13.1.0]: https://github.com/nasa/cumulus/compare/v13.0.1...v13.1.0
[v13.0.1]: https://github.com/nasa/cumulus/compare/v13.0.0...v13.0.1
[v13.0.0]: https://github.com/nasa/cumulus/compare/v12.0.3...v13.0.0
[v12.0.3]: https://github.com/nasa/cumulus/compare/v12.0.2...v12.0.3
[v12.0.2]: https://github.com/nasa/cumulus/compare/v12.0.1...v12.0.2
[v12.0.1]: https://github.com/nasa/cumulus/compare/v12.0.0...v12.0.1
[v12.0.0]: https://github.com/nasa/cumulus/compare/v11.1.8...v12.0.0
[v11.1.8]: https://github.com/nasa/cumulus/compare/v11.1.7...v11.1.8
[v11.1.7]: https://github.com/nasa/cumulus/compare/v11.1.5...v11.1.7
[v11.1.5]: https://github.com/nasa/cumulus/compare/v11.1.4...v11.1.5
[v11.1.4]: https://github.com/nasa/cumulus/compare/v11.1.3...v11.1.4
[v11.1.3]: https://github.com/nasa/cumulus/compare/v11.1.2...v11.1.3
[v11.1.2]: https://github.com/nasa/cumulus/compare/v11.1.1...v11.1.2
[v11.1.1]: https://github.com/nasa/cumulus/compare/v11.1.0...v11.1.1
[v11.1.0]: https://github.com/nasa/cumulus/compare/v11.0.0...v11.1.0
[v11.0.0]: https://github.com/nasa/cumulus/compare/v10.1.3...v11.0.0
[v10.1.3]: https://github.com/nasa/cumulus/compare/v10.1.2...v10.1.3
[v10.1.2]: https://github.com/nasa/cumulus/compare/v10.1.1...v10.1.2
[v10.1.1]: https://github.com/nasa/cumulus/compare/v10.1.0...v10.1.1
[v10.1.0]: https://github.com/nasa/cumulus/compare/v10.0.1...v10.1.0
[v10.0.1]: https://github.com/nasa/cumulus/compare/v10.0.0...v10.0.1
[v10.0.0]: https://github.com/nasa/cumulus/compare/v9.9.0...v10.0.0
[v9.9.3]: https://github.com/nasa/cumulus/compare/v9.9.2...v9.9.3
[v9.9.2]: https://github.com/nasa/cumulus/compare/v9.9.1...v9.9.2
[v9.9.1]: https://github.com/nasa/cumulus/compare/v9.9.0...v9.9.1
[v9.9.0]: https://github.com/nasa/cumulus/compare/v9.8.0...v9.9.0
[v9.8.0]: https://github.com/nasa/cumulus/compare/v9.7.0...v9.8.0
[v9.7.1]: https://github.com/nasa/cumulus/compare/v9.7.0...v9.7.1
[v9.7.0]: https://github.com/nasa/cumulus/compare/v9.6.0...v9.7.0
[v9.6.0]: https://github.com/nasa/cumulus/compare/v9.5.0...v9.6.0
[v9.5.0]: https://github.com/nasa/cumulus/compare/v9.4.0...v9.5.0
[v9.4.1]: https://github.com/nasa/cumulus/compare/v9.3.0...v9.4.1
[v9.4.0]: https://github.com/nasa/cumulus/compare/v9.3.0...v9.4.0
[v9.3.0]: https://github.com/nasa/cumulus/compare/v9.2.2...v9.3.0
[v9.2.2]: https://github.com/nasa/cumulus/compare/v9.2.1...v9.2.2
[v9.2.1]: https://github.com/nasa/cumulus/compare/v9.2.0...v9.2.1
[v9.2.0]: https://github.com/nasa/cumulus/compare/v9.1.0...v9.2.0
[v9.1.0]: https://github.com/nasa/cumulus/compare/v9.0.1...v9.1.0
[v9.0.1]: https://github.com/nasa/cumulus/compare/v9.0.0...v9.0.1
[v9.0.0]: https://github.com/nasa/cumulus/compare/v8.1.0...v9.0.0
[v8.1.0]: https://github.com/nasa/cumulus/compare/v8.0.0...v8.1.0
[v8.0.0]: https://github.com/nasa/cumulus/compare/v7.2.0...v8.0.0
[v7.2.0]: https://github.com/nasa/cumulus/compare/v7.1.0...v7.2.0
[v7.1.0]: https://github.com/nasa/cumulus/compare/v7.0.0...v7.1.0
[v7.0.0]: https://github.com/nasa/cumulus/compare/v6.0.0...v7.0.0
[v6.0.0]: https://github.com/nasa/cumulus/compare/v5.0.1...v6.0.0
[v5.0.1]: https://github.com/nasa/cumulus/compare/v5.0.0...v5.0.1
[v5.0.0]: https://github.com/nasa/cumulus/compare/v4.0.0...v5.0.0
[v4.0.0]: https://github.com/nasa/cumulus/compare/v3.0.1...v4.0.0
[v3.0.1]: https://github.com/nasa/cumulus/compare/v3.0.0...v3.0.1
[v3.0.0]: https://github.com/nasa/cumulus/compare/v2.0.1...v3.0.0
[v2.0.7]: https://github.com/nasa/cumulus/compare/v2.0.6...v2.0.7
[v2.0.6]: https://github.com/nasa/cumulus/compare/v2.0.5...v2.0.6
[v2.0.5]: https://github.com/nasa/cumulus/compare/v2.0.4...v2.0.5
[v2.0.4]: https://github.com/nasa/cumulus/compare/v2.0.3...v2.0.4
[v2.0.3]: https://github.com/nasa/cumulus/compare/v2.0.2...v2.0.3
[v2.0.2]: https://github.com/nasa/cumulus/compare/v2.0.1...v2.0.2
[v2.0.1]: https://github.com/nasa/cumulus/compare/v1.24.0...v2.0.1
[v2.0.0]: https://github.com/nasa/cumulus/compare/v1.24.0...v2.0.0
[v1.24.0]: https://github.com/nasa/cumulus/compare/v1.23.2...v1.24.0
[v1.23.2]: https://github.com/nasa/cumulus/compare/v1.22.1...v1.23.2
[v1.22.1]: https://github.com/nasa/cumulus/compare/v1.21.0...v1.22.1
[v1.21.0]: https://github.com/nasa/cumulus/compare/v1.20.0...v1.21.0
[v1.20.0]: https://github.com/nasa/cumulus/compare/v1.19.0...v1.20.0
[v1.19.0]: https://github.com/nasa/cumulus/compare/v1.18.0...v1.19.0
[v1.18.0]: https://github.com/nasa/cumulus/compare/v1.17.0...v1.18.0
[v1.17.0]: https://github.com/nasa/cumulus/compare/v1.16.1...v1.17.0
[v1.16.1]: https://github.com/nasa/cumulus/compare/v1.16.0...v1.16.1
[v1.16.0]: https://github.com/nasa/cumulus/compare/v1.15.0...v1.16.0
[v1.15.0]: https://github.com/nasa/cumulus/compare/v1.14.5...v1.15.0
[v1.14.5]: https://github.com/nasa/cumulus/compare/v1.14.4...v1.14.5
[v1.14.4]: https://github.com/nasa/cumulus/compare/v1.14.3...v1.14.4
[v1.14.3]: https://github.com/nasa/cumulus/compare/v1.14.2...v1.14.3
[v1.14.2]: https://github.com/nasa/cumulus/compare/v1.14.1...v1.14.2
[v1.14.1]: https://github.com/nasa/cumulus/compare/v1.14.0...v1.14.1
[v1.14.0]: https://github.com/nasa/cumulus/compare/v1.13.5...v1.14.0
[v1.13.5]: https://github.com/nasa/cumulus/compare/v1.13.4...v1.13.5
[v1.13.4]: https://github.com/nasa/cumulus/compare/v1.13.3...v1.13.4
[v1.13.3]: https://github.com/nasa/cumulus/compare/v1.13.2...v1.13.3
[v1.13.2]: https://github.com/nasa/cumulus/compare/v1.13.1...v1.13.2
[v1.13.1]: https://github.com/nasa/cumulus/compare/v1.13.0...v1.13.1
[v1.13.0]: https://github.com/nasa/cumulus/compare/v1.12.1...v1.13.0
[v1.12.1]: https://github.com/nasa/cumulus/compare/v1.12.0...v1.12.1
[v1.12.0]: https://github.com/nasa/cumulus/compare/v1.11.3...v1.12.0
[v1.11.3]: https://github.com/nasa/cumulus/compare/v1.11.2...v1.11.3
[v1.11.2]: https://github.com/nasa/cumulus/compare/v1.11.1...v1.11.2
[v1.11.1]: https://github.com/nasa/cumulus/compare/v1.11.0...v1.11.1
[v1.11.0]: https://github.com/nasa/cumulus/compare/v1.10.4...v1.11.0
[v1.10.4]: https://github.com/nasa/cumulus/compare/v1.10.3...v1.10.4
[v1.10.3]: https://github.com/nasa/cumulus/compare/v1.10.2...v1.10.3
[v1.10.2]: https://github.com/nasa/cumulus/compare/v1.10.1...v1.10.2
[v1.10.1]: https://github.com/nasa/cumulus/compare/v1.10.0...v1.10.1
[v1.10.0]: https://github.com/nasa/cumulus/compare/v1.9.1...v1.10.0
[v1.9.1]: https://github.com/nasa/cumulus/compare/v1.9.0...v1.9.1
[v1.9.0]: https://github.com/nasa/cumulus/compare/v1.8.1...v1.9.0
[v1.8.1]: https://github.com/nasa/cumulus/compare/v1.8.0...v1.8.1
[v1.8.0]: https://github.com/nasa/cumulus/compare/v1.7.0...v1.8.0
[v1.7.0]: https://github.com/nasa/cumulus/compare/v1.6.0...v1.7.0
[v1.6.0]: https://github.com/nasa/cumulus/compare/v1.5.5...v1.6.0
[v1.5.5]: https://github.com/nasa/cumulus/compare/v1.5.4...v1.5.5
[v1.5.4]: https://github.com/nasa/cumulus/compare/v1.5.3...v1.5.4
[v1.5.3]: https://github.com/nasa/cumulus/compare/v1.5.2...v1.5.3
[v1.5.2]: https://github.com/nasa/cumulus/compare/v1.5.1...v1.5.2
[v1.5.1]: https://github.com/nasa/cumulus/compare/v1.5.0...v1.5.1
[v1.5.0]: https://github.com/nasa/cumulus/compare/v1.4.1...v1.5.0
[v1.4.1]: https://github.com/nasa/cumulus/compare/v1.4.0...v1.4.1
[v1.4.0]: https://github.com/nasa/cumulus/compare/v1.3.0...v1.4.0
[v1.3.0]: https://github.com/nasa/cumulus/compare/v1.2.0...v1.3.0
[v1.2.0]: https://github.com/nasa/cumulus/compare/v1.1.4...v1.2.0
[v1.1.4]: https://github.com/nasa/cumulus/compare/v1.1.3...v1.1.4
[v1.1.3]: https://github.com/nasa/cumulus/compare/v1.1.2...v1.1.3
[v1.1.2]: https://github.com/nasa/cumulus/compare/v1.1.1...v1.1.2
[v1.1.1]: https://github.com/nasa/cumulus/compare/v1.0.1...v1.1.1
[v1.1.0]: https://github.com/nasa/cumulus/compare/v1.0.1...v1.1.0
[v1.0.1]: https://github.com/nasa/cumulus/compare/v1.0.0...v1.0.1
[v1.0.0]: https://github.com/nasa/cumulus/compare/pre-v1-release...v1.0.0

[thin-egress-app]: <https://github.com/asfadmin/thin-egress-app> "Thin Egress App"<|MERGE_RESOLUTION|>--- conflicted
+++ resolved
@@ -41,6 +41,9 @@
 
 ### Breaking Changes
 
+- **CUMULUS-2889**
+  - Removed unused CloudWatch Logs AWS SDK client. This change removes the CloudWatch Logs
+    client from the `@cumulus/aws-client` package.
 - **CUMULUS-2890**
   - Removed unused CloudWatch AWS SDK client. This change removes the CloudWatch client
     from the `@cumulus/aws-client` package.
@@ -51,13 +54,6 @@
   - Updated KMS code to aws sdk v3
 - **CUMULUS-2888**
   - Update CloudWatch Events code to AWS SDK v3
-<<<<<<< HEAD
-- **CUMULUS-2889**
-  - Removed unused CloudWatch Logs AWS SDK client
-- **CUMULUS-2890**
-  - Removed unused CloudWatch AWS SDK client
-=======
->>>>>>> 6e2d01b0
 - **CUMULUS-2893**
   - Updated Kinesis code to AWS SDK v3
 
