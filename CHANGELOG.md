--- conflicted
+++ resolved
@@ -22,7 +22,6 @@
     The endpoint will only use search-after when the `searchContext` parameter
     is provided in a request.
 
-<<<<<<< HEAD
 ### Changed
 
 - **CUMULUS-2787**
@@ -32,12 +31,9 @@
 
 - **CUMULUS-2787**
   - Added `lzards-api-client` package to Cumulus with `submitGetRequestToLzards` method to support LZARDS reconciliation report
-=======
-### Added
 
 - **CUMULUS-2631**
   - Added 'Bearer token' support to s3credentials endpoint
->>>>>>> b7b821e7
 
 ## [v13.2.1] 2022-8-10 [BACKPORT]
 
